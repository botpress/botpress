FROM ubuntu:20.04

ADD . /botpress
WORKDIR /botpress

RUN apt update && \
	apt install -y wget ca-certificates && \
	update-ca-certificates && \
	wget -O duckling https://s3.amazonaws.com/botpress-binaries/duckling-example-exe && \
	chmod +x duckling && \
	chmod +x bp && \
	chgrp -R 0 /botpress && \
	chmod -R g=u /botpress && \
	apt install -y tzdata && \
	ln -fs /usr/share/zoneinfo/UTC /etc/localtime && \
	dpkg-reconfigure --frontend noninteractive tzdata && \
	./bp extract


ENV BP_MODULE_NLU_DUCKLINGURL=http://localhost:8000
ENV BP_IS_DOCKER=true

ENV LANG=C.UTF-8
EXPOSE 3000

<<<<<<< HEAD
COPY docker-entrypoint.sh /usr/local/bin/
ENTRYPOINT ["docker-entrypoint.sh"]

# '-p' preserves the environment variables when login in the new shell.
# That's why we need to re-define the HOME and PWD variables.
CMD su -p botpress -c "HOME=/home/$BP_USER; PWD=/home/$BP_USER && $BP_WORKDIR/duckling & $BP_WORKDIR/bp"
=======
CMD ./duckling & ./bp
>>>>>>> 39cd980c
<|MERGE_RESOLUTION|>--- conflicted
+++ resolved
@@ -23,13 +23,9 @@
 ENV LANG=C.UTF-8
 EXPOSE 3000
 
-<<<<<<< HEAD
 COPY docker-entrypoint.sh /usr/local/bin/
 ENTRYPOINT ["docker-entrypoint.sh"]
 
 # '-p' preserves the environment variables when login in the new shell.
 # That's why we need to re-define the HOME and PWD variables.
-CMD su -p botpress -c "HOME=/home/$BP_USER; PWD=/home/$BP_USER && $BP_WORKDIR/duckling & $BP_WORKDIR/bp"
-=======
-CMD ./duckling & ./bp
->>>>>>> 39cd980c
+CMD su -p botpress -c "HOME=/home/$BP_USER; PWD=/home/$BP_USER && $BP_WORKDIR/duckling & $BP_WORKDIR/bp"