--- conflicted
+++ resolved
@@ -1,9 +1,5 @@
 {
-<<<<<<< HEAD
-  "generatedOn": "2021-04-14T20:32:58.551Z",
-=======
   "generatedOn": "2021-04-15T01:44:19.789Z",
->>>>>>> 82929a6a
   "scores": [
     {
       "metric": "accuracy",
