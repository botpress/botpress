{
<<<<<<< HEAD
  "generatedOn": "2021-03-03T20:29:38.179Z",
=======
  "generatedOn": "2021-03-03T15:38:00.296Z",
>>>>>>> dfc79dbc
  "scores": [
    {
      "metric": "accuracy",
      "problem": "bpsd A-en",
      "seed": 42,
      "score": 0.6909090909090909
    },
    {
      "metric": "oosAccuracy",
      "problem": "bpsd A-en",
      "seed": 42,
      "score": 0.7863636363636364
    },
    {
      "metric": "oosPrecision",
      "problem": "bpsd A-en",
      "seed": 42,
      "score": 0.8117647058823529
    },
    {
      "metric": "oosRecall",
      "problem": "bpsd A-en",
      "seed": 42,
      "score": 0.69
    },
    {
      "metric": "oosF1",
      "problem": "bpsd A-en",
      "seed": 42,
      "score": 0.7459459459459459
    },
    {
      "metric": "accuracy",
      "problem": "bpsd A-en",
      "seed": 69,
      "score": 0.6818181818181818
    },
    {
      "metric": "oosAccuracy",
      "problem": "bpsd A-en",
      "seed": 69,
      "score": 0.7954545454545454
    },
    {
      "metric": "oosPrecision",
      "problem": "bpsd A-en",
      "seed": 69,
      "score": 0.8395061728395061
    },
    {
      "metric": "oosRecall",
      "problem": "bpsd A-en",
      "seed": 69,
      "score": 0.68
    },
    {
      "metric": "oosF1",
      "problem": "bpsd A-en",
      "seed": 69,
      "score": 0.7513812154696133
    },
    {
      "metric": "accuracy",
      "problem": "bpsd A-en",
      "seed": 666,
      "score": 0.6818181818181818
    },
    {
      "metric": "oosAccuracy",
      "problem": "bpsd A-en",
      "seed": 666,
      "score": 0.7818181818181819
    },
    {
      "metric": "oosPrecision",
      "problem": "bpsd A-en",
      "seed": 666,
      "score": 0.7954545454545454
    },
    {
      "metric": "oosRecall",
      "problem": "bpsd A-en",
      "seed": 666,
      "score": 0.7
    },
    {
      "metric": "oosF1",
      "problem": "bpsd A-en",
      "seed": 666,
      "score": 0.7446808510638298
    },
    {
      "metric": "accuracy",
      "problem": "bpds A imbalanced-en",
      "seed": 42,
      "score": 0.4681818181818182
    },
    {
      "metric": "oosAccuracy",
      "problem": "bpds A imbalanced-en",
      "seed": 42,
      "score": 0.6363636363636364
    },
    {
      "metric": "oosPrecision",
      "problem": "bpds A imbalanced-en",
      "seed": 42,
      "score": 0.5943396226415094
    },
    {
      "metric": "oosRecall",
      "problem": "bpds A imbalanced-en",
      "seed": 42,
      "score": 0.63
    },
    {
      "metric": "oosF1",
      "problem": "bpds A imbalanced-en",
      "seed": 42,
      "score": 0.6116504854368932
    },
    {
      "metric": "accuracy",
      "problem": "bpds A imbalanced-en",
      "seed": 69,
      "score": 0.5681818181818182
    },
    {
      "metric": "oosAccuracy",
      "problem": "bpds A imbalanced-en",
      "seed": 69,
      "score": 0.6909090909090909
    },
    {
      "metric": "oosPrecision",
      "problem": "bpds A imbalanced-en",
      "seed": 69,
      "score": 0.7352941176470589
    },
    {
      "metric": "oosRecall",
      "problem": "bpds A imbalanced-en",
      "seed": 69,
      "score": 0.5
    },
    {
      "metric": "oosF1",
      "problem": "bpds A imbalanced-en",
      "seed": 69,
      "score": 0.5952380952380952
    },
    {
      "metric": "accuracy",
      "problem": "bpds A imbalanced-en",
      "seed": 666,
      "score": 0.5636363636363636
    },
    {
      "metric": "oosAccuracy",
      "problem": "bpds A imbalanced-en",
      "seed": 666,
      "score": 0.6909090909090909
    },
    {
      "metric": "oosPrecision",
      "problem": "bpds A imbalanced-en",
      "seed": 666,
      "score": 0.75
    },
    {
      "metric": "oosRecall",
      "problem": "bpds A imbalanced-en",
      "seed": 666,
      "score": 0.48
    },
    {
      "metric": "oosF1",
      "problem": "bpds A imbalanced-en",
      "seed": 666,
      "score": 0.5853658536585366
    },
    {
      "metric": "accuracy",
      "problem": "bpds A fewshot-en",
      "seed": 42,
      "score": 0.6318181818181818
    },
    {
      "metric": "oosAccuracy",
      "problem": "bpds A fewshot-en",
      "seed": 42,
      "score": 0.7
    },
    {
      "metric": "oosPrecision",
      "problem": "bpds A fewshot-en",
      "seed": 42,
      "score": 0.6634615384615384
    },
    {
      "metric": "oosRecall",
      "problem": "bpds A fewshot-en",
      "seed": 42,
      "score": 0.69
    },
    {
      "metric": "oosF1",
      "problem": "bpds A fewshot-en",
      "seed": 42,
      "score": 0.6764705882352942
    },
    {
      "metric": "accuracy",
      "problem": "bpds A fewshot-en",
      "seed": 69,
      "score": 0.5409090909090909
    },
    {
      "metric": "oosAccuracy",
      "problem": "bpds A fewshot-en",
      "seed": 69,
      "score": 0.6409090909090909
    },
    {
      "metric": "oosPrecision",
      "problem": "bpds A fewshot-en",
      "seed": 69,
      "score": 0.6721311475409836
    },
    {
      "metric": "oosRecall",
      "problem": "bpds A fewshot-en",
      "seed": 69,
      "score": 0.41
    },
    {
      "metric": "oosF1",
      "problem": "bpds A fewshot-en",
      "seed": 69,
      "score": 0.5093167701863354
    },
    {
      "metric": "accuracy",
      "problem": "bpds A fewshot-en",
      "seed": 666,
      "score": 0.6363636363636364
    },
    {
      "metric": "oosAccuracy",
      "problem": "bpds A fewshot-en",
      "seed": 666,
      "score": 0.7136363636363636
    },
    {
      "metric": "oosPrecision",
      "problem": "bpds A fewshot-en",
      "seed": 666,
      "score": 0.7078651685393258
    },
    {
      "metric": "oosRecall",
      "problem": "bpds A fewshot-en",
      "seed": 666,
      "score": 0.63
    },
    {
      "metric": "oosF1",
      "problem": "bpds A fewshot-en",
      "seed": 666,
      "score": 0.6666666666666666
    },
    {
      "metric": "accuracy",
      "problem": "bpds B",
      "seed": 42,
      "score": 0.7
    },
    {
      "metric": "oosAccuracy",
      "problem": "bpds B",
      "seed": 42,
      "score": 0.7909090909090909
    },
    {
      "metric": "oosPrecision",
      "problem": "bpds B",
      "seed": 42,
      "score": 0.8552631578947368
    },
    {
      "metric": "oosRecall",
      "problem": "bpds B",
      "seed": 42,
      "score": 0.65
    },
    {
      "metric": "oosF1",
      "problem": "bpds B",
      "seed": 42,
      "score": 0.7386363636363636
    },
    {
      "metric": "accuracy",
      "problem": "bpds B",
      "seed": 69,
      "score": 0.6772727272727272
    },
    {
      "metric": "oosAccuracy",
      "problem": "bpds B",
      "seed": 69,
      "score": 0.7909090909090909
    },
    {
      "metric": "oosPrecision",
      "problem": "bpds B",
      "seed": 69,
      "score": 0.8857142857142857
    },
    {
      "metric": "oosRecall",
      "problem": "bpds B",
      "seed": 69,
      "score": 0.62
    },
    {
      "metric": "oosF1",
      "problem": "bpds B",
      "seed": 69,
      "score": 0.7294117647058823
    },
    {
      "metric": "accuracy",
      "problem": "bpds B",
      "seed": 666,
      "score": 0.6409090909090909
    },
    {
      "metric": "oosAccuracy",
      "problem": "bpds B",
      "seed": 666,
      "score": 0.759090909090909
    },
    {
      "metric": "oosPrecision",
      "problem": "bpds B",
      "seed": 666,
      "score": 0.8615384615384616
    },
    {
      "metric": "oosRecall",
      "problem": "bpds B",
      "seed": 666,
      "score": 0.56
    },
    {
      "metric": "oosF1",
      "problem": "bpds B",
      "seed": 666,
      "score": 0.6787878787878788
    },
    {
      "metric": "accuracy",
      "problem": "bpsd A-fr",
      "seed": 42,
      "score": 0.65
    },
    {
      "metric": "oosAccuracy",
      "problem": "bpsd A-fr",
      "seed": 42,
      "score": 0.7136363636363636
    },
    {
      "metric": "oosPrecision",
      "problem": "bpsd A-fr",
      "seed": 42,
      "score": 0.6831683168316832
    },
    {
      "metric": "oosRecall",
      "problem": "bpsd A-fr",
      "seed": 42,
      "score": 0.69
    },
    {
      "metric": "oosF1",
      "problem": "bpsd A-fr",
      "seed": 42,
      "score": 0.6865671641791044
    },
    {
      "metric": "accuracy",
      "problem": "bpsd A-fr",
      "seed": 69,
      "score": 0.6681818181818182
    },
    {
      "metric": "oosAccuracy",
      "problem": "bpsd A-fr",
      "seed": 69,
      "score": 0.7363636363636363
    },
    {
      "metric": "oosPrecision",
      "problem": "bpsd A-fr",
      "seed": 69,
      "score": 0.7019230769230769
    },
    {
      "metric": "oosRecall",
      "problem": "bpsd A-fr",
      "seed": 69,
      "score": 0.73
    },
    {
      "metric": "oosF1",
      "problem": "bpsd A-fr",
      "seed": 69,
      "score": 0.7156862745098039
    },
    {
      "metric": "accuracy",
      "problem": "bpsd A-fr",
      "seed": 666,
      "score": 0.6636363636363637
    },
    {
      "metric": "oosAccuracy",
      "problem": "bpsd A-fr",
      "seed": 666,
      "score": 0.740909090909091
    },
    {
      "metric": "oosPrecision",
      "problem": "bpsd A-fr",
      "seed": 666,
      "score": 0.7311827956989247
    },
    {
      "metric": "oosRecall",
      "problem": "bpsd A-fr",
      "seed": 666,
      "score": 0.68
    },
    {
      "metric": "oosF1",
      "problem": "bpsd A-fr",
      "seed": 666,
      "score": 0.7046632124352332
    },
    {
      "metric": "accuracy",
      "problem": "bpds A imbalanced-fr",
      "seed": 42,
      "score": 0.5181818181818182
    },
    {
      "metric": "oosAccuracy",
      "problem": "bpds A imbalanced-fr",
      "seed": 42,
      "score": 0.6772727272727272
    },
    {
      "metric": "oosPrecision",
      "problem": "bpds A imbalanced-fr",
      "seed": 42,
      "score": 0.6435643564356436
    },
    {
      "metric": "oosRecall",
      "problem": "bpds A imbalanced-fr",
      "seed": 42,
      "score": 0.65
    },
    {
      "metric": "oosF1",
      "problem": "bpds A imbalanced-fr",
      "seed": 42,
      "score": 0.6467661691542289
    },
    {
      "metric": "accuracy",
      "problem": "bpds A imbalanced-fr",
      "seed": 69,
      "score": 0.5636363636363636
    },
    {
      "metric": "oosAccuracy",
      "problem": "bpds A imbalanced-fr",
      "seed": 69,
      "score": 0.7
    },
    {
      "metric": "oosPrecision",
      "problem": "bpds A imbalanced-fr",
      "seed": 69,
      "score": 0.6976744186046512
    },
    {
      "metric": "oosRecall",
      "problem": "bpds A imbalanced-fr",
      "seed": 69,
      "score": 0.6
    },
    {
      "metric": "oosF1",
      "problem": "bpds A imbalanced-fr",
      "seed": 69,
      "score": 0.6451612903225806
    },
    {
      "metric": "accuracy",
      "problem": "bpds A imbalanced-fr",
      "seed": 666,
      "score": 0.5318181818181819
    },
    {
      "metric": "oosAccuracy",
      "problem": "bpds A imbalanced-fr",
      "seed": 666,
      "score": 0.6772727272727272
    },
    {
      "metric": "oosPrecision",
      "problem": "bpds A imbalanced-fr",
      "seed": 666,
      "score": 0.6835443037974683
    },
    {
      "metric": "oosRecall",
      "problem": "bpds A imbalanced-fr",
      "seed": 666,
      "score": 0.54
    },
    {
      "metric": "oosF1",
      "problem": "bpds A imbalanced-fr",
      "seed": 666,
      "score": 0.6033519553072625
    },
    {
      "metric": "accuracy",
      "problem": "bpds A fewshot-fr",
      "seed": 42,
      "score": 0.5818181818181818
    },
    {
      "metric": "oosAccuracy",
      "problem": "bpds A fewshot-fr",
      "seed": 42,
      "score": 0.7090909090909091
    },
    {
      "metric": "oosPrecision",
      "problem": "bpds A fewshot-fr",
      "seed": 42,
      "score": 0.6551724137931034
    },
    {
      "metric": "oosRecall",
      "problem": "bpds A fewshot-fr",
      "seed": 42,
      "score": 0.76
    },
    {
      "metric": "oosF1",
      "problem": "bpds A fewshot-fr",
      "seed": 42,
      "score": 0.7037037037037037
    },
    {
      "metric": "accuracy",
      "problem": "bpds A fewshot-fr",
      "seed": 69,
      "score": 0.5363636363636364
    },
    {
      "metric": "oosAccuracy",
      "problem": "bpds A fewshot-fr",
      "seed": 69,
      "score": 0.7681818181818182
    },
    {
      "metric": "oosPrecision",
      "problem": "bpds A fewshot-fr",
      "seed": 69,
      "score": 0.7951807228915663
    },
    {
      "metric": "oosRecall",
      "problem": "bpds A fewshot-fr",
      "seed": 69,
      "score": 0.66
    },
    {
      "metric": "oosF1",
      "problem": "bpds A fewshot-fr",
      "seed": 69,
      "score": 0.7213114754098361
    },
    {
      "metric": "accuracy",
      "problem": "bpds A fewshot-fr",
      "seed": 666,
      "score": 0.45
    },
    {
      "metric": "oosAccuracy",
      "problem": "bpds A fewshot-fr",
      "seed": 666,
      "score": 0.7
    },
    {
      "metric": "oosPrecision",
      "problem": "bpds A fewshot-fr",
      "seed": 666,
      "score": 0.75
    },
    {
      "metric": "oosRecall",
      "problem": "bpds A fewshot-fr",
      "seed": 666,
      "score": 0.51
    },
    {
      "metric": "oosF1",
      "problem": "bpds A fewshot-fr",
      "seed": 666,
      "score": 0.6071428571428571
    }
  ]
}<|MERGE_RESOLUTION|>--- conflicted
+++ resolved
@@ -1,9 +1,5 @@
 {
-<<<<<<< HEAD
   "generatedOn": "2021-03-03T20:29:38.179Z",
-=======
-  "generatedOn": "2021-03-03T15:38:00.296Z",
->>>>>>> dfc79dbc
   "scores": [
     {
       "metric": "accuracy",
