{
  "name": "botpress",
<<<<<<< HEAD
  "version": "12.27.0",
=======
  "version": "12.26.3",
>>>>>>> 6321d232
  "description": "The world's most powerful conversational engine",
  "main": "index.js",
  "bin": "index.js",
  "private": true,
  "pkg": {
    "targets": ["node12-win32-x64", "node12-linux-x64", "node12-macos-x64"],
    "scripts": [
      "./core/**/*.js",
      "./admin/**/*.js",
      "./studio/**/*.js",
      "./orchestrator/*.js",
      "./*.js",
      "./pro/**/*.js",
      "./common/**/*.js",
      "./nlu/ml/**/*.js",
      "./nlu/engine/**/*.js",
      "./migrations/**/*.js"
    ],
    "assets": [
      "../../../node_modules/vm2/lib/*.js",
      "../../../node_modules/xml-encryption/lib/templates/*.tpl.xml",
      "./admin/ui/**",
      "./ui-lite/**",
      "./core/config/schemas/**",
      "./ml/bin/**",
      "./nlu/engine/assets/pre-trained/**",
      "./nlu/engine/assets/stop-words/**"
    ]
  }
}<|MERGE_RESOLUTION|>--- conflicted
+++ resolved
@@ -1,10 +1,6 @@
 {
   "name": "botpress",
-<<<<<<< HEAD
-  "version": "12.27.0",
-=======
   "version": "12.26.3",
->>>>>>> 6321d232
   "description": "The world's most powerful conversational engine",
   "main": "index.js",
   "bin": "index.js",
