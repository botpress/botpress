--- conflicted
+++ resolved
@@ -6,12 +6,8 @@
   "license": "MIT",
   "dependencies": {
     "cli-progress": "^3.8.2",
-<<<<<<< HEAD
-    "typescript": "^4.2.4",
+    "typescript": "^4.4.4",
     "semver": "^7.3.5"
-=======
-    "typescript": "^4.4.4"
->>>>>>> f10601e6
   },
   "devDependencies": {
     "@types/cli-progress": "^3.8.0"
