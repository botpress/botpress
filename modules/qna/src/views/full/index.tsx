--- conflicted
+++ resolved
@@ -215,15 +215,6 @@
     }
   )
 
-<<<<<<< HEAD
-  buttons.push({
-    icon: 'plus',
-    onClick: () => {
-      dispatch({ type: 'addQnA', data: { languages, topicName: topicName || 'global' } })
-    },
-    tooltip: lang.tr('module.qna.form.addQuestion')
-  })
-=======
   if (!defaultLang || defaultLang === contentLang) {
     buttons.push({
       icon: 'plus',
@@ -233,7 +224,6 @@
       tooltip: lang.tr('module.qna.form.addQuestion')
     })
   }
->>>>>>> 6ac09497
 
   const askUploadOptions = async uploadFile => {
     if (
