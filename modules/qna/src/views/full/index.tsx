--- conflicted
+++ resolved
@@ -111,11 +111,7 @@
   const allExpanded = Object.keys(expandedItems).filter(itemId => expandedItems[itemId]).length === items.length
 
   let noItemsTooltip
-<<<<<<< HEAD
-  let languesTooltip = lang.tr('module.qna.translate')
-=======
   let languesTooltip = lang.tr('module.qna.form.translate')
->>>>>>> 17eb0b79
 
   if (!items.length) {
     noItemsTooltip = lang.tr('module.qna.form.addOneItemTooltip')
@@ -141,10 +137,7 @@
     },
     {
       icon: 'filter',
-<<<<<<< HEAD
-=======
       disabled: !items.length,
->>>>>>> 17eb0b79
       optionsItems: [
         {
           label: lang.tr('disabled'),
@@ -172,10 +165,7 @@
     },
     {
       icon: 'sort',
-<<<<<<< HEAD
-=======
       disabled: items.length > 1,
->>>>>>> 17eb0b79
       optionsItems: [
         {
           label: lang.tr('module.qna.mostRecent'),
@@ -208,32 +198,6 @@
     }
   ]
 
-<<<<<<< HEAD
-  buttons.push(
-    {
-      icon: 'export',
-      disabled: !items.length,
-      onClick: startDownload,
-      tooltip: noItemsTooltip || lang.tr('module.qna.import.exportQnAs')
-    },
-    {
-      content: (
-        <span className={style.customBtn}>
-          <Icon icon={'import' as IconName} />
-          <input
-            type="file"
-            onChange={async e => {
-              if ((e.target as HTMLInputElement).files) {
-                await askUploadOptions((e.target as HTMLInputElement).files[0])
-              }
-            }}
-          />
-        </span>
-      ),
-      tooltip: lang.tr('module.qna.import.importQnAs')
-    }
-  )
-=======
   if (!defaultLang || defaultLang === contentLang) {
     buttons.push(
       {
@@ -260,48 +224,6 @@
         tooltip: lang.tr('module.qna.form.addQuestion')
       }
     )
-  }
->>>>>>> 17eb0b79
-
-  const askUploadOptions = async uploadFile => {
-    if (
-      await confirmDialog(`${uploadFile.name} : ${lang.tr('module.qna.import.insertNewQuestions')} ?`, {
-        acceptLabel: lang.tr('ok'),
-        declineLabel: lang.tr('cancel')
-      })
-    ) {
-      await importArchive(uploadFile)
-    }
-  }
-
-  const importArchive = async file => {
-    const extension = file.name.split('.').slice(-1)[0]
-    if (extension !== 'gz') {
-      toastFailure(lang.tr('module.qna.import.badImportFormat'))
-      return
-    }
-    let intervalHandle: number
-    try {
-      const form = new FormData()
-      form.append('file', file)
-      const { data } = await bp.axios.post(`/mod/qna/${topicName}/import`, form, bp.axiosConfig)
-      const uploadStatusId = data
-
-      intervalHandle = window.setInterval(async () => {
-        const { data } = await bp.axios.get(`/mod/qna/json-upload-status/${uploadStatusId}`)
-        if (data === 'module.qna.import.uploadSuccessful') {
-          clearInterval(intervalHandle)
-          toastSuccess(lang.tr(data))
-          await fetchData()
-        } else if (data.split('.')[0] !== 'module') {
-          toastFailure(data)
-          clearInterval(intervalHandle)
-        }
-      }, 500)
-    } catch (err) {
-      clearInterval(intervalHandle)
-      toastFailure(err.message)
-    }
   }
 
   const askUploadOptions = async uploadFile => {
