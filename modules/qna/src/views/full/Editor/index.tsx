--- conflicted
+++ resolved
@@ -24,13 +24,9 @@
   page: any
   filters: any
   id: string
-<<<<<<< HEAD
-  hideCategories?: boolean
-=======
   category?: any
   hideCategories?: boolean
   isLite?: boolean
->>>>>>> 91cda90f
   isEditing: boolean
   contentLang: string
   categories?: any[]
@@ -277,11 +273,7 @@
             {this.alertMessage()}
             <QnaHint questions={this.itemQuestions} mlRecommendations={this.mlRecommendations} />
 
-<<<<<<< HEAD
-            {categories && !this.props.hideCategories && (
-=======
             {categories && !hideCategories && (
->>>>>>> 91cda90f
               <FormGroup label="Category">
                 <Select
                   id="select-category"
