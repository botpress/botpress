--- conflicted
+++ resolved
@@ -181,11 +181,7 @@
         enabled: true,
         answers: _.cloneDeep(languageArrays),
         questions: _.cloneDeep(languageArrays),
-<<<<<<< HEAD
         contentAnswers: languages.reduce((acc, lang) => ({ ...acc, [lang]: [] }), {}),
-=======
-        contentAnswers: _.cloneDeep(languageArrays),
->>>>>>> 4752f9b1
         redirectFlow: '',
         redirectNode: ''
       }
