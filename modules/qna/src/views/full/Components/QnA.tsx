import { Button, Icon, Position, Tooltip } from '@blueprintjs/core'
import { BotEvent, Flow, FlowNode } from 'botpress/sdk'
import { confirmDialog, Contents, FormFields, lang, MoreOptions, MoreOptionsItems } from 'botpress/shared'
import { getFlowLabel } from 'botpress/utils'
import cx from 'classnames'
import _uniqueId from 'lodash/uniqueId'
import React, { FC, Fragment, useRef, useState } from 'react'
import Select from 'react-select'

import { QnaItem } from '../../../backend/qna'
import { isQnaComplete } from '../../../backend/utils'
import style from '../style.scss'

import ContentAnswerForm from './ContentAnswerForm'
import ContextSelector from './ContextSelector'
import TextAreaList from './TextAreaList'

interface RedirectItem {
  label: string
  value: string
}

interface Props {
  isLite: boolean
  expanded: boolean
  setExpanded: (expanded: boolean) => void
  qnaItem: QnaItem
  bp: any
  contentLang: string
  defaultLanguage: string
  errorMessages?: string[]
  flows?: Flow[]
  childRef?: (ref: HTMLDivElement | null) => void
  updateQnA: (qnaItem: QnaItem) => void
  deleteQnA: () => void
  events: BotEvent[]
  toggleEnabledQnA: () => void
}

const QnA: FC<Props> = props => {
  const [forceUpdate, setForceUpdate] = useState(false)
  const [showContentForm, setShowContentForm] = useState(false)
  const editingContent = useRef(null)
  const [showOption, setShowOption] = useState(false)
  const {
    contentLang,
    qnaItem: { id, saveError, data },
    updateQnA,
    expanded,
    setExpanded,
    errorMessages,
    defaultLanguage,
    flows,
    isLite,
    events,
    bp
  } = props
  const [showRedirectToFlow, setShowRedirectToFlow] = useState(!!(data.redirectFlow || data.redirectNode))
  let questions = data.questions[contentLang]
  let answers = data.answers[contentLang]
  const contentAnswers = data.contentAnswers || []
  const refQuestions = contentLang !== defaultLanguage && data.questions[defaultLanguage]
  const refAnswers = contentLang !== defaultLanguage && data.answers[defaultLanguage]

  if (refQuestions?.length > questions?.length || (!questions?.length && refQuestions?.length)) {
    questions = [...(questions || []), ...Array(refQuestions.length - (questions?.length || 0)).fill('')]
  }

  if (refAnswers?.length > answers?.length || (!answers?.length && refAnswers?.length)) {
    answers = [...(answers || []), ...Array(refAnswers.length - (answers?.length || 0)).fill('')]
  }

  const onDelete = async () => {
    if (
      await confirmDialog(lang.tr('module.qna.form.confirmDeleteQuestion'), {
        acceptLabel: lang.tr('delete')
      })
    ) {
      props.deleteQnA()
    }
  }

  const moreOptionsItems: MoreOptionsItems[] = [
    {
      label: lang.tr(data.enabled ? 'module.qna.form.disableQuestion' : 'module.qna.form.enableQuestion'),
      action: props.toggleEnabledQnA
    }
  ]

  if (expanded && !isLite) {
    moreOptionsItems.push({
      label: lang.tr(!showRedirectToFlow ? 'module.qna.form.enableRedirection' : 'module.qna.form.disableRedirection'),
      action: () => {
        if (showRedirectToFlow) {
          updateQnA({
            id,
            data: { ...data, redirectNode: '', redirectFlow: '' }
          })
        }
        setShowRedirectToFlow(!showRedirectToFlow)
      }
    })
  }

  moreOptionsItems.push({
    label: lang.tr('module.qna.form.deleteQuestion'),
    type: 'delete',
    action: onDelete
  })

  const getPlaceholder = (type: 'answer' | 'question', index: number): string => {
    if (type === 'question') {
      if (index === 0) {
        return lang.tr('module.qna.form.writeFirstQuestion')
      } else if (index === 1 || index === 2) {
        return lang.tr('module.qna.form.writeAtLeastTwoMoreQuestions')
      } else if (index >= 3 && index < 9) {
        return lang.tr('module.qna.form.addMoreQuestionsPlural', { count: 10 - index })
      } else if (index === 9) {
        return lang.tr('module.qna.form.addMoreQuestionsSingular')
      }
    } else {
      if (index === 0) {
        return lang.tr('module.qna.form.writeTheAnswer')
      } else {
        return lang.tr('module.qna.form.chatbotWillRandomlyChoose')
      }
    }
  }

  const validateItemsList = (items, errorMsg) =>
    items.map((item, index) =>
      items
        .slice(0, index)
        .filter(item2 => item2.length)
        .includes(item)
        ? errorMsg
        : ''
    )

  const updateContentAnswers = newData => {
    const newContentAnswers = [...contentAnswers]

    if (editingContent.current === null) {
      newContentAnswers.push({ ...newData })
      editingContent.current = newContentAnswers.length - 1
    } else {
      newContentAnswers[editingContent.current] = newData
    }

    updateQnA({
      id,
      data: { ...data, contentAnswers: newContentAnswers }
    })
  }

  const deleteContentAnswer = () => {
    setShowContentForm(false)

    if (editingContent.current === null) {
      return
    }

    const newContentAnswers = [...contentAnswers.filter((content, index) => editingContent.current !== index)]

    updateQnA({
      id,
      data: { ...data, contentAnswers: newContentAnswers }
    })
  }

  const showIncomplete = !isQnaComplete(props.qnaItem.data, contentLang)
  const currentFlow = flows ? flows.find(({ name }) => name === data.redirectFlow) || { nodes: [] } : { nodes: [] }
  const nodeList = (currentFlow.nodes as FlowNode[])?.map(({ name }) => ({ label: name, value: name }))
  const flowsList = flows.map(({ name }) => ({ label: getFlowLabel(name), value: name }))

  return (
    <div className={style.questionWrapper}>
      <div className={style.headerWrapper}>
        <Button minimal small onClick={() => setExpanded(!expanded)} className={style.questionHeader}>
          <div className={style.left}>
            <Icon icon={!expanded ? 'chevron-right' : 'chevron-down'} />{' '}
            <h1>{questions?.[0] || <span className={style.refTitle}>{refQuestions?.[0]}</span>}</h1>
          </div>
          <div className={style.right}>
            {(!!errorMessages.length || saveError === 'duplicated_question') && (
              <Tooltip
                position={Position.BOTTOM}
                content={
                  <ul className={style.errorsList}>
                    {errorMessages.map((error, index) => (
                      <li key={index}>{error}</li>
                    ))}
                    {saveError === 'duplicated_question' && <li>{lang.tr('module.qna.form.writingSameQuestion')}</li>}
                  </ul>
                }
              >
                <span className={cx(style.tag, style.warning)}>{lang.tr('module.qna.form.cantBeSaved')}</span>
              </Tooltip>
            )}
            {!data.enabled && (
              <Tooltip position={Position.BOTTOM} content={lang.tr('module.qna.form.disabledTooltip')}>
                <span className={style.tag}>{lang.tr('disabled')}</span>
              </Tooltip>
            )}
            {showIncomplete && (
              <Tooltip position={Position.BOTTOM} content={lang.tr('module.qna.form.incompleteTooltip')}>
                <span className={cx(style.tag)}>{lang.tr('module.qna.form.incomplete')}</span>
              </Tooltip>
            )}
            {!expanded && (
              <span className={style.tag}>{`${questions?.filter(q => q.trim()).length || 0} ${lang.tr(
                'module.qna.form.q'
              )} · ${answers?.filter(a => a.trim()).length || 0}  ${lang.tr('module.qna.form.a')}`}</span>
            )}
          </div>
        </Button>
        <MoreOptions show={showOption} onToggle={() => setShowOption(!showOption)} items={moreOptionsItems} />
      </div>
      {expanded && (
        <div key={contentLang} className={style.collapsibleWrapper}>
          {!isLite && (
            <ContextSelector
              className={cx(style.contextSelector)}
              contexts={data.contexts}
              customIdSuffix={id}
              saveContexts={contexts =>
                updateQnA({
                  id,
                  data: { ...data, contexts }
                })
              }
              bp={bp}
            />
          )}
          <TextAreaList
            key="questions"
            items={questions || ['']}
            updateItems={items =>
              updateQnA({
                id,
                data: { ...data, questions: { ...data.questions, [contentLang]: items }, answers: data.answers }
              })
            }
            refItems={refQuestions}
            keyPrefix="question-"
            duplicateMsg={lang.tr('module.qna.form.duplicateQuestion')}
            itemListValidator={validateItemsList}
            placeholder={index => getPlaceholder('question', index)}
            label={lang.tr('module.qna.question')}
            addItemLabel={lang.tr('module.qna.form.addQuestionAlternative')}
          />
          <div>
            <TextAreaList
              key="answers"
              items={answers || ['']}
              duplicateMsg={lang.tr('module.qna.form.duplicateAnswer')}
              itemListValidator={validateItemsList}
              updateItems={items =>
                updateQnA({
                  id,
                  data: { ...data, questions: data.questions, answers: { ...data.answers, [contentLang]: items } }
                })
              }
              refItems={refAnswers}
              keyPrefix="answer-"
              placeholder={index => getPlaceholder('answer', index)}
              label={lang.tr('module.qna.answer')}
              addItemLabel={lang.tr('module.qna.form.addAnswerAlternative')}
            />
            <div className={style.contentAnswerWrapper}>
              {contentAnswers?.map((content, index) => (
                <Contents.Item
                  key={index}
                  contentLang={contentLang}
                  content={content}
                  active={editingContent.current === index}
                  onEdit={() => {
                    editingContent.current = index
                    setShowContentForm(true)
                  }}
                />
              ))}
            </div>
            <FormFields.AddButton
              text={lang.tr('module.qna.form.addContent')}
              onClick={() => {
                setShowContentForm(true)
                editingContent.current = null
              }}
            />
          </div>
          {showRedirectToFlow && (
            <Fragment>
              <h1 className={style.redirectTitle}>{lang.tr('module.qna.form.redirectQuestionTo')}</h1>
              <div>
                <h2>{lang.tr('module.qna.form.workflow')}</h2>

                <Select
                  tabIndex="-1"
                  value={flowsList.find(item => item.value === data.redirectFlow)}
                  options={flowsList}
                  placeholder={lang.tr('module.qna.form.pickWorkflow')}
                  onChange={(selected: RedirectItem) =>
                    updateQnA({
                      id,
                      data: { ...data, redirectFlow: selected.value }
                    })
                  }
                />
              </div>
              <div>
                <h2>{lang.tr('module.qna.form.node')}</h2>

                <Select
                  tabIndex="-1"
                  value={nodeList.find(item => item.value === data.redirectNode)}
                  options={nodeList}
                  placeholder={lang.tr('module.qna.form.pickNode')}
                  onChange={(selected: RedirectItem) =>
                    updateQnA({
                      id,
                      data: { ...data, redirectNode: selected.value }
                    })
                  }
                />
              </div>
            </Fragment>
          )}
        </div>
      )}

      {showContentForm && (
        <ContentAnswerForm
          bp={bp}
          isLite={isLite}
          deleteContent={() => deleteContentAnswer()}
          editingContent={editingContent.current}
          formData={contentAnswers[editingContent.current]}
          onUpdate={data => updateContentAnswers(data)}
<<<<<<< HEAD
          events={events}
=======
          currentLang={contentLang}
>>>>>>> 83f27e09
          close={closingKey => {
            setTimeout(() => {
              if (closingKey === editingContent.current) {
                editingContent.current = null
                setShowContentForm(false)
              } else {
                setForceUpdate(!forceUpdate)
              }
            }, 200)
          }}
        />
      )}
    </div>
  )
}

export default QnA<|MERGE_RESOLUTION|>--- conflicted
+++ resolved
@@ -338,11 +338,8 @@
           editingContent={editingContent.current}
           formData={contentAnswers[editingContent.current]}
           onUpdate={data => updateContentAnswers(data)}
-<<<<<<< HEAD
           events={events}
-=======
           currentLang={contentLang}
->>>>>>> 83f27e09
           close={closingKey => {
             setTimeout(() => {
               if (closingKey === editingContent.current) {
