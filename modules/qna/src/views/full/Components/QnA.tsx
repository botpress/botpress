import { Button, Icon, Position, Tooltip } from '@blueprintjs/core'
import { Flow, FlowNode } from 'botpress/sdk'
<<<<<<< HEAD
<<<<<<< HEAD
import { confirmDialog, FormFields, lang, MoreOptions, MoreOptionsItems } from 'botpress/shared'
=======
import { confirmDialog, lang, MoreOptions, MoreOptionsItems } from 'botpress/shared'
>>>>>>> dev
=======
import { confirmDialog, FormFields, lang, MoreOptions, MoreOptionsItems } from 'botpress/shared'
>>>>>>> c08d241d
import { getFlowLabel } from 'botpress/utils'
import cx from 'classnames'
import _uniqueId from 'lodash/uniqueId'
import React, { FC, Fragment, useRef, useState } from 'react'
import Select from 'react-select'

import { QnaItem } from '../../../backend/qna'
import style from '../style.scss'

import ContentAnswer from './ContentAnswer'
import ContentAnswerForm from './ContentAnswerForm'
import ContextSelector from './ContextSelector'
import TextAreaList from './TextAreaList'

interface RedirectItem {
  label: string
  value: string
}

interface Props {
  isLite: boolean
  expanded: boolean
  setExpanded: (expanded: boolean) => void
  qnaItem: QnaItem
  bp: any
  contentLang: string
  defaultLanguage: string
  errorMessages?: string[]
  flows?: Flow[]
  updateQnA: (qnaItem: QnaItem) => void
  deleteQnA: () => void
  toggleEnabledQnA: () => void
}

const QnA: FC<Props> = props => {
  const [forceUpdate, setForceUpdate] = useState(false)
  const [showContentForm, setShowContentForm] = useState(false)
  const editingContent = useRef(null)
  const [showOption, setShowOption] = useState(false)
  const {
    contentLang,
    qnaItem: { id, saveError, data },
    updateQnA,
    expanded,
    setExpanded,
    errorMessages,
    defaultLanguage,
    flows,
    isLite,
    bp
  } = props
  const [showRedirectToFlow, setShowRedirectToFlow] = useState(!!(data.redirectFlow || data.redirectNode))
  let questions = data.questions[contentLang]
  let answers = data.answers[contentLang]
  const contentAnswers = data.contentAnswers?.[contentLang] || []
  const refQuestions = contentLang !== defaultLanguage && data.questions[defaultLanguage]
  const refAnswers = contentLang !== defaultLanguage && data.answers[defaultLanguage]

  if (refQuestions?.length > questions?.length || (!questions?.length && refQuestions?.length)) {
    questions = [...(questions || []), ...Array(refQuestions.length - (questions?.length || 0)).fill('')]
  }

  if (refAnswers?.length > answers?.length || (!answers?.length && refAnswers?.length)) {
    answers = [...(answers || []), ...Array(refAnswers.length - (answers?.length || 0)).fill('')]
  }

  const onDelete = async () => {
    if (
      await confirmDialog(lang.tr('module.qna.form.confirmDeleteQuestion'), {
        acceptLabel: lang.tr('delete')
      })
    ) {
      props.deleteQnA()
    }
  }

  const moreOptionsItems: MoreOptionsItems[] = [
    {
      label: lang.tr(data.enabled ? 'module.qna.form.disableQuestion' : 'module.qna.form.enableQuestion'),
      action: props.toggleEnabledQnA
    }
  ]

  if (expanded && !isLite) {
    moreOptionsItems.push({
      label: lang.tr(!showRedirectToFlow ? 'module.qna.form.enableRedirection' : 'module.qna.form.disableRedirection'),
      action: () => {
        if (showRedirectToFlow) {
          updateQnA({
            id,
            data: { ...data, redirectNode: '', redirectFlow: '' }
          })
        }
        setShowRedirectToFlow(!showRedirectToFlow)
      }
    })
  }

  moreOptionsItems.push({
    label: lang.tr('module.qna.form.deleteQuestion'),
    type: 'delete',
    action: onDelete
  })

  const getPlaceholder = (type: 'answer' | 'question', index: number): string => {
    if (type === 'question') {
      if (index === 0) {
        return lang.tr('module.qna.form.writeFirstQuestion')
      } else if (index === 1 || index === 2) {
        return lang.tr('module.qna.form.writeAtLeastTwoMoreQuestions')
      } else if (index >= 3 && index < 9) {
        return lang.tr('module.qna.form.addMoreQuestionsPlural', { count: 10 - index })
      } else if (index === 9) {
        return lang.tr('module.qna.form.addMoreQuestionsSingular')
      }
    } else {
      if (index === 0) {
        return lang.tr('module.qna.form.writeTheAnswer')
      } else {
        return lang.tr('module.qna.form.chatbotWillRandomlyChoose')
      }
    }
  }

  const validateItemsList = (items, errorMsg) =>
    items.map((item, index) =>
      items
        .slice(0, index)
        .filter(item2 => item2.length)
        .includes(item)
        ? errorMsg
        : ''
    )

  const updateContentAnswers = newData => {
    const newContentAnswers = [...contentAnswers]

    if (editingContent.current === null) {
      newContentAnswers.push({ ...newData })
      editingContent.current = newContentAnswers.length - 1
    } else {
      newContentAnswers[editingContent.current] = newData
    }

    updateQnA({
      id,
      data: { ...data, contentAnswers: { ...data.contentAnswers, [contentLang]: newContentAnswers } }
    })
  }

  const deleteContentAnswer = () => {
    setShowContentForm(false)

    if (editingContent.current === null) {
      return
    }

    const newContentAnswers = [...contentAnswers.filter((content, index) => editingContent.current !== index)]

    updateQnA({
      id,
      data: { ...data, contentAnswers: { ...data.contentAnswers, [contentLang]: newContentAnswers } }
    })
  }

  const showIncomplete =
    questions?.filter(q => !!q.trim()).length < 3 ||
    (answers?.filter(q => !!q.trim()).length < 1 && !data.redirectFlow && !data.redirectNode)
  const currentFlow = flows ? flows.find(({ name }) => name === data.redirectFlow) || { nodes: [] } : { nodes: [] }
  const nodeList = (currentFlow.nodes as FlowNode[])?.map(({ name }) => ({ label: name, value: name }))
  const flowsList = flows.map(({ name }) => ({ label: getFlowLabel(name), value: name }))

  return (
    <div className={style.questionWrapper}>
      <div className={style.headerWrapper}>
        <Button minimal small onClick={() => setExpanded(!expanded)} className={style.questionHeader}>
          <div className={style.left}>
            <Icon icon={!expanded ? 'chevron-right' : 'chevron-down'} />{' '}
            <h1>{questions?.[0] || <span className={style.refTitle}>{refQuestions?.[0]}</span>}</h1>
          </div>
          <div className={style.right}>
            {(!!errorMessages.length || saveError === 'duplicated_question') && (
              <Tooltip
                position={Position.BOTTOM}
                content={
                  <ul className={style.errorsList}>
                    {errorMessages.map((error, index) => (
                      <li key={index}>{error}</li>
                    ))}
                    {saveError === 'duplicated_question' && <li>{lang.tr('module.qna.form.writingSameQuestion')}</li>}
                  </ul>
                }
              >
                <span className={cx(style.tag, style.warning)}>{lang.tr('module.qna.form.cantBeSaved')}</span>
              </Tooltip>
            )}
            {!data.enabled && (
              <Tooltip position={Position.BOTTOM} content={lang.tr('module.qna.form.disabledTooltip')}>
                <span className={style.tag}>{lang.tr('disabled')}</span>
              </Tooltip>
            )}
            {showIncomplete && (
              <Tooltip position={Position.BOTTOM} content={lang.tr('module.qna.form.incompleteTooltip')}>
                <span className={cx(style.tag)}>{lang.tr('module.qna.form.incomplete')}</span>
              </Tooltip>
            )}
            {!expanded && (
              <span className={style.tag}>{`${questions?.filter(q => q.trim()).length || 0} ${lang.tr(
                'module.qna.form.q'
              )} · ${answers?.filter(a => a.trim()).length || 0}  ${lang.tr('module.qna.form.a')}`}</span>
            )}
          </div>
        </Button>
        <MoreOptions show={showOption} onToggle={() => setShowOption(!showOption)} items={moreOptionsItems} />
      </div>
      {expanded && (
        <div key={contentLang} className={style.collapsibleWrapper}>
          {!isLite && (
            <ContextSelector
              className={cx(style.contextSelector)}
              contexts={data.contexts}
              saveContexts={contexts =>
                updateQnA({
                  id,
                  data: { ...data, contexts }
                })
              }
              bp={bp}
            />
          )}
          <TextAreaList
            key="questions"
            items={questions || ['']}
            updateItems={items =>
              updateQnA({
                id,
                data: { ...data, questions: { ...data.questions, [contentLang]: items }, answers: data.answers }
              })
            }
            refItems={refQuestions}
            keyPrefix="question-"
            duplicateMsg={lang.tr('module.qna.form.duplicateQuestion')}
            itemListValidator={validateItemsList}
            placeholder={index => getPlaceholder('question', index)}
            label={lang.tr('module.qna.question')}
            addItemLabel={lang.tr('module.qna.form.addQuestionAlternative')}
          />
          <div>
            <TextAreaList
              key="answers"
              items={answers || ['']}
              duplicateMsg={lang.tr('module.qna.form.duplicateAnswer')}
              itemListValidator={validateItemsList}
              updateItems={items =>
                updateQnA({
                  id,
                  data: { ...data, questions: data.questions, answers: { ...data.answers, [contentLang]: items } }
                })
              }
              refItems={refAnswers}
              keyPrefix="answer-"
              placeholder={index => getPlaceholder('answer', index)}
              label={lang.tr('module.qna.answer')}
              addItemLabel={lang.tr('module.qna.form.addAnswerAlternative')}
            />
            <div className={style.contentAnswerWrapper}>
              {contentAnswers?.map((content, index) => (
                <ContentAnswer
                  key={index}
                  content={content}
                  active={editingContent.current === index}
                  onEdit={() => {
                    editingContent.current = index
                    setShowContentForm(true)
                  }}
                />
              ))}
            </div>
            <FormFields.AddButton
              text={lang.tr('module.qna.form.addContent')}
              onClick={() => {
                setShowContentForm(true)
                editingContent.current = null
              }}
            />
          </div>
          {showRedirectToFlow && (
            <Fragment>
              <h1 className={style.redirectTitle}>{lang.tr('module.qna.form.redirectQuestionTo')}</h1>
              <div>
                <h2>{lang.tr('module.qna.form.workflow')}</h2>

                <Select
                  tabIndex="-1"
                  value={flowsList.find(item => item.value === data.redirectFlow)}
                  options={flowsList}
                  placeholder={lang.tr('module.qna.form.pickWorkflow')}
                  onChange={(selected: RedirectItem) =>
                    updateQnA({
                      id,
                      data: { ...data, redirectFlow: selected.value }
                    })
                  }
                />
              </div>
              <div>
                <h2>{lang.tr('module.qna.form.node')}</h2>

                <Select
                  tabIndex="-1"
                  value={nodeList.find(item => item.value === data.redirectNode)}
                  options={nodeList}
                  placeholder={lang.tr('module.qna.form.pickNode')}
                  onChange={(selected: RedirectItem) =>
                    updateQnA({
                      id,
                      data: { ...data, redirectNode: selected.value }
                    })
                  }
                />
              </div>
            </Fragment>
          )}
        </div>
      )}

      {showContentForm && (
        <ContentAnswerForm
          bp={bp}
          deleteContent={() => deleteContentAnswer()}
          editingContent={editingContent.current}
          formData={contentAnswers[editingContent.current]}
          onUpdate={data => updateContentAnswers(data)}
          close={closingKey => {
            setTimeout(() => {
              if (closingKey === editingContent.current) {
                editingContent.current = null
                setShowContentForm(false)
              } else {
                setForceUpdate(!forceUpdate)
              }
            }, 200)
          }}
        />
      )}
    </div>
  )
}

export default QnA<|MERGE_RESOLUTION|>--- conflicted
+++ resolved
@@ -1,14 +1,6 @@
 import { Button, Icon, Position, Tooltip } from '@blueprintjs/core'
 import { Flow, FlowNode } from 'botpress/sdk'
-<<<<<<< HEAD
-<<<<<<< HEAD
 import { confirmDialog, FormFields, lang, MoreOptions, MoreOptionsItems } from 'botpress/shared'
-=======
-import { confirmDialog, lang, MoreOptions, MoreOptionsItems } from 'botpress/shared'
->>>>>>> dev
-=======
-import { confirmDialog, FormFields, lang, MoreOptions, MoreOptionsItems } from 'botpress/shared'
->>>>>>> c08d241d
 import { getFlowLabel } from 'botpress/utils'
 import cx from 'classnames'
 import _uniqueId from 'lodash/uniqueId'
