import { Button, Icon, Position, Tooltip } from '@blueprintjs/core'
import { Flow, FlowNode } from 'botpress/sdk'
import { confirmDialog, lang, MoreOptions, MoreOptionsItems } from 'botpress/shared'
import { getFlowLabel } from 'botpress/utils'
import cx from 'classnames'
import _uniqueId from 'lodash/uniqueId'
import React, { FC, Fragment, useEffect, useState } from 'react'
import Select from 'react-select'

import { QnaItem } from '../../../backend/qna'
import style from '../style.scss'

import ContextSelector from './ContextSelector'
import TextAreaList from './TextAreaList'

interface RedirectItem {
  label: string
  value: string
}

interface Props {
  isLite: boolean
  expanded: boolean
  setExpanded: (expanded: boolean) => void
  qnaItem: QnaItem
  bp: any
  contentLang: string
  defaultLanguage: string
  errorMessages?: string[]
  flows?: Flow[]
  updateQnA: (qnaItem: QnaItem) => void
  deleteQnA: () => void
  toggleEnabledQnA: () => void
}

const QnA: FC<Props> = props => {
  const [showOption, setShowOption] = useState(false)
  const {
    contentLang,
    qnaItem: { id, saveError, data },
    updateQnA,
    expanded,
    setExpanded,
    errorMessages,
    defaultLanguage,
<<<<<<< HEAD
    flows
=======
    isLite,
    bp
>>>>>>> c01c63cc
  } = props
  const [showRedirectToFlow, setShowRedirectToFlow] = useState(!!(data.redirectFlow || data.redirectNode))
  let questions = data.questions[contentLang]
  let answers = data.answers[contentLang]
  const refQuestions = contentLang !== defaultLanguage && data.questions[defaultLanguage]
  const refAnswers = contentLang !== defaultLanguage && data.answers[defaultLanguage]

  if (refQuestions && refQuestions.length > questions.length) {
    questions = [...questions, ...Array(refQuestions.length - questions.length).fill('')]
  }

  if (refAnswers && refAnswers.length > answers.length) {
    answers = [...answers, ...Array(refAnswers.length - answers.length).fill('')]
  }

  const onDelete = async () => {
    if (
      await confirmDialog(lang.tr('module.qna.form.confirmDeleteQuestion'), {
        acceptLabel: lang.tr('delete')
      })
    ) {
      props.deleteQnA()
    }
  }

  const moreOptionsItems: MoreOptionsItems[] = [
    {
      label: lang.tr(data.enabled ? 'module.qna.form.disableQuestion' : 'module.qna.form.enableQuestion'),
      action: props.toggleEnabledQnA
    }
  ]

  if (expanded) {
    moreOptionsItems.push({
      label: lang.tr(!showRedirectToFlow ? 'module.qna.form.enableRedirection' : 'module.qna.form.disableRedirection'),
      action: () => {
        if (showRedirectToFlow) {
          updateQnA({
            id,
            data: { ...data, redirectNode: '', redirectFlow: '' }
          })
        }
        setShowRedirectToFlow(!showRedirectToFlow)
      }
    })
  }

  moreOptionsItems.push({
    label: lang.tr('module.qna.form.deleteQuestion'),
    type: 'delete',
    action: onDelete
  })

  const getPlaceholder = (type: 'answer' | 'question', index: number): string => {
    if (type === 'question') {
      if (index === 0) {
        return lang.tr('module.qna.form.writeFirstQuestion')
      } else if (index === 1 || index === 2) {
        return lang.tr('module.qna.form.writeAtLeastTwoMoreQuestions')
      } else if (index >= 3 && index < 9) {
        return lang.tr('module.qna.form.addMoreQuestionsPlural', { count: 10 - index })
      } else if (index === 9) {
        return lang.tr('module.qna.form.addMoreQuestionsSingular')
      }
    } else {
      if (index === 0) {
        return lang.tr('module.qna.form.writeTheAnswer')
      } else {
        return lang.tr('module.qna.form.chatbotWillRandomlyChoose')
      }
    }
  }

  const showIncomplete =
    questions.filter(q => !!q.trim()).length < 3 ||
    (answers.filter(q => !!q.trim()).length < 1 && !data.redirectFlow && !data.redirectNode)
  const currentFlow = flows ? flows.find(({ name }) => name === data.redirectFlow) || { nodes: [] } : { nodes: [] }
  const nodeList = (currentFlow.nodes as FlowNode[])?.map(({ name }) => ({ label: name, value: name }))
  const flowsList = flows.map(({ name }) => ({ label: getFlowLabel(name), value: name }))

  return (
    <div className={style.questionWrapper}>
      <div className={style.headerWrapper}>
        <Button minimal small onClick={() => setExpanded(!expanded)} className={style.questionHeader}>
          <div className={style.left}>
            <Icon icon={!expanded ? 'chevron-right' : 'chevron-down'} />{' '}
            <h1>{questions?.[0] || <span className={style.refTitle}>{refQuestions?.[0]}</span>}</h1>
          </div>
          <div className={style.right}>
            {(!!errorMessages.length || saveError === 'duplicated_question') && (
              <Tooltip
                position={Position.BOTTOM}
                content={
                  <ul className={style.errorsList}>
                    {errorMessages.map((error, index) => (
                      <li key={index}>{error}</li>
                    ))}
                    {saveError === 'duplicated_question' && <li>{lang.tr('module.qna.form.writingSameQuestion')}</li>}
                  </ul>
                }
              >
                <span className={cx(style.tag, style.warning)}>{lang.tr('module.qna.form.cantBeSaved')}</span>
              </Tooltip>
            )}
            {!data.enabled && (
              <Tooltip position={Position.BOTTOM} content={lang.tr('module.qna.form.disabledTooltip')}>
                <span className={style.tag}>{lang.tr('disabled')}</span>
              </Tooltip>
            )}
            {showIncomplete && (
              <Tooltip position={Position.BOTTOM} content={lang.tr('module.qna.form.incompleteTooltip')}>
                <span className={cx(style.tag)}>{lang.tr('module.qna.form.incomplete')}</span>
              </Tooltip>
            )}
            {!expanded && (
              <span className={style.tag}>{`${questions.filter(answer => answer.trim()).length} ${lang.tr(
                'module.qna.form.q'
              )} · ${answers.filter(answer => answer.trim()).length}  ${lang.tr('module.qna.form.a')}`}</span>
            )}
          </div>
        </Button>
        <MoreOptions show={showOption} onToggle={() => setShowOption(!showOption)} items={moreOptionsItems} />
      </div>
      {expanded && (
        <div className={style.collapsibleWrapper}>
          {!isLite && (
            <ContextSelector
              className={cx(style.contextSelector)}
              contexts={data.contexts}
              saveContexts={contexts =>
                updateQnA({
                  id,
                  data: { ...data, contexts }
                })
              }
              bp={bp}
            />
          )}
          <TextAreaList
            key="questions"
            items={questions}
            updateItems={items =>
              updateQnA({
                id,
                data: { ...data, questions: { ...data.questions, [contentLang]: items }, answers: data.answers }
              })
            }
            refItems={refQuestions}
            keyPrefix="question-"
            duplicateMsg={lang.tr('module.qna.form.duplicateQuestion')}
            placeholder={index => getPlaceholder('question', index)}
            label={lang.tr('module.qna.question')}
            addItemLabel={lang.tr('module.qna.form.addQuestionAlternative')}
          />
          <TextAreaList
            key="answers"
            items={answers}
            duplicateMsg={lang.tr('module.qna.form.duplicateAnswer')}
            updateItems={items =>
              updateQnA({
                id,
                data: { ...data, questions: data.questions, answers: { ...data.answers, [contentLang]: items } }
              })
            }
            refItems={refAnswers}
            keyPrefix="answer-"
            placeholder={index => getPlaceholder('answer', index)}
            label={lang.tr('module.qna.answer')}
            canAddContent
            addItemLabel={lang.tr('module.qna.form.addAnswerAlternative')}
          />
          {showRedirectToFlow && (
            <Fragment>
              <h1 className={style.redirectTitle}>{lang.tr('module.qna.form.redirectQuestionTo')}</h1>
              <div>
                <h2>{lang.tr('module.qna.form.workflow')}</h2>

                <Select
                  tabIndex="-1"
                  value={flowsList.find(item => item.value === data.redirectFlow)}
                  options={flowsList}
                  placeholder={lang.tr('module.qna.form.pickWorkflow')}
                  onChange={(selected: RedirectItem) =>
                    updateQnA({
                      id,
                      data: { ...data, redirectFlow: selected.value }
                    })
                  }
                />
              </div>
              <div>
                <h2>{lang.tr('module.qna.form.node')}</h2>

                <Select
                  tabIndex="-1"
                  value={nodeList.find(item => item.value === data.redirectNode)}
                  options={nodeList}
                  placeholder={lang.tr('module.qna.form.pickNode')}
                  onChange={(selected: RedirectItem) =>
                    updateQnA({
                      id,
                      data: { ...data, redirectNode: selected.value }
                    })
                  }
                />
              </div>
            </Fragment>
          )}
        </div>
      )}
    </div>
  )
}

export default QnA<|MERGE_RESOLUTION|>--- conflicted
+++ resolved
@@ -43,12 +43,9 @@
     setExpanded,
     errorMessages,
     defaultLanguage,
-<<<<<<< HEAD
     flows
-=======
     isLite,
     bp
->>>>>>> c01c63cc
   } = props
   const [showRedirectToFlow, setShowRedirectToFlow] = useState(!!(data.redirectFlow || data.redirectNode))
   let questions = data.questions[contentLang]
