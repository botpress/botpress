import { Tab, Tabs } from '@blueprintjs/core'
<<<<<<< HEAD
import { FormData } from 'botpress/common/typings'
=======
import { FormData } from 'botpress/sdk'
>>>>>>> 865f12b1
import { Contents, Dropdown, lang, MoreOptions, MoreOptionsItems, RightSidebar } from 'botpress/shared'
import cx from 'classnames'
import React, { FC, Fragment, useEffect, useReducer, useRef, useState } from 'react'

import style from './style.scss'

interface Props {
  bp: any
  deleteContent: () => void
  editingContent: number
  close: (closingKey: number) => void
  onUpdate: (data: any) => void
  formData: FormData
}

const fetchReducer = (state, action) => {
  switch (action.type) {
    case 'fetchSuccess':
      const { data } = action

      return {
        ...state,
        contentTypes: data.map(type => ({
          value: type.id,
          label: lang.tr(type.title)
        })),
        renderTypes: data.reduce((acc, type) => ({ ...acc, [type.id]: type.schema.newJson.renderType }), {}),
        contentTypesFields: data.reduce((acc, type) => ({ ...acc, [type.id]: type.schema.newJson }), {})
      }
    default:
      throw new Error(`That action type isn't supported.`)
  }
}

const ContentAnswerForm: FC<Props> = ({ editingContent, bp, close, formData, onUpdate, deleteContent }) => {
  const [state, dispatch] = useReducer(fetchReducer, {
    contentTypes: [],
    renderTypes: {},
    contentTypesFields: {}
  })
  const contentType = useRef(formData?.contentType || 'builtin_image')
  const [showOptions, setShowOptions] = useState(false)
  const [forceUpdate, setForceUpdate] = useState(false)
<<<<<<< HEAD
  const { contentTypes, renderTypes, contentTypesFields } = state
=======
  const { contentTypes, contentTypesFields } = state
>>>>>>> 865f12b1

  useEffect(() => {
    bp.axios.get('/content/types').then(({ data }) => {
      dispatch({ type: 'fetchSuccess', data: data.filter(type => type.schema.newJson?.displayedIn.includes('qna')) })
    })
  }, [])

  useEffect(() => {
    contentType.current = formData?.contentType || 'builtin_image'
    setForceUpdate(!forceUpdate)
  }, [editingContent])

  const moreOptionsItems: MoreOptionsItems[] = [
    {
      label: lang.tr('deleteContent'),
      action: deleteContent,
      type: 'delete'
    }
  ]

  const handleContentTypeChange = value => {
    contentType.current = value
    onUpdate({
<<<<<<< HEAD
      ...Contents.getEmptyFormData(renderTypes[value]),
      renderType: renderTypes[value],
=======
      ...Contents.getEmptyFormData(value),
>>>>>>> 865f12b1
      contentType: value,
      id: formData?.id
    })
  }

  const contentFields = contentTypesFields?.[contentType.current]

  return (
    <RightSidebar className={style.wrapper} canOutsideClickClose close={() => close(editingContent)}>
      <Fragment key={`${contentType.current}-${editingContent}`}>
        <div className={style.formHeader}>
          <Tabs id="contentFormTabs">
            <Tab id="content" title="Content" />
          </Tabs>
          <MoreOptions show={showOptions} onToggle={setShowOptions} items={moreOptionsItems} />
        </div>
        <div className={cx(style.fieldWrapper, style.contentTypeField)}>
          <span className={style.formLabel}>{lang.tr('studio.content.contentType')}</span>
          {contentTypes.length && (
            <Dropdown
              filterable={false}
              className={style.formSelect}
              items={contentTypes}
              defaultItem={contentType.current}
              rightIcon="chevron-down"
              onChange={option => {
                handleContentTypeChange(option.value)
              }}
            />
          )}
        </div>
        {contentFields && (
          <Contents.Form
            fields={contentFields.fields}
            advancedSettings={contentFields.advancedSettings}
            bp={bp}
            formData={formData}
            renderType={contentType.current}
            onUpdate={data =>
              onUpdate({ ...data, renderType: renderTypes[contentType.current], contentType: contentType.current })
            }
          />
        )}
      </Fragment>
    </RightSidebar>
  )
}

export default ContentAnswerForm<|MERGE_RESOLUTION|>--- conflicted
+++ resolved
@@ -1,9 +1,5 @@
 import { Tab, Tabs } from '@blueprintjs/core'
-<<<<<<< HEAD
-import { FormData } from 'botpress/common/typings'
-=======
 import { FormData } from 'botpress/sdk'
->>>>>>> 865f12b1
 import { Contents, Dropdown, lang, MoreOptions, MoreOptionsItems, RightSidebar } from 'botpress/shared'
 import cx from 'classnames'
 import React, { FC, Fragment, useEffect, useReducer, useRef, useState } from 'react'
@@ -47,11 +43,7 @@
   const contentType = useRef(formData?.contentType || 'builtin_image')
   const [showOptions, setShowOptions] = useState(false)
   const [forceUpdate, setForceUpdate] = useState(false)
-<<<<<<< HEAD
-  const { contentTypes, renderTypes, contentTypesFields } = state
-=======
   const { contentTypes, contentTypesFields } = state
->>>>>>> 865f12b1
 
   useEffect(() => {
     bp.axios.get('/content/types').then(({ data }) => {
@@ -75,12 +67,7 @@
   const handleContentTypeChange = value => {
     contentType.current = value
     onUpdate({
-<<<<<<< HEAD
-      ...Contents.getEmptyFormData(renderTypes[value]),
-      renderType: renderTypes[value],
-=======
       ...Contents.getEmptyFormData(value),
->>>>>>> 865f12b1
       contentType: value,
       id: formData?.id
     })
@@ -119,9 +106,7 @@
             bp={bp}
             formData={formData}
             renderType={contentType.current}
-            onUpdate={data =>
-              onUpdate({ ...data, renderType: renderTypes[contentType.current], contentType: contentType.current })
-            }
+            onUpdate={data => onUpdate({ ...data, contentType: contentType.current })}
           />
         )}
       </Fragment>
