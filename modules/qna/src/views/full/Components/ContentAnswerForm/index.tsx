import { Tab, Tabs } from '@blueprintjs/core'
import { FormData } from 'botpress/sdk'
<<<<<<< HEAD
import { ContentForms, Dropdown, lang, MoreOptions, MoreOptionsItems, RightSidebar } from 'botpress/shared'
=======
import { Contents, Dropdown, lang, MoreOptions, MoreOptionsItems, RightSidebar } from 'botpress/shared'
>>>>>>> f4406741
import cx from 'classnames'
import React, { FC, Fragment, useEffect, useReducer, useRef, useState } from 'react'

import style from './style.scss'

interface Props {
  bp: any
  deleteContent: () => void
  editingContent: number
  close: (closingKey: number) => void
  onUpdate: (data: any) => void
  formData: FormData
}

const fetchReducer = (state, action) => {
  switch (action.type) {
    case 'fetchSuccess':
      const { data } = action

      return {
        ...state,
        contentTypes: data.map(type => ({
          value: type.id,
          label: lang.tr(type.title)
        })),
        contentTypesFields: data.reduce((acc, type) => ({ ...acc, [type.id]: type.schema.newJson }), {})
      }
    default:
      throw new Error(`That action type isn't supported.`)
  }
}

const ContentAnswerForm: FC<Props> = ({ editingContent, bp, close, formData, onUpdate, deleteContent }) => {
  const [state, dispatch] = useReducer(fetchReducer, {
    contentTypes: [],
    contentTypesFields: {}
  })
  const contentType = useRef(formData?.contentType || 'builtin_image')
  const [showOptions, setShowOptions] = useState(false)
  const [forceUpdate, setForceUpdate] = useState(false)
  const { contentTypes, contentTypesFields } = state

  useEffect(() => {
    bp.axios.get('/content/types').then(({ data }) => {
      dispatch({ type: 'fetchSuccess', data: data.filter(type => type.schema.newJson?.displayedIn.includes('qna')) })
    })
  }, [])

  useEffect(() => {
    contentType.current = formData?.contentType || 'builtin_image'
    setForceUpdate(!forceUpdate)
  }, [editingContent])

  const moreOptionsItems: MoreOptionsItems[] = [
    {
      label: lang.tr('deleteContent'),
      action: deleteContent,
      type: 'delete'
    }
  ]

  const handleContentTypeChange = value => {
    contentType.current = value
    onUpdate({
      ...Contents.getEmptyFormData(value),
      contentType: value,
      id: formData?.id
    })
  }

  const contentFields = contentTypesFields?.[contentType.current]

  return (
    <RightSidebar className={style.wrapper} canOutsideClickClose close={() => close(editingContent)}>
      <Fragment key={`${contentType.current}-${editingContent}`}>
        <div className={style.formHeader}>
          <Tabs id="contentFormTabs">
            <Tab id="content" title="Content" />
          </Tabs>
          <MoreOptions show={showOptions} onToggle={setShowOptions} items={moreOptionsItems} />
        </div>
        <div className={cx(style.fieldWrapper, style.contentTypeField)}>
          <span className={style.formLabel}>{lang.tr('studio.content.contentType')}</span>
          {contentTypes.length && (
            <Dropdown
              filterable={false}
              className={style.formSelect}
              items={contentTypes}
              defaultItem={contentType.current}
              rightIcon="chevron-down"
              onChange={option => {
                handleContentTypeChange(option.value)
              }}
            />
          )}
        </div>
        {contentFields && (
          <Contents.Form
            fields={contentFields.fields}
            advancedSettings={contentFields.advancedSettings}
            bp={bp}
            formData={formData}
            contentType={contentType.current}
            onUpdate={data => onUpdate({ ...data, contentType: contentType.current })}
          />
        )}
      </Fragment>
    </RightSidebar>
  )
}

export default ContentAnswerForm<|MERGE_RESOLUTION|>--- conflicted
+++ resolved
@@ -1,10 +1,6 @@
 import { Tab, Tabs } from '@blueprintjs/core'
 import { FormData } from 'botpress/sdk'
-<<<<<<< HEAD
-import { ContentForms, Dropdown, lang, MoreOptions, MoreOptionsItems, RightSidebar } from 'botpress/shared'
-=======
 import { Contents, Dropdown, lang, MoreOptions, MoreOptionsItems, RightSidebar } from 'botpress/shared'
->>>>>>> f4406741
 import cx from 'classnames'
 import React, { FC, Fragment, useEffect, useReducer, useRef, useState } from 'react'
 
