import * as sdk from 'botpress/sdk'
import { Paging } from 'botpress/sdk'
import Joi from 'joi'
import _ from 'lodash'
import nanoid from 'nanoid/generate'
import path from 'path'

import { Dic, Item } from './qna'

const safeId = (length = 10) => nanoid('1234567890abcdefghijklmnopqrsuvwxyz', length)
const slugify = s => (s || '').toLowerCase().replace(/[^a-z0-9]/g, '_')

const makeId = (item: Item) => {
  const firstQuestion = item.questions[Object.keys(item.questions)[0]][0]
  return `__qna__${safeId()}_${slugify(firstQuestion)
    .replace(/^_+/, '')
    .substring(0, 50)
    .replace(/_+$/, '')}`
}

const normalizeQuestions = (questions: string[]) =>
  questions
    .map(q =>
      q
        .replace(/[\r\n]+/g, ' ')
        .replace(/\s+/g, ' ')
        .trim()
    )
    .filter(Boolean)

type Metadata = {
  answers: Dic<string[]>
  contentAnswers: any[]
  enabled: boolean
  lastModifiedOn: Date
}

const LangStringArrSchema = Joi.object().pattern(
  Joi.string()
    .min(1)
    .max(3)
    .required(),
  Joi.array().items(
    Joi.string()
      .not()
      .empty()
  )
)

const QnaItemContentAnswerSchema = Joi.object().pattern(
  Joi.string(),
  Joi.alternatives().try(
    Joi.number(),
    Joi.boolean(),
    // tslint:disable-next-line
    Joi.allow(null),
    Joi.string().allow(''),
    Joi.array().items(Joi.object())
  )
)

const ItemSchema = Joi.object().keys({
  id: Joi.string()
    .min(1)
    .optional(),
  questions: LangStringArrSchema.required(),
  answers: LangStringArrSchema.required(),
  contentAnswers: Joi.array()
    .items(QnaItemContentAnswerSchema)
    .default([]),
  enabled: Joi.bool().required(),
})

type Intent = Omit<sdk.NLU.IntentDefinition, 'metadata'> & { metadata?: Metadata }

const ROOT_FOLDER = 'flows'
const toQnaFile = topicName => `${topicName}/qna.intents.json`

const serialize = (intents: Intent[]) => JSON.stringify(intents, undefined, 2)

<<<<<<< HEAD
export default class Storage {
  constructor(private ghost: sdk.ScopedGhostService) { }
=======
    const leftOverQnaIntents = allIntents.filter(
      (intent: sdk.NLU.IntentDefinition) =>
        intent.name.startsWith(NLU_PREFIX) &&
        !_.find(allQuestions, q => getIntentId(q.id).toLowerCase() === intent.name)
    )
    await Promise.map(
      leftOverQnaIntents,
      (intent: sdk.NLU.IntentDefinition) => axios.post(`/nlu/intents/${intent.name}/delete`, {}, axiosConfig) // TODO: remove this, QnA are synced from Core
    )
>>>>>>> f63b1614

  // TODO: validate no dupes

  private async ensureIntentsFileExists(topicName: string) {
    if (!(await this.ghost.fileExists(ROOT_FOLDER, toQnaFile(topicName)))) {
      await this.ghost.upsertFile(ROOT_FOLDER, toQnaFile(topicName), serialize([]))
    }
<<<<<<< HEAD
=======

    const intent = {
      name: getIntentId(qnaItem.id),
      entities: [],
      contexts: qnaItem.data.contexts,
      utterances: utterances
    }

    await axios.post('/nlu/intents', intent, axiosConfig) // TODO: remove this, QnA are synced from Core
>>>>>>> f63b1614
  }

  async fetchItems(topicName: string, opts?: Paging): Promise<Item[]> {
    await this.ensureIntentsFileExists(topicName)
    const intents = await this.ghost.readFileAsObject<Intent[]>(ROOT_FOLDER, toQnaFile(topicName))

    const items = intents.map<Item>(intent => ({
      id: intent.name,
      questions: intent.utterances,
      answers: intent.metadata?.answers,
      contentAnswers: intent.metadata?.contentAnswers,
      enabled: intent.metadata?.enabled,
      lastModified: intent.metadata?.lastModifiedOn
    }))

    if (opts?.start !== undefined && opts?.count > -1) {
      // TODO: move filtering & search to API layer
      return items.slice(opts.start, opts.start + opts.count)
    } else {
<<<<<<< HEAD
      return items
=======
      await this.deleteMatchingIntent(item.id)
    }

    await this.bp.ghost
      .forBot(this.botId)
      .upsertFile(this.config.qnaDir, `${id}.json`, JSON.stringify({ id, data }, undefined, 2))

    return id
  }

  async deleteMatchingIntent(id: string) {
    const axiosConfig = await this.getAxiosConfig()
    try {
      await axios.post(`/nlu/intents/${getIntentId(id)}/delete`, {}, axiosConfig) // TODO: remove this, QnA are synced from Core
    } catch (err) {
      /* swallow error */
>>>>>>> f63b1614
    }
  }

  async updateSingleItem(topicName: string, item: Item): Promise<string> {
    item = await ItemSchema.validate(item)
    await this.ensureIntentsFileExists(topicName)

    const items = await this.fetchItems(topicName)
    let newItems: Item[]

    if (!item.id?.length) {
      item.id = makeId(item)
      newItems = [item, ...items]
    } else {
      newItems = [...items]
      newItems[items.findIndex(i => i.id === item.id)] = item
    }

    const intents = newItems.map<Intent>(i => ({
      name: i.id,
      contexts: [topicName],
      filename: toQnaFile(topicName),
      slots: [],
      utterances: _.mapValues(i.questions, q => normalizeQuestions(q)),
      metadata: {
        answers: i.answers,
        contentAnswers: i.contentAnswers,
        enabled: i.enabled,
        lastModifiedOn: i.id === item.id ? new Date() : i.lastModified
      }
    }))

    await this.ghost.upsertFile(ROOT_FOLDER, toQnaFile(topicName), serialize(intents))
    return item.id
  }

  async getCountPerTopic() {
    // TODO Make this parallel
    const qnaFilesPerTopic = await this.ghost.directoryListing(ROOT_FOLDER, 'qna.intents.json')
    const qnaPerTopic = {}
    for (const qnaFile of qnaFilesPerTopic) {
      qnaPerTopic[qnaFile.split('/')[0]] = (await this.ghost.readFileAsObject<Intent[]>(ROOT_FOLDER, qnaFile)).length
    }
    return qnaPerTopic
  }

  async deleteSingleItem(topicName: string, itemId: string) {
    await this.ensureIntentsFileExists(topicName)
    const intents = await this.ghost.readFileAsObject<Intent[]>(ROOT_FOLDER, toQnaFile(topicName))
    const newIntents = intents.filter(x => x.name !== itemId)
    await this.ghost.upsertFile(ROOT_FOLDER, toQnaFile(topicName), serialize(newIntents))
  }

  async count(topicName: string) {
    const questions = await this.fetchItems(topicName)
    return questions.length
  }
}<|MERGE_RESOLUTION|>--- conflicted
+++ resolved
@@ -68,7 +68,7 @@
   contentAnswers: Joi.array()
     .items(QnaItemContentAnswerSchema)
     .default([]),
-  enabled: Joi.bool().required(),
+  enabled: Joi.bool().required()
 })
 
 type Intent = Omit<sdk.NLU.IntentDefinition, 'metadata'> & { metadata?: Metadata }
@@ -78,20 +78,8 @@
 
 const serialize = (intents: Intent[]) => JSON.stringify(intents, undefined, 2)
 
-<<<<<<< HEAD
 export default class Storage {
-  constructor(private ghost: sdk.ScopedGhostService) { }
-=======
-    const leftOverQnaIntents = allIntents.filter(
-      (intent: sdk.NLU.IntentDefinition) =>
-        intent.name.startsWith(NLU_PREFIX) &&
-        !_.find(allQuestions, q => getIntentId(q.id).toLowerCase() === intent.name)
-    )
-    await Promise.map(
-      leftOverQnaIntents,
-      (intent: sdk.NLU.IntentDefinition) => axios.post(`/nlu/intents/${intent.name}/delete`, {}, axiosConfig) // TODO: remove this, QnA are synced from Core
-    )
->>>>>>> f63b1614
+  constructor(private ghost: sdk.ScopedGhostService) {}
 
   // TODO: validate no dupes
 
@@ -99,18 +87,6 @@
     if (!(await this.ghost.fileExists(ROOT_FOLDER, toQnaFile(topicName)))) {
       await this.ghost.upsertFile(ROOT_FOLDER, toQnaFile(topicName), serialize([]))
     }
-<<<<<<< HEAD
-=======
-
-    const intent = {
-      name: getIntentId(qnaItem.id),
-      entities: [],
-      contexts: qnaItem.data.contexts,
-      utterances: utterances
-    }
-
-    await axios.post('/nlu/intents', intent, axiosConfig) // TODO: remove this, QnA are synced from Core
->>>>>>> f63b1614
   }
 
   async fetchItems(topicName: string, opts?: Paging): Promise<Item[]> {
@@ -130,26 +106,7 @@
       // TODO: move filtering & search to API layer
       return items.slice(opts.start, opts.start + opts.count)
     } else {
-<<<<<<< HEAD
       return items
-=======
-      await this.deleteMatchingIntent(item.id)
-    }
-
-    await this.bp.ghost
-      .forBot(this.botId)
-      .upsertFile(this.config.qnaDir, `${id}.json`, JSON.stringify({ id, data }, undefined, 2))
-
-    return id
-  }
-
-  async deleteMatchingIntent(id: string) {
-    const axiosConfig = await this.getAxiosConfig()
-    try {
-      await axios.post(`/nlu/intents/${getIntentId(id)}/delete`, {}, axiosConfig) // TODO: remove this, QnA are synced from Core
-    } catch (err) {
-      /* swallow error */
->>>>>>> f63b1614
     }
   }
 
