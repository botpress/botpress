import 'bluebird-global'
import * as sdk from 'botpress/sdk'
import _ from 'lodash'

import choice from './choice'
<<<<<<< HEAD
import setup from './setup'
import apiCall from './callApi'
=======
import slot from './slot'
>>>>>>> 7d779c4e

export type Extension = {}

export type SDK = typeof sdk & Extension

const onServerStarted = async (bp: SDK) => {}

const onServerReady = async (bp: SDK) => {
  await choice.setup(bp)
}

const skillsToRegister: sdk.Skill[] = [
  {
    id: 'choice',
    name: 'Choice',
    flowGenerator: choice.generateFlow
  },
  {
<<<<<<< HEAD
    id: 'CallAPI',
    name: 'Call API',
    flowGenerator: apiCall.generateFlow
=======
    id: 'slot',
    name: 'Slot',
    flowGenerator: slot.generateFlow
>>>>>>> 7d779c4e
  }
]

const entryPoint: sdk.ModuleEntryPoint = {
  onServerStarted,
  onServerReady,
  definition: {
    name: 'basic-skills',
    menuIcon: 'fiber_smart_record',
    fullName: 'Basic Skills',
    homepage: 'https://botpress.io',
    noInterface: true,
    plugins: [],
    moduleView: { stretched: true }
  },
  skills: skillsToRegister
}

export default entryPoint<|MERGE_RESOLUTION|>--- conflicted
+++ resolved
@@ -3,12 +3,8 @@
 import _ from 'lodash'
 
 import choice from './choice'
-<<<<<<< HEAD
-import setup from './setup'
 import apiCall from './callApi'
-=======
 import slot from './slot'
->>>>>>> 7d779c4e
 
 export type Extension = {}
 
@@ -27,15 +23,14 @@
     flowGenerator: choice.generateFlow
   },
   {
-<<<<<<< HEAD
     id: 'CallAPI',
     name: 'Call API',
     flowGenerator: apiCall.generateFlow
-=======
+  },
+  {
     id: 'slot',
     name: 'Slot',
     flowGenerator: slot.generateFlow
->>>>>>> 7d779c4e
   }
 ]
 
