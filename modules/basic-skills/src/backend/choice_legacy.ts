import * as sdk from 'botpress/sdk'
import _ from 'lodash'
import yn from 'yn'

import { ChoiceData } from './choice'

const generateFlowLegacy = async (data: ChoiceData): Promise<sdk.FlowGenerationResult> => {
  const { randomId } = data
  const hardRetryLimit = 10
  const nbMaxRetries = Math.min(Number(data.config.nbMaxRetries), hardRetryLimit)
  const repeatQuestion = yn(data.config.repeatChoicesOnInvalid)

  const sorrySteps = []

  if (data.invalidContentId && data.invalidContentId.length >= 3) {
    sorrySteps.push({
      type: sdk.NodeActionType.RenderElement,
      name: `#!${data.invalidContentId}`
    })
  }

  if (repeatQuestion) {
    sorrySteps.push({
      type: sdk.NodeActionType.RenderElement,
      name: `#!${data.contentId}`,
      args: { skill: 'choice' }
    })
  }

  const nodes: sdk.SkillFlowNode[] = [
    {
      name: 'entry',
      onEnter: [
        {
          type: sdk.NodeActionType.RenderElement,
          name: `#!${data.contentId}`,
          args: { skill: 'choice' }
        }
      ],
      next: [{ condition: 'true', node: 'parse' }]
    },
    {
      name: 'parse',
      onReceive: [
        {
          type: sdk.NodeActionType.RunAction,
          name: 'basic-skills/choice_parse_answer',
          args: { ...data, randomId }
        }
      ],
      next: [
        { condition: `temp['skill-choice-valid-${randomId}'] === true`, node: '#' },
        { condition: 'true', node: 'invalid' }
      ],
<<<<<<< HEAD
      // @ts-ignore
      triggers: [{ conditions: [{ id: 'always' }] }]
=======
      triggers: [{ type: 'node', effect: 'jump.node', conditions: [{ id: 'always' }] }]
>>>>>>> e8049281
    },
    {
      name: 'invalid',
      onEnter: [
        {
          type: sdk.NodeActionType.RunAction,
          name: 'basic-skills/choice_invalid_answer',
          args: { randomId }
        }
      ],
      next: [
        {
          condition: `Number(temp['skill-choice-invalid-count-${randomId}']) > Number(${nbMaxRetries})`,
          node: '#'
        },
        { condition: 'true', node: 'sorry' }
      ]
    },
    {
      name: 'sorry',
      onEnter: sorrySteps,
      next: [{ condition: 'true', node: 'parse' }]
    }
  ]

  return {
    transitions: createTransitions(data, randomId),
    flow: {
      nodes: nodes,
      catchAll: {
        next: []
      }
    }
  }
}

const createTransitions = (data, randomId) => {
  const transitions: sdk.NodeTransition[] = Object.keys(data.keywords).map(choice => {
    const choiceShort = choice.length > 8 ? choice.substr(0, 7) + '...' : choice

    return {
      caption: `User picked [${choiceShort}]`,
      condition: `temp['skill-choice-ret-${randomId}'] == "${choice}"`,
      node: ''
    }
  })

  transitions.push({
    caption: 'On failure',
    condition: 'true',
    node: ''
  })

  return transitions
}

export { generateFlowLegacy }<|MERGE_RESOLUTION|>--- conflicted
+++ resolved
@@ -52,12 +52,7 @@
         { condition: `temp['skill-choice-valid-${randomId}'] === true`, node: '#' },
         { condition: 'true', node: 'invalid' }
       ],
-<<<<<<< HEAD
-      // @ts-ignore
-      triggers: [{ conditions: [{ id: 'always' }] }]
-=======
       triggers: [{ type: 'node', effect: 'jump.node', conditions: [{ id: 'always' }] }]
->>>>>>> e8049281
     },
     {
       name: 'invalid',
