import * as sdk from 'botpress/sdk'
import Knex from 'knex'
import _, { get, pick } from 'lodash'
import moment from 'moment'

import {
  DbFlaggedEvent,
  FLAG_REASON,
  FLAGGED_MESSAGE_STATUS,
  FLAGGED_MESSAGE_STATUSES,
  FlaggedEvent,
  RESOLUTION_TYPE,
  ResolutionData
} from '../types'

import applyChanges from './applyChanges'

const TABLE_NAME = 'misunderstood'
const EVENTS_TABLE_NAME = 'events'

export default class Db {
  knex: Knex & sdk.KnexExtension

  constructor(private bp: typeof sdk) {
    this.knex = bp.database
  }

  async initialize() {
    await this.knex.createTableIfNotExists(TABLE_NAME, table => {
      table.increments('id')
      table.string('eventId')
      table.string('botId')
      table.string('language')
      table.string('preview')
      table.enum('reason', Object.values(FLAG_REASON))
      table.enum('status', FLAGGED_MESSAGE_STATUSES).defaultTo(FLAGGED_MESSAGE_STATUS.new)
      table.enum('resolutionType', Object.values(RESOLUTION_TYPE))
      table.string('resolution')
      table.json('resolutionParams')
      table.timestamp('createdAt').defaultTo(this.knex.fn.now())
      table.timestamp('updatedAt').defaultTo(this.knex.fn.now())
    })
  }

  async addEvent(event: FlaggedEvent) {
    await this.knex(TABLE_NAME).insert(event)
  }

  async updateStatus(botId: string, id: string, status: FLAGGED_MESSAGE_STATUS, resolutionData?: ResolutionData) {
    if (status !== FLAGGED_MESSAGE_STATUS.pending) {
      resolutionData = { resolutionType: null, resolution: null, resolutionParams: null }
    } else {
      resolutionData = pick(resolutionData, 'resolutionType', 'resolution', 'resolutionParams')
    }

    await this.knex(TABLE_NAME)
      .where({ botId, id })
      .update({ status, ...resolutionData, updatedAt: this.knex.fn.now() })
  }

  async listEvents(botId: string, language: string, status: FLAGGED_MESSAGE_STATUS): Promise<DbFlaggedEvent[]> {
    const data: DbFlaggedEvent[] = await this.knex(TABLE_NAME)
      .select('*')
      .where({ botId, language, status })
      .orderBy('updatedAt', 'desc')

    return data.map((event: DbFlaggedEvent) => ({
      ...event,
      resolutionParams:
        event.resolutionParams && typeof event.resolutionParams !== 'object'
          ? JSON.parse(event.resolutionParams)
          : event.resolutionParams
    }))
  }

  async countEvents(botId: string, language: string) {
    const data: { status: string; count: number }[] = await this.knex(TABLE_NAME)
      .where({ botId, language })
      .select('status')
      .count({ count: 'id' })
      .groupBy('status')

    return data.reduce((acc, row) => {
      acc[row.status] = Number(row.count)
      return acc
    }, {})
  }

  async getEventDetails(botId: string, id: string) {
    const event = await this.knex(TABLE_NAME)
      .where({ botId, id })
      .limit(1)
      .select('*')
      .then((data: DbFlaggedEvent[]) => (data && data.length ? data[0] : null))

<<<<<<< HEAD
    const { threadId, sessionId, id: messageId, event: eventDetails, createdOn: messageCreatedOn } = await this.knex(
      EVENTS_TABLE_NAME
    )
=======
    const parentEvent = await this.knex(EVENTS_TABLE_NAME)
>>>>>>> 3ee5bda1
      .where({ botId, incomingEventId: event.eventId, direction: 'incoming' })
      .select('id', 'threadId', 'sessionId', 'event', 'createdOn')
      .limit(1)
      .first()

<<<<<<< HEAD
    // SQLite will return dates as strings.
    // Since this.knex.date.[isAfter() | isBeforeOrOn()] expect strings to be colum names,
    // I wrap the timestamp string to a Date
    const messageCreatedOnAsDate = moment(messageCreatedOn).toDate()
=======
    if (!parentEvent) {
      return
    }

    const { threadId, sessionId, id: messageId, event: eventDetails } = parentEvent
>>>>>>> 3ee5bda1

    const [messagesBefore, messagesAfter] = await Promise.all([
      this.knex(EVENTS_TABLE_NAME)
        .where({ botId, threadId, sessionId })
        .andWhere(this.knex.date.isBeforeOrOn('createdOn', messageCreatedOnAsDate))
        // Two events with different id can have same createdOn
        .orderBy([
          { column: 'createdOn', order: 'desc' },
          { column: 'id', order: 'desc' }
        ])
        .limit(6) // More messages displayed before can help user understand conversation better
        .select('id', 'event', 'createdOn'),
      this.knex(EVENTS_TABLE_NAME)
        .where({ botId, threadId, sessionId })
        .andWhere(this.knex.date.isAfter('createdOn', messageCreatedOnAsDate))
        .orderBy(['createdOn', 'id'])
        .limit(3)
        .select('id', 'event', 'createdOn')
    ])

    const context = _.chain([...messagesBefore, ...messagesAfter])
      .sortBy(['createdOn', 'id'])
      .map(({ id, event }) => {
        const eventObj = typeof event === 'string' ? JSON.parse(event) : event
        return {
          direction: eventObj.direction,
          preview: (eventObj.preview || '').replace(/<[^>]*>?/gm, ''),
          payloadMessage: get(eventObj, 'payload.message'),
          isCurrent: id === messageId
        }
      })
      .value()

    const parsedEventDetails =
      eventDetails && typeof eventDetails !== 'object' ? JSON.parse(eventDetails) : eventDetails

    return {
      ...event,
      resolutionParams:
        event.resolutionParams && typeof event.resolutionParams !== 'object'
          ? JSON.parse(event.resolutionParams)
          : event.resolutionParams,
      context,
      nluContexts: (parsedEventDetails && parsedEventDetails.nlu && parsedEventDetails.nlu.includedContexts) || []
    }
  }

  applyChanges(botId: string) {
    return applyChanges(this.bp, botId, TABLE_NAME)
  }
}<|MERGE_RESOLUTION|>--- conflicted
+++ resolved
@@ -93,30 +93,23 @@
       .select('*')
       .then((data: DbFlaggedEvent[]) => (data && data.length ? data[0] : null))
 
-<<<<<<< HEAD
-    const { threadId, sessionId, id: messageId, event: eventDetails, createdOn: messageCreatedOn } = await this.knex(
-      EVENTS_TABLE_NAME
     )
-=======
     const parentEvent = await this.knex(EVENTS_TABLE_NAME)
->>>>>>> 3ee5bda1
       .where({ botId, incomingEventId: event.eventId, direction: 'incoming' })
       .select('id', 'threadId', 'sessionId', 'event', 'createdOn')
       .limit(1)
       .first()
 
-<<<<<<< HEAD
+    if (!parentEvent) {
+      return
+    }
+
+    const { threadId, sessionId, id: messageId, event: eventDetails, createdOn: messageCreatedOn } = parentEvent
+
     // SQLite will return dates as strings.
     // Since this.knex.date.[isAfter() | isBeforeOrOn()] expect strings to be colum names,
     // I wrap the timestamp string to a Date
     const messageCreatedOnAsDate = moment(messageCreatedOn).toDate()
-=======
-    if (!parentEvent) {
-      return
-    }
-
-    const { threadId, sessionId, id: messageId, event: eventDetails } = parentEvent
->>>>>>> 3ee5bda1
 
     const [messagesBefore, messagesAfter] = await Promise.all([
       this.knex(EVENTS_TABLE_NAME)
