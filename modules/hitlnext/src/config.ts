export interface Config {
  /**
   * @param agentSessionTimeout Once an agent becomes inactive, how long before automatically switching the agent to offline. - refer to https://www.npmjs.com/package/ms for options
   * @default 10m
   */
  agentSessionTimeout: string

  /**
   * @param messageCount Number of messages to display in the conversation history
   * @default 10
   */
  messageCount: number

  /**
   * @param defaultUsername Whether or not to display a random username for anonymous users
   * @default false
   */
  defaultUsername: boolean

  /**
   * @param botAvatarUrl Image url you want to display as avatar when an agent takes control
   */
  botAvatarUrl?: string

  /**
<<<<<<< HEAD
   * @param tags List of tags that a handoff can be associated with
   * @default []
   */
  tags?: string[]
=======
   * @param enableConversationDeletion Whether or not to allow the agent to delete the user conversation
   * @default false
   */
  enableConversationDeletion: boolean
>>>>>>> 742e28ed
}<|MERGE_RESOLUTION|>--- conflicted
+++ resolved
@@ -23,15 +23,14 @@
   botAvatarUrl?: string
 
   /**
-<<<<<<< HEAD
    * @param tags List of tags that a handoff can be associated with
    * @default []
    */
   tags?: string[]
-=======
+
+  /**
    * @param enableConversationDeletion Whether or not to allow the agent to delete the user conversation
    * @default false
    */
   enableConversationDeletion: boolean
->>>>>>> 742e28ed
 }