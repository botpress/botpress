export interface Config {
  /**
   * @param agentSessionTimeout Once an agent becomes inactive, how long before automatically switching the agent to offline. - refer to https://www.npmjs.com/package/ms for options
   * @default 10m
   */
  agentSessionTimeout: string

  /**
   * @param autoComplete
   */
  autoComplete: IAutoComplete

  /**
   * @param messageCount Number of messages to display in the conversation history
   * @default 10
   */
  messageCount: number

  /**
   * @param defaultUsername Whether or not to display a random username for anonymous users
   * @default false
   */
  defaultUsername: boolean

  /**
   * @param botAvatarUrl Image url you want to display as avatar when an agent takes control
   */
  botAvatarUrl?: string
<<<<<<< HEAD
}

export interface IShortcut {
  name: string
  value: string
}

export interface IAutoComplete {
  /**
   * @param trigger
   * @default /
   */
  trigger: string

  /**
   * @param shortcuts
   * @default []
   * @example [{ "name": "hello", "value": "Hello friend!" }]
   */
  shortcuts: IShortcut[]
=======

  /**
   * @param enableConversationDeletion Whether or not to allow the agent to delete the user conversation
   * @default false
   */
  enableConversationDeletion: boolean
>>>>>>> b27583f9
}<|MERGE_RESOLUTION|>--- conflicted
+++ resolved
@@ -26,7 +26,12 @@
    * @param botAvatarUrl Image url you want to display as avatar when an agent takes control
    */
   botAvatarUrl?: string
-<<<<<<< HEAD
+
+  /**
+   * @param enableConversationDeletion Whether or not to allow the agent to delete the user conversation
+   * @default false
+   */
+  enableConversationDeletion: boolean
 }
 
 export interface IShortcut {
@@ -47,12 +52,4 @@
    * @example [{ "name": "hello", "value": "Hello friend!" }]
    */
   shortcuts: IShortcut[]
-=======
-
-  /**
-   * @param enableConversationDeletion Whether or not to allow the agent to delete the user conversation
-   * @default false
-   */
-  enableConversationDeletion: boolean
->>>>>>> b27583f9
 }