--- conflicted
+++ resolved
@@ -48,11 +48,8 @@
   getHandoffs: (column?: string, desc?: boolean, limit?: number) => Promise<IHandoff[]>
   assignHandoff: (id: string) => Promise<IHandoff>
   resolveHandoff: (id: string) => Promise<IHandoff>
-<<<<<<< HEAD
   updateHandoff: (id: string, data: Partial<IHandoff>) => Promise<IHandoff>
-=======
   deleteMessagesInChannelWeb: (id: string, userId: string) => Promise<void>
->>>>>>> 742e28ed
   getMessages: (id: string, column?: string, desc?: boolean, limit?: number) => Promise<IEvent[]>
 }
 
@@ -98,18 +95,15 @@
         .post(`/handoffs/${id}/resolve`, null, config)
         .then(res => res.data)
         .then(data => castHandoff(data)),
-<<<<<<< HEAD
     updateHandoff: async (id, payload) =>
       bp.axios
         .post(`/handoffs/${id}`, payload, config)
         .then(res => res.data)
         .then(data => castHandoff(data)),
-=======
     deleteMessagesInChannelWeb: async (id, userId) =>
       bp.axios.post(`/conversations/${userId}/${id}/messages/delete`, null, {
         baseURL: bp.axios.defaults.baseURL.concat('/mod/channel-web')
       }),
->>>>>>> 742e28ed
     getMessages: async (id, column?, desc?, limit?) =>
       bp.axios
         .get(`/conversations/${id}/messages`, { ...config, params: { desc, column, limit } })
