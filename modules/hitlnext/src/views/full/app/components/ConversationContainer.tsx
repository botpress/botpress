--- conflicted
+++ resolved
@@ -24,13 +24,14 @@
   async function handleAssign() {
     try {
       const handoff = await api.assignHandoff(state.selectedHandoffId)
-<<<<<<< HEAD
+
       toast.success(lang.tr('module.hitlnext.handoff.assigned', { id: handoff.id }), '', {
         toasterProps: { position: Position.TOP }
       })
-=======
-      toast.success(lang.tr('module.hitlnext.handoff.assigned', { id: handoff.id }) , '' , { toasterProps: { position: Position.TOP }})
->>>>>>> c92a3b62
+
+      toast.success(lang.tr('module.hitlnext.handoff.assigned', { id: handoff.id }), '', {
+        toasterProps: { position: Position.TOP }
+      })
     } catch (error) {
       dispatch({ type: 'setError', payload: error })
     }
