--- conflicted
+++ resolved
@@ -41,7 +41,6 @@
 
   async function handleDeleteConversation() {
     try {
-<<<<<<< HEAD
       const selectedHandoffId = state.selectedHandoffId
       const currentHandoff = state.handoffs[selectedHandoffId]
       const agentChannel = 'web'
@@ -51,11 +50,6 @@
         await api.deleteConversation(currentHandoff.userThreadId, currentHandoff.userId, currentHandoff.userChannel)
       }
       await api.deleteConversation(currentHandoff.agentThreadId, currentHandoff.agentId, agentChannel)
-
-      await api.deleteHandoff(selectedHandoffId)
-=======
-      // TODO: Delete the user and agent channel-X conversation
->>>>>>> 97c66ee3
 
       toast.success(lang.tr('module.hitlnext.conversation.deleted'))
     } catch (error) {
