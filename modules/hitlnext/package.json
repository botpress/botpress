--- conflicted
+++ resolved
@@ -15,11 +15,7 @@
   "license": "AGPL-3.0-only",
   "dependencies": {
     "@blueprintjs/core": "^3.36.0",
-<<<<<<< HEAD
-    "@botpress/messaging-client": "0.0.6",
-=======
     "@botpress/messaging-client": "0.0.7",
->>>>>>> eaec03a9
     "@webscopeio/react-textarea-autocomplete": "^4.7.2",
     "axios": "^0.21.1",
     "bluebird": "^3.5",
