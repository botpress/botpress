{
  "name": "builtin",
  "fullName": "Built-In",
  "version": "1.0.0",
  "status": "stable",
  "description": "Provides the base elements that are recommended to run Botpress",
  "private": true,
  "main": "dist/backend/index.js",
  "scripts": {
    "build": "node ../../build/module-builder/bin/entry build",
    "watch": "node ../../build/module-builder/bin/entry watch",
    "package": "node ../../build/module-builder/bin/entry package"
  },
  "author": "Botpress Team",
  "license": "AGPL-3.0-only",
  "resolutions": {
    "fstream": ">=1.0.12",
<<<<<<< HEAD
    "lodash": ">=4.17.12"
  },
  "dependencies": {
    "yn": "^4.0.0"
=======
    "lodash": ">=4.17.19"
>>>>>>> ee488ea3
  }
}<|MERGE_RESOLUTION|>--- conflicted
+++ resolved
@@ -15,13 +15,9 @@
   "license": "AGPL-3.0-only",
   "resolutions": {
     "fstream": ">=1.0.12",
-<<<<<<< HEAD
-    "lodash": ">=4.17.12"
+    "lodash": ">=4.17.19"
   },
   "dependencies": {
     "yn": "^4.0.0"
-=======
-    "lodash": ">=4.17.19"
->>>>>>> ee488ea3
   }
 }