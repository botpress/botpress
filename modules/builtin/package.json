{
  "name": "builtin",
  "fullName": "Built-In",
  "version": "1.0.0",
  "status": "stable",
  "description": "Provides the base elements that are recommended to run Botpress",
  "private": true,
  "main": "dist/backend/index.js",
  "scripts": {
    "build": "node ../../build/module-builder/bin/entry build",
    "watch": "node ../../build/module-builder/bin/entry watch",
    "package": "node ../../build/module-builder/bin/entry package"
  },
  "author": "Botpress Team",
  "license": "AGPL-3.0-only",
  "dependencies": {
    "yn": "^4.0.0"
  },
  "resolutions": {
    "fstream": ">=1.0.12",
    "lodash": ">=4.17.12"
<<<<<<< HEAD
  },
  "dependencies": {
    "axios": "^0.19.2",
    "yn": "^4.0.0"
=======
>>>>>>> 459f1570
  }
}<|MERGE_RESOLUTION|>--- conflicted
+++ resolved
@@ -19,12 +19,5 @@
   "resolutions": {
     "fstream": ">=1.0.12",
     "lodash": ">=4.17.12"
-<<<<<<< HEAD
-  },
-  "dependencies": {
-    "axios": "^0.19.2",
-    "yn": "^4.0.0"
-=======
->>>>>>> 459f1570
   }
 }