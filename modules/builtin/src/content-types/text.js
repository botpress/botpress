const base = require('./_base')

function render(data) {
  const events = []

  if (data.typing) {
    events.push({
      type: 'typing',
      value: data.typing
    })
  }

  return [
    ...events,
    {
      type: 'text',
      markdown: data.markdown,
      text: data.text,
      collectFeedback: data.collectFeedback
    }
  ]
}

function renderElement(data, channel) {
<<<<<<< HEAD
  if (['web', 'slack', 'teams', 'messenger', 'telegram'].includes(channel)) {
=======
  if (channel === 'web' || channel === 'slack' || channel === 'twilio') {
>>>>>>> 41faad46
    return base.renderer(data, 'text')
  } else {
    return render(data)
  }
}

module.exports = {
  id: 'builtin_text',
  group: 'Built-in Messages',
  title: 'text',

  jsonSchema: {
    description: 'module.builtin.types.text.description',
    type: 'object',
    required: ['text'],
    properties: {
      text: {
        type: 'string',
        title: 'module.builtin.types.text.message'
      },
      variations: {
        type: 'array',
        title: 'module.builtin.types.text.alternative_plural',
        items: {
          type: 'string',
          default: ''
        }
      },
      markdown: {
        type: 'boolean',
        title: 'module.builtin.useMarkdown',
        default: true
      },
      ...base.typingIndicators
    }
  },

  uiSchema: {
    text: {
      'ui:field': 'i18n_field',
      $subtype: 'textarea'
    },
    variations: {
      'ui:options': {
        orderable: false
      }
    }
  },
  newSchema: {
    displayedIn: ['sayNode'],
    advancedSettings: [
      {
        key: 'markdown',
        label: 'module.builtin.useMarkdown',
        type: 'checkbox',
        defaultValue: true,
        moreInfo: {
          label: 'learnMore',
          url: 'https://daringfireball.net/projects/markdown/'
        }
      },
      {
        defaultValue: true,
        key: 'typing',
        type: 'checkbox',
        label: 'module.builtin.typingIndicator'
      }
    ],
    fields: [
      {
        type: 'overridable',
        overrideKey: 'textOverride',
        key: 'text',
        translated: true,
        label: 'text'
      },
      {
        type: 'hidden',
        translated: true,
        key: 'variations'
      }
    ]
  },
  computePreviewText: formData => formData.text,

  renderElement: renderElement
}<|MERGE_RESOLUTION|>--- conflicted
+++ resolved
@@ -22,11 +22,7 @@
 }
 
 function renderElement(data, channel) {
-<<<<<<< HEAD
-  if (['web', 'slack', 'teams', 'messenger', 'telegram'].includes(channel)) {
-=======
-  if (channel === 'web' || channel === 'slack' || channel === 'twilio') {
->>>>>>> 41faad46
+  if (['web', 'slack', 'teams', 'messenger', 'telegram', 'twilio'].includes(channel)) {
     return base.renderer(data, 'text')
   } else {
     return render(data)
