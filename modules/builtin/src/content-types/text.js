--- conflicted
+++ resolved
@@ -60,14 +60,8 @@
 
 function renderElement(data, channel) {
   // These channels now use channel renderers
-<<<<<<< HEAD
   if (['telegram'].includes(channel)) {
-    // TODO : automate this from the schema
-    return { type: 'text', text: data.text, markdown: data.markdown }
-=======
-  if ([].includes(channel)) {
     return { type: 'text', ...data.payload }
->>>>>>> c226b542
   }
 
   if (channel === 'messenger') {
