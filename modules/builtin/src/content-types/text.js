const base = require('./_base')
const utils = require('./_utils')

function render(data) {
  const events = []

  if (data.typing) {
    events.push({
      type: 'typing',
      value: data.typing
    })
  }

  return [
    ...events,
    {
      type: 'text',
      markdown: data.markdown,
      text: data.text,
      collectFeedback: data.collectFeedback
    }
  ]
}

function renderTeams(data) {
  const events = []

  if (data.typing) {
    events.push({
      type: 'typing'
    })
  }

  return [
    ...events,
    {
      type: 'message',
      text: data.text
    }
  ]
}

function renderElement(data, channel) {
  // These channels now use channel renderers
<<<<<<< HEAD
  if (['telegram', 'twilio', 'slack', 'smooch', 'vonage', 'teams'].includes(channel)) {
=======
  if (['telegram', 'twilio', 'slack', 'smooch', 'vonage', 'messenger'].includes(channel)) {
>>>>>>> e5738d30
    return utils.extractPayload('text', data)
  }

  if (channel === 'messenger') {
    return renderMessenger(data)
  } else if (channel === 'teams') {
    return renderTeams(data)
  } else {
    return render(data)
  }
}

module.exports = {
  id: 'builtin_text',
  group: 'Built-in Messages',
  title: 'text',

  jsonSchema: {
    description: 'module.builtin.types.text.description',
    type: 'object',
    required: ['text'],
    properties: {
      text: {
        type: 'string',
        title: 'module.builtin.types.text.message'
      },
      variations: {
        type: 'array',
        title: 'module.builtin.types.text.alternatives',
        items: {
          type: 'string',
          default: ''
        }
      },
      markdown: {
        type: 'boolean',
        title: 'module.builtin.useMarkdown',
        default: true
      },
      ...base.typingIndicators
    }
  },

  uiSchema: {
    text: {
      'ui:field': 'i18n_field',
      $subtype: 'textarea'
    },
    variations: {
      'ui:options': {
        orderable: false
      }
    }
  },
  computePreviewText: formData => formData.text,

  renderElement: renderElement
}<|MERGE_RESOLUTION|>--- conflicted
+++ resolved
@@ -22,41 +22,13 @@
   ]
 }
 
-function renderTeams(data) {
-  const events = []
-
-  if (data.typing) {
-    events.push({
-      type: 'typing'
-    })
-  }
-
-  return [
-    ...events,
-    {
-      type: 'message',
-      text: data.text
-    }
-  ]
-}
-
 function renderElement(data, channel) {
   // These channels now use channel renderers
-<<<<<<< HEAD
-  if (['telegram', 'twilio', 'slack', 'smooch', 'vonage', 'teams'].includes(channel)) {
-=======
-  if (['telegram', 'twilio', 'slack', 'smooch', 'vonage', 'messenger'].includes(channel)) {
->>>>>>> e5738d30
+  if (['telegram', 'twilio', 'slack', 'smooch', 'vonage', 'teams', 'messenger'].includes(channel)) {
     return utils.extractPayload('text', data)
   }
-
-  if (channel === 'messenger') {
-    return renderMessenger(data)
-  } else if (channel === 'teams') {
-    return renderTeams(data)
-  } else {
-    return render(data)
-  }
+  
+  return render(data)
 }
 
 module.exports = {
