--- conflicted
+++ resolved
@@ -22,17 +22,8 @@
 }
 
 function renderElement(data, channel) {
-<<<<<<< HEAD
   if (['web', 'slack', 'teams', 'messenger', 'telegram'].includes(channel)) {
-    return base.newRenderer(data, 'text')
-=======
-  if (channel === 'web' || channel === 'slack') {
     return base.renderer(data, 'text')
-  } else if (channel === 'messenger') {
-    return renderMessenger(data)
-  } else if (channel === 'teams') {
-    return renderTeams(data)
->>>>>>> e5f809f5
   } else {
     return render(data)
   }
