--- conflicted
+++ resolved
@@ -60,13 +60,8 @@
 
 function renderElement(data, channel) {
   // These channels now use channel renderers
-<<<<<<< HEAD
   if (['telegram'].includes(channel)) {
-    return { type: 'text', ...data.payload }
-=======
-  if ([].includes(channel)) {
     return utils.extractPayload('text', data)
->>>>>>> 73829007
   }
 
   if (channel === 'messenger') {
