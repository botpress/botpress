--- conflicted
+++ resolved
@@ -98,18 +98,9 @@
   },
 
   newSchema: {
-<<<<<<< HEAD
     displayedIn: ['qna', 'sayNode'],
     order: 4,
-=======
-    displayedIn: ['sayNode', 'qna'],
     advancedSettings: [
-      {
-        key: 'typing',
-        defaultValue: true,
-        type: 'checkbox',
-        label: 'module.builtin.typingIndicator'
-      },
       {
         key: 'position',
         label: 'module.builtin.types.suggestions.position',
@@ -139,21 +130,7 @@
           { label: 'module.builtin.types.suggestions.endOfWorkflow', value: 'workflow' }
         ]
       }
-
-      // not supported yet, if we support we need to do so for buttons as well
-      // {
-      //   key: 'canAdd',
-      //   type: 'checkbox',
-      //   label: 'module.builtin.types.suggestions.allowToAdd'
-      // },
-      // not supported yet, if we support we need to do so for buttons as well
-      // {
-      //   key: 'multiple',
-      //   type: 'checkbox',
-      //   label: 'module.builtin.types.suggestions.allowMultiplePick'
-      // }
     ],
->>>>>>> f58a8647
     fields: [
       {
         key: 'text',
