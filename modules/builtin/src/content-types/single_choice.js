const base = require('./_base')
const utils = require('./_utils')

function render(data) {
  const events = []

  if (data.typing) {
    events.push({
      type: 'typing',
      value: data.typing
    })
  }

  if (data.isDropdown) {
    return [
      ...events,
      {
        type: 'custom',
        module: 'extensions',
        component: 'Dropdown',
        message: data.text,
        buttonText: '',
        displayInKeyboard: true,
        options: data.choices.map(c => ({ label: c.title, value: c.value.toUpperCase() })),
        width: 300,
        placeholderText: data.dropdownPlaceholder
      }
    ]
  }

  return [
    ...events,
    {
      text: data.text,
      quick_replies: data.choices.map(c => ({
        title: c.title,
        payload: c.value.toUpperCase()
      })),
      typing: data.typing,
      markdown: data.markdown,
      disableFreeText: data.disableFreeText
    }
  ]
}

function renderMessenger(data) {
  const events = []

  if (data.typing) {
    events.push({
      type: 'typing',
      value: data.typing
    })
  }

  return [
    ...events,
    {
      text: data.text,
      quick_replies: data.choices.map(c => ({
        content_type: 'text',
        title: c.title,
        payload: c.value.toUpperCase()
      }))
    }
  ]
}

function renderElement(data, channel) {
  // These channels now use channel renderers
  if (['telegram', 'twilio', 'slack'].includes(channel)) {
    return utils.extractPayload('single-choice', data)
  }

<<<<<<< HEAD
  return [
    ...events,
    {
      text: data.text,
      quick_replies: {
        type: 'actions',
        elements: data.choices.map((q, idx) => ({
          type: 'button',
          action_id: 'replace_buttons' + idx,
          text: {
            type: 'plain_text',
            text: q.title
          },
          value: q.value.toUpperCase()
        }))
      }
    }
  ]
}

function renderElement(data, channel) {
  // These channels now use channel renderers
  if (['smooch'].includes(channel)) {
    return utils.extractPayload('single-choice', data)
  }

=======
>>>>>>> 8e7fad85
  if (channel === 'messenger') {
    return renderMessenger(data)
  } else {
    return render(data)
  }
}

module.exports = {
  id: 'builtin_single-choice',
  group: 'Built-in Messages',
  title: 'module.builtin.types.singleChoice.title',

  jsonSchema: {
    description: 'module.builtin.types.singleChoice.description',
    type: 'object',
    required: ['choices'],
    properties: {
      text: {
        type: 'string',
        title: 'message'
      },
      isDropdown: {
        type: 'boolean',
        title: 'Show as a dropdown'
      },
      dropdownPlaceholder: {
        type: 'string',
        title: 'Dropdown placeholder',
        default: 'Select...'
      },
      choices: {
        type: 'array',
        title: 'module.builtin.types.singleChoice.choice',
        minItems: 1,
        maxItems: 10,
        items: {
          type: 'object',
          required: ['title', 'value'],
          properties: {
            title: {
              description: 'module.builtin.types.singleChoice.itemTitle',
              type: 'string',
              title: 'Message'
            },
            value: {
              description: 'module.builtin.types.singleChoice.itemValue',
              type: 'string',
              title: 'Value'
            }
          }
        }
      },
      markdown: {
        type: 'boolean',
        title: 'module.builtin.useMarkdown',
        default: true
      },
      disableFreeText: {
        type: 'boolean',
        title: 'module.builtin.disableFreeText',
        default: false
      },
      ...base.typingIndicators
    }
  },

  uiSchema: {
    text: {
      'ui:field': 'i18n_field'
    },
    choices: {
      'ui:field': 'i18n_array'
    }
  },
  computePreviewText: formData =>
    formData.choices && formData.text && `Choices (${formData.choices.length}) ${formData.text}`,
  renderElement: renderElement,
  hidden: true
}<|MERGE_RESOLUTION|>--- conflicted
+++ resolved
@@ -68,39 +68,10 @@
 
 function renderElement(data, channel) {
   // These channels now use channel renderers
-  if (['telegram', 'twilio', 'slack'].includes(channel)) {
+  if (['telegram', 'twilio', 'slack', 'smooch'].includes(channel)) {
     return utils.extractPayload('single-choice', data)
   }
 
-<<<<<<< HEAD
-  return [
-    ...events,
-    {
-      text: data.text,
-      quick_replies: {
-        type: 'actions',
-        elements: data.choices.map((q, idx) => ({
-          type: 'button',
-          action_id: 'replace_buttons' + idx,
-          text: {
-            type: 'plain_text',
-            text: q.title
-          },
-          value: q.value.toUpperCase()
-        }))
-      }
-    }
-  ]
-}
-
-function renderElement(data, channel) {
-  // These channels now use channel renderers
-  if (['smooch'].includes(channel)) {
-    return utils.extractPayload('single-choice', data)
-  }
-
-=======
->>>>>>> 8e7fad85
   if (channel === 'messenger') {
     return renderMessenger(data)
   } else {
