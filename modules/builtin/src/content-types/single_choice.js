const base = require('./_base')

function render(data) {
  const events = []

  if (data.typing) {
    events.push({
      type: 'typing',
      value: data.typing
    })
  }

  if (data.isDropdown) {
    return [
      ...events,
      {
        type: 'custom',
        module: 'extensions',
        component: 'Dropdown',
        message: data.text,
        buttonText: '',
        displayInKeyboard: true,
        options: data.choices.map(c => ({ label: c.title, value: c.value.toUpperCase() })),
        width: 300,
        placeholderText: data.dropdownPlaceholder
      }
    ]
  }

  return [
    ...events,
    {
      text: data.text,
      quick_replies: data.choices.map(c => ({
        title: c.title,
        payload: c.value.toUpperCase()
      })),
      typing: data.typing,
      markdown: data.markdown,
      disableFreeText: data.disableFreeText
    }
  ]
}

function renderMessenger(data) {
  const events = []

  if (data.typing) {
    events.push({
      type: 'typing',
      value: data.typing
    })
  }

  return [
    ...events,
    {
      text: data.text,
      quick_replies: data.choices.map(c => ({
        content_type: 'text',
        title: c.title,
        payload: c.value.toUpperCase()
      }))
    }
  ]
}

function renderElement(data, channel) {
  // These channels now use channel renderers
<<<<<<< HEAD
  if (['slack'].includes(channel)) {
    // TODO : automate this from the schema
    return { text: data.text, choices: data.choices }
=======
  if ([].includes(channel)) {
    return { type: 'choice', ...data.payload }
>>>>>>> c226b542
  }

  if (channel === 'messenger') {
    return renderMessenger(data)
  } else {
    return render(data)
  }
}

module.exports = {
  id: 'builtin_single-choice',
  group: 'Built-in Messages',
  title: 'module.builtin.types.singleChoice.title',

  jsonSchema: {
    description: 'module.builtin.types.singleChoice.description',
    type: 'object',
    required: ['choices'],
    properties: {
      text: {
        type: 'string',
        title: 'message'
      },
      isDropdown: {
        type: 'boolean',
        title: 'Show as a dropdown'
      },
      dropdownPlaceholder: {
        type: 'string',
        title: 'Dropdown placeholder',
        default: 'Select...'
      },
      choices: {
        type: 'array',
        title: 'module.builtin.types.singleChoice.choice',
        minItems: 1,
        maxItems: 10,
        items: {
          type: 'object',
          required: ['title', 'value'],
          properties: {
            title: {
              description: 'module.builtin.types.singleChoice.itemTitle',
              type: 'string',
              title: 'Message'
            },
            value: {
              description: 'module.builtin.types.singleChoice.itemValue',
              type: 'string',
              title: 'Value'
            }
          }
        }
      },
      markdown: {
        type: 'boolean',
        title: 'module.builtin.useMarkdown',
        default: true
      },
      disableFreeText: {
        type: 'boolean',
        title: 'module.builtin.disableFreeText',
        default: false
      },
      ...base.typingIndicators
    }
  },

  uiSchema: {
    text: {
      'ui:field': 'i18n_field'
    },
    choices: {
      'ui:field': 'i18n_array'
    }
  },
  computePreviewText: formData =>
    formData.choices && formData.text && `Choices (${formData.choices.length}) ${formData.text}`,
  renderElement: renderElement,
  hidden: true
}<|MERGE_RESOLUTION|>--- conflicted
+++ resolved
@@ -67,14 +67,8 @@
 
 function renderElement(data, channel) {
   // These channels now use channel renderers
-<<<<<<< HEAD
   if (['slack'].includes(channel)) {
-    // TODO : automate this from the schema
-    return { text: data.text, choices: data.choices }
-=======
-  if ([].includes(channel)) {
     return { type: 'choice', ...data.payload }
->>>>>>> c226b542
   }
 
   if (channel === 'messenger') {
