--- conflicted
+++ resolved
@@ -143,10 +143,6 @@
 
   newSchema: {
     displayedIn: ['qna', 'sayNode'],
-<<<<<<< HEAD
-    renderType: 'suggestions',
-=======
->>>>>>> 7c017cc9
     advancedSettings: [
       {
         key: 'onTopOfKeyboard',
