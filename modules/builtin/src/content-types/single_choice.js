const base = require('./_base')

function render(data) {
  const events = []

  if (data.typing) {
    events.push({
      type: 'typing',
      value: data.typing
    })
  }

  return [
    ...events,
    {
      text: data.text,
      quick_replies: data.choices.map(c => ({
        title: c.title,
        payload: c.value.toUpperCase()
      })),
      typing: data.typing,
      markdown: data.markdown
    }
  ]
}

function renderMessenger(data) {
  const events = []

  if (data.typing) {
    events.push({
      type: 'typing',
      value: data.typing
    })
  }

  return [
    ...events,
    {
      text: data.text,
      quick_replies: data.choices.map(c => ({
        content_type: 'text',
        title: c.title,
        payload: c.value.toUpperCase()
      }))
    }
  ]
}

function renderSlack(data) {
  const events = []

  if (data.typing) {
    events.push({
      type: 'typing',
      value: data.typing
    })
  }

  return [
    ...events,
    {
      text: data.text,
      quick_replies: {
        type: 'actions',
        elements: data.choices.map((q, idx) => ({
          type: 'button',
          action_id: 'replace_buttons' + idx,
          text: {
            type: 'plain_text',
            text: q.title
          },
          value: q.value.toUpperCase()
        }))
      }
    }
  ]
}

function renderElement(data, channel) {
  if (channel === 'messenger') {
    return renderMessenger(data)
  } else if (channel === 'slack') {
    return renderSlack(data)
  } else {
    return render(data)
  }
}

module.exports = {
  id: 'builtin_single-choice',
  group: 'Built-in Messages',
  title: 'module.builtin.types.singleChoice.title',

  jsonSchema: {
    description: 'module.builtin.types.singleChoice.description',
    type: 'object',
    required: ['choices'],
    properties: {
      text: {
        type: 'string',
        title: 'message'
      },
      choices: {
        type: 'array',
        title: 'module.builtin.types.singleChoice.choice',
        minItems: 1,
        maxItems: 10,
        items: {
          type: 'object',
          required: ['title', 'value'],
          properties: {
            title: {
              description: 'module.builtin.types.singleChoice.itemTitle',
              type: 'string',
              title: 'Message'
            },
            value: {
              description: 'module.builtin.types.singleChoice.itemValue',
              type: 'string',
              title: 'Value'
            }
          }
        }
      },
      markdown: {
        type: 'boolean',
        title: 'module.builtin.useMarkdown',
        default: true
      },
      ...base.typingIndicators
    }
  },

  uiSchema: {
    text: {
      'ui:field': 'i18n_field'
    },
    choices: {
      'ui:field': 'i18n_array'
    }
  },

  newSchema: {
    advancedSettings: [
      {
        key: 'onTopOfKeyboard',
        type: 'checkbox',
<<<<<<< HEAD
        label: 'Display on top of the keyboard'
=======
        label: 'module.builtin.types.suggestions.displayOnTop'
>>>>>>> c08d241d
      },
      {
        key: 'typingIndicator',
        type: 'checkbox',
<<<<<<< HEAD
        label: 'Display typing indicator'
=======
        label: 'module.builtin.typingIndicator'
>>>>>>> c08d241d
      },
      {
        key: 'canAdd',
        type: 'checkbox',
<<<<<<< HEAD
        label: 'Allow user to add suggestions'
=======
        label: 'module.builtin.types.suggestions.allowToAdd'
>>>>>>> c08d241d
      },
      {
        key: 'multiple',
        type: 'checkbox',
<<<<<<< HEAD
        label: 'Allow user to pick multiple suggestions'
=======
        label: 'module.builtin.types.suggestions.allowMultiplePick'
>>>>>>> c08d241d
      }
    ],
    fields: [
      {
        group: {
<<<<<<< HEAD
          addLabel: 'Add Suggestion',
=======
          addLabel: 'module.builtin.types.suggestions.add',
>>>>>>> c08d241d
          minimum: 1,
          contextMenu: [
            {
              type: 'delete',
<<<<<<< HEAD
              label: 'Delete Suggestion'
=======
              label: 'module.builtin.types.suggestions.delete'
>>>>>>> c08d241d
            }
          ]
        },
        type: 'group',
        key: 'suggestions',
        label: 'fields::label',
        fields: [
          {
            type: 'text',
            key: 'label',
<<<<<<< HEAD
            label: 'Suggestion Label',
            placeholder: 'What is the suggestion displayed?'
=======
            label: 'module.builtin.types.suggestions.label',
            placeholder: 'module.builtin.types.suggestions.labelPlaceholder'
>>>>>>> c08d241d
          },
          {
            type: 'text',
            key: 'value',
<<<<<<< HEAD
            label: 'Value',
            placeholder: 'What will your chatbot receive?'
=======
            label: 'module.builtin.types.suggestions.value',
            placeholder: 'module.builtin.types.suggestions.valuePlaceholder'
>>>>>>> c08d241d
          }
        ]
      }
    ]
  },
  computePreviewText: formData =>
    formData.choices && formData.text && `Choices (${formData.choices.length}) ${formData.text}`,
  renderElement: renderElement,
  hidden: true
}<|MERGE_RESOLUTION|>--- conflicted
+++ resolved
@@ -146,57 +146,33 @@
       {
         key: 'onTopOfKeyboard',
         type: 'checkbox',
-<<<<<<< HEAD
-        label: 'Display on top of the keyboard'
-=======
         label: 'module.builtin.types.suggestions.displayOnTop'
->>>>>>> c08d241d
       },
       {
         key: 'typingIndicator',
         type: 'checkbox',
-<<<<<<< HEAD
-        label: 'Display typing indicator'
-=======
         label: 'module.builtin.typingIndicator'
->>>>>>> c08d241d
       },
       {
         key: 'canAdd',
         type: 'checkbox',
-<<<<<<< HEAD
-        label: 'Allow user to add suggestions'
-=======
         label: 'module.builtin.types.suggestions.allowToAdd'
->>>>>>> c08d241d
       },
       {
         key: 'multiple',
         type: 'checkbox',
-<<<<<<< HEAD
-        label: 'Allow user to pick multiple suggestions'
-=======
         label: 'module.builtin.types.suggestions.allowMultiplePick'
->>>>>>> c08d241d
       }
     ],
     fields: [
       {
         group: {
-<<<<<<< HEAD
-          addLabel: 'Add Suggestion',
-=======
           addLabel: 'module.builtin.types.suggestions.add',
->>>>>>> c08d241d
           minimum: 1,
           contextMenu: [
             {
               type: 'delete',
-<<<<<<< HEAD
-              label: 'Delete Suggestion'
-=======
               label: 'module.builtin.types.suggestions.delete'
->>>>>>> c08d241d
             }
           ]
         },
@@ -207,24 +183,14 @@
           {
             type: 'text',
             key: 'label',
-<<<<<<< HEAD
-            label: 'Suggestion Label',
-            placeholder: 'What is the suggestion displayed?'
-=======
             label: 'module.builtin.types.suggestions.label',
             placeholder: 'module.builtin.types.suggestions.labelPlaceholder'
->>>>>>> c08d241d
           },
           {
             type: 'text',
             key: 'value',
-<<<<<<< HEAD
-            label: 'Value',
-            placeholder: 'What will your chatbot receive?'
-=======
             label: 'module.builtin.types.suggestions.value',
             placeholder: 'module.builtin.types.suggestions.valuePlaceholder'
->>>>>>> c08d241d
           }
         ]
       }
