const base = require('./_base')

function render(data) {
  const events = []

  if (data.typing) {
    events.push({
      type: 'typing',
      value: data.typing
    })
  }

  return [
    ...events,
    {
      text: data.text,
      quick_replies: data.choices.map(c => ({
        title: c.title,
        payload: c.value.toUpperCase()
      })),
      typing: data.typing,
      markdown: data.markdown
    }
  ]
}

<<<<<<< HEAD
function newRenderer(data) {
  const payload = base.newRenderer(data, 'text')
=======
function renderMessenger(data) {
  const events = []

  if (data.typing) {
    events.push({
      type: 'typing',
      value: data.typing
    })
  }

  return [
    ...events,
    {
      text: data.text,
      quick_replies: data.choices.map(c => ({
        content_type: 'text',
        title: c.title,
        payload: c.value.toUpperCase()
      }))
    }
  ]
}

function renderer(data) {
  const payload = base.renderer(data, 'text')
>>>>>>> e5f809f5
  return {
    ...payload,
    metadata: {
      ...payload.metadata,
      __buttons: data.choices
    }
  }
}

function renderElement(data, channel) {
<<<<<<< HEAD
  if (['web', 'slack', 'teams', 'messenger', 'telegram'].includes(channel)) {
    return newRenderer(data)
=======
  if (channel === 'web' || channel === 'slack') {
    return renderer(data)
  } else if (channel === 'messenger') {
    return renderMessenger(data)
>>>>>>> e5f809f5
  } else {
    return render(data)
  }
}

module.exports = {
  id: 'builtin_single-choice',
  group: 'Built-in Messages',
  title: 'module.builtin.types.suggestions.title',

  jsonSchema: {
    description: 'module.builtin.types.singleChoice.description',
    type: 'object',
    required: ['choices'],
    properties: {
      text: {
        type: 'string',
        title: 'message'
      },
      choices: {
        type: 'array',
        title: 'module.builtin.types.singleChoice.choice',
        minItems: 1,
        maxItems: 10,
        items: {
          type: 'object',
          required: ['title', 'value'],
          properties: {
            title: {
              description: 'module.builtin.types.singleChoice.itemTitle',
              type: 'string',
              title: 'Message'
            },
            value: {
              description: 'module.builtin.types.singleChoice.itemValue',
              type: 'string',
              title: 'Value'
            }
          }
        }
      },
      markdown: {
        type: 'boolean',
        title: 'module.builtin.useMarkdown',
        default: true
      },
      ...base.typingIndicators
    }
  },

  uiSchema: {
    text: {
      'ui:field': 'i18n_field'
    },
    choices: {
      'ui:field': 'i18n_array'
    }
  },

  newSchema: {
    displayedIn: [],
    advancedSettings: [
      {
        key: 'onTopOfKeyboard',
        defaultValue: true,
        type: 'checkbox',
        label: 'module.builtin.types.suggestions.displayOnTop'
      },
      {
        key: 'typing',
        defaultValue: true,
        type: 'checkbox',
        label: 'module.builtin.typingIndicator'
      },
      {
        key: 'canAdd',
        type: 'checkbox',
        label: 'module.builtin.types.suggestions.allowToAdd'
      },
      {
        key: 'multiple',
        type: 'checkbox',
        label: 'module.builtin.types.suggestions.allowMultiplePick'
      }
    ],
    fields: [
      {
        group: {
          addLabel: 'module.builtin.types.suggestions.add',
          minimum: 1,
          contextMenu: [
            {
              type: 'delete',
              label: 'module.builtin.types.suggestions.delete'
            }
          ]
        },
        type: 'group',
        key: 'choices',
        label: 'fields::title',
        fields: [
          {
            type: 'text',
            key: 'title',
            translated: true,
            label: 'module.builtin.types.suggestions.label',
            placeholder: 'module.builtin.types.suggestions.labelPlaceholder'
          },
          {
            type: 'text',
            key: 'value',
            translated: true,
            label: 'module.builtin.types.suggestions.value',
            placeholder: 'module.builtin.types.suggestions.valuePlaceholder'
          }
        ]
      }
    ]
  },
  computePreviewText: formData =>
    formData.choices && formData.text && `Choices (${formData.choices.length}) ${formData.text}`,
  renderElement: renderElement,
  hidden: true
}<|MERGE_RESOLUTION|>--- conflicted
+++ resolved
@@ -24,36 +24,8 @@
   ]
 }
 
-<<<<<<< HEAD
-function newRenderer(data) {
-  const payload = base.newRenderer(data, 'text')
-=======
-function renderMessenger(data) {
-  const events = []
-
-  if (data.typing) {
-    events.push({
-      type: 'typing',
-      value: data.typing
-    })
-  }
-
-  return [
-    ...events,
-    {
-      text: data.text,
-      quick_replies: data.choices.map(c => ({
-        content_type: 'text',
-        title: c.title,
-        payload: c.value.toUpperCase()
-      }))
-    }
-  ]
-}
-
 function renderer(data) {
   const payload = base.renderer(data, 'text')
->>>>>>> e5f809f5
   return {
     ...payload,
     metadata: {
@@ -64,15 +36,8 @@
 }
 
 function renderElement(data, channel) {
-<<<<<<< HEAD
   if (['web', 'slack', 'teams', 'messenger', 'telegram'].includes(channel)) {
-    return newRenderer(data)
-=======
-  if (channel === 'web' || channel === 'slack') {
     return renderer(data)
-  } else if (channel === 'messenger') {
-    return renderMessenger(data)
->>>>>>> e5f809f5
   } else {
     return render(data)
   }
