const base = require('./_base')
const utils = require('./_utils')

function render(data) {
  const events = []

  if (data.typing) {
    events.push({
      type: 'typing',
      value: data.typing
    })
  }

  if (data.isDropdown) {
    return [
      ...events,
      {
        type: 'custom',
        module: 'extensions',
        component: 'Dropdown',
        message: data.text,
        buttonText: '',
        displayInKeyboard: true,
        options: data.choices.map(c => ({ label: c.title, value: c.value.toUpperCase() })),
        width: 300,
        placeholderText: data.dropdownPlaceholder
      }
    ]
  }

  return [
    ...events,
    {
      text: data.text,
      quick_replies: data.choices.map(c => ({
        title: c.title,
        payload: c.value.toUpperCase()
      })),
      typing: data.typing,
      markdown: data.markdown,
      disableFreeText: data.disableFreeText
    }
  ]
}

function renderElement(data, channel) {
  // These channels now use channel renderers
<<<<<<< HEAD
  if (['telegram', 'twilio', 'slack', 'smooch', 'vonage', 'teams'].includes(channel)) {
=======
  if (['telegram', 'twilio', 'slack', 'smooch', 'vonage', 'messenger'].includes(channel)) {
>>>>>>> e5738d30
    return utils.extractPayload('single-choice', data)
  }

  if (channel === 'messenger') {
    return renderMessenger(data)
  } else {
    return render(data)
  }
}

module.exports = {
  id: 'builtin_single-choice',
  group: 'Built-in Messages',
  title: 'module.builtin.types.singleChoice.title',

  jsonSchema: {
    description: 'module.builtin.types.singleChoice.description',
    type: 'object',
    required: ['choices'],
    properties: {
      text: {
        type: 'string',
        title: 'message'
      },
      isDropdown: {
        type: 'boolean',
        title: 'Show as a dropdown'
      },
      dropdownPlaceholder: {
        type: 'string',
        title: 'Dropdown placeholder',
        default: 'Select...'
      },
      choices: {
        type: 'array',
        title: 'module.builtin.types.singleChoice.choice',
        minItems: 1,
        maxItems: 10,
        items: {
          type: 'object',
          required: ['title', 'value'],
          properties: {
            title: {
              description: 'module.builtin.types.singleChoice.itemTitle',
              type: 'string',
              title: 'Message'
            },
            value: {
              description: 'module.builtin.types.singleChoice.itemValue',
              type: 'string',
              title: 'Value'
            }
          }
        }
      },
      markdown: {
        type: 'boolean',
        title: 'module.builtin.useMarkdown',
        default: true
      },
      disableFreeText: {
        type: 'boolean',
        title: 'module.builtin.disableFreeText',
        default: false
      },
      ...base.typingIndicators
    }
  },

  uiSchema: {
    text: {
      'ui:field': 'i18n_field'
    },
    choices: {
      'ui:field': 'i18n_array'
    }
  },
  computePreviewText: formData =>
    formData.choices && formData.text && `Choices (${formData.choices.length}) ${formData.text}`,
  renderElement: renderElement,
  hidden: true
}<|MERGE_RESOLUTION|>--- conflicted
+++ resolved
@@ -45,19 +45,11 @@
 
 function renderElement(data, channel) {
   // These channels now use channel renderers
-<<<<<<< HEAD
-  if (['telegram', 'twilio', 'slack', 'smooch', 'vonage', 'teams'].includes(channel)) {
-=======
-  if (['telegram', 'twilio', 'slack', 'smooch', 'vonage', 'messenger'].includes(channel)) {
->>>>>>> e5738d30
+  if (['telegram', 'twilio', 'slack', 'smooch', 'vonage', 'teams', 'messenger'].includes(channel)) {
     return utils.extractPayload('single-choice', data)
   }
 
-  if (channel === 'messenger') {
-    return renderMessenger(data)
-  } else {
-    return render(data)
-  }
+  return render(data)
 }
 
 module.exports = {
