const base = require('./_base')
const utils = require('./_utils')

function render(data) {
  const events = []

  if (data.typing) {
    events.push({
      type: 'typing',
      value: data.typing
    })
  }

  if (data.isDropdown) {
    return [
      ...events,
      {
        type: 'custom',
        module: 'extensions',
        component: 'Dropdown',
        message: data.text,
        buttonText: '',
        displayInKeyboard: true,
        options: data.choices.map(c => ({ label: c.title, value: c.value.toUpperCase() })),
        width: 300,
        placeholderText: data.dropdownPlaceholder
      }
    ]
  }

  return [
    ...events,
    {
      text: data.text,
      quick_replies: data.choices.map(c => ({
        title: c.title,
        payload: c.value.toUpperCase()
      })),
      typing: data.typing,
      markdown: data.markdown,
      disableFreeText: data.disableFreeText
    }
  ]
}

function renderMessenger(data) {
  const events = []

  if (data.typing) {
    events.push({
      type: 'typing',
      value: data.typing
    })
  }

  return [
    ...events,
    {
      text: data.text,
      quick_replies: data.choices.map(c => ({
        content_type: 'text',
        title: c.title,
        payload: c.value.toUpperCase()
      }))
    }
  ]
}

function renderSlack(data) {
  const events = []

  if (data.typing) {
    events.push({
      type: 'typing',
      value: data.typing
    })
  }

  return [
    ...events,
    {
      text: data.text,
      quick_replies: {
        type: 'actions',
        elements: data.choices.map((q, idx) => ({
          type: 'button',
          action_id: 'replace_buttons' + idx,
          text: {
            type: 'plain_text',
            text: q.title
          },
          value: q.value.toUpperCase()
        }))
      }
    }
  ]
}

function renderElement(data, channel) {
  // These channels now use channel renderers
<<<<<<< HEAD
  if (['telegram'].includes(channel)) {
    return utils.extractPayload('choice', data)
=======
  if ([].includes(channel)) {
    return utils.extractPayload('single-choice', data)
>>>>>>> 3c8596f3
  }

  if (channel === 'messenger') {
    return renderMessenger(data)
  } else if (channel === 'slack') {
    return renderSlack(data)
  } else {
    return render(data)
  }
}

module.exports = {
  id: 'builtin_single-choice',
  group: 'Built-in Messages',
  title: 'module.builtin.types.singleChoice.title',

  jsonSchema: {
    description: 'module.builtin.types.singleChoice.description',
    type: 'object',
    required: ['choices'],
    properties: {
      text: {
        type: 'string',
        title: 'message'
      },
      isDropdown: {
        type: 'boolean',
        title: 'Show as a dropdown'
      },
      dropdownPlaceholder: {
        type: 'string',
        title: 'Dropdown placeholder',
        default: 'Select...'
      },
      choices: {
        type: 'array',
        title: 'module.builtin.types.singleChoice.choice',
        minItems: 1,
        maxItems: 10,
        items: {
          type: 'object',
          required: ['title', 'value'],
          properties: {
            title: {
              description: 'module.builtin.types.singleChoice.itemTitle',
              type: 'string',
              title: 'Message'
            },
            value: {
              description: 'module.builtin.types.singleChoice.itemValue',
              type: 'string',
              title: 'Value'
            }
          }
        }
      },
      markdown: {
        type: 'boolean',
        title: 'module.builtin.useMarkdown',
        default: true
      },
      disableFreeText: {
        type: 'boolean',
        title: 'module.builtin.disableFreeText',
        default: false
      },
      ...base.typingIndicators
    }
  },

  uiSchema: {
    text: {
      'ui:field': 'i18n_field'
    },
    choices: {
      'ui:field': 'i18n_array'
    }
  },
  computePreviewText: formData =>
    formData.choices && formData.text && `Choices (${formData.choices.length}) ${formData.text}`,
  renderElement: renderElement,
  hidden: true
}<|MERGE_RESOLUTION|>--- conflicted
+++ resolved
@@ -98,13 +98,8 @@
 
 function renderElement(data, channel) {
   // These channels now use channel renderers
-<<<<<<< HEAD
   if (['telegram'].includes(channel)) {
-    return utils.extractPayload('choice', data)
-=======
-  if ([].includes(channel)) {
     return utils.extractPayload('single-choice', data)
->>>>>>> 3c8596f3
   }
 
   if (channel === 'messenger') {
