--- conflicted
+++ resolved
@@ -102,11 +102,7 @@
   },
 
   newSchema: {
-<<<<<<< HEAD
-    displayedIn: ['sayNode'],
-=======
-    displayedIn: ['qna', 'sayNode'],
->>>>>>> bd3187b4
+    displayedIn: ['sayNode', 'qna'],
     advancedSettings: [
       {
         key: 'typing',
