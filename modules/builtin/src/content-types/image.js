const base = require('./_base')
const path = require('path')
const utils = require('./_utils')

function render(data) {
  const events = []

  if (data.typing) {
    events.push({
      type: 'typing',
      value: data.typing
    })
  }

  return [
    ...events,
    {
      type: 'file',
      title: data.title,
      url: utils.formatURL(data.BOT_URL, data.image),
      collectFeedback: data.collectFeedback
    }
  ]
}

function renderMessenger(data) {
  const events = []

  if (data.typing) {
    events.push({
      type: 'typing',
      value: data.typing
    })
  }

  return [
    ...events,
    {
      attachment: {
        type: 'image',
        payload: {
          is_reusable: true,
          url: utils.formatURL(data.BOT_URL, data.image)
        }
      }
    }
  ]
}

function renderTelegram(data) {
  const events = []

  if (data.typing) {
    events.push({
      type: 'typing',
      value: data.typing
    })
  }

  return [
    ...events,
    {
      type: 'image',
      url: utils.formatURL(data.BOT_URL, data.image)
    }
  ]
}

function renderSlack(data) {
  const events = []

  if (data.typing) {
    events.push({
      type: 'typing',
      value: data.typing
    })
  }

  return [
    ...events,
    {
      type: 'image',
      title: data.title && {
        type: 'plain_text',
        text: data.title
      },
      image_url: utils.formatURL(data.BOT_URL, data.image),
      alt_text: 'image'
    }
  ]
}

function renderTeams(data) {
  const events = []

  if (data.typing) {
    events.push({
      type: 'typing'
    })
  }

  return [
    ...events,
    {
      type: 'message',
      attachments: [
        {
          name: data.title,
          contentType: 'image/png',
          contentUrl: utils.formatURL(data.BOT_URL, data.image)
        }
      ]
    }
  ]
}

function renderElement(data, channel) {
  // These channels now use channel renderers
<<<<<<< HEAD
  if (['twilio'].includes(channel)) {
    // TODO : automate this from the schema
    return { type: 'image', image: utils.formatURL(data.BOT_URL, data.image), title: data.title }
=======
  if ([].includes(channel)) {
    return utils.extractPayload('image', data)
>>>>>>> e24de882
  }

  if (channel === 'messenger') {
    return renderMessenger(data)
  } else if (channel === 'telegram') {
    return renderTelegram(data)
  } else if (channel === 'slack') {
    return renderSlack(data)
  } else if (channel === 'teams') {
    return renderTeams(data)
  } else {
    return render(data)
  }
}

module.exports = {
  id: 'builtin_image',
  group: 'Built-in Messages',
  title: 'image',

  jsonSchema: {
    description: 'module.builtin.types.image.description',
    type: 'object',
    required: ['image'],
    properties: {
      image: {
        type: 'string',
        $subtype: 'image',
        $filter: '.jpg, .png, .jpeg, .gif, .bmp, .tif, .tiff|image/*',
        title: 'module.builtin.types.image.title'
      },
      title: {
        type: 'string',
        title: 'module.builtin.types.image.imageLabel',
        description: 'module.builtin.types.image.labelDesc'
      },
      ...base.typingIndicators
    }
  },

  uiSchema: {
    title: {
      'ui:field': 'i18n_field'
    }
  },

  computePreviewText: formData => {
    if (!formData.image) {
      return
    }

    const link = utils.formatURL(formData.BOT_URL, formData.image)
    const title = formData.title ? ' | ' + formData.title : ''
    let fileName = ''

    if (utils.isUrl(link)) {
      fileName = path.basename(formData.image)
      if (fileName.includes('-')) {
        fileName = fileName
          .split('-')
          .slice(1)
          .join('-')
      }
      return `Image: [![${formData.title || ''}](<${link}>)](<${link}>) - (${fileName}) ${title}`
    } else {
      return `Expression: ${link}${title}`
    }
  },

  renderElement: renderElement
}<|MERGE_RESOLUTION|>--- conflicted
+++ resolved
@@ -116,14 +116,8 @@
 
 function renderElement(data, channel) {
   // These channels now use channel renderers
-<<<<<<< HEAD
   if (['twilio'].includes(channel)) {
-    // TODO : automate this from the schema
-    return { type: 'image', image: utils.formatURL(data.BOT_URL, data.image), title: data.title }
-=======
-  if ([].includes(channel)) {
     return utils.extractPayload('image', data)
->>>>>>> e24de882
   }
 
   if (channel === 'messenger') {
