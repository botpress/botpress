--- conflicted
+++ resolved
@@ -97,11 +97,7 @@
 
 function renderElement(data, channel) {
   // These channels now use channel renderers
-<<<<<<< HEAD
-  if (['twilio'].includes(channel)) {
-=======
-  if (['telegram'].includes(channel)) {
->>>>>>> f90a546d
+    if (['telegram', 'twilio'].includes(channel)) {
     return utils.extractPayload('image', data)
   }
 
