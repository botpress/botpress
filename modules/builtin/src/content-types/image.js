const base = require('./_base')
const path = require('path')
const url = require('url')
const { tail } = _

function render(data) {
  const events = []

  if (data.typing) {
    events.push({
      type: 'typing',
      value: data.typing
    })
  }

  return [
    ...events,
    {
      type: 'file',
      title: data.title,
      url: `${data.BOT_URL}${data.image}`,
      collectFeedback: data.collectFeedback
    }
  ]
}

function renderMessenger(data) {
  const events = []

  if (data.typing) {
    events.push({
      type: 'typing',
      value: data.typing
    })
  }

  return [
    ...events,
    {
      attachment: {
        type: 'image',
        payload: {
          is_reusable: true,
          url: `${data.BOT_URL}${data.image}`
        }
      }
    }
  ]
}

function renderTelegram(data) {
  const events = []

  if (data.typing) {
    events.push({
      type: 'typing',
      value: data.typing
    })
  }

  return [
    ...events,
    {
      type: 'image',
      url: `${data.BOT_URL}${data.image}`
    }
  ]
}

function renderSlack(data) {
  const events = []

  if (data.typing) {
    events.push({
      type: 'typing',
      value: data.typing
    })
  }

  return [
    ...events,
    {
      type: 'image',
      title: data.title && {
        type: 'plain_text',
        text: data.title
      },
      image_url: `${data.BOT_URL}${data.image}`,
      alt_text: 'image'
    }
  ]
}

function renderTeams(data) {
  const events = []

  if (data.typing) {
    events.push({
      type: 'typing'
    })
  }

  return [
    ...events,
    {
      type: 'message',
      attachments: [
        {
          name: data.title,
          contentType: 'image/png',
          contentUrl: `${data.BOT_URL}${data.image}`
        }
      ]
    }
  ]
}

function renderElement(data, channel) {
  if (channel === 'messenger') {
    return renderMessenger(data)
  } else if (channel === 'telegram') {
    return renderTelegram(data)
  } else if (channel === 'slack') {
    return renderSlack(data)
  } else if (channel === 'teams') {
    return renderTeams(data)
  } else {
    return render(data)
  }
}

module.exports = {
  id: 'builtin_image',
  group: 'Built-in Messages',
  title: 'image',

  jsonSchema: {
    description: 'module.builtin.types.image.description',
    type: 'object',
    required: ['image'],
    properties: {
      image: {
        type: 'string',
        $subtype: 'media',
        $filter: '.jpg, .png, .jpeg, .gif, .bmp, .tif, .tiff|image/*',
        title: 'module.builtin.types.image.title'
      },
      title: {
        type: 'string',
        title: 'module.builtin.types.image.imageLabel',
        description: 'module.builtin.types.image.labelDesc'
      },
      ...base.typingIndicators
    }
  },

  uiSchema: {
    title: {
      'ui:field': 'i18n_field'
    }
  },

  newSchema: {
    advancedSettings: [
      {
        key: 'markdown',
<<<<<<< HEAD
        label: 'Use Markdown',
        type: 'checkbox',
        moreInfo: {
          label: 'Learn more',
=======
        label: 'module.builtin.useMarkdown',
        type: 'checkbox',
        moreInfo: {
          label: 'learnMore',
>>>>>>> c08d241d
          url: 'https://daringfireball.net/projects/markdown/'
        }
      },
      {
        key: 'typingIndicator',
        type: 'checkbox',
<<<<<<< HEAD
        label: 'Display typing indicator'
=======
        label: 'module.builtin.typingIndicator'
>>>>>>> c08d241d
      }
    ],
    fields: [
      {
        type: 'upload',
        key: 'image',
<<<<<<< HEAD
        label: 'Upload Image'
=======
        label: 'module.builtin.types.image.uploadImage'
>>>>>>> c08d241d
      },
      {
        type: 'text',
        key: 'title',
<<<<<<< HEAD
        label: 'Title',
        placeholder: 'Optional'
=======
        label: 'title',
        placeholder: 'module.builtin.optional'
>>>>>>> c08d241d
      }
    ]
  },

  computePreviewText: formData => {
    if (!formData.image) {
      return
    }

    let fileName = path.basename(formData.image)
    if (fileName.includes('-')) {
      fileName = tail(fileName.split('-')).join('-')
    }
    const link = `${formData.BOT_URL}${formData.image}`
    const title = formData.title ? ' | ' + formData.title : ''
    return `Image: [![${formData.title || ''}](<${link}>)](<${link}>) - (${fileName}) ${title}`
  },

  renderElement: renderElement
}<|MERGE_RESOLUTION|>--- conflicted
+++ resolved
@@ -164,50 +164,30 @@
     advancedSettings: [
       {
         key: 'markdown',
-<<<<<<< HEAD
-        label: 'Use Markdown',
-        type: 'checkbox',
-        moreInfo: {
-          label: 'Learn more',
-=======
         label: 'module.builtin.useMarkdown',
         type: 'checkbox',
         moreInfo: {
           label: 'learnMore',
->>>>>>> c08d241d
           url: 'https://daringfireball.net/projects/markdown/'
         }
       },
       {
         key: 'typingIndicator',
         type: 'checkbox',
-<<<<<<< HEAD
-        label: 'Display typing indicator'
-=======
         label: 'module.builtin.typingIndicator'
->>>>>>> c08d241d
       }
     ],
     fields: [
       {
         type: 'upload',
         key: 'image',
-<<<<<<< HEAD
-        label: 'Upload Image'
-=======
         label: 'module.builtin.types.image.uploadImage'
->>>>>>> c08d241d
       },
       {
         type: 'text',
         key: 'title',
-<<<<<<< HEAD
-        label: 'Title',
-        placeholder: 'Optional'
-=======
         label: 'title',
         placeholder: 'module.builtin.optional'
->>>>>>> c08d241d
       }
     ]
   },
