const base = require('./_base')
const path = require('path')
const url = require('url')
const { tail } = _

function render(data) {
  const events = []

  if (data.typing) {
    events.push({
      type: 'typing',
      value: data.typing
    })
  }

  return [
    ...events,
    {
      type: 'file',
      title: data.title,
      url: `${data.BOT_URL}${data.image}`,
      collectFeedback: data.collectFeedback
    }
  ]
}

function renderMessenger(data) {
  const events = []

  if (data.typing) {
    events.push({
      type: 'typing',
      value: data.typing
    })
  }

  return [
    ...events,
    {
      attachment: {
        type: 'image',
        payload: {
          is_reusable: true,
          url: `${data.BOT_URL}${data.image}`
        }
      }
    }
  ]
}

function renderTelegram(data) {
  const events = []

  if (data.typing) {
    events.push({
      type: 'typing',
      value: data.typing
    })
  }

  return [
    ...events,
    {
      type: 'image',
      url: `${data.BOT_URL}${data.image}`
    }
  ]
}

function renderSlack(data) {
  const events = []

  if (data.typing) {
    events.push({
      type: 'typing',
      value: data.typing
    })
  }

  return [
    ...events,
    {
      type: 'image',
      title: data.title && {
        type: 'plain_text',
        text: data.title
      },
      image_url: `${data.BOT_URL}${data.image}`,
      alt_text: 'image'
    }
  ]
}

function renderTeams(data) {
  const events = []

  if (data.typing) {
    events.push({
      type: 'typing'
    })
  }

  return [
    ...events,
    {
      type: 'message',
      attachments: [
        {
          name: data.title,
          contentType: 'image/png',
          contentUrl: `${data.BOT_URL}${data.image}`
        }
      ]
    }
  ]
}

function renderElement(data, channel) {
  if (channel === 'messenger') {
    return renderMessenger(data)
  } else if (channel === 'telegram') {
    return renderTelegram(data)
  } else if (channel === 'slack') {
    return renderSlack(data)
  } else if (channel === 'teams') {
    return renderTeams(data)
  } else {
    return render(data)
  }
}

module.exports = {
  id: 'builtin_image',
  group: 'Built-in Messages',
  title: 'image',

  jsonSchema: {
    description: 'module.builtin.types.image.description',
    type: 'object',
    required: ['image'],
    properties: {
      image: {
        type: 'string',
        $subtype: 'media',
        $filter: '.jpg, .png, .jpeg, .gif, .bmp, .tif, .tiff|image/*',
        title: 'module.builtin.types.image.title'
      },
      title: {
        type: 'string',
        title: 'module.builtin.types.image.imageLabel',
        description: 'module.builtin.types.image.labelDesc'
      },
      ...base.typingIndicators
    }
  },

  uiSchema: {
    title: {
      'ui:field': 'i18n_field'
    }
  },

  newSchema: {
    displayedIn: ['qna', 'sayNode'],
<<<<<<< HEAD
    renderType: 'image',
=======
>>>>>>> 865f12b1
    advancedSettings: [
      {
        key: 'markdown',
        label: 'module.builtin.useMarkdown',
        type: 'checkbox',
        moreInfo: {
          label: 'learnMore',
          url: 'https://daringfireball.net/projects/markdown/'
        }
      },
      {
        key: 'typing',
        type: 'checkbox',
        label: 'module.builtin.typingIndicator'
      }
    ],
    fields: [
      {
        type: 'upload',
        key: 'image',
        label: 'module.builtin.types.image.uploadImage'
      },
      {
        type: 'text',
        key: 'title',
        label: 'title',
        placeholder: 'module.builtin.optional'
      }
    ]
  },

  computePreviewText: formData => {
    if (!formData.image) {
      return
    }

    let fileName = path.basename(formData.image)
    if (fileName.includes('-')) {
      fileName = tail(fileName.split('-')).join('-')
    }
    const link = `${formData.BOT_URL}${formData.image}`
    const title = formData.title ? ' | ' + formData.title : ''
    return `Image: [![${formData.title || ''}](<${link}>)](<${link}>) - (${fileName}) ${title}`
  },

  renderElement: renderElement
}<|MERGE_RESOLUTION|>--- conflicted
+++ resolved
@@ -162,10 +162,6 @@
 
   newSchema: {
     displayedIn: ['qna', 'sayNode'],
-<<<<<<< HEAD
-    renderType: 'image',
-=======
->>>>>>> 865f12b1
     advancedSettings: [
       {
         key: 'markdown',
