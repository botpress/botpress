const base = require('./_base')
const path = require('path')
const utils = require('./_utils')

function render(data) {
  const events = []

  if (data.typing) {
    events.push({
      type: 'typing',
      value: data.typing
    })
  }

  return [
    ...events,
    {
      type: 'file',
      title: data.title,
      url: utils.formatURL(data.BOT_URL, data.image),
      collectFeedback: data.collectFeedback
    }
  ]
}

function renderMessenger(data) {
  const events = []

  if (data.typing) {
    events.push({
      type: 'typing',
      value: data.typing
    })
  }

  return [
    ...events,
    {
      attachment: {
        type: 'image',
        payload: {
          is_reusable: true,
          url: utils.formatURL(data.BOT_URL, data.image)
        }
      }
    }
  ]
}

<<<<<<< HEAD
function renderTelegram(data) {
=======
function renderSlack(data) {
>>>>>>> 2604f663
  const events = []

  if (data.typing) {
    events.push({
      type: 'typing',
      value: data.typing
    })
  }

  return [
    ...events,
    {
      type: 'image',
<<<<<<< HEAD
      url: utils.formatURL(data.BOT_URL, data.image)
=======
      title: data.title && {
        type: 'plain_text',
        text: data.title
      },
      image_url: utils.formatURL(data.BOT_URL, data.image),
      alt_text: 'image'
>>>>>>> 2604f663
    }
  ]
}

function renderTeams(data) {
  const events = []

  if (data.typing) {
    events.push({
      type: 'typing'
    })
  }

  return [
    ...events,
    {
      type: 'message',
      attachments: [
        {
          name: data.title,
          contentType: 'image/png',
          contentUrl: utils.formatURL(data.BOT_URL, data.image)
        }
      ]
    }
  ]
}

function renderElement(data, channel) {
  // These channels now use channel renderers
<<<<<<< HEAD
  if (['slack'].includes(channel)) {
=======
    if (['telegram', 'twilio'].includes(channel)) {
>>>>>>> 2604f663
    return utils.extractPayload('image', data)
  }

  if (channel === 'messenger') {
    return renderMessenger(data)
<<<<<<< HEAD
  } else if (channel === 'telegram') {
    return renderTelegram(data)
=======
  } else if (channel === 'slack') {
    return renderSlack(data)
>>>>>>> 2604f663
  } else if (channel === 'teams') {
    return renderTeams(data)
  } else {
    return render(data)
  }
}

module.exports = {
  id: 'builtin_image',
  group: 'Built-in Messages',
  title: 'image',

  jsonSchema: {
    description: 'module.builtin.types.image.description',
    type: 'object',
    required: ['image'],
    properties: {
      image: {
        type: 'string',
        $subtype: 'image',
        $filter: '.jpg, .png, .jpeg, .gif, .bmp, .tif, .tiff|image/*',
        title: 'module.builtin.types.image.title'
      },
      title: {
        type: 'string',
        title: 'module.builtin.types.image.imageLabel',
        description: 'module.builtin.types.image.labelDesc'
      },
      ...base.typingIndicators
    }
  },

  uiSchema: {
    title: {
      'ui:field': 'i18n_field'
    }
  },

  computePreviewText: formData => {
    if (!formData.image) {
      return
    }

    const link = utils.formatURL(formData.BOT_URL, formData.image)
    const title = formData.title ? ' | ' + formData.title : ''
    let fileName = ''

    if (utils.isUrl(link)) {
      fileName = path.basename(formData.image)
      if (fileName.includes('-')) {
        fileName = fileName
          .split('-')
          .slice(1)
          .join('-')
      }
      return `Image: [![${formData.title || ''}](<${link}>)](<${link}>) - (${fileName}) ${title}`
    } else {
      return `Expression: ${link}${title}`
    }
  },

  renderElement: renderElement
}<|MERGE_RESOLUTION|>--- conflicted
+++ resolved
@@ -47,38 +47,6 @@
   ]
 }
 
-<<<<<<< HEAD
-function renderTelegram(data) {
-=======
-function renderSlack(data) {
->>>>>>> 2604f663
-  const events = []
-
-  if (data.typing) {
-    events.push({
-      type: 'typing',
-      value: data.typing
-    })
-  }
-
-  return [
-    ...events,
-    {
-      type: 'image',
-<<<<<<< HEAD
-      url: utils.formatURL(data.BOT_URL, data.image)
-=======
-      title: data.title && {
-        type: 'plain_text',
-        text: data.title
-      },
-      image_url: utils.formatURL(data.BOT_URL, data.image),
-      alt_text: 'image'
->>>>>>> 2604f663
-    }
-  ]
-}
-
 function renderTeams(data) {
   const events = []
 
@@ -105,23 +73,12 @@
 
 function renderElement(data, channel) {
   // These channels now use channel renderers
-<<<<<<< HEAD
-  if (['slack'].includes(channel)) {
-=======
-    if (['telegram', 'twilio'].includes(channel)) {
->>>>>>> 2604f663
+  if (['telegram', 'twilio', 'slack'].includes(channel)) {
     return utils.extractPayload('image', data)
   }
 
   if (channel === 'messenger') {
     return renderMessenger(data)
-<<<<<<< HEAD
-  } else if (channel === 'telegram') {
-    return renderTelegram(data)
-=======
-  } else if (channel === 'slack') {
-    return renderSlack(data)
->>>>>>> 2604f663
   } else if (channel === 'teams') {
     return renderTeams(data)
   } else {
