--- conflicted
+++ resolved
@@ -162,10 +162,6 @@
 
   newSchema: {
     displayedIn: ['qna', 'sayNode'],
-<<<<<<< HEAD
-    renderType: 'image',
-=======
->>>>>>> 1bcf69d7
     advancedSettings: [
       {
         key: 'markdown',
