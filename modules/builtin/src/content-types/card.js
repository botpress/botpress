const ActionButton = require('./action_button')
const Carousel = require('./carousel')

module.exports = {
  id: 'builtin_card',
  group: 'Built-in Messages',
  title: 'card',

  jsonSchema: {
    description: 'module.builtin.types.card.description',
    type: 'object',
    required: ['title'],
    properties: {
      title: {
        type: 'string',
        title: 'title'
      },
      subtitle: {
        type: 'string',
        title: 'subtitle'
      },
      image: {
        type: 'string',
        $subtype: 'media',
        $filter: '.jpg, .png, .jpeg, .gif, .bmp, .tif, .tiff|image/*',
        title: 'image'
      },
      actions: {
        type: 'array',
        title: 'module.builtin.actionButton',
        items: ActionButton.jsonSchema
      }
    }
  },

  uiSchema: {
  },

  newSchema: {
    displayedIn: ['qna', 'sayNode'],
<<<<<<< HEAD
    renderType: 'card',
=======
>>>>>>> 865f12b1
    advancedSettings: [
      {
        key: 'markdown',
        label: 'module.builtin.useMarkdown',
        type: 'checkbox',
        moreInfo: {
          label: 'learnMore',
          url: 'https://daringfireball.net/projects/markdown/'
        }
      },
      {
        key: 'typing',
        type: 'checkbox',
        label: 'module.builtin.typingIndicator'
      }
    ],
    fields: [
      {
        type: 'upload',
        key: 'image',
        label: 'module.builtin.types.image.uploadImage'
      },
      {
        type: 'text',
        key: 'title',
        label: 'title',
        placeholder: 'module.builtin.types.card.cardSubject'
      },
      {
        type: 'text',
        key: 'subtitle',
        label: 'text',
        placeholder: 'module.builtin.optional'
      },
      {
        group: {
          addLabel: 'module.builtin.actionButton',
          contextMenu: [
            {
              type: 'delete',
              label: 'module.builtin.types.actionButton.delete'
            }
          ]
        },
        type: 'group',
        key: 'items',
        renderType: 'buttons',
        label: 'fields::title',
        fields: [
          {
            type: 'text',
            key: 'title',
            label: 'module.builtin.types.actionButton.textLabel',
            placeholder: 'module.builtin.types.actionButton.textPlaceholder'
          },
          {
            type: 'select',
            key: 'action',
            label: 'module.builtin.types.actionButton.actionLabel',
            options: [
              {
                value: 'say',
                label: 'module.builtin.types.actionButton.sayLabel',
                related: {
                  placeholder: 'module.builtin.types.actionButton.sayPlaceholder',
                  type: 'text',
                  key: 'text',
                  label: 'module.builtin.types.actionButton.sayTextLabel'
                }
              },
              {
                value: 'openUrl',
                label: 'module.builtin.types.actionButton.urlLabel',
                related: {
                  placeholder: 'module.builtin.types.actionButton.urlPlaceholder',
                  type: 'url',
                  key: 'text',
                  label: 'URL'
                }
              },
              {
                value: 'postBack',
                label: 'module.builtin.types.actionButton.postLabel',
                related: {
                  type: 'textarea',
                  key: 'text',
                  label: 'module.builtin.types.actionButton.postFieldLabel'
                }
              }
            ]
          }
        ]
      }
    ]
  },

  computePreviewText: formData => formData.title && `Card: ${formData.title}`,
  renderElement: (data, channel) => Carousel.renderElement({ items: [data], ...data }, channel)
}<|MERGE_RESOLUTION|>--- conflicted
+++ resolved
@@ -38,10 +38,7 @@
 
   newSchema: {
     displayedIn: ['qna', 'sayNode'],
-<<<<<<< HEAD
     renderType: 'card',
-=======
->>>>>>> 865f12b1
     advancedSettings: [
       {
         key: 'markdown',
