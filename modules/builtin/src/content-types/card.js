--- conflicted
+++ resolved
@@ -87,10 +87,6 @@
         },
         type: 'group',
         key: 'actions',
-<<<<<<< HEAD
-=======
-        renderType: 'buttons',
->>>>>>> 42a517e9
         label: 'fields::title',
         fields: [
           {
