--- conflicted
+++ resolved
@@ -40,66 +40,34 @@
     advancedSettings: [
       {
         key: 'markdown',
-<<<<<<< HEAD
-        label: 'Use Markdown',
-        type: 'checkbox',
-        moreInfo: {
-          label: 'Learn more',
-=======
         label: 'module.builtin.useMarkdown',
         type: 'checkbox',
         moreInfo: {
           label: 'learnMore',
->>>>>>> c08d241d
           url: 'https://daringfireball.net/projects/markdown/'
         }
       },
       {
         key: 'typingIndicator',
         type: 'checkbox',
-<<<<<<< HEAD
-        label: 'Display typing indicator'
-=======
         label: 'module.builtin.typingIndicator'
->>>>>>> c08d241d
       }
     ],
     fields: [
       {
         type: 'upload',
         key: 'image',
-<<<<<<< HEAD
-        label: 'Upload Image'
-=======
         label: 'module.builtin.types.image.uploadImage'
->>>>>>> c08d241d
       },
       {
         type: 'text',
         key: 'title',
-<<<<<<< HEAD
-        label: 'Title',
-        placeholder: 'What is your card subject?'
-=======
         label: 'title',
         placeholder: 'module.builtin.types.card.cardSubject'
->>>>>>> c08d241d
       },
       {
         type: 'text',
         key: 'text',
-<<<<<<< HEAD
-        label: 'Text',
-        placeholder: 'Optional'
-      },
-      {
-        group: {
-          addLabel: 'Add Button',
-          contextMenu: [
-            {
-              type: 'delete',
-              label: 'Delete Button'
-=======
         label: 'text',
         placeholder: 'module.builtin.optional'
       },
@@ -110,7 +78,6 @@
             {
               type: 'delete',
               label: 'module.builtin.types.actionButton.delete'
->>>>>>> c08d241d
             }
           ]
         },
@@ -121,29 +88,12 @@
           {
             type: 'text',
             key: 'buttonText',
-<<<<<<< HEAD
-            label: 'Button Text',
-            placeholder: 'What is written on the button?'
-=======
             label: 'module.builtin.types.actionButton.textLabel',
             placeholder: 'module.builtin.types.actionButton.textPlaceholder'
->>>>>>> c08d241d
           },
           {
             type: 'select',
             key: 'action',
-<<<<<<< HEAD
-            label: 'Button Action',
-            options: [
-              {
-                value: 'say',
-                label: 'Say',
-                related: {
-                  placeholder: 'What will your chatbot say ?',
-                  type: 'text',
-                  key: 'text',
-                  label: 'Text'
-=======
             label: 'module.builtin.types.actionButton.actionLabel',
             options: [
               {
@@ -154,20 +104,13 @@
                   type: 'text',
                   key: 'text',
                   label: 'module.builtin.types.actionButton.sayTextLabel'
->>>>>>> c08d241d
                 }
               },
               {
                 value: 'openUrl',
-<<<<<<< HEAD
-                label: 'Open Url',
-                related: {
-                  placeholder: 'Write a valid URL',
-=======
                 label: 'module.builtin.types.actionButton.urlLabel',
                 related: {
                   placeholder: 'module.builtin.types.actionButton.urlPlaceholder',
->>>>>>> c08d241d
                   type: 'url',
                   key: 'text',
                   label: 'URL'
@@ -175,19 +118,11 @@
               },
               {
                 value: 'postBack',
-<<<<<<< HEAD
-                label: 'Post Back',
-                related: {
-                  type: 'textarea',
-                  key: 'text',
-                  label: 'Payload'
-=======
                 label: 'module.builtin.types.actionButton.postLabel',
                 related: {
                   type: 'textarea',
                   key: 'text',
                   label: 'module.builtin.types.actionButton.postFieldLabel'
->>>>>>> c08d241d
                 }
               }
             ]
