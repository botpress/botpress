const ActionButton = require('./action_button')
const Carousel = require('./carousel')

module.exports = {
  id: 'builtin_card',
  group: 'Built-in Messages',
  title: 'card',

  jsonSchema: {
    description: 'module.builtin.types.card.description',
    type: 'object',
    required: ['title'],
    properties: {
      title: {
        type: 'string',
        title: 'title'
      },
      subtitle: {
        type: 'string',
        title: 'subtitle'
      },
      image: {
        type: 'string',
        $subtype: 'media',
        $filter: '.jpg, .png, .jpeg, .gif, .bmp, .tif, .tiff|image/*',
        title: 'image'
      },
      actions: {
        type: 'array',
        title: 'module.builtin.actionButton',
        items: ActionButton.jsonSchema
      }
    }
  },

  uiSchema: {},

  newSchema: {
    displayedIn: ['qna', 'sayNode'],
    advancedSettings: [
      {
        key: 'markdown',
        defaultValue: true,
        label: 'module.builtin.useMarkdown',
        type: 'checkbox',
        moreInfo: {
          label: 'learnMore',
          url: 'https://daringfireball.net/projects/markdown/'
        }
      },
      {
        key: 'typing',
        defaultValue: true,
        type: 'checkbox',
        label: 'module.builtin.typingIndicator'
      }
    ],
    fields: [
      {
        type: 'upload',
        key: 'image',
        label: 'module.builtin.types.image.uploadImage'
      },
      {
        type: 'text',
        key: 'title',
        translated: true,
        label: 'title',
        superInput: true,
        placeholder: 'module.builtin.types.card.cardSubject'
      },
      {
        type: 'text',
        key: 'subtitle',
        translated: true,
        label: 'text',
        superInput: true,
        placeholder: 'module.builtin.optional'
      },
      {
        group: {
          addLabel: 'module.builtin.actionButton',
          contextMenu: [
            {
              type: 'delete',
              label: 'module.builtin.types.actionButton.delete'
            }
          ]
        },
        type: 'group',
        key: 'actions',
        label: 'fields::title',
        fields: [
          {
            type: 'text',
            key: 'title',
<<<<<<< HEAD
            superInput: true,
=======
            translated: true,
>>>>>>> 83f27e09
            label: 'module.builtin.types.actionButton.textLabel',
            placeholder: 'module.builtin.types.actionButton.textPlaceholder'
          },
          {
            type: 'select',
            defaultValue: 'Say something',
            key: 'action',
            label: 'module.builtin.types.actionButton.actionLabel',
            options: [
              {
                value: 'Say something',
                label: 'module.builtin.types.actionButton.sayLabel',
                related: {
                  placeholder: 'module.builtin.types.actionButton.sayPlaceholder',
                  type: 'text',
                  translated: true,
                  key: 'text',
                  superInput: true,
                  label: 'module.builtin.types.actionButton.sayTextLabel'
                }
              },
              {
                value: 'Open URL',
                label: 'module.builtin.types.actionButton.urlLabel',
                related: {
                  placeholder: 'module.builtin.types.actionButton.urlPlaceholder',
                  type: 'url',
<<<<<<< HEAD
                  key: 'text',
                  superInput: true,
=======
                  key: 'url',
>>>>>>> 83f27e09
                  label: 'URL'
                }
              },
              {
                value: 'Postback',
                label: 'module.builtin.types.actionButton.postLabel',
                related: {
                  type: 'textarea',
<<<<<<< HEAD
                  key: 'text',
                  superInput: true,
=======
                  key: 'payload',
>>>>>>> 83f27e09
                  label: 'module.builtin.types.actionButton.postFieldLabel'
                }
              }
            ]
          }
        ]
      }
    ]
  },

  computePreviewText: formData => formData.title && `Card: ${formData.title}`,
  renderElement: (data, channel) => Carousel.renderElement({ items: [data], ...data }, channel)
}<|MERGE_RESOLUTION|>--- conflicted
+++ resolved
@@ -94,11 +94,8 @@
           {
             type: 'text',
             key: 'title',
-<<<<<<< HEAD
             superInput: true,
-=======
             translated: true,
->>>>>>> 83f27e09
             label: 'module.builtin.types.actionButton.textLabel',
             placeholder: 'module.builtin.types.actionButton.textPlaceholder'
           },
@@ -126,12 +123,8 @@
                 related: {
                   placeholder: 'module.builtin.types.actionButton.urlPlaceholder',
                   type: 'url',
-<<<<<<< HEAD
-                  key: 'text',
                   superInput: true,
-=======
                   key: 'url',
->>>>>>> 83f27e09
                   label: 'URL'
                 }
               },
@@ -140,12 +133,8 @@
                 label: 'module.builtin.types.actionButton.postLabel',
                 related: {
                   type: 'textarea',
-<<<<<<< HEAD
-                  key: 'text',
                   superInput: true,
-=======
                   key: 'payload',
->>>>>>> 83f27e09
                   label: 'module.builtin.types.actionButton.postFieldLabel'
                 }
               }
