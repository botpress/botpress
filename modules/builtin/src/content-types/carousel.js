const base = require('./_base')
const Card = require('./card')
const utils = require('./_utils')

function render(data) {
  const events = []

  if (data.typing) {
    events.push({
      type: 'typing',
      value: data.typing
    })
  }

  return [
    ...events,
    {
      text: ' ',
      type: 'carousel',
      collectFeedback: data.collectFeedback,
      elements: data.items.map(card => ({
        title: card.title,
        picture: card.image ? utils.formatURL(data.BOT_URL, card.image) : null,
        subtitle: card.subtitle,
        buttons: (card.actions || []).map(a => {
          if (a.action === 'Say something') {
            return {
              type: 'say_something',
              title: a.title,
              text: a.text
            }
          } else if (a.action === 'Open URL') {
            return {
              type: 'open_url',
              title: a.title,
              url: a.url && a.url.replace('BOT_URL', data.BOT_URL)
            }
          } else if (a.action === 'Postback') {
            return {
              type: 'postback',
              title: a.title,
              payload: a.payload
            }
          } else {
            throw new Error(`Webchat carousel does not support "${a.action}" action-buttons at the moment`)
          }
        })
      }))
    }
  ]
}

function renderMessenger(data) {
  const renderElements = data => {
    if (data.items.find(({ actions }) => !actions || actions.length === 0)) {
      throw new Error('Channel-Messenger carousel does not support cards without actions')
    }

    return data.items.map(card => ({
      title: card.title,
      image_url: card.image ? utils.formatURL(data.BOT_URL, card.image) : null,
      subtitle: card.subtitle,
      buttons: (card.actions || []).map(a => {
        if (a.action === 'Say something') {
          throw new Error('Channel-Messenger carousel does not support "Say something" action-buttons at the moment')
        } else if (a.action === 'Open URL') {
          return {
            type: 'web_url',
            url: a.url,
            title: a.title
          }
        } else if (a.action === 'Postback') {
          return {
            type: 'postback',
            title: a.title,
            payload: a.payload
          }
        } else {
          throw new Error(`Channel-Messenger carousel does not support "${a.action}" action-buttons at the moment`)
        }
      })
    }))
  }

  const events = []

  if (data.typing) {
    events.push({
      type: 'typing',
      value: data.typing
    })
  }

  return [
    ...events,
    {
      attachment: {
        type: 'template',
        payload: {
          template_type: 'generic',
          elements: renderElements(data)
        }
      }
    }
  ]
}

function renderElement(data, channel) {
  // These channels now use channel renderers
<<<<<<< HEAD
  if (['slack'].includes(channel)) {
=======
    if (['telegram', 'twilio'].includes(channel)) {
>>>>>>> 2604f663
    return utils.extractPayload('carousel', data)
  }

  if (channel === 'messenger') {
    return renderMessenger(data)
  } else {
    return render(data)
  }
}

module.exports = {
  id: 'builtin_carousel',
  group: 'Built-in Messages',
  title: 'module.builtin.types.carousel.title',

  jsonSchema: {
    description: 'module.builtin.types.carousel.description',
    type: 'object',
    required: ['items'],
    properties: {
      items: {
        type: 'array',
        title: 'module.builtin.types.carousel.cards',
        items: Card.jsonSchema
      },
      ...base.typingIndicators
    }
  },
  computePreviewText: formData => formData.items && `Carousel: (${formData.items.length}) ${formData.items[0].title}`,
  renderElement: renderElement
}<|MERGE_RESOLUTION|>--- conflicted
+++ resolved
@@ -107,11 +107,7 @@
 
 function renderElement(data, channel) {
   // These channels now use channel renderers
-<<<<<<< HEAD
-  if (['slack'].includes(channel)) {
-=======
-    if (['telegram', 'twilio'].includes(channel)) {
->>>>>>> 2604f663
+  if (['telegram', 'twilio', 'slack'].includes(channel)) {
     return utils.extractPayload('carousel', data)
   }
 
