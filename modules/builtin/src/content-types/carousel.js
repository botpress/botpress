const base = require('./_base')
const Card = require('./card')

function render(data) {
  const events = []

  if (data.typing) {
    events.push({
      type: 'typing',
      value: data.typing
    })
  }

  return [
    ...events,
    {
      text: ' ',
      type: 'carousel',
      collectFeedback: data.collectFeedback,
      elements: data.items.map(card => ({
        title: card.title,
        picture: card.image ? `${data.BOT_URL}${card.image}` : null,
        subtitle: card.subtitle,
        buttons: (card.actions || []).map(a => {
          if (a.action === 'Say something') {
            return {
              type: 'say_something',
              title: a.title,
              text: a.text
            }
          } else if (a.action === 'Open URL') {
            return {
              type: 'open_url',
              title: a.title,
              url: a.url && a.url.replace('BOT_URL', data.BOT_URL)
            }
          } else if (a.action === 'Postback') {
            return {
              type: 'postback',
              title: a.title,
              payload: a.payload
            }
          } else {
            throw new Error(`Webchat carousel does not support "${a.action}" action-buttons at the moment`)
          }
        })
      }))
    }
  ]
}

function renderMessenger(data) {
  const renderElements = data => {
    if (data.items.find(({ actions }) => !actions || actions.length === 0)) {
      throw new Error('Channel-Messenger carousel does not support cards without actions')
    }

    return data.items.map(card => ({
      title: card.title,
      image_url: card.image ? `${data.BOT_URL}${card.image}` : null,
      subtitle: card.subtitle,
      buttons: (card.actions || []).map(a => {
        if (a.action === 'Say something') {
          throw new Error('Channel-Messenger carousel does not support "Say something" action-buttons at the moment')
        } else if (a.action === 'Open URL') {
          return {
            type: 'web_url',
            url: a.url,
            title: a.title
          }
        } else if (a.action === 'Postback') {
          return {
            type: 'postback',
            title: a.title,
            payload: a.payload
          }
        } else {
          throw new Error(`Channel-Messenger carousel does not support "${a.action}" action-buttons at the moment`)
        }
      })
    }))
  }

  const events = []

  if (data.typing) {
    events.push({
      type: 'typing',
      value: data.typing
    })
  }

  return [
    ...events,
    {
      attachment: {
        type: 'template',
        payload: {
          template_type: 'generic',
          elements: renderElements(data)
        }
      }
    }
  ]
}

function renderSlack(data) {
  const events = []

  if (data.typing) {
    events.push({
      type: 'typing',
      value: data.typing
    })
  }

  return [
    ...events,
    {
      text: ' ',
      type: 'carousel',
      cards: data.items.map((card, cardIdx) => [
        {
          type: 'section',
          text: {
            type: 'mrkdwn',
            text: `*${card.title}*\n${card.subtitle}`
          },
          accessory: card.image && {
            type: 'image',
            image_url: `${data.BOT_URL}${card.image}`,
            alt_text: 'image'
          }
        },
        {
          type: 'actions',
          elements: (card.actions || []).map((btn, btnIdx) => {
            if (btn.action === 'Say something' || btn.action === 'Postback') {
              return {
                type: 'button',
                action_id: 'button_clicked' + cardIdx + btnIdx,
                text: {
                  type: 'plain_text',
                  text: btn.title
                },
                value: btn.payload
              }
            } else if (btn.action === 'Open URL') {
              return {
                type: 'button',
                action_id: 'discard_action' + cardIdx + btnIdx,
                text: {
                  type: 'plain_text',
                  text: btn.title
                },
                url: btn.url && btn.url.replace('BOT_URL', data.BOT_URL)
              }
            } else {
              throw new Error(`Slack carousel does not support "${btn.action}" action-buttons at the moment`)
            }
          })
        }
      ])
    }
  ]
}

function renderElement(data, channel) {
  if (channel === 'messenger') {
    return renderMessenger(data)
  } else if (channel === 'slack') {
    return renderSlack(data)
  } else {
    return render(data)
  }
}

module.exports = {
  id: 'builtin_carousel',
  group: 'Built-in Messages',
  title: 'module.builtin.types.carousel.title',

  jsonSchema: {
    description: 'module.builtin.types.carousel.description',
    type: 'object',
    required: ['items'],
    properties: {
      items: {
        type: 'array',
        title: 'module.builtin.types.carousel.cards',
        items: Card.jsonSchema
      },
      ...base.typingIndicators
    }
  },
  newSchema:{
    advancedSettings: [
      {
        key: 'markdown',
<<<<<<< HEAD
        label: 'Use Markdown',
        type: 'checkbox',
        moreInfo: {
          label: 'Learn more',
=======
        label: 'module.builtin.useMarkdown',
        type: 'checkbox',
        moreInfo: {
          label: 'learnMore',
>>>>>>> c08d241d
          url: 'https://daringfireball.net/projects/markdown/'
        }
      },
      {
        key: 'typingIndicator',
        type: 'checkbox',
<<<<<<< HEAD
        label: 'Display typing indicator'
=======
        label: 'module.builtin.typingIndicator'
>>>>>>> c08d241d
      }
    ],
    fields: [
      {
        group: {
<<<<<<< HEAD
          addLabel: 'Add Card',
=======
          addLabel: 'module.builtin.types.card.add',
>>>>>>> c08d241d
          minimum: 1,
          contextMenu: [
            {
              type: 'delete',
<<<<<<< HEAD
              label: 'Delete Card'
=======
              label: 'module.builtin.types.card.delete'
>>>>>>> c08d241d
            }
          ]
        },
        type: 'group',
        key: 'cards',
        label: 'fields::title',
        fields: Card.newSchema.fields
      }
    ]
  },
  computePreviewText: formData => formData.items && `Carousel: (${formData.items.length}) ${formData.items[0].title}`,
  renderElement: renderElement
}<|MERGE_RESOLUTION|>--- conflicted
+++ resolved
@@ -197,47 +197,28 @@
     advancedSettings: [
       {
         key: 'markdown',
-<<<<<<< HEAD
-        label: 'Use Markdown',
-        type: 'checkbox',
-        moreInfo: {
-          label: 'Learn more',
-=======
         label: 'module.builtin.useMarkdown',
         type: 'checkbox',
         moreInfo: {
           label: 'learnMore',
->>>>>>> c08d241d
           url: 'https://daringfireball.net/projects/markdown/'
         }
       },
       {
         key: 'typingIndicator',
         type: 'checkbox',
-<<<<<<< HEAD
-        label: 'Display typing indicator'
-=======
         label: 'module.builtin.typingIndicator'
->>>>>>> c08d241d
       }
     ],
     fields: [
       {
         group: {
-<<<<<<< HEAD
-          addLabel: 'Add Card',
-=======
           addLabel: 'module.builtin.types.card.add',
->>>>>>> c08d241d
           minimum: 1,
           contextMenu: [
             {
               type: 'delete',
-<<<<<<< HEAD
-              label: 'Delete Card'
-=======
               label: 'module.builtin.types.card.delete'
->>>>>>> c08d241d
             }
           ]
         },
