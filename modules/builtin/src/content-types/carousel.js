const base = require('./_base')
const Card = require('./card')
const utils = require('./_utils')

function render(data) {
  const events = []

  if (data.typing) {
    events.push({
      type: 'typing',
      value: data.typing
    })
  }

  return [
    ...events,
    {
      text: ' ',
      type: 'carousel',
      collectFeedback: data.collectFeedback,
      elements: data.items.map(card => ({
        title: card.title,
        picture: card.image ? utils.formatURL(data.BOT_URL, card.image) : null,
        subtitle: card.subtitle,
        buttons: (card.actions || []).map(a => {
          if (a.action === 'Say something') {
            return {
              type: 'say_something',
              title: a.title,
              text: a.text
            }
          } else if (a.action === 'Open URL') {
            return {
              type: 'open_url',
              title: a.title,
              url: a.url && a.url.replace('BOT_URL', data.BOT_URL)
            }
          } else if (a.action === 'Postback') {
            return {
              type: 'postback',
              title: a.title,
              payload: a.payload
            }
          } else {
            throw new Error(`Webchat carousel does not support "${a.action}" action-buttons at the moment`)
          }
        })
      }))
    }
  ]
}

function renderMessenger(data) {
  const renderElements = data => {
    if (data.items.find(({ actions }) => !actions || actions.length === 0)) {
      throw new Error('Channel-Messenger carousel does not support cards without actions')
    }

    return data.items.map(card => ({
      title: card.title,
      image_url: card.image ? utils.formatURL(data.BOT_URL, card.image) : null,
      subtitle: card.subtitle,
      buttons: (card.actions || []).map(a => {
        if (a.action === 'Say something') {
          throw new Error('Channel-Messenger carousel does not support "Say something" action-buttons at the moment')
        } else if (a.action === 'Open URL') {
          return {
            type: 'web_url',
            url: a.url,
            title: a.title
          }
        } else if (a.action === 'Postback') {
          return {
            type: 'postback',
            title: a.title,
            payload: a.payload
          }
        } else {
          throw new Error(`Channel-Messenger carousel does not support "${a.action}" action-buttons at the moment`)
        }
      })
    }))
  }

  const events = []

  if (data.typing) {
    events.push({
      type: 'typing',
      value: data.typing
    })
  }

  return [
    ...events,
    {
      attachment: {
        type: 'template',
        payload: {
          template_type: 'generic',
          elements: renderElements(data)
        }
      }
    }
  ]
}

function renderElement(data, channel) {
  // These channels now use channel renderers
<<<<<<< HEAD
  if (['slack'].includes(channel)) {
    return { type: 'carousel', ...data.payload }
=======
  if ([].includes(channel)) {
    return utils.extractPayload('carousel', data)
>>>>>>> e24de882
  }

  if (channel === 'messenger') {
    return renderMessenger(data)
  } else {
    return render(data)
  }
}

module.exports = {
  id: 'builtin_carousel',
  group: 'Built-in Messages',
  title: 'module.builtin.types.carousel.title',

  jsonSchema: {
    description: 'module.builtin.types.carousel.description',
    type: 'object',
    required: ['items'],
    properties: {
      items: {
        type: 'array',
        title: 'module.builtin.types.carousel.cards',
        items: Card.jsonSchema
      },
      ...base.typingIndicators
    }
  },
  computePreviewText: formData => formData.items && `Carousel: (${formData.items.length}) ${formData.items[0].title}`,
  renderElement: renderElement
}<|MERGE_RESOLUTION|>--- conflicted
+++ resolved
@@ -107,13 +107,8 @@
 
 function renderElement(data, channel) {
   // These channels now use channel renderers
-<<<<<<< HEAD
   if (['slack'].includes(channel)) {
-    return { type: 'carousel', ...data.payload }
-=======
-  if ([].includes(channel)) {
     return utils.extractPayload('carousel', data)
->>>>>>> e24de882
   }
 
   if (channel === 'messenger') {
