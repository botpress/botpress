const base = require('./_base')
const Card = require('./card')
const utils = require('./_utils')

function render(data) {
  const events = []

  if (data.typing) {
    events.push({
      type: 'typing',
      value: data.typing
    })
  }

  return [
    ...events,
    {
      text: ' ',
      type: 'carousel',
      collectFeedback: data.collectFeedback,
      elements: data.items.map(card => ({
        title: card.title,
        picture: card.image ? utils.formatURL(data.BOT_URL, card.image) : null,
        subtitle: card.subtitle,
        buttons: (card.actions || []).map(a => {
          if (a.action === 'Say something') {
            return {
              type: 'say_something',
              title: a.title,
              text: a.text
            }
          } else if (a.action === 'Open URL') {
            return {
              type: 'open_url',
              title: a.title,
              url: a.url && a.url.replace('BOT_URL', data.BOT_URL)
            }
          } else if (a.action === 'Postback') {
            return {
              type: 'postback',
              title: a.title,
              payload: a.payload
            }
          } else {
            throw new Error(`Webchat carousel does not support "${a.action}" action-buttons at the moment`)
          }
        })
      }))
    }
  ]
}

function renderMessenger(data) {
  const renderElements = data => {
    if (data.items.find(({ actions }) => !actions || actions.length === 0)) {
      throw new Error('Channel-Messenger carousel does not support cards without actions')
    }

    return data.items.map(card => ({
      title: card.title,
      image_url: card.image ? utils.formatURL(data.BOT_URL, card.image) : null,
      subtitle: card.subtitle,
      buttons: (card.actions || []).map(a => {
        if (a.action === 'Say something') {
          throw new Error('Channel-Messenger carousel does not support "Say something" action-buttons at the moment')
        } else if (a.action === 'Open URL') {
          return {
            type: 'web_url',
            url: a.url,
            title: a.title
          }
        } else if (a.action === 'Postback') {
          return {
            type: 'postback',
            title: a.title,
            payload: a.payload
          }
        } else {
          throw new Error(`Channel-Messenger carousel does not support "${a.action}" action-buttons at the moment`)
        }
      })
    }))
  }

  const events = []

  if (data.typing) {
    events.push({
      type: 'typing',
      value: data.typing
    })
  }

  return [
    ...events,
    {
      attachment: {
        type: 'template',
        payload: {
          template_type: 'generic',
          elements: renderElements(data)
        }
      }
    }
  ]
}

function renderElement(data, channel) {
  // These channels now use channel renderers
<<<<<<< HEAD
  if (['slack'].includes(channel)) {
    // TODO : automate this from the schema
    return {
      type: 'carousel',
      items: data.items.map(item => ({
        ...item,
        image: item.image ? utils.formatURL(data.BOT_URL, item.image) : null,
        actions: item.actions.map(action => {
          if (action.action === 'Open URL') {
            return {
              ...action,
              url: action.url && action.url.replace('BOT_URL', data.BOT_URL)
            }
          } else {
            return action
          }
        })
      }))
    }
=======
  if ([].includes(channel)) {
    return { type: 'carousel', ...data.payload }
>>>>>>> c226b542
  }

  if (channel === 'messenger') {
    return renderMessenger(data)
  } else {
    return render(data)
  }
}

module.exports = {
  id: 'builtin_carousel',
  group: 'Built-in Messages',
  title: 'module.builtin.types.carousel.title',

  jsonSchema: {
    description: 'module.builtin.types.carousel.description',
    type: 'object',
    required: ['items'],
    properties: {
      items: {
        type: 'array',
        title: 'module.builtin.types.carousel.cards',
        items: Card.jsonSchema
      },
      ...base.typingIndicators
    }
  },
  computePreviewText: formData => formData.items && `Carousel: (${formData.items.length}) ${formData.items[0].title}`,
  renderElement: renderElement
}<|MERGE_RESOLUTION|>--- conflicted
+++ resolved
@@ -107,30 +107,8 @@
 
 function renderElement(data, channel) {
   // These channels now use channel renderers
-<<<<<<< HEAD
   if (['slack'].includes(channel)) {
-    // TODO : automate this from the schema
-    return {
-      type: 'carousel',
-      items: data.items.map(item => ({
-        ...item,
-        image: item.image ? utils.formatURL(data.BOT_URL, item.image) : null,
-        actions: item.actions.map(action => {
-          if (action.action === 'Open URL') {
-            return {
-              ...action,
-              url: action.url && action.url.replace('BOT_URL', data.BOT_URL)
-            }
-          } else {
-            return action
-          }
-        })
-      }))
-    }
-=======
-  if ([].includes(channel)) {
     return { type: 'carousel', ...data.payload }
->>>>>>> c226b542
   }
 
   if (channel === 'messenger') {
