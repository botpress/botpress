const base = require('./_base')
const Card = require('./card')
const utils = require('./_utils')

function render(data) {
  const events = []

  if (data.typing) {
    events.push({
      type: 'typing',
      value: data.typing
    })
  }

  return [
    ...events,
    {
      text: ' ',
      type: 'carousel',
      collectFeedback: data.collectFeedback,
      elements: data.items.map(card => ({
        title: card.title,
        picture: card.image ? utils.formatURL(data.BOT_URL, card.image) : null,
        subtitle: card.subtitle,
        buttons: (card.actions || []).map(a => {
          if (a.action === 'Say something') {
            return {
              type: 'say_something',
              title: a.title,
              text: a.text
            }
          } else if (a.action === 'Open URL') {
            return {
              type: 'open_url',
              title: a.title,
              url: a.url && a.url.replace('BOT_URL', data.BOT_URL)
            }
          } else if (a.action === 'Postback') {
            return {
              type: 'postback',
              title: a.title,
              payload: a.payload
            }
          } else {
            throw new Error(`Webchat carousel does not support "${a.action}" action-buttons at the moment`)
          }
        })
      }))
    }
  ]
}

function renderMessenger(data) {
  const renderElements = data => {
    if (data.items.find(({ actions }) => !actions || actions.length === 0)) {
      throw new Error('Channel-Messenger carousel does not support cards without actions')
    }

    return data.items.map(card => ({
      title: card.title,
      image_url: card.image ? utils.formatURL(data.BOT_URL, card.image) : null,
      subtitle: card.subtitle,
      buttons: (card.actions || []).map(a => {
        if (a.action === 'Say something') {
          throw new Error('Channel-Messenger carousel does not support "Say something" action-buttons at the moment')
        } else if (a.action === 'Open URL') {
          return {
            type: 'web_url',
            url: a.url,
            title: a.title
          }
        } else if (a.action === 'Postback') {
          return {
            type: 'postback',
            title: a.title,
            payload: a.payload
          }
        } else {
          throw new Error(`Channel-Messenger carousel does not support "${a.action}" action-buttons at the moment`)
        }
      })
    }))
  }

  const events = []

  if (data.typing) {
    events.push({
      type: 'typing',
      value: data.typing
    })
  }

  return [
    ...events,
    {
      attachment: {
        type: 'template',
        payload: {
          template_type: 'generic',
          elements: renderElements(data)
        }
      }
    }
  ]
}

function renderSlack(data) {
  const events = []

  if (data.typing) {
    events.push({
      type: 'typing',
      value: data.typing
    })
  }

  return [
    ...events,
    {
      text: ' ',
      type: 'carousel',
      cards: data.items.map((card, cardIdx) => [
        {
          type: 'section',
          text: {
            type: 'mrkdwn',
            text: `*${card.title}*\n${card.subtitle}`
          },
          accessory: card.image && {
            type: 'image',
            image_url: utils.formatURL(data.BOT_URL, card.image),
            alt_text: 'image'
          }
        },
        {
          type: 'actions',
          elements: (card.actions || []).map((btn, btnIdx) => {
            if (btn.action === 'Say something' || btn.action === 'Postback') {
              return {
                type: 'button',
                action_id: 'button_clicked' + cardIdx + btnIdx,
                text: {
                  type: 'plain_text',
                  text: btn.title
                },
                value: btn.payload
              }
            } else if (btn.action === 'Open URL') {
              return {
                type: 'button',
                action_id: 'discard_action' + cardIdx + btnIdx,
                text: {
                  type: 'plain_text',
                  text: btn.title
                },
                url: btn.url && btn.url.replace('BOT_URL', data.BOT_URL)
              }
            } else {
              throw new Error(`Slack carousel does not support "${btn.action}" action-buttons at the moment`)
            }
          })
        }
      ])
    }
  ]
}

function renderElement(data, channel) {
  // These channels now use channel renderers
<<<<<<< HEAD
  if (['twilio'].includes(channel)) {
    // TODO : automate this from the schema
    return {
      type: 'carousel',
      items: data.items.map(item => ({
        ...item,
        image: item.image ? utils.formatURL(data.BOT_URL, item.image) : null,
        actions: item.actions.map(action => {
          if (action.action === 'Open URL') {
            return {
              ...action,
              url: action.url && action.url.replace('BOT_URL', data.BOT_URL)
            }
          } else {
            return action
          }
        })
      }))
    }
=======
  if ([].includes(channel)) {
    return utils.extractPayload('carousel', data)
>>>>>>> e24de882
  }

  if (channel === 'messenger') {
    return renderMessenger(data)
  } else if (channel === 'slack') {
    return renderSlack(data)
  } else {
    return render(data)
  }
}

module.exports = {
  id: 'builtin_carousel',
  group: 'Built-in Messages',
  title: 'module.builtin.types.carousel.title',

  jsonSchema: {
    description: 'module.builtin.types.carousel.description',
    type: 'object',
    required: ['items'],
    properties: {
      items: {
        type: 'array',
        title: 'module.builtin.types.carousel.cards',
        items: Card.jsonSchema
      },
      ...base.typingIndicators
    }
  },
  computePreviewText: formData => formData.items && `Carousel: (${formData.items.length}) ${formData.items[0].title}`,
  renderElement: renderElement
}<|MERGE_RESOLUTION|>--- conflicted
+++ resolved
@@ -168,30 +168,8 @@
 
 function renderElement(data, channel) {
   // These channels now use channel renderers
-<<<<<<< HEAD
   if (['twilio'].includes(channel)) {
-    // TODO : automate this from the schema
-    return {
-      type: 'carousel',
-      items: data.items.map(item => ({
-        ...item,
-        image: item.image ? utils.formatURL(data.BOT_URL, item.image) : null,
-        actions: item.actions.map(action => {
-          if (action.action === 'Open URL') {
-            return {
-              ...action,
-              url: action.url && action.url.replace('BOT_URL', data.BOT_URL)
-            }
-          } else {
-            return action
-          }
-        })
-      }))
-    }
-=======
-  if ([].includes(channel)) {
     return utils.extractPayload('carousel', data)
->>>>>>> e24de882
   }
 
   if (channel === 'messenger') {
