--- conflicted
+++ resolved
@@ -29,17 +29,10 @@
       return { valid: false, message: lang.tr('module.builtin.prompt.invalid') }
     }
 
-<<<<<<< HEAD
-    if (_min && value < _min) {
+    if (_min !== undefined && value < _min) {
       return { valid: false, message: lang.tr('module.builtin.prompt.number.lowerThanMin') }
-    } else if (_max && value > _max) {
+    } else if (_max !== undefined && value > _max) {
       return { valid: false, message: lang.tr('module.builtin.prompt.number.higherThanMax') }
-=======
-    if (_min !== undefined && value < _min) {
-      return { valid: false, message: 'Value is lower than minimum' }
-    } else if (_max !== undefined && value > _max) {
-      return { valid: false, message: 'Value is higher than maximum' }
->>>>>>> d6ab0779
     }
 
     return { valid: true }
