--- conflicted
+++ resolved
@@ -32,14 +32,11 @@
       "audioLabel": "Title",
       "title": "Audio"
     },
-<<<<<<< HEAD
-=======
     "video": {
       "description": "A message showing a video file with an optional title",
       "videoLabel": "Title",
       "title": "Video"
     },
->>>>>>> eabe84ea
     "singleChoice": {
       "choice": "Choice",
       "description": "Suggest choices to the user with the intention of picking only one (with an optional message)",
