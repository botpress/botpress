--- conflicted
+++ resolved
@@ -37,11 +37,7 @@
       "message": "Message"
     }
   },
-<<<<<<< HEAD
-  "typingIndicator": "Show typing indicators",
-=======
   "typingIndicator": "Display typing indicators",
->>>>>>> b3d9409a
   "useMarkdown": "Use markdown",
   "variables": {
     "string": {
