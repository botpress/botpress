--- conflicted
+++ resolved
@@ -65,8 +65,7 @@
       "message": "Message"
     }
   },
-<<<<<<< HEAD
-  "typingIndicator": "Show typing indicators",
+  "typingIndicator": "Display typing indicators",
   "useMarkdown": "Use markdown",
   "variables": {
     "string": {
@@ -92,8 +91,4 @@
       }
     }
   }
-=======
-  "typingIndicator": "Display typing indicator",
-  "useMarkdown": "Use markdown"
->>>>>>> 1c579832
 }