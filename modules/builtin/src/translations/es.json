{
  "actionButton": "Botón de Acción",
  "fullName": "Habilidades básicas",
  "types": {
    "permissionDenied": "No tiene permiso para cargar archivos para este bot. Habla con el dueño de tu equipo.",
    "uploadFileChoice": "O sube una imagen",
    "enterUrlChoice": "O ingrese la URL de la imagen",
    "infoInterpreted": "Esta información será interpretada:",
    "actionButton": {
      "buttonTitle": "Título del botón",
      "description": "Un botón que desencadena una acción, a menudo utilizada en tarjetas",
      "textTitle": "Enter text or the ID of a content element (ex: #!builtin_text-myid)",
      "title": "Action Button"
    },
    "card": {
      "description": "Un mensaje de tarjeta con un título con subtítulos opcionales, imagen y botones de acción."
    },
    "carousel": {
      "cards": "Tarjetas de carrusel",
      "description": "Un carrusel es un conjunto de cartas.",
      "title": "Carrusel"
    },
    "image": {
      "description": "Un mensaje que muestra una imagen con un título opcional.",
      "imageLabel": "Título (opcional)",
      "labelDesc": "Algunas plataformas requieren nombrar las imágenes.",
      "title": "Imagen",
      "uploadImage": "Cargar imagen"
    },
    "audio": {
      "description": "Un mensaje que muestra un archivo de audio con un título opcional.",
      "audioLabel": "Título",
      "title": "Audio"
    },
<<<<<<< HEAD
=======
    "video": {
      "description": "Un mensaje que muestra un archivo de video con un título opcional",
      "videoLabel": "Título",
      "title": "Video"
    },
>>>>>>> eabe84ea
    "singleChoice": {
      "choice": "Elección",
      "description": "Sugerir opciones al usuario con la intención de seleccionar solo una (con un mensaje opcional)",
      "itemTitle": "El título de la elección (esto es lo que se muestra al usuario)",
      "itemValue": "El valor que obtiene el bot cuando el usuario elige esta opción (normalmente oculto al usuario)",
      "title": "Elección única"
    },
    "text": {
      "alternatives": "Alternativas (opcional)",
      "description": "Un mensaje de texto regular con indicadores de escritura opcionales y alternativas",
      "message": "Mensaje"
    }
  },
  "typingIndicator": "Mostrar indicadores de escritura",
  "useMarkdown": "Usar markdown"
}<|MERGE_RESOLUTION|>--- conflicted
+++ resolved
@@ -32,14 +32,11 @@
       "audioLabel": "Título",
       "title": "Audio"
     },
-<<<<<<< HEAD
-=======
     "video": {
       "description": "Un mensaje que muestra un archivo de video con un título opcional",
       "videoLabel": "Título",
       "title": "Video"
     },
->>>>>>> eabe84ea
     "singleChoice": {
       "choice": "Elección",
       "description": "Sugerir opciones al usuario con la intención de seleccionar solo una (con un mensaje opcional)",
