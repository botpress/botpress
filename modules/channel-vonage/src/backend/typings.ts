--- conflicted
+++ resolved
@@ -41,7 +41,6 @@
   api_key: string
 }
 
-<<<<<<< HEAD
 export type ExtendedChannelMessageType = ChannelMessageType | 'location'
 export interface ExtendedChannelContent extends Omit<ChannelContent, 'type'> {
   type: ExtendedChannelMessageType
@@ -50,7 +49,8 @@
     long: number
     lat: number
   }
-=======
+}
+
 export type VonageContext = ChannelContext<Vonage> & {
   messages: VonageChannelContent[]
   botPhoneNumber: string
@@ -58,5 +58,4 @@
   isSandbox: boolean
   debug: IDebugInstance
   logger: sdk.Logger
->>>>>>> c327210e
 }