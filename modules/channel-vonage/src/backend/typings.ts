--- conflicted
+++ resolved
@@ -26,73 +26,9 @@
   timestamp: string
 }
 
-<<<<<<< HEAD
-type Policy = ChannelWhatsApp['policy']
-export interface TemplateLanguage {
-  policy: Policy
-  code: string
-}
-
-type Parameter =
-  | {
-      type: 'text'
-      text: string
-    }
-  | {
-      type: 'payload'
-      payload: string
-    }
-  | {
-      type: 'image'
-      image: {
-        link: string
-      }
-    }
-export type Parameters = Parameter[]
-
-interface Header {
-  type: 'header'
-  parameters: Parameters
-}
-
-interface Body {
-  type: 'body'
-  parameters: Parameters
-}
-
-type ButtonSubType = 'quick_reply' | 'url'
-export type Buttons = { subType: ButtonSubType; parameters: Parameters }[]
-
-interface Button {
-  type: 'button'
-  sub_type: ButtonSubType
-  index: number
-  parameters: Parameters
-}
-
-export type Components = (Header | Body | Button)[]
-
-export interface ChannelContentTemplate {
-  namespace: string
-  name: string
-  language: TemplateLanguage
-  components: Components
-}
-
-export interface ChannelContentCustomTemplate {
-  type: 'template'
-  template: ChannelContentTemplate
-}
-
-export type VonageChannelContent = ChannelContent & {
-  custom?: ChannelContentCustomTemplate
-}
-
-=======
 ///
 /// API Errors
 ///
->>>>>>> 597c6ca9
 interface InvalidParameter {
   name: string
   reason: string
@@ -122,11 +58,7 @@
   caption?: string
 }
 
-<<<<<<< HEAD
-export type ExtendedChannelMessageType = ChannelMessageType | 'location' | 'button'
-=======
 type ExtendedChannelMessageType = ChannelMessageType | 'location' | 'button'
->>>>>>> 597c6ca9
 export interface ExtendedChannelContent extends Omit<ChannelContent, 'type'> {
   type: ExtendedChannelMessageType
   // **Note: content received does not fit with Vonage API documentation. This is the proper typing**
