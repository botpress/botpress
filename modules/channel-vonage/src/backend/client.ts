--- conflicted
+++ resolved
@@ -169,19 +169,12 @@
       throw new StandardError('Unable to process message', 'only Whatsapp channel is supported')
     }
 
-<<<<<<< HEAD
-    if (isBpUrl(url)) {
-      return `${baseUrl || process.EXTERNAL_URL}${url}`
-    } else {
-      return url
-=======
     const [scheme, token] = req.headers.authorization.split(' ')
     if (scheme.toLowerCase() !== 'bearer') {
       throw new UnauthorizedError(`Unknown scheme "${scheme}"`)
     }
     if (!token) {
       throw new UnauthorizedError('Authentication token is missing')
->>>>>>> 102a24d6
     }
 
     try {
