<<<<<<< HEAD
import Vonage, { ChannelMessage, ChannelType, ChannelWhatsApp } from '@vonage/server-sdk'
=======
import Vonage, { ChannelType } from '@vonage/server-sdk'
>>>>>>> c327210e
import * as sdk from 'botpress/sdk'
import { ChannelRenderer, ChannelSender } from 'common/channel'
import { StandardError, UnauthorizedError } from 'common/http'
import crypto from 'crypto'
import { Request } from 'express'
import jwt from 'jsonwebtoken'
<<<<<<< HEAD
import path from 'path'

=======
import _ from 'lodash'
>>>>>>> c327210e
import { Config } from '../config'
import {
<<<<<<< HEAD
  Clients,
  ExtendedChannelContent,
  MessageApiError,
  MessageOption,
  SignedJWTPayload,
  VonageChannelContent,
  VonageRequestBody
} from './typings'
=======
  VonageTextRenderer,
  VonageImageRenderer,
  VonageCarouselRenderer,
  VonageCardRenderer,
  VonageChoicesRenderer,
  VonageVideoRenderer,
  VonageAudioRenderer
} from '../renderers'
import { VonageCommonSender, VonageTypingSender } from '../senders'

import { Clients, SignedJWTPayload, VonageContext, VonageRequestBody } from './typings'
>>>>>>> c327210e

const debug = DEBUG('channel-vonage')
const debugIncoming = debug.sub('incoming')
const debugOutgoing = debug.sub('outgoing')

export const MIDDLEWARE_NAME = 'vonage.sendMessage'

export const CHANNEL_NAME = 'vonage'
const SUPPORTED_CHANNEL_TYPE: ChannelType = 'whatsapp'
enum ApiBaseUrl {
  TEST = 'https://messages-sandbox.nexmo.com',
  PROD = 'https://api.nexmo.com'
}
const sha256 = (str: string) =>
  crypto
    .createHash('sha256')
    .update(str)
    .digest('hex')
export class VonageClient {
  private logger: sdk.Logger
  private vonage: Vonage
  private conversations: sdk.experimental.conversations.BotConversations
  private messages: sdk.experimental.messages.BotMessages
  private kvs: sdk.KvsService
  private renderers: ChannelRenderer<VonageContext>[]
  private senders: ChannelSender<VonageContext>[]

  constructor(
    private bp: typeof sdk,
    private botId: string,
    private config: Config,
    private router: sdk.http.RouterExtension,
    private baseRoute: string
  ) {
    this.logger = bp.logger.forBot(botId)
    this.conversations = this.bp.experimental.conversations.forBot(this.botId)
    this.messages = this.bp.experimental.messages.forBot(this.botId)
    this.kvs = this.bp.kvs.forBot(this.botId)
  }

  async initialize() {
    if (
      !this.config.apiKey ||
      !this.config.apiSecret ||
      !this.config.applicationId ||
      !this.config.privateKey ||
      !this.config.signatureSecret
    ) {
      return this.logger.error(
        `[${this.botId}] The apiKey, apiSecret, applicationId, privateKey and signatureSecret must be configured in order to use this channel.`
      )
    }

    const url = (await this.router.getPublicPath()) + this.baseRoute
    const webhookUrl = url.replace('BOT_ID', this.botId)

    // Doc: https://developer.nexmo.com/messages/concepts/messages-api-sandbox
    this.vonage = new Vonage(
      {
        apiKey: this.config.apiKey,
        apiSecret: this.config.apiSecret,
        applicationId: this.config.applicationId,
        privateKey: <any>Buffer.from(this.config.privateKey), // Vonage typings require that the privateKey be a string even though the code supports Buffers.
        signatureSecret: this.config.signatureSecret
      },
      {
        apiHost: this.config.useTestingApi ? ApiBaseUrl.TEST : ApiBaseUrl.PROD
      }
    )

    if (this.config.useTestingApi) {
      this.logger.info('Vonage configured to use the testing API!')
      this.logger.warn('Please keep in mind that the sandbox is limited to one call per second.')
    }

    this.logger.info(`Vonage inbound webhooks listening at ${webhookUrl}/inbound`)
    this.logger.info(`Vonage status webhooks listening at ${webhookUrl}/status`)

    this.renderers = [
      new VonageCardRenderer(),
      new VonageTextRenderer(),
      new VonageImageRenderer(),
      new VonageCarouselRenderer(),
      new VonageAudioRenderer(),
      new VonageVideoRenderer(),
      new VonageChoicesRenderer()
    ]

    this.senders = [new VonageTypingSender(), new VonageCommonSender()]
  }

  async handleWebhookRequest(body: VonageRequestBody) {
    debugIncoming('Received message', body)

    const userId = body.from.number
    const botPhoneNumber = body.to.number

    if (this.config.botPhoneNumber !== botPhoneNumber) {
      debugIncoming(
        `Config bot phone number differ from the one received: ${this.config.botPhoneNumber} !== ${botPhoneNumber}. Ignoring the request...`
      )
      return
    }

    const conversation = await this.conversations.recent(userId)

    const messageContent = <ExtendedChannelContent>body.message.content

    // https://developer.nexmo.com/api/messages-olympus?theme=dark
    let payload: sdk.IO.IncomingEvent['payload'] = null
    switch (messageContent.type) {
      case 'text':
        const text = messageContent.text
        payload = { type: 'text', text }
        break
      case 'audio':
<<<<<<< HEAD
        payload = {
          type: 'voice',
          url: messageContent.audio.url
        }
        break
      case 'image':
        payload = {
          type: 'file', // TODO: Change image content-type type to 'image' instead of 'file'
          title: messageContent.image.caption,
          url: messageContent.image.url
        }
        break
      case 'video':
        payload = {
          type: messageContent.type,
          title: `${path.basename(messageContent.video.url)}.mp4`, // TODO: Take for granted that video file will all be .mp4 files?
          url: messageContent.video.url
        }
        break
      // TODO: Add file and location to bp.render
      case 'file':
        payload = {
          type: 'document', // TODO: Change to 'file' once image's type switch from 'file' to 'image
          title: messageContent.file.caption,
          url: messageContent.file.url
        }
        break
      case 'location':
        payload = {
          type: messageContent.type,
          latitude: messageContent.location.lat,
          longitude: messageContent.location.long
        }
=======
        // TODO: Link received from Nexmo/Vonage API are only valid for 10min
        payload = { type: 'voice', url: body.message.content.audio.url }
>>>>>>> c327210e
        break
      default:
        payload = undefined
        break
    }

    if (payload) {
      await this.messages.receive(conversation.id, payload, {
        channel: CHANNEL_NAME
      })
    }
  }

  private getKvsKey(target: string, threadId: string) {
    return `${target}_${threadId}`
  }

  public async handleIndexReponse(
    index: number,
    userId: string,
    conversationId: string
  ): Promise<undefined | sdk.TextContent> {
    const key = this.getKvsKey(userId, conversationId)
    if (!(await this.kvs.exists(key))) {
      return
    }

    const option = await this.kvs.get(key, `[${index}]`)
    if (!option) {
      return
    }

    await this.kvs.delete(key)

    const { value } = option
    return {
      type: 'text',
      text: value
    }
  }

  async prepareIndexResponse(event: sdk.IO.OutgoingEvent, options: sdk.ChoiceOption[]) {
    await this.kvs.set(this.getKvsKey(event.target, event.threadId), options, undefined, '10m')
  }

  /**
   * Validates Vonage message request body
   * @throws {StandardError} if the message channel is not 'whatsapp'
   * @throws {UnauthorizedError} if scheme isn't 'Bearer' or if the token is missing or invalid
   */
  validate(req: Request): void {
    const body: VonageRequestBody = req.body
    if (body.from.type !== SUPPORTED_CHANNEL_TYPE || body.to.type !== SUPPORTED_CHANNEL_TYPE) {
      throw new StandardError('Unable to process message', 'only Whatsapp channel is supported')
    }

    const [scheme, token] = req.headers.authorization.split(' ')
    if (scheme.toLowerCase() !== 'bearer') {
      throw new UnauthorizedError(`Unknown scheme "${scheme}"`)
    }
    if (!token) {
      throw new UnauthorizedError('Authentication token is missing')
    }

    try {
      // Doc: https://developer.nexmo.com/messages/concepts/signed-webhooks
      const decoded = <SignedJWTPayload>jwt.verify(token, this.config.signatureSecret, { algorithms: ['HS256'] })

      if (
        !(typeof decoded === 'object') ||
        decoded.api_key !== this.config.apiKey ||
        sha256(JSON.stringify(body)) !== decoded.payload_hash
      ) {
        throw new Error()
      }
    } catch (err) {
      throw new UnauthorizedError('Authentication token is invalid')
    }
  }

  async handleOutgoingEvent(event: sdk.IO.OutgoingEvent, next: sdk.IO.MiddlewareNextCallback) {
    const context: VonageContext = {
      bp: this.bp,
      event,
      client: this.vonage,
      handlers: [],
      payload: _.cloneDeep(event.payload),
      botUrl: process.EXTERNAL_URL,
      messages: [],
      botPhoneNumber: this.config.botPhoneNumber,
      prepareIndexResponse: this.prepareIndexResponse.bind(this),
      isSandbox: this.config.useTestingApi,
      debug: debugOutgoing,
      logger: this.logger
    }

    for (const renderer of this.renderers) {
      if (renderer.handles(context)) {
        renderer.render(context)
        context.handlers.push(renderer.id)
      }
    }

    for (const sender of this.senders) {
      if (sender.handles(context)) {
        await sender.send(context)
      }
    }

    await this.bp.experimental.messages
      .forBot(this.botId)
      .create(event.threadId, event.payload, undefined, event.id, event.incomingEventId)

    next(undefined, false, false)
  }

  async handleIncomingEvent(event: sdk.IO.IncomingEvent, next: sdk.IO.MiddlewareNextCallback) {
    const index = Number(event.payload.text)
    if (!index) {
      return
    }

    const mappedPayload = (await this.handleIndexReponse(index - 1, event.target, event.threadId)) ?? event.payload
    if (!mappedPayload.text) {
      next(undefined, true, false)
    }

    ;(<any>event).payload = { ...event.payload, ...mappedPayload }
  }
}

export async function setupMiddleware(bp: typeof sdk, clients: Clients) {
  bp.events.registerMiddleware({
    description:
      'Sends out messages that targets platform = Vonage.' +
      ' This middleware should be placed at the end as it swallows events once sent.',
    direction: 'outgoing',
    handler: outgoingHandler,
    name: MIDDLEWARE_NAME,
    order: 100
  })

  bp.events.registerMiddleware({
    description: 'Translate index responses to their corresponding payloads',
    direction: 'incoming',
    handler: incomingHandler,
    name: 'vonage.indexResponse',
    order: 0
  })

  async function outgoingHandler(event: sdk.IO.OutgoingEvent, next: sdk.IO.MiddlewareNextCallback) {
    if (event.channel !== CHANNEL_NAME) {
      return next()
    }

    const client: VonageClient = clients[event.botId]
    if (!client) {
      return next()
    }

    return client.handleOutgoingEvent(event, next)
  }

  async function incomingHandler(event: sdk.IO.IncomingEvent, next: sdk.IO.MiddlewareNextCallback) {
    if (event.channel !== CHANNEL_NAME) {
      return next(undefined, false, true)
    }

    const client: VonageClient = clients[event.botId]
    if (!client) {
      return next(undefined, false, true)
    }

    return client.handleIncomingEvent(event, next)
  }
}<|MERGE_RESOLUTION|>--- conflicted
+++ resolved
@@ -1,32 +1,15 @@
-<<<<<<< HEAD
-import Vonage, { ChannelMessage, ChannelType, ChannelWhatsApp } from '@vonage/server-sdk'
-=======
 import Vonage, { ChannelType } from '@vonage/server-sdk'
->>>>>>> c327210e
 import * as sdk from 'botpress/sdk'
 import { ChannelRenderer, ChannelSender } from 'common/channel'
 import { StandardError, UnauthorizedError } from 'common/http'
 import crypto from 'crypto'
 import { Request } from 'express'
 import jwt from 'jsonwebtoken'
-<<<<<<< HEAD
+import _ from 'lodash'
 import path from 'path'
 
-=======
-import _ from 'lodash'
->>>>>>> c327210e
 import { Config } from '../config'
 import {
-<<<<<<< HEAD
-  Clients,
-  ExtendedChannelContent,
-  MessageApiError,
-  MessageOption,
-  SignedJWTPayload,
-  VonageChannelContent,
-  VonageRequestBody
-} from './typings'
-=======
   VonageTextRenderer,
   VonageImageRenderer,
   VonageCarouselRenderer,
@@ -37,8 +20,7 @@
 } from '../renderers'
 import { VonageCommonSender, VonageTypingSender } from '../senders'
 
-import { Clients, SignedJWTPayload, VonageContext, VonageRequestBody } from './typings'
->>>>>>> c327210e
+import { Clients, ExtendedChannelContent, SignedJWTPayload, VonageContext, VonageRequestBody } from './typings'
 
 const debug = DEBUG('channel-vonage')
 const debugIncoming = debug.sub('incoming')
@@ -155,7 +137,6 @@
         payload = { type: 'text', text }
         break
       case 'audio':
-<<<<<<< HEAD
         payload = {
           type: 'voice',
           url: messageContent.audio.url
@@ -189,10 +170,6 @@
           latitude: messageContent.location.lat,
           longitude: messageContent.location.long
         }
-=======
-        // TODO: Link received from Nexmo/Vonage API are only valid for 10min
-        payload = { type: 'voice', url: body.message.content.audio.url }
->>>>>>> c327210e
         break
       default:
         payload = undefined
@@ -345,12 +322,12 @@
 
   async function outgoingHandler(event: sdk.IO.OutgoingEvent, next: sdk.IO.MiddlewareNextCallback) {
     if (event.channel !== CHANNEL_NAME) {
-      return next()
+      return next(undefined, false, true)
     }
 
     const client: VonageClient = clients[event.botId]
     if (!client) {
-      return next()
+      return next(undefined, false, true)
     }
 
     return client.handleOutgoingEvent(event, next)
