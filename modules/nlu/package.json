{
  "name": "nlu",
  "fullName": "Natural Language Understanding",
  "version": "1.2.2",
  "status": "stable",
  "description": "Provides everything required to understand the user's request",
  "private": true,
  "main": "dist/backend/index.js",
  "scripts": {
    "build": "node ../../build/module-builder/bin/entry build",
    "watch": "node ../../build/module-builder/bin/entry watch",
    "package": "node ../../build/module-builder/bin/entry package",
    "postinstall": "./node_modules/.bin/rimraf **/bmp-stuff.png"
  },
  "author": "Botpress, Inc.",
  "license": "AGPL-3.0-only",
  "devDependencies": {
    "@types/bluebird-retry": "^0.11.4",
    "@types/bytes": "^3.1.0",
    "@types/jest": "^23.3.9",
    "@types/lru-cache": "^5.1.0",
    "@types/semver": "^7.2.0",
    "@types/slate": "^0.47.1",
    "@types/slate-react": "^0.22.5",
    "@types/tar": "^4.0.3",
    "rimraf": "^3.0.2"
  },
  "dependencies": {
<<<<<<< HEAD
    "@botpress/nlu-client": "../../../nlu/packages/nlu-client",
=======
    "@botpress/nlu-client": "0.1.4",
>>>>>>> f582e47c
    "axios": "^0.21.1",
    "bluebird": "^3.5.3",
    "bluebird-global": "^1.0.1",
    "bluebird-retry": "^0.11.0",
    "bytes": "^3.1.0",
    "classnames": "^2.2.6",
    "express": "^4.17.1",
    "fs-extra": "^7.0.1",
    "immutable": "^4.0.0-rc.12",
    "joi": "^13.6.0",
    "lock": "^1.1.0",
    "lodash": "^4.17.19",
    "lru-cache": "^5.1.1",
    "mathjs": "^7.5.1",
    "moment": "^2.29.1",
    "ms": "^2.1.1",
    "nanoid": "^2.0.1",
    "semver": "^7.3.2",
    "slate": "^0.47.4",
    "slate-react": "^0.22.4",
    "slate-react-placeholder": "^0.2.4",
    "tar": "^4.4.6",
    "tmp": "^0.0.33",
    "yn": "^3.1.1"
  },
  "resolutions": {
    "fstream": ">=1.0.12",
    "lodash": ">=4.17.21"
  }
}<|MERGE_RESOLUTION|>--- conflicted
+++ resolved
@@ -26,11 +26,7 @@
     "rimraf": "^3.0.2"
   },
   "dependencies": {
-<<<<<<< HEAD
     "@botpress/nlu-client": "../../../nlu/packages/nlu-client",
-=======
-    "@botpress/nlu-client": "0.1.4",
->>>>>>> f582e47c
     "axios": "^0.21.1",
     "bluebird": "^3.5.3",
     "bluebird-global": "^1.0.1",
