--- conflicted
+++ resolved
@@ -12,45 +12,7 @@
 import { CancellationToken, computeKmeans, ProcessIntents, Trainer, TrainInput, TrainOutput } from './training-pipeline'
 import Utterance, { UtteranceToken } from './utterance'
 
-<<<<<<< HEAD
 export type TFIDF = _.Dictionary<number>
-=======
-const debugNLU = DEBUG('nlu')
-const debugIntents = debugNLU.sub('intents')
-const debugIntentsTrain = debugIntents.sub('train')
-const SVM_OPTIONS = { kernel: 'LINEAR', classifier: 'C_SVC' } as sdk.MLToolkit.SVM.SVMOptions
-// TODO grid search / optimization for those hyperparams
-const NUM_CLUSTERS = 8
-const KMEANS_OPTIONS = {
-  iterations: 250,
-  initialization: 'random',
-  seed: 666 // so training is consistent
-} as sdk.MLToolkit.KMeans.KMeansOptions
-
-// ----- simple improvements -----
-//       add value in utterance slots
-//       completely get rid of engine1
-//       split e2 in different files (modules)
-
-const NONE_INTENT = 'none'
-const DEFAULT_CTX = 'global'
-const EXACT_MATCH_STR_OPTIONS: UtteranceToStringOptions = {
-  lowerCase: true,
-  onlyWords: true,
-  slots: 'ignore',
-  entities: 'ignore'
-}
-
-type TFIDF = _.Dictionary<number>
-
-interface Predictors {
-  ctx_classifer: sdk.MLToolkit.SVM.Predictor
-  intent_classifier_per_ctx: _.Dictionary<sdk.MLToolkit.SVM.Predictor>
-  kmeans: sdk.MLToolkit.KMeans.KmeansResult
-  slot_tagger: CRFExtractor2 // TODO replace this by MlToolkit.CRF.Tagger
-}
-
->>>>>>> 257fa3e1
 export type E2ByBot = _.Dictionary<Engine2>
 
 export default class Engine2 {
@@ -64,16 +26,11 @@
     Engine2.tools = tools
   }
 
-<<<<<<< HEAD
   async train(
     intentDefs: NLU.IntentDefinition[],
     entityDefs: NLU.EntityDefinition[],
     languageCode: string
   ): Promise<Model> {
-=======
-  async train(input: TrainInput): Promise<Model> {
-    this.logger.info('Training started')
->>>>>>> 257fa3e1
     const token: CancellationToken = {
       cancel: async () => {},
       uid: '',
