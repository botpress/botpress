--- conflicted
+++ resolved
@@ -40,17 +40,11 @@
 // exported for testing purposes
 export const initNLUStruct = (rawText: string, lastMessages: string[], includedContexts: string[]): NLUStructure => {
   return {
-<<<<<<< HEAD
-    rawText: text,
+    rawText,
     sanitizedText: '',
     sanitizedLowerText: '',
+    lastMessages,
     includedContexts: includedContexts,
-=======
-    rawText,
-    lowerText: '',
-    lastMessages,
-    includedContexts,
->>>>>>> ca37858f
     detectedLanguage: '',
     language: '',
     entities: [],
