import { FlowView } from 'botpress/common/typings'
import * as sdk from 'botpress/sdk'
import _ from 'lodash'

import { getEntities } from '../entities/entities-service'

const INTENTS_DIR = './intents'

function sanitizeFileName(name: string): string {
  return name
    .toLowerCase()
    .replace(/\.json$/i, '')
    .replace(/[\t\s]/gi, '-')
}

function intentExists(ghost: sdk.ScopedGhostService, intentName: string): Promise<boolean> {
  return ghost.fileExists(INTENTS_DIR, `${intentName}.json`)
}

export async function getIntents(ghost: sdk.ScopedGhostService): Promise<sdk.NLU.IntentDefinition[]> {
  const intentNames = await ghost.directoryListing(INTENTS_DIR, '*.json')
  return Promise.mapSeries(intentNames, n => getIntent(ghost, n))
}

export async function getIntent(ghost: sdk.ScopedGhostService, intentName: string): Promise<sdk.NLU.IntentDefinition> {
  intentName = sanitizeFileName(intentName)
  if (intentName.length < 1) {
    throw new Error('Invalid intent name, expected at least one character')
  }

  if (!(await intentExists(ghost, intentName))) {
    throw new Error('Intent does not exist')
  }
  return ghost.readFileAsObject(INTENTS_DIR, `${intentName}.json`)
}

export async function saveIntent(
  ghost: sdk.ScopedGhostService,
  intent: sdk.NLU.IntentDefinition
): Promise<sdk.NLU.IntentDefinition> {
  const name = sanitizeFileName(intent.name)
  if (name.length < 1) {
    throw new Error('Invalid intent name, expected at least one character')
  }

  const availableEntities = await getEntities(ghost)

  _.chain(intent.slots)
    .flatMap('entities')
    .uniq()
    .forEach(entity => {
      if (!availableEntities.find(e => e.name === entity)) {
        throw Error(`"${entity}" is neither a system entity nor a custom entity`)
      }
    })

  await ghost.upsertFile(INTENTS_DIR, `${name}.json`, JSON.stringify(intent, undefined, 2))
  return intent
}

export async function updateIntent(
  ghost: sdk.ScopedGhostService,
  name: string,
  content: Partial<sdk.NLU.IntentDefinition>
): Promise<sdk.NLU.IntentDefinition> {
  const intentDef = await getIntent(ghost, name)
  const merged = _.merge(intentDef, content) as sdk.NLU.IntentDefinition
  if (content?.name !== name) {
    await deleteIntent(ghost, name)
    name = content.name
  }
  return saveIntent(ghost, merged)
}

export async function deleteIntent(ghost: sdk.ScopedGhostService, intentName: string): Promise<void> {
  intentName = sanitizeFileName(intentName)

  if (!(await intentExists(ghost, intentName))) {
    throw new Error('Intent does not exist')
  }

  return ghost.deleteFile(INTENTS_DIR, `${intentName}.json`)
}

// ideally this would be a filewatcher
export async function updateIntentsSlotsEntities(
  ghost: sdk.ScopedGhostService,
  prevEntityName: string,
  newEntityName: string
): Promise<void> {
  _.each(await getIntents(ghost), async intent => {
    let modified = false
    _.each(intent.slots, slot => {
      _.forEach(slot.entities, (e, index, arr) => {
        if (e === prevEntityName) {
          arr[index] = newEntityName
          modified = true
        }
      })
    })
    if (modified) {
      await updateIntent(ghost, intent.name, intent)
    }
  })
}

/**
 * This method read every workflow to extract their intent usage, so they can be in sync with their topics.
 * The list of intent names is not required, but it saves some processing
 */
<<<<<<< HEAD
export async function syncIntentTopics(ghost: sdk.ScopedGhostService, intentNames?: string[]): Promise<void> {
=======
export async function updateContextsFromTopics(ghost: sdk.ScopedGhostService, intentNames?: string[]): Promise<void> {
>>>>>>> c831d570
  const flowsPaths = await ghost.directoryListing('flows', '*.flow.json')
  const flows: sdk.Flow[] = await Promise.map(flowsPaths, async (flowPath: string) => ({
    name: flowPath,
    ...(await ghost.readFileAsObject<FlowView>('flows', flowPath))
  }))

  const intents: { [intentName: string]: string[] } = {}

  for (const flow of flows) {
    const topicName = flow.name.split('/')[0]

    for (const node of flow.nodes.filter(x => x.type === 'trigger')) {
      const tn = node as sdk.TriggerNode
      const match = tn.conditions.find(x => x.id === 'user_intent_is')
      const name = match?.params?.intentName

      if (name && name !== 'none' && (!intentNames || intentNames.includes(name))) {
        intents[name] = _.uniq([...(intents[name] || []), topicName])
      }
    }
  }

  for (const intentName of Object.keys(intents)) {
    const intentDef = await getIntent(ghost, intentName)

    if (!_.isEqual(intentDef.contexts.sort(), intents[intentName].sort())) {
      intentDef.contexts = intents[intentName]
      await saveIntent(ghost, intentDef)
    }
  }
}<|MERGE_RESOLUTION|>--- conflicted
+++ resolved
@@ -108,11 +108,7 @@
  * This method read every workflow to extract their intent usage, so they can be in sync with their topics.
  * The list of intent names is not required, but it saves some processing
  */
-<<<<<<< HEAD
-export async function syncIntentTopics(ghost: sdk.ScopedGhostService, intentNames?: string[]): Promise<void> {
-=======
 export async function updateContextsFromTopics(ghost: sdk.ScopedGhostService, intentNames?: string[]): Promise<void> {
->>>>>>> c831d570
   const flowsPaths = await ghost.directoryListing('flows', '*.flow.json')
   const flows: sdk.Flow[] = await Promise.map(flowsPaths, async (flowPath: string) => ({
     name: flowPath,
