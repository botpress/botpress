--- conflicted
+++ resolved
@@ -54,12 +54,8 @@
   onBotMount,
   onBotUnmount,
   onModuleUnmount,
-<<<<<<< HEAD
-  onTopicRenamed,
   dialogConditions,
-=======
   onTopicChanged,
->>>>>>> 59b10a7e
   definition: {
     name: 'nlu',
     moduleView: {
