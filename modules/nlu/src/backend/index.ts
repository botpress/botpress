--- conflicted
+++ resolved
@@ -24,19 +24,14 @@
 }
 
 const onServerReady = async (bp: typeof sdk) => {
-<<<<<<< HEAD
   app = await bootStrap(bp)
   await registerMiddlewares(bp, app)
 
-  if (!app) {
-    throw new AppNotInitializedError()
-=======
   if (app) {
     await registerRouter(bp, app)
     await app.resumeTrainings()
   } else {
     return bp.logger.warn('NLU module is not initialized')
->>>>>>> 7c775cca
   }
 }
 
