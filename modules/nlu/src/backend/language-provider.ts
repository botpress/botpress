--- conflicted
+++ resolved
@@ -1,22 +1,15 @@
 import axios, { AxiosInstance } from 'axios'
 import retry from 'bluebird-retry'
-<<<<<<< HEAD
+import * as sdk from 'botpress/sdk'
 import fse from 'fs-extra'
 import _, { debounce, sumBy } from 'lodash'
-=======
-import * as sdk from 'botpress/sdk'
->>>>>>> 7b459ef0
 import lru from 'lru-cache'
 import moment from 'moment'
 import ms from 'ms'
 import path from 'path'
 
-<<<<<<< HEAD
 import { setSimilarity, vocabNGram } from './tools/strings'
-import { LangsGateway, LanguageProvider, LanguageSource } from './typings'
-=======
 import { LangsGateway, LanguageProvider, LanguageSource, NLUHealth } from './typings'
->>>>>>> 7b459ef0
 
 const debug = DEBUG('nlu').sub('lang')
 
@@ -26,7 +19,6 @@
 const JUNK_TOKEN_MAX = 20
 
 export class RemoteLanguageProvider implements LanguageProvider {
-<<<<<<< HEAD
   private _vectorsCache: lru<string, Float32Array>
   private _vectorsCachePath = path.join(process.APP_DATA_PATH, 'cache', 'lang_vectors.json')
   private _junkwordsCachePath = path.join(process.APP_DATA_PATH, 'cache', 'junk_words.json')
@@ -35,11 +27,7 @@
   private _junkwordsCache: lru<string[], string[]>
 
   private _cacheDumpDisabled: boolean = false
-=======
-  private _vectorsCache
-  private _tokensCache
   private _validProvidersCount: number
->>>>>>> 7b459ef0
 
   private discoveryRetryPolicy = {
     interval: 1000,
@@ -55,8 +43,7 @@
     debug(`[${lang.toUpperCase()}] Language Provider added %o`, source)
   }
 
-<<<<<<< HEAD
-  async initialize(sources: LanguageSource[]): Promise<LanguageProvider> {
+  async initialize(sources: LanguageSource[], logger: typeof sdk.logger): Promise<LanguageProvider> {
     this._vectorsCache = new lru<string, Float32Array>({
       length: (arr: Float32Array) => {
         if (arr && arr.BYTES_PER_ELEMENT) {
@@ -71,12 +58,7 @@
     this._tokensCache = new lru<string, string[]>({
       maxAge: maxAgeCacheInMS
     })
-=======
-  async initialize(sources: LanguageSource[], logger: typeof sdk.logger): Promise<LanguageProvider> {
-    this._tokensCache = new lru({ maxAge: maxAgeCacheInMS })
-    this._vectorsCache = new lru({ maxAge: maxAgeCacheInMS })
     this._validProvidersCount = 0
->>>>>>> 7b459ef0
 
     this._junkwordsCache = new lru<string[], string[]>({
       length: (val: string[], key: string[]) => sumBy(key, x => x.length * 4) + sumBy(val, x => x.length * 4),
@@ -121,7 +103,6 @@
     return this
   }
 
-<<<<<<< HEAD
   private onVectorsCacheChanged = debounce(() => {
     if (!this._cacheDumpDisabled) {
       this.dumpVectorsCache()
@@ -179,10 +160,10 @@
     } catch (err) {
       debug('could not restore junk cache, error: %s', err.message)
     }
-=======
+  }
+
   getHealth(): Partial<NLUHealth> {
     return { validProvidersCount: this._validProvidersCount, validLanguages: Object.keys(this.langs) }
->>>>>>> 7b459ef0
   }
 
   private async queryProvider<T>(lang: string, path: string, body: any, returnProperty: string): Promise<T> {
