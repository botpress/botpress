--- conflicted
+++ resolved
@@ -41,11 +41,7 @@
 function serializeModel(ref: Model): string {
   const model = _.cloneDeep(ref)
   for (const entity of model.data.artefacts.list_entities) {
-<<<<<<< HEAD
-    entity.cache = (<EntityCache>entity.cache).dump()
-=======
     entity.cache = (<EntityCache>entity.cache)?.dump() ?? []
->>>>>>> b00a9676
   }
   return JSON.stringify(_.omit(model, ['data.output', 'data.input.trainingSession']))
 }
