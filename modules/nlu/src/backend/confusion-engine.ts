import * as sdk from 'botpress/sdk'
<<<<<<< HEAD
import * as _ from 'lodash'
=======
import { get, groupBy } from 'lodash'
>>>>>>> 7880ccba

import ScopedEngine from './engine'
import { keepEntityValues } from './pipelines/slots/pre-processor'
import { FiveFolder, RecordCallback, Result, SuiteResult } from './tools/five-fold'

type TrainingEntry = {
  utterance: string
  definition: sdk.NLU.IntentDefinition
}

/**
 * A specialized version of the NLU Engine that has added support for Confusion Matrix
 * This engine is much slower because it trains multiple models instead of only one
 * For practical reasons, set `computeConfusionOnTrain` to true to enable Confusion Matrix computations.
 */
export default class ConfusionEngine extends ScopedEngine {
  private modelName: string = ''
  private modelIdx: number = 0
  private originalModelHash: string = ''
  private _confusionComputing = false

  /** Toggles computing Confusion Matrices on training */
  public computeConfusionOnTrain: boolean = false

  async init(): Promise<void> {
    await super.init()
  }

  public get confusionComputing() {
    return this._confusionComputing
  }

  protected async trainModels(
    intentDefs: sdk.NLU.IntentDefinition[],
    modelHash: string,
    confusionVersion: string = undefined
  ) {
    for (const lang of this.languages) {
      await super.trainModels(intentDefs, modelHash)

      if (!this.computeConfusionOnTrain) {
        return
      }

      const dataset = this._definitionsToEntry(intentDefs, lang)

      this.modelIdx = 0
      this.modelName = ''
      this.originalModelHash = modelHash
      this._confusionComputing = true

      const contexts = _.chain(dataset)
        .flatMap(group => group.map(entry => entry.definition.contexts))
        .flatten()
        .uniq()
        .value()

      const folders = contexts.map(context => {
        const contextDataset = dataset.map(group =>
          group.filter(
            entry => entry.definition.contexts.includes('global') || entry.definition.contexts.includes(context)
          )
        )

        return { model: new FiveFolder<TrainingEntry>(contextDataset), context }
      })

      try {
        await Promise.mapSeries(folders, folder =>
          folder.model.fold(folder.context, this._trainIntents.bind(this, lang), this._evaluateIntents.bind(this, lang))
        )

        const results = folders.map(folder => folder.model.getResults())

        const meanValues = _.chain(results)
          .flatMap(res => Object.values(res))
          .flatMap(context => context.all)
          .map(keys =>
            _.chain(keys)
              .mapValues(val => Array.of(val))
              .value()
          )
          .reduce((a, b) => _.mergeWith(a, b, (c, d) => c.concat(d)))
          .mapValues(_.mean)
          .value()

        const allResults = [{ all: meanValues }, ...results].reduce((a, b) => ({ ...a, ...b }), {}) as Result

        await this._processResults(allResults, lang, confusionVersion)
      } finally {
        this._confusionComputing = false
      }
    }
  }

  private async _processResults(results: Result, lang: string, confusionVersion: string = undefined) {
    await this.storage.saveConfusionMatrix({
      modelHash: this.originalModelHash,
      lang,
      results,
      confusionVersion
    })

    const overall = results['all']
    this.logger.debug('=== Confusion Matrix ===')
    this.logger.debug(`F1: ${overall.f1} P1: ${overall.precision} R1: ${overall.recall}`)
  }

  _definitionsToEntry = (defs: sdk.NLU.IntentDefinition[], lang: string): TrainingEntry[][] =>
    defs.map(definition => (definition.utterances[lang] || []).map(utterance => ({ definition, utterance })))

  private _entriesToDefinition(entries: TrainingEntry[], lang): sdk.NLU.IntentDefinition[] {
    const groups = _.groupBy<TrainingEntry>(entries, x => x.definition.name + '|' + x.definition.contexts.join('+'))

    return Object.keys(groups).map(
      x =>
        ({
          ...groups[x][0].definition,
          utterances: { [lang]: groups[x].map(x => x.utterance) }
        } as sdk.NLU.IntentDefinition)
    )
  }

  private async _trainIntents(lang: string, dataSet: TrainingEntry[]) {
    const defs = this._entriesToDefinition(dataSet, lang)
    this.modelName = `${this.originalModelHash}-fold${this.modelIdx++}`
    await super.trainModels(defs, this.modelName)
  }

  private async _evaluateIntents(
    lang: string,
    trainSet: TrainingEntry[],
    testSet: TrainingEntry[],
    record: RecordCallback
  ) {
    const defs = this._entriesToDefinition(trainSet, lang)

    await this.loadModels(defs, this.modelName)

    const actual = await Promise.mapSeries(testSet, (__, idx) =>
      this.extract(keepEntityValues(testSet[idx].utterance), [], [])
    )

    testSet.forEach((__, idx) => record(testSet[idx].definition.name, get(actual[idx], 'intent.name', 'none')))
  }
}<|MERGE_RESOLUTION|>--- conflicted
+++ resolved
@@ -1,9 +1,6 @@
 import * as sdk from 'botpress/sdk'
-<<<<<<< HEAD
-import * as _ from 'lodash'
-=======
-import { get, groupBy } from 'lodash'
->>>>>>> 7880ccba
+import _ from 'lodash'
+import { get } from 'lodash'
 
 import ScopedEngine from './engine'
 import { keepEntityValues } from './pipelines/slots/pre-processor'
