--- conflicted
+++ resolved
@@ -1,11 +1,7 @@
 import * as sdk from 'botpress/sdk'
 import _ from 'lodash'
 
-<<<<<<< HEAD
-import { BIO, LanguageProvider } from '../../typings'
-=======
-import { BIO, NLUHealth } from '../../typings'
->>>>>>> 7b459ef0
+import { BIO, LanguageProvider, NLUHealth } from '../../typings'
 
 import { generatePredictionSequence, generateTrainingSequence } from './pre-processor'
 
@@ -22,13 +18,12 @@
     const res = text.split(' ').filter(_.identity)
     return Promise.resolve(res)
   },
-<<<<<<< HEAD
-  generateSimilarJunkWords: (tokens: string[]) => Promise.resolve([]) // Not implemented
-=======
+
+  generateSimilarJunkWords: (tokens: string[]) => Promise.resolve([]), // Not implemented
+
   getHealth: (): Partial<NLUHealth> => {
     return {}
   }
->>>>>>> 7b459ef0
 }
 
 const scopedGenerateTrainingSequence = generateTrainingSequence(languageProvider)
