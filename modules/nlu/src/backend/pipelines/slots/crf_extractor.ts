import * as sdk from 'botpress/sdk'
import fs, { readFileSync } from 'fs'
import _ from 'lodash'
import kmeans from 'ml-kmeans'
import tmp from 'tmp'

import { BIO, Sequence, SlotExtractor, Token } from '../../typings'
import { sanitize } from '../language/sanitizer'

import { generatePredictionSequence } from './pre-processor'

const debug = DEBUG('nlu').sub('slots')
const debugTrain = debug.sub('train')
const debugExtract = debug.sub('extract')
const debugVectorize = debug.sub('vectorize')

// TODO grid search / optimization for those hyperparams
const K_CLUSTERS = 15
const KMEANS_OPTIONS = {
  iterations: 250,
  initialization: 'random',
  seed: 666 // so training is consistent
}
const CRF_TRAINER_PARAMS = {
  c1: '0.0001',
  c2: '0.01',
  max_iterations: '500',
  'feature.possible_transitions': '1',
  'feature.possible_states': '1'
}

export default class CRFExtractor implements SlotExtractor {
  private _isTrained: boolean = false
  private _ftModelFn = ''
  private _crfModelFn = ''
  private _ft!: sdk.MLToolkit.FastText.Model
  private _tagger!: sdk.MLToolkit.CRF.Tagger
  private _kmeansModel

  constructor(private toolkit: typeof sdk.MLToolkit) {}

  async load(traingingSet: Sequence[], languageModelBuf: Buffer, crf: Buffer) {
    // load language model
    const ftModelFn = tmp.tmpNameSync({ postfix: '.bin' })
    fs.writeFileSync(ftModelFn, languageModelBuf)

    const ft = new this.toolkit.FastText.Model()
    await ft.loadFromFile(ftModelFn)
    this._ft = ft
    this._ftModelFn = ftModelFn
    // load kmeans (retrain because there is no simple way to store it)
    await this._trainKmeans(traingingSet)

    // load crf model
    this._crfModelFn = tmp.tmpNameSync()
    fs.writeFileSync(this._crfModelFn, crf)
    this._tagger = this.toolkit.CRF.createTagger()
    await this._tagger.open(this._crfModelFn)
    this._isTrained = true
  }

  async train(trainingSet: Sequence[]): Promise<{ language: Buffer; crf: Buffer }> {
    this._isTrained = false
    if (trainingSet.length >= 2) {
      debugTrain('start training')
      debugTrain('training language model')
      await this._trainLanguageModel(trainingSet)
      debugTrain('training kmeans')
      await this._trainKmeans(trainingSet)
      debugTrain('training CRF')
      await this._trainCrf(trainingSet)
      debugTrain('reading tagger')
      this._tagger = this.toolkit.CRF.createTagger()
      await this._tagger.open(this._crfModelFn)
      this._isTrained = true
      debugTrain('done training')
      return {
        language: readFileSync(this._ftModelFn),
        crf: readFileSync(this._crfModelFn)
      }
    } else {
      debugTrain('training set too small, skipping training')
      return {
        language: undefined,
        crf: undefined
      }
    }
  }

  /**
   * Returns an object with extracted slots name as keys.
   * Each slots under each keys can either be a single Slot object or Array<Slot>
   * return value example:
   * slots: {
   *   artist: {
   *     name: "artist",
   *     value: "Kanye West",
   *     entity: [Object] // corresponding sdk.NLU.Entity
   *   },
   *   songs : [ multiple slots objects here]
   * }
   */
  async extract(
    text: string,
    lang: string,
    intentDef: sdk.NLU.IntentDefinition,
    entities: sdk.NLU.Entity[]
  ): Promise<sdk.NLU.SlotsCollection> {
    debugExtract(text, { entities })
    const seq = generatePredictionSequence(text, lang, intentDef.name, entities)
    const tags = await this._tag(seq)
    // notice usage of zip here, we want to loop on tokens and tags at the same index
    return (_.zip(seq.tokens, tags) as [Token, string][])
      .filter(([token, tag]) => {
        if (!token || !tag || tag === BIO.OUT) {
          return false
        }

        const slotName = tag.slice(2)
        return intentDef.slots.find(slotDef => slotDef.name === slotName) !== undefined
      })
      .reduce((slotCollection: any, [token, tag]) => {
        const slotName = tag.slice(2)
        const slot = this._makeSlot(slotName, token, intentDef.slots, entities)

        if (!slot) {
          return slotCollection
        }

        if (tag[0] === BIO.INSIDE && slotCollection[slotName]) {
          // prevent cases where entity has multiple tokens e.g. "4 months months"
          if (!slot.entity || token.end > slot.entity.meta.end) {
            // simply append the source if the tag is inside a slot
            slotCollection[slotName].source += ` ${token.value}`
          }
        } else if (tag[0] === BIO.BEGINNING && slotCollection[slotName]) {
          // if the tag is beginning and the slot already exists, we create need a array slot
          if (Array.isArray(slotCollection[slotName])) {
            slotCollection[slotName].push(slot)
          } else {
            // if no slots exist we assign a slot to the slot key
            slotCollection[slotName] = [slotCollection[slotName], slot]
          }
        } else {
          slotCollection[slotName] = [slot]
        }
        return slotCollection
      }, {})
  }

  // this is made "protected" to facilitate model validation
  async _tag(seq: Sequence): Promise<string[]> {
    if (!this._isTrained) {
      throw new Error('Model not trained, please call train() before')
    }
    const inputVectors: string[][] = []
    for (let i = 0; i < seq.tokens.length; i++) {
      const featureVec = await this._vectorize(seq.tokens, seq.intent, i)

      inputVectors.push(featureVec)
    }

    return this._tagger.tag(inputVectors).result
  }

  private _makeSlot(
    slotName: string,
    token: Token,
    slotDefinitions: sdk.NLU.SlotDefinition[],
    entities: sdk.NLU.Entity[]
  ): sdk.NLU.Slot {
    const slotDef = slotDefinitions.find(slotDef => slotDef.name === slotName)
    const entity =
      slotDef &&
      entities.find(
        e => slotDef.entities.indexOf(e.name) !== -1 && e.meta.start <= token.start && e.meta.end >= token.end
      )

    const value = _.get(entity, 'data.value', token.value)

<<<<<<< HEAD
    const slot = {
      name: slotName,
      value
=======
    const value = _.get(entity, 'data.value', token.value)
    const source = _.get(entity, 'meta.source', token.value)
    const confidence = _.get(entity, 'meta.confidence', -1)

    return {
      name: slotName,
      value,
      entity,
      confidence,
      source
>>>>>>> eb4f4bc8
    } as sdk.NLU.Slot

    if (entity) {
      slot.entity = entity
    }

    return slot
  }

  private async _trainKmeans(sequences: Sequence[]): Promise<any> {
    const tokens = _.flatMap(sequences, s => s.tokens)
    const data = await Promise.mapSeries(tokens, t => this._ft.queryWordVectors(sanitize(t.value.toLowerCase())))
    const k = data.length > K_CLUSTERS ? K_CLUSTERS : 2
    try {
      this._kmeansModel = kmeans(data, k, KMEANS_OPTIONS)
    } catch (error) {
      throw Error('Error training K-means model')
    }
  }

  private async _trainCrf(sequences: Sequence[]) {
    this._crfModelFn = tmp.fileSync({ postfix: '.bin' }).name
    const trainer = this.toolkit.CRF.createTrainer()
    trainer.set_params(CRF_TRAINER_PARAMS)
    trainer.set_callback(str => {
      /* swallow training results */
    })

    for (const seq of sequences) {
      const inputVectors: string[][] = []
      const labels: string[] = []
      for (let i = 0; i < seq.tokens.length; i++) {
        const featureVec = await this._vectorize(seq.tokens, seq.intent, i)

        inputVectors.push(featureVec)

        const labelSlot = seq.tokens[i].slot ? `-${seq.tokens[i].slot}` : ''
        labels.push(`${seq.tokens[i].tag}${labelSlot}`)
      }
      trainer.append(inputVectors, labels)
    }

    trainer.train(this._crfModelFn)
  }

  private async _trainLanguageModel(samples: Sequence[]) {
    this._ftModelFn = tmp.fileSync({ postfix: '.bin' }).name
    const ftTrainFn = tmp.fileSync({ postfix: '.txt' }).name

    const ft = new this.toolkit.FastText.Model()

    const trainContent = samples.reduce((corpus, seq) => {
      const cannonicSentence = seq.tokens
        .map(s => {
          if (s.tag === BIO.OUT) return sanitize(s.value.toLowerCase())
          else return s.slot
        })
        .join(' ')
      return `${corpus}${cannonicSentence}\n`
    }, '')

    fs.writeFileSync(ftTrainFn, trainContent, 'utf8')

    const skipgramParams = {
      input: ftTrainFn,
      minCount: 2,
      dim: 15,
      lr: 0.05,
      epoch: 50,
      wordNgrams: 3
    }

    debugTrain('training skipgram', skipgramParams)
    await ft.trainToFile('skipgram', this._ftModelFn, skipgramParams)

    this._ft = ft
  }

  private async _vectorizeToken(
    token: Token,
    intentName: string,
    featPrefix: string,
    includeCluster: boolean
  ): Promise<string[]> {
    const vector: string[] = [`${featPrefix}intent=${intentName}`]

    if (token.value === token.value.toLowerCase()) vector.push(`${featPrefix}low`)
    if (token.value === token.value.toUpperCase()) vector.push(`${featPrefix}up`)
    if (
      token.value.length > 1 &&
      token.value[0] === token.value[0].toUpperCase() &&
      token.value[1] === token.value[1].toLowerCase()
    )
      vector.push(`${featPrefix}title`)
    if (includeCluster) {
      const cluster = await this._getWordCluster(token.value)
      vector.push(`${featPrefix}cluster=${cluster.toString()}`)
    }

    const entitiesFeatures = (token.matchedEntities.length ? token.matchedEntities : ['none']).map(
      ent => `${featPrefix}entity=${ent === 'any' ? 'none' : ent}`
    )

    return [...vector, ...entitiesFeatures]
  }

  // TODO maybe use a slice instead of the whole token seq ?
  private async _vectorize(tokens: Token[], intentName: string, idx: number): Promise<string[]> {
    const prev = idx === 0 ? ['w[0]bos'] : await this._vectorizeToken(tokens[idx - 1], intentName, 'w[-1]', true)
    const current = await this._vectorizeToken(tokens[idx], intentName, 'w[0]', false)
    const next =
      idx === tokens.length - 1 ? ['w[0]eos'] : await this._vectorizeToken(tokens[idx + 1], intentName, 'w[1]', true)

    debugVectorize(`"${tokens[idx].value}" (${idx})`, { prev, current, next })

    return [...prev, ...current, ...next]
  }

  private async _getWordCluster(word: string): Promise<number> {
    const vector = await this._ft.queryWordVectors(sanitize(word.toLowerCase()))
    return this._kmeansModel.nearest([vector])[0]
  }
}<|MERGE_RESOLUTION|>--- conflicted
+++ resolved
@@ -176,13 +176,10 @@
         e => slotDef.entities.indexOf(e.name) !== -1 && e.meta.start <= token.start && e.meta.end >= token.end
       )
 
-    const value = _.get(entity, 'data.value', token.value)
-
-<<<<<<< HEAD
-    const slot = {
-      name: slotName,
-      value
-=======
+    if (slotDef && !entity) {
+      return
+    }
+
     const value = _.get(entity, 'data.value', token.value)
     const source = _.get(entity, 'meta.source', token.value)
     const confidence = _.get(entity, 'meta.confidence', -1)
@@ -193,14 +190,7 @@
       entity,
       confidence,
       source
->>>>>>> eb4f4bc8
     } as sdk.NLU.Slot
-
-    if (entity) {
-      slot.entity = entity
-    }
-
-    return slot
   }
 
   private async _trainKmeans(sequences: Sequence[]): Promise<any> {
