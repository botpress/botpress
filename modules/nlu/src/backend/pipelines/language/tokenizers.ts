--- conflicted
+++ resolved
@@ -1,13 +1,7 @@
-<<<<<<< HEAD
-const WhiteSpaceTokenizer = (txt: string) => txt.split(/[^a-zA-Z0-9_]/i).filter(x => x.trim().length)
-=======
-import { inherits } from 'util'
-
 const path = require('path')
 const kuro = require('kuromoji')
 
 const WhiteSpaceTokenizer = txt => txt.split(' ').filter(x => x.trim().length)
->>>>>>> c4296364
 
 const tok = (() => {
   const kuromojiDir = path.dirname(require.resolve('kuromoji'))
@@ -33,6 +27,6 @@
   }
 })()
 
-export default (input: string, lang: string): string[] => {
+export const tokenize = (input: string, lang: string): string[] => {
   return lang == 'ja' ? tok.get(input) : WhiteSpaceTokenizer(input)
 }