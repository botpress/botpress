--- conflicted
+++ resolved
@@ -5,19 +5,6 @@
 import { createApi } from '../api'
 
 import { isOn as isAutoTrainOn, set as setAutoTrain } from './autoTrain'
-<<<<<<< HEAD
-import { EntityDefCreateSchema } from './entities/validation'
-import {
-  deleteIntent,
-  getIntent,
-  getIntents,
-  saveIntent,
-  updateContextsFromTopics,
-  updateIntent
-} from './intents/intent-service'
-=======
-import Engine from './engine'
->>>>>>> 9fc18792
 import recommendations from './intents/recommendations'
 import legacyElectionPipeline from './legacy-election'
 import { getTrainingSession } from './train-session-service'
@@ -40,24 +27,10 @@
   })
 
   router.post('/cross-validation/:lang', async (req, res) => {
-<<<<<<< HEAD
     // there used to be a cross validation tool but I got rid of it when extracting standalone nlu
     // the code is somewhere in the source control
     // to find it back, juste git blame this comment
     res.sendStatus(410)
-=======
-    const { botId, lang } = req.params
-
-    const api = await createApi(bp, botId)
-    const intentDefs = await api.fetchIntents()
-    const entityDefs = await api.fetchEntities()
-
-    bp.logger.forBot(botId).info('Started cross validation')
-    const xValidationRes = await crossValidate(botId, intentDefs, entityDefs, lang, bp.logger)
-    bp.logger.forBot(botId).info('Finished cross validation', xValidationRes)
-
-    res.send(xValidationRes)
->>>>>>> 9fc18792
   })
 
   router.get('/training/:language', async (req, res) => {
