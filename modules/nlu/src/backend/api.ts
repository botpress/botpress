import * as sdk from 'botpress/sdk'
import Joi, { validate } from 'joi'
import _ from 'lodash'

import { isOn as isAutoTrainOn, set as setAutoTrain } from './autoTrain'
import {
  deleteEntity,
  getCustomEntities,
  getEntities,
  getEntity,
  saveEntity,
  updateEntity
} from './entities/entities-service'
import { EntityDefCreateSchema } from './entities/validation'
import {
  deleteIntent,
  getIntent,
  getIntents,
  saveIntent,
<<<<<<< HEAD
  syncIntentTopics,
=======
  updateContextsFromTopics,
>>>>>>> c831d570
  updateIntent
} from './intents/intent-service'
import recommendations from './intents/recommendations'
import { IntentDefCreateSchema } from './intents/validation'
import { initializeLanguageProvider } from './module-lifecycle/on-server-started'
import { crossValidate } from './tools/cross-validation'
import { getTrainingSession } from './train-session-service'
import { NLUState } from './typings'

export const PredictSchema = Joi.object().keys({
  contexts: Joi.array()
    .items(Joi.string())
    .default(['global']),
  text: Joi.string().required()
})

export default async (bp: typeof sdk, state: NLUState) => {
  const router = bp.http.createRouterForBot('nlu')

  router.get('/health', async (req, res) => {
    // When the health is bad, we'll refresh the status in case it changed (eg: user added languages)
    if (!state.health.isEnabled) {
      await initializeLanguageProvider(bp, state)
    }
    res.send(state.health)
  })

  router.post('/cross-validation/:lang', async (req, res) => {
    const { botId, lang } = req.params
    const ghost = bp.ghost.forBot(botId)
    const intentDefs = await getIntents(ghost)
    const entityDefs = await getCustomEntities(ghost)

    bp.logger.forBot(botId).info('Started cross validation')
    const xValidationRes = await crossValidate(botId, intentDefs, entityDefs, lang)
    bp.logger.forBot(botId).info('Finished cross validation')

    res.send(xValidationRes)
  })

  router.get('/training/:language', async (req, res) => {
    const { language, botId } = req.params
    const session = await getTrainingSession(bp, botId, language)
    res.send(session)
  })

  router.post('/predict', async (req, res) => {
    const { botId } = req.params
    const { error, value } = PredictSchema.validate(req.body)
    if (error) {
      return res.status(400).send('Predict body is invalid')
    }
    if (!state.nluByBot[botId]) {
      return res.status(404).send(`Bot ${botId} doesn't exist`)
    }

    try {
      const nlu = await state.nluByBot[botId].engine.predict(value.text, value.contexts)
      res.send({ nlu })
    } catch (err) {
      res.status(500).send('Could not extract nlu data')
    }
  })

  router.get('/intents', async (req, res) => {
    const { botId } = req.params
    const ghost = bp.ghost.forBot(botId)
    const intentDefs = await getIntents(ghost)
    res.send(intentDefs)
  })

  router.get('/intents/:intent', async (req, res) => {
    const { botId, intent } = req.params
    const ghost = bp.ghost.forBot(botId)
    const intentDef = await getIntent(ghost, intent)
    res.send(intentDef)
  })

  router.post('/intents/:intent/delete', async (req, res) => {
    const { botId, intent } = req.params
    const ghost = bp.ghost.forBot(botId)
    try {
      await deleteIntent(ghost, intent)
      res.sendStatus(204)
    } catch (err) {
      bp.logger
        .forBot(botId)
        .attachError(err)
        .error('Could not delete intent')
      res.status(400).send(err.message)
    }
  })

  router.post('/intents', async (req, res) => {
    const { botId } = req.params
    const ghost = bp.ghost.forBot(botId)
    try {
      const intentDef = await validate(req.body, IntentDefCreateSchema, {
        stripUnknown: true
      })

      await saveIntent(ghost, intentDef)

      res.sendStatus(200)
    } catch (err) {
      bp.logger
        .forBot(botId)
        .attachError(err)
        .warn('Cannot create intent')
      res.status(400).send(err.message)
    }
  })

  router.post('/intents/:intentName', async (req, res) => {
    const { botId, intentName } = req.params
    const ghost = bp.ghost.forBot(botId)
    try {
      await updateIntent(ghost, intentName, req.body)
      res.sendStatus(200)
    } catch (err) {
      bp.logger
        .forBot(botId)
        .attachError(err)
        .error('Could not update intent')
      res.sendStatus(400)
    }
  })

  router.post('/condition/intentChanged', async (req, res) => {
    const { action } = req.body
    const condition = req.body.condition as sdk.DecisionTriggerCondition

    if (action === 'delete' || action === 'create') {
      try {
        const ghost = bp.ghost.forBot(req.params.botId)
<<<<<<< HEAD
        await syncIntentTopics(ghost, [condition.params.intentName])
=======
        await updateContextsFromTopics(ghost, [condition.params.intentName])
>>>>>>> c831d570
        return res.sendStatus(200)
      } catch (err) {
        return res.status(400).send(err.message)
      }
    }

    res.sendStatus(200)
  })

  router.post('/sync/intents/topics', async (req, res) => {
    const { botId } = req.params
    const { intentNames } = req.body
    const ghost = bp.ghost.forBot(botId)

    try {
<<<<<<< HEAD
      await syncIntentTopics(ghost, intentNames)
=======
      await updateContextsFromTopics(ghost, intentNames)
>>>>>>> c831d570
      res.sendStatus(200)
    } catch (err) {
      bp.logger
        .forBot(botId)
        .attachError(err)
        .error('Could not update intent topics')
      res.status(400).send(err.message)
    }
  })

  router.get('/contexts', async (req, res) => {
    const botId = req.params.botId
    const ghost = bp.ghost.forBot(botId)
    const intents = await getIntents(ghost)
    const ctxs = _.chain(intents)
      .flatMap(i => i.contexts)
      .uniq()
      .value()

    res.send(ctxs)
  })

  router.get('/entities', async (req, res) => {
    const { botId } = req.params
    const ghost = bp.ghost.forBot(botId)
    const entities = await getEntities(ghost)
    res.json(entities)
  })

  router.get('/entities/:entityName', async (req, res) => {
    const { botId, entityName } = req.params
    const ghost = bp.ghost.forBot(botId)
    try {
      const entity = await getEntity(ghost, entityName)
      res.send(entity)
    } catch (err) {
      bp.logger
        .forBot(botId)
        .attachError(err)
        .error(`Could not get entity ${entityName}`)
      res.send(400)
    }
  })

  router.post('/entities', async (req, res) => {
    const { botId } = req.params
    try {
      const entityDef = (await validate(req.body, EntityDefCreateSchema, {
        stripUnknown: true
      })) as sdk.NLU.EntityDefinition
      const ghost = bp.ghost.forBot(botId)
      await saveEntity(ghost, entityDef)

      res.sendStatus(200)
    } catch (err) {
      bp.logger
        .forBot(botId)
        .attachError(err)
        .warn('Cannot create entity')
      res.status(400).send(err.message)
    }
  })

  router.post('/entities/:id', async (req, res) => {
    const { botId, id } = req.params
    try {
      const entityDef = (await validate(req.body, EntityDefCreateSchema, {
        stripUnknown: true
      })) as sdk.NLU.EntityDefinition
      const ghost = bp.ghost.forBot(botId)
      await updateEntity(ghost, id, entityDef)
      res.sendStatus(200)
    } catch (err) {
      bp.logger
        .forBot(botId)
        .attachError(err)
        .error('Could not update entity')
      res.status(400).send(err.message)
    }
  })

  router.post('/entities/:id/delete', async (req, res) => {
    const { botId, id } = req.params
    const ghost = bp.ghost.forBot(botId)
    try {
      await deleteEntity(ghost, id)
      res.sendStatus(204)
    } catch (err) {
      bp.logger
        .forBot(botId)
        .attachError(err)
        .error('Could not delete entity')
      res.status(404).send(err.message)
    }
  })

  router.get('/train', async (req, res) => {
    try {
      const { botId } = req.params
      const isTraining = await state.nluByBot[botId].isTraining()
      res.send({ isTraining })
    } catch {
      res.sendStatus(500)
    }
  })

  router.post('/train', async (req, res) => {
    try {
      const { botId } = req.params
      await state.nluByBot[botId].trainOrLoad(true)
      res.sendStatus(200)
    } catch {
      res.sendStatus(500)
    }
  })

  router.post('/train/delete', async (req, res) => {
    try {
      const { botId } = req.params
      await state.nluByBot[botId].cancelTraining()
      res.sendStatus(200)
    } catch {
      res.sendStatus(500)
    }
  })

  router.get('/ml-recommendations', async (req, res) => {
    res.send(recommendations)
  })

  router.post('/autoTrain', async (req, res) => {
    const { botId } = req.params
    const { autoTrain } = req.body

    await setAutoTrain(bp, botId, autoTrain)

    res.sendStatus(200)
  })

  router.get('/autoTrain', async (req, res) => {
    const { botId } = req.params

    const isOn = await isAutoTrainOn(bp, botId)

    res.send({ isOn })
  })
}<|MERGE_RESOLUTION|>--- conflicted
+++ resolved
@@ -17,11 +17,7 @@
   getIntent,
   getIntents,
   saveIntent,
-<<<<<<< HEAD
-  syncIntentTopics,
-=======
   updateContextsFromTopics,
->>>>>>> c831d570
   updateIntent
 } from './intents/intent-service'
 import recommendations from './intents/recommendations'
@@ -157,11 +153,7 @@
     if (action === 'delete' || action === 'create') {
       try {
         const ghost = bp.ghost.forBot(req.params.botId)
-<<<<<<< HEAD
-        await syncIntentTopics(ghost, [condition.params.intentName])
-=======
         await updateContextsFromTopics(ghost, [condition.params.intentName])
->>>>>>> c831d570
         return res.sendStatus(200)
       } catch (err) {
         return res.status(400).send(err.message)
@@ -177,11 +169,7 @@
     const ghost = bp.ghost.forBot(botId)
 
     try {
-<<<<<<< HEAD
-      await syncIntentTopics(ghost, intentNames)
-=======
       await updateContextsFromTopics(ghost, intentNames)
->>>>>>> c831d570
       res.sendStatus(200)
     } catch (err) {
       bp.logger
