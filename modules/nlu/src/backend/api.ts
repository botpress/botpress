import * as sdk from 'botpress/sdk'
import Joi, { validate } from 'joi'
import _ from 'lodash'

import { isOn as isAutoTrainOn, set as setAutoTrain } from './autoTrain'
import { EntityDefCreateSchema } from './entities/validation'
import {
  deleteIntent,
  getIntent,
  getIntents,
  saveIntent,
  updateContextsFromTopics,
  updateIntent
} from './intents/intent-service'
import recommendations from './intents/recommendations'
import { IntentDefCreateSchema } from './intents/validation'
import { initializeLanguageProvider } from './module-lifecycle/on-server-started'
import { crossValidate } from './tools/cross-validation'
import { getTrainingSession } from './train-session-service'
import { NLUState } from './typings'

export const PredictSchema = Joi.object().keys({
  contexts: Joi.array()
    .items(Joi.string())
    .default(['global']),
  text: Joi.string().required()
})

export default async (bp: typeof sdk, state: NLUState) => {
  const router = bp.http.createRouterForBot('nlu')

  router.get('/health', async (req, res) => {
    // When the health is bad, we'll refresh the status in case it changed (eg: user added languages)
    if (!state.health.isEnabled) {
      await initializeLanguageProvider(bp, state)
    }
    res.send(state.health)
  })

  router.post('/cross-validation/:lang', async (req, res) => {
    const { botId, lang } = req.params
    const ghost = bp.ghost.forBot(botId)

    const intentDefs = await getIntents(ghost)
    const entityDefs = await state.nluByBot[botId].entityService.getCustomEntities()

    bp.logger.forBot(botId).info('Started cross validation')
    const xValidationRes = await crossValidate(botId, intentDefs, entityDefs, lang)
    bp.logger.forBot(botId).info('Finished cross validation')

    res.send(xValidationRes)
  })

  router.get('/training/:language', async (req, res) => {
    const { language, botId } = req.params
    const session = await getTrainingSession(bp, botId, language)
    res.send(session)
  })

  router.post('/predict', async (req, res) => {
    const { botId } = req.params
    const { error, value } = PredictSchema.validate(req.body)
    if (error) {
      return res.status(400).send('Predict body is invalid')
    }
    if (!state.nluByBot[botId]) {
      return res.status(404).send(`Bot ${botId} doesn't exist`)
    }

    try {
      const nlu = await state.nluByBot[botId].engine.predict(value.text, value.contexts)
      res.send({ nlu })
    } catch (err) {
      res.status(500).send('Could not extract nlu data')
    }
  })

  router.get('/intents', async (req, res) => {
    const { botId } = req.params
    const ghost = bp.ghost.forBot(botId)
    const intentDefs = await getIntents(ghost)
    res.send(intentDefs)
  })

  router.get('/intents/:intent', async (req, res) => {
    const { botId, intent } = req.params
    const ghost = bp.ghost.forBot(botId)
    const intentDef = await getIntent(ghost, intent)
    res.send(intentDef)
  })

  router.post('/intents/:intent/delete', async (req, res) => {
    const { botId, intent } = req.params
    const ghost = bp.ghost.forBot(botId)
    try {
      await deleteIntent(ghost, intent)
      res.sendStatus(204)
    } catch (err) {
      bp.logger
        .forBot(botId)
        .attachError(err)
        .error('Could not delete intent')
      res.status(400).send(err.message)
    }
  })

  router.post('/intents', async (req, res) => {
    const { botId } = req.params
    const ghost = bp.ghost.forBot(botId)
    try {
      const intentDef = await validate(req.body, IntentDefCreateSchema, {
        stripUnknown: true
      })

      await saveIntent(ghost, intentDef, state.nluByBot[botId].entityService)

      res.sendStatus(200)
    } catch (err) {
      bp.logger
        .forBot(botId)
        .attachError(err)
        .warn('Cannot create intent')
      res.status(400).send(err.message)
    }
  })

  router.post('/intents/:intentName', async (req, res) => {
    const { botId, intentName } = req.params
    const ghost = bp.ghost.forBot(botId)
    try {
      await updateIntent(ghost, intentName, req.body, state.nluByBot[botId].entityService)
      res.sendStatus(200)
    } catch (err) {
      bp.logger
        .forBot(botId)
        .attachError(err)
        .error('Could not update intent')
      res.sendStatus(400)
    }
  })

  router.post('/condition/intentChanged', async (req, res) => {
    const { botId } = req.params
    const { action } = req.body
    const condition = req.body.condition as sdk.DecisionTriggerCondition

    if (action === 'delete' || action === 'create') {
      try {
        const ghost = bp.ghost.forBot(botId)

        await updateContextsFromTopics(ghost, state.nluByBot[botId].entityService, [condition.params.intentName])
        return res.sendStatus(200)
      } catch (err) {
        return res.status(400).send(err.message)
      }
    }

    res.sendStatus(200)
  })

  router.post('/sync/intents/topics', async (req, res) => {
    const { botId } = req.params
    const { intentNames } = req.body
    const ghost = bp.ghost.forBot(botId)

    try {
      await updateContextsFromTopics(ghost, state.nluByBot[botId].entityService, intentNames)
      res.sendStatus(200)
    } catch (err) {
      bp.logger
        .forBot(botId)
        .attachError(err)
        .error('Could not update intent topics')
      res.status(400).send(err.message)
    }
  })

  router.get('/contexts', async (req, res) => {
    const botId = req.params.botId
    const ghost = bp.ghost.forBot(botId)
    const intents = await getIntents(ghost)
    const ctxs = _.chain(intents)
      .flatMap(i => i.contexts)
      .uniq()
      .value()

    res.send(ctxs)
  })

  router.get('/entities', async (req, res) => {
    const { botId } = req.params
    const entities = await state.nluByBot[botId].entityService.getEntities()
<<<<<<< HEAD
    res.json(entities)
=======
    res.json(entities.map(x => ({ ...x, label: `${x.type}.${x.name}` })))
>>>>>>> b00a9676
  })

  router.get('/entities/:entityName', async (req, res) => {
    const { botId, entityName } = req.params
    try {
      const entity = await state.nluByBot[botId].entityService.getEntity(entityName)
      res.send(entity)
    } catch (err) {
      bp.logger
        .forBot(botId)
        .attachError(err)
        .error(`Could not get entity ${entityName}`)
      res.send(400)
    }
  })

  router.post('/entities', async (req, res) => {
    const { botId } = req.params
    try {
      const entityDef = (await validate(req.body, EntityDefCreateSchema, {
        stripUnknown: true
      })) as sdk.NLU.EntityDefinition

      await state.nluByBot[botId].entityService.saveEntity(entityDef)

      res.sendStatus(200)
    } catch (err) {
      bp.logger
        .forBot(botId)
        .attachError(err)
        .warn('Cannot create entity')
      res.status(400).send(err.message)
    }
  })

  router.post('/entities/:id', async (req, res) => {
    const { botId, id } = req.params
    try {
      const entityDef = (await validate(req.body, EntityDefCreateSchema, {
        stripUnknown: true
      })) as sdk.NLU.EntityDefinition

      await state.nluByBot[botId].entityService.updateEntity(id, entityDef)
      res.sendStatus(200)
    } catch (err) {
      bp.logger
        .forBot(botId)
        .attachError(err)
        .error('Could not update entity')
      res.status(400).send(err.message)
    }
  })

  router.post('/entities/:id/delete', async (req, res) => {
    const { botId, id } = req.params
    try {
      await state.nluByBot[botId].entityService.deleteEntity(id)
      res.sendStatus(204)
    } catch (err) {
      bp.logger
        .forBot(botId)
        .attachError(err)
        .error('Could not delete entity')
      res.status(404).send(err.message)
    }
  })

  router.get('/train', async (req, res) => {
    try {
      const { botId } = req.params
      const isTraining = await state.nluByBot[botId].isTraining()
      res.send({ isTraining })
    } catch {
      res.sendStatus(500)
    }
  })

  router.post('/train', async (req, res) => {
    try {
      const { botId } = req.params
      await state.nluByBot[botId].trainOrLoad(true)
      res.sendStatus(200)
    } catch {
      res.sendStatus(500)
    }
  })

  router.post('/train/delete', async (req, res) => {
    try {
      const { botId } = req.params
      await state.nluByBot[botId].cancelTraining()
      res.sendStatus(200)
    } catch {
      res.sendStatus(500)
    }
  })

  router.get('/ml-recommendations', async (req, res) => {
    res.send(recommendations)
  })

  router.post('/autoTrain', async (req, res) => {
    const { botId } = req.params
    const { autoTrain } = req.body

    await setAutoTrain(bp, botId, autoTrain)

    res.sendStatus(200)
  })

  router.get('/autoTrain', async (req, res) => {
    const { botId } = req.params

    const isOn = await isAutoTrainOn(bp, botId)

    res.send({ isOn })
  })
}<|MERGE_RESOLUTION|>--- conflicted
+++ resolved
@@ -190,11 +190,7 @@
   router.get('/entities', async (req, res) => {
     const { botId } = req.params
     const entities = await state.nluByBot[botId].entityService.getEntities()
-<<<<<<< HEAD
-    res.json(entities)
-=======
     res.json(entities.map(x => ({ ...x, label: `${x.type}.${x.name}` })))
->>>>>>> b00a9676
   })
 
   router.get('/entities/:entityName', async (req, res) => {
