--- conflicted
+++ resolved
@@ -291,52 +291,33 @@
 }
 
 export const ExtractEntities = async (input: TrainOutput, tools: Tools): Promise<TrainOutput> => {
-<<<<<<< HEAD
-  const utterances = _.chain(input.intents)
-    .filter(i => i.name !== NONE_INTENT && !_.isEmpty(i.slot_definitions))
+  const utterances: Utterance[] = _.chain(input.intents)
+    .filter(i => i.name !== NONE_INTENT)
     .flatMap('utterances')
     .value()
 
+  // we extract sys entities for all utterances, helps on training and exact matcher
   const allSysEntities = await tools.duckling.extractMultiple(
     utterances.map(u => u.toString()),
     input.languageCode,
     true
   )
 
-  _.zip(utterances, allSysEntities)
-    .map(([utt, sysEntities]) => {
-      const listEntities = extractListEntities(utt, input.list_entities, true)
-      const patternEntities = extractPatternEntities(utt, input.pattern_entities)
-=======
-  const utterances: Utterance[] = _.chain(input.intents)
-    .filter(i => i.name !== NONE_INTENT)
-    .flatMap('utterances')
-    .value()
-
-  // we extract sys entities for all utterances, helps on training and exact matcher
-  const allSysEntities = (
-    await tools.duckling.extractMultiple(
-      utterances.map(u => u.toString()),
-      input.languageCode,
-      true
-    )
-  ).map(ents => ents.map(mapE1toE2Entity))
-
   const customReferencedInSlots = _.chain(input.intents)
     .flatMap('slot_entities')
     .uniq()
     .value()
 
   // only extract list entities referenced in slots
+  // TODO: remove this once we merge in entity encoding
   const listEntitiesToExtract = input.list_entities.filter(ent => customReferencedInSlots.includes(ent.entityName))
   const pattenEntitiesToExtract = input.pattern_entities.filter(ent => customReferencedInSlots.includes(ent.name))
 
   _.zip(utterances, allSysEntities)
     .map(([utt, sysEntities]) => {
-      // temporary until we merge entity caching in
+      // TODO: remove this slot check once we merge in entity encoding
       const listEntities = utt.slots.length ? extractListEntities(utt, listEntitiesToExtract) : []
       const patternEntities = utt.slots.length ? extractPatternEntities(utt, pattenEntitiesToExtract) : []
->>>>>>> 173274e0
       return [utt, [...sysEntities, ...listEntities, ...patternEntities]] as [Utterance, EntityExtractionResult[]]
     })
     .forEach(([utt, entities]) => {
