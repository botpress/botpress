import * as sdk from 'botpress/sdk'
import _ from 'lodash'

import { getOrCreateCache } from './cache-manager'
import { extractListEntities, extractPatternEntities } from './entities/custom-entity-extractor'
import { getSentenceEmbeddingForCtx } from './intents/context-classifier-featurizer'
import { isPOSAvailable } from './language/pos-tagger'
import { getStopWordsForLang } from './language/stopWords'
import { Model } from './model-service'
import { featurizeInScopeUtterances, featurizeOOSUtterances } from './out-of-scope-featurizer'
import SlotTagger from './slots/slot-tagger'
import { replaceConsecutiveSpaces } from './tools/strings'
import tfidf from './tools/tfidf'
import { convertToRealSpaces, isSpace, SPACE } from './tools/token-utils'
import {
  EntityExtractionResult,
  Intent,
  ListEntity,
  ListEntityModel,
  PatternEntity,
  TFIDF,
  Token2Vec,
  Tools,
  TrainingSession
} from './typings'
import Utterance, { buildUtteranceBatch, UtteranceToken, UtteranceToStringOptions } from './utterance/utterance'

// TODO make this return artefacts only and move the make model login in E2
export type Trainer = (input: TrainInput, tools: Tools) => Promise<Model>

export type TrainInput = Readonly<{
  botId: string
  languageCode: string
  pattern_entities: PatternEntity[]
  list_entities: ListEntity[]
  contexts: string[]
  intents: Intent<string>[]
  trainingSession: TrainingSession
}>

export type TrainOutput = Readonly<{
  botId: string
  languageCode: string
  list_entities: ListEntityModel[]
  pattern_entities: PatternEntity[]
  contexts: string[]
  intents: Intent<Utterance>[]
  tfIdf?: TFIDF
  kmeans?: sdk.MLToolkit.KMeans.KmeansResult
}>

export interface TrainArtefacts {
  list_entities: ListEntityModel[]
  tfidf: TFIDF
  vocabVectors: Token2Vec
  // kmeans: KmeansResult
  ctx_model: string
  intent_model_by_ctx: Dic<string>
  slots_model: Buffer
  exact_match_index: ExactMatchIndex
  oos_model: string
}

export type ExactMatchIndex = _.Dictionary<{ intent: string; contexts: string[] }>

type progressCB = (p?: number) => void

const debugTraining = DEBUG('nlu').sub('training')
const NONE_INTENT = 'none'
const NONE_UTTERANCES_BOUNDS = {
  MIN: 20,
  MAX: 200
}
export const EXACT_MATCH_STR_OPTIONS: UtteranceToStringOptions = {
  lowerCase: true,
  onlyWords: true,
  slots: 'ignore',
  entities: 'ignore'
}
export const MIN_NB_UTTERANCES = 3
const NUM_CLUSTERS = 8
const KMEANS_OPTIONS = {
  iterations: 250,
  initialization: 'random',
  seed: 666 // so training is consistent
} as sdk.MLToolkit.KMeans.KMeansOptions

const PreprocessInput = async (input: TrainInput, tools: Tools): Promise<TrainOutput> => {
  debugTraining.forBot(input.botId, 'Preprocessing intents')
  input = _.cloneDeep(input)
  const list_entities = await Promise.map(input.list_entities, list =>
    makeListEntityModel(list, input.botId, input.languageCode, tools)
  )

  const intents = await ProcessIntents(input.intents, input.languageCode, list_entities, tools)

  return {
    ..._.omit(input, 'list_entities', 'intents'),
    list_entities,
    intents
  } as TrainOutput
}

const makeListEntityModel = async (entity: ListEntity, botId: string, languageCode: string, tools: Tools) => {
  const allValues = _.uniq(Object.keys(entity.synonyms).concat(..._.values(entity.synonyms)))
  const allTokens = (await tools.tokenize_utterances(allValues, languageCode)).map(toks =>
    toks.map(convertToRealSpaces)
  )

  return <ListEntityModel>{
    type: 'custom.list',
    id: `custom.list.${entity.name}`,
    languageCode: languageCode,
    entityName: entity.name,
    fuzzyTolerance: entity.fuzzyTolerance,
    sensitive: entity.sensitive,
    mappingsTokens: _.mapValues(entity.synonyms, (synonyms, name) =>
      [...synonyms, name].map(syn => {
        const idx = allValues.indexOf(syn)
        return allTokens[idx]
      })
    ),
    cache: getOrCreateCache(entity.name, botId)
  }
}

export const computeKmeans = (intents: Intent<Utterance>[], tools: Tools): sdk.MLToolkit.KMeans.KmeansResult => {
  const data = _.chain(intents)
    .filter(i => i.name !== NONE_INTENT)
    .flatMapDeep(i => i.utterances.map(u => u.tokens))
    // @ts-ignore
    .uniqBy((t: UtteranceToken) => t.value)
    .map((t: UtteranceToken) => t.vector)
    .value() as number[][]

  if (data.length < 2) {
    return
  }

  const k = data.length > NUM_CLUSTERS ? NUM_CLUSTERS : 2

  return tools.mlToolkit.KMeans.kmeans(data, k, KMEANS_OPTIONS)
}

const ClusterTokens = (input: TrainOutput, tools: Tools): TrainOutput => {
  const kmeans = computeKmeans(input.intents, tools)
  const copy = { ...input, kmeans }
  copy.intents.forEach(x => x.utterances.forEach(u => u.setKmeans(kmeans)))

  return copy
}

export const buildIntentVocab = (utterances: Utterance[], intentEntities: ListEntityModel[]): _.Dictionary<boolean> => {
  // @ts-ignore
  const entitiesTokens: string[] = _.chain(intentEntities)
    .flatMapDeep(e => Object.values(e.mappingsTokens))
    .map((t: string) => t.toLowerCase().replace(SPACE, ' '))
    .value()

  return _.chain(utterances)
    .flatMap(u => u.tokens.filter(t => _.isEmpty(t.slots)).map(t => t.toString({ lowerCase: true })))
    .concat(entitiesTokens)
    .reduce((vocab: _.Dictionary<boolean>, tok) => ({ ...vocab, [tok]: true }), {})
    .value()
}

const buildVectorsVocab = (intents: Intent<Utterance>[]): _.Dictionary<number[]> => {
  return (
    _.chain(intents)
      .filter(i => i.name !== NONE_INTENT)
      .flatMapDeep((intent: Intent<Utterance>) => intent.utterances.map(u => u.tokens))
      // @ts-ignore
      .reduce((vocab, tok: UtteranceToken) => {
        vocab[tok.toString({ lowerCase: true })] = <number[]>tok.vector
        return vocab
      }, {})
      .value() as Token2Vec
  )
}

export const BuildExactMatchIndex = (input: TrainOutput): ExactMatchIndex => {
  return _.chain(input.intents)
    .filter(i => i.name !== NONE_INTENT)
    .flatMap(i =>
      i.utterances.map(u => ({
        utterance: u.toString(EXACT_MATCH_STR_OPTIONS),
        contexts: i.contexts,
        intent: i.name
      }))
    )
    .reduce((index, { utterance, contexts, intent }) => {
      index[utterance] = { intent, contexts }
      return index
    }, {} as ExactMatchIndex)
    .value()
}

const TrainIntentClassifier = async (
  input: TrainOutput,
  tools: Tools,
  progress: progressCB
): Promise<_.Dictionary<string> | undefined> => {
  debugTraining.forBot(input.botId, 'Training intent classifier')
  const svmPerCtx: _.Dictionary<string> = {}
  for (let i = 0; i < input.contexts.length; i++) {
    const ctx = input.contexts[i]
    const points = _.chain(input.intents)
      .filter(i => i.contexts.includes(ctx) && i.utterances.length >= MIN_NB_UTTERANCES)
      .flatMap(i =>
        i.utterances
          .filter((u, idx) => i.name !== NONE_INTENT || (u.tokens.length > 2 && idx % 3 === 0))
          .map(utt => ({
            label: i.name,
            coordinates: [...utt.sentenceEmbedding, utt.tokens.length]
          }))
      )
      .filter(x => !x.coordinates.some(isNaN))
      .value()

    if (points.length < 0) {
      progress(1 / input.contexts.length)
      continue
    }
    const svm = new tools.mlToolkit.SVM.Trainer()
    const model = await svm.train(points, { kernel: 'LINEAR', classifier: 'C_SVC' }, p => {
      const completion = (i + p) / input.contexts.length
      progress(completion)
    })
    svmPerCtx[ctx] = model
  }

  debugTraining.forBot(input.botId, 'Done training intent classifier')
  return svmPerCtx
}

const TrainContextClassifier = async (
  input: TrainOutput,
  tools: Tools,
  progress: progressCB
): Promise<string | undefined> => {
  debugTraining.forBot(input.botId, 'Training context classifier')
  const points = _.flatMapDeep(input.contexts, ctx => {
    return input.intents
      .filter(intent => intent.contexts.includes(ctx) && intent.name !== NONE_INTENT)
      .map(intent =>
        intent.utterances.map(utt => ({
          label: ctx,
          coordinates: getSentenceEmbeddingForCtx(utt)
        }))
      )
  }).filter(x => x.coordinates.filter(isNaN).length === 0)

  if (points.length === 0 || input.contexts.length <= 1) {
    progress()
    debugTraining.forBot(input.botId, 'No context to train')
    return
  }

  const svm = new tools.mlToolkit.SVM.Trainer()
  const model = await svm.train(points, { kernel: 'LINEAR', classifier: 'C_SVC' }, p => {
    progress(_.round(p, 1))
  })
  debugTraining.forBot(input.botId, 'Done training context classifier')
  return model
}

export const ProcessIntents = async (
  intents: Intent<string>[],
  languageCode: string,
  list_entities: ListEntityModel[],
  tools: Tools
): Promise<Intent<Utterance>[]> => {
  return Promise.map(intents, async intent => {
    const cleaned = intent.utterances.map(_.flow([_.trim, replaceConsecutiveSpaces]))
    const utterances = await buildUtteranceBatch(cleaned, languageCode, tools)

    const allowedEntities = _.chain(intent.slot_definitions)
      .flatMap(s => s.entities)
      .filter(e => e !== 'any')
      .uniq()
      .value() as string[]

    const entityModels = _.intersectionWith(list_entities, allowedEntities, (entity, name) => {
      return entity.entityName === name
    })

    const vocab = buildIntentVocab(utterances, entityModels)

    return { ...intent, utterances: utterances, vocab, slot_entities: allowedEntities }
  })
}

export const ExtractEntities = async (input: TrainOutput, tools: Tools): Promise<TrainOutput> => {
  const utterances = _.chain(input.intents)
    .filter(i => i.name !== NONE_INTENT)
    .flatMap('utterances')
    .value()

<<<<<<< HEAD
=======
  // we extract sys entities for all utterances, helps on training and exact matcher
>>>>>>> 6d5dc7a7
  const allSysEntities = await tools.duckling.extractMultiple(
    utterances.map(u => u.toString()),
    input.languageCode,
    true
  )
<<<<<<< HEAD

  _.zip(utterances, allSysEntities)
    .map(([utt, sysEntities]) => {
      const listEntities = extractListEntities(utt, input.list_entities, true)
      const patternEntities = extractPatternEntities(utt, input.pattern_entities)
=======

  const customReferencedInSlots = _.chain(input.intents)
    .flatMap('slot_entities')
    .uniq()
    .value()

  // only extract list entities referenced in slots
  // TODO: remove this once we merge in entity encoding
  const listEntitiesToExtract = input.list_entities.filter(ent => customReferencedInSlots.includes(ent.entityName))
  const pattenEntitiesToExtract = input.pattern_entities.filter(ent => customReferencedInSlots.includes(ent.name))

  _.zip(utterances, allSysEntities)
    .map(([utt, sysEntities]) => {
      // TODO: remove this slot check once we merge in entity encoding
      const listEntities = utt.slots.length ? extractListEntities(utt, listEntitiesToExtract) : []
      const patternEntities = utt.slots.length ? extractPatternEntities(utt, pattenEntitiesToExtract) : []
>>>>>>> 6d5dc7a7
      return [utt, [...sysEntities, ...listEntities, ...patternEntities]] as [Utterance, EntityExtractionResult[]]
    })
    .forEach(([utt, entities]) => {
      entities.forEach(ent => {
        utt.tagEntity(_.omit(ent, ['start, end']), ent.start, ent.end)
      })
    })
  return input
}

export const AppendNoneIntent = async (input: TrainOutput, tools: Tools): Promise<TrainOutput> => {
  if (input.intents.length === 0) {
    return input
  }

  const allUtterances = _.flatten(input.intents.map(x => x.utterances))
  const vocabWithDupes = _.chain(allUtterances)
    .map(x => x.tokens.map(x => x.value))
    .flattenDeep<string>()
    .value()

  const junkWords = await tools.generateSimilarJunkWords(_.uniq(vocabWithDupes), input.languageCode)
  const avgTokens = _.meanBy(allUtterances, x => x.tokens.length)
  const nbOfNoneUtterances = _.clamp(
    (allUtterances.length * 2) / 3,
    NONE_UTTERANCES_BOUNDS.MIN,
    NONE_UTTERANCES_BOUNDS.MAX
  )
  const stopWords = await getStopWordsForLang(input.languageCode)
  const vocabWords = _.chain(input.tfIdf)
    .toPairs()
    .filter(([word, tfidf]) => tfidf <= 0.3)
    .map('0')
    .value()

  // If 30% in utterances is a space, language is probably space-separated so we'll join tokens using spaces
  const joinChar = vocabWithDupes.filter(x => isSpace(x)).length >= vocabWithDupes.length * 0.3 ? SPACE : ''

  const vocabUtts = _.range(0, nbOfNoneUtterances).map(() => {
    const nbWords = Math.round(_.random(1, avgTokens * 2, false))
    return _.sampleSize(_.uniq([...stopWords, ...vocabWords]), nbWords).join(joinChar)
  })

  const junkWordsUtts = _.range(0, nbOfNoneUtterances).map(() => {
    const nbWords = Math.round(_.random(1, avgTokens * 2, false))
    return _.sampleSize(junkWords, nbWords).join(joinChar)
  })

  const mixedUtts = _.range(0, nbOfNoneUtterances).map(() => {
    const nbWords = Math.round(_.random(1, avgTokens * 2, false))
    return _.sampleSize([...junkWords, ...stopWords], nbWords).join(joinChar)
  })

  const intent: Intent<Utterance> = {
    name: NONE_INTENT,
    slot_definitions: [],
    utterances: await buildUtteranceBatch(
      [...mixedUtts, ...vocabUtts, ...junkWordsUtts, ...stopWords],
      input.languageCode,
      tools
    ),
    contexts: [...input.contexts],
    vocab: {},
    slot_entities: []
  }

  return { ...input, intents: [...input.intents, intent] }
}

export const TfidfTokens = async (input: TrainOutput): Promise<TrainOutput> => {
  const tfidfInput = input.intents.reduce(
    (tfidfInput, intent) => ({
      ...tfidfInput,
      [intent.name]: _.flatMapDeep(intent.utterances.map(u => u.tokens.map(t => t.toString({ lowerCase: true }))))
    }),
    {} as _.Dictionary<string[]>
  )

  const { __avg__: avg_tfidf } = tfidf(tfidfInput)
  const copy = { ...input, tfIdf: avg_tfidf }
  copy.intents.forEach(x => x.utterances.forEach(u => u.setGlobalTfidf(avg_tfidf)))
  return copy
}

const TrainSlotTagger = async (input: TrainOutput, tools: Tools, progress: progressCB): Promise<Buffer> => {
  const hasSlots = _.flatMap(input.intents, i => i.slot_definitions).length > 0

  if (!hasSlots) {
    progress()
    return Buffer.from('')
  }

  debugTraining.forBot(input.botId, 'Training slot tagger')
  const slotTagger = new SlotTagger(tools.mlToolkit)
  await slotTagger.train(input.intents.filter(i => i.name !== NONE_INTENT))
  debugTraining.forBot(input.botId, 'Done training slot tagger')
  progress()

  return slotTagger.serialized
}

const TrainOutOfScope = async (
  input: TrainOutput,
  tools: Tools,
  progress: progressCB
): Promise<_.Dictionary<string>> => {
  debugTraining.forBot(input.botId, 'Training out of scope classifier')
  const trainingOptions: sdk.MLToolkit.SVM.SVMOptions = {
    c: [10],
    gamma: [0.1],
    kernel: 'LINEAR',
    classifier: 'C_SVC'
  }

  const noneUtts = _.chain(input.intents)
    .filter(i => i.name === NONE_INTENT)
    .flatMap(i => i.utterances)
    .value()

  if (!isPOSAvailable(input.languageCode) || noneUtts.length === 0) {
    progress()
    return {}
  }

  const oos_points = featurizeOOSUtterances(noneUtts, tools)
  const ctxModels: [string, string][] = await Promise.map(input.contexts, async ctx => {
    const in_scope_points = _.chain(input.intents)
      .filter(i => i.name !== NONE_INTENT && i.contexts.includes(ctx))
      .flatMap(i => featurizeInScopeUtterances(i.utterances, i.name))
      .value()

    const svm = new tools.mlToolkit.SVM.Trainer()
    const model = await svm.train([...in_scope_points, ...oos_points], trainingOptions, p => {
      progress(_.round(p, 2))
    })
    return [ctx, model] as [string, string]
  })

  debugTraining.forBot(input.botId, 'Done training out of scope')
  return ctxModels.reduce((acc, [ctx, model]) => {
    acc[ctx] = model
    return acc
  }, {})
}

const NB_STEPS = 5 // change this if the training pipeline changes
export const Trainer: Trainer = async (input: TrainInput, tools: Tools): Promise<Model> => {
  const model: Partial<Model> = {
    startedAt: new Date(),
    languageCode: input.languageCode,
    data: {
      input
    }
  }

  let totalProgress = 0
  let normalizedProgress = 0
  const debouncedProgress = _.debounce(tools.reportTrainingProgress, 75, { maxWait: 750 })
  const reportProgress: progressCB = (stepProgress = 1) => {
    if (!input.trainingSession) {
      return
    }
    if (input.trainingSession.status === 'canceled') {
      // Note that we don't use debouncedProgress here as we want the side effects probagated now
      tools.reportTrainingProgress(input.botId, 'Training canceled', input.trainingSession)
      throw new TrainingCanceledError()
    }

    totalProgress = Math.max(totalProgress, Math.floor(totalProgress) + _.round(stepProgress, 2))
    const scaledProgress = Math.min(1, _.round(totalProgress / NB_STEPS, 2))
    if (scaledProgress === normalizedProgress) {
      return
    }
    normalizedProgress = scaledProgress
    debouncedProgress(input.botId, 'Training', { ...input.trainingSession, progress: normalizedProgress })
  }
  try {
    const time = process.hrtime()
    let output = await PreprocessInput(input, tools)
    output = await TfidfTokens(output)
    output = ClusterTokens(output, tools)
    output = await ExtractEntities(output, tools)
    output = await AppendNoneIntent(output, tools)
    const exact_match_index = BuildExactMatchIndex(output)
    reportProgress()
    const [oos_model, ctx_model, intent_model_by_ctx, slots_model] = await Promise.all([
      TrainOutOfScope(output, tools, reportProgress),
      TrainContextClassifier(output, tools, reportProgress),
      TrainIntentClassifier(output, tools, reportProgress),
      TrainSlotTagger(output, tools, reportProgress)
    ])

    const artefacts: TrainArtefacts = {
      list_entities: output.list_entities,
      // @ts-ignore
      oos_model,
      tfidf: output.tfIdf,
      ctx_model,
      intent_model_by_ctx,
      slots_model,
      vocabVectors: buildVectorsVocab(output.intents),
      exact_match_index
      // kmeans: {} add this when mlKmeans supports loading from serialized data,
    }

    console.log('training completed :::', process.hrtime(time))
    _.merge(model, { success: true, data: { artefacts, output } })
  } catch (err) {
    if (err instanceof TrainingCanceledError) {
      debugTraining.forBot(input.botId, 'Training aborted')
    } else {
      // TODO use bp.logger once this is moved in Engine2
      console.log('Could not finish training NLU model', err)
    }
    model.success = false
  } finally {
    model.finishedAt = new Date()
    return model as Model
  }
}

class TrainingCanceledError extends Error {
  constructor() {
    super('Training cancelled')
    this.name = 'CancelError'
  }
}<|MERGE_RESOLUTION|>--- conflicted
+++ resolved
@@ -291,27 +291,17 @@
 }
 
 export const ExtractEntities = async (input: TrainOutput, tools: Tools): Promise<TrainOutput> => {
-  const utterances = _.chain(input.intents)
+  const utterances: Utterance[] = _.chain(input.intents)
     .filter(i => i.name !== NONE_INTENT)
     .flatMap('utterances')
     .value()
 
-<<<<<<< HEAD
-=======
   // we extract sys entities for all utterances, helps on training and exact matcher
->>>>>>> 6d5dc7a7
   const allSysEntities = await tools.duckling.extractMultiple(
     utterances.map(u => u.toString()),
     input.languageCode,
     true
   )
-<<<<<<< HEAD
-
-  _.zip(utterances, allSysEntities)
-    .map(([utt, sysEntities]) => {
-      const listEntities = extractListEntities(utt, input.list_entities, true)
-      const patternEntities = extractPatternEntities(utt, input.pattern_entities)
-=======
 
   const customReferencedInSlots = _.chain(input.intents)
     .flatMap('slot_entities')
@@ -328,7 +318,6 @@
       // TODO: remove this slot check once we merge in entity encoding
       const listEntities = utt.slots.length ? extractListEntities(utt, listEntitiesToExtract) : []
       const patternEntities = utt.slots.length ? extractPatternEntities(utt, pattenEntitiesToExtract) : []
->>>>>>> 6d5dc7a7
       return [utt, [...sysEntities, ...listEntities, ...patternEntities]] as [Utterance, EntityExtractionResult[]]
     })
     .forEach(([utt, entities]) => {
