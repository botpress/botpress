--- conflicted
+++ resolved
@@ -163,21 +163,6 @@
 
 async function extractEntities(input: PredictStep, predictors: Predictors, tools: Tools): Promise<PredictStep> {
   const { utterance, alternateUtterance } = input
-<<<<<<< HEAD
-  // @ts-ignore
-  const debug_utt = utterance._tokens
-    .map(t => t.value)
-    .join('')
-    .replace(/▁/gi, ' ')
-  if (alternateUtterance) {
-    // @ts-ignore
-    const debug_alt_utt = alternateUtterance._tokens.map(t => t.value).join('')
-    console.log('Utt: ', debug_utt, 'Alt : ', debug_alt_utt)
-  } else {
-    console.log('Utt : ', debug_utt)
-  }
-=======
->>>>>>> 35e2ac69
   _.forEach(
     [
       ...extractListEntities(input.utterance, predictors.list_entities, true),
@@ -464,29 +449,7 @@
     // stepOutput.rawText = stepOutput.rawText.toLowerCase()
     stepOutput = await makePredictionUtterance(stepOutput, predictors, tools)
     stepOutput = await extractEntities(stepOutput, predictors, tools)
-    debugger
-<<<<<<< HEAD
-    const old_text = stepOutput.rawText
-    if (stepOutput.utterance.entities) {
-      for (const entitie of stepOutput.utterance.entities) {
-        // @ts-ignore
-        stepOutput.rawText = stepOutput.rawText.replace(entitie.metadata.source, entitie.type)
-=======
-    if (stepOutput.utterance.entities) {
-      for (const entitie of stepOutput.utterance.entities) {
-        console.log('Old ', stepOutput.rawText)
-        // @ts-ignore
-        stepOutput.rawText = stepOutput.rawText.replace(entitie.metadata.source, entitie.type)
-        console.log('New ', stepOutput.rawText)
->>>>>>> 35e2ac69
-      }
-      stepOutput = await makePredictionUtterance(stepOutput, predictors, tools)
-      stepOutput = await extractEntities(stepOutput, predictors, tools)
-    }
-<<<<<<< HEAD
-    console.log('Old : ', old_text, '\nNew : ', stepOutput.rawText)
-=======
->>>>>>> 35e2ac69
+
     stepOutput = await predictOutOfScope(stepOutput, predictors)
     stepOutput = await predictContext(stepOutput, predictors)
     stepOutput = await predictIntent(stepOutput, predictors)
