--- conflicted
+++ resolved
@@ -2,12 +2,8 @@
 import _ from 'lodash'
 
 import { extractListEntities, extractPatternEntities } from './entities/custom-entity-extractor'
-<<<<<<< HEAD
 import { getCtxFeatures } from './intents/context-featurizer'
 import { getIntentFeatures } from './intents/intent-featurizer'
-=======
-import { getSentenceEmbeddingForCtx } from './intents/context-classifier-featurizer'
->>>>>>> b00a9676
 import LanguageIdentifierProvider, { NA_LANG } from './language/language-identifier'
 import { isPOSAvailable } from './language/pos-tagger'
 import { getUtteranceFeatures } from './out-of-scope-featurizer'
@@ -135,11 +131,7 @@
 }
 
 async function extractEntities(input: PredictStep, predictors: Predictors, tools: Tools): Promise<PredictStep> {
-<<<<<<< HEAD
-  const { utterance } = input
-=======
   const { utterance, alternateUtterance } = input
->>>>>>> b00a9676
 
   _.forEach(
     [
@@ -236,12 +228,7 @@
       }
 
       if (input.alternateUtterance) {
-<<<<<<< HEAD
-        // Do we want exact preds as well ?
         const alternateFeats = getIntentFeatures(input.alternateUtterance, customEntities)
-=======
-        const alternateFeats = [...input.alternateUtterance.sentenceEmbedding, input.alternateUtterance.tokens.length]
->>>>>>> b00a9676
         const alternatePreds = await predictor.predict(alternateFeats)
         const exactPred = findExactIntentForCtx(predictors.exact_match_index, input.alternateUtterance, ctx)
         if (exactPred) {
