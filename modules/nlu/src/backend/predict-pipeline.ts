import * as sdk from 'botpress/sdk'
import _ from 'lodash'

import { extractListEntities, extractPatternEntities } from './entities/custom-entity-extractor'
import { getSentenceEmbeddingForCtx } from './intents/context-classifier-featurizer'
import LanguageIdentifierProvider, { NA_LANG } from './language/language-identifier'
import { isPOSAvailable } from './language/pos-tagger'
import { getUtteranceFeatures } from './out-of-scope-featurizer'
import SlotTagger from './slots/slot-tagger'
import * as math from './tools/math'
import { replaceConsecutiveSpaces } from './tools/strings'
import { EXACT_MATCH_STR_OPTIONS, ExactMatchIndex, TrainArtefacts } from './training-pipeline'
import { Intent, PatternEntity, SlotExtractionResult, Tools } from './typings'
import Utterance, { buildUtteranceBatch, getAlternateUtterance } from './utterance/utterance'

export type Predictors = TrainArtefacts & {
  ctx_classifier: sdk.MLToolkit.SVM.Predictor
  intent_classifier_per_ctx: _.Dictionary<sdk.MLToolkit.SVM.Predictor>
  oos_classifier: sdk.MLToolkit.SVM.Predictor
  kmeans: sdk.MLToolkit.KMeans.KmeansResult
  slot_tagger: SlotTagger // TODO replace this by MlToolkit.CRF.Tagger
  pattern_entities: PatternEntity[]
  intents: Intent<Utterance>[]
  contexts: string[]
}

export interface PredictInput {
  defaultLanguage: string
  includedContexts: string[]
  sentence: string
}

export type PredictStep = {
  readonly rawText: string
  includedContexts: string[]
  detectedLanguage: string
  languageCode: string
  utterance?: Utterance
  alternateUtterance?: Utterance
  ctx_predictions?: sdk.MLToolkit.SVM.Prediction[]
  intent_predictions?: {
    per_ctx?: _.Dictionary<sdk.MLToolkit.SVM.Prediction[]>
    combined?: E1IntentPred[] // only to comply with E1
    elected?: E1IntentPred // only to comply with E1
    ambiguous?: boolean
  }
  oos_predictions?: sdk.MLToolkit.SVM.Prediction
  slot_predictions_per_intent?: _.Dictionary<SlotExtractionResult[]>
}

export type PredictOutput = sdk.IO.EventUnderstanding

// only to comply with E1
type E1IntentPred = {
  name: string
  context: string
  confidence: number
}

const DEFAULT_CTX = 'global'
const NONE_INTENT = 'none'
const OOS_AS_NONE_TRESH = 0.3
const LOW_INTENT_CONFIDENCE_TRESH = 0.4

async function DetectLanguage(
  input: PredictInput,
  supportedLanguages: string[],
  tools: Tools
): Promise<{ detectedLanguage: string; usedLanguage: string }> {
  const langIdentifier = LanguageIdentifierProvider.getLanguageIdentifier(tools.mlToolkit)
  const lidRes = await langIdentifier.identify(input.sentence)
  const elected = lidRes.filter(pred => supportedLanguages.includes(pred.label))[0]

  // because with single-worded sentences, confidence is always very low
  // we assume that a input of 20 chars is more than a single word
  const threshold = input.sentence.length > 20 ? 0.5 : 0.3

  let detectedLanguage = _.get(elected, 'label', NA_LANG)
  if (detectedLanguage !== NA_LANG && !supportedLanguages.includes(detectedLanguage)) {
    detectedLanguage = NA_LANG
  }

  const usedLanguage =
    detectedLanguage !== NA_LANG && elected.value > threshold ? detectedLanguage : input.defaultLanguage

  return { usedLanguage, detectedLanguage }
}
async function preprocessInput(
  input: PredictInput,
  tools: Tools,
  predictorsBylang: _.Dictionary<Predictors>
): Promise<{ stepOutput: PredictStep; predictors: Predictors }> {
  const { detectedLanguage, usedLanguage } = await DetectLanguage(input, Object.keys(predictorsBylang), tools)
  const predictors = predictorsBylang[usedLanguage]
  if (_.isEmpty(predictors)) {
    // eventually better validation than empty check
    throw new InvalidLanguagePredictorError(usedLanguage)
  }

  const contexts = input.includedContexts.filter(x => predictors.contexts.includes(x))
  const stepOutput: PredictStep = {
    includedContexts: _.isEmpty(contexts) ? predictors.contexts : contexts,
    rawText: input.sentence,
    detectedLanguage,
    languageCode: usedLanguage
  }

  return { stepOutput, predictors }
}

async function makePredictionUtterance(input: PredictStep, predictors: Predictors, tools: Tools): Promise<PredictStep> {
  const { tfidf, vocabVectors, kmeans } = predictors

  const text = replaceConsecutiveSpaces(input.rawText.trim())
  const [utterance] = await buildUtteranceBatch([text], input.languageCode, tools, vocabVectors)
  const alternateUtterance = getAlternateUtterance(utterance, vocabVectors)

  Array(utterance, alternateUtterance)
    .filter(Boolean)
    .forEach(u => {
      u.setGlobalTfidf(tfidf)
      u.setKmeans(kmeans)
    })

  return {
    ...input,
    utterance,
    alternateUtterance
  }
}

async function extractEntities(input: PredictStep, predictors: Predictors, tools: Tools): Promise<PredictStep> {
<<<<<<< HEAD
  const { utterance } = input
=======
  const { utterance, alternateUtterance } = input
  const sysEntities = (await tools.duckling.extract(utterance.toString(), utterance.languageCode)).map(mapE1toE2Entity)
>>>>>>> 1d438d8e

  _.forEach(
    [
      ...extractListEntities(input.utterance, predictors.list_entities, true),
      ...extractPatternEntities(utterance, predictors.pattern_entities),
      ...(await tools.duckling.extract(utterance.toString(), utterance.languageCode))
    ],
    entityRes => {
      input.utterance.tagEntity(_.omit(entityRes, ['start, end']), entityRes.start, entityRes.end)
    }
  )

  if (alternateUtterance) {
    const sysEntities = (await tools.duckling.extract(alternateUtterance.toString(), utterance.languageCode)).map(
      mapE1toE2Entity
    )

    _.forEach(
      [
        ...extractListEntities(alternateUtterance, predictors.list_entities),
        ...extractPatternEntities(alternateUtterance, predictors.pattern_entities),
        ...sysEntities
      ],
      entityRes => {
        input.alternateUtterance.tagEntity(_.omit(entityRes, ['start, end']), entityRes.start, entityRes.end)
      }
    )
  }

  return { ...input }
}

async function predictContext(input: PredictStep, predictors: Predictors): Promise<PredictStep> {
  const classifier = predictors.ctx_classifier
  if (!classifier) {
    return {
      ...input,
      ctx_predictions: [
        { label: input.includedContexts.length ? input.includedContexts[0] : DEFAULT_CTX, confidence: 1 }
      ]
    }
  }

  const features = getSentenceEmbeddingForCtx(input.utterance)
  let ctx_predictions = await classifier.predict(features)

  if (input.alternateUtterance) {
    const alternateFeats = getSentenceEmbeddingForCtx(input.alternateUtterance)
    const alternatePreds = await classifier.predict(alternateFeats)

    // we might want to do this in intent election intead or in NDU
    if ((alternatePreds && alternatePreds[0]?.confidence) ?? 0 > ctx_predictions[0].confidence) {
      // mean
      ctx_predictions = _.chain([...alternatePreds, ...ctx_predictions])
        .groupBy('label')
        .mapValues(gr => _.meanBy(gr, 'confidence'))
        .toPairs()
        .map(([label, confidence]) => ({ label, confidence }))
        .value()
    }
  }

  return {
    ...input,
    ctx_predictions
  }
}

async function predictIntent(input: PredictStep, predictors: Predictors): Promise<PredictStep> {
  if (predictors.intents.length === 0) {
    return { ...input, intent_predictions: { per_ctx: { [DEFAULT_CTX]: [{ label: NONE_INTENT, confidence: 1 }] } } }
  }

  const ctxToPredict = input.ctx_predictions.map(p => p.label)
  const predictions = (
    await Promise.map(ctxToPredict, async ctx => {
      const predictor = predictors.intent_classifier_per_ctx[ctx]
      if (!predictor) {
        return
      }
      const features = [...input.utterance.sentenceEmbedding, input.utterance.tokens.length]
      let preds = await predictor.predict(features)
      const exactPred = findExactIntentForCtx(predictors.exact_match_index, input.utterance, ctx)
      if (exactPred) {
        const idxToRemove = preds.findIndex(p => p.label === exactPred.label)
        preds.splice(idxToRemove, 1)
        preds.unshift(exactPred)
      }

      if (input.alternateUtterance) {
        const alternateFeats = [...input.alternateUtterance.sentenceEmbedding, input.alternateUtterance.tokens.length]
        const alternatePreds = await predictor.predict(alternateFeats)
        const exactPred = findExactIntentForCtx(predictors.exact_match_index, input.alternateUtterance, ctx)
        if (exactPred) {
          const idxToRemove = alternatePreds.findIndex(p => p.label === exactPred.label)
          alternatePreds.splice(idxToRemove, 1)
          alternatePreds.unshift(exactPred)
        }

        // we might want to do this in intent election intead or in NDU
<<<<<<< HEAD
        if (
          (alternatePreds && alternatePreds[0]?.confidence) ??
          0 > preds.filter(p => p.label !== NONE_INTENT)[0].confidence
        ) {
=======
        if ((alternatePreds && alternatePreds[0]?.confidence) ?? 0 >= preds[0].confidence) {
>>>>>>> 1d438d8e
          // mean
          preds = _.chain([...alternatePreds, ...preds])
            .groupBy('label')
            .mapValues(gr => _.meanBy(gr, 'confidence'))
            .toPairs()
            .map(([label, confidence]) => ({ label, confidence }))
            .value()
        }
      }

      return preds
    })
  ).filter(_.identity)

  return {
    ...input,
    intent_predictions: { per_ctx: _.zipObject(ctxToPredict, predictions) }
  }
}

// taken from svm classifier #295
// this means that the 3 best predictions are really close, do not change magic numbers
function predictionsReallyConfused(predictions: sdk.MLToolkit.SVM.Prediction[]): boolean {
  if (predictions.length <= 2) {
    return false
  }

  const std = math.std(predictions.map(p => p.confidence))
  const diff = (predictions[0].confidence - predictions[1].confidence) / std
  if (diff >= 2.5) {
    return false
  }

  const bestOf3STD = math.std(predictions.slice(0, 3).map(p => p.confidence))
  return bestOf3STD <= 0.03
}

// TODO implement this algorithm properly / improve it
// currently taken as is from svm classifier (engine 1) and doesn't make much sens
function electIntent(input: PredictStep): PredictStep {
  const totalConfidence = Math.min(
    1,
    _.sumBy(
      input.ctx_predictions.filter(x => input.includedContexts.includes(x.label)),
      'confidence'
    )
  )
  const ctxPreds = input.ctx_predictions.map(x => ({ ...x, confidence: x.confidence / totalConfidence }))

  // taken from svm classifier #349
  let predictions = _.chain(ctxPreds)
    .flatMap(({ label: ctx, confidence: ctxConf }) => {
      const intentPreds = _.chain(input.intent_predictions.per_ctx[ctx] || [])
        .thru(preds => {
          if (input.oos_predictions[ctx]?.confidence > 0.65) {
            return [
              ...preds,
              {
                label: NONE_INTENT,
                confidence: input.oos_predictions[ctx]?.confidence ?? 1,
                context: ctx,
                l0Confidence: ctxConf
              }
            ]
          } else {
            return preds
          }
        })
        .map(p => ({ ...p, confidence: _.round(p.confidence, 2) }))
        .orderBy('confidence', 'desc')
        .value() as (sdk.MLToolkit.SVM.Prediction & { context: string })[]
      if (intentPreds[0].confidence === 1 || intentPreds.length === 1) {
        return [{ label: intentPreds[0].label, l0Confidence: ctxConf, context: ctx, confidence: 1 }]
      } // are we sure theres always at least two intents ? otherwise down there it may crash

      if (predictionsReallyConfused(intentPreds)) {
        intentPreds.unshift({ label: NONE_INTENT, context: ctx, confidence: 1 })
      }

      const lnstd = math.std(intentPreds.filter(x => x.confidence !== 0).map(x => Math.log(x.confidence))) // because we want a lognormal distribution
      let p1Conf = math.GetZPercent((Math.log(intentPreds[0].confidence) - Math.log(intentPreds[1].confidence)) / lnstd)
      if (isNaN(p1Conf)) {
        p1Conf = 0.5
      }

      return [
        { label: intentPreds[0].label, l0Confidence: ctxConf, context: ctx, confidence: _.round(ctxConf * p1Conf, 3) },
        {
          label: intentPreds[1].label,
          l0Confidence: ctxConf,
          context: ctx,
          confidence: _.round(ctxConf * (1 - p1Conf), 3)
        }
      ]
    })
    .orderBy('confidence', 'desc')
    .filter(p => input.includedContexts.includes(p.context))
    .uniqBy(p => p.label)
    .map(p => ({ name: p.label, context: p.context, confidence: p.confidence }))
    .value()

  const ctx = _.get(predictions, '0.context', 'global')
  const shouldConsiderOOS =
    predictions.length &&
    predictions[0].name !== NONE_INTENT &&
    predictions[0].confidence < LOW_INTENT_CONFIDENCE_TRESH &&
    input.oos_predictions[ctx]?.confidence > OOS_AS_NONE_TRESH
  if (!predictions.length || shouldConsiderOOS) {
    predictions = _.orderBy(
      [
        ...predictions.filter(p => p.name !== NONE_INTENT),
        { name: NONE_INTENT, context: ctx, confidence: input.oos_predictions[ctx]?.confidence ?? 1 }
      ],
      'confidence'
    )
  }

  return _.merge(input, {
    intent_predictions: { combined: predictions, elected: _.maxBy(predictions, 'confidence') }
  })
}

// @ts-ignore
async function predictOutOfScope(input: PredictStep, predictors: Predictors, tools: Tools): Promise<PredictStep> {
  if (!isPOSAvailable(input.languageCode) || !predictors.oos_classifier) {
    return input
  }

  const oos_predictions = {}
  const utt = input.alternateUtterance || input.utterance
  const feats = getUtteranceFeatures(utt)
  for (const ctx of predictors.contexts) {
    const preds = await predictors.oos_classifier[ctx].predict(feats)
    const confidence = _.sumBy(
      preds.filter(p => p.label.startsWith('out')),
      'confidence'
    )
    oos_predictions[ctx] = { label: 'out', confidence }
  }

  // const preds = await predictors.oos_classifier.predict(feats)
  // const confidence = _.sumBy(
  //   preds.filter(p => p.label.startsWith('out')),
  //   'confidence'
  // )
  // const oos_predictions = { label: 'out', confidence }

  return {
    ...input,
    // @ts-ignore
    oos_predictions
  }
}

function detectAmbiguity(input: PredictStep): PredictStep {
  // +- 10% away from perfect median leads to ambiguity
  const preds = input.intent_predictions.combined
  const perfectConfusion = 1 / preds.length
  const low = perfectConfusion - 0.1
  const up = perfectConfusion + 0.1
  const confidenceVec = preds.map(p => p.confidence)

  const ambiguous =
    preds.length > 1 &&
    (math.allInRange(confidenceVec, low, up) ||
      (preds[0].name === NONE_INTENT && math.allInRange(confidenceVec.slice(1), low, up)))

  return _.merge(input, { intent_predictions: { ambiguous } })
}

async function extractSlots(input: PredictStep, predictors: Predictors): Promise<PredictStep> {
  const intent =
    !input.intent_predictions.ambiguous &&
    predictors.intents.find(i => i.name === input.intent_predictions.elected.name)
  if (intent && intent.slot_definitions.length > 0) {
    const slots = await predictors.slot_tagger.extract(input.utterance, intent)
    slots.forEach(({ slot, start, end }) => {
      input.utterance.tagSlot(slot, start, end)
    })
  }

  const slots_per_intent: typeof input.slot_predictions_per_intent = {}
  for (const intent of predictors.intents.filter(x => x.slot_definitions.length > 0)) {
    const slots = await predictors.slot_tagger.extract(input.utterance, intent)
    slots_per_intent[intent.name] = slots
  }

  return { ...input, slot_predictions_per_intent: slots_per_intent }
}

function MapStepToOutput(step: PredictStep, startTime: number): PredictOutput {
  const entities = step.utterance.entities.map(
    e =>
      ({
        name: e.type,
        type: e.metadata.entityId,
        data: {
          unit: e.metadata.unit,
          value: e.value
        },
        meta: {
          confidence: e.confidence,
          end: e.endPos,
          source: e.metadata.source,
          start: e.startPos
        }
      } as sdk.NLU.Entity)
  )
  const slots = step.utterance.slots.reduce((slots, s) => {
    return {
      ...slots,
      [s.name]: {
        start: s.startPos,
        end: s.endPos,
        confidence: s.confidence,
        name: s.name,
        source: s.source,
        value: s.value
      } as sdk.NLU.Slot
    }
  }, {} as sdk.NLU.SlotCollection)

  const predictions = step.ctx_predictions?.reduce(
    (preds, { label, confidence }) => {
      return {
        ...preds,
        [label]: {
          confidence: confidence,
          oos: step.oos_predictions[label].confidence,
          intents: step.intent_predictions.per_ctx[label].map(i => ({
            ...i,
            slots: (step.slot_predictions_per_intent[i.label] || []).reduce((slots, s) => {
              if (slots[s.slot.name] && slots[s.slot.name].confidence > s.slot.confidence) {
                // we keep only the most confident slots
                return slots
              }

              return {
                ...slots,
                [s.slot.name]: {
                  start: s.start,
                  end: s.end,
                  confidence: s.slot.confidence,
                  name: s.slot.name,
                  source: s.slot.source,
                  value: s.slot.value
                } as sdk.NLU.Slot
              }
            }, {} as sdk.NLU.SlotCollection)
          }))
        }
      }
    },
    {
      oos: {
        intents: [
          {
            label: NONE_INTENT,
            confidence: 1 // this will be be computed as
          }
        ],
        confidence: step.oos_predictions?.confidence ?? 0
      }
    }
  )

  return {
    ambiguous: step.intent_predictions.ambiguous,
    detectedLanguage: step.detectedLanguage,
    entities,
    errored: false,
    predictions: _.chain(predictions) // orders all predictions by confidence
      .entries()
      .orderBy(x => x[1].confidence, 'desc')
      .fromPairs()
      .value(),
    includedContexts: step.includedContexts,
    intent: step.intent_predictions.elected,
    intents: step.intent_predictions.combined,
    language: step.languageCode,
    slots,
    ms: Date.now() - startTime
  }
}

export function findExactIntentForCtx(
  exactMatchIndex: ExactMatchIndex,
  utterance: Utterance,
  ctx: string
): sdk.MLToolkit.SVM.Prediction | undefined {
  const candidateKey = utterance.toString(EXACT_MATCH_STR_OPTIONS)

  const maybeMatch = exactMatchIndex[candidateKey]
  if (_.get(maybeMatch, 'contexts', []).includes(ctx)) {
    return { label: maybeMatch.intent, confidence: 1 }
  }
}

export class InvalidLanguagePredictorError extends Error {
  constructor(public languageCode: string) {
    super(`Predictor for language: ${languageCode} is not valid`)
    this.name = 'PredictorError'
  }
}

export const Predict = async (
  input: PredictInput,
  tools: Tools,
  predictorsByLang: _.Dictionary<Predictors>
): Promise<PredictOutput> => {
  try {
    const t0 = Date.now()
    // tslint:disable-next-line
    let { stepOutput, predictors } = await preprocessInput(input, tools, predictorsByLang)

    stepOutput = await makePredictionUtterance(stepOutput, predictors, tools)
    stepOutput = await extractEntities(stepOutput, predictors, tools)
    stepOutput = await predictOutOfScope(stepOutput, predictors, tools)
    stepOutput = await predictContext(stepOutput, predictors)
    stepOutput = await predictIntent(stepOutput, predictors)
    stepOutput = electIntent(stepOutput)
    stepOutput = detectAmbiguity(stepOutput)
    stepOutput = await extractSlots(stepOutput, predictors)
    return MapStepToOutput(stepOutput, t0)
  } catch (err) {
    if (err instanceof InvalidLanguagePredictorError) {
      throw err
    }
    console.log('Could not perform predict data', err)
    return { errored: true } as sdk.IO.EventUnderstanding
  }
}<|MERGE_RESOLUTION|>--- conflicted
+++ resolved
@@ -12,6 +12,8 @@
 import { EXACT_MATCH_STR_OPTIONS, ExactMatchIndex, TrainArtefacts } from './training-pipeline'
 import { Intent, PatternEntity, SlotExtractionResult, Tools } from './typings'
 import Utterance, { buildUtteranceBatch, getAlternateUtterance } from './utterance/utterance'
+import { filter } from 'bluebird'
+import { label } from 'joi'
 
 export type Predictors = TrainArtefacts & {
   ctx_classifier: sdk.MLToolkit.SVM.Predictor
@@ -130,12 +132,7 @@
 }
 
 async function extractEntities(input: PredictStep, predictors: Predictors, tools: Tools): Promise<PredictStep> {
-<<<<<<< HEAD
-  const { utterance } = input
-=======
   const { utterance, alternateUtterance } = input
-  const sysEntities = (await tools.duckling.extract(utterance.toString(), utterance.languageCode)).map(mapE1toE2Entity)
->>>>>>> 1d438d8e
 
   _.forEach(
     [
@@ -149,15 +146,11 @@
   )
 
   if (alternateUtterance) {
-    const sysEntities = (await tools.duckling.extract(alternateUtterance.toString(), utterance.languageCode)).map(
-      mapE1toE2Entity
-    )
-
     _.forEach(
       [
         ...extractListEntities(alternateUtterance, predictors.list_entities),
         ...extractPatternEntities(alternateUtterance, predictors.pattern_entities),
-        ...sysEntities
+        ...(await tools.duckling.extract(utterance.toString(), utterance.languageCode))
       ],
       entityRes => {
         input.alternateUtterance.tagEntity(_.omit(entityRes, ['start, end']), entityRes.start, entityRes.end)
@@ -236,14 +229,7 @@
         }
 
         // we might want to do this in intent election intead or in NDU
-<<<<<<< HEAD
-        if (
-          (alternatePreds && alternatePreds[0]?.confidence) ??
-          0 > preds.filter(p => p.label !== NONE_INTENT)[0].confidence
-        ) {
-=======
-        if ((alternatePreds && alternatePreds[0]?.confidence) ?? 0 >= preds[0].confidence) {
->>>>>>> 1d438d8e
+        if ((alternatePreds && alternatePreds[0]?.confidence) ?? 0 >= preds.filter(p => p.label !== NONE_INTENT)[0].confidence) {
           // mean
           preds = _.chain([...alternatePreds, ...preds])
             .groupBy('label')
