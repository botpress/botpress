--- conflicted
+++ resolved
@@ -249,16 +249,10 @@
 
       const predictor = predictors.intent_classifier_per_ctx[ctx]
       if (predictor) {
-        const features = [...input.utterance.sentenceEmbedding, input.utterance.tokens.length] // TODO: extract this logic 'getIntentFeatures()' in a place for intent featurizing
+        const features = getIntentFeatures(input.utterance, customEntities)
         const tmp = await predictor.predict(features)
         preds.push(...tmp)
       }
-<<<<<<< HEAD
-      const features = getIntentFeatures(input.utterance, customEntities)
-      let preds = await predictor.predict(features)
-=======
-
->>>>>>> 44d14f93
       const exactPred = findExactIntentForCtx(predictors.exact_match_index, input.utterance, ctx)
       if (exactPred) {
         const idxToRemove = preds.findIndex(p => p.label === exactPred.label)
@@ -267,11 +261,7 @@
       }
 
       if (input.alternateUtterance) {
-<<<<<<< HEAD
         const alternateFeats = getIntentFeatures(input.alternateUtterance, customEntities)
-        const alternatePreds = await predictor.predict(alternateFeats)
-=======
-        const alternateFeats = [...input.alternateUtterance.sentenceEmbedding, input.alternateUtterance.tokens.length]
 
         const alternatePreds: sdk.MLToolkit.SVM.Prediction[] = []
         if (predictor) {
@@ -279,7 +269,6 @@
           alternatePreds.push(...tmp)
         }
 
->>>>>>> 44d14f93
         const exactPred = findExactIntentForCtx(predictors.exact_match_index, input.alternateUtterance, ctx)
         if (exactPred) {
           const idxToRemove = alternatePreds.findIndex(p => p.label === exactPred.label)
@@ -308,112 +297,6 @@
   }
 }
 
-<<<<<<< HEAD
-// taken from svm classifier #295
-// this means that the 3 best predictions are really close, do not change magic numbers
-function predictionsReallyConfused(predictions: sdk.MLToolkit.SVM.Prediction[]): boolean {
-  if (predictions.length <= 2) {
-    return false
-  }
-
-  const std = math.std(predictions.map(p => p.confidence))
-  const diff = (predictions[0].confidence - predictions[1].confidence) / std
-  if (diff >= 2.5) {
-    return false
-  }
-
-  const bestOf3STD = math.std(predictions.slice(0, 3).map(p => p.confidence))
-  return bestOf3STD <= 0.03
-}
-
-// TODO implement this algorithm properly / improve it
-// currently taken as is from svm classifier (engine 1) and doesn't make much sens
-// @deprecated > 13
-function electIntent(input: PredictStep): PredictStep {
-  const totalConfidence = Math.min(
-    1,
-    _.sumBy(
-      input.ctx_predictions.filter(x => input.includedContexts.includes(x.label)),
-      'confidence'
-    )
-  )
-  const ctxPreds = input.ctx_predictions.map(x => ({ ...x, confidence: x.confidence / totalConfidence }))
-
-  // taken from svm classifier #349
-  let predictions = _.chain(ctxPreds)
-    .flatMap(({ label: ctx, confidence: ctxConf }) => {
-      const intentPreds = _.chain(input.intent_predictions.per_ctx[ctx] || [])
-        .thru(preds => {
-          if (input.oos_predictions[ctx] >= OOS_AS_NONE_TRESH) {
-            return [
-              ...preds,
-              {
-                label: NONE_INTENT,
-                confidence: input.oos_predictions[ctx],
-                context: ctx,
-                l0Confidence: ctxConf
-              }
-            ]
-          } else {
-            return preds
-          }
-        })
-        .map(p => ({ ...p, confidence: _.round(p.confidence, 2) }))
-        .orderBy('confidence', 'desc')
-        .value() as (sdk.MLToolkit.SVM.Prediction & { context: string })[]
-      if (intentPreds[0].confidence === 1 || intentPreds.length === 1) {
-        return [{ label: intentPreds[0].label, l0Confidence: ctxConf, context: ctx, confidence: 1 }]
-      } // are we sure theres always at least two intents ? otherwise down there it may crash
-
-      if (predictionsReallyConfused(intentPreds)) {
-        intentPreds.unshift({ label: NONE_INTENT, context: ctx, confidence: 1 })
-      }
-
-      const lnstd = math.std(intentPreds.filter(x => x.confidence !== 0).map(x => Math.log(x.confidence))) // because we want a lognormal distribution
-      let p1Conf = math.GetZPercent((Math.log(intentPreds[0].confidence) - Math.log(intentPreds[1].confidence)) / lnstd)
-      if (isNaN(p1Conf)) {
-        p1Conf = 0.5
-      }
-
-      return [
-        { label: intentPreds[0].label, l0Confidence: ctxConf, context: ctx, confidence: _.round(ctxConf * p1Conf, 3) },
-        {
-          label: intentPreds[1].label,
-          l0Confidence: ctxConf,
-          context: ctx,
-          confidence: _.round(ctxConf * (1 - p1Conf), 3)
-        }
-      ]
-    })
-    .orderBy('confidence', 'desc')
-    .filter(p => input.includedContexts.includes(p.context))
-    .uniqBy(p => p.label)
-    .map(p => ({ name: p.label, context: p.context, confidence: p.confidence }))
-    .value()
-
-  const ctx = _.get(predictions, '0.context', 'global')
-  const shouldConsiderOOS =
-    predictions.length &&
-    predictions[0].name !== NONE_INTENT &&
-    predictions[0].confidence < LOW_INTENT_CONFIDENCE_TRESH &&
-    input.oos_predictions[ctx] > OOS_AS_NONE_TRESH
-  if (!predictions.length || shouldConsiderOOS) {
-    predictions = _.orderBy(
-      [
-        ...predictions.filter(p => p.name !== NONE_INTENT),
-        { name: NONE_INTENT, context: ctx, confidence: input.oos_predictions[ctx] || 1 }
-      ],
-      'confidence'
-    )
-  }
-
-  return _.merge(input, {
-    intent_predictions: { combined: predictions, elected: _.maxBy(predictions, 'confidence') }
-  })
-}
-
-=======
->>>>>>> 44d14f93
 async function predictOutOfScope(input: PredictStep, predictors: Predictors): Promise<PredictStep> {
   const oos_predictions = {}
   if (!isPOSAvailable(input.languageCode) || _.isEmpty(predictors.oos_classifier_per_ctx)) {
