<<<<<<< HEAD
import { ListenHandle, NLU } from 'botpress/sdk'
=======
import { NLU } from 'botpress/sdk'
>>>>>>> 83913bb3

export type NLUState = {
  nluByBot: _.Dictionary<BotState>
  broadcastLoadModel?: (botId: string, hash: string, language: string) => Promise<void>
  broadcastCancelTraining?: (botId: string, language: string) => Promise<void>
  sendNLUStatusEvent: (botId: string, trainSession: NLU.TrainingSession) => Promise<void>
}

export interface BotState {
  botId: string
  engine: NLU.Engine
  defaultLanguage: string
  trainOrLoad: (forceTrain: boolean) => Promise<void>
  trainSessions: _.Dictionary<NLU.TrainingSession>
  cancelTraining: () => Promise<void>
  nluService: NLUService
  legacyIntentService: LegacyIntentService
<<<<<<< HEAD
  needsTrainingWatcher: ListenHandle
=======
>>>>>>> 83913bb3
}

export interface NLUService {
  getIntentsAndEntities(): Promise<{
    intentDefs: NLU.IntentDefinition[]
    entityDefs: NLU.EntityDefinition[]
  }>
<<<<<<< HEAD
=======
  getEntities(): Promise<NLU.EntityDefinition[]>
>>>>>>> 83913bb3
}

export interface LegacyIntentService {
  getIntents(): Promise<LegacyIntentDefinition[]>
  getContexts(): Promise<string[]>
  createIntent(intent: NewLegacyIntentDefinition): Promise<void>
  updateIntent(name: string, intent: LegacyIntentDefinition): Promise<void>
  deleteIntent(intent: string): Promise<void>
}

export interface NLUProgressEvent {
  type: 'nlu'
  botId: string
  trainSession: NLU.TrainingSession
}

export type LegacyIntentDefinition = Omit<NLU.IntentDefinition, 'slots'> & {
  slots: LegacySlotDefinition[]
}

export type NewLegacyIntentDefinition = Omit<LegacyIntentDefinition, 'filename'>

export type LegacySlotDefinition = {
  id: string
  name: string
  entities: string[]
  color: number
}<|MERGE_RESOLUTION|>--- conflicted
+++ resolved
@@ -1,8 +1,4 @@
-<<<<<<< HEAD
 import { ListenHandle, NLU } from 'botpress/sdk'
-=======
-import { NLU } from 'botpress/sdk'
->>>>>>> 83913bb3
 
 export type NLUState = {
   nluByBot: _.Dictionary<BotState>
@@ -20,10 +16,7 @@
   cancelTraining: () => Promise<void>
   nluService: NLUService
   legacyIntentService: LegacyIntentService
-<<<<<<< HEAD
   needsTrainingWatcher: ListenHandle
-=======
->>>>>>> 83913bb3
 }
 
 export interface NLUService {
@@ -31,10 +24,7 @@
     intentDefs: NLU.IntentDefinition[]
     entityDefs: NLU.EntityDefinition[]
   }>
-<<<<<<< HEAD
-=======
   getEntities(): Promise<NLU.EntityDefinition[]>
->>>>>>> 83913bb3
 }
 
 export interface LegacyIntentService {
