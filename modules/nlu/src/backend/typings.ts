import { AxiosInstance } from 'axios'
import sdk from 'botpress/sdk'

export const BIO = {
  INSIDE: 'I',
  BEGINNING: 'B',
  OUT: 'o'
}

export type Tag = 'o' | 'B' | 'I'

export interface Token {
  tag?: Tag
  value: string
  slot?: string
  start: number
  end: number
  matchedEntities: string[]
}

export interface Sequence {
  intent: string
  cannonical: string
  tokens: Token[]
  contexts?: string[]
}

export type EngineByBot = { [botId: string]: Engine }

export interface Engine {
  trainOrLoad(forceRetrain: boolean): Promise<string>
  checkSyncNeeded(): Promise<boolean>
  extract(text: string, includedContexts: string[]): Promise<sdk.IO.EventUnderstanding>
}

export interface EntityExtractor {
  extract(input: string, lang: string): Promise<sdk.NLU.Entity[]>
}

export interface SlotExtractor {
  load(trainingSet: Sequence[], language: Buffer, crf: Buffer): Promise<void>
  train(trainingSet: Sequence[]): Promise<{ language: Buffer | undefined; crf: Buffer | undefined }>
  extract(
    input: string,
    lang: string,
    intent: sdk.NLU.IntentDefinition,
    entities: sdk.NLU.Entity[],
    tokens: string[]
  ): Promise<sdk.NLU.SlotCollection>
}

export type IntentModel = { name: string; model: Buffer }

export interface IntentClassifier {
  load(models: IntentModel[]): Promise<void>
  train(intents: sdk.NLU.IntentDefinition[]): Promise<IntentModel[]>
  predict(input: string, includedContexts: string[]): Promise<sdk.NLU.Intent[]>
}

export interface LanguageIdentifier {
  identify(input: string): Promise<string>
}

export const MODEL_TYPES = {
  INTENT: ['intent-l0', 'intent-l1', 'intent-tfidf', 'vocab'],
  SLOT_LANG: 'slot-language-model',
  SLOT_CRF: 'slot-crf',
  INTENT_LM: 'intent-lm'
}

export interface ModelMeta {
  fileName?: string
  created_on: number // timestamp
  hash: string
  context: string
  type: string
  scope: string
}

export interface Model {
  meta: ModelMeta
  model: Buffer
}

export interface NLUStructure {
  rawText: string
  sanitizedText: string
  lowerText: string
  detectedLanguage: string
  language: string
  includedContexts: string[]
  slots: { [key: string]: sdk.NLU.Slot }
  entities: sdk.NLU.Entity[]
  intents: sdk.NLU.Intent[]
  intent: sdk.NLU.Intent
  tokens: string[]
}

export type Token2Vec = { [token: string]: number[] }

export interface PipelineProcessManager {
  withPipeline(pipeline: Function[]): PipelineProcessManager
  initFromText(text: string, includedContexts: string[]): PipelineProcessManager
  run(): Promise<NLUStructure>
}

export interface LangsGateway {
  [lang: string]: { source: LanguageSource; client: AxiosInstance; errors: number; disabledUntil?: Date }[]
}

export interface LanguageProvider {
  vectorize(tokens: string[], lang: string): Promise<Float32Array[]>
  tokenize(text: string, lang: string): Promise<string[]>
<<<<<<< HEAD
  generateSimilarJunkWords(subsetVocab: string[]): Promise<string[]>
=======
  getHealth(): Partial<NLUHealth>
>>>>>>> 7b459ef0
}

export interface FastTextOverrides {
  learningRate?: number
  epoch?: number
  wordNgrams?: number
}

export interface LanguageSource {
  /** The endpoint URL of the source */
  endpoint: string
  /** The authentication token, if required by the source */
  authToken?: string
}

export interface NLUHealth {
  isEnabled: boolean
  validProvidersCount: number
  validLanguages: string[]
}<|MERGE_RESOLUTION|>--- conflicted
+++ resolved
@@ -111,11 +111,8 @@
 export interface LanguageProvider {
   vectorize(tokens: string[], lang: string): Promise<Float32Array[]>
   tokenize(text: string, lang: string): Promise<string[]>
-<<<<<<< HEAD
   generateSimilarJunkWords(subsetVocab: string[]): Promise<string[]>
-=======
   getHealth(): Partial<NLUHealth>
->>>>>>> 7b459ef0
 }
 
 export interface FastTextOverrides {
