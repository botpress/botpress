--- conflicted
+++ resolved
@@ -1,11 +1,7 @@
 import { ListenHandle, NLU } from 'botpress/sdk'
 
-<<<<<<< HEAD
-export type NLUState = {
+export interface NLUState {
   engine: NLU.Engine
-=======
-export interface NLUState {
->>>>>>> b890bde3
   nluByBot: _.Dictionary<BotState>
   broadcastLoadModel?: (botId: string, hash: string, language: string) => Promise<void>
   broadcastCancelTraining?: (botId: string, language: string) => Promise<void>
