import { Logger, MLToolkit, NLU } from 'botpress/sdk'
import crypto from 'crypto'
import _ from 'lodash'
import LRUCache from 'lru-cache'

import * as CacheManager from './cache-manager'
import { computeModelHash, Model } from './model-service'
import { Predict, PredictInput, Predictors, PredictOutput } from './predict-pipeline'
import SlotTagger from './slots/slot-tagger'
import { isPatternValid } from './tools/patterns-utils'
import { computeKmeans, ProcessIntents, Trainer, TrainInput, TrainOutput } from './training-pipeline'
import {
  EntityCacheDump,
  Intent,
  ListEntity,
  ListEntityModel,
  NLUEngine,
  NLUVersionInfo,
  PatternEntity,
  Tools,
  TrainingSession
} from './typings'

const trainDebug = DEBUG('nlu').sub('training')

export type TrainingOptions = {
  forceTrain: boolean
}

export default class Engine implements NLUEngine {
  // NOTE: removed private in order to prevent important refactor (which will be done later)
  static tools: Tools
  private predictorsByLang: _.Dictionary<Predictors> = {}
  private modelsByLang: _.Dictionary<Model> = {}

  constructor(
    private defaultLanguage: string,
    private botId: string,
    private version: NLUVersionInfo,
    private logger: Logger
  ) {}

  static provideTools(tools: Tools) {
    Engine.tools = tools
  }

  async train(
    intentDefs: NLU.IntentDefinition[],
    entityDefs: NLU.EntityDefinition[],
    languageCode: string,
    trainingSession?: TrainingSession,
    options?: TrainingOptions
  ): Promise<Model | undefined> {
    trainDebug.forBot(this.botId, `Started ${languageCode} training`)

    const list_entities = entityDefs
      .filter(ent => ent.type === 'list')
      .map(e => {
        return {
          name: e.name,
          fuzzyTolerance: e.fuzzy,
          sensitive: e.sensitive,
          synonyms: _.chain(e.occurrences)
            .keyBy('name')
            .mapValues('synonyms')
            .value()
        } as ListEntity
      })

    const pattern_entities: PatternEntity[] = entityDefs
      .filter(ent => ent.type === 'pattern' && isPatternValid(ent.pattern))
      .map(ent => ({
        name: ent.name,
        pattern: ent.pattern!,
        examples: [], // TODO add this to entityDef
        matchCase: !!ent.matchCase,
        sensitive: !!ent.sensitive
      }))

    const contexts = _.chain(intentDefs)
      .flatMap(i => i.contexts)
      .uniq()
      .value()

    const intents = intentDefs
      .filter(x => !!x.utterances[languageCode])
      .map(x => ({
        name: x.name,
        contexts: x.contexts,
        utterances: x.utterances[languageCode],
        slot_definitions: x.slots
      }))

    const previousModel = this.modelsByLang[languageCode]
    let trainAllCtx = options?.forceTrain || !previousModel
    let ctxToTrain = contexts

    if (!trainAllCtx) {
      const previousIntents = previousModel.data.input.intents
      const ctxHasChanged = this._ctxHasChanged(previousIntents, intents)
      const modifiedCtx = contexts.filter(ctxHasChanged)

      trainAllCtx = modifiedCtx.length === contexts.length
      ctxToTrain = trainAllCtx ? contexts : modifiedCtx
    }

    const debugMsg = trainAllCtx
      ? `Training all contexts for language: ${languageCode}`
      : `Retraining only contexts: [${ctxToTrain}] for language: ${languageCode}`
    trainDebug.forBot(this.botId, debugMsg)

    const input: TrainInput = {
      botId: this.botId,
      trainingSession,
      languageCode,
      list_entities,
      pattern_entities,
      contexts,
      intents,
      ctxToTrain
    }

    const hash = computeModelHash(intentDefs, entityDefs, this.version, languageCode)
    const model = await this._trainAndMakeModel(input, hash)
    if (!model) {
      return
    }

    if (!trainAllCtx) {
      model.data.output = _.merge({}, previousModel.data.output, model.data.output)
      model.data.output.slots_model = new Buffer(model.data.output.slots_model) // lodash merge messes up buffers
    }

    trainingSession &&
      Engine.tools.reportTrainingProgress(this.botId, 'Training complete', {
        ...trainingSession,
        progress: 1,
        status: 'done'
      })

    trainDebug.forBot(this.botId, `Successfully finished ${languageCode} training`)

    return model
  }

  private async _trainAndMakeModel(input: TrainInput, hash: string): Promise<Model | undefined> {
<<<<<<< HEAD
    const startedAt = new Date()
=======
    const startedAt = new Date() // console.log('Computing : ', req.body.utterances)
>>>>>>> 448152db
    let output: TrainOutput | undefined
    try {
      output = await Trainer(input, Engine.tools)
    } catch (err) {
      this.logger.attachError(err).error(`Could not finish training NLU model : ${err}`)
      return
    }

    if (!output) {
      return
    }

    return {
      startedAt,
      finishedAt: new Date(),
      languageCode: input.languageCode,
      hash,
      data: {
        input,
        output
      }
    }
  }

  private modelAlreadyLoaded(model: Model) {
    if (!model?.languageCode) {
      return false
    }
    const lang = model.languageCode

    return (
      !!this.predictorsByLang[lang] &&
      !!this.modelsByLang[lang] &&
      !!this.modelsByLang[lang].hash &&
      !!model.hash &&
      this.modelsByLang[lang].hash === model.hash
    )
  }

  async loadModel(model: Model) {
    if (this.modelAlreadyLoaded(model)) {
      return
    }

    const { input, output } = model.data
    if (!output.intents) {
      const intents = await ProcessIntents(input.intents, model.languageCode, output.list_entities, Engine.tools)
      output.intents = intents
    }
    const trainOutput = output as TrainOutput

    this._warmEntitiesCaches(model.data.output.list_entities ?? [])
    this.predictorsByLang[model.languageCode] = await this._makePredictors(input, trainOutput)
    this.modelsByLang[model.languageCode] = model
  }

  private _warmEntitiesCaches(listEntities: ListEntityModel[]) {
    for (const entity of listEntities) {
      if (!entity.cache) {
        // when loading a model trained in a previous version
        entity.cache = CacheManager.getOrCreateCache(entity.entityName, this.botId)
      }
      if (CacheManager.isCacheDump(entity.cache)) {
        entity.cache = CacheManager.loadCacheFromData(<EntityCacheDump>entity.cache, entity.entityName, this.botId)
      }
    }
  }

  private async _makePredictors(input: TrainInput, output: TrainOutput): Promise<Predictors> {
    const tools = Engine.tools

    if (_.flatMap(input.intents, i => i.utterances).length <= 0) {
      // we don't want to return undefined as extraction won't be triggered
      // we want to make it possible to extract entities without having any intents
      return {
        ...output,
        pattern_entities: input.pattern_entities
      }
    }

    const { ctx_model, intent_model_by_ctx, oos_model } = output
    const ctx_classifier = ctx_model ? new tools.mlToolkit.SVM.Predictor(ctx_model) : undefined
    const intent_classifier_per_ctx = _.toPairs(intent_model_by_ctx).reduce(
      (c, [ctx, intentModel]) => ({ ...c, [ctx]: new tools.mlToolkit.SVM.Predictor(intentModel as string) }),
      {} as _.Dictionary<MLToolkit.SVM.Predictor>
    )
    const oos_classifier = _.toPairs(oos_model).reduce(
      (c, [ctx, mod]) => ({ ...c, [ctx]: new tools.mlToolkit.SVM.Predictor(mod) }),
      {} as _.Dictionary<MLToolkit.SVM.Predictor>
    )
    const slot_tagger = new SlotTagger(tools.mlToolkit)
    slot_tagger.load(output.slots_model)

    const kmeans = computeKmeans(output.intents!, tools) // TODO load from artefacts when persisted

    return {
      ...output,
      ctx_classifier,
      oos_classifier_per_ctx: oos_classifier,
      intent_classifier_per_ctx,
      slot_tagger,
      kmeans,
      pattern_entities: input.pattern_entities
    }
  }

  async predict(sentence: string, includedContexts: string[]): Promise<PredictOutput> {
    const input: PredictInput = {
      defaultLanguage: this.defaultLanguage,
      sentence,
      includedContexts
    }

    // error handled a level highr
    return Predict(input, Engine.tools, this.predictorsByLang)
  }

  private _ctxHasChanged = (previousIntents: Intent<string>[], currentIntents: Intent<string>[]) => (ctx: string) => {
    const prevHash = this._computeCtxHash(previousIntents, ctx)
    const currHash = this._computeCtxHash(currentIntents, ctx)
    return prevHash !== currHash
  }

  private _computeCtxHash = (intents: Intent<string>[], ctx: string) => {
    const intentsOfCtx = intents.filter(i => i.contexts.includes(ctx))
    return crypto
      .createHash('md5')
      .update(JSON.stringify(intentsOfCtx))
      .digest('hex')
  }
}<|MERGE_RESOLUTION|>--- conflicted
+++ resolved
@@ -144,11 +144,7 @@
   }
 
   private async _trainAndMakeModel(input: TrainInput, hash: string): Promise<Model | undefined> {
-<<<<<<< HEAD
     const startedAt = new Date()
-=======
-    const startedAt = new Date() // console.log('Computing : ', req.body.utterances)
->>>>>>> 448152db
     let output: TrainOutput | undefined
     try {
       output = await Trainer(input, Engine.tools)
