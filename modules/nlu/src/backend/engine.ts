--- conflicted
+++ resolved
@@ -68,25 +68,11 @@
     intentName: string,
     contexts: string[]
   ) => Promise<TrainingSequence>
-<<<<<<< HEAD
-
-=======
->>>>>>> b31ac5a5
   private _isSyncing: boolean
   private _isSyncingTwice: boolean
   private _autoTrainInterval: number = 0
   private _autoTrainTimer: NodeJS.Timer
 
-<<<<<<< HEAD
-  private retryPolicy = {
-    interval: 100,
-    max_interval: 500,
-    timeout: 5000,
-    max_tries: 3
-  }
-
-=======
->>>>>>> b31ac5a5
   constructor(
     protected logger: sdk.Logger,
     protected botId: string,
@@ -214,7 +200,6 @@
       this.realtime.sendPayload(this.realtimePayload.forAdmins('statusbar.event', trainingComplete))
     }
 
-<<<<<<< HEAD
     if (USE_E2) {
       const input: PredictInput = {
         defaultLanguage: this.defaultLanguage,
@@ -225,14 +210,14 @@
       return this.e2.predict(input)
     } else {
       const t0 = Date.now()
-      let res: any = { errored: true }
+      let res: any = {}
 
       try {
         const runner = this.pipelineManager
           .withPipeline(this._predictPipeline)
           .initFromText(text, lastMessages, includedContexts)
 
-        const nluResults = (await retry(runner.run, this.retryPolicy)) as NLUStructure
+        const nluResults = await runner.run()
 
         res = _.pick(
           nluResults,
@@ -246,43 +231,12 @@
           'errored',
           'includedContexts'
         )
-
-        res.errored = false
       } catch (error) {
         this.logger.attachError(error).error(`Could not extract whole NLU data, ${error}`)
       } finally {
         res.ms = Date.now() - t0
         return res as sdk.IO.EventUnderstanding
       }
-=======
-    const t0 = Date.now()
-    let res: any = {}
-
-    try {
-      const runner = this.pipelineManager
-        .withPipeline(this._predictPipeline)
-        .initFromText(text, lastMessages, includedContexts)
-
-      const nluResults = await runner.run()
-
-      res = _.pick(
-        nluResults,
-        'intent',
-        'intents',
-        'ambiguous',
-        'language',
-        'detectedLanguage',
-        'entities',
-        'slots',
-        'errored',
-        'includedContexts'
-      )
-    } catch (error) {
-      this.logger.attachError(error).error(`Could not extract whole NLU data, ${error}`)
-    } finally {
-      res.ms = Date.now() - t0
-      return res as sdk.IO.EventUnderstanding
->>>>>>> b31ac5a5
     }
   }
 
@@ -314,7 +268,6 @@
     )
 
   protected async loadModels(intents: sdk.NLU.IntentDefinition[], modelHash: string) {
-<<<<<<< HEAD
     debugTrain(`Restoring models '${modelHash}' from storage`)
     if (USE_E2) {
       // TODO check what we do with trainable languages
@@ -323,27 +276,18 @@
       )
       for (const model of e2Models) {
         this.models2ByLang[model.languageCode] = model
-=======
-    debugTrain.forBot(this.botId, `Restoring models '${modelHash}' from storage`)
-    const trainableLangs = _.intersection(this.getTrainingLanguages(intents), this.languages)
-
-    for (const lang of this.languages) {
-      const trainingSet = await this.getTrainingSets(intents, lang)
-      this._exactIntentMatchers[lang] = new ExactMatcher(trainingSet)
-
-      if (!trainableLangs.includes(lang)) {
-        continue
->>>>>>> b31ac5a5
-      }
-      await this.e2.loadModels(e2Models, this._makeE2Tools())
+        await this.e2.loadModels(e2Models, this._makeE2Tools())
+      }
     } else {
+      debugTrain.forBot(this.botId, `Restoring models '${modelHash}' from storage`)
       const trainableLangs = _.intersection(this.getTrainingLanguages(intents), this.languages)
+
       for (const lang of this.languages) {
         const trainingSet = await this.getTrainingSets(intents, lang)
         this._exactIntentMatchers[lang] = new ExactMatcher(trainingSet)
 
         if (!trainableLangs.includes(lang)) {
-          return
+          continue
         }
 
         const models = await this.storage.getModelsFromHash(modelHash, lang)
@@ -366,22 +310,15 @@
 
         await this.intentClassifiers[lang].load(intentModels)
 
-<<<<<<< HEAD
         if (_.isEmpty(crfModel)) {
-          debugTrain(`No slots (CRF) model found for hash ${modelHash}`)
+          debugTrain.forBot(this.botId, `No slots (CRF) model found for hash ${modelHash}`)
         } else {
           await this.slotExtractors[lang].load(trainingSet, crfModel.model)
         }
-=======
-      if (_.isEmpty(crfModel)) {
-        debugTrain.forBot(this.botId, `No slots (CRF) model found for hash ${modelHash}`)
-      } else {
-        await this.slotExtractors[lang].load(trainingSet, crfModel.model)
->>>>>>> b31ac5a5
-      }
-    }
-
-    debugTrain.forBot(this.botId, `Done restoring models '${modelHash}' from storage`)
+      }
+
+      debugTrain.forBot(this.botId, `Done restoring models '${modelHash}' from storage`)
+    }
   }
 
   private _makeModel(context: string, hash: string, model: Buffer, type: string): Model {
