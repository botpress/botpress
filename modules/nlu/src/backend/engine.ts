--- conflicted
+++ resolved
@@ -19,12 +19,8 @@
 import { generateTrainingSequence } from './pipelines/slots/pre-processor'
 import Storage from './storage'
 import { allInRange } from './tools/math'
-<<<<<<< HEAD
+import { makeTokenObjects } from './tools/make-tokens'
 import { LanguageProvider, NluMlRecommendations } from './typings'
-=======
-import { makeTokenObjects } from './tools/make-tokens'
-import { LanguageProvider } from './typings'
->>>>>>> a18412c9
 import {
   Engine,
   EntityExtractor,
