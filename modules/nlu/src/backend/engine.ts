--- conflicted
+++ resolved
@@ -236,11 +236,7 @@
     try {
       const trainingSet = intentDefs
         .map(intent => {
-<<<<<<< HEAD
-          return intent.utterances[lang].map(utterance =>
-=======
           return (intent.utterances[lang] || []).map(utterance =>
->>>>>>> 973d226c
             generateTrainingSequence(utterance, lang, intent.slots, intent.name)
           )
         })
