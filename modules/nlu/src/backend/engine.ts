import retry from 'bluebird-retry'
import * as sdk from 'botpress/sdk'
import crypto from 'crypto'
import fs from 'fs'
import { flatMap } from 'lodash'
import _ from 'lodash'
import ms from 'ms'
import { tmpNameSync } from 'tmp'

import { Config } from '../config'

import { DucklingEntityExtractor } from './pipelines/entities/duckling_extractor'
import PatternExtractor from './pipelines/entities/pattern_extractor'
import FastTextClassifier from './pipelines/intents/ft_classifier'
import { createIntentMatcher, findMostConfidentIntentMeanStd } from './pipelines/intents/utils'
import { FastTextLanguageId } from './pipelines/language/ft_lid'
import CRFExtractor from './pipelines/slots/crf_extractor'
import { generateTrainingSequence } from './pipelines/slots/pre-processor'
import Storage from './storage'
import { EntityExtractor, LanguageIdentifier, Model, MODEL_TYPES, SlotExtractor } from './typings'

const debug = DEBUG('nlu')
const debugExtract = debug.sub('extract')
const debugIntents = debugExtract.sub('intents')
const debugEntities = debugExtract.sub('entities')

export default class ScopedEngine {
  public readonly storage: Storage
  public confidenceTreshold: number = 0.7

  private _preloaded: boolean = false
  private _lmLoaded: boolean = false
  private _currentModelHash: string

  private readonly intentClassifier: FastTextClassifier
  private readonly langDetector: LanguageIdentifier
  private readonly systemEntityExtractor: EntityExtractor
  private readonly slotExtractor: SlotExtractor
  private readonly entityExtractor: PatternExtractor

  private retryPolicy = {
    interval: 100,
    max_interval: 500,
    timeout: 5000,
    max_tries: 3
  }

  private _isSyncing: boolean
  private _isSyncingTwice: boolean
  private _autoTrainInterval: number = 0
  private _autoTrainTimer: NodeJS.Timer

  constructor(
    protected logger: sdk.Logger,
    protected botId: string,
    protected readonly config: Config,
    readonly toolkit: typeof sdk.MLToolkit
  ) {
    this.storage = new Storage(config, this.botId)
    this.intentClassifier = new FastTextClassifier(toolkit, this.logger, this.config.fastTextOverrides || {})
    this.langDetector = new FastTextLanguageId(toolkit, this.logger)
    this.systemEntityExtractor = new DucklingEntityExtractor(this.logger)
    this.slotExtractor = new CRFExtractor(toolkit)
    this.entityExtractor = new PatternExtractor(toolkit)
    this._autoTrainInterval = ms(config.autoTrainInterval || 0)
  }

  async init(): Promise<void> {
    this.confidenceTreshold = this.config.confidenceTreshold

    if (isNaN(this.confidenceTreshold) || this.confidenceTreshold < 0 || this.confidenceTreshold > 1) {
      this.confidenceTreshold = 0.7
    }

    if (!isNaN(this._autoTrainInterval) && this._autoTrainInterval >= 5000) {
      if (this._autoTrainTimer) {
        clearInterval(this._autoTrainTimer)
      }
      this._autoTrainTimer = setInterval(async () => {
        if (this._preloaded && (await this.checkSyncNeeded())) {
          // Sync only if the model has been already loaded
          this.sync()
        }
      }, this._autoTrainInterval)
    }
  }

  protected async getIntents(): Promise<sdk.NLU.IntentDefinition[]> {
    return this.storage.getIntents()
  }

  /**
   * @return The trained model hash
   */
  async sync(forceRetrain: boolean = false): Promise<string> {
    if (this._isSyncing) {
      this._isSyncingTwice = true
      return
    }

    try {
      this._isSyncing = true
      const intents = await this.getIntents()
      const modelHash = this._getModelHash(intents)
      let loaded = false

      if (!forceRetrain && (await this.storage.modelExists(modelHash))) {
        try {
          await this.loadModels(intents, modelHash)
          loaded = true
        } catch (e) {
          this.logger.attachError(e).warn('Could not load models from storage')
        }
      }

      if (!loaded) {
        this.logger.debug('Retraining model')
        await this.trainModels(intents, modelHash)
        await this.loadModels(intents, modelHash)
      }

      this._currentModelHash = modelHash
      this._preloaded = true
    } catch (e) {
      this.logger.attachError(e).error('Could not sync model')
    } finally {
      this._isSyncing = false
      if (this._isSyncingTwice) {
        this._isSyncingTwice = false
        return this.sync() // This floating promise is voluntary
      }
    }

    return this._currentModelHash
  }

  async extract(text: string, includedContexts: string[]): Promise<sdk.IO.EventUnderstanding> {
    if (!this._preloaded) {
      await this.sync()
    }

    return retry(() => this._extract(text, includedContexts), this.retryPolicy)
  }

  async checkSyncNeeded(): Promise<boolean> {
    const intents = await this.storage.getIntents()
    const modelHash = this._getModelHash(intents)

    return intents.length && this._currentModelHash !== modelHash && !this._isSyncing
  }

  private async _loadLanguageModel() {
    if (this._lmLoaded) {
      return
    }

    // N/A: we don't care about the hash, we just want the language models which are always returned whatever the hash
    const models = await this.storage.getModelsFromHash('N/A')

    const intentLangModel = _.chain(models)
      .filter(model => model.meta.type === MODEL_TYPES.INTENT_LM)
      .orderBy(model => model.meta.created_on, 'desc')
      .filter(model => model.meta.context === this.config.languageModel)
      .first()
      .value()

    if (intentLangModel && this.intentClassifier instanceof FastTextClassifier) {
      const fn = tmpNameSync({ postfix: '.vec' })
      fs.writeFileSync(fn, intentLangModel.model)
      this.intentClassifier.prebuiltWordVecPath = fn
      this.logger.debug(`Using Language Model "${intentLangModel.meta.fileName}"`)
    } else {
      this.logger.warn(`Language model not found for "${this.config.languageModel}"`)
    }

    this._lmLoaded = true
  }

  protected async loadModels(intents: sdk.NLU.IntentDefinition[], modelHash: string) {
    this.logger.debug(`Restoring models '${modelHash}' from storage`)

    const models = await this.storage.getModelsFromHash(modelHash)

    const intentModels = _.chain(models)
      .filter(model => model.meta.type === MODEL_TYPES.INTENT)
      .orderBy(model => model.meta.created_on, 'desc')
      .uniqBy(model => model.meta.hash + ' ' + model.meta.type + ' ' + model.meta.context)
      .map(x => ({ name: x.meta.context, model: x.model }))
      .value()

    const skipgramModel = models.find(model => model.meta.type === MODEL_TYPES.SLOT_LANG)
    const crfModel = models.find(model => model.meta.type === MODEL_TYPES.SLOT_CRF)

    if (!intentModels || !intentModels.length || !skipgramModel || !crfModel) {
      throw new Error(`No such model. Hash = "${modelHash}"`)
    }

    await this.intentClassifier.load(intentModels)

    const trainingSet = flatMap(intents, intent => {
      return intent.utterances.map(utterance => generateTrainingSequence(utterance, intent.slots, intent.name))
    })

    await this.slotExtractor.load(trainingSet, skipgramModel.model, crfModel.model)

    this.logger.debug(`Done restoring models '${modelHash}' from storage`)
  }

  private _makeModel(context: string, hash: string, model: Buffer, type: string): Model {
    return {
      meta: {
        context,
        created_on: Date.now(),
        hash,
        type,
        scope: 'bot'
      },
      model
    }
  }

  private async _trainIntentClassifier(intentDefs: sdk.NLU.IntentDefinition[], modelHash: string): Promise<Model[]> {
    this.logger.debug('Training intent classifier')

    try {
      const intentBuff = await this.intentClassifier.train(intentDefs)
      this.logger.debug('Done training intent classifier')
      return intentBuff.map(x => this._makeModel(x.name, modelHash, x.model, MODEL_TYPES.INTENT))
    } catch (err) {
      this.logger.attachError(err).error('Error training intents')
      throw Error('Unable to train model')
    }
  }

  private async _trainSlotTagger(intentDefs: sdk.NLU.IntentDefinition[], modelHash: string): Promise<Model[]> {
    this.logger.debug('Training slot tagger')

    try {
      const trainingSet = flatMap(intentDefs, intent => {
        return intent.utterances.map(utterance => generateTrainingSequence(utterance, intent.slots, intent.name))
      })
      const { language, crf } = await this.slotExtractor.train(trainingSet)
      this.logger.debug('Done training slot tagger')

      if (language && crf) {
        return [
          this._makeModel('global', modelHash, language, MODEL_TYPES.SLOT_LANG),
          this._makeModel('global', modelHash, crf, MODEL_TYPES.SLOT_CRF)
        ]
      } else return []
    } catch (err) {
      this.logger.attachError(err).error('Error training slot tagger')
      throw Error('Unable to train model')
    }
  }

  protected async trainModels(intentDefs: sdk.NLU.IntentDefinition[], modelHash: string) {
    try {
      await this._loadLanguageModel()

      const intentModels = await this._trainIntentClassifier(intentDefs, modelHash)
      const slotTaggerModels = await this._trainSlotTagger(intentDefs, modelHash)

      await this.storage.persistModels([...slotTaggerModels, ...intentModels])
    } catch (err) {
      this.logger.attachError(err)
    }
  }

  private _getModelHash(intents: sdk.NLU.IntentDefinition[]) {
    return crypto
      .createHash('md5')
      .update(JSON.stringify(intents))
      .digest('hex')
  }

  private async _extractEntities(text: string, lang: string): Promise<sdk.NLU.Entity[]> {
    const customEntityDefs = await this.storage.getCustomEntities()

    const patternEntities = await this.entityExtractor.extractPatterns(
      text,
      customEntityDefs.filter(ent => ent.type === 'pattern')
    )

    const listEntities = await this.entityExtractor.extractLists(
      text,
      lang,
      customEntityDefs.filter(ent => ent.type === 'list')
    )

    const systemEntities = await this.systemEntityExtractor.extract(text, lang)
    debugEntities(text, { systemEntities, patternEntities, listEntities })
    return [...systemEntities, ...patternEntities, ...listEntities]
  }

  private async _extractIntents(
    text: string,
    includedContexts: string[]
  ): Promise<{ intents: sdk.NLU.Intent[]; intent: sdk.NLU.Intent; includedContexts: string[] }> {
    const intents = await this.intentClassifier.predict(text, includedContexts)
    const intent = findMostConfidentIntentMeanStd(intents, this.confidenceTreshold)
    intent.matches = createIntentMatcher(intent.name)
<<<<<<< HEAD

    // alter ctx with the given predictions in case where no ctx were provided
    includedContexts = _.chain(intents)
      .map(p => p.context)
      .uniq()
      .value()

=======
    debugIntents(text, { intents })
>>>>>>> 25bcd7a4
    return {
      includedContexts,
      intents,
      intent
    }
  }

  private async _extractSlots(
    text: string,
    intent: sdk.NLU.Intent,
    entities: sdk.NLU.Entity[]
  ): Promise<sdk.NLU.SlotsCollection> {
    const intentDef = await this.storage.getIntent(intent.name)
    return await this.slotExtractor.extract(text, intentDef, entities)
  }

  private async _extract(text: string, includedContexts: string[]): Promise<sdk.IO.EventUnderstanding> {
    let ret: any = { errored: true }
    const t1 = Date.now()
    try {
      ret.language = await this.langDetector.identify(text)
      ret = { ...ret, ...(await this._extractIntents(text, includedContexts)) }
      ret.entities = await this._extractEntities(text, ret.language)
      ret.slots = await this._extractSlots(text, ret.intent, ret.entities)
      debugEntities('slots', { text, slots: ret.slots })
      ret.errored = false
    } catch (error) {
      this.logger.attachError(error).error(`Could not extract whole NLU data, ${error}`)
    } finally {
      ret.ms = Date.now() - t1
      return ret as sdk.IO.EventUnderstanding
    }
  }
}<|MERGE_RESOLUTION|>--- conflicted
+++ resolved
@@ -300,7 +300,6 @@
     const intents = await this.intentClassifier.predict(text, includedContexts)
     const intent = findMostConfidentIntentMeanStd(intents, this.confidenceTreshold)
     intent.matches = createIntentMatcher(intent.name)
-<<<<<<< HEAD
 
     // alter ctx with the given predictions in case where no ctx were provided
     includedContexts = _.chain(intents)
@@ -308,9 +307,7 @@
       .uniq()
       .value()
 
-=======
     debugIntents(text, { intents })
->>>>>>> 25bcd7a4
     return {
       includedContexts,
       intents,
