import retry from 'bluebird-retry'
import * as sdk from 'botpress/sdk'
import _ from 'lodash'
import semver from 'semver'

import nluInfo from '../../../package.json'
import legacyElectionPipeline from '../legacy-election'
import { getLatestModel } from '../model-service'
import { removeTrainingSession, setTrainingSession } from '../train-session-service'
import { NLUProgressEvent, NLUState, TrainingSession } from '../typings'

async function initializeReportingTool(bp: typeof sdk, state: NLUState) {
  state.reportTrainingProgress = async (botId: string, message: string, trainSession: TrainingSession) => {
    await setTrainingSession(bp, botId, trainSession)

    const ev: NLUProgressEvent = {
      type: 'nlu',
      working: trainSession.status === 'training',
      botId,
      message,
      trainSession: _.omit(trainSession, 'lock')
    }
    bp.realtime.sendPayload(bp.RealTimePayload.forAdmins('statusbar.event', ev))
    if (trainSession.status === 'done') {
      setTimeout(() => removeTrainingSession(bp, botId, trainSession), 5000)
    }
  }
}

const EVENTS_TO_IGNORE = ['session_reference', 'session_reset', 'bp_dialog_timeout', 'visit', 'say_something', '']

const ignoreEvent = (bp: typeof sdk, state: NLUState, event: sdk.IO.IncomingEvent) => {
  const health = bp.NLUCore.NLUEngine.getHealth()
  return (
    !state.nluByBot[event.botId] ||
    !health.isEnabled ||
    !event.preview ||
    EVENTS_TO_IGNORE.includes(event.type) ||
    event.hasFlag(bp.IO.WellKnownFlags.SKIP_NATIVE_NLU)
  )
}

const registerMiddleware = async (bp: typeof sdk, state: NLUState) => {
  bp.events.registerMiddleware({
    name: 'nlu-predict.incoming',
    direction: 'incoming',
    order: 100,
    description:
      'Process natural language in the form of text. Structured data with an action and parameters for that action is injected in the incoming message event.',
    handler: async (event: sdk.IO.IncomingEvent, next: sdk.IO.MiddlewareNextCallback) => {
      if (ignoreEvent(bp, state, event)) {
        return next(undefined, false, true)
      }

      let nluResults = {}
      const { engine } = state.nluByBot[event.botId]
      const extractEngine2 = async () => {
        try {
          // eventually if model not loaded for bot languages ==> train or load
          nluResults = await engine.predict(event.preview, event.nlu.includedContexts)
        } catch (err) {
          if (err instanceof sdk.NLUCore.InvalidLanguagePredictorError) {
            const model = await getLatestModel(bp.ghost.forBot(event.botId), err.languageCode)
            await engine.loadModel(model)
            // might throw again, thus usage of bluebird retry
            nluResults = await engine.predict(event.preview, event.nlu.includedContexts)
          }
        }
      }

      try {
        await retry(extractEngine2, { max_tries: 2, throw_original: true })
        _.merge(event, { nlu: nluResults })
        removeSensitiveText(event)
      } catch (err) {
        bp.logger.warn(`Error extracting metadata for incoming text: ${err.message}`)
      } finally {
        next()
      }
    }
  })

  function removeSensitiveText(event: sdk.IO.IncomingEvent) {
    if (!event.nlu.entities || !event.payload.text) {
      return
    }

    try {
      const sensitiveEntities = event.nlu.entities.filter(ent => ent.meta.sensitive)
      for (const entity of sensitiveEntities) {
        const stars = '*'.repeat(entity.data.value.length)
        event.payload.text = event.payload.text.replace(entity.data.value, stars)
      }
    } catch (err) {
      bp.logger.warn(`Error removing sensitive information: ${err.message}`)
    }
  }

  bp.events.registerMiddleware({
    name: 'nlu-elect.incoming',
    direction: 'incoming',
    order: 120,
    description: 'Perform intent election for the outputed NLU.',
    handler: async (event: sdk.IO.IncomingEvent, next: sdk.IO.MiddlewareNextCallback) => {
      if (ignoreEvent(bp, state, event) || !event.nlu) {
        return next()
      }

      try {
        // TODO: use the 'intent-is' condition logic when bot uses NDU
        const nlu = legacyElectionPipeline(event.nlu)
        _.merge(event, { nlu })
      } catch (err) {
        bp.logger.warn(`Error making nlu election for incoming text: ${err.message}`)
      } finally {
        next()
      }
    }
  })
}

export function getOnSeverStarted(state: NLUState) {
  return async (bp: typeof sdk) => {
    await initializeReportingTool(bp, state)
<<<<<<< HEAD
    await bp.NLUCore.NLUEngine.initialize(bp, state)
=======
    await Engine.initialize(bp)
>>>>>>> 9f7f9ee1
    await registerMiddleware(bp, state)
  }
}<|MERGE_RESOLUTION|>--- conflicted
+++ resolved
@@ -122,11 +122,7 @@
 export function getOnSeverStarted(state: NLUState) {
   return async (bp: typeof sdk) => {
     await initializeReportingTool(bp, state)
-<<<<<<< HEAD
-    await bp.NLUCore.NLUEngine.initialize(bp, state)
-=======
-    await Engine.initialize(bp)
->>>>>>> 9f7f9ee1
+    await bp.NLUCore.NLUEngine.initialize(bp)
     await registerMiddleware(bp, state)
   }
 }