--- conflicted
+++ resolved
@@ -63,82 +63,11 @@
       bp.logger.forBot(botId).warn(missingLangMsg(botId), { notSupported: _.difference(bot.languages, languages) })
     }
 
-<<<<<<< HEAD
     const { engine } = state
-    const trainOrLoad = _.debounce(
-      async (disableTraining: boolean) => {
-        // bot got deleted
-        const botState = state.nluByBot[botId]
-        if (!botState) {
-          return
-        }
-
-        const api = await createApi(bp, botId)
-        const intentDefs = await api.fetchIntentsWithQNAs()
-        const entityDefs = await api.fetchEntities()
-
-        const kvs = bp.kvs.forBot(botId)
-        await kvs.set(KVS_TRAINING_STATUS_KEY, 'training')
-
-        try {
-          await Promise.mapSeries(languages, async languageCode => {
-            // shorter lock and extend in training steps
-            const lock = await bp.distributed.acquireLock(makeTrainSessionKey(botId, languageCode), ms('5m'))
-            if (!lock) {
-              return
-            }
-
-            const hash = engine.computeModelHash(intentDefs, entityDefs, languageCode)
-            await ModelService.pruneModels(ghost, languageCode)
-            let model = await ModelService.getModel(ghost, hash, languageCode)
-
-            const trainSession = makeTrainingSession(botId, languageCode, lock)
-
-            botState.trainSessions[languageCode] = trainSession
-            if (!model && !disableTraining) {
-              await setTrainingSession(bp, botId, trainSession)
-
-              const progressCallback = async (progress: number) => {
-                trainSession.progress = progress
-                await state.sendNLUStatusEvent(botId, trainSession)
-              }
-
-              const rand = () => Math.round(Math.random() * 10000)
-              const nluSeed = parseInt(process.env.NLU_SEED) || rand()
-
-              const previousModel = botState.modelsByLang[languageCode]
-              const options: sdk.NLU.TrainingOptions = { previousModel, nluSeed, progressCallback }
-              try {
-                model = await engine.train(trainSession.key, intentDefs, entityDefs, languageCode, options)
-
-                trainSession.status = 'done'
-                await state.sendNLUStatusEvent(botId, trainSession)
-                botState.modelsByLang[languageCode] = model.hash
-                await engine.loadModel(model, model.hash)
-                await ModelService.saveModel(ghost, model, hash)
-              } catch (err) {
-                if (bp.NLU.errors.isTrainingCanceled(err)) {
-                  bp.logger.forBot(botId).info('Training cancelled')
-                  trainSession.status = 'needs-training'
-                  await state.sendNLUStatusEvent(botId, trainSession)
-                } else if (bp.NLU.errors.isTrainingAlreadyStarted(err)) {
-                  bp.logger.forBot(botId).info('Training already started')
-                } else {
-                  bp.logger
-                    .forBot(botId)
-                    .attachError(err)
-                    .error('Training could not finish because of an unexpected error.')
-                  trainSession.status = 'needs-training'
-                  await state.sendNLUStatusEvent(botId, trainSession)
-                }
-              }
-            } else {
-              trainSession.progress = 1
-=======
-    const engine = new bp.NLU.Engine(bot.id, makeLoggerWrapper(bp, botId))
     const trainOrLoad = async (disableTraining: boolean) => {
       // bot got deleted
-      if (!state.nluByBot[botId]) {
+      const botState = state.nluByBot[botId]
+      if (!botState) {
         return
       }
 
@@ -162,7 +91,8 @@
           let model = await ModelService.getModel(ghost, hash, languageCode)
 
           const trainSession = makeTrainingSession(botId, languageCode, lock)
-          state.nluByBot[botId].trainSessions[languageCode] = trainSession
+
+          botState.trainSessions[languageCode] = trainSession
           if (!model && !disableTraining) {
             await state.sendNLUStatusEvent(botId, trainSession)
 
@@ -175,17 +105,31 @@
             const rand = () => Math.round(Math.random() * 10000)
             const nluSeed = parseInt(process.env.NLU_SEED) || rand()
 
-            const options: sdk.NLU.TrainingOptions = { forceTrain: false, nluSeed, progressCallback }
-            model = await engine.train(trainSession.key, intentDefs, entityDefs, languageCode, options)
-            if (model) {
->>>>>>> 069b322d
+            const previousModel = botState.modelsByLang[languageCode]
+            const options: sdk.NLU.TrainingOptions = { previousModel, nluSeed, progressCallback }
+            try {
+              model = await engine.train(trainSession.key, intentDefs, entityDefs, languageCode, options)
+
               trainSession.status = 'done'
               await state.sendNLUStatusEvent(botId, trainSession)
-              await engine.loadModel(model)
+              botState.modelsByLang[languageCode] = model.hash
+              await engine.loadModel(model, model.hash)
               await ModelService.saveModel(ghost, model, hash)
-            } else {
-              trainSession.status = 'needs-training'
-              await state.sendNLUStatusEvent(botId, trainSession)
+            } catch (err) {
+              if (bp.NLU.errors.isTrainingCanceled(err)) {
+                bp.logger.forBot(botId).info('Training cancelled')
+                trainSession.status = 'needs-training'
+                await state.sendNLUStatusEvent(botId, trainSession)
+              } else if (bp.NLU.errors.isTrainingAlreadyStarted(err)) {
+                bp.logger.forBot(botId).info('Training already started')
+              } else {
+                bp.logger
+                  .forBot(botId)
+                  .attachError(err)
+                  .error('Training could not finish because of an unexpected error.')
+                trainSession.status = 'needs-training'
+                await state.sendNLUStatusEvent(botId, trainSession)
+              }
             }
           } else {
             trainSession.progress = 1
