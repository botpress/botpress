--- conflicted
+++ resolved
@@ -120,13 +120,9 @@
     lang: string,
     useCache?: boolean
   ): Promise<EntityExtractionResult[][]> {
-<<<<<<< HEAD
-    if (!DucklingEntityExtractor.enabled) return Array(inputs.length).fill([])
-=======
     if (!DucklingEntityExtractor.enabled) {
       return Array(inputs.length).fill([])
     }
->>>>>>> b00a9676
     const options = {
       lang,
       tz: this._getTz(),
