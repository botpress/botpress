import Axios, { AxiosInstance } from 'axios'
import retry from 'bluebird-retry'
import * as sdk from 'botpress/sdk'
import { ensureFile, pathExists, readJSON, writeJson } from 'fs-extra'
import httpsProxyAgent from 'https-proxy-agent'
import _ from 'lodash'
import lru from 'lru-cache'
import ms from 'ms'
import sizeof from 'object-sizeof'
import path from 'path'

import { extractPattern } from '../tools/patterns-utils'
import { SPACE } from '../tools/token-utils'
import { EntityExtractionResult, SystemEntityExtractor } from '../typings'

interface DucklingParams {
  tz: string
  refTime: number
  lang: string
}

interface KeyedItem {
  input: string
  idx: number
  entities?: EntityExtractionResult[]
}

export const JOIN_CHAR = `::${SPACE}::`
const BATCH_SIZE = 10
const DISABLED_MSG = `, so it will be disabled.
For more information (or if you want to self-host it), please check the docs at
https://botpress.com/docs/build/nlu/#system-entities
`
const DUCKLING_ENTITIES = [
  'amountOfMoney',
  'distance',
  'duration',
  'email',
  'number',
  'ordinal',
  'phoneNumber',
  'quantity',
  'temperature',
  'time',
  'url',
  'volume'
]

const RETRY_POLICY = { backoff: 2, max_tries: 3, timeout: 500 }
const CACHE_PATH = path.join(process.APP_DATA_PATH || '', 'cache', 'sys_entities.json')

// Further improvements:
// 1 - Duckling entity interface
// 3- in _extractBatch, shift results ==> don't walk whole array n times (nlog(n) vs n2)

export class DucklingEntityExtractor implements SystemEntityExtractor {
  public static enabled: boolean
  public static client: AxiosInstance

  private static _cache: lru<string, EntityExtractionResult[]>
  private _cacheDumpEnabled = true

  constructor(private readonly logger?: sdk.Logger) {}

  public static get entityTypes(): string[] {
    return DucklingEntityExtractor.enabled ? DUCKLING_ENTITIES : []
  }

  public static async configure(enabled: boolean, url: string, logger?: sdk.Logger) {
    if (enabled) {
      const proxyConfig = process.PROXY ? { httpsAgent: new httpsProxyAgent(process.PROXY) } : {}
      this.client = Axios.create({
        baseURL: url,
        headers: { 'Content-Type': 'application/x-www-form-urlencoded' },
        ...proxyConfig
      })

      try {
        await retry(async () => {
          const { data } = await this.client.get('/')
          if (data !== 'quack!') {
            return logger && logger.warn(`Bad response from Duckling server ${DISABLED_MSG}`)
          }
          this.enabled = true
        }, RETRY_POLICY)
      } catch (err) {
        logger && logger.attachError(err).warn(`Couldn't reach the Duckling server ${DISABLED_MSG}`)
      }

      this._cache = new lru<string, EntityExtractionResult[]>({
        length: (val: any, key: string) => sizeof(val) + sizeof(key),
        max:
          1000 * // n bytes per entity
          2 * // entities per utterance
          10 * // n utterances per intent
          100 * // n intents per bot
          50 // n bots
        // ~ 100 mb
      })

      await this._restoreCache()
    }
  }

  private static async _restoreCache() {
    try {
      if (await pathExists(CACHE_PATH)) {
        const dump = await readJSON(CACHE_PATH)
        if (dump) {
          this._cache.load(dump)
        }
      }
    } catch (err) {
      console.log('could not load duckling cache')
    }
  }

<<<<<<< HEAD
  public async extractMultiple(
    inputs: string[],
    lang: string,
    useCache?: boolean
  ): Promise<EntityExtractionResult[][]> {
    if (!DucklingEntityExtractor.enabled) return Array(inputs.length).fill([])
=======
  public async extractMultiple(inputs: string[], lang: string, useCache?: boolean): Promise<sdk.NLU.Entity[][]> {
    if (!DucklingEntityExtractor.enabled) {
      return Array(inputs.length).fill([])
    }
>>>>>>> 173274e0
    const options = {
      lang,
      tz: this._getTz(),
      refTime: Date.now()
    }

    const [cached, toFetch] = inputs.reduce(
      ([cached, toFetch], input, idx) => {
        if (useCache && DucklingEntityExtractor._cache.has(input)) {
          const entities = DucklingEntityExtractor._cache.get(input)
          return [[...cached, { input, idx, entities }], toFetch]
        } else {
          return [cached, [...toFetch, { input, idx }]]
        }
      },
      [[], []]
    ) as [KeyedItem[], KeyedItem[]]

    const chunks = _.chunk(toFetch, BATCH_SIZE)
    const batchedRes = await Promise.mapSeries(chunks, c => this._extractBatch(c, options))

    return _.chain(batchedRes)
      .flatten()
      .concat(cached)
      .orderBy('idx')
      .map('entities')
      .value()
  }

  public async extract(input: string, lang: string, useCache?: boolean): Promise<EntityExtractionResult[]> {
    return (await this.extractMultiple([input], lang, useCache))[0]
  }

  private async _dumpCache() {
    try {
      await ensureFile(CACHE_PATH)
      await writeJson(CACHE_PATH, DucklingEntityExtractor._cache.dump())
    } catch (err) {
      this.logger.error('could not persist system entities cache, error' + err.message)
      this._cacheDumpEnabled = false
    }
  }

  private _onCacheChanged = _.debounce(async () => {
    if (this._cacheDumpEnabled) {
      await this._dumpCache()
    }
  }, ms('10s'))

  private async _extractBatch(batch: KeyedItem[], params: DucklingParams): Promise<KeyedItem[]> {
    if (_.isEmpty(batch)) {
      return []
    }
    // trailing JOIN_CHAR so we have n joints and n examples
    const strBatch = batch.map(x => x.input)
    const concatBatch = strBatch.join(JOIN_CHAR) + JOIN_CHAR
    const batchEntities = await this._fetchDuckling(concatBatch, params)
    const splitLocations = extractPattern(concatBatch, new RegExp(JOIN_CHAR)).map(v => v.sourceIndex)
    const entities = splitLocations.map((to, idx, locs) => {
      const from = idx === 0 ? 0 : locs[idx - 1] + JOIN_CHAR.length
      return batchEntities
        .filter(e => e.start >= from && e.end <= to)
        .map(e => ({
          ...e,
          start: e.start - from,
          end: e.end - from
        }))
    })
    await this._cacheBatchResults(strBatch, entities)

    return batch.map((batchItm, i) => ({ ...batchItm, entities: entities[i] }))
  }

  private async _fetchDuckling(text: string, { lang, tz, refTime }: DucklingParams): Promise<EntityExtractionResult[]> {
    try {
      return await retry(async () => {
        const { data } = await DucklingEntityExtractor.client.post(
          '/parse',
          `lang=${lang}&text=${text}&reftime=${refTime}&tz=${tz}`
        )

        if (!_.isArray(data)) {
          throw new Error('Unexpected response from Duckling. Expected an array.')
        }

        return data.map(this._mapDuckToEntity.bind(this))
      }, RETRY_POLICY)
    } catch (err) {
      const error = err.response ? err.response.data : err
      this.logger && this.logger.attachError(error).warn('Error extracting duckling entities')
      return []
    }
  }

  private async _cacheBatchResults(inputs: string[], results: EntityExtractionResult[][]) {
    _.zip(inputs, results).forEach(([input, entities]) => {
      DucklingEntityExtractor._cache.set(input, entities)
    })

    await this._onCacheChanged()
  }

  private _getTz(): string {
    return Intl.DateTimeFormat().resolvedOptions().timeZone
  }

  private _mapDuckToEntity(duckEnt): EntityExtractionResult {
    const dimensionData = this._getUnitAndValue(duckEnt.dim, duckEnt.value)
    return {
      confidence: 1,
      start: duckEnt.start,
      end: duckEnt.end,
      type: duckEnt.dim,
      value: dimensionData.value,
      metadata: {
        extractor: 'system',
        source: duckEnt.body,
        entityId: `system.${duckEnt.dim}`,
        unit: dimensionData.unit
      }
    } as EntityExtractionResult
  }

  private _getUnitAndValue(dimension, rawVal) {
    switch (dimension) {
      case 'duration':
        return rawVal.normalized
      case 'time':
        return {
          value: rawVal.value,
          unit: rawVal.grain
        }
      default:
        return {
          value: rawVal.value,
          unit: rawVal.unit
        }
    }
  }
}<|MERGE_RESOLUTION|>--- conflicted
+++ resolved
@@ -115,19 +115,14 @@
     }
   }
 
-<<<<<<< HEAD
   public async extractMultiple(
     inputs: string[],
     lang: string,
     useCache?: boolean
   ): Promise<EntityExtractionResult[][]> {
-    if (!DucklingEntityExtractor.enabled) return Array(inputs.length).fill([])
-=======
-  public async extractMultiple(inputs: string[], lang: string, useCache?: boolean): Promise<sdk.NLU.Entity[][]> {
     if (!DucklingEntityExtractor.enabled) {
       return Array(inputs.length).fill([])
     }
->>>>>>> 173274e0
     const options = {
       lang,
       tz: this._getTz(),
