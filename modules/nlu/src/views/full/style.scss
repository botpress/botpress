--- conflicted
+++ resolved
@@ -185,10 +185,7 @@
 }
 
 .chooseContainer {
-<<<<<<< HEAD
   padding: 10px 0;
-=======
-  padding: 10px;
 }
 
 .trainingControlContainer {
@@ -196,5 +193,4 @@
   flex-direction: row-reverse;
   border-bottom: 1px solid #eee;
   padding-right: 5vw;
->>>>>>> fcebbe4a
 }