--- conflicted
+++ resolved
@@ -2,10 +2,7 @@
 import { lang } from 'botpress/shared'
 import React, { FC, useEffect, useState } from 'react'
 
-<<<<<<< HEAD
-=======
 import { NLUApi } from '../../../api'
->>>>>>> 141ba9d3
 import { NLUProgressEvent } from '../../../backend/typings'
 
 const TrainNow: FC<{ api: NLUApi; eventBus: any; autoTrain: boolean }> = ({ api, eventBus, autoTrain }) => {
