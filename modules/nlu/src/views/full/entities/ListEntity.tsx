import { Button, Colors, FormGroup, Icon, InputGroup, Position, Radio, RadioGroup, Tooltip } from '@blueprintjs/core'
import { NLU } from 'botpress/sdk'
import { lang, toastFailure } from 'botpress/shared'
import _ from 'lodash'
import React, { useEffect, useState } from 'react'

import style from './style.scss'
import { Occurrence } from './ListEntityOccurrence'

interface Props {
  entity: NLU.EntityDefinition
  updateEntity: (targetEntity: string, entity: NLU.EntityDefinition) => void
}

const FuzzyTolerance = {
  Strict: 1,
  Medium: 0.8,
  Loose: 0.65
}

interface EntityState {
  fuzzy: number
  occurrences: NLU.EntityDefOccurrence[]
}

function EntityContentReducer(state: EntityState, action): EntityState {
  const { type, data } = action
  if (type === 'setStateFromEntity') {
    const entity: NLU.EntityDefinition = data.entity
    return {
      fuzzy: entity.fuzzy,
      occurrences: entity.occurrences
    }
  } else if (type === 'setFuzzy') {
    return { ...state, fuzzy: data.fuzzy }
  } else if (type === 'setOccurrences') {
    return { ...state, occurrences: data.occurrences }
  } else {
    return state
  }
}

export const ListEntityEditor: React.FC<Props> = props => {
  const [state, dispatch] = React.useReducer(EntityContentReducer, {
    fuzzy: props.entity.fuzzy,
    occurrences: props.entity.occurrences
  })
  const [newOccurrence, setNewOccurrence] = useState('')

  useEffect(() => {
    dispatch({ type: 'setStateFromEntity', data: { entity: props.entity } })
  }, [props.entity.name])

  useEffect(() => {
    const newEntity = { ...props.entity, ...state }
    if (!_.isEqual(newEntity, props.entity)) {
      props.updateEntity(getEntityId(newEntity.name), newEntity)
    }
  }, [state])

  const getEntityId = (entityName: string) =>
    entityName
      .trim()
      .toLowerCase()
      .replace(/[\t\s]/g, '-')

  const isNewOccurrenceEmpty = () => newOccurrence.trim().length === 0

  const addOccurrence = () => {
    if (isNewOccurrenceEmpty()) {
      return
    }

    const uniqOcurrences = _.uniq(state.occurrences.map(occ => occ.name))
    if (uniqOcurrences.includes(newOccurrence)) return toastFailure('Occurrences duplication is not allowed')

    dispatch({
      type: 'setOccurrences',
      data: { occurrences: [...state.occurrences, { name: newOccurrence, synonyms: [] }] }
    })
    setNewOccurrence('')
  }

  const editOccurrence = (idx: number, occurrence: NLU.EntityDefOccurrence) => {
    const newSynonym = _.last(occurrence.synonyms)
    if (occurrence.synonyms.indexOf(newSynonym) !== occurrence.synonyms.length - 1) {
      return toastFailure('Synonyms duplication is not allowed')
    }

    const occurrences = [...state.occurrences.slice(0, idx), occurrence, ...state.occurrences.slice(idx + 1)]
    dispatch({
      type: 'setOccurrences',
      data: { occurrences }
    })
  }

  const removeOccurrence = (idx: number) => {
    const occurrences = [...state.occurrences.slice(0, idx), ...state.occurrences.slice(idx + 1)]
    dispatch({
      type: 'setOccurrences',
      data: { occurrences }
    })
  }

  const sortOccurernces = () => {
    dispatch({ type: 'setOccurrences', data: { occurrences: _.sortBy(state.occurrences, 'name') } })
  }

  const handleFuzzyChange = (e: React.ChangeEvent<HTMLInputElement>) => {
    dispatch({
      type: 'setFuzzy',
      data: { fuzzy: parseFloat(e.target.value) }
    })
  }

  return (
    <div className={style.entityEditorBody}>
      <div className={style.dataPane}>
        <FormGroup
          label={
            <span>
              <Tooltip
                content={lang.tr('module.nlu.entities.occurrenceTooltip')}
                position={Position.LEFT}
                popoverClassName={style.configPopover}
              >
                <span>
                  {lang.tr('module.nlu.entities.newOccurrence')}&nbsp;
                  <Icon icon="help" color={Colors.GRAY3} />
                </span>
              </Tooltip>
            </span>
          }
          labelFor="occurrence"
        >
          <InputGroup
            rightElement={<Button icon="add" minimal onClick={addOccurrence} disabled={isNewOccurrenceEmpty()} />}
            type="text"
            id="occurrence"
            placeholder={lang.tr('module.nlu.entities.occurrencePlaceholder')}
            value={newOccurrence}
            onKeyDown={e => e.keyCode === 13 && addOccurrence()}
            onChange={e => setNewOccurrence(e.target.value)}
          />
        </FormGroup>
        {state.occurrences.length > 0 && (
<<<<<<< HEAD
          <FormGroup
            label={
              <span>
                <Tooltip position={Position.LEFT} popoverClassName={style.configPopover}>
                  <span>
                    {lang.tr('nlu.entities.occurrenceLabel')}&nbsp;
                    <Button icon="sort" minimal text="" onClick={sortOccurernces} />
                  </span>
                </Tooltip>
              </span>
            }
          >
            <div className={style.occurrencesList}>
              {state.occurrences.map((o, i) => (
                <Occurrence
                  key={o.name}
                  occurrence={o}
                  remove={removeOccurrence.bind(null, i)}
                  onChange={editOccurrence.bind(null, i)}
                />
              ))}
            </div>
=======
          <FormGroup label={lang.tr('module.nlu.entities.occurrenceLabel')}>
            {state.occurrences.map((o, i) => (
              <Occurrence
                key={o.name}
                occurrence={o}
                remove={removeOccurrence.bind(null, i)}
                onChange={editOccurrence.bind(null, i)}
              />
            ))}
>>>>>>> 8690e036
          </FormGroup>
        )}
      </div>
      <div className={style.configPane}>
        <FormGroup
          label={
            <Tooltip
              content={lang.tr('module.nlu.entities.fuzzyTooltip')}
              position={Position.LEFT}
              popoverClassName={style.configPopover}
            >
              <span>
                {lang.tr('module.nlu.entities.fuzzyLabel')}&nbsp;
                <Icon icon="help" color={Colors.GRAY3} />
              </span>
            </Tooltip>
          }
        />
        <RadioGroup onChange={handleFuzzyChange} selectedValue={state.fuzzy} inline>
          <Radio label={lang.tr('module.nlu.entities.strict')} value={FuzzyTolerance.Strict} />
          <Radio label={lang.tr('module.nlu.entities.medium')} value={FuzzyTolerance.Medium} />
          <Radio label={lang.tr('module.nlu.entities.loose')} value={FuzzyTolerance.Loose} />
        </RadioGroup>
      </div>
    </div>
  )
}<|MERGE_RESOLUTION|>--- conflicted
+++ resolved
@@ -144,7 +144,6 @@
           />
         </FormGroup>
         {state.occurrences.length > 0 && (
-<<<<<<< HEAD
           <FormGroup
             label={
               <span>
@@ -167,17 +166,6 @@
                 />
               ))}
             </div>
-=======
-          <FormGroup label={lang.tr('module.nlu.entities.occurrenceLabel')}>
-            {state.occurrences.map((o, i) => (
-              <Occurrence
-                key={o.name}
-                occurrence={o}
-                remove={removeOccurrence.bind(null, i)}
-                onChange={editOccurrence.bind(null, i)}
-              />
-            ))}
->>>>>>> 8690e036
           </FormGroup>
         )}
       </div>
