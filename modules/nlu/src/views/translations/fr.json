--- conflicted
+++ resolved
@@ -44,17 +44,10 @@
       "deleteMessage": "Êtes-vous certain de vouloir supprimer ce paramètre ainsi que toutes les marques dans chaque alternative?"
     },
     "entities": {
-<<<<<<< HEAD
-      "entities": "Entités"
-    },
-    "title": "Compréhension du langage",
-    "description": "Utilisez le moteur de compréhension du langage naturel natif de Botpress pour rendre votre bot plus intelligent."
-=======
       "entities": "Entités",
       "selectPlaceholder": "Sélectionner des entitiées"
     },
     "title": "Compréhension du langage",
     "description": "Utilisez l'engin de compréhension du langage de Botpress pour rendre votre agent plus intelligent."
->>>>>>> 12995419
   }
 }