--- conflicted
+++ resolved
@@ -98,7 +98,6 @@
   deleteTest: (testId: Test) => void
 }
 
-<<<<<<< HEAD
 export const CSVExport = (tests: Test[], testResults: _.Dictionary<TestResult>) => {
   const conditionsToString = (conditions: Condition[]) => conditions.map(x => `(${x.join(' ')})`).join(' AND ')
   const detailsToString = (details: TestResultDetails[]) =>
@@ -128,53 +127,6 @@
   link.click()
 }
 
-export const TestTable: FC<TestTableProps> = props => (
-  <React.Fragment>
-    <H3>
-      NLU System Tests &nbsp;
-      <Button
-        type="button"
-        minimal
-        intent={Intent.SUCCESS}
-        small
-        icon="add"
-        onClick={props.createTest}
-        text="New Test"
-      />
-      <Button
-        type="button"
-        minimal
-        intent={Intent.NONE}
-        small
-        disabled={Object.keys(props.testResults).length === 0}
-        icon="download"
-        onClick={() => CSVExport(props.tests, props.testResults)}
-        text="CSV Export"
-      />
-    </H3>
-    <HTMLTable bordered striped>
-      <thead>
-        <tr>
-          <th>Utterance</th>
-          <th>Testing Context</th>
-          <th>Conditions</th>
-          <th>Result</th>
-        </tr>
-      </thead>
-      <tbody>
-        {props.tests.map(test => (
-          <TableRow
-            test={test}
-            testResult={props.testResults[test.id]}
-            onRun={props.runTest.bind(this, test)}
-            onDelete={props.deleteTest.bind(this, test)}
-          />
-        ))}
-      </tbody>
-    </HTMLTable>
-  </React.Fragment>
-)
-=======
 export const TestTable: FC<TestTableProps> = props => {
   const orderedTests = _.orderBy(
     props.tests,
@@ -192,6 +144,16 @@
           icon="add"
           onClick={props.createTest}
           text="New Test"
+        />
+        <Button
+          type="button"
+          minimal
+          intent={Intent.NONE}
+          small
+          disabled={Object.keys(props.testResults).length === 0}
+          icon="download"
+          onClick={() => CSVExport(props.tests, props.testResults)}
+          text="CSV Export"
         />
       </H3>
       <HTMLTable bordered striped>
@@ -217,5 +179,4 @@
       </HTMLTable>
     </React.Fragment>
   )
-}
->>>>>>> 535090e2
+}