import * as sdk from 'botpress/sdk'
import _ from 'lodash'

import en from '../translations/en.json'
import fr from '../translations/fr.json'

import api from './api'

export type SDK = typeof sdk

const onServerStarted = async (bp: SDK) => {
  bp.logger.warn(
    'You are using Botpress NLU Regression Testing module which is meant to be used only by the Botpress team.'
  )
}

const onServerReady = async (bp: SDK) => {
  await api(bp)
}

const onModuleUnmount = async (bp: typeof sdk) => {
  bp.http.deleteRouterForBot('nlu-testing')
}

const botTemplates: sdk.BotTemplate[] = [
  {
    id: 'bp-nlu-buisness-synonyms-testing',
    name: 'BPDS - NLU  buisness synonyms testing',
    desc: 'BP Dataset with acronyms not seen at training time (e.g Can I talk to the CEO => manager)'
  },
  {
    id: 'bp-nlu-entities-encoding',
    name: 'BPDS - NLU entities encoding ',
    desc: 'BP Dataset with really closed intents that differs almost only from their slots.'
  },
  {
    id: 'bp-nlu-intents-testing',
    name: 'BPDS - NLU intents testing',
    desc: 'BP Dataset with 150 intents'
  },
  {
    id: 'bp-nlu-oos-testing',
    name: 'BPDS - NLU oos testing',
    desc: 'BP Dataset with 150 intents plus out of scope sentences'
  },
  {
    id: 'bp-nlu-regression-testing',
    name: 'BPDS - NLU regression testing ',
    desc:
      'BPDS are handcrafted datasets. Intents in each contexts are built with a specific distribution in mind, making intent classification hard to achieve.'
  },
  {
<<<<<<< HEAD
    id: 'bp-nlu-entities-encoding',
    name: 'BPDS - NLU entities encoding ',
    desc: 'BP Dataset with really closed intents that differs almost only from their entities.'
  },
  {
    id: 'bp-nlu-synonyms-testing',
    name: 'BPDS - NLU synonyms testing ',
    desc:
      'BP Dataset filled with synonyms in utterances that language models are unaware of to test and improve generalisation'
=======
    id: 'bp-nlu-synonyms-testing',
    name: 'BPDS - NLU synonyms testing',
    desc:
      'BP Dataset training sentences replaced with wordNet synonyms (e.g I would treat you with love => I should manage you with passion)'
>>>>>>> 448152db
  }
]

const entryPoint: sdk.ModuleEntryPoint = {
  botTemplates,
  onServerStarted,
  onServerReady,
  onModuleUnmount,
  translations: { en, fr },
  definition: {
    name: 'nlu-testing',
    menuIcon: 'lab-test',
    menuText: 'NLU Testing',
    fullName: 'NLU Regression Testing',
    homepage: 'https://botpress.com',
    experimental: true
  }
}

export default entryPoint<|MERGE_RESOLUTION|>--- conflicted
+++ resolved
@@ -24,24 +24,9 @@
 
 const botTemplates: sdk.BotTemplate[] = [
   {
-    id: 'bp-nlu-buisness-synonyms-testing',
-    name: 'BPDS - NLU  buisness synonyms testing',
-    desc: 'BP Dataset with acronyms not seen at training time (e.g Can I talk to the CEO => manager)'
-  },
-  {
     id: 'bp-nlu-entities-encoding',
     name: 'BPDS - NLU entities encoding ',
     desc: 'BP Dataset with really closed intents that differs almost only from their slots.'
-  },
-  {
-    id: 'bp-nlu-intents-testing',
-    name: 'BPDS - NLU intents testing',
-    desc: 'BP Dataset with 150 intents'
-  },
-  {
-    id: 'bp-nlu-oos-testing',
-    name: 'BPDS - NLU oos testing',
-    desc: 'BP Dataset with 150 intents plus out of scope sentences'
   },
   {
     id: 'bp-nlu-regression-testing',
@@ -50,22 +35,10 @@
       'BPDS are handcrafted datasets. Intents in each contexts are built with a specific distribution in mind, making intent classification hard to achieve.'
   },
   {
-<<<<<<< HEAD
-    id: 'bp-nlu-entities-encoding',
-    name: 'BPDS - NLU entities encoding ',
-    desc: 'BP Dataset with really closed intents that differs almost only from their entities.'
-  },
-  {
     id: 'bp-nlu-synonyms-testing',
     name: 'BPDS - NLU synonyms testing ',
     desc:
       'BP Dataset filled with synonyms in utterances that language models are unaware of to test and improve generalisation'
-=======
-    id: 'bp-nlu-synonyms-testing',
-    name: 'BPDS - NLU synonyms testing',
-    desc:
-      'BP Dataset training sentences replaced with wordNet synonyms (e.g I would treat you with love => I should manage you with passion)'
->>>>>>> 448152db
   }
 ]
 
