--- conflicted
+++ resolved
@@ -107,17 +107,13 @@
 }
 
 const getTemplateFiles = async (bp: typeof sdk): Promise<TemplateFile[]> => {
-<<<<<<< HEAD
-=======
   // TODO: remove eventually
   return []
->>>>>>> 8c565192
   // return (await bp.bots.getBotTemplate('ndu', 'oneflow')).map(x => ({
   //   fileName: x.name.replace(/\\/g, '/'),
   //   content: JSON.parse(x.content.toString()),
   //   buffer: x.content
   // }))
-  return []
 }
 
 const getIntentContexts = async (ghost: sdk.ScopedGhostService) => {
