--- conflicted
+++ resolved
@@ -286,13 +286,9 @@
           }
 
           break
-<<<<<<< HEAD
         case 'say':
-          const qnaActions = await this.queryQna((<sdk.NDU.FaqTrigger>trigger).faqId, event)
-=======
-        case 'faq':
-          const qnaActions = await this.queryQna(trigger.topicName, trigger.faqId, event)
->>>>>>> bd3187b4
+          const t = trigger as sdk.NDU.FaqTrigger
+          const qnaActions = await this.queryQna(t.topicName, t.faqId, event)
           event.ndu.actions = [...qnaActions]
           break
         case 'prompt.cancel':
