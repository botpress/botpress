import { lang } from 'botpress/shared'
import cx from 'classnames'
import React, { FC } from 'react'

import sharedStyle from '../../../../../../src/bp/ui-shared-lite/style.scss'

import { AgentType } from './../../../types'

interface Props {
  status: string
  assignedToAgent: Partial<AgentType>
  currentAgent?: AgentType
}

const EscalationBadge: FC<Props> = props => {
  switch (props.status) {
    case 'assigned':
<<<<<<< HEAD
      if (props.assignedToAgent?.id == props.currentAgent?.id) {
        return (
          <div className={cx(sharedStyle.badge, sharedStyle.ocean)}>
            {lang.tr('module.hitl2.escalation.assignment.me')}
          </div>
        )
=======
      if (props.assignedToAgent.id == props.currentAgent?.id) {
        return <Tag intent="primary">{lang.tr('module.hitl2.escalation.assignment.me')}</Tag>
>>>>>>> 263130b0
      } else {
        return (
          <div className={cx(sharedStyle.badge, sharedStyle.white)}>
            {lang.tr('module.hitl2.escalation.assignment.other', { name: props.assignedToAgent?.fullName })}
          </div>
        )
      }
    default:
      return (
        <div className={cx(sharedStyle.badge, sharedStyle.warning)}>
          {lang.tr(`module.hitl2.escalation.status.${props.status}`)}
        </div>
      )
  }
}

export default EscalationBadge<|MERGE_RESOLUTION|>--- conflicted
+++ resolved
@@ -15,17 +15,12 @@
 const EscalationBadge: FC<Props> = props => {
   switch (props.status) {
     case 'assigned':
-<<<<<<< HEAD
-      if (props.assignedToAgent?.id == props.currentAgent?.id) {
+      if (props.assignedToAgent?.id === props.currentAgent?.id) {
         return (
           <div className={cx(sharedStyle.badge, sharedStyle.ocean)}>
             {lang.tr('module.hitl2.escalation.assignment.me')}
           </div>
         )
-=======
-      if (props.assignedToAgent.id == props.currentAgent?.id) {
-        return <Tag intent="primary">{lang.tr('module.hitl2.escalation.assignment.me')}</Tag>
->>>>>>> 263130b0
       } else {
         return (
           <div className={cx(sharedStyle.badge, sharedStyle.white)}>
