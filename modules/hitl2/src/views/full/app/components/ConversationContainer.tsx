--- conflicted
+++ resolved
@@ -87,20 +87,12 @@
           disabled={!canAssign()}
           onClick={handleAssign}
         >
-<<<<<<< HEAD
-          {lang.tr('module.hitl2.assignToMe')}
-=======
           {lang.tr('module.hitl2.escalation.assign')}
->>>>>>> b15288ae
         </Button>
       )
     }
     return (
-<<<<<<< HEAD
       <div className={cx(style.column, style.conversationHistory)}>
-=======
-      <div className={cx(style.column, style.conversation)}>
->>>>>>> b15288ae
         <MainLayout.Toolbar
           className={style.hitlToolBar}
           tabs={[{ id: 'conversation', title: lang.tr('module.hitl2.conversation.tab') }]}
@@ -115,23 +107,14 @@
     const toolbarButton: ToolbarButtonProps = {
       icon: 'tick-circle',
       content: (
-<<<<<<< HEAD
         <Button className={style.coversationButton} minimal rightIcon="tick-circle" onClick={handleResolve}>
-          {lang.tr('module.hitl2.resolve')}
-=======
-        <Button className={style.coversationButton} minimal rightIcon="following" onClick={handleResolve}>
           {lang.tr('module.hitl2.escalation.resolve')}
->>>>>>> b15288ae
         </Button>
       )
     }
     return (
       <Fragment>
-<<<<<<< HEAD
         <div className={cx(style.column, style.liveConversation)}>
-=======
-        <div className={cx(style.column, style.conversation)}>
->>>>>>> b15288ae
           <MainLayout.Toolbar
             className={style.hitlToolBar}
             tabs={[{ id: 'conversation', title: lang.tr('module.hitl2.conversation.tab') }]}
@@ -139,18 +122,9 @@
           />
           <LiveChat escalation={props.escalation} currentAgent={props.currentAgent} />
         </div>
-<<<<<<< HEAD
         <div className={cx(style.column, style.sidebarContainer)}>
           <Tabs tabs={[{ id: 'user', title: lang.tr('module.hitl2.escalation.contactDetails') }]} />
           <Sidebar api={props.api} escalation={props.escalation}></Sidebar>
-=======
-        {/* TODO you are at fixing the style of this */}
-        <div className={cx(style.column)}>
-          <div className={cx(style.sidebarContainer)}>
-            <Tabs tabs={[{ id: 'user', title: lang.tr('module.hitl2.escalation.contactDetails') }]} />
-            <Sidebar api={props.api} escalation={props.escalation}></Sidebar>
-          </div>
->>>>>>> b15288ae
         </div>
       </Fragment>
     )
