--- conflicted
+++ resolved
@@ -113,11 +113,7 @@
   router.get(
     '/escalations',
     hitlMiddleware(async (req: Request, res: Response) => {
-<<<<<<< HEAD
-      const escalations = await repository.getEscalationsWithComents(
-=======
       const escalations = await repository.getEscalationsWithComments(
->>>>>>> a1ae90cd
         req.params.botId,
         _.pick(req.query, ['limit', 'orderByColumn', 'orderByDirection']) as CollectionConditions
       )
