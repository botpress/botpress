import * as sdk from 'botpress/sdk'
import _ from 'lodash'
import LRU from 'lru-cache'

import { EscalationType } from './../types'
import { measure } from './helpers'
import { StateType } from './index'
import Repository from './repository'
import Socket from './socket'

const debug = DEBUG('hitl2')

const registerMiddleware = async (bp: typeof sdk, state: StateType) => {
  const realtime = Socket(bp)
  const repository = new Repository(bp)
  const cache = new LRU<string, string>({ max: 1000, maxAge: 1000 * 60 * 60 * 24 }) // 1 day

  const pipeEvent = async (event: sdk.IO.IncomingEvent, target: string, threadId: string) => {
<<<<<<< HEAD
    debug('Piping event', { threadId, target })
=======
    debug.forBot(event.botId, 'Piping event', { threadId, target })
>>>>>>> b15288ae
    return bp.events.sendEvent(
      bp.IO.Event({
        botId: event.botId,
        target,
        threadId,
        channel: event.channel,
        direction: 'outgoing',
        type: event.type,
        payload: event.payload
      })
    )
  }

  const cacheKey = (a, b) => _.join([a, b], '.')

  const getEscalation = (cache, botId, threadId) => {
    return cache.get(cacheKey(botId, threadId))
  }

  const cacheEscalation = (botId: string, threadId: string, escalation: EscalationType) => {
    debug.forBot(botId, 'Caching escalation', { id: escalation.id, threadId })
    cache.set(cacheKey(botId, threadId), escalation.id)
  }

  const expireEscalation = (botId: string, threadId: string) => {
    debug.forBot(botId, 'Expiring escalation', { threadId })
    cache.del(cacheKey(botId, threadId))
  }

  const incomingHandler = async (event: sdk.IO.IncomingEvent, next: sdk.IO.MiddlewareNextCallback) => {
    if (event.type !== 'text') {
      // we might want to handle other types
      return next()
    }

    // Either a pending or assigned escalation
    const escalationId = getEscalation(cache, event.botId, event.threadId)

    if (!escalationId) {
      next(undefined, false)
      return
    }

    const escalation = await repository.getEscalation(escalationId)

    // Handle incoming message from user
    if (escalation.userThreadId === event.threadId) {
      debug.forBot(event.botId, 'Handling message from User', { direction: event.direction, threadId: event.threadId })
      event.setFlag(bp.IO.WellKnownFlags.SKIP_DIALOG_ENGINE, true)

      if (escalation.status === 'assigned') {
        // There only is an agentId & agentThreadId after assignation
        await pipeEvent(event, escalation.agentId, escalation.agentThreadId)
      }

      // At this moment the event isn't persisted yet so an approximate
      // representation is built and sent to the frontend, which relies on
      // this to update the escalation's preview and read status.
      const partialEvent = {
        event: JSON.stringify(_.pick(event, ['preview'])),
        success: undefined,
        threadId: undefined,
        ..._.pick(event, ['id', 'direction', 'botId', 'channel', 'createdOn', 'threadId'])
      }

      realtime.sendPayload({
        resource: 'escalation',
        type: 'update',
        id: escalation.id,
        payload: {
          ...escalation,
          userConversation: partialEvent
        }
      })

      realtime.sendPayload({
        resource: 'event',
        type: 'create',
        id: null,
        payload: partialEvent
      })

      // Handle incoming message from agent
    } else if (escalation.agentThreadId === event.threadId) {
      debug.forBot(event.botId, 'Handling message from Agent', { direction: event.direction, threadId: event.threadId })
      await pipeEvent(event, escalation.userId, escalation.userThreadId)
    }

    // the session or bot is paused, swallow the message
    // @ts-ignore
    Object.assign(event, { isPause: true })

    next()
  }

  // Performance: Eager load and cache escalations that will be required on every incoming message.
  // - Only escalations with status 'pending' or 'assigned' are cached because they are the only
  // ones for which the middleware handles agent <-> user event piping
  // - Escalations must be accessible both via their respective agent thread ID and user thread ID
  // for two-way message piping
  const warmup = () => {
    return repository
      .escalationsQuery(builder => {
        builder.where('status', 'pending').orWhere('status', 'assigned')
      })
      .then((escalations: EscalationType[]) => {
        escalations.forEach(escalation => {
          escalation.agentThreadId && cacheEscalation(escalation.botId, escalation.agentThreadId, escalation)
          escalation.userThreadId && cacheEscalation(escalation.botId, escalation.userThreadId, escalation)
        })
      })
  }

  await measure('cache-warmup', warmup(), items => {
    items.getEntries().forEach(entry => {
      debug('performance', _.pick(entry, 'name', 'duration'))
    })
  })

  state.cacheEscalation = await bp.distributed.broadcast(cacheEscalation)
  state.expireEscalation = await bp.distributed.broadcast(expireEscalation)

<<<<<<< HEAD
=======

>>>>>>> b15288ae
  bp.events.registerMiddleware({
    name: 'hitl2.incoming',
    direction: 'incoming',
    order: 0,
    description: 'Where magic happens',
    handler: incomingHandler
  })
}

const unregisterMiddleware = async (bp: typeof sdk) => {
  bp.events.removeMiddleware('hitl2.incoming')
}

export { registerMiddleware, unregisterMiddleware }<|MERGE_RESOLUTION|>--- conflicted
+++ resolved
@@ -16,11 +16,7 @@
   const cache = new LRU<string, string>({ max: 1000, maxAge: 1000 * 60 * 60 * 24 }) // 1 day
 
   const pipeEvent = async (event: sdk.IO.IncomingEvent, target: string, threadId: string) => {
-<<<<<<< HEAD
-    debug('Piping event', { threadId, target })
-=======
     debug.forBot(event.botId, 'Piping event', { threadId, target })
->>>>>>> b15288ae
     return bp.events.sendEvent(
       bp.IO.Event({
         botId: event.botId,
@@ -143,10 +139,6 @@
   state.cacheEscalation = await bp.distributed.broadcast(cacheEscalation)
   state.expireEscalation = await bp.distributed.broadcast(expireEscalation)
 
-<<<<<<< HEAD
-=======
-
->>>>>>> b15288ae
   bp.events.registerMiddleware({
     name: 'hitl2.incoming',
     direction: 'incoming',
