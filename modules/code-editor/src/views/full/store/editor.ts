--- conflicted
+++ resolved
@@ -16,14 +16,8 @@
 const getFileUri = (file: EditableFile): monaco.Uri => {
   const { location } = file
   const fileType = location.endsWith('.json') ? 'json' : 'typescript'
-<<<<<<< HEAD
-  const filename = fileType === 'json' ? location : location.replace(/\.js$/i, '.ts')
-  const filepath = `${file.botId ? 'local' : 'global'}/${file.type}/${filename}`
-
-=======
   const fileName = fileType === 'json' ? location : location.replace(/\.js$/i, '.ts')
   const filepath = `${file.botId ? 'local' : 'global'}/${file.type}/${fileName}`
->>>>>>> 0818e19a
   return monaco.Uri.parse(`bp://files/${filepath}`)
 }
 
