--- conflicted
+++ resolved
@@ -23,17 +23,8 @@
   }
 
   render() {
-<<<<<<< HEAD
-    const keyMap = { newFile: 'ctrl+alt+n', rawFileMode: 'r a w t o o l', previewFlow: 'i a m a m a z i n g' }
-    const keyHandlers = {
-      newFile: this.store.createNewAction,
-      rawFileMode: this.store.enableRawEditor,
-      previewFlow: this.store.previewFlow
-    }
-=======
     const keyMap = { newFile: 'ctrl+alt+n' }
     const keyHandlers = { newFile: this.store.createNewAction }
->>>>>>> 91cda90f
 
     return (
       <Provider store={this.store}>
