{
  "topIntents": "Top Intents",
  "topPredictions": "Top Predictions",
  "viewAsSummary": "View as Summary",
  "viewAsJson": "View as JSON",
  "errorExecuting": "Error executing action \"{name}\"",
  "errorTransition": "Error during transition to \"{name}\"",
  "intents": "Intents",
  "detectedLanguage": "Detected language",
  "usedLanguage": "Used language",
  "fetchingEvent": "Fetching event...",
  "inspectIn": "Inspect in Debugger",
  "splashMessage": "Engage conversation with your chatbot and click on any message to inspect its behaviors.",
  "unauthorized": "Unauthorized",
  "unauthorizedMessage": "You lack sufficient permissions to inspect events.",
  "unauthorizedMessage2": "Permission required: write access on \"module.extensions\"",
  "header": {
    "newSession": "Create a new session",
    "confSettings": "Configure settings",
    "debugger": "Debugger",
    "processing": "Processing"
  },
  "types": {
    "dropdown": {
      "allowCreate": "Allow creation of new options",
      "allowMultiple": "Allow multiple choices",
      "asKeyboardDesc": "It will be displayed right on top of the composer (like choices)",
      "asKeyboardTitle": "Display as keyboard",
      "buttonDesc": "When left blank, the selected option is sent when the dropdown is closed",
      "buttonText": "The text to display on the button.",
      "desc": "Displays a list of options to the user",
      "itemLabel": "The text displayed in the dropdown menu",
      "itemValue": "The value that the bot will receive (optional)",
      "optionsList": "List of options",
      "title": "Dropdown",
      "widthDesc": "The default size displays the select and the button on one line. Change it to fit your needs",
      "widthTitle": "The width of the component (in pixels)"
    }
  },
  "processing": {
    "afterMW": "After Middleware",
    "beforeMW": "Before Middleware",
    "received": "Event Received",
    "stateLoaded": "Loaded User State",
    "hook": "Hook",
    "mw": "Middleware",
    "dialog": "Processing Dialog",
    "action": "Action",
    "completed": "Event Processing Completed",
    "executedIn": "Executed in {n} ms",
    "type": "Type",
    "stacktrace": "Stacktrace"
  },
  "settings": {
    "confUpdated": "Configuration updated successfully!",
    "confUpdatedError": "There was an error parsing your configuration. Please validate the syntax",
    "payloadSent": "Payload sent successfully!",
    "payloadSentError": "There was an error parsing your payload. Please validate the syntax",
    "editConf": "Edit Configuration",
    "editConfHelper": "Test temporary configuration changes. Refresh the page to reset.",
    "editConfPlaceholder": "Change Webchat Settings (must be valid json)",
    "saveConf": "Save Configuration",
    "sendRawPayloads": "Send Raw Payloads",
    "sendRawPayloadsHelper": "Send any valid JSON message, to test custom events, for example",
    "sendRawPayloadsPlaceholder": "Valid JSON Payload",
    "saveRawPayloads": "Send Payload",
    "alwaysShowDebugger": "Always show Debugger",
    "updateDebuggerOnNew": "Update debugger on new message",
    "userId": "User ID",
    "userIdHelper": "Changes the User ID stored on your browser",
    "userIdPlaceholder": "Your User ID",
    "authToken": "External Auth Token",
    "authTokenHelper": "It must be a valid JWT Token",
    "authTokenPlaceholder": "Token generated from your system",
    "save": "Save",
    "settings": "Settings",
    "basic": "Basic",
    "advanced": "Advanced"
  },
  "actions": {
    "say": "Say {x}",
    "startWorkflow": "Start Workflow {x}",
    "goToNode": "Go to node {x}",
    "redirectTo": "Redirect to {x}",
    "continue": "Continue",
    "cancelPrompt": "Cancel Prompt",
    "informPrompt": "Inform Prompt"
  },
  "dialog": {
    "decision": "Decision",
    "suggestions": "Suggestions",
    "flowNodes": "Flow Nodes",
    "dialogManager": "Dialog Manager"
  },
  "entities": {
    "type": "Type",
    "source": "Source",
    "normalizedValue": "Normalized Value"
  },
  "inspector": {
    "copyEventPath": "Copy Event Path",
    "expandAll": "Expand All"
  },
  "ndu": {
    "topTriggers": "Top Triggers",
    "decisionsTaken": "Decisions Taken",
    "sendKnowledge": "Send knowledge {x}",
    "startWorkflow": "Start Workflow {x}",
    "goToNode": "Go to node {x}",
    "redirectTo": "Redirect to {x}",
    "continueFlowExecution": "Continue flow execution",
    "informCurrentPrompt": "Inform current prompt",
    "cancelCurrentPrompt": "Cancel current prompt",
    "noResults": "No results",
    "dialogUnderstanding": "Dialog Understanding"
  },
  "nlu": {
    "intentsVeryClose": "Predicted intents are very close.",
    "youCanAccountForIt": "You can account for it checking the variable : ",
    "ambiguous": "Ambiguous",
    "languageUnderstanding": "Language Understanding"
  },
  "slots": {
    "slot": "Slot",
    "source": "Source",
    "extracted": "Extracted",
    "value": "Value: {x}",
    "turnsAgo": "{x} turns ago",
    "thisTurn": "This turn"
  },
  "summary": {
    "cannotDisplay": "Cannot display event summary",
    "state": "State",
    "errors": "Errors"
  },
  "triggers": {
    "insideTopic": "Inside Topic",
    "outsideTopic": "Outside Topic",
    "insideWorkflow": "Inside Workflow",
    "qna": "QnA",
    "wf": "WF",
    "node": "Node"
  },
  "eventNotFound": {
    "title": "Event not found",
    "message": "The requested event was not found. Possible reasons:",
    "message2": "The Event Collector is not enabled in Botpress Config",
    "message3": "The event was pruned from the database"
  },
<<<<<<< HEAD
  "state": {
    "variable": "Variable",
    "valueBefore": "Value Before",
    "valueAfter": "Value After",
    "undefined": "none"
=======
  "components": {
    "dropdown": {
      "placeholder": "Select from these options"
    }
>>>>>>> e27a93b6
  }
}<|MERGE_RESOLUTION|>--- conflicted
+++ resolved
@@ -147,17 +147,15 @@
     "message2": "The Event Collector is not enabled in Botpress Config",
     "message3": "The event was pruned from the database"
   },
-<<<<<<< HEAD
   "state": {
     "variable": "Variable",
     "valueBefore": "Value Before",
     "valueAfter": "Value After",
     "undefined": "none"
-=======
+  },
   "components": {
     "dropdown": {
       "placeholder": "Select from these options"
     }
->>>>>>> e27a93b6
   }
 }