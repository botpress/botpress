--- conflicted
+++ resolved
@@ -6,11 +6,6 @@
 
 export const updater = { callback: undefined }
 
-<<<<<<< HEAD
-const WEBCHAT_WIDTH = 240
-
-=======
->>>>>>> 6114e00f
 interface Props {
   store: any
 }
@@ -36,11 +31,6 @@
 
     this.props.store.setMessageWrapper({ module: 'extensions', component: 'Wrapper' })
 
-<<<<<<< HEAD
-    this.props.store.view.setLayoutWidth(WEBCHAT_WIDTH)
-    this.props.store.view.setContainerWidth(WEBCHAT_WIDTH)
-=======
->>>>>>> 6114e00f
     this.props.store.view.addCustomAction({
       id: 'actionDebug',
       label: 'Inspect in Debugger',
