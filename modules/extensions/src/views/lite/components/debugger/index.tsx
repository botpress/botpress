import { Checkbox, Icon, Tab, Tabs } from '@blueprintjs/core'
import 'bluebird-global'
import * as sdk from 'botpress/sdk'
import _ from 'lodash'
import ms from 'ms'
import nanoid from 'nanoid'
import React from 'react'
import { MdBugReport } from 'react-icons/md'
import 'ui-shared/dist/theme.css'

import Settings from './settings'
import style from './style.scss'
import { loadSettings } from './utils'
import { Error } from './views/Error'
import { Inspector } from './views/Inspector'
import { NDU } from './views/NDU'
import Summary from './views/Summary'
import EventNotFound from './EventNotFound'
import FetchingEvent from './FetchingEvent'
import Header from './Header'
import SplashScreen from './SplashScreen'
import Unauthorized from './Unauthorized'

export const updater = { callback: undefined }

const WEBCHAT_WIDTH = 240
const DEV_TOOLS_WIDTH = 240
const RETRY_PERIOD = 500 // Delay (ms) between each call to the backend to fetch a desired event
const RETRY_SECURITY_FACTOR = 3
const DEBOUNCE_DELAY = 100

interface Props {
  store: any
}

interface State {
  event: any
  selectedTabId: string
  visible: boolean
  showSettings: boolean
  showEventNotFound: boolean
  fetching: boolean
  maximized: boolean
  unauthorized: boolean
  eventsCache: sdk.IO.IncomingEvent[]
  updateDiagram: boolean
}

export class Debugger extends React.Component<Props, State> {
  private showEventOnDiagram: (event: sdk.IO.IncomingEvent) => void

  state = {
    event: undefined,
    showEventNotFound: false,
    visible: false,
    selectedTabId: 'basic',
    showSettings: false,
    fetching: false,
<<<<<<< HEAD
    unauthorized: false,
    eventsCache: [],
    updateDiagram: true
=======
    maximized: false,
    unauthorized: false
>>>>>>> f0bf1b40
  }
  allowedRetryCount = 0
  currentRetryCount = 0
  loadEventDebounced = _.debounce(m => this.loadEvent(m), DEBOUNCE_DELAY)
  lastMessage = undefined

  async componentDidMount() {
    // @ts-ignore
    const parentShowEvent = window.parent.showEventOnDiagram
    this.showEventOnDiagram = parentShowEvent ? parentShowEvent() : () => {}

    updater.callback = this.loadEvent

    this.props.store.view.setLayoutWidth(WEBCHAT_WIDTH)
    this.props.store.view.setContainerWidth(WEBCHAT_WIDTH)

    this.props.store.view.addCustomAction({
      id: 'actionDebug',
      label: 'Inspect in Debugger',
      onClick: this.handleSelect
    })

    window.addEventListener('keydown', this.hotkeyListener)

    try {
      const { data } = await this.props.store.bp.axios.get('/mod/extensions/events/update-frequency')
      const { collectionInterval } = data
      const maxDelai = ms(collectionInterval as string) * RETRY_SECURITY_FACTOR
      this.allowedRetryCount = Math.ceil(maxDelai / RETRY_PERIOD)

      this.toggleDebugger()
      this.props.store.bp.events.on('guest.webchat.message', this.handleNewMessage)
    } catch (err) {
      const errorCode = _.get(err, 'response.status')
      if (errorCode === 403) {
        this.setState({ unauthorized: true })
      }
    }
  }

  componentWillUnmount() {
    this.props.store.bp.events.off('guest.webchat.message', this.handleNewMessage)
    this.props.store.view.removeHeaderButton('toggleDev')
    this.props.store.view.removeCustomAction('actionDebug')
    window.removeEventListener('keydown', this.hotkeyListener)
    this.resetWebchat()

    window.parent.document.documentElement.style.setProperty('--debugger-width', '240px')
    document.documentElement.style.setProperty('--debugger-width', '240px')
  }

  componentDidUpdate(_prevProps, prevState) {
    if (!prevState.visible && this.state.visible) {
      this.props.store.setMessageWrapper({ module: 'extensions', component: 'Wrapper' })
    } else if (prevState.visible && !this.state.visible) {
      this.resetWebchat()
    }
  }

  handleNewMessage = async (m: Partial<sdk.IO.IncomingEvent>) => {
    if (!['session_reset', 'visit'].includes(m.payload.type)) {
      // @ts-ignore
      await this.updateLastMessage(m.incomingEventId)
    }
  }

  updateLastMessage = async newMessage => {
    if (this.state.visible && newMessage && newMessage !== this.lastMessage) {
      this.lastMessage = newMessage
      // tslint:disable-next-line: no-floating-promises
      this.loadEventDebounced(newMessage)
    }
  }

  handleSelect = async (_actionId: string, props: any) => {
    if (!this.state.visible) {
      this.toggleDebugger()
    }
    await this.loadEvent(props.incomingEventId)
  }

  resetWebchat() {
    this.props.store.view.setHighlightedMessages([])
    this.props.store.setMessageWrapper(undefined)
    this.props.store.view.setLayoutWidth(WEBCHAT_WIDTH)
    this.props.store.view.setContainerWidth(WEBCHAT_WIDTH)
  }

  hotkeyListener = (e: KeyboardEvent) => {
    if (e.ctrlKey && e.key === 'd') {
      e.preventDefault()
      this.toggleDebugger()
    }
  }

  loadEvent = async (eventId: string) => {
    if (this.state.unauthorized) {
      return
    }

    let keepRetrying = false
    this.setState({ fetching: true })

    try {
<<<<<<< HEAD
      const event = await this.getEvent(eventId)
=======
      const { data: event } = await this.props.store.bp.axios.get(`/mod/extensions/events/${eventId}`)

      this.setState({ event, showEventNotFound: !event, fetching: false })
>>>>>>> f0bf1b40

      this.setState({ event, showEventNotFound: !event })
      this.props.store.view.setHighlightedMessages(eventId)

      if (this.state.updateDiagram) {
        try {
          this.showEventOnDiagram(event)
        } catch (err) {
          console.error("Couldn't load event on workflow", err)
        }
      }
    } catch (err) {
      keepRetrying = true
    }

    if (keepRetrying) {
      if (this.currentRetryCount < this.allowedRetryCount) {
        this.currentRetryCount++

        await Promise.delay(RETRY_PERIOD)
        await this.loadEvent(eventId)
      } else {
        this.currentRetryCount = 0
        this.setState({ fetching: false })
      }
    } else {
      this.setState({ fetching: false })
      this.currentRetryCount = 0
    }
  }

  getEvent = async (eventId: string): Promise<sdk.IO.IncomingEvent> => {
    const eventsCache = this.state.eventsCache

    const existing = eventsCache.find(x => x.id === eventId)
    if (existing) {
      return existing
    }

    const { data: event } = await this.props.store.bp.axios.get(`/mod/extensions/events/${eventId}`)
    if (!event.processing?.['completed']) {
      return event
    }

    this.setState({ eventsCache: [event, ...eventsCache].slice(0, 10) })

    return event
  }

  handleNewSession = () => {
    const userId = nanoid(20)
    this.props.store.setUserId(userId)
  }

  toggleDebugger = () => {
    this.props.store.view.setContainerWidth(this.state.visible ? WEBCHAT_WIDTH : WEBCHAT_WIDTH + DEV_TOOLS_WIDTH)
    this.setState({ visible: !this.state.visible })
  }

  toggleMaximized = () => {
    this.props.store.view.setContainerWidth(
      !this.state.maximized ? WEBCHAT_WIDTH + DEV_TOOLS_WIDTH * 2 : WEBCHAT_WIDTH + DEV_TOOLS_WIDTH
    )
    const newWidth = !this.state.maximized ? '480px' : '240px'

    window.parent.document.documentElement.style.setProperty('--debugger-width', newWidth)
    document.documentElement.style.setProperty('--debugger-width', newWidth)
    this.setState({ maximized: !this.state.maximized })
  }

  toggleSettings = e => this.setState({ showSettings: !this.state.showSettings })
  handleTabChange = selectedTabId => this.setState({ selectedTabId })

  // check rendering

  renderWhenNoEvent() {
    if (this.state.unauthorized) {
      return <Unauthorized />
    }
    if (this.state.fetching) {
      return <FetchingEvent />
    }
    if (this.state.showEventNotFound) {
      return <EventNotFound />
    }
    return <SplashScreen />
  }

  renderEvent() {
    const eventError = _.get(this.state, 'event.state.__error')
    const ndu = _.get(this.state, 'event.ndu')

    return (
      <div className={style.content}>
        <Tabs id="tabs" onChange={this.handleTabChange} selectedTabId={this.state.selectedTabId}>
          <Tab
            id="basic"
            title="Summary"
            panel={
              <div>
                <Summary event={this.state.event} />
                <Checkbox
                  checked={this.state.updateDiagram}
                  label="Show debugging on workflow"
                  onChange={e => {
                    const newState = e.currentTarget.checked

                    this.showEventOnDiagram(newState && this.state.event ? this.state.event : undefined)
                    this.setState({ updateDiagram: newState })
                  }}
                />
              </div>
            }
          />
          {ndu && <Tab id="ndu" title="NDU" panel={<NDU ndu={ndu} />} />}
          <Tab id="advanced" title="Raw JSON" panel={<Inspector data={this.state.event} />} />
          {eventError && (
            <Tab
              id="errors"
              title={
                <span>
                  <Icon icon="error" color="red" /> Error
                </span>
              }
              panel={<Error error={eventError} />}
            />
          )}
        </Tabs>
      </div>
    )
  }

  render() {
    if (!this.state.visible) {
      return null
    }

    return (
      <div className={style.container2}>
        <Settings store={this.props.store} isOpen={this.state.showSettings} toggle={this.toggleSettings} />
        <Header
          newSession={this.handleNewSession}
          toggleSettings={this.toggleSettings}
          maximized={this.state.maximized}
          setMaximized={this.toggleMaximized}
        />
        {!this.state.event && this.renderWhenNoEvent()}
        {this.state.event && this.renderEvent()}
      </div>
    )
  }
}<|MERGE_RESOLUTION|>--- conflicted
+++ resolved
@@ -56,14 +56,10 @@
     selectedTabId: 'basic',
     showSettings: false,
     fetching: false,
-<<<<<<< HEAD
+    maximized: false,
     unauthorized: false,
     eventsCache: [],
     updateDiagram: true
-=======
-    maximized: false,
-    unauthorized: false
->>>>>>> f0bf1b40
   }
   allowedRetryCount = 0
   currentRetryCount = 0
@@ -168,13 +164,7 @@
     this.setState({ fetching: true })
 
     try {
-<<<<<<< HEAD
       const event = await this.getEvent(eventId)
-=======
-      const { data: event } = await this.props.store.bp.axios.get(`/mod/extensions/events/${eventId}`)
-
-      this.setState({ event, showEventNotFound: !event, fetching: false })
->>>>>>> f0bf1b40
 
       this.setState({ event, showEventNotFound: !event })
       this.props.store.view.setHighlightedMessages(eventId)
