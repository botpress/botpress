--- conflicted
+++ resolved
@@ -52,10 +52,6 @@
     <div className={style.block}>
       <H4>Dialog Manager</H4>
       <Decision decision={props.decision} />
-<<<<<<< HEAD
-      {/* {props.stacktrace && props.stacktrace.length > 0 && <Flow stacktrace={props.stacktrace} />} */}
-=======
->>>>>>> 50f077d2
       {props.suggestions && props.suggestions.length > 0 && <Suggestions suggestions={props.suggestions} />}
     </div>
   )
