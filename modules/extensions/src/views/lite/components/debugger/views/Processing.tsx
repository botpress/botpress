--- conflicted
+++ resolved
@@ -1,4 +1,4 @@
-import { Button, Icon } from '@blueprintjs/core'
+import { Icon } from '@blueprintjs/core'
 import sdk from 'botpress/sdk'
 import cx from 'classnames'
 import _ from 'lodash'
@@ -6,10 +6,7 @@
 import React, { FC, Fragment, useState } from 'react'
 
 import ContentSection from '../../../../../../../../src/bp/ui-shared-lite/ContentSection'
-<<<<<<< HEAD
 import ToolTip from '../../../../../../../../src/bp/ui-shared-lite/ToolTip'
-=======
->>>>>>> 25e6ab98
 import lang from '../../../../lang'
 import style from '../style.scss'
 
