--- conflicted
+++ resolved
@@ -40,11 +40,7 @@
 }
 
 function renderElement(data, channel) {
-<<<<<<< HEAD
-  if (['web', 'slack', 'teams', 'messenger', 'telegram'].includes(channel)) {
-=======
-  if (channel === 'web' || channel === 'slack' || channel === 'twilio') {
->>>>>>> 41faad46
+  if (['web', 'slack', 'teams', 'messenger', 'telegram', 'twilio'].includes(channel)) {
     return renderer(data)
   } else if (channel === 'api') {
     return render(data)
