const base = require('./_base')

function render(data) {
  const events = []

  if (data.typing) {
    events.push({
      type: 'typing',
      value: data.typing
    })
  }

  return [
    ...events,
    {
      type: 'custom',
      module: 'extensions',
      component: 'Dropdown',
      message: data.message,
      buttonText: data.buttonText,
      displayInKeyboard: data.displayInKeyboard,
      options: data.options,
      allowCreation: data.allowCreation,
      allowMultiple: data.allowMultiple,
      width: data.width,
<<<<<<< HEAD
      collectFeedback: data.collectFeedback,
      placeholderText: data.placeholderText
=======
      markdown: data.markdown,
      collectFeedback: data.collectFeedback
>>>>>>> afae9983
    }
  ]
}

function renderSlack(data) {
  return [
    {
      type: 'actions',
      elements: [
        {
          type: 'static_select',
          action_id: 'option_selected',
          placeholder: {
            type: 'plain_text',
            text: data.message
          },
          options: data.options.map(q => ({
            text: {
              type: 'plain_text',
              text: q.label
            },
            value: q.value
          }))
        }
      ]
    }
  ]
}

function renderElement(data, channel) {
  if (channel === 'web' || channel === 'api') {
    return render(data)
  } else if (channel === 'slack') {
    return renderSlack(data)
  } else if (channel === 'smooch') {
    return [data]
  } else if (channel === 'teams') {
    return [{ ...data, type: 'dropdown_choice' }]
  }

  return []
}

module.exports = {
  id: 'dropdown',
  group: 'Extensions',
  title: 'module.extensions.types.dropdown.title',

  jsonSchema: {
    title: 'module.extensions.types.dropdown.desc',
    type: 'object',
    required: ['message'],
    properties: {
      message: {
        type: 'string',
        title: 'Message'
      },
      buttonText: {
        type: 'string',
        title: 'module.extensions.types.dropdown.buttonText',
        description: 'module.extensions.types.dropdown.buttonDesc',
        default: ''
      },
      placeholderText: {
        type: 'string',
        title: 'module.extensions.types.dropdown.placeholderText',
        default: 'Select a choice'
      },
      options: {
        type: 'array',
        title: 'module.extensions.types.dropdown.optionsList',
        items: {
          type: 'object',
          required: ['label'],
          properties: {
            label: {
              description: 'module.extensions.types.dropdown.itemLabel',
              type: 'string',
              title: 'Label'
            },
            value: {
              description: 'module.extensions.types.dropdown.itemValue',
              type: 'string',
              title: 'Value'
            }
          }
        }
      },
      width: {
        type: 'number',
        title: 'module.extensions.types.dropdown.widthTitle',
        description: 'module.extensions.types.dropdown.widthDesc',
        default: 200
      },
      displayInKeyboard: {
        type: 'boolean',
        title: 'module.extensions.types.dropdown.asKeyboardTitle',
        description: 'module.extensions.types.dropdown.asKeyboardDesc',
        default: true
      },
      allowCreation: {
        type: 'boolean',
        title: 'module.extensions.types.dropdown.allowCreate'
      },
      allowMultiple: {
        type: 'boolean',
        title: 'module.extensions.types.dropdown.allowMultiple'
      },
      markdown: {
        type: 'boolean',
        title: 'module.extensions.types.dropdown.useMarkdown',
        default: true
      },
      ...base.typingIndicators
    }
  },
  uiSchema: {
    message: {
      'ui:field': 'i18n_field',
      $subtype: 'textarea'
    },
    buttonText: {
      'ui:field': 'i18n_field'
    },
    options: {
      'ui:field': 'i18n_array'
    }
  },
  computePreviewText: formData => formData.message && 'Dropdown: ' + formData.message,
  renderElement
}<|MERGE_RESOLUTION|>--- conflicted
+++ resolved
@@ -23,13 +23,9 @@
       allowCreation: data.allowCreation,
       allowMultiple: data.allowMultiple,
       width: data.width,
-<<<<<<< HEAD
       collectFeedback: data.collectFeedback,
-      placeholderText: data.placeholderText
-=======
-      markdown: data.markdown,
-      collectFeedback: data.collectFeedback
->>>>>>> afae9983
+      placeholderText: data.placeholderText,
+      markdown: data.markdown
     }
   ]
 }
