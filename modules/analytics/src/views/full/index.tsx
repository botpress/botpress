--- conflicted
+++ resolved
@@ -9,8 +9,6 @@
 
 import { MetricEntry } from '../../backend/typings'
 
-<<<<<<< HEAD
-=======
 import {
   lastMonthEnd,
   lastMonthStart,
@@ -23,8 +21,6 @@
   thisWeek,
   thisYear
 } from './dates'
-import { fakeBusiestPeriod, fakeMetrics, fakeMostAskedQuestions, fakeMostUsedWorkflows } from './metrics'
->>>>>>> f4498242
 import style from './style.scss'
 import FlatProgressChart from './FlatProgressChart'
 import ItemsList from './ItemsList'
