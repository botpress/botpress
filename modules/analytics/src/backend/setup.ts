--- conflicted
+++ resolved
@@ -22,23 +22,7 @@
     db.incrementMetric(botId, channel, 'enter_flow_count', removeExt(flowName))
   })
 
-<<<<<<< HEAD
-  process.BOTPRESS_EVENTS.on('bp_core_feedback_positive', ({ channel, botId, type }) => {
-=======
-  process.BOTPRESS_EVENTS.on('bp_core_workflow_started', ({ channel, botId, wfName }) => {
-    db.incrementMetric(botId, channel, 'workflow_started_count', removeExt(wfName))
-  })
-
-  process.BOTPRESS_EVENTS.on('bp_core_workflow_completed', ({ channel, botId, wfName }) => {
-    db.incrementMetric(botId, channel, 'workflow_completed_count', removeExt(wfName))
-  })
-
-  process.BOTPRESS_EVENTS.on('bp_core_workflow_failed', ({ channel, botId, wfName }) => {
-    db.incrementMetric(botId, channel, 'workflow_failed_count', removeExt(wfName))
-  })
-
   process.BOTPRESS_EVENTS.on('bp_core_feedback_positive', ({ channel, botId, type, details }) => {
->>>>>>> cfb711bb
     if (type === 'qna') {
       db.incrementMetric(botId, channel, 'feedback_positive_qna', details)
     } else if (type === 'workflow') {
