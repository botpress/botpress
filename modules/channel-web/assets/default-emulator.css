--- conflicted
+++ resolved
@@ -1215,22 +1215,10 @@
   zoom: 0.8; /* This feature is non-standard */
 }
 
-<<<<<<< HEAD
-=======
-.bpw-rtl .bpw-chat-bubble {
-  direction: rtl;
-}
-.bpw-rtl .bpw-composer {
-  padding: var(--spacing-x-large) var(--spacing-large) var(--spacing-x-large) var(--spacing-large);
-}
-
->>>>>>> ad83f710
 .bpw-rtl .bpw-composer textarea {
   direction: rtl;
 }
 
-<<<<<<< HEAD
-=======
 .bpw-rtl .bpw-send-button {
   border: none;
   border-radius: 5px;
@@ -1240,7 +1228,6 @@
   cursor: pointer;
 }
 
->>>>>>> ad83f710
 .bpw-rtl.bpw-botinfo-container .bpw-botinfo-terms {
   text-align: right;
 }
