import { RootStore } from './store'

declare global {
  interface Window {
    __BP_VISITOR_ID: string
    botpressWebChat: any
    store: RootStore
    BOT_API_PATH: string
    API_PATH: string
    BOTPRESS_VERSION: string
    BOT_NAME: string
    ROOT_PATH: string
    BOT_ID: string
    BP_BASE_PATH: string
    SEND_USAGE_STATS: boolean
    SHOW_POWERED_BY: boolean
    BP_STORAGE: any
    botpress: {
      [moduleName: string]: any
    }
  }
}

export namespace Renderer {
  export interface Message {
    type?: string
    className?: string
    payload?: any
    store?: RootStore
    bp?: StudioConnector
    incomingEventId?: string
    /** When true, the message isn't wrapped by its bubble */
    noBubble?: boolean
    keyboard?: any
    eventId?: string

    isHighlighted?: boolean
    isLastGroup?: boolean
    isLastOfGroup?: boolean
    isBotMessage?: boolean
    isLastMessage?: boolean
    sentOn?: Date

    onSendData?: (data: any) => Promise<void>
    onFileUpload?: (label: string, payload: any, file: File) => Promise<void>
  }

  export type Button = {
    label: string
    payload: any
    preventDoubleClick: boolean
    onButtonClick: (title: any, payload: any) => void
  } & Pick<Message, 'onFileUpload'>

  export type Text = {
    text: string
    markdown: boolean
    escapeHTML: boolean
  } & Message

  export type QuickReply = {
    buttons: any
    quick_replies: any
  } & Message

  export type QuickReplyButton = {
    allowMultipleClick: boolean
    title: string
  } & Button

  export interface FileMessage {
    file: {
      url: string
      name: string
      storage: string
      text: string
    }
    escapeTextHTML: boolean
  }

  export interface FileInput {
    onFileChanged: (event: HTMLInputEvent) => void
    name: string
    className: string
    accept: string
    placeholder: string
    disabled?: boolean
  }

  export interface Carousel {
    elements: Card[]
    settings: any
  }

  export interface Card {
    picture: string
    title: string
    subtitle: string
    buttons: CardButton[]
  }

  export interface CardButton {
    url: string
    title: string
    type: string
    payload: any
    text: string
  }
}

export namespace View {
  export type MenuAnimations = 'fadeIn' | 'fadeOut' | undefined
}

/** These are the functions exposed by the studio to the modules */
export interface StudioConnector {
  /** Event emitter */
  events: any
  /** An axios instance */
  axios: any
  toast: any
  getModuleInjector: any
  loadModuleView: any
}

export type Config = {
  botId?: string
  externalAuthToken?: string
  userId?: string
  /** Allows to set a different user id for different windows (eg: studio, specific bot, etc) */
  userIdScope?: string
  enableReset: boolean
  stylesheet: string
  extraStylesheet: string
  showConversationsButton: boolean
  showUserName: boolean
  showUserAvatar: boolean
  showTimestamp: boolean
  enableTranscriptDownload: boolean
  enableArrowNavigation: boolean
  botName?: string
  avatarUrl?: string
  /** Small description written under the bot's name */
  botConvoDescription?: string
  /** Replace or insert components at specific locations */
  overrides?: Overrides
  /** When true, the widget button is hidden */
  hideWidget: boolean
  /** Disable the slide in / out animations of the webchat */
  disableAnimations: boolean
  /** When true, sets ctrl+Enter as shortcut for reset session then send */
  enableResetSessionShortcut: boolean
  recentConversationLifetime: string
  startNewConvoOnTimeout: boolean
  containerWidth?: string | number
  layoutWidth?: string | number
  showPoweredBy: boolean
  /** When enabled, sent messages are persisted to local storage (recall previous messages)  */
  enablePersistHistory: boolean
}

type OverridableComponents = 'below_conversation' | 'before_container' | 'composer'

interface Overrides {
  [componentToOverride: string]: [
    {
      module: string
      component: string
    }
  ]
}

interface BotDetails {
  website?: string
  phoneNumber?: string
  termsConditions?: string
  privacyPolicy?: string
  emailAddress?: string
  avatarUrl?: string
}

export interface BotInfo {
  name: string
  description: string
  details: BotDetails
  showBotInfoPage: boolean
<<<<<<< HEAD
  languages: string[]
=======
  security: {
    escapeHTML: boolean
  }
>>>>>>> 9a7240dd
}

interface Conversation {
  id: number
  last_heard_on: Date | undefined
  logo_url: string | undefined
  created_on: Date
  description: string | undefined
  title: string
}

/** This is the interface representing the conversations in the list  */
export type ConversationSummary = {
  message_sent_on: Date
  message_author: string
  message_author_avatar: string
  message_text: string
  message_type: string
} & Conversation

/** Represents the current conversation with all messages */
export type CurrentConversation = {
  botId: string
  messages: Message[]
  userId: string
  user_last_seen_on: Date | undefined
  /** Event ?  */
  typingUntil: any
} & Conversation

export interface Message {
  id: string
  userId: string
  incomingEventId: string
  conversationId: number
  avatar_url: string | undefined
  full_name: string
  message_data: any | undefined
  message_raw: any | undefined
  message_text: string | undefined
  message_type: string | undefined
  payload: any
  sent_on: Date
  // The typing delay in ms
  timeInMs: number
}

export interface HTMLInputEvent extends Event {
  target: HTMLInputElement & EventTarget
}

interface ChatDimensions {
  /**
   * The container is the frame around the webchat.
   * Setting the container bigger than the layout makes it possible to add components
   */
  container: string | number
  /** The layout is the zone where the user speaks with the bot */
  layout: string | number
}

interface CustomButton {
  /** An ID to identify your button. It is required to remove it */
  id: string
  /** This text will be displayed when the mouse is over the button */
  label?: string
  /** Supply either a function or an element which will render the button */
  icon: Function | JSX.Element
  /** The event triggered when the button is clicked */
  onClick: (buttonId: string, headerComponent: JSX.Element, event: React.MouseEvent) => void
}

interface CustomAction {
  /** An ID to identify your action. It is required to remove it */
  id: string
  /** This text will be displayed in the context menu */
  label: string
  /** The event triggered when the action is clicked */
  onClick: (actionId: string, messageProps: any, event: React.MouseEvent) => void
}

/** When set, this will wrap every messages displayed in the webchat */
interface MessageWrapper {
  /** The name of the module hosting the component */
  module: string
  /** Name of the component exposed by the module */
  component: string
}<|MERGE_RESOLUTION|>--- conflicted
+++ resolved
@@ -184,13 +184,10 @@
   description: string
   details: BotDetails
   showBotInfoPage: boolean
-<<<<<<< HEAD
   languages: string[]
-=======
   security: {
     escapeHTML: boolean
   }
->>>>>>> 9a7240dd
 }
 
 interface Conversation {
