import React, { Component } from 'react'
import classnames from 'classnames'

import format from 'date-fns/format'
import differenceInMinutes from 'date-fns/difference_in_minutes'
import Linkify from 'react-linkify'
import snarkdown from 'snarkdown'

import Avatar from '../avatar'
import QuickReplies from './quick_replies'
import LoginPrompt from './login_prompt'
import FileMessage from './file'
import CarouselMessage from './carousel'
import { injectIntl } from 'react-intl'

import style from './style.scss'
import Form from './form'

const TIME_BETWEEN_DATES = 10 // 10 minutes

class MessageGroup extends Component {
  render() {
    const className = classnames('bp-msg-group', style.message, {
      [style.user]: !this.props.isBot,
      'bp-from-user': !this.props.isBot,
      'bp-from-bot': this.props.isBot
    })
    const bubbleColor = this.props.fgColor
    const textColor = this.props.textColor

    return (
      <div className={className}>
        {this.props.avatar}
        <div className={'bp-msg-container ' + style['message-container']}>
          {this.props.showUserName && (
            <div className={'bp-msg-username ' + style['info-line']}>{this.props.userName}</div>
          )}
          <div className={'bp-msg-group ' + style.group}>
            {this.props.messages.map((data, i) => {
              return (
                <Message
                  bp={this.props.bp}
                  onLoginPromptSend={this.props.onLoginPromptSend}
                  textColor={textColor}
                  bubbleColor={bubbleColor}
                  key={`msg-${i}`}
                  isLastOfGroup={i >= this.props.messages.length - 1}
                  isLastGroup={this.props.isLastGroup}
                  data={data}
                  onSendData={this.props.onSendData}
                />
              )
            })}
          </div>
        </div>
      </div>
    )
  }
}

<<<<<<< HEAD
class MessageList extends Component {
  constructor(props) {
    super(props)
    this.messagesDiv = null
=======
export default class MessageList extends Component {
  componentDidMount() {
    this.tryScrollToBottom()
>>>>>>> 6a6eeaae
  }

  componentDidUpdate(prevProps) {
    if (!prevProps.focused && this.props.focused) {
      this.messagesDiv.focus()
    }

    //new message to display
    if (prevProps.messages !== this.props.messages || this.props.typingUntil) {
      this.tryScrollToBottom()
    }
  }

  tryScrollToBottom() {
    try {
      this.messagesDiv.scrollTop = this.messagesDiv.scrollHeight
    } catch (err) {
      // Discard the error
    }
  }

  handleKeyDown = e => {
    if (!this.props.enableArrowNavigation) {
      return
    }

    const maxScroll = this.messagesDiv.scrollHeight - this.messagesDiv.clientHeight
    const shouldFocusNext = e.key == 'ArrowRight' || (e.key == 'ArrowDown' && this.messagesDiv.scrollTop == maxScroll)
    const shouldFocusPrevious = e.key == 'ArrowLeft' || (e.key == 'ArrowUp' && this.messagesDiv.scrollTop == 0)

    if (shouldFocusNext) {
      this.messagesDiv.blur()
      this.props.focusNext()
    }

    if (shouldFocusPrevious) {
      this.messagesDiv.blur()
      this.props.focusPrevious()
    }
  }

  renderQuickReplies() {
    const messages = this.props.messages || []
    const message = messages[messages.length - 1]
    const quick_replies = message && message['message_raw'] && message['message_raw']['quick_replies']
    const currentText = this.props.currentText
    const filterQuickReplies = this.props.filterQuickReplies

    const filteredQuickReplies = quick_replies
      ? quick_replies.filter(quick_reply => {
        const regExp = new RegExp(currentText, 'i')
        return regExp.test(quick_reply.title)
      })
      : quick_replies

    return (
      <QuickReplies
        quick_replies={filterQuickReplies ? filteredQuickReplies : quick_replies}
        fgColor={this.props.fgColor}
        onQuickReplySend={this.props.onQuickReplySend}
        onFileUploadSend={this.props.onFileUploadSend}
      />
    )
  }

  renderForm() {
    const messages = this.props.messages || []
    const message = messages[messages.length - 1]
    if (message && message['message_raw'] && message['message_raw']['form']) {
      const form = message['message_raw']['form']
      return <Form elements={form.elements} formId={form.id} title={form.title} onFormSend={this.props.onFormSend} />
    }
  }

  renderDate(date) {
    return (
      <div className={'bp-date ' + style.date}>
        {this.props.intl.formatTime(new Date(date), {
          hour12: false,
          year: 'numeric',
          month: 'long',
          day: 'numeric',
          hour: 'numeric',
          minute: 'numeric'
        })}
        <div className={style.smallLine} />
      </div>
    )
  }

  renderAvatar(name, url) {
    return <Avatar name={name} avatarUrl={url} height={40} width={40} />
  }

  renderMessageGroups() {
    const messages = this.props.messages || []
    const groups = []

    let lastSpeaker = null
    let lastDate = null
    let currentGroup = null

    messages.forEach(m => {
      const speaker = !!m.userId ? m.userId : 'bot'
      const date = m.sent_on

      // Create a new group if messages are separated by more than X minutes or if different speaker
      if (speaker !== lastSpeaker || differenceInMinutes(new Date(date), new Date(lastDate)) >= TIME_BETWEEN_DATES) {
        currentGroup = []
        groups.push(currentGroup)
      }

      currentGroup.push(m)

      lastSpeaker = speaker
      lastDate = date
    })

    if (this.props.typingUntil) {
      if (lastSpeaker !== 'bot') {
        currentGroup = []
        groups.push(currentGroup)
      }

      currentGroup.push({
        sent_on: new Date(),
        userId: null,
        message_type: 'typing'
      })
    }
    return (
      <div>
        {groups.map((group, i) => {
          const lastGroup = groups[i - 1]
          const lastDate = lastGroup && lastGroup[lastGroup.length - 1] && lastGroup[lastGroup.length - 1].sent_on
          const groupDate = group && group[0].sent_on

          const isDateNeeded =
            !groups[i - 1] || differenceInMinutes(new Date(groupDate), new Date(lastDate)) > TIME_BETWEEN_DATES

          const [{ userId, full_name: userName, avatar_url: avatarUrl }] = group

          const avatar = userId
            ? this.props.showUserAvatar && this.renderAvatar(userName, avatarUrl)
            : this.renderAvatar(this.props.botName, this.props.botAvatarUrl)

          return (
            <div key={i}>
              {isDateNeeded ? this.renderDate(group[0].sent_on) : null}
              <MessageGroup
                bp={this.props.bp}
                isBot={!userId}
                avatar={avatar}
                userName={userName}
                fgColor={this.props.fgColor}
                textColor={this.props.textColor}
                showUserAvatar={this.props.showUserAvatar}
                showUserName={this.props.showUserName}
                key={`msg-group-${i}`}
                onLoginPromptSend={this.props.onLoginPromptSend}
                isLastGroup={i >= groups.length - 1}
                messages={group}
                onSendData={this.props.onSendData}
              />
            </div>
          )
        })}
      </div>
    )
  }

  render() {
    return (
      <div
        tabIndex="-1"
        onKeyDown={this.handleKeyDown}
        className={'bp-messages ' + style.messages}
        ref={m => {
          this.messagesDiv = m
        }}
      >
        {this.renderMessageGroups()}
        {this.renderForm()}
        {this.renderQuickReplies()}
      </div>
    )
  }
}

class Message extends Component {
  getAddStyle() {
    return this.props.data.message_raw && this.props.data.message_raw['web-style']
  }

  getMarkdownElement() {
    let html = snarkdown(this.props.data.message_text || '')
    html = html.replace(/<a href/gi, `<a target="_blank" href`)

    return <div dangerouslySetInnerHTML={{ __html: html }} />
  }

  render_text() {
    const element =
      this.props.data.message_raw && this.props.data.message_raw.markdown ? (
        this.getMarkdownElement()
      ) : (
          <p style={this.getAddStyle()}>{this.props.data.message_text}</p>
        )
    return (
      <Linkify properties={{ target: '_blank' }}>
        <div>{element}</div>
      </Linkify>
    )
  }

  render_form() {
    return (
      <div>
        <p style={this.getAddStyle()}>{this.props.data.message_text}</p>
      </div>
    )
  }

  render_quick_reply() {
    return (
      <div>
        <p>{this.props.data.message_text}</p>
      </div>
    )
  }

  render_login_prompt() {
    const isLastMessage = this.props.isLastOfGroup && this.props.isLastGroup
    const isBotMessage = !this.props.data.userId

    return (
      <div style={this.getAddStyle()}>
        <LoginPrompt
          isLastMessage={isLastMessage}
          isBotMessage={isBotMessage}
          bgColor={this.props.bubbleColor}
          onLoginPromptSend={this.props.onLoginPromptSend}
          textColor={this.props.textColor}
        />
      </div>
    )
  }

  render_carousel() {
    return <CarouselMessage onSendData={this.props.onSendData} carousel={this.props.data.message_raw} />
  }

  render_typing() {
    const bubble = () => (
      <div
        className={style.typingBubble}
        style={{ backgroundColor: this.props.bubbleColor, color: this.props.textColor }}
      />
    )

    return (
      <div className={'bp-typing-indicator ' + style.typingGroup}>
        {bubble()}
        {bubble()}
        {bubble()}
      </div>
    )
  }

  render_file() {
    return <FileMessage file={this.props.data.message_data} />
  }

  render_custom() {
    const { module, component } = this.props.data.message_data || {}
    if (!module || !component) {
      return this.render_unsupported()
    }

    const InjectedModuleView = this.props.bp.getModuleInjector()

    const messageDataProps = { ...this.props.data.message_data }
    delete messageDataProps.module
    delete messageDataProps.component

    const props = {
      ..._.pick(this.props, ['isLastGroup', 'isLastOfGroup', 'onSendData']),
      ...messageDataProps
    }

    return <InjectedModuleView moduleName={module} componentName={component} lite={true} extraProps={props} />
  }

  render_session_reset() {
    return <div style={this.getAddStyle()}>{this.props.data.message_text}</div>
  }

  render_visit() {
    return null
  }

  render_postback() {
    return this.props.data.message_data.text || null
  }

  render_unsupported() {
    return (
      <div className="bp-msg-unsupported" style={this.getAddStyle()}>
        <p>{this.props.intl.formatMessage({ id: 'chatMessages.unsupportedMessageType', defaultMessage: '*Unsupported message type*' })}</p>
      </div>
    )
  }

  render() {
    const bubbleStyle = !!this.props.data.userId
      ? { backgroundColor: this.props.bubbleColor, color: this.props.textColor }
      : null

    const renderer = (this['render_' + this.props.data.message_type] || this.render_unsupported).bind(this)

    const rendered = renderer()
    if (rendered === null) {
      return null
    }

    return (
      <div
        className={classnames(
          'bp-msg',
          'bp-msg-type-' + this.props.data.message_type,
          style.bubble,
          style[this.props.data.message_type]
        )}
        style={bubbleStyle}
      >
        {rendered}
      </div>
    )
  }
}

export default injectIntl(MessageList)<|MERGE_RESOLUTION|>--- conflicted
+++ resolved
@@ -58,16 +58,9 @@
   }
 }
 
-<<<<<<< HEAD
 class MessageList extends Component {
-  constructor(props) {
-    super(props)
-    this.messagesDiv = null
-=======
-export default class MessageList extends Component {
   componentDidMount() {
     this.tryScrollToBottom()
->>>>>>> 6a6eeaae
   }
 
   componentDidUpdate(prevProps) {
