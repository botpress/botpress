--- conflicted
+++ resolved
@@ -13,11 +13,7 @@
 import BpSocket from './core/socket'
 import ChatIcon from './icons/Chat'
 import { RootStore, StoreDef } from './store'
-<<<<<<< HEAD
-import { Config, Message, Overrides } from './typings'
-=======
-import { Config, Message, uuid } from './typings'
->>>>>>> 5466b1e4
+import { Config, Message, Overrides, uuid } from './typings'
 import { checkLocationOrigin, initializeAnalytics, isIE, trackMessage, trackWebchatState } from './utils'
 
 const _values = (obj: Overrides) => Object.keys(obj).map(x => obj[x])
@@ -251,7 +247,7 @@
 
     if (!['session_reset'].includes(event.payload.type) && event.id !== this.lastMessageId) {
       this.lastMessageId = event.id
-      this.props.store.loadEventInDebugger(event.id)
+      await this.props.store.loadEventInDebugger(event.id)
     }
   }
 
