--- conflicted
+++ resolved
@@ -264,11 +264,7 @@
     return (
       <button
         className={classnames('bpw-widget-btn', 'bpw-floating-button', {
-<<<<<<< HEAD
-          [`bpw-anim-${this.props.widgetTransition || 'none'}`]: true
-=======
           [`bpw-anim-${this.props.widgetTransition}` || 'none']: true
->>>>>>> f0bf1b40
         })}
         aria-label={this.props.intl.formatMessage({ id: 'widget.toggle' })}
         onClick={this.props.showChat.bind(this)}
