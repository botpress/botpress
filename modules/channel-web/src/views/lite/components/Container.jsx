import React from 'react'
import classnames from 'classnames'

import * as Keyboard from './Keyboard'
import ConversationList from './ConversationList'
import Composer from './Composer'
import Header from './Header'
import BotInfo from './common/BotInfo'
import MessageList from './messages/MessageList'

import { getOverridedComponent } from '../utils'

export default class Container extends React.Component {
  state = {
    currentFocus: 'input',
    showConvos: false,
    showBotInfo: false
  }

  componentDidMount() {
    if (!this.props.currentConversation && this.props.botInfo.showBotInfoPage) {
      this.setState({ showBotInfo: true })
    }
  }

  componentDidUpdate(prevProps) {
    if (!prevProps.currentConversation && this.props.currentConversation) {
      this.setState({ showConvos: false })
    }
  }

<<<<<<< HEAD
  isConvoStarted = conversation => this.state.convoStarted || (conversation && !!conversation.messages.length)
=======
>>>>>>> 01abe32c
  handleFocusChanged = nextFocus => this.setState({ currentFocus: nextFocus })
  handleToggleShowConvos = () => this.setState({ showConvos: !this.state.showConvos })
  toggleBotInfo = started => {
    let state = { showBotInfo: !this.state.showBotInfo }
    if (started) {
      state.convoStarted = true
    }
    this.setState(state)
  }

  handleConvoClicked = convoId => {
    this.props.onSwitchConvo && this.props.onSwitchConvo(convoId)
    this.handleToggleShowConvos()
  }

  renderHeader() {
    return (
      <Header
        focused={this.state.currentFocus === 'header'}
        showConvos={this.state.showConvos}
        showBotInfo={this.state.showBotInfo}
        botInfo={this.props.botInfo}
        botName={this.props.botName}
        config={this.props.config}
        currentConversation={this.props.currentConversation}
        unreadCount={this.props.unreadCount}
        onResetClicked={this.props.onResetSession}
        onDownloadClicked={this.props.downloadConversation}
        onCloseClicked={this.props.onClose}
        onListClicked={this.handleToggleShowConvos}
        onInfoClicked={this.toggleBotInfo}
        focusNext={this.handleFocusChanged.bind(this, 'convo')}
        focusPrevious={this.handleFocusChanged.bind(this, 'input')}
      />
    )
  }

  renderComposer() {
    const focused = this.state.currentFocus === 'input' && !this.state.showConvos && !this.state.showBotInfo
    const Component = getOverridedComponent(this.props.config.overrides, 'composer')

    if (Component) {
      return <Component original={{ Composer }} name={this.props.botName} {...this.props} />
    }

    return (
      <Keyboard.Default>
        <Composer
          placeholder={'Reply to ' + this.props.botName}
          send={this.props.onTextSend}
          change={this.props.onTextChanged}
          text={this.props.text}
          recallHistory={this.props.recallHistory}
          focused={focused}
          onFocus={this.handleFocusChanged.bind(this, 'input')}
          focusNext={this.handleFocusChanged.bind(this, 'header')}
          focusPrevious={this.handleFocusChanged.bind(this, 'convo')}
          config={this.props.config}
          onFileUpload={this.props.onFileUpload}
          onSendData={this.props.onSendData}
        />
      </Keyboard.Default>
    )
  }

  renderConversation() {
    const messagesProps = {
      bp: this.props.bp,
      typingUntil: this.props.currentConversation && this.props.currentConversation.typingUntil,
      messages: this.props.currentConversation && this.props.currentConversation.messages,
      botName: this.props.botName,
      botAvatarUrl: (this.props.botInfo.details && this.props.botInfo.details.avatarUrl) || this.props.config.avatarUrl,
      showUserName: this.props.config && this.props.config.showUserName,
      showUserAvatar: this.props.config && this.props.config.showUserAvatar,
      onFileUpload: this.props.onFileUpload,
      onSendData: this.props.onSendData,
      focused: this.state.currentFocus === 'convo',
      focusNext: this.handleFocusChanged.bind(this, 'input'),
      focusPrevious: this.handleFocusChanged.bind(this, 'header'),
      enableArrowNavigation: this.props.config && this.props.config.enableArrowNavigation
    }

    return (
      <div className={'bpw-msg-list-container'}>
        <MessageList {...messagesProps} />
        {this.renderComposer()}
      </div>
    )
  }

  renderBody() {
    if (this.state.showConvos) {
      return (
        <ConversationList
          enableArrowNavigation={this.props.config && this.props.config.enableArrowNavigation}
          conversations={this.props.conversations}
          createConversation={this.props.createConversation}
          onConversationClicked={this.handleConvoClicked}
        />
      )
    } else if (this.state.showBotInfo) {
      return (
        <BotInfo
          botInfo={this.props.botInfo}
          config={this.props.config}
          currentConversation={this.props.currentConversation}
          toggleBotInfo={this.toggleBotInfo}
          onSendData={this.props.onSendData}
        />
      )
    } else {
      return this.renderConversation()
    }
  }

  render() {
    const fullscreen = this.props.fullscreen ? 'fullscreen' : null
    const classNames = classnames('bpw-layout', 'bpw-chat-container', {
      'bpw-layout-fullscreen': fullscreen,
      ['bpw-anim-' + this.props.transition]: true
    })

    const CustomComponent = getOverridedComponent(this.props.config.overrides, 'below_conversation')

    return (
      <span>
        <div className={classNames}>
          {this.renderHeader()}
          {this.renderBody()}
          {CustomComponent && <CustomComponent {...this.props} />}
        </div>
      </span>
    )
  }
}<|MERGE_RESOLUTION|>--- conflicted
+++ resolved
@@ -29,10 +29,6 @@
     }
   }
 
-<<<<<<< HEAD
-  isConvoStarted = conversation => this.state.convoStarted || (conversation && !!conversation.messages.length)
-=======
->>>>>>> 01abe32c
   handleFocusChanged = nextFocus => this.setState({ currentFocus: nextFocus })
   handleToggleShowConvos = () => this.setState({ showConvos: !this.state.showConvos })
   toggleBotInfo = started => {
