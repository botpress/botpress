--- conflicted
+++ resolved
@@ -78,15 +78,9 @@
     await this.props.sendVoiceMessage(voice, ext)
   }
 
-<<<<<<< HEAD
-  onVoiceNotAvailable() {
-    console.warn(
-      'Voice input is not available on this browser. Please check https://developer.mozilla.org/en-US/docs/Web/API/Web_Speech_API for compatibility'
-=======
   onVoiceNotAvailable = () => {
     console.warn(
       'Voice input is not available on this browser. Please check https://developer.mozilla.org/en-US/docs/Web/API/MediaRecorder for compatibility'
->>>>>>> 2dac5ccd
     )
   }
 
