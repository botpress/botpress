--- conflicted
+++ resolved
@@ -68,7 +68,8 @@
     const placeholder =
       this.props.composerPlaceholder ||
       this.props.intl.formatMessage({
-        id: this.isLastMessageFromBot() ? 'composer.placeholder' : 'composer.placeholderInit' }, { name: this.props.botName })
+        id: this.isLastMessageFromBot() ? '
+        placeholder' : 'composer.placeholderInit' }, { name: this.props.botName })
 
     return (
       <div role="region" className={'bpw-composer'}>
@@ -86,30 +87,15 @@
               id: 'composer.message',
               defaultMessage: 'Message to send'
             })}
-            disabled={this.props.composer.locked}
+            disabled={this.props.composerLocked}
           />
           <label htmlFor="input-message" style={{ display: 'none' }}>
             {placeholder}
           </label>
-
-<<<<<<< HEAD
-          <button
-            className={'bpw-send-button'}
-            disabled={!this.props.message.length || this.props.composer.locked}
-            onClick={this.props.sendMessage.bind(this, undefined)}
-            aria-label={this.props.intl.formatMessage({
-              id: 'composer.send',
-              defaultMessage: 'Send'
-            })}
-            id="btn-send"
-          >
-            <FormattedMessage id={'composer.send'} />
-          </button>
-=======
           <ToolTip childId="btn-send" content={this.props.isEmulator ? 'Interact with your chatbot' : 'Send Message'}>
             <button
               className={'bpw-send-button'}
-              disabled={!this.props.message.length}
+              disabled={!this.props.message.length || this.props.composerLocked}
               onClick={this.props.sendMessage.bind(this, undefined)}
               aria-label={this.props.intl.formatMessage({
                 id: 'composer.send',
@@ -120,7 +106,6 @@
               <FormattedMessage id={'composer.send'} />
             </button>
           </ToolTip>
->>>>>>> afae9983
         </div>
       </div>
     )
@@ -129,12 +114,13 @@
 
 export default inject(({ store }: { store: RootStore }) => ({
   message: store.composer.message,
+  composerLocked: store.composer.locked,
+  composerPlaceholder: store.composer.composerPlaceholder,
+  updateMessage: store.composer.updateMessage,
+  recallHistory: store.composer.recallHistory,
   intl: store.intl,
-  updateMessage: store.composer.updateMessage,
   sendMessage: store.sendMessage,
-  recallHistory: store.composer.recallHistory,
   botName: store.botName,
-  composerPlaceholder: store.composer.composerPlaceholder,
   setFocus: store.view.setFocus,
   focusedArea: store.view.focusedArea,
   focusPrevious: store.view.focusPrevious,
@@ -142,12 +128,8 @@
   enableArrowNavigation: store.config.enableArrowNavigation,
   enableResetSessionShortcut: store.config.enableResetSessionShortcut,
   resetSession: store.resetSession,
-<<<<<<< HEAD
-  composer: store.composer
-=======
   currentConversation: store.currentConversation,
   isEmulator: store.isEmulator
->>>>>>> afae9983
 }))(injectIntl(observer(Composer)))
 
 type ComposerProps = {
@@ -171,9 +153,6 @@
     | 'resetSession'
     | 'isEmulator'
     | 'enableResetSessionShortcut'
-<<<<<<< HEAD
     | 'composer'
-=======
     | 'currentConversation'
->>>>>>> afae9983
   >