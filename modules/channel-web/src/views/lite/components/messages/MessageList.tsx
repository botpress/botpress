import { ResizeObserver } from '@juggle/resize-observer'
import differenceInMinutes from 'date-fns/difference_in_minutes'
import { debounce } from 'lodash'
import { observe } from 'mobx'
import { inject, observer } from 'mobx-react'
import React from 'react'
import { InjectedIntlProps, injectIntl } from 'react-intl'

import constants from '../../core/constants'
import { RootStore, StoreDef } from '../../store'
import { Message } from '../../typings'
import { isIE } from '../../utils'
import Avatar from '../common/Avatar'

import MessageGroup from './MessageGroup'

interface State {
  manualScroll: boolean
  showNewMessageIndicator: boolean
}

class MessageList extends React.Component<MessageListProps, State> {
  private messagesDiv: HTMLElement
  private divSizeObserver: ResizeObserver
  state: State = { showNewMessageIndicator: false, manualScroll: false }

  componentDidMount() {
    this.tryScrollToBottom(true)

    observe(this.props.focusedArea, focus => {
      focus.newValue === 'convo' && this.messagesDiv.focus()
    })

    observe(this.props.currentMessages, messages => {
      if (this.state.manualScroll) {
        if (!this.state.showNewMessageIndicator) {
          this.setState({ showNewMessageIndicator: true })
        }
        return
      }
      this.tryScrollToBottom()
    })

    // this should account for keyboard rendering as it triggers a resize of the messagesDiv
    this.divSizeObserver = new ResizeObserver(
      debounce(
        ([divResizeEntry]) => {
          // we don't need to do anything with the resize entry
          this.tryScrollToBottom()
        },
        200,
        { trailing: true }
      )
    )
    this.divSizeObserver.observe(this.messagesDiv)
  }

  componentWillUnmount() {
    this.divSizeObserver.disconnect()
  }

  tryScrollToBottom(delayed?: boolean) {
    setTimeout(
      () => {
        try {
          this.messagesDiv.scrollTop = this.messagesDiv.scrollHeight
        } catch (err) {
          // Discard the error
        }
      },
      delayed ? 250 : 0
    )
  }

  handleKeyDown = e => {
    if (!this.props.enableArrowNavigation) {
      return
    }

    const maxScroll = this.messagesDiv.scrollHeight - this.messagesDiv.clientHeight
    const shouldFocusNext = e.key == 'ArrowRight' || (e.key == 'ArrowDown' && this.messagesDiv.scrollTop == maxScroll)
    const shouldFocusPrevious = e.key == 'ArrowLeft' || (e.key == 'ArrowUp' && this.messagesDiv.scrollTop == 0)

    if (shouldFocusNext) {
      this.messagesDiv.blur()
      this.props.focusNext()
    }

    if (shouldFocusPrevious) {
      this.messagesDiv.blur()
      this.props.focusPrevious()
    }
  }

  renderDate(date) {
    return (
      <div className={'bpw-date-container'}>
        {this.props.intl.formatTime(new Date(date), {
          hour12: false,
          year: 'numeric',
          month: 'long',
          day: 'numeric',
          hour: 'numeric',
          minute: 'numeric'
        })}
      </div>
    )
  }

  renderAvatar(name, url) {
<<<<<<< HEAD
    return <Avatar name={name} avatarUrl={url} height={16} width={16} />
=======
    const size = isIE ? 40 : 16
    return <Avatar name={name} avatarUrl={url} height={size} width={size} isEmulator={this.props.isEmulator} />
>>>>>>> 6a51873d
  }

  renderMessageGroups() {
    const messages = (this.props.currentMessages || []).filter(m => this.shouldDisplayMessage(m))
    const groups = []

    let lastSpeaker = undefined
    let lastDate = undefined
    let currentGroup = undefined

    messages.forEach(m => {
      const speaker = m.full_name
      const date = m.sent_on

      // Create a new group if messages are separated by more than X minutes or if different speaker
      if (
        speaker !== lastSpeaker ||
        differenceInMinutes(new Date(date), new Date(lastDate)) >= constants.TIME_BETWEEN_DATES
      ) {
        currentGroup = []
        groups.push(currentGroup)
      }

      if (currentGroup.find(x => x.id === m.id)) {
        return
      }
      currentGroup.push(m)

      lastSpeaker = speaker
      lastDate = date
    })

    if (this.props.isBotTyping.get()) {
      if (lastSpeaker !== 'bot') {
        currentGroup = []
        groups.push(currentGroup)
      }

      currentGroup.push({
        sent_on: new Date(),
        userId: undefined,
        message_type: 'typing'
      })
    }
    return (
      <div>
        {groups.map((group, i) => {
          const lastGroup = groups[i - 1]
          const lastDate = lastGroup?.[lastGroup.length - 1]?.sent_on
          const groupDate = group?.[0].sent_on

          const isDateNeeded =
            !groups[i - 1] ||
            differenceInMinutes(new Date(groupDate), new Date(lastDate)) > constants.TIME_BETWEEN_DATES

          const [{ userId, full_name: userName, avatar_url: avatarUrl }] = group

          const avatar = userId
            ? this.props.showUserAvatar && this.renderAvatar(userName, avatarUrl)
            : this.renderAvatar(this.props.botName, avatarUrl || this.props.botAvatarUrl)

          return (
            <div key={i}>
              {isDateNeeded && this.renderDate(group[0].sent_on)}
              <MessageGroup
                isBot={!userId}
                avatar={avatar}
                userName={userName}
                key={`msg-group-${i}`}
                isLastGroup={i >= groups.length - 1}
                messages={group}
              />
            </div>
          )
        })}
      </div>
    )
  }

  shouldDisplayMessage = (m: Message): boolean => {
    return m.message_type !== 'postback'
  }

  handleScroll = debounce(e => {
    const scroll = this.messagesDiv.scrollHeight - this.messagesDiv.scrollTop - this.messagesDiv.clientHeight
    const manualScroll = scroll >= 150
    const showNewMessageIndicator = this.state.showNewMessageIndicator && manualScroll

    this.setState({ manualScroll, showNewMessageIndicator })
  }, 50)

  render() {
    return (
      <div
        tabIndex={0}
        onKeyDown={this.handleKeyDown}
        className={'bpw-msg-list'}
        ref={m => {
          this.messagesDiv = m
        }}
        onScroll={this.handleScroll}
      >
        {this.state.showNewMessageIndicator && (
          <div className="bpw-new-messages-indicator" onClick={e => this.tryScrollToBottom()}>
            <span>
              {this.props.intl.formatMessage({
                id: 'messages.newMessage' + (this.props.currentMessages.length === 1 ? '' : 's')
              })}
            </span>
          </div>
        )}
        {this.renderMessageGroups()}
      </div>
    )
  }
}

export default inject(({ store }: { store: RootStore }) => ({
  intl: store.intl,
  botName: store.botName,
  isBotTyping: store.isBotTyping,
  isEmulator: store.isEmulator,
  botAvatarUrl: store.botAvatarUrl,
  currentMessages: store.currentMessages,
  focusPrevious: store.view.focusPrevious,
  focusNext: store.view.focusNext,
  focusedArea: store.view.focusedArea,
  showUserAvatar: store.config.showUserAvatar,
  enableArrowNavigation: store.config.enableArrowNavigation
}))(injectIntl(observer(MessageList)))

type MessageListProps = InjectedIntlProps &
  Pick<
    StoreDef,
    | 'intl'
    | 'isEmulator'
    | 'isBotTyping'
    | 'focusedArea'
    | 'focusPrevious'
    | 'focusNext'
    | 'botAvatarUrl'
    | 'botName'
    | 'enableArrowNavigation'
    | 'showUserAvatar'
    | 'currentMessages'
  ><|MERGE_RESOLUTION|>--- conflicted
+++ resolved
@@ -108,12 +108,9 @@
   }
 
   renderAvatar(name, url) {
-<<<<<<< HEAD
-    return <Avatar name={name} avatarUrl={url} height={16} width={16} />
-=======
     const size = isIE ? 40 : 16
+
     return <Avatar name={name} avatarUrl={url} height={size} width={size} isEmulator={this.props.isEmulator} />
->>>>>>> 6a51873d
   }
 
   renderMessageGroups() {
