--- conflicted
+++ resolved
@@ -1,9 +1,5 @@
 import differenceInMinutes from 'date-fns/difference_in_minutes'
-<<<<<<< HEAD
-=======
 import _ from 'lodash'
-import debounce from 'lodash/debounce'
->>>>>>> 7ffac844
 import { observe } from 'mobx'
 import { inject, observer } from 'mobx-react'
 import React, { useEffect, useState } from 'react'
