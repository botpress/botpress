import classnames from 'classnames'
import sortBy from 'lodash/sortBy'
import { inject } from 'mobx-react'
import React from 'react'

import { renderPayload } from '../../../../../../../packages/ui-shared-lite/Payloads'
import { RootStore, StoreDef } from '../../store'
import { Message as MessageDetails } from '../../typings'

import { InlineFeedback } from './InlineFeedback'
import Message from './Message'

class MessageGroup extends React.Component<Props> {
  state = {
    hasError: false,
    audioPlayingIndex: 0
  }

  static getDerivedStateFromError(_error: Error) {
    return { hasError: true }
  }

  /**
   * @deprecated 12.0
   * Here, we convert old format to the new format Botpress uses internally.
   * - payload: all the data (raw, whatever) that is necessary to display the element
   * - type: extracted from payload for easy sorting
   */
  convertPayloadFromOldFormat = data => {
    let payload = data.payload || data.message_data || data.message_raw || { text: data.message_text }
    if (!payload.type) {
      payload.type = data.message_type || data.message_data?.type || 'text'
    }

    // Keeping compatibility with old schema for the quick reply
    if (data.message_type === 'quick_reply' && !payload.text) {
      payload.text = data.message_text
    }

    if (data.message_type === 'file' && !payload.url) {
      payload.url = data.message_data?.url || data.message_raw?.url
    }

    if (this.props.messageWrapper && payload.type !== 'session_reset') {
      payload = {
        type: 'custom',
        module: this.props.messageWrapper.module,
        component: this.props.messageWrapper.component,
        wrapped: payload
      }
    }

    return payload
  }

  onAudioEnded = () => {
    if (this.state.audioPlayingIndex >= this.props.messages.length - 1) {
      this.state.audioPlayingIndex = -1
    } else {
      this.setState({ ...this.state, audioPlayingIndex: this.state.audioPlayingIndex += 1 })
    }
  }

  render() {
    const { messages, avatar, isBot, showUserName, userName } = this.props

    const fromLabel = this.props.store.intl.formatMessage({
      id: this.props.isBot ? 'message.fromBotLabel' : 'message.fromMeLabel',
      defaultMessage: 'Me'
    })

    if (this.state.hasError) {
      return '* Cannot display message *'
    }

    return (
      <div
        role="main"
        className={classnames('bpw-message-big-container', {
          'bpw-from-user': !isBot,
          'bpw-from-bot': isBot
        })}
      >
        {avatar}
        <div role="region" className={'bpw-message-container'}>
          {showUserName && <div className={'bpw-message-username'}>{userName}</div>}
          <div aria-live="assertive" role="log" className={'bpw-message-group'}>
            <span data-from={fromLabel} className="from hidden" aria-hidden="true">
              {fromLabel}
            </span>
<<<<<<< HEAD
            {sortBy(messages, ['sent_on', 'eventId']).map((message, i) => {
=======
            {sortBy(messages, ['sentOn', 'eventId']).map((message, i, messages) => {
              const isLastMsg = i === messages.length - 1
>>>>>>> 6ed8f6d2
              let payload = this.convertPayloadFromOldFormat(message)

              if (payload.wrapped) {
                payload = { ...payload, wrapped: renderPayload(payload.wrapped) }
              } else {
                payload = renderPayload(payload)
              }

              const showInlineFeedback =
                isBot && (payload.wrapped ? payload.wrapped.collectFeedback : payload.collectFeedback)

              return (
                <Message
                  key={message.id}
                  isHighlighted={this.props.highlightedMessages && this.props.highlightedMessages.includes(message.id)}
                  inlineFeedback={
                    showInlineFeedback && (
                      <InlineFeedback
                        intl={this.props.store.intl}
                        messageId={message.id}
                        onFeedback={this.props.onFeedback}
                        messageFeedbacks={this.props.store.messageFeedbacks}
                      />
                    )
                  }
                  messageId={message.id}
                  noBubble={!!payload.noBubble}
                  fromLabel={fromLabel}
                  isLastOfGroup={i >= this.props.messages.length - 1}
                  isLastGroup={this.props.isLastGroup}
                  isBotMessage={!message.authorId}
                  payload={payload}
                  sentOn={message.sentOn}
                  onSendData={this.props.onSendData}
                  onFileUpload={this.props.onFileUpload}
                  bp={this.props.bp}
                  store={this.props.store}
                  onAudioEnded={this.onAudioEnded}
                  shouldPlay={this.state.audioPlayingIndex === i}
                />
              )
            })}
          </div>
        </div>
      </div>
    )
  }
}

export default inject(({ store }: { store: RootStore }) => ({
  store,
  bp: store.bp,
  onFeedback: store.sendFeedback,
  onSendData: store.sendData,
  onFileUpload: store.uploadFile,
  messageWrapper: store.messageWrapper,
  showUserName: store.config.showUserName,
  highlightedMessages: store.view.highlightedMessages
}))(MessageGroup)

type Props = {
  isBot: boolean
  avatar: JSX.Element
  userName: string
  messages: MessageDetails[]
  isLastGroup: boolean
  onFileUpload?: any
  onSendData?: any
  onFeedback?: any
  store?: RootStore
  highlightedMessages?: string[]
} & Pick<StoreDef, 'showUserName' | 'messageWrapper' | 'bp'><|MERGE_RESOLUTION|>--- conflicted
+++ resolved
@@ -88,12 +88,7 @@
             <span data-from={fromLabel} className="from hidden" aria-hidden="true">
               {fromLabel}
             </span>
-<<<<<<< HEAD
-            {sortBy(messages, ['sent_on', 'eventId']).map((message, i) => {
-=======
             {sortBy(messages, ['sentOn', 'eventId']).map((message, i, messages) => {
-              const isLastMsg = i === messages.length - 1
->>>>>>> 6ed8f6d2
               let payload = this.convertPayloadFromOldFormat(message)
 
               if (payload.wrapped) {
