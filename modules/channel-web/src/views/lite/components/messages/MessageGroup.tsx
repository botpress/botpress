import * as sdk from 'botpress/sdk'
import classnames from 'classnames'
import { formatUrl } from 'common/url'
import { omit } from 'lodash'
import sortBy from 'lodash/sortBy'
import { inject } from 'mobx-react'
import React from 'react'

import { RootStore, StoreDef } from '../../store'
import { Message as MessageDetails } from '../../typings'

import { InlineFeedback } from './InlineFeedback'
import Message from './Message'

class MessageGroup extends React.Component<Props> {
  state = {
    hasError: false,
    audioPlayingIndex: 0
  }

  static getDerivedStateFromError(_error: Error) {
    return { hasError: true }
  }

  /**
   * @deprecated 12.0
   * Here, we convert old format to the new format Botpress uses internally.
   * - payload: all the data (raw, whatever) that is necessary to display the element
   * - type: extracted from payload for easy sorting
   */
  convertPayloadFromOldFormat = data => {
    let payload = data.payload || data.message_data || data.message_raw || { text: data.message_text }
    if (!payload.type) {
      payload.type = data.message_type || data.message_data?.type || 'text'
    }

    // Keeping compatibility with old schema for the quick reply
    if (data.message_type === 'quick_reply' && !payload.text) {
      payload.text = data.message_text
    }

    if (data.message_type === 'file' && !payload.url) {
      payload.url = data.message_data?.url || data.message_raw?.url
    }

    if (this.props.messageWrapper && payload.type !== 'session_reset') {
      payload = {
        type: 'custom',
        module: this.props.messageWrapper.module,
        component: this.props.messageWrapper.component,
        wrapped: payload
      }
    }

    return payload
  }

<<<<<<< HEAD
  renderPayload(payload) {
    const type = payload?.type

    switch (type) {
      case 'single-choice':
        return this.renderChoicePayload(payload)
      case 'dropdown':
        return this.renderDropdown(payload)
      case 'image':
        return this.renderImagePayload(payload)
      case 'audio':
        return this.renderAudioPayload(payload)
      case 'video':
        return this.renderVideoPayload(payload)
      case 'card':
        return this.renderCarouselPayload({ ...payload, items: [payload] })
      case 'carousel':
        return this.renderCarouselPayload(payload)
      default:
        return payload
    }
  }

  renderChoicePayload(content: sdk.ChoiceContent) {
    if ((content as any).isDropdown) {
      return {
        type: 'custom',
        module: 'extensions',
        component: 'Dropdown',
        message: content.text,
        buttonText: '',
        displayInKeyboard: true,
        options: content.choices.map(c => ({ label: c.title, value: c.value.toUpperCase() })),
        width: 300,
        placeholderText: (content as any).dropdownPlaceholder
      }
    }
    return {
      type: 'custom',
      module: 'channel-web',
      component: 'QuickReplies',
      quick_replies: content.choices.map(c => ({
        title: c.title,
        payload: c.value.toUpperCase()
      })),
      disableFreeText: (content as any).disableFreeText,
      wrapped: {
        type: 'text',
        ...omit(content, 'choices', 'type')
      }
    }
  }

  renderDropdown(content: any) {
    // TODO: add typings for dropdowns
    return {
      type: 'custom',
      module: 'extensions',
      component: 'Dropdown',
      message: content.message,
      buttonText: content.buttonText,
      displayInKeyboard: content.displayInKeyboard,
      options: content.options,
      allowCreation: content.allowCreation,
      allowMultiple: content.allowMultiple,
      width: content.width,
      collectFeedback: content.collectFeedback,
      placeholderText: content.placeholderText,
      markdown: content.markdown
    }
  }

  renderImagePayload(content: sdk.ImageContent) {
    return {
      type: 'file',
      title: content.title,
      url: formatUrl('', content.image),
      collectFeedback: (content as any).collectFeedback
    }
  }

  renderAudioPayload(content: sdk.AudioContent) {
    return {
      type: 'audio',
      title: content.title,
      url: formatUrl('', content.audio),
      collectFeedback: (content as any).collectFeedback
    }
  }

  renderVideoPayload(content: sdk.VideoContent) {
    return {
      type: 'video',
      title: content.title,
      url: formatUrl('', content.video),
      collectFeedback: (content as any).collectFeedback
    }
  }

  renderCarouselPayload(content: sdk.CarouselContent) {
    return {
      text: ' ',
      type: 'carousel',
      collectFeedback: (content as any).collectFeedback,
      elements: content.items.map(card => ({
        title: card.title,
        picture: card.image ? formatUrl('', card.image) : null,
        subtitle: card.subtitle,
        buttons: (card.actions || []).map(a => {
          if (a.action === 'Say something') {
            return {
              type: 'say_something',
              title: a.title,
              text: (a as sdk.ActionSaySomething).text
            }
          } else if (a.action === 'Open URL') {
            return {
              type: 'open_url',
              title: a.title,
              // TODO: fix url
              url: (a as sdk.ActionOpenURL)?.url.replace('BOT_URL', '') // data.BOT_URL)
            }
          } else if (a.action === 'Postback') {
            return {
              type: 'postback',
              title: a.title,
              payload: (a as sdk.ActionPostback).payload
            }
          } else {
            throw new Error(`Webchat carousel does not support "${a.action}" action-buttons at the moment`)
          }
        })
      }))
=======
  onAudioEnded = () => {
    if (this.state.audioPlayingIndex >= this.props.messages.length - 1) {
      this.state.audioPlayingIndex = -1
    } else {
      this.setState({ ...this.state, audioPlayingIndex: this.state.audioPlayingIndex += 1 })
>>>>>>> 1c5606e7
    }
  }

  render() {
    const { messages, avatar, isBot, showUserName, userName } = this.props

    const fromLabel = this.props.store.intl.formatMessage({
      id: this.props.isBot ? 'message.fromBotLabel' : 'message.fromMeLabel',
      defaultMessage: 'Me'
    })

    if (this.state.hasError) {
      return '* Cannot display message *'
    }

    return (
      <div
        role="main"
        className={classnames('bpw-message-big-container', {
          'bpw-from-user': !isBot,
          'bpw-from-bot': isBot
        })}
      >
        {avatar}
        <div role="region" className={'bpw-message-container'}>
          {showUserName && <div className={'bpw-message-username'}>{userName}</div>}
          <div aria-live="assertive" role="log" className={'bpw-message-group'}>
            <span data-from={fromLabel} className="from hidden" aria-hidden="true">
              {fromLabel}
            </span>
            {sortBy(messages, 'eventId').map((message, i, messages) => {
              const isLastMsg = i === messages.length - 1
              let payload = this.convertPayloadFromOldFormat(message)
              if (payload?.wrapped) {
                payload.wrapped = this.renderPayload(payload.wrapped)
              } else {
                payload = this.renderPayload(payload)
              }

              const showInlineFeedback =
                isBot && isLastMsg && (payload.wrapped ? payload.wrapped.collectFeedback : payload.collectFeedback)

              return (
                <Message
                  key={message.eventId}
                  isHighlighted={
                    this.props.highlightedMessages && this.props.highlightedMessages.includes(message.incomingEventId)
                  }
                  inlineFeedback={
                    showInlineFeedback && (
                      <InlineFeedback
                        intl={this.props.store.intl}
                        incomingEventId={message.incomingEventId}
                        onFeedback={this.props.onFeedback}
                        eventFeedbacks={this.props.store.eventFeedbacks}
                      />
                    )
                  }
                  noBubble={!!payload.noBubble}
                  fromLabel={fromLabel}
                  isLastOfGroup={i >= this.props.messages.length - 1}
                  isLastGroup={this.props.isLastGroup}
                  isBotMessage={!message.userId}
                  incomingEventId={message.incomingEventId}
                  payload={payload}
                  sentOn={message.sent_on}
                  onSendData={this.props.onSendData}
                  onFileUpload={this.props.onFileUpload}
                  bp={this.props.bp}
                  store={this.props.store}
                  onAudioEnded={this.onAudioEnded}
                  shouldPlay={this.state.audioPlayingIndex === i}
                />
              )
            })}
          </div>
        </div>
      </div>
    )
  }
}

export default inject(({ store }: { store: RootStore }) => ({
  store,
  bp: store.bp,
  onFeedback: store.sendFeedback,
  onSendData: store.sendData,
  onFileUpload: store.uploadFile,
  messageWrapper: store.messageWrapper,
  showUserName: store.config.showUserName,
  highlightedMessages: store.view.highlightedMessages
}))(MessageGroup)

type Props = {
  isBot: boolean
  avatar: JSX.Element
  userName: string
  messages: MessageDetails[]
  isLastGroup: boolean
  onFileUpload?: any
  onSendData?: any
  onFeedback?: any
  store?: RootStore
  highlightedMessages?: string[]
} & Pick<StoreDef, 'showUserName' | 'messageWrapper' | 'bp'><|MERGE_RESOLUTION|>--- conflicted
+++ resolved
@@ -55,7 +55,6 @@
     return payload
   }
 
-<<<<<<< HEAD
   renderPayload(payload) {
     const type = payload?.type
 
@@ -189,13 +188,14 @@
           }
         })
       }))
-=======
+    }
+  }
+
   onAudioEnded = () => {
     if (this.state.audioPlayingIndex >= this.props.messages.length - 1) {
       this.state.audioPlayingIndex = -1
     } else {
       this.setState({ ...this.state, audioPlayingIndex: this.state.audioPlayingIndex += 1 })
->>>>>>> 1c5606e7
     }
   }
 
