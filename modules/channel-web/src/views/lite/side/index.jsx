--- conflicted
+++ resolved
@@ -61,146 +61,9 @@
     })
   }
 
-<<<<<<< HEAD
-  renderAvatar() {
-    const name = this.props.botInfo.name || this.props.config.botName
-    const avatarUrl =
-      (this.props.botInfo.details && this.props.botInfo.details.avatarUrl) || this.props.config.avatarUrl
-    return <Avatar name={name} avatarUrl={avatarUrl} height={40} width={40} />
-  }
-
-  renderUnreadCount() {
-    return <span className={'bp-unread-count ' + style.unread}>{this.props.unreadCount}</span>
-  }
-
-  renderTitle() {
-    const title =
-      this.props.currentConversation && !this.state.showConvos ? this.props.config.botConvoTitle
-        : this.props.intl.formatMessage({ id: 'chatSide.conversations', defaultMessage: 'Conversations' })
-
-    const description = this.props.config.botConvoDescription
-    const hasDescription = description && description.length > 0
-
-    return (
-      <div className={style.title}>
-        <div className={'bp-bot-title ' + style.name}>
-          {title}
-          {this.props.unreadCount > 0 ? this.renderUnreadCount() : null}
-        </div>
-        {hasDescription && <div className={'bp-bot-description ' + style.status}>{description}</div>}
-      </div>
-    )
-  }
-
-  renderConvoButton() {
-    if (!this.props.config.showConversationsButton) {
-      return null
-    }
-
-    return (
-      <span className={'bp-convos-btn ' + style.icon}>
-        <i onClick={this.handleToggleShowConvos}>
-          <svg height="15" viewBox="0 0 489 489" xmlns="http://www.w3.org/2000/svg">
-            <g xmlns="http://www.w3.org/2000/svg">
-              <path d="M52.7,134.75c29.1,0,52.7-23.7,52.7-52.7s-23.6-52.8-52.7-52.8S0,52.95,0,81.95S23.7,134.75,52.7,134.75z M52.7,53.75    c15.6,0,28.2,12.7,28.2,28.2s-12.7,28.2-28.2,28.2s-28.2-12.7-28.2-28.2S37.2,53.75,52.7,53.75z" />
-              <path d="M52.7,297.55c29.1,0,52.7-23.7,52.7-52.7s-23.6-52.7-52.7-52.7S0,215.75,0,244.85S23.7,297.55,52.7,297.55z M52.7,216.65    c15.6,0,28.2,12.7,28.2,28.2s-12.7,28.2-28.2,28.2s-28.2-12.6-28.2-28.2S37.2,216.65,52.7,216.65z" />
-              <path d="M52.7,460.45c29.1,0,52.7-23.7,52.7-52.7c0-29.1-23.7-52.7-52.7-52.7S0,378.75,0,407.75C0,436.75,23.7,460.45,52.7,460.45    z M52.7,379.45c15.6,0,28.2,12.7,28.2,28.2c0,15.6-12.7,28.2-28.2,28.2s-28.2-12.7-28.2-28.2C24.5,392.15,37.2,379.45,52.7,379.45    z" />
-              <path d="M175.9,94.25h301.5c6.8,0,12.3-5.5,12.3-12.3s-5.5-12.3-12.3-12.3H175.9c-6.8,0-12.3,5.5-12.3,12.3    S169.1,94.25,175.9,94.25z" />
-              <path d="M175.9,257.15h301.5c6.8,0,12.3-5.5,12.3-12.3s-5.5-12.3-12.3-12.3H175.9c-6.8,0-12.3,5.5-12.3,12.3    S169.1,257.15,175.9,257.15z" />
-              <path d="M175.9,419.95h301.5c6.8,0,12.3-5.5,12.3-12.3s-5.5-12.3-12.3-12.3H175.9c-6.8,0-12.3,5.5-12.3,12.3    S169.1,419.95,175.9,419.95z" />
-            </g>
-          </svg>
-        </i>
-      </span>
-    )
-  }
-
-  renderCloseButton() {
-    if (!this.props.onClose) {
-      return null
-    }
-
-    return (
-      <span className={'bp-close-btn ' + style.icon}>
-        <i onClick={this.props.onClose}>
-          <svg height="15" viewBox="0 0 95 95" xmlns="http://www.w3.org/2000/svg">
-            <g>
-              <path
-                xmlns="http://www.w3.org/2000/svg"
-                d="M62.819,47.97l32.533-32.534c0.781-0.781,0.781-2.047,0-2.828L83.333,0.586C82.958,0.211,82.448,0,81.919,0   c-0.53,0-1.039,0.211-1.414,0.586L47.97,33.121L15.435,0.586c-0.75-0.75-2.078-0.75-2.828,0L0.587,12.608   c-0.781,0.781-0.781,2.047,0,2.828L33.121,47.97L0.587,80.504c-0.781,0.781-0.781,2.047,0,2.828l12.02,12.021   c0.375,0.375,0.884,0.586,1.414,0.586c0.53,0,1.039-0.211,1.414-0.586L47.97,62.818l32.535,32.535   c0.375,0.375,0.884,0.586,1.414,0.586c0.529,0,1.039-0.211,1.414-0.586l12.02-12.021c0.781-0.781,0.781-2.048,0-2.828L62.819,47.97   z"
-              />
-            </g>
-          </svg>
-        </i>
-      </span>
-    )
-  }
-
-  renderResetButton() {
-    if (!this.props.config.enableReset) {
-      return null
-    }
-
-    return (
-      <span className={'bp-reset-btn ' + style.icon}>
-        <i onClick={this.props.onResetSession}>
-          <svg height="15" viewBox="0 0 512 512" xmlns="http://www.w3.org/2000/svg">
-            <g>
-              <path
-                xmlns="http://www.w3.org/2000/svg"
-                d="M288.502,32.502c-108.328,0-198.827,77.485-219.166,179.899l-42.482-53.107L0,180.784l68.769,85.961    c3.352,4.178,8.338,6.447,13.427,6.447c2.596,0,5.226-0.585,7.685-1.805l103.153-51.577l-15.387-30.757l-75.8,37.892    c14.063-90.5,92.27-160.059,186.655-160.059c104.271,0,189.114,84.843,189.114,189.114s-84.843,189.114-189.114,189.114v34.384    C411.735,479.498,512,379.233,512,256S411.735,32.502,288.502,32.502z"
-              />
-            </g>
-          </svg>
-        </i>
-      </span>
-    )
-  }
-
-  renderDownloadButton() {
-    if (!this.props.config.enableTranscriptDownload) {
-      return null
-    }
-
-    return (
-      <span className={'bp-transcript-btn ' + style.downloadIcon}>
-        <i onClick={this.props.downloadConversation}>
-          <svg
-            version="1.1"
-            xmlns="http://www.w3.org/2000/svg"
-            height="15"
-            className={style.downloadSVG}
-            viewBox="0 0 32 32"
-          >
-            <title>{this.props.intl.formatMessage({ id: 'chatSide.download', defaultMessage: 'Download' })}</title>
-            <path d="M27.414 19.414l-10 10c-0.781 0.781-2.047 0.781-2.828 0l-10-10c-0.781-0.781-0.781-2.047 0-2.828s2.047-0.781 2.828 0l6.586 6.586v-19.172c0-1.105 0.895-2 2-2s2 0.895 2 2v19.172l6.586-6.586c0.39-0.39 0.902-0.586 1.414-0.586s1.024 0.195 1.414 0.586c0.781 0.781 0.781 2.047 0 2.828z" />
-          </svg>
-        </i>
-      </span>
-    )
-  }
-
-  renderBotInfoButton() {
-    if (!this.state.showConvos && this.props.botInfo.showBotInfoPage) {
-      return (
-        <span className={style.icon}>
-          <i onClick={this.toggleBotInfo}>
-            <svg xmlns="http://www.w3.org/2000/svg" version="1.1" width="17" viewBox="0 0 437.6 437.6" space="preserve">
-              <g>
-                <path d="M194,142.8c0.8,1.6,1.6,3.2,2.4,4.4c0.8,1.2,2,2.4,2.8,3.6c1.2,1.2,2.4,2.4,4,3.6c1.2,0.8,2.8,2,4.8,2.4     c1.6,0.8,3.2,1.2,5.2,1.6c2,0.4,3.6,0.4,5.2,0.4c1.6,0,3.6,0,5.2-0.4c1.6-0.4,3.2-0.8,4.4-1.6h0.4c1.6-0.8,3.2-1.6,4.8-2.8     c1.2-0.8,2.4-2,3.6-3.2l0.4-0.4c1.2-1.2,2-2.4,2.8-3.6s1.6-2.4,2-4c0-0.4,0-0.4,0.4-0.8c0.8-1.6,1.2-3.6,1.6-5.2     c0.4-1.6,0.4-3.6,0.4-5.2s0-3.6-0.4-5.2c-0.4-1.6-0.8-3.2-1.6-5.2c-1.2-2.8-2.8-5.2-4.8-7.2c-0.4-0.4-0.4-0.4-0.8-0.8     c-1.2-1.2-2.4-2-4-3.2c-1.6-0.8-2.8-1.6-4.4-2.4c-1.6-0.8-3.2-1.2-4.8-1.6c-2-0.4-3.6-0.4-5.2-0.4c-1.6,0-3.6,0-5.2,0.4     c-1.6,0.4-3.2,0.8-4.8,1.6H208c-1.6,0.8-3.2,1.6-4.4,2.4c-1.6,1.2-2.8,2-4,3.2c-1.2,1.2-2.4,2.4-3.2,3.6     c-0.8,1.2-1.6,2.8-2.4,4.4c-0.8,1.6-1.2,3.2-1.6,4.8c-0.4,2-0.4,3.6-0.4,5.2c0,1.6,0,3.6,0.4,5.2     C192.8,139.6,193.6,141.2,194,142.8z" />
-                <path d="M249.6,289.2h-9.2v-98c0-5.6-4.4-10.4-10.4-10.4h-42c-5.6,0-10.4,4.4-10.4,10.4v21.6c0,5.6,4.4,10.4,10.4,10.4h8.4v66.4     H188c-5.6,0-10.4,4.4-10.4,10.4v21.6c0,5.6,4.4,10.4,10.4,10.4h61.6c5.6,0,10.4-4.4,10.4-10.4V300     C260,294,255.2,289.2,249.6,289.2z" />
-                <path d="M218.8,0C98,0,0,98,0,218.8s98,218.8,218.8,218.8s218.8-98,218.8-218.8S339.6,0,218.8,0z M218.8,408.8     c-104.8,0-190-85.2-190-190s85.2-190,190-190s190,85.2,190,190S323.6,408.8,218.8,408.8z" />
-              </g>
-            </svg>
-          </i>
-        </span>
-      )
-    }
-=======
   handleConvoClicked = convoId => {
     this.props.onSwitchConvo && this.props.onSwitchConvo(convoId)
     this.handleToggleShowConvos()
->>>>>>> 6a6eeaae
   }
 
   renderHeader() {
@@ -291,26 +154,10 @@
     )
   }
 
-<<<<<<< HEAD
-  renderItemConvos = (convo, key) => {
-    const title = convo.title || convo.message_author || this.props.intl.formatMessage({ id: 'chatSide.untitledConversation', defaultMessage: 'Untitled Conversation' })
-    const date = this.props.intl.formatRelative(convo.message_sent_on || convo.created_on)
-    const message = convo.message_text || '...'
-
-    const onClick = () => {
-      this.props.onSwitchConvo && this.props.onSwitchConvo(convo.id)
-
-      this.setState({
-        showConvos: false
-      })
-    }
-
-=======
   renderBotInfoPage = () => {
     // TODO move this logic in botInfo component
     const isConvoStarted = this.props.currentConversation && !!this.props.currentConversation.messages.length
     const onDismiss = isConvoStarted ? this.toggleBotInfo : this.props.startConversation.bind(this, this.toggleBotInfo)
->>>>>>> 6a6eeaae
     return (
       <BotInfo
         botInfo={this.props.botInfo}
@@ -324,22 +171,11 @@
   renderBody() {
     if (this.state.showConvos) {
       return (
-<<<<<<< HEAD
-        <BotInfo
-          botInfo={this.props.botInfo}
-          webchatConfig={this.props.config}
-          dismissLabel={isConvoStarted ?
-            this.props.intl.formatMessage({ id: 'chatSide.backToConversations', defaultMessage: 'Back to Conversation' })
-            : this.props.intl.formatMessage({ id: 'chatSide.startConversation', defaultMessage: 'Start Conversation' })
-          }
-          onDismiss={onDismiss}
-=======
         <ConversationList
           enableArrowNavigation={this.props.config && this.props.config.enableArrowNavigation}
           conversations={this.props.conversations}
           createConversation={this.props.createConversation}
           onConversationClicked={this.handleConvoClicked}
->>>>>>> 6a6eeaae
         />
       )
     } else if (this.state.showBotInfo) {
