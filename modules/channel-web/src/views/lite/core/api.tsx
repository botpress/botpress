--- conflicted
+++ resolved
@@ -178,12 +178,7 @@
     }
   }
 
-<<<<<<< HEAD
-  // FIXME: This simply does not work. You cannot send a FormData as a JSON body property
-  async uploadFile(data: FormData, conversationId: number): Promise<void> {
-=======
   async uploadFile(file: File, conversationId: number): Promise<void> {
->>>>>>> 88c2627d
     try {
       const data = new FormData()
       data.append('file', file)
