--- conflicted
+++ resolved
@@ -280,18 +280,17 @@
     this.props.bp.events.on('guest.webchat.typing', this.handleBotTyping)
   }
 
-<<<<<<< HEAD
   fetchBot = () => {
     const axios = this.props.bp.axios
     const url = '/'
     return axios.get(url, this.axiosConfig).then(({ data }) => this.setState({ bot: data }))
-=======
+  }
+
   checkForExpiredExternalToken = error => {
     if (_.get(error, 'response.data.errorCode') === 'BP_0401') {
       this.setState({ config: { ...this.state.config, externalAuthToken: undefined } }, this.updateAxiosConfig)
       console.log(`External token expired or invalid. Removed from future requests`)
     }
->>>>>>> 6e1a5d96
   }
 
   fetchData = () => {
