--- conflicted
+++ resolved
@@ -51,15 +51,7 @@
     }
 
     if (messageType === 'typing') {
-<<<<<<< HEAD
       await sendTyping(event, userId, conversationId)
-=======
-      const typing = parseTyping(event.payload.value)
-      const payload = bp.RealTimePayload.forVisitor(userId, 'webchat.typing', { timeInMs: typing, conversationId })
-      // Don't store "typing" in DB
-      bp.realtime.sendPayload(payload)
-      // await Promise.delay(typing)
->>>>>>> 459f1570
     } else if (messageType === 'data') {
       const payload = bp.RealTimePayload.forVisitor(userId, 'webchat.data', event.payload)
       bp.realtime.sendPayload(payload)
@@ -85,7 +77,7 @@
     const payload = bp.RealTimePayload.forVisitor(userId, 'webchat.typing', { timeInMs: typing, conversationId })
     // Don't store "typing" in DB
     bp.realtime.sendPayload(payload)
-    await Promise.delay(typing)
+    // await Promise.delay(typing)
   }
 
   const applyChannelEffects = async (event: sdk.IO.OutgoingEvent, userId, conversationId) => {
