--- conflicted
+++ resolved
@@ -227,12 +227,8 @@
     bp.http.extractExternalToken,
     assertUserInfo({ convoIdRequired: true }),
     asyncMiddleware(async (req: ChatRequest & any, res: Response) => {
-<<<<<<< HEAD
       const { botId, userId } = req
-=======
-      const { botId, userId, conversationId } = req
       const payloadValue = req.body.payload || {}
->>>>>>> ec616213
 
       await bp.users.getOrCreateUser('web', userId, botId) // Just to create the user if it doesn't exist
 
