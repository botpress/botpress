import apicache from 'apicache'
import aws from 'aws-sdk'
import axios from 'axios'
import * as sdk from 'botpress/sdk'
import { asyncMiddleware as asyncMw, BPRequest } from 'common/http'
import { Request, Response, NextFunction } from 'express'
import FormData from 'form-data'
import _ from 'lodash'
import moment from 'moment'
import multer from 'multer'
import multers3 from 'multer-s3'
import path from 'path'

import { Config } from '../config'

import Database from './db'
import { Conversation, Message, MessagingClient } from './messaging'

const ERR_USER_ID_INVALID = 'user id associated with this session must be valid'
const ERR_MSG_TYPE = '`type` is required and must be valid'
const ERR_CONV_ID_REQ = '`conversationId` is required and must be valid'
const ERR_BAD_LANGUAGE = '`language` is required and must be valid'
const ERR_BAD_CONV_ID = "The conversation ID doesn't belong to that user"
const ERR_BAD_USER_SESSION_ID = 'session id is invalid'

const USER_ID_MAX_LENGTH = 40
const SUPPORTED_MESSAGES = [
  'text',
  'quick_reply',
  'form',
  'login_prompt',
  'visit',
  'request_start_conversation',
  'postback',
  'voice'
]

type ChatRequest = BPRequest & {
  visitorId: string
  userId: string
  botId: string
  conversationId: string
  messaging: MessagingClient
}

const userIdIsValid = (userId: string): boolean => {
  const hasBreakingConstraints = userId.length > USER_ID_MAX_LENGTH || userId.toLowerCase() === 'undefined'

  return !hasBreakingConstraints && /[a-z0-9-_]+/i.test(userId)
}

export default async (bp: typeof sdk, db: Database) => {
  const asyncMiddleware = asyncMw(bp.logger)
  const globalConfig = (await bp.config.getModuleConfig('channel-web')) as Config

  const diskStorage = multer.diskStorage({
    destination: globalConfig.fileUploadPath,
    // @ts-ignore typing indicates that limits isn't supported
    limits: {
      files: 1,
      fileSize: 5242880 // 5MB
    },
    filename(req, file, cb) {
      const userId = _.get(req, 'params.userId') || 'anonymous'
      const ext = path.extname(file.originalname)

      cb(undefined, `${userId}_${new Date().getTime()}${ext}`)
    }
  })

  let upload = multer({ storage: diskStorage })

  if (globalConfig.uploadsUseS3) {
    /*
      You can override AWS's default settings here. Example:
      { region: 'us-east-1', apiVersion: '2014-10-01', credentials: {...} }
     */
    const awsConfig = {
      region: globalConfig.uploadsS3Region,
      credentials: {
        accessKeyId: globalConfig.uploadsS3AWSAccessKey,
        secretAccessKey: globalConfig.uploadsS3AWSAccessSecret
      }
    }

    if (!awsConfig.credentials.accessKeyId && !awsConfig.credentials.secretAccessKey) {
      delete awsConfig.credentials
    }

    if (!awsConfig.region) {
      delete awsConfig.region
    }

    // TODO use media service with a 's3' backend
    const s3 = new aws.S3(awsConfig)
    const s3Storage = multers3({
      s3,
      bucket: globalConfig.uploadsS3Bucket || 'uploads',
      contentType: multers3.AUTO_CONTENT_TYPE,
      cacheControl: 'max-age=31536000', // one year caching
      acl: 'public-read',
      key(req, file, cb) {
        const userId = _.get(req, 'params.userId') || 'anonymous'
        const ext = path.extname(file.originalname)

        cb(undefined, `${userId}_${new Date().getTime()}${ext}`)
      }
    })

    upload = multer({ storage: s3Storage })
  }

  const router = bp.http.createRouterForBot('channel-web', { checkAuthentication: false, enableJsonBodyParser: true })
  const perBotCache = apicache.options({
    appendKey: (req: Request, _res: Response) => `${req.method} for bot ${req.params?.boId}`,
    statusCodes: { include: [200] }
  }).middleware

  const assertUserInfo = (options: { convoIdRequired?: boolean } = {}) => async (
    req: ChatRequest,
    _res: Response,
    next: NextFunction
  ) => {
    const { botId } = req.params
    const { conversationId, webSessionId } = req.body || {}

    req.visitorId = await bp.realtime.getVisitorIdFromGuestSocketId(webSessionId)
    if (!req.visitorId) {
      return next(ERR_BAD_USER_SESSION_ID)
    }

    if (!userIdIsValid(req.visitorId)) {
      return next(ERR_USER_ID_INVALID)
    }

    req.messaging = await db.getMessagingClient(botId)
    const userId = await db.mapVisitor(req.visitorId, req.messaging)

    if (conversationId) {
      const conversation = await req.messaging.getConversationById(conversationId)
      if (!conversation || !userId || conversation.userId !== userId) {
        next(ERR_BAD_CONV_ID)
      }

      req.conversationId = conversationId
    }

    if (options.convoIdRequired && req.conversationId === undefined) {
      next(ERR_CONV_ID_REQ)
    }

    req.botId = botId
    req.userId = userId

    next()
  }

  router.get(
    '/botInfo',
    perBotCache('1 minute'),
    asyncMiddleware(async (req: BPRequest, res: Response) => {
      const { botId } = req.params
      const security = ((await bp.config.getModuleConfig('channel-web')) as Config).security // usage of global because a user could overwrite bot scoped configs
      const config = (await bp.config.getModuleConfigForBot('channel-web', botId)) as Config
      const botInfo = await bp.bots.getBotById(botId)

      if (!botInfo) {
        return res.sendStatus(404)
      }

      res.send({
        showBotInfoPage: (config.infoPage && config.infoPage.enabled) || config.showBotInfoPage,
        name: botInfo.name,
        description: (config.infoPage && config.infoPage.description) || botInfo.description,
        details: botInfo.details,
        languages: botInfo.languages,
        extraStylesheet: config.extraStylesheet,
        disableNotificationSound: config.disableNotificationSound,
        security,
        lazySocket: config.lazySocket
      })
    })
  )

  router.post(
    '/messages',
    bp.http.extractExternalToken,
    assertUserInfo(),
    asyncMiddleware(async (req: ChatRequest, res: Response) => {
      const { botId, userId } = req

      const user = await bp.users.getOrCreateUser('web', userId, botId)
      const payload = req.body.payload || {}

      if (!SUPPORTED_MESSAGES.includes(payload.type)) {
        return res.status(400).send(ERR_MSG_TYPE)
      }

      if (payload.type === 'visit') {
        const { timezone, language } = payload
        const isValidTimezone = _.isNumber(timezone) && timezone >= -12 && timezone <= 14 && timezone % 0.5 === 0
        const isValidLanguage = language.length < 4 && !_.get(user, 'result.attributes.language')

        const newAttributes = {
          ...(isValidTimezone && { timezone }),
          ...(isValidLanguage && { language })
        }

        if (Object.getOwnPropertyNames(newAttributes).length) {
          await bp.users.updateAttributes('web', userId, newAttributes)
        }
      }

      if (!req.conversationId) {
        req.conversationId = (await req.messaging.getMostRecentConversationForUser(userId)).id
      }

      await sendNewMessage(req, payload, !!req.headers.authorization)

      res.sendStatus(200)
    })
  )

  router.post(
    '/messages/files',
    upload.single('file'),
    bp.http.extractExternalToken,
    assertUserInfo({ convoIdRequired: true }),
    asyncMiddleware(async (req: ChatRequest & any, res: Response) => {
      const { botId, userId } = req

      await bp.users.getOrCreateUser('web', userId, botId) // Just to create the user if it doesn't exist

      const payload = {
        text: `Uploaded a file [${req.file.originalname}]`,
        type: 'file',
        storage: req.file.location ? 's3' : 'local',
        url: req.file.location || req.file.path || undefined,
        name: req.file.filename,
        originalName: req.file.originalname,
        mime: req.file.contentType || req.file.mimetype,
        size: req.file.size
      }

      await sendNewMessage(req, payload, req.credentials)

      return res.sendStatus(200)
    })
  )

  router.post(
    '/messages/voice',
    bp.http.extractExternalToken,
    assertUserInfo({ convoIdRequired: true }),
    asyncMiddleware(async (req: ChatRequest, res: Response) => {
      const { botId, userId } = req
      const { audio } = req.body

      if (!audio?.buffer || !audio?.title) {
        throw new Error('Voices messages must contain an audio buffer and title')
      }

      await bp.users.getOrCreateUser('web', userId, botId) // Just to create the user if it doesn't exist

      const buffer = Buffer.from(audio!.buffer, 'base64')

      const formData = new FormData()
      formData.append('file', buffer, audio!.title)

      const axiosConfig = await bp.http.getAxiosConfigForBot(botId, { localUrl: true })
      axiosConfig.headers['Content-Type'] = `multipart/form-data; boundary=${formData.getBoundary()}`

      // Upload the audio buffer to the Media Service
      const {
        data: { url }
      } = await axios.post<{ url: string }>('/media', formData, {
        ...axiosConfig
      })

      const payload = {
        type: 'voice',
        audio: url
      }

      await sendNewMessage(req, payload, false)

      return res.sendStatus(200)
    })
  )

  router.post(
    '/conversations/get',
    assertUserInfo({ convoIdRequired: true }),
    asyncMiddleware(async (req: ChatRequest, res: Response) => {
      const { conversationId, botId } = req

      const config = (await bp.config.getModuleConfigForBot('channel-web', botId)) as Config
      const conversation = await req.messaging.getConversationById(conversationId)
      const messages = await req.messaging.listMessages(conversationId, config.maxMessagesHistory)

      const filteredMessages = messages.filter(m => m.payload.type !== 'visit')

      return res.send({ ...conversation, messages: filteredMessages })
    })
  )

  router.post(
    '/conversations/list',
    assertUserInfo(),
    asyncMiddleware(async (req: ChatRequest, res: Response) => {
      const { userId, botId } = req

      await bp.users.getOrCreateUser('web', userId, botId)

      const conversations = await req.messaging.listConversations(userId, 100)
      const config = await bp.config.getModuleConfigForBot('channel-web', botId)

      return res.send({
        conversations: [...conversations],
        startNewConvoOnTimeout: config.startNewConvoOnTimeout,
        recentConversationLifetime: config.recentConversationLifetime
      })
    })
  )

  async function sendNewMessage(req: ChatRequest, payload: any, useDebugger: boolean) {
    const config = await bp.config.getModuleConfigForBot('channel-web', req.botId)

    if (payload.type === 'voice') {
      if (_.isEmpty(payload.audio)) {
        throw new Error('Voices messages must contain an audio buffer')
      }
    } else if (
      (!payload.text || !_.isString(payload.text) || payload.text.length > config.maxMessageLength) &&
      payload.type !== 'postback'
    ) {
      throw new Error(`Text must be a valid string of less than ${config.maxMessageLength} chars`)
    }

    let sanitizedPayload = payload
    if (payload.sensitive) {
      const sensitive = Array.isArray(payload.sensitive) ? payload.sensitive : [payload.sensitive]
      sanitizedPayload = _.omit(payload, [...sensitive, 'sensitive'])
    }

    const message = await messaging.createMessage(conversationId, userId, sanitizedPayload)
    const event = bp.IO.Event({
<<<<<<< HEAD
      messageId: message.id,
      botId,
=======
      botId: req.botId,
>>>>>>> 113a45df
      channel: 'web',
      direction: 'incoming',
      payload,
      target: req.userId,
      threadId: req.conversationId,
      type: payload.type,
      credentials: req.credentials
    })

    if (useDebugger) {
      event.debugger = true
    }

<<<<<<< HEAD
    bp.realtime.sendPayload(bp.RealTimePayload.forVisitor(visitorId, 'webchat.message', message))
=======
    const message = await req.messaging.createMessage(req.conversationId, req.userId, sanitizedPayload)
    bp.realtime.sendPayload(bp.RealTimePayload.forVisitor(req.visitorId, 'webchat.message', message))
>>>>>>> 113a45df

    await bp.events.sendEvent(event)
  }

  router.post(
    '/events',
    bp.http.extractExternalToken,
    assertUserInfo(),
    asyncMiddleware(async (req: ChatRequest, res: Response) => {
      const { userId, botId } = req
      let { conversationId } = req

      const payload = req.body.payload || {}

      await bp.users.getOrCreateUser('web', userId, botId)

      if (!conversationId) {
        conversationId = (await req.messaging.getMostRecentConversationForUser(userId)).id
      }

      const event = bp.IO.Event({
        botId,
        channel: 'web',
        direction: 'incoming',
        target: userId,
        threadId: conversationId.toString(),
        type: payload.type,
        payload,
        credentials: req.credentials
      })

      await bp.events.sendEvent(event)
      res.sendStatus(200)
    })
  )

  router.post(
    '/saveFeedback',
    bp.http.extractExternalToken,
    asyncMiddleware(async (req: BPRequest, res: Response) => {
      const { botId } = req.params
      const { messageId, target, feedback } = req.body

      if (!target || !messageId || !feedback) {
        return res.status(400).send('Missing required fields')
      }

      const [event] = await bp.events.findEvents({ botId, messageId })
      const { userId } = await db.getMappingFromVisitor(target)

      try {
        await bp.events.saveUserFeedback(event.incomingEventId, userId, feedback, 'qna')
        res.sendStatus(200)
      } catch (err) {
        res.status(400).send(err)
      }
    })
  )

  router.post(
    '/feedbackInfo',
    bp.http.extractExternalToken,
    asyncMiddleware(async (req: BPRequest, res: Response) => {
      const { target, messageIds } = req.body

      if (!target || !messageIds) {
        return res.status(400).send('Missing required fields')
      }

      const { userId } = await db.getMappingFromVisitor(target)
      res.send(await db.getFeedbackInfoForMessageIds(userId, messageIds))
    })
  )

  router.post(
    '/conversations/reset',
    bp.http.extractExternalToken,
    assertUserInfo({ convoIdRequired: true }),
    asyncMiddleware(async (req: ChatRequest, res: Response) => {
      const { botId, userId, conversationId } = req
      await bp.users.getOrCreateUser('web', userId, botId)

      const payload = {
        text: 'Reset the conversation',
        type: 'session_reset'
      }

      await sendNewMessage(req, payload, false)

      const sessionId = bp.dialog.createId({
        botId,
        target: userId,
        threadId: conversationId.toString(),
        channel: 'web'
      })

      await bp.dialog.deleteSession(sessionId, botId)
      res.sendStatus(200)
    })
  )

  router.post(
    '/conversations/new',
    assertUserInfo(),
    asyncMiddleware(async (req: ChatRequest, res: Response) => {
      const { userId } = req

      const conversation = await req.messaging.createConversation(userId)

      res.send({ convoId: conversation.id })
    })
  )

  router.post(
    '/conversations/reference',
    assertUserInfo(),
    asyncMiddleware(async (req: ChatRequest, res: Response) => {
      try {
        const { botId, userId } = req
        const { reference } = req.body
        let { conversationId } = req

        await bp.users.getOrCreateUser('web', userId, botId)

        if (typeof reference !== 'string' || !reference.length || reference.indexOf('=') === -1) {
          throw new Error('Invalid reference')
        }

        if (!conversationId) {
          conversationId = (await req.messaging.getMostRecentConversationForUser(userId)).id
        }

        const message = reference.slice(0, reference.lastIndexOf('='))
        const signature = reference.slice(reference.lastIndexOf('=') + 1)

        const verifySignature = await bp.security.getMessageSignature(message)
        if (verifySignature !== signature) {
          throw new Error('Bad reference signature')
        }

        const payload = {
          text: message,
          signature,
          type: 'session_reference'
        }

        const event = bp.IO.Event({
          botId,
          channel: 'web',
          direction: 'incoming',
          target: userId,
          threadId: conversationId.toString(),
          type: payload.type,
          payload,
          credentials: req['credentials']
        })

        await bp.events.sendEvent(event)
        res.sendStatus(200)
      } catch (error) {
        res.status(500).send({ message: error.message })
      }
    })
  )

  router.post(
    '/preferences/get',
    assertUserInfo(),
    asyncMiddleware(async (req: ChatRequest, res: Response) => {
      const { userId, botId } = req
      const { result } = await bp.users.getOrCreateUser('web', userId, botId)

      return res.send({ language: result.attributes.language })
    })
  )

  router.post(
    '/preferences',
    assertUserInfo(),
    asyncMiddleware(async (req: ChatRequest, res: Response) => {
      const { userId, botId } = req
      const payload = req.body || {}
      const preferredLanguage = payload.language

      const bot = await bp.bots.getBotById(botId)
      const validLanguage = bot.languages.includes(preferredLanguage)
      if (!validLanguage) {
        return res.status(400).send(ERR_BAD_LANGUAGE)
      }

      await bp.users.updateAttributes('web', userId, {
        language: preferredLanguage
      })

      return res.sendStatus(200)
    })
  )

  const getMessageContent = (message, type) => {
    const { payload } = message

    if (type === 'file') {
      return (payload && payload.url) || message.message_data.url
    }

    const wrappedText = _.get(payload, 'wrapped.text')
    return (payload && payload.text) || message.message_text || wrappedText || `Event (${type})`
  }

  const convertToTxtFile = async (botId: string, conversation: Conversation & { messages: Message[] }) => {
    const { messages } = conversation
    const { result: user } = await bp.users.getOrCreateUser('web', conversation.userId)
    const timeFormat = 'MM/DD/YY HH:mm'
    const fullName = `${user.attributes['first_name'] || ''} ${user.attributes['last_name'] || ''}`
    const metadata = `Conversation Id: ${conversation.id}\r\nCreated on: ${moment(conversation.createdOn).format(
      timeFormat
    )}\r\nUser: ${fullName}\r\n-----------------\r\n`

    const messagesAsTxt = messages.map(message => {
      const type = message.payload?.type
      if (type === 'session_reset') {
        return ''
      }
      return `[${moment(message.sentOn).format(timeFormat)}] ${message.authorId ? 'User' : botId}: ${getMessageContent(
        message,
        type
      )}\r\n`
    })

    return [metadata, ...messagesAsTxt].join('')
  }

  router.post(
    '/conversations/download/txt',
    assertUserInfo({ convoIdRequired: true }),
    asyncMiddleware(async (req: ChatRequest, res: Response) => {
      const { conversationId, botId } = req

      const config = (await bp.config.getModuleConfigForBot('channel-web', botId)) as Config
      const conversation = await req.messaging.getConversationById(conversationId)
      const messages = await req.messaging.listMessages(conversationId, config.maxMessagesHistory)

      const txt = await convertToTxtFile(botId, { ...conversation, messages })

      res.send({ txt, name: `Conversation ${conversation.id}.txt` })
    })
  )

  router.post(
    '/conversations/messages/delete',
    assertUserInfo({ convoIdRequired: true }),
    asyncMiddleware(async (req: ChatRequest, res: Response) => {
      const { visitorId, conversationId } = req

      bp.realtime.sendPayload(bp.RealTimePayload.forVisitor(visitorId, 'webchat.clear', { conversationId }))

      await req.messaging.deleteMessages(conversationId)

      res.sendStatus(204)
    })
  )

  // NOTE: this is a temporary route and allows an agent to delete a channel web user's coversation messages
  // until today this was completed by calling channel web api directly but it's api has been secured with a temporary sessionId (see ln#554)
  // soon enough, once channel-web's implementation moves to messaging api we'll be able to remove this and use messaging directly
  // usage of a private router because authentication is handled for us
  const privateRouter = bp.http.createRouterForBot('channel-web-private')

  // NOTE : this uses duplicated code taken from public route (ln#559 - ln#563) so it's easy to remove once we can (see prev note)
  privateRouter.post(
    '/conversations/:id/messages/delete',
    asyncMiddleware(async (req: ChatRequest, res: Response) => {
      const conversationId = req.params.id
      const { userId } = req.body

      const conversation = await req.messaging.getConversationById(conversationId)
      if (!userId || conversation?.userId !== userId) {
        res.status(400).send(ERR_BAD_CONV_ID)
      }

      const { visitorId } = await db.getMappingFromUser(userId)
      bp.realtime.sendPayload(bp.RealTimePayload.forVisitor(visitorId, 'webchat.clear', { conversationId }))

      await req.messaging.deleteMessages(conversationId)
      res.sendStatus(204)
    })
  )
}<|MERGE_RESOLUTION|>--- conflicted
+++ resolved
@@ -343,14 +343,10 @@
       sanitizedPayload = _.omit(payload, [...sensitive, 'sensitive'])
     }
 
-    const message = await messaging.createMessage(conversationId, userId, sanitizedPayload)
+    const message = await req.messaging.createMessage(req.conversationId, req.userId, sanitizedPayload)
     const event = bp.IO.Event({
-<<<<<<< HEAD
       messageId: message.id,
-      botId,
-=======
       botId: req.botId,
->>>>>>> 113a45df
       channel: 'web',
       direction: 'incoming',
       payload,
@@ -364,12 +360,7 @@
       event.debugger = true
     }
 
-<<<<<<< HEAD
-    bp.realtime.sendPayload(bp.RealTimePayload.forVisitor(visitorId, 'webchat.message', message))
-=======
-    const message = await req.messaging.createMessage(req.conversationId, req.userId, sanitizedPayload)
     bp.realtime.sendPayload(bp.RealTimePayload.forVisitor(req.visitorId, 'webchat.message', message))
->>>>>>> 113a45df
 
     await bp.events.sendEvent(event)
   }
