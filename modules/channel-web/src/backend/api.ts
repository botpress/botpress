import { Conversation, Message, MessagingClient } from '@botpress/messaging-client'
import apicache from 'apicache'
import aws from 'aws-sdk'
import axios from 'axios'
import * as sdk from 'botpress/sdk'
import { asyncMiddleware as asyncMw, BPRequest } from 'common/http'
import { Request, Response, NextFunction } from 'express'
import FormData from 'form-data'
import _ from 'lodash'
import moment from 'moment'
import multer from 'multer'
import multers3 from 'multer-s3'
import path from 'path'

import { Config } from '../config'

import Database from './db'

const ERR_USER_ID_INVALID = 'user id associated with this session must be valid'
const ERR_MSG_TYPE = '`type` is required and must be valid'
const ERR_CONV_ID_REQ = '`conversationId` is required and must be valid'
const ERR_BAD_LANGUAGE = '`language` is required and must be valid'
const ERR_BAD_CONV_ID = "The conversation ID doesn't belong to that user"
const ERR_BAD_USER_SESSION_ID = 'session id is invalid'

const USER_ID_MAX_LENGTH = 40
const SUPPORTED_MESSAGES = [
  'text',
  'quick_reply',
  'form',
  'login_prompt',
  'visit',
  'request_start_conversation',
  'postback',
  'voice'
]

type ChatRequest = BPRequest & {
  visitorId: string
  userId: string
  botId: string
  conversationId: string
  messaging: MessagingClient
}

const userIdIsValid = (userId: string): boolean => {
  const hasBreakingConstraints = userId.length > USER_ID_MAX_LENGTH || userId.toLowerCase() === 'undefined'

  return !hasBreakingConstraints && /[a-z0-9-_]+/i.test(userId)
}

export default async (bp: typeof sdk, db: Database) => {
  const asyncMiddleware = asyncMw(bp.logger)
  const globalConfig = (await bp.config.getModuleConfig('channel-web')) as Config

  const diskStorage = multer.diskStorage({
    destination: globalConfig.fileUploadPath,
    // @ts-ignore typing indicates that limits isn't supported
    limits: {
      files: 1,
      fileSize: 5242880 // 5MB
    },
    filename(req, file, cb) {
      const userId = _.get(req, 'params.userId') || 'anonymous'
      const ext = path.extname(file.originalname)

      cb(undefined, `${userId}_${new Date().getTime()}${ext}`)
    }
  })

  let upload = multer({ storage: diskStorage })

  if (globalConfig.uploadsUseS3) {
    /*
      You can override AWS's default settings here. Example:
      { region: 'us-east-1', apiVersion: '2014-10-01', credentials: {...} }
     */
    const awsConfig = {
      region: globalConfig.uploadsS3Region,
      credentials: {
        accessKeyId: globalConfig.uploadsS3AWSAccessKey,
        secretAccessKey: globalConfig.uploadsS3AWSAccessSecret
      }
    }

    if (!awsConfig.credentials.accessKeyId && !awsConfig.credentials.secretAccessKey) {
      delete awsConfig.credentials
    }

    if (!awsConfig.region) {
      delete awsConfig.region
    }

    // TODO use media service with a 's3' backend
    const s3 = new aws.S3(awsConfig)
    const s3Storage = multers3({
      s3,
      bucket: globalConfig.uploadsS3Bucket || 'uploads',
      contentType: multers3.AUTO_CONTENT_TYPE,
      cacheControl: 'max-age=31536000', // one year caching
      acl: 'public-read',
      key(req, file, cb) {
        const userId = _.get(req, 'params.userId') || 'anonymous'
        const ext = path.extname(file.originalname)

        cb(undefined, `${userId}_${new Date().getTime()}${ext}`)
      }
    })

    upload = multer({ storage: s3Storage })
  }

  const router = bp.http.createRouterForBot('channel-web', { checkAuthentication: false, enableJsonBodyParser: true })
  const perBotCache = apicache.options({
    appendKey: (req: Request, _res: Response) => `${req.method} for bot ${req.params?.boId}`,
    statusCodes: { include: [200] }
  }).middleware

  const assertUserInfo = (options: { convoIdRequired?: boolean } = {}) => async (
    req: ChatRequest,
    _res: Response,
    next: NextFunction
  ) => {
    const { botId } = req.params
    const { conversationId, webSessionId } = req.body || {}

    req.visitorId = await bp.realtime.getVisitorIdFromGuestSocketId(webSessionId)
    if (!req.visitorId) {
      return next(ERR_BAD_USER_SESSION_ID)
    }

    if (!userIdIsValid(req.visitorId)) {
      return next(ERR_USER_ID_INVALID)
    }

    req.messaging = await db.getMessagingClient(botId)
    const userId = await db.mapVisitor(botId, req.visitorId, req.messaging)

    if (conversationId) {
      const conversation = await req.messaging.conversations.get(conversationId)
      if (!conversation || !userId || conversation.userId !== userId) {
        next(ERR_BAD_CONV_ID)
      }

      req.conversationId = conversationId
    }

    if (options.convoIdRequired && req.conversationId === undefined) {
      next(ERR_CONV_ID_REQ)
    }

    req.botId = botId
    req.userId = userId

    next()
  }

  router.get(
    '/botInfo',
    perBotCache('1 minute'),
    asyncMiddleware(async (req: BPRequest, res: Response) => {
      const { botId } = req.params
      const security = ((await bp.config.getModuleConfig('channel-web')) as Config).security // usage of global because a user could overwrite bot scoped configs
      const config = (await bp.config.getModuleConfigForBot('channel-web', botId)) as Config
      const botInfo = await bp.bots.getBotById(botId)

      if (!botInfo) {
        return res.sendStatus(404)
      }

      res.send({
        showBotInfoPage: (config.infoPage && config.infoPage.enabled) || config.showBotInfoPage,
        name: botInfo.name,
        description: (config.infoPage && config.infoPage.description) || botInfo.description,
        details: botInfo.details,
        languages: botInfo.languages,
        extraStylesheet: config.extraStylesheet,
        disableNotificationSound: config.disableNotificationSound,
        security,
        lazySocket: config.lazySocket
      })
    })
  )

  router.post(
    '/messages',
    bp.http.extractExternalToken,
    assertUserInfo(),
    asyncMiddleware(async (req: ChatRequest, res: Response) => {
      const { botId, userId } = req

      const user = await bp.users.getOrCreateUser('web', userId, botId)
      const payload = req.body.payload || {}

      if (!SUPPORTED_MESSAGES.includes(payload.type)) {
        return res.status(400).send(ERR_MSG_TYPE)
      }

      if (payload.type === 'visit') {
        const { timezone, language } = payload
        const isValidTimezone = _.isNumber(timezone) && timezone >= -12 && timezone <= 14 && timezone % 0.5 === 0
        const isValidLanguage = language.length < 4 && !_.get(user, 'result.attributes.language')

        const newAttributes = {
          ...(isValidTimezone && { timezone }),
          ...(isValidLanguage && { language })
        }

        if (Object.getOwnPropertyNames(newAttributes).length) {
          await bp.users.updateAttributes('web', userId, newAttributes)
        }
      }

      if (!req.conversationId) {
        req.conversationId = (await req.messaging.conversations.getRecent(userId)).id
      }

      await sendNewMessage(req, payload, !!req.headers.authorization)

      res.sendStatus(200)
    })
  )

  router.post(
    '/messages/files',
    upload.single('file'),
    bp.http.extractExternalToken,
    assertUserInfo({ convoIdRequired: true }),
    asyncMiddleware(async (req: ChatRequest & any, res: Response) => {
      const { botId, userId } = req
      const payloadValue = req.body.payload || {}

      await bp.users.getOrCreateUser('web', userId, botId) // Just to create the user if it doesn't exist

      const payload = {
        text: `Uploaded a file [${req.file.originalname}]`,
        type: 'file',
        storage: req.file.location ? 's3' : 'local',
        url: req.file.location || req.file.path || undefined,
        name: req.file.filename,
        originalName: req.file.originalname,
        mime: req.file.contentType || req.file.mimetype,
        size: req.file.size,
        payload: payloadValue
      }

      await sendNewMessage(req, payload, req.credentials)

      return res.sendStatus(200)
    })
  )

  router.post(
    '/messages/voice',
    bp.http.extractExternalToken,
    assertUserInfo({ convoIdRequired: true }),
    asyncMiddleware(async (req: ChatRequest, res: Response) => {
      const { botId, userId } = req
      const { audio } = req.body

      if (!audio?.buffer || !audio?.title) {
        throw new Error('Voices messages must contain an audio buffer and title')
      }

      await bp.users.getOrCreateUser('web', userId, botId) // Just to create the user if it doesn't exist

      const buffer = Buffer.from(audio!.buffer, 'base64')

      const formData = new FormData()
      formData.append('file', buffer, audio!.title)

      const axiosConfig = await bp.http.getAxiosConfigForBot(botId, { studioUrl: true })
      axiosConfig.headers['Content-Type'] = `multipart/form-data; boundary=${formData.getBoundary()}`

      // Upload the audio buffer to the Media Service
      const {
        data: { url }
      } = await axios.post<{ url: string }>('/media', formData, {
        ...axiosConfig
      })

      const payload = {
        type: 'voice',
        audio: url
      }

      await sendNewMessage(req, payload, false)

      return res.sendStatus(200)
    })
  )

  router.post(
    '/conversations/get',
    assertUserInfo({ convoIdRequired: true }),
    asyncMiddleware(async (req: ChatRequest, res: Response) => {
      const { conversationId, botId } = req

      const config = (await bp.config.getModuleConfigForBot('channel-web', botId)) as Config
      const conversation = await req.messaging.conversations.get(conversationId)
      const messages = await req.messaging.messages.list(conversationId, config.maxMessagesHistory)

      const filteredMessages = messages.filter(m => m.payload.type !== 'visit')

      return res.send({ ...conversation, messages: filteredMessages })
    })
  )

  router.post(
    '/conversations/list',
    assertUserInfo(),
    asyncMiddleware(async (req: ChatRequest, res: Response) => {
      const { userId, botId } = req

      await bp.users.getOrCreateUser('web', userId, botId)

      const conversations = await req.messaging.conversations.list(userId, 100)
      const config = await bp.config.getModuleConfigForBot('channel-web', botId)

      return res.send({
        conversations: [...conversations],
        startNewConvoOnTimeout: config.startNewConvoOnTimeout,
        recentConversationLifetime: config.recentConversationLifetime
      })
    })
  )

  async function sendNewMessage(req: ChatRequest, payload: any, useDebugger: boolean) {
    const config = await bp.config.getModuleConfigForBot('channel-web', req.botId)

    if (payload.type === 'voice') {
      if (_.isEmpty(payload.audio)) {
        throw new Error('Voices messages must contain an audio buffer')
      }
    } else if (
      (!payload.text || !_.isString(payload.text) || payload.text.length > config.maxMessageLength) &&
      payload.type !== 'postback'
    ) {
      throw new Error(`Text must be a valid string of less than ${config.maxMessageLength} chars`)
    }

    let sanitizedPayload = payload
    if (payload.sensitive) {
      const sensitive = Array.isArray(payload.sensitive) ? payload.sensitive : [payload.sensitive]
      sanitizedPayload = _.omit(payload, [...sensitive, 'sensitive'])
    }

    const message = await req.messaging.createMessage(req.conversationId, req.userId, sanitizedPayload)
    const event = bp.IO.Event({
      messageId: message.id,
      botId: req.botId,
      channel: 'web',
      direction: 'incoming',
      payload,
      target: req.userId,
      threadId: req.conversationId,
      type: payload.type,
      credentials: req.credentials
    })

    if (useDebugger) {
      event.debugger = true
    }

<<<<<<< HEAD
=======
    const message = await req.messaging.messages.create(req.conversationId, req.userId, sanitizedPayload)
>>>>>>> 1d51701b
    bp.realtime.sendPayload(bp.RealTimePayload.forVisitor(req.visitorId, 'webchat.message', message))

    await bp.events.sendEvent(event)
  }

  router.post(
    '/events',
    bp.http.extractExternalToken,
    assertUserInfo(),
    asyncMiddleware(async (req: ChatRequest, res: Response) => {
      const { userId, botId } = req
      let { conversationId } = req

      const payload = req.body.payload || {}

      await bp.users.getOrCreateUser('web', userId, botId)

      if (!conversationId) {
        conversationId = (await req.messaging.conversations.getRecent(userId)).id
      }

      const event = bp.IO.Event({
        botId,
        channel: 'web',
        direction: 'incoming',
        target: userId,
        threadId: conversationId.toString(),
        type: payload.type,
        payload,
        credentials: req.credentials
      })

      await bp.events.sendEvent(event)
      res.sendStatus(200)
    })
  )

  router.post(
    '/saveFeedback',
    bp.http.extractExternalToken,
    asyncMiddleware(async (req: BPRequest, res: Response) => {
      const { botId } = req.params
      const { messageId, target, feedback } = req.body

      if (!target || !messageId || !feedback) {
        return res.status(400).send('Missing required fields')
      }

      const [event] = await bp.events.findEvents({ botId, messageId })
      const { userId } = await db.getMappingFromVisitor(botId, target)

      try {
        await bp.events.saveUserFeedback(event.incomingEventId, userId, feedback, 'qna')
        res.sendStatus(200)
      } catch (err) {
        res.status(400).send(err)
      }
    })
  )

  router.post(
    '/feedbackInfo',
    bp.http.extractExternalToken,
    asyncMiddleware(async (req: BPRequest, res: Response) => {
      const { botId } = req.params
      const { target, messageIds } = req.body

      if (!target || !messageIds) {
        return res.status(400).send('Missing required fields')
      }

      const { userId } = await db.getMappingFromVisitor(botId, target)
      res.send(await db.getFeedbackInfoForMessageIds(userId, messageIds))
    })
  )

  router.post(
    '/conversations/reset',
    bp.http.extractExternalToken,
    assertUserInfo({ convoIdRequired: true }),
    asyncMiddleware(async (req: ChatRequest, res: Response) => {
      const { botId, userId, conversationId } = req
      await bp.users.getOrCreateUser('web', userId, botId)

      const payload = {
        text: 'Reset the conversation',
        type: 'session_reset'
      }

      await sendNewMessage(req, payload, false)

      const sessionId = bp.dialog.createId({
        botId,
        target: userId,
        threadId: conversationId.toString(),
        channel: 'web'
      })

      await bp.dialog.deleteSession(sessionId, botId)
      res.sendStatus(200)
    })
  )

  router.post(
    '/conversations/new',
    assertUserInfo(),
    asyncMiddleware(async (req: ChatRequest, res: Response) => {
      const { userId } = req

      const conversation = await req.messaging.conversations.create(userId)

      res.send({ convoId: conversation.id })
    })
  )

  router.post(
    '/conversations/reference',
    assertUserInfo(),
    asyncMiddleware(async (req: ChatRequest, res: Response) => {
      try {
        const { botId, userId } = req
        const { reference } = req.body
        let { conversationId } = req

        await bp.users.getOrCreateUser('web', userId, botId)

        if (typeof reference !== 'string' || !reference.length || reference.indexOf('=') === -1) {
          throw new Error('Invalid reference')
        }

        if (!conversationId) {
          conversationId = (await req.messaging.conversations.getRecent(userId)).id
        }

        const message = reference.slice(0, reference.lastIndexOf('='))
        const signature = reference.slice(reference.lastIndexOf('=') + 1)

        const verifySignature = await bp.security.getMessageSignature(message)
        if (verifySignature !== signature) {
          throw new Error('Bad reference signature')
        }

        const payload = {
          text: message,
          signature,
          type: 'session_reference'
        }

        const event = bp.IO.Event({
          botId,
          channel: 'web',
          direction: 'incoming',
          target: userId,
          threadId: conversationId.toString(),
          type: payload.type,
          payload,
          credentials: req['credentials']
        })

        await bp.events.sendEvent(event)
        res.sendStatus(200)
      } catch (error) {
        res.status(500).send({ message: error.message })
      }
    })
  )

  router.post(
    '/preferences/get',
    assertUserInfo(),
    asyncMiddleware(async (req: ChatRequest, res: Response) => {
      const { userId, botId } = req
      const { result } = await bp.users.getOrCreateUser('web', userId, botId)

      return res.send({ language: result.attributes.language })
    })
  )

  router.post(
    '/preferences',
    assertUserInfo(),
    asyncMiddleware(async (req: ChatRequest, res: Response) => {
      const { userId, botId } = req
      const payload = req.body || {}
      const preferredLanguage = payload.language

      const bot = await bp.bots.getBotById(botId)
      const validLanguage = bot.languages.includes(preferredLanguage)
      if (!validLanguage) {
        return res.status(400).send(ERR_BAD_LANGUAGE)
      }

      await bp.users.updateAttributes('web', userId, {
        language: preferredLanguage
      })

      return res.sendStatus(200)
    })
  )

  const getMessageContent = (message, type) => {
    const { payload } = message

    if (type === 'file') {
      return (payload && payload.url) || message.message_data.url
    }

    const wrappedText = _.get(payload, 'wrapped.text')
    return (payload && payload.text) || message.message_text || wrappedText || `Event (${type})`
  }

  const convertToTxtFile = async (botId: string, conversation: Conversation & { messages: Message[] }) => {
    const { messages } = conversation
    const { result: user } = await bp.users.getOrCreateUser('web', conversation.userId)
    const timeFormat = 'MM/DD/YY HH:mm'
    const fullName = `${user.attributes['first_name'] || ''} ${user.attributes['last_name'] || ''}`
    const metadata = `Conversation Id: ${conversation.id}\r\nCreated on: ${moment(conversation.createdOn).format(
      timeFormat
    )}\r\nUser: ${fullName}\r\n-----------------\r\n`

    const messagesAsTxt = messages.map(message => {
      const type = message.payload?.type
      if (type === 'session_reset') {
        return ''
      }
      return `[${moment(message.sentOn).format(timeFormat)}] ${message.authorId ? 'User' : botId}: ${getMessageContent(
        message,
        type
      )}\r\n`
    })

    return [metadata, ...messagesAsTxt].join('')
  }

  router.post(
    '/conversations/download/txt',
    assertUserInfo({ convoIdRequired: true }),
    asyncMiddleware(async (req: ChatRequest, res: Response) => {
      const { conversationId, botId } = req

      const config = (await bp.config.getModuleConfigForBot('channel-web', botId)) as Config
      const conversation = await req.messaging.conversations.get(conversationId)
      const messages = await req.messaging.messages.list(conversationId, config.maxMessagesHistory)

      const txt = await convertToTxtFile(botId, { ...conversation, messages })

      res.send({ txt, name: `Conversation ${conversation.id}.txt` })
    })
  )

  router.post(
    '/conversations/messages/delete',
    assertUserInfo({ convoIdRequired: true }),
    asyncMiddleware(async (req: ChatRequest, res: Response) => {
      const { visitorId, conversationId } = req

      bp.realtime.sendPayload(bp.RealTimePayload.forVisitor(visitorId, 'webchat.clear', { conversationId }))

      await req.messaging.messages.delete({ conversationId })

      res.sendStatus(204)
    })
  )

  // NOTE: this is a temporary route and allows an agent to delete a channel web user's coversation messages
  // until today this was completed by calling channel web api directly but it's api has been secured with a temporary sessionId (see ln#554)
  // soon enough, once channel-web's implementation moves to messaging api we'll be able to remove this and use messaging directly
  // usage of a private router because authentication is handled for us
  const privateRouter = bp.http.createRouterForBot('channel-web-private')

  // NOTE : this uses duplicated code taken from public route (ln#559 - ln#563) so it's easy to remove once we can (see prev note)
  privateRouter.post(
    '/conversations/:id/messages/delete',
    asyncMiddleware(async (req: ChatRequest, res: Response) => {
      const conversationId = req.params.id
      const { userId } = req.body

      const conversation = await req.messaging.conversations.get(conversationId)
      if (!userId || conversation?.userId !== userId) {
        res.status(400).send(ERR_BAD_CONV_ID)
      }

      const { visitorId } = await db.getMappingFromUser(userId)
      bp.realtime.sendPayload(bp.RealTimePayload.forVisitor(visitorId, 'webchat.clear', { conversationId }))

      await req.messaging.messages.delete(conversationId)
      res.sendStatus(204)
    })
  )
}<|MERGE_RESOLUTION|>--- conflicted
+++ resolved
@@ -345,7 +345,7 @@
       sanitizedPayload = _.omit(payload, [...sensitive, 'sensitive'])
     }
 
-    const message = await req.messaging.createMessage(req.conversationId, req.userId, sanitizedPayload)
+    const message = await req.messaging.messages.create(req.conversationId, req.userId, sanitizedPayload)
     const event = bp.IO.Event({
       messageId: message.id,
       botId: req.botId,
@@ -362,10 +362,6 @@
       event.debugger = true
     }
 
-<<<<<<< HEAD
-=======
-    const message = await req.messaging.messages.create(req.conversationId, req.userId, sanitizedPayload)
->>>>>>> 1d51701b
     bp.realtime.sendPayload(bp.RealTimePayload.forVisitor(req.visitorId, 'webchat.message', message))
 
     await bp.events.sendEvent(event)
