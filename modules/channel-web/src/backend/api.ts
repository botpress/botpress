import aws from 'aws-sdk'
import * as sdk from 'botpress/sdk'
import _ from 'lodash'
import moment from 'moment'
import multer from 'multer'
import multers3 from 'multer-s3'
import path from 'path'

import { Config } from '../config'

import Database from './db'

const ERR_USER_ID_REQ = '`userId` is required and must be valid'
const ERR_MSG_TYPE = '`type` is required and must be valid'
const ERR_CONV_ID_REQ = '`conversationId` is required and must be valid'
const ERR_BAD_LANGUAGE = '`language` is required and must be valid'

export default async (bp: typeof sdk, db: Database) => {
  const globalConfig = (await bp.config.getModuleConfig('channel-web')) as Config

  const diskStorage = multer.diskStorage({
    destination: globalConfig.fileUploadPath,
    limits: {
      files: 1,
      fileSize: 5242880 // 5MB
    },
    filename: function(req, file, cb) {
      const userId = _.get(req, 'params.userId') || 'anonymous'
      const ext = path.extname(file.originalname)

      cb(undefined, `${userId}_${new Date().getTime()}${ext}`)
    }
  })

  let upload = multer({ storage: diskStorage })

  if (globalConfig.uploadsUseS3) {
    /*
      You can override AWS's default settings here. Example:
      { region: 'us-east-1', apiVersion: '2014-10-01', credentials: {...} }
     */
    const awsConfig = {
      region: globalConfig.uploadsS3Region,
      credentials: {
        accessKeyId: globalConfig.uploadsS3AWSAccessKey,
        secretAccessKey: globalConfig.uploadsS3AWSAccessSecret
      }
    }

    if (!awsConfig.credentials.accessKeyId && !awsConfig.credentials.secretAccessKey) {
      delete awsConfig.credentials
    }

    if (!awsConfig.region) {
      delete awsConfig.region
    }

    const s3 = new aws.S3(awsConfig)
    const s3Storage = multers3({
      s3: s3,
      bucket: globalConfig.uploadsS3Bucket || 'uploads',
      contentType: multers3.AUTO_CONTENT_TYPE,
      cacheControl: 'max-age=31536000', // one year caching
      acl: 'public-read',
      key: function(req, file, cb) {
        const userId = _.get(req, 'params.userId') || 'anonymous'
        const ext = path.extname(file.originalname)

        cb(undefined, `${userId}_${new Date().getTime()}${ext}`)
      }
    })

    upload = multer({ storage: s3Storage })
  }

  const router = bp.http.createRouterForBot('channel-web', { checkAuthentication: false, enableJsonBodyParser: true })

  const asyncApi = fn => async (req, res, next) => {
    try {
      await fn(req, res, next)
    } catch (err) {
      bp.logger.attachError(err).error('HTTP Handling Error')
      res.status(500).send(err && err.message)
    }
  }

  router.get(
    '/botInfo',
    asyncApi(async (req, res) => {
      const { botId } = req.params
      const security = ((await bp.config.getModuleConfig('channel-web')) as Config).security // usage of global because a user could overwrite bot scoped configs
      const config = (await bp.config.getModuleConfigForBot('channel-web', botId)) as Config
      const botInfo = await bp.bots.getBotById(botId)

      if (!botInfo) {
        return res.sendStatus(404)
      }

      res.send({
        showBotInfoPage: (config.infoPage && config.infoPage.enabled) || config.showBotInfoPage,
        name: botInfo.name,
        description: (config.infoPage && config.infoPage.description) || botInfo.description,
        details: botInfo.details,
<<<<<<< HEAD
        languages: botInfo.languages
=======
        security
>>>>>>> 9a7240dd
      })
    })
  )

  // ?conversationId=xxx (optional)
  router.post(
    '/messages/:userId',
    bp.http.extractExternalToken,
    asyncApi(async (req, res) => {
      const { botId, userId = undefined } = req.params

      if (!validateUserId(userId)) {
        return res.status(400).send(ERR_USER_ID_REQ)
      }

      const user = await bp.users.getOrCreateUser('web', userId)
      const payload = req.body || {}

      let { conversationId = undefined } = req.query || {}
      conversationId = conversationId && parseInt(conversationId)

      if (
        !['text', 'quick_reply', 'form', 'login_prompt', 'visit', 'request_start_conversation', 'postback'].includes(
          payload.type
        )
      ) {
        // TODO: Support files
        return res.status(400).send(ERR_MSG_TYPE)
      }

      if (payload.type === 'visit') {
        const { timezone, language } = payload
        const isValidTimezone = _.isNumber(timezone) && timezone >= -12 && timezone <= 14 && timezone % 0.5 === 0
        const isValidLanguage = language.length < 4 && !_.get(user, 'result.attributes.language')

        const newAttributes = {
          ...(isValidTimezone && { timezone }),
          ...(isValidLanguage && { language })
        }

        if (Object.getOwnPropertyNames(newAttributes).length) {
          await bp.users.updateAttributes('web', userId, newAttributes)
        }
      }

      if (!conversationId) {
        conversationId = await db.getOrCreateRecentConversation(botId, userId, { originatesFromUserMessage: true })
      }

      await sendNewMessage(botId, userId, conversationId, payload, req.credentials)

      return res.sendStatus(200)
    })
  )

  // ?conversationId=xxx (required)
  router.post(
    '/messages/:userId/files',
    upload.single('file'),
    bp.http.extractExternalToken,
    asyncApi(async (req, res) => {
      const { botId = undefined, userId = undefined } = req.params || {}

      if (!validateUserId(userId)) {
        return res.status(400).send(ERR_USER_ID_REQ)
      }

      await bp.users.getOrCreateUser('web', userId) // Just to create the user if it doesn't exist

      let { conversationId = undefined } = req.query || {}
      conversationId = conversationId && parseInt(conversationId)

      if (!conversationId) {
        return res.status(400).send(ERR_CONV_ID_REQ)
      }

      const payload = {
        text: `Uploaded a file [${req.file.originalname}]`,
        type: 'file',
        storage: req.file.location ? 's3' : 'local',
        url: req.file.location || req.file.path || undefined,
        name: req.file.filename,
        originalName: req.file.originalname,
        mime: req.file.contentType || req.file.mimetype,
        size: req.file.size
      }

      await sendNewMessage(botId, userId, conversationId, payload, req.credentials)

      return res.sendStatus(200)
    })
  )

  router.get('/conversations/:userId/:conversationId', async (req, res) => {
    const { userId, conversationId, botId } = req.params

    if (!validateUserId(userId)) {
      return res.status(400).send(ERR_USER_ID_REQ)
    }

    const conversation = await db.getConversation(userId, conversationId, botId)

    return res.send(conversation)
  })

  router.get('/conversations/:userId', async (req, res) => {
    const { botId = undefined, userId = undefined } = req.params || {}

    if (!validateUserId(userId)) {
      return res.status(400).send(ERR_USER_ID_REQ)
    }

    await bp.users.getOrCreateUser('web', userId)

    const conversations = await db.listConversations(userId, botId)

    const config = await bp.config.getModuleConfigForBot('channel-web', botId)

    return res.send({
      conversations: [...conversations],
      startNewConvoOnTimeout: config.startNewConvoOnTimeout,
      recentConversationLifetime: config.recentConversationLifetime
    })
  })

  function validateUserId(userId) {
    return /[a-z0-9-_]+/i.test(userId)
  }

  async function sendNewMessage(botId: string, userId: string, conversationId, payload, credentials: any) {
    const config = await bp.config.getModuleConfigForBot('channel-web', botId)

    if (
      (!payload.text || !_.isString(payload.text) || payload.text.length > config.maxMessageLength) &&
      payload.type != 'postback'
    ) {
      throw new Error('Text must be a valid string of less than 360 chars')
    }

    let sanitizedPayload = payload
    if (payload.sensitive) {
      const sensitive = Array.isArray(payload.sensitive) ? payload.sensitive : [payload.sensitive]
      sanitizedPayload = _.omit(payload, [...sensitive, 'sensitive'])
    }

    const event = bp.IO.Event({
      botId,
      channel: 'web',
      direction: 'incoming',
      payload,
      target: userId,
      threadId: conversationId,
      type: payload.type,
      credentials
    })

    const message = await db.appendUserMessage(botId, userId, conversationId, sanitizedPayload, event.id)

    bp.realtime.sendPayload(bp.RealTimePayload.forVisitor(userId, 'webchat.message', message))
    return bp.events.sendEvent(event)
  }

  router.post(
    '/events/:userId',
    bp.http.extractExternalToken,
    asyncApi(async (req, res) => {
      const payload = req.body || {}
      const { botId = undefined, userId = undefined } = req.params || {}
      await bp.users.getOrCreateUser('web', userId)
      const conversationId = await db.getOrCreateRecentConversation(botId, userId, { originatesFromUserMessage: true })

      const event = bp.IO.Event({
        botId,
        channel: 'web',
        direction: 'incoming',
        target: userId,
        threadId: conversationId,
        type: payload.type,
        payload,
        credentials: req.credentials
      })

      bp.events.sendEvent(event)
      res.sendStatus(200)
    })
  )

  router.post(
    '/conversations/:userId/:conversationId/reset',
    bp.http.extractExternalToken,
    asyncApi(async (req, res) => {
      const { botId, userId, conversationId } = req.params
      await bp.users.getOrCreateUser('web', userId)

      const payload = {
        text: `Reset the conversation`,
        type: 'session_reset'
      }

      await sendNewMessage(botId, userId, conversationId, payload, req.credentials)

      const sessionId = await bp.dialog.createId({ botId, target: userId, threadId: conversationId, channel: 'web' })
      await bp.dialog.deleteSession(sessionId)
      res.sendStatus(200)
    })
  )

  router.post('/conversations/:userId/new', async (req, res) => {
    const { userId, botId } = req.params
    const convoId = await db.createConversation(botId, userId)
    res.send({ convoId })
  })

  router.post('/conversations/:userId/:conversationId/reference/:reference', async (req, res) => {
    try {
      const { botId, userId, reference } = req.params
      let { conversationId } = req.params

      await bp.users.getOrCreateUser('web', userId)

      if (typeof reference !== 'string' || !reference.length || reference.indexOf('=') === -1) {
        throw new Error('Invalid reference')
      }

      if (!conversationId || conversationId == 'null') {
        conversationId = await db.getOrCreateRecentConversation(botId, userId, { originatesFromUserMessage: true })
      }

      const message = reference.slice(0, reference.lastIndexOf('='))
      const signature = reference.slice(reference.lastIndexOf('=') + 1)

      const verifySignature = await bp.security.getMessageSignature(message)
      if (verifySignature !== signature) {
        throw new Error('Bad reference signature')
      }

      const payload = {
        text: message,
        signature: signature,
        type: 'session_reference'
      }

      const event = bp.IO.Event({
        botId,
        channel: 'web',
        direction: 'incoming',
        target: userId,
        threadId: conversationId,
        type: payload.type,
        payload,
        credentials: req.credentials
      })

      await bp.events.sendEvent(event)
      res.sendStatus(200)
    } catch (error) {
      res.status(500).send({ message: error.message })
    }
  })

  router.get('/preferences/:userId', async (req, res) => {
    const { userId } = req.params
    const { result } = await bp.users.getOrCreateUser('web', userId)

    return res.send({ language: result.attributes.language })
  })

  router.post('/preferences/:userId', async (req, res) => {
    const { userId, botId } = req.params
    const payload = req.body || {}
    const preferredLanguage = payload.language
    const bot = await bp.bots.getBotById(botId)
    const validLanguage = bot.languages.includes(preferredLanguage)
    if (!validLanguage) {
      return res.status(400).send(ERR_BAD_LANGUAGE)
    }

    await bp.users.updateAttributes('web', userId, {
      language: preferredLanguage
    })

    return res.sendStatus(200)
  })

  const getMessageContent = (message, type) => {
    const { payload } = message

    if (type === 'file') {
      return (payload && payload.url) || message.message_data.url
    } else if (type === 'text' || type === 'quick_reply') {
      return (payload && payload.text) || message.message_text
    } else {
      return `Event (${type})`
    }
  }

  const convertToTxtFile = async conversation => {
    const { messages } = conversation
    const { result: user } = await bp.users.getOrCreateUser('web', conversation.userId)
    const timeFormat = 'MM/DD/YY HH:mm'
    const fullName = `${user.attributes['first_name'] || ''} ${user.attributes['last_name'] || ''}`
    const metadata = `Title: ${conversation.title}\r\nCreated on: ${moment(conversation.created_on).format(
      timeFormat
    )}\r\nUser: ${fullName}\r\n-----------------\r\n`

    const messagesAsTxt = messages.map(message => {
      const type = (message.payload && message.payload.type) || message.message_type
      if (type === 'session_reset') {
        return ''
      }
      const userName = message.full_name.indexOf('undefined') > -1 ? 'User' : message.full_name
      return `[${moment(message.sent_on).format(timeFormat)}] ${userName}: ${getMessageContent(message, type)}\r\n`
    })

    return [metadata, ...messagesAsTxt].join('')
  }

  router.get('/conversations/:userId/:conversationId/download/txt', async (req, res) => {
    const { userId, conversationId, botId } = req.params

    if (!validateUserId(userId)) {
      return res.status(400).send(ERR_USER_ID_REQ)
    }

    const conversation = await db.getConversation(userId, conversationId, botId)
    const txt = await convertToTxtFile(conversation)

    res.send({ txt, name: `${conversation.title}.txt` })
  })
}<|MERGE_RESOLUTION|>--- conflicted
+++ resolved
@@ -101,11 +101,8 @@
         name: botInfo.name,
         description: (config.infoPage && config.infoPage.description) || botInfo.description,
         details: botInfo.details,
-<<<<<<< HEAD
-        languages: botInfo.languages
-=======
-        security
->>>>>>> 9a7240dd
+        languages: botInfo.languages,
+        security,
       })
     })
   )
