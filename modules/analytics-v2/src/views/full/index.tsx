--- conflicted
+++ resolved
@@ -27,6 +27,7 @@
 const fetchReducer = (state, action) => {
   if (action.type === 'datesSuccess') {
     const { startDate, endDate, metrics } = action.data
+    console.log(metrics)
     return {
       ...state,
       startDate,
@@ -65,30 +66,14 @@
     startDate: undefined
   })
 
-<<<<<<< HEAD
   useEffect(() => {
     void axios.get(`${window.origin + window['API_PATH']}/modules`).then(({ data }) => {
-      const channels = data
-        .filter(
-          x =>
-            x.name === 'channel-web' ||
-            x.name === 'channel-messenger' ||
-            x.name === 'channel-slack' ||
-            x.name === 'channel-telegram'
-        )
-        .map(x => x.name.substring(8))
-
-      setChannels(prevState => [...prevState, ...channels])
-=======
-  componentDidMount() {
-    // tslint:disable-next-line: no-floating-promises
-    axios.get(`${window.origin + window['API_PATH']}/modules`).then(({ data }) => {
       const channels = data
         .map(x => x.name)
         .filter(x => x.startsWith('channel'))
         .map(x => x.replace('channel-', ''))
-      this.setState({ channels: [...this.state.channels, ...channels] })
->>>>>>> 3bcc8b77
+
+      setChannels(prevState => [...prevState, ...channels])
     })
 
     const startDate = moment()
@@ -99,13 +84,8 @@
       .startOf('day')
       .unix()
 
-<<<<<<< HEAD
-    void fetchAnalytics(state.selectedChannel, startDate, endDate).then(({ data: metrics }) => {
+    fetchAnalytics(state.selectedChannel, startDate, endDate).then(({ data: { metrics } }) => {
       dispatch({ type: 'datesSuccess', data: { startDate, endDate, metrics } })
-=======
-    this.fetchAnalytics(this.state.selectedChannel, aWeekAgo, today).then(({ data }) => {
-      this.setState({ startDate: aWeekAgo, endDate: today, metrics: data.metrics })
->>>>>>> 3bcc8b77
     })
   }, [])
 
@@ -118,29 +98,21 @@
     })
   }
 
-<<<<<<< HEAD
-  const handleChannelChange = ({ target: { value: selectedChannel } }) => {
-    fetchAnalytics(selectedChannel, state.startDate, state.endDate).then(({ data: metrics }) => {
-      dispatch({ type: 'channelSuccess', data: { metrics, selectedChannel } })
-=======
-  handleFilterChange = event => {
-    this.fetchAnalytics(event.target.value, this.state.startDate, this.state.endDate).then(({ data }) => {
-      this.setState({ metrics: data.metrics })
->>>>>>> 3bcc8b77
-    })
+  const handleChannelChange = async ({ target: { value: selectedChannel } }) => {
+    const {
+      data: { metrics }
+    } = await fetchAnalytics(selectedChannel, state.startDate, state.endDate)
+    dispatch({ type: 'channelSuccess', data: { metrics, selectedChannel } })
   }
 
   const handleDateChange = async (dateRange: DateRange) => {
     const startDate = moment(dateRange[0]).unix()
     const endDate = moment(dateRange[1]).unix()
 
-<<<<<<< HEAD
-    const { data: metrics } = await fetchAnalytics(state.selectedChannel, startDate, endDate)
+    const {
+      data: { metrics }
+    } = await fetchAnalytics(state.selectedChannel, startDate, endDate)
     dispatch({ type: 'datesSuccess', data: { startDate, endDate, metrics } })
-=======
-    const { data } = await this.fetchAnalytics(this.state.selectedChannel, startDate, endDate)
-    this.setState({ startDate, endDate, metrics: data.metrics })
->>>>>>> 3bcc8b77
   }
 
   const isLoaded = () => {
@@ -167,36 +139,8 @@
     )
   }
 
-<<<<<<< HEAD
   const getMetricCount = metricName =>
-    state.metrics.filter(m => m.metric_name === metricName).reduce((acc, cur) => acc + cur.value, 0)
-=======
-  render() {
-    if (this.isLoaded()) {
-      return (
-        <div>
-          <div className={style.header}>
-            Filter by&nbsp;
-            <HTMLSelect onChange={this.handleFilterChange} value={this.state.selectedChannel}>
-              {this.state.channels.map(channel => {
-                return <option value={channel}>{this.capitalize(channel)}</option>
-              })}
-            </HTMLSelect>
-            {this.renderDateInput()}
-          </div>
-          {this.renderAgentUsage()}
-          {this.renderEngagement()}
-          {this.renderUnderstanding()}
-        </div>
-      )
-    }
-
-    return null
-  }
-
-  getMetricCount = metricName =>
-    this.state.metrics.filter(m => m.metric === metricName).reduce((acc, cur) => acc + cur.value, 0)
->>>>>>> 3bcc8b77
+    state.metrics.filter(m => m.metric === metricName).reduce((acc, cur) => acc + cur.value, 0)
 
   const getAvgMsgPerSessions = () => {
     const augmentedMetrics = state.metrics.map(m => ({
@@ -242,13 +186,9 @@
     return getNotNaN(percent, '%')
   }
 
-<<<<<<< HEAD
   const getNotNaN = (value, suffix = '') => (Number.isNaN(value) ? 'N/A' : `${value.toFixed(2)}${suffix}`)
 
-  const getMetric = metricName => state.metrics.filter(x => x.metric_name === metricName)
-=======
-  getMetric = metricName => this.state.metrics.filter(x => x.metric === metricName)
->>>>>>> 3bcc8b77
+  const getMetric = metricName => state.metrics.filter(x => x.metric === metricName)
 
   const renderDashboard = () => {
     return (
@@ -395,7 +335,7 @@
           <div className={style.filtersWrapper}>
             <label className={style.filtersInputWrapper}>
               <span className={style.inputLabel}>Channel</span>
-              <HTMLSelect onChange={handleChannelChange} defaultValue="all">
+              <HTMLSelect onChange={handleChannelChange} value={state.selectedChannel}>
                 {channels.map(channel => {
                   return (
                     <option key={channel} value={channel}>
