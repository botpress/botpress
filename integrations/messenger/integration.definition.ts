--- conflicted
+++ resolved
@@ -40,35 +40,6 @@
     manual: {
       title: 'Manual Configuration',
       description: 'Configure by manually supplying the Meta app details',
-<<<<<<< HEAD
-      schema: z.object({
-        clientId: z.string().title('Client ID').min(1).describe('Meta app client id'),
-        clientSecret: z
-          .string()
-          .title('Client Secret')
-          .optional()
-          .describe('Meta App secret used for webhook signature check. Leave empty to disable signature check.'),
-        verifyToken: z
-          .string()
-          .title('Verify Token')
-          .min(1)
-          .describe(
-            'Token used for verification when subscribing to webhooks on the Meta app (enter a random string of your choice)'
-          ),
-        accessToken: z
-          .string()
-          .title('Access Token')
-          .min(1)
-          .describe('Access Token from a System Account that has permission to the Meta app'),
-        pageId: z.string().min(1).describe('Id from the Facebook page').title('Page ID'),
-        shouldGetUserProfile: z
-          .boolean()
-          .default(true)
-          .optional()
-          .describe('Whether to get the user profile infos from Messenger when creating a new user')
-          .title('Get User Profile'),
-      }),
-=======
       schema: z
         .object({
           clientId: z.string().title('Client ID').min(1).describe('Meta app client id'),
@@ -90,9 +61,14 @@
             .min(1)
             .describe('Access Token from a System Account that has permission to the Meta app'),
           pageId: z.string().min(1).describe('Id from the Facebook page').title('Page ID'),
+          shouldGetUserProfile: z
+            .boolean()
+            .default(true)
+            .optional()
+            .describe('Whether to get the user profile infos from Messenger when creating a new user')
+            .title('Get User Profile'),
         })
         .merge(commonConfigSchema),
->>>>>>> 99a34b17
     },
     sandbox: {
       title: 'Sandbox Configuration',
