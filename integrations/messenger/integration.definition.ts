import { z, IntegrationDefinition, messages } from '@botpress/sdk'
import { sentry as sentryHelpers } from '@botpress/sdk-addons'
import proactiveConversation from 'bp_modules/proactive-conversation'
import proactiveUser from 'bp_modules/proactive-user'
import typingIndicator from 'bp_modules/typing-indicator'

<<<<<<< HEAD
export default new IntegrationDefinition({
  name: 'messenger',
  version: '4.0.0',
=======
export const INTEGRATION_NAME = 'messenger'

const commonConfigSchema = z.object({
  downloadMedia: z
    .boolean()
    .default(false)
    .title('Download Media')
    .describe(
      'Automatically download media files using the Files API for content access. If disabled, Messenger media URLs will be used.'
    ),
  downloadedMediaExpiry: z
    .number()
    .default(24)
    .optional()
    .title('Downloaded Media Expiry')
    .describe(
      'Expiry time in hours for downloaded media files. An expiry time of 0 means the files will never expire.'
    ),
})

export default new IntegrationDefinition({
  name: INTEGRATION_NAME,
  version: '3.1.0',
>>>>>>> ea5b1f59
  title: 'Messenger',
  description: 'Give your bot access to one of the world’s largest messaging platform.',
  icon: 'icon.svg',
  readme: 'hub.md',
  configuration: {
    identifier: {
      linkTemplateScript: 'linkTemplate.vrl',
      required: true,
    },
    schema: commonConfigSchema,
  },
  configurations: {
    manualApp: {
      title: 'Manual Configuration',
      description: 'Manual Configuration, use your own Meta app (for advanced use cases only)',
<<<<<<< HEAD
      schema: z.object({
        verifyToken: z
          .string()
          .title('Verify Token')
          .min(1)
          .describe(
            'Token used for verification when subscribing to webhooks on the Meta app (type any random string)'
          ),
        accessToken: z
          .string()
          .title('Access Token')
          .min(1)
          .describe('Access Token from a System Account that has permission to the Meta app'),
        clientId: z.string().title('Client ID').min(1).describe('Meta app client id'),
        clientSecret: z
          .string()
          .title('Client Secret')
          .optional()
          .describe('Meta app secret used for webhook signature check. Leave empty to disable signature check.'),
        pageId: z.string().min(1).describe('Id from the Facebook page').title('Page ID'),
      }),
=======
      schema: z
        .object({
          verifyToken: z
            .string()
            .title('Verify Token')
            .min(1)
            .describe(
              'Token used for verification when subscribing to webhooks on the Meta app (type any random string)'
            ),
          accessToken: z
            .string()
            .title('Access Token')
            .min(1)
            .describe('Access Token from a System Account that has permission to the Meta app'),
          clientId: z.string().title('Client ID').min(1).describe('Meta app client id'),
          clientSecret: z
            .string()
            .title('Client Secret')
            .optional()
            .describe('Meta app secret used for webhook signature check'),
          pageId: z.string().min(1).describe('Id from the Facebook page').title('Page ID'),
        })
        .merge(commonConfigSchema),
>>>>>>> ea5b1f59
    },
  },
  identifier: {
    extractScript: 'extract.vrl',
    fallbackHandlerScript: 'fallbackHandler.vrl',
  },
  channels: {
    channel: {
      title: 'Messenger conversation',
      description: 'Channel for a Messenger conversation',
      messages: { ...messages.defaults, markdown: messages.markdown },
      message: {
        tags: {
          id: { title: 'Message ID', description: 'The Messenger ID of the message' },
          recipientId: { title: 'Recipient ID', description: 'The Messenger ID of the recipient' },
          senderId: { title: 'Sender ID', description: 'The Messenger ID of the sender' },
        },
      },
      conversation: {
        tags: {
          id: { title: 'Conversation ID', description: 'The Messenger ID of the conversation' },
          recipientId: { title: 'Recipient ID', description: 'The Messenger ID of the recipient' },
          senderId: { title: 'Sender ID', description: 'The Messenger ID of the sender' },
        },
      },
    },
  },
  actions: {},
  events: {},
  states: {
    oauth: {
      type: 'integration',
      schema: z.object({
        accessToken: z.string().optional().title('Access token').describe('The access token obtained by OAuth'),
        pageToken: z
          .string()
          .optional()
          .title('Page token')
          .describe('The token used to authenticate API calls related to the page'),
        pageId: z.string().optional().title('Page ID').describe('The page ID'),
      }),
    },
  },
  secrets: {
    ...sentryHelpers.COMMON_SECRET_NAMES,
    CLIENT_ID: {
      description: 'The client ID of your Meta app',
    },
    CLIENT_SECRET: {
      description: 'The client secret of your Meta app',
    },
    OAUTH_CONFIG_ID: {
      description: 'The OAuth configuration ID for the OAuth Meta app',
    },
    VERIFY_TOKEN: {
      description: 'The verify token for the Meta Webhooks subscription',
    },
    ACCESS_TOKEN: {
      description: 'Access token for internal Meta App',
    },
  },
  user: {
    tags: { id: { title: 'User ID', description: 'The Messenger ID of the user' } },
  },
  entities: {
    user: {
      schema: z
        .object({
          id: z.string().title('User ID').describe('The Messenger ID of the user'),
        })
        .title('User')
        .describe('The user object fields'),
      title: 'User',
      description: 'A Messenger user',
    },
    conversation: {
      schema: z
        .object({
          id: z.string().title('User ID').describe('The Messenger ID of the user in the conversation'),
        })
        .title('Conversation')
        .describe('The conversation object fields'),
      title: 'Conversation',
      description: 'A conversation with a Messenger user',
    },
  },
})
  .extend(typingIndicator, () => ({ entities: {} }))
  .extend(proactiveUser, ({ entities }) => ({
    entities: {
      user: entities.user,
    },
  }))
  .extend(proactiveConversation, ({ entities }) => ({
    entities: {
      conversation: entities.conversation,
    },
  }))<|MERGE_RESOLUTION|>--- conflicted
+++ resolved
@@ -3,13 +3,6 @@
 import proactiveConversation from 'bp_modules/proactive-conversation'
 import proactiveUser from 'bp_modules/proactive-user'
 import typingIndicator from 'bp_modules/typing-indicator'
-
-<<<<<<< HEAD
-export default new IntegrationDefinition({
-  name: 'messenger',
-  version: '4.0.0',
-=======
-export const INTEGRATION_NAME = 'messenger'
 
 const commonConfigSchema = z.object({
   downloadMedia: z
@@ -30,9 +23,8 @@
 })
 
 export default new IntegrationDefinition({
-  name: INTEGRATION_NAME,
-  version: '3.1.0',
->>>>>>> ea5b1f59
+  name: 'messenger',
+  version: '4.0.0',
   title: 'Messenger',
   description: 'Give your bot access to one of the world’s largest messaging platform.',
   icon: 'icon.svg',
@@ -48,29 +40,6 @@
     manualApp: {
       title: 'Manual Configuration',
       description: 'Manual Configuration, use your own Meta app (for advanced use cases only)',
-<<<<<<< HEAD
-      schema: z.object({
-        verifyToken: z
-          .string()
-          .title('Verify Token')
-          .min(1)
-          .describe(
-            'Token used for verification when subscribing to webhooks on the Meta app (type any random string)'
-          ),
-        accessToken: z
-          .string()
-          .title('Access Token')
-          .min(1)
-          .describe('Access Token from a System Account that has permission to the Meta app'),
-        clientId: z.string().title('Client ID').min(1).describe('Meta app client id'),
-        clientSecret: z
-          .string()
-          .title('Client Secret')
-          .optional()
-          .describe('Meta app secret used for webhook signature check. Leave empty to disable signature check.'),
-        pageId: z.string().min(1).describe('Id from the Facebook page').title('Page ID'),
-      }),
-=======
       schema: z
         .object({
           verifyToken: z
@@ -90,11 +59,10 @@
             .string()
             .title('Client Secret')
             .optional()
-            .describe('Meta app secret used for webhook signature check'),
+            .describe('Meta app secret used for webhook signature check. Leave empty to disable signature check.'),
           pageId: z.string().min(1).describe('Id from the Facebook page').title('Page ID'),
         })
         .merge(commonConfigSchema),
->>>>>>> ea5b1f59
     },
   },
   identifier: {
