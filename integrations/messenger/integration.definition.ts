import { posthogHelper } from '@botpress/common'
import { z, IntegrationDefinition } from '@botpress/sdk'
import * as sdk from '@botpress/sdk'
import proactiveConversation from 'bp_modules/proactive-conversation'
import proactiveUser from 'bp_modules/proactive-user'
import typingIndicator from 'bp_modules/typing-indicator'
import { messages } from './definitions/channels/channel/messages'

export const INTEGRATION_NAME = 'messenger'
export const INTEGRATION_VERSION = '5.0.3'

const commonConfigSchema = z.object({
  downloadMedia: z
    .boolean()
    .default(false)
    .title('Download Media')
    .describe(
      'Automatically download media files using the Files API for content access. If disabled, Messenger media URLs will be used.'
    ),
  downloadedMediaExpiry: z
    .number()
    .default(24)
    .optional()
    .title('Downloaded Media Expiry')
    .describe(
      'Expiry time in hours for downloaded media files. An expiry time of 0 means the files will never expire.'
    ),
})

const replyToCommentsSchema = z.object({
  replyToComments: z
    .boolean()
    .default(false)
    .title('Reply to Comments')
    .describe('Whether to reply to comments on Facebook posts (limited to 1 reply per top-level comment)'),
})

export default new IntegrationDefinition({
  name: INTEGRATION_NAME,
<<<<<<< HEAD
  version: '5.0.3',
=======
  version: INTEGRATION_VERSION,
>>>>>>> c24992f0
  title: 'Messenger and Facebook',
  description:
    'Give your bot access to one of the world’s largest messaging platforms and manage your Facebook page content in one place.',
  icon: 'icon.svg',
  readme: 'hub.md',
  configuration: {
    identifier: {
      linkTemplateScript: 'linkTemplate.vrl',
      required: true,
    },
    schema: commonConfigSchema.merge(replyToCommentsSchema),
  },
  configurations: {
    manual: {
      title: 'Manual Configuration',
      description: 'Configure by manually supplying the Meta app details',
      schema: z
        .object({
          clientId: z.string().title('Client ID').min(1).describe('Meta app client id'),
          clientSecret: z
            .string()
            .title('Client Secret')
            .optional()
            .describe('Meta App secret used for webhook signature check. Leave empty to disable signature check.'),
          verifyToken: z
            .string()
            .title('Verify Token')
            .min(1)
            .describe(
              'Token used for verification when subscribing to webhooks on the Meta app (enter a random string of your choice)'
            ),
          accessToken: z
            .string()
            .title('Access Token')
            .min(1)
            .describe('Page access token that with permissions to access the Facebook page'),
          pageId: z.string().min(1).describe('Id from the Facebook page').title('Page ID'),
          shouldGetUserProfile: z
            .boolean()
            .default(true)
            .optional()
            .describe('Whether to get the user profile infos from Messenger when creating a new user')
            .title('Get User Profile'),
        })
        .merge(commonConfigSchema)
        .merge(replyToCommentsSchema),
    },
    sandbox: {
      title: 'Sandbox Configuration',
      description: 'Sandbox configuration, for testing purposes only',
      schema: commonConfigSchema,
      identifier: {
        linkTemplateScript: 'sandboxLinkTemplate.vrl',
      },
    },
  },
  identifier: {
    extractScript: 'extract.vrl',
    fallbackHandlerScript: 'fallbackHandler.vrl',
  },
  channels: {
    channel: {
      title: 'Messenger conversation',
      description: 'Channel for a Messenger conversation',
      messages,
      message: {
        tags: {
          id: { title: 'Message ID', description: 'The Messenger ID of the message' },
          commentId: {
            title: 'Comment ID',
            description: 'The Messenger ID of the comment for which the message is a private-reply to',
          },
          recipientId: { title: 'Recipient ID', description: 'The Messenger ID of the recipient' },
          senderId: { title: 'Sender ID', description: 'The Messenger ID of the sender' },
        },
      },
      conversation: {
        tags: {
          id: { title: 'Conversation ID', description: 'The Messenger user ID of the user in the conversation' },
          commentId: {
            title: 'Comment ID',
            description: 'The Messenger ID of the comment from which the private-reply conversation was created',
          },
          lastCommentId: {
            title: 'Last Comment ID',
            description: 'The Messenger ID of the comment from which a private-reply message was last sent',
          },
        },
      },
    },
    commentReplies: {
      title: 'Comment Replies',
      description: 'Channel for replies to comments on Facebook posts',
      messages: { text: sdk.messages.defaults.text },
      message: {
        tags: {
          id: { title: 'Comment ID', description: 'The unique ID of the comment' },
          postId: { title: 'Post ID', description: 'The Facebook post ID where the comment was posted' },
        },
      },
      conversation: {
        tags: {
          id: { title: 'Comment ID', description: 'The Facebook comment ID under which the reply was posted' },
          postId: { title: 'Post ID', description: 'The Facebook post ID where the comment was posted' },
          userId: { title: 'User ID', description: 'The Facebook user ID of the user who posted the comment' },
        },
      },
    },
  },
  actions: {},
  events: {},
  states: {
    oauth: {
      type: 'integration',
      schema: z.object({
        // TODO: Rename to 'userToken' if we bump a major
        accessToken: z.string().optional().title('Access token').describe('The access token obtained by OAuth'),
        pageToken: z
          .string()
          .optional()
          .title('Page token')
          .describe('The token used to authenticate API calls related to the page'),
        pageId: z.string().optional().title('Page ID').describe('The page ID'),
      }),
    },
  },
  secrets: {
    ...posthogHelper.COMMON_SECRET_NAMES,
    CLIENT_ID: {
      description: 'The client ID of your Meta app',
    },
    CLIENT_SECRET: {
      description: 'The client secret of your Meta app',
    },
    OAUTH_CONFIG_ID: {
      description: 'The OAuth configuration ID for the OAuth Meta app',
    },
    VERIFY_TOKEN: {
      description: 'The verify token for the Meta Webhooks subscription',
    },
    ACCESS_TOKEN: {
      description: 'Access token for internal Meta App',
    },
    SHOULD_GET_USER_PROFILE: {
      description: "Whether to get the user profile infos from Messenger when creating a new user ('true' or 'false')",
    },
    SANDBOX_CLIENT_ID: {
      description: 'The client ID of the Sandbox Meta app',
    },
    SANDBOX_CLIENT_SECRET: {
      description: 'The client secret of the Sandbox Meta app',
    },
    SANDBOX_VERIFY_TOKEN: {
      description: 'The verify token for the Sandbox Meta App Webhooks subscription',
    },
    SANDBOX_ACCESS_TOKEN: {
      description: 'Access token for the Sandbox Meta App',
    },
    SANDBOX_PAGE_ID: {
      description: 'Page ID for the Sandbox Facebook page',
    },
    SANDBOX_SHOULD_GET_USER_PROFILE: {
      description: "Whether to get the user profile infos from Messenger when creating a new user ('true' or 'false')",
    },
  },
  user: {
    tags: { id: { title: 'User ID', description: 'The Messenger ID of the user' } },
  },
  entities: {
    user: {
      schema: z
        .object({
          id: z.string().title('User ID').describe('The Messenger ID of the user'),
        })
        .title('User')
        .describe('The user object fields'),
      title: 'User',
      description: 'A Messenger user',
    },
    conversation: {
      schema: z
        .object({
          userId: z.string().title('User ID').describe('The Messenger user ID of the user in the conversation'),
          commentId: z
            .string()
            .optional()
            .title('Comment ID')
            .describe('The Messenger ID of the comment for which the private-reply conversation should be created'),
        })
        .title('Conversation')
        .describe('The conversation object fields'),
      title: 'Conversation',
      description: 'A conversation with a Messenger user',
    },
  },
})
  .extend(typingIndicator, () => ({ entities: {} }))
  .extend(proactiveUser, ({ entities }) => ({
    entities: {
      user: entities.user,
    },
  }))
  .extend(proactiveConversation, ({ entities }) => ({
    entities: {
      conversation: entities.conversation,
    },
  }))<|MERGE_RESOLUTION|>--- conflicted
+++ resolved
@@ -7,7 +7,7 @@
 import { messages } from './definitions/channels/channel/messages'
 
 export const INTEGRATION_NAME = 'messenger'
-export const INTEGRATION_VERSION = '5.0.3'
+export const INTEGRATION_VERSION = '5.0.4'
 
 const commonConfigSchema = z.object({
   downloadMedia: z
@@ -37,11 +37,7 @@
 
 export default new IntegrationDefinition({
   name: INTEGRATION_NAME,
-<<<<<<< HEAD
-  version: '5.0.3',
-=======
   version: INTEGRATION_VERSION,
->>>>>>> c24992f0
   title: 'Messenger and Facebook',
   description:
     'Give your bot access to one of the world’s largest messaging platforms and manage your Facebook page content in one place.',
