import { z, IntegrationDefinition, messages } from '@botpress/sdk'
import { sentry as sentryHelpers } from '@botpress/sdk-addons'
import typingIndicator from 'bp_modules/typing-indicator'

export const INTEGRATION_NAME = 'messenger'

export default new IntegrationDefinition({
  name: INTEGRATION_NAME,
<<<<<<< HEAD
  version: '2.1.0',
=======
  version: '2.1.2',
>>>>>>> 13dd35ac
  title: 'Messenger',
  description: 'Give your bot access to one of the world’s largest messaging platform.',
  icon: 'icon.svg',
  readme: 'hub.md',
  configuration: {
    identifier: {
      linkTemplateScript: 'linkTemplate.vrl',
      required: true,
    },
<<<<<<< HEAD
    schema: z.object({}),
  },
  configurations: {
    manualApp: {
      title: 'Manual Configuration',
      description: 'Manual Configuration, use your own Meta app (for advanced use cases only)',
      schema: z.object({
        verifyToken: z
          .string()
          .min(1)
          .describe(
            'Token used for verification when subscribing to webhooks on the Meta app (type any random string)'
          ),
        accessToken: z
          .string()
          .min(1)
          .describe('Access Token from a System Account that has permission to the Meta app'),
        clientId: z.string().min(1).describe('Meta app client id'),
        clientSecret: z.string().optional().describe('Meta app secret used for webhook signature check'),
        pageId: z.string().min(1).describe('Id from the Facebook page'),
=======
    schema: z
      .object({
        useManualConfiguration: z
          .boolean()
          .optional()
          .title('Use Manual Configuration')
          .describe('Skip oAuth and supply details from a Meta App'),
        verifyToken: z
          .string()
          .optional()
          .title('Verify Token')
          .describe('Token used for verification when subscribing to webhooks'),
        accessToken: z
          .string()
          .optional()
          .title('Access Token')
          .describe('Access Token from a System Account that has permission to the Meta app'),
        clientId: z
          .string()
          .optional()
          .title('Client ID')
          .describe('Meta app client ID used by Meta to identify the app to authenticate with'),
        clientSecret: z
          .string()
          .optional()
          .title('Client Secret')
          .describe('Meta app secret used for webhook signature check'),
        pageId: z.string().optional().describe('Id from the Facebook page').title('Page ID'),
      })
      .hidden((formData) => {
        const showConfig = !formData?.useManualConfiguration

        return {
          verifyToken: showConfig,
          accessToken: showConfig,
          clientId: showConfig,
          clientSecret: showConfig,
          pageId: showConfig,
        }
>>>>>>> 13dd35ac
      }),
    },
  },
  identifier: {
    extractScript: 'extract.vrl',
    fallbackHandlerScript: 'fallbackHandler.vrl',
  },
  channels: {
    channel: {
      title: 'Messenger conversation',
      description: 'Channel for a Messenger conversation',
      messages: { ...messages.defaults, markdown: messages.markdown },
      message: {
        tags: {
          id: { title: 'Message ID', description: 'The Messenger ID of the message' },
          recipientId: { title: 'Recipient ID', description: 'The Messenger ID of the recipient' },
          senderId: { title: 'Sender ID', description: 'The Messenger ID of the sender' },
        },
      },
      conversation: {
        tags: {
          id: { title: 'Conversation ID', description: 'The Messenger ID of the conversation' },
          recipientId: { title: 'Recipient ID', description: 'The Messenger ID of the recipient' },
          senderId: { title: 'Sender ID', description: 'The Messenger ID of the sender' },
        },
      },
    },
  },
  actions: {},
  events: {},
  states: {
    oauth: {
      type: 'integration',
      schema: z.object({
        accessToken: z.string().optional().title('Access token').describe('The access token obtained by OAuth'),
        pageToken: z
          .string()
          .optional()
          .title('Page token')
          .describe('The token used to authenticate API calls related to the page'),
        pageId: z.string().optional().title('Page ID').describe('The page ID'),
      }),
    },
  },
  secrets: {
    ...sentryHelpers.COMMON_SECRET_NAMES,
    CLIENT_ID: {
      description: 'The client ID of your Meta app.',
    },
    CLIENT_SECRET: {
      description: 'The client secret of your Meta app.',
    },
    ACCESS_TOKEN: {
      description: 'Access token for internal Meta App',
    },
  },
  user: {
    tags: { id: { title: 'User ID', description: 'The Messenger ID of the user' } },
  },
}).extend(typingIndicator, () => ({ entities: {} }))

export const getOAuthConfigId = () => {
  if (process.env.BP_WEBHOOK_URL?.includes('dev')) {
    return 505750508672935
  }

  return 506253762185261
}<|MERGE_RESOLUTION|>--- conflicted
+++ resolved
@@ -6,11 +6,7 @@
 
 export default new IntegrationDefinition({
   name: INTEGRATION_NAME,
-<<<<<<< HEAD
-  version: '2.1.0',
-=======
-  version: '2.1.2',
->>>>>>> 13dd35ac
+  version: '2.2.0',
   title: 'Messenger',
   description: 'Give your bot access to one of the world’s largest messaging platform.',
   icon: 'icon.svg',
@@ -20,7 +16,6 @@
       linkTemplateScript: 'linkTemplate.vrl',
       required: true,
     },
-<<<<<<< HEAD
     schema: z.object({}),
   },
   configurations: {
@@ -30,58 +25,19 @@
       schema: z.object({
         verifyToken: z
           .string()
+          .title('Verify Token')
           .min(1)
           .describe(
             'Token used for verification when subscribing to webhooks on the Meta app (type any random string)'
           ),
         accessToken: z
           .string()
+          .title('Access Token')
           .min(1)
           .describe('Access Token from a System Account that has permission to the Meta app'),
-        clientId: z.string().min(1).describe('Meta app client id'),
-        clientSecret: z.string().optional().describe('Meta app secret used for webhook signature check'),
+        clientId: z.string().title('Client ID').min(1).describe('Meta app client id'),
+        clientSecret: z.string().title('Client Secret').optional().describe('Meta app secret used for webhook signature check'),
         pageId: z.string().min(1).describe('Id from the Facebook page'),
-=======
-    schema: z
-      .object({
-        useManualConfiguration: z
-          .boolean()
-          .optional()
-          .title('Use Manual Configuration')
-          .describe('Skip oAuth and supply details from a Meta App'),
-        verifyToken: z
-          .string()
-          .optional()
-          .title('Verify Token')
-          .describe('Token used for verification when subscribing to webhooks'),
-        accessToken: z
-          .string()
-          .optional()
-          .title('Access Token')
-          .describe('Access Token from a System Account that has permission to the Meta app'),
-        clientId: z
-          .string()
-          .optional()
-          .title('Client ID')
-          .describe('Meta app client ID used by Meta to identify the app to authenticate with'),
-        clientSecret: z
-          .string()
-          .optional()
-          .title('Client Secret')
-          .describe('Meta app secret used for webhook signature check'),
-        pageId: z.string().optional().describe('Id from the Facebook page').title('Page ID'),
-      })
-      .hidden((formData) => {
-        const showConfig = !formData?.useManualConfiguration
-
-        return {
-          verifyToken: showConfig,
-          accessToken: showConfig,
-          clientId: showConfig,
-          clientSecret: showConfig,
-          pageId: showConfig,
-        }
->>>>>>> 13dd35ac
       }),
     },
   },
