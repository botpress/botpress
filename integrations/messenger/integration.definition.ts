import { posthogHelper } from '@botpress/common'
import { z, IntegrationDefinition } from '@botpress/sdk'
import * as sdk from '@botpress/sdk'
import proactiveConversation from 'bp_modules/proactive-conversation'
import proactiveUser from 'bp_modules/proactive-user'
import typingIndicator from 'bp_modules/typing-indicator'
import { actions } from './definitions/actions'
import { messages } from './definitions/channels/channel/messages'

export const INTEGRATION_NAME = 'messenger'
<<<<<<< HEAD
export const INTEGRATION_VERSION = '5.1.1'
=======
export const INTEGRATION_VERSION = '5.1.0'
>>>>>>> 4f705da1

const commonConfigSchema = z.object({
  downloadMedia: z
    .boolean()
    .default(false)
    .title('Download Media')
    .describe(
      'Automatically download media files using the Files API for content access. If disabled, Messenger media URLs will be used.'
    ),
  downloadedMediaExpiry: z
    .number()
    .default(24)
    .optional()
    .title('Downloaded Media Expiry')
    .describe(
      'Expiry time in hours for downloaded media files. An expiry time of 0 means the files will never expire.'
    ),
})

const replyToCommentsSchema = z.object({
  replyToComments: z
    .boolean()
    .default(false)
    .title('Reply to Comments')
    .describe('Whether to reply to comments on Facebook posts (limited to 1 reply per top-level comment)'),
})

export default new IntegrationDefinition({
  name: INTEGRATION_NAME,
  version: INTEGRATION_VERSION,
  title: 'Messenger and Facebook',
  description:
    'Give your bot access to one of the world’s largest messaging platforms and manage your Facebook page content in one place.',
  icon: 'icon.svg',
  readme: 'hub.md',
  configuration: {
    identifier: {
      linkTemplateScript: 'linkTemplate.vrl',
      required: true,
    },
    schema: commonConfigSchema.merge(replyToCommentsSchema),
  },
  configurations: {
    manual: {
      title: 'Manual Configuration',
      description: 'Configure by manually supplying the Meta app details',
      schema: z
        .object({
          clientId: z.string().title('Client ID').min(1).describe('Meta app client id'),
          clientSecret: z
            .string()
            .title('Client Secret')
            .optional()
            .describe('Meta App secret used for webhook signature check. Leave empty to disable signature check.'),
          verifyToken: z
            .string()
            .title('Verify Token')
            .min(1)
            .describe(
              'Token used for verification when subscribing to webhooks on the Meta app (enter a random string of your choice)'
            ),
          accessToken: z
            .string()
            .title('Access Token')
            .min(1)
            .describe('Page access token that with permissions to access the Facebook page'),
          pageId: z.string().min(1).describe('Id from the Facebook page').title('Page ID'),
          shouldGetUserProfile: z
            .boolean()
            .default(true)
            .optional()
            .describe('Whether to get the user profile infos from Messenger when creating a new user')
            .title('Get User Profile'),
        })
        .merge(commonConfigSchema)
        .merge(replyToCommentsSchema),
    },
    sandbox: {
      title: 'Sandbox Configuration',
      description: 'Sandbox configuration, for testing purposes only',
      schema: commonConfigSchema,
      identifier: {
        linkTemplateScript: 'sandboxLinkTemplate.vrl',
      },
    },
  },
  identifier: {
    extractScript: 'extract.vrl',
    fallbackHandlerScript: 'fallbackHandler.vrl',
  },
  channels: {
    channel: {
      title: 'Messenger conversation',
      description: 'Channel for a Messenger conversation',
      messages,
      message: {
        tags: {
          id: { title: 'Message ID', description: 'The Messenger ID of the message' },
          commentId: {
            title: 'Comment ID',
            description: 'The Messenger ID of the comment for which the message is a private-reply to',
          },
          recipientId: { title: 'Recipient ID', description: 'The Messenger ID of the recipient' },
          senderId: { title: 'Sender ID', description: 'The Messenger ID of the sender' },
        },
      },
      conversation: {
        tags: {
          id: { title: 'Conversation ID', description: 'The Messenger user ID of the user in the conversation' },
          commentId: {
            title: 'Comment ID',
            description: 'The Messenger ID of the comment from which the private-reply conversation was created',
          },
          lastCommentId: {
            title: 'Last Comment ID',
            description: 'The Messenger ID of the comment from which a private-reply message was last sent',
          },
        },
      },
    },
    commentReplies: {
      title: 'Comment Replies',
      description: 'Channel for replies to comments on Facebook posts',
      messages: { text: sdk.messages.defaults.text },
      message: {
        tags: {
          id: { title: 'Comment ID', description: 'The unique ID of the comment' },
          postId: { title: 'Post ID', description: 'The Facebook post ID where the comment was posted' },
        },
      },
      conversation: {
        tags: {
          id: { title: 'Comment ID', description: 'The Facebook comment ID under which the reply was posted' },
          postId: { title: 'Post ID', description: 'The Facebook post ID where the comment was posted' },
          userId: { title: 'User ID', description: 'The Facebook user ID of the user who posted the comment' },
        },
      },
    },
  },
  actions,
  events: {},
  states: {
    oauth: {
      type: 'integration',
      schema: z.object({
        // TODO: Rename to 'userToken' if we bump a major
        accessToken: z.string().optional().title('Access token').describe('The access token obtained by OAuth'),
        pageToken: z
          .string()
          .optional()
          .title('Page token')
          .describe('The token used to authenticate API calls related to the page'),
        pageId: z.string().optional().title('Page ID').describe('The page ID'),
      }),
    },
  },
  secrets: {
    ...posthogHelper.COMMON_SECRET_NAMES,
    CLIENT_ID: {
      description: 'The client ID of your Meta app',
    },
    CLIENT_SECRET: {
      description: 'The client secret of your Meta app',
    },
    OAUTH_CONFIG_ID: {
      description: 'The OAuth configuration ID for the OAuth Meta app',
    },
    VERIFY_TOKEN: {
      description: 'The verify token for the Meta Webhooks subscription',
    },
    ACCESS_TOKEN: {
      description: 'Access token for internal Meta App',
    },
    SHOULD_GET_USER_PROFILE: {
      description: "Whether to get the user profile infos from Messenger when creating a new user ('true' or 'false')",
    },
    SANDBOX_CLIENT_ID: {
      description: 'The client ID of the Sandbox Meta app',
    },
    SANDBOX_CLIENT_SECRET: {
      description: 'The client secret of the Sandbox Meta app',
    },
    SANDBOX_VERIFY_TOKEN: {
      description: 'The verify token for the Sandbox Meta App Webhooks subscription',
    },
    SANDBOX_ACCESS_TOKEN: {
      description: 'Access token for the Sandbox Meta App',
    },
    SANDBOX_PAGE_ID: {
      description: 'Page ID for the Sandbox Facebook page',
    },
    SANDBOX_SHOULD_GET_USER_PROFILE: {
      description: "Whether to get the user profile infos from Messenger when creating a new user ('true' or 'false')",
    },
  },
  user: {
    tags: { id: { title: 'User ID', description: 'The Messenger ID of the user' } },
  },
  entities: {
    user: {
      schema: z
        .object({
          id: z.string().title('User ID').describe('The Messenger ID of the user'),
        })
        .title('User')
        .describe('The user object fields'),
      title: 'User',
      description: 'A Messenger user',
    },
    conversation: {
      schema: z
        .object({
          userId: z.string().title('User ID').describe('The Messenger user ID of the user in the conversation'),
          commentId: z
            .string()
            .optional()
            .title('Comment ID')
            .describe('The Messenger ID of the comment for which the private-reply conversation should be created'),
        })
        .title('Conversation')
        .describe('The conversation object fields'),
      title: 'Conversation',
      description: 'A conversation with a Messenger user',
    },
  },
})
  .extend(typingIndicator, () => ({ entities: {} }))
  .extend(proactiveUser, ({ entities }) => ({
    entities: {
      user: entities.user,
    },
  }))
  .extend(proactiveConversation, ({ entities }) => ({
    entities: {
      conversation: entities.conversation,
    },
  }))<|MERGE_RESOLUTION|>--- conflicted
+++ resolved
@@ -8,11 +8,7 @@
 import { messages } from './definitions/channels/channel/messages'
 
 export const INTEGRATION_NAME = 'messenger'
-<<<<<<< HEAD
 export const INTEGRATION_VERSION = '5.1.1'
-=======
-export const INTEGRATION_VERSION = '5.1.0'
->>>>>>> 4f705da1
 
 const commonConfigSchema = z.object({
   downloadMedia: z
