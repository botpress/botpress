import { isSandboxCommand, meta } from '@botpress/common'
import { INTEGRATION_NAME } from 'integration.definition'
import { sendPosthogError } from 'src/misc/posthog-client'
import { getClientSecret, getVerifyToken } from '../misc/auth'
<<<<<<< HEAD
import { eventPayloadSchema } from '../misc/types'
import { getErrorFromUnknown, safeJsonParse } from '../misc/utils'
import { oauthHandler, messagingHandler, feedHandler, sandboxHandler } from './handlers'
=======
import { messengerPayloadSchema } from '../misc/types'
import { safeJsonParse } from '../misc/utils'
import { oauthHandler, messageHandler, sandboxHandler } from './handlers'
>>>>>>> 07dfdce0
import * as bp from '.botpress'

const _handler: bp.IntegrationProps['handler'] = async (props) => {
  const { req, client, ctx, logger } = props

  if (req.path.startsWith('/oauth')) {
    return oauthHandler({ req, client, ctx, logger })
  }

  if (isSandboxCommand(props)) {
    return await sandboxHandler(props)
  }

  const queryParams = new URLSearchParams(req.query)
  if (queryParams.has('hub.mode')) {
    return await meta.subscribeHandler({ ...props, verifyToken: getVerifyToken(ctx) })
  }

  const validationResult = await meta.validateRequestSignature({ req, clientSecret: getClientSecret(ctx) })
  if (validationResult.error) {
    return { status: 401, body: validationResult.message }
  }

  if (!req.body) {
    logger.forBot().warn('Handler received an empty body, so the message was ignored')
    return
  }

  props.logger.debug(`Handler received body: ${req.body}`)

  const jsonParseResult = safeJsonParse(req.body)
  if (!jsonParseResult.success) {
    logger.forBot().warn('Error while parsing body as JSON:', jsonParseResult.data)
    return
  }

<<<<<<< HEAD
  // Parse as messenger payload
  const messengerParseResult = eventPayloadSchema.safeParse(jsonParseResult.data)
  if (!messengerParseResult.success) {
    logger.forBot().warn('Error while parsing body as event payload')
    return
=======
  const parseResult = messengerPayloadSchema.safeParse(jsonParseResult.data)
  if (!parseResult.success) {
    const errorMessage = `Error while parsing body as Messenger payload: ${parseResult.error.message}`
    logger.forBot().warn(errorMessage)
    return { status: 400, body: errorMessage }
>>>>>>> 07dfdce0
  }
  const data = messengerParseResult.data
  for (const entry of data.entry) {
    if ('messaging' in entry) {
      await messagingHandler(entry.messaging, props)
    } else if ('changes' in entry) {
      await feedHandler(entry.changes, props)
    }
  }
  return
}

const _handlerWrapper: typeof _handler = async (props: bp.HandlerProps) => {
  try {
    const response = await _handler(props)
    if (response?.status && response.status >= 400) {
<<<<<<< HEAD
      props.logger.error(`Facebook/Messenger handler failed with status ${response.status}: ${response.body}`)
=======
      const errorMessage = `Messenger handler failed with status ${response.status}: ${response.body}`
      props.logger.error(errorMessage)
      await sendPosthogError(props.ctx.integrationId, errorMessage, {
        from: `${INTEGRATION_NAME}:handler`,
        integrationName: INTEGRATION_NAME,
      })
>>>>>>> 07dfdce0
    }
    return response
  } catch (thrown: unknown) {
    const errorMsg = thrown instanceof Error ? thrown.message : String(thrown)
    const errorMessage = `Messenger handler failed with error: ${errorMsg}`
    props.logger.error(errorMessage)
    await sendPosthogError(props.ctx.integrationId, errorMessage, {
      from: `${INTEGRATION_NAME}:handler`,
      integrationName: INTEGRATION_NAME,
    })
    return { status: 500, body: errorMessage }
  }
}

export default _handlerWrapper satisfies bp.IntegrationProps['handler']<|MERGE_RESOLUTION|>--- conflicted
+++ resolved
@@ -2,15 +2,9 @@
 import { INTEGRATION_NAME } from 'integration.definition'
 import { sendPosthogError } from 'src/misc/posthog-client'
 import { getClientSecret, getVerifyToken } from '../misc/auth'
-<<<<<<< HEAD
-import { eventPayloadSchema } from '../misc/types'
-import { getErrorFromUnknown, safeJsonParse } from '../misc/utils'
-import { oauthHandler, messagingHandler, feedHandler, sandboxHandler } from './handlers'
-=======
 import { messengerPayloadSchema } from '../misc/types'
 import { safeJsonParse } from '../misc/utils'
 import { oauthHandler, messageHandler, sandboxHandler } from './handlers'
->>>>>>> 07dfdce0
 import * as bp from '.botpress'
 
 const _handler: bp.IntegrationProps['handler'] = async (props) => {
@@ -47,19 +41,11 @@
     return
   }
 
-<<<<<<< HEAD
-  // Parse as messenger payload
-  const messengerParseResult = eventPayloadSchema.safeParse(jsonParseResult.data)
-  if (!messengerParseResult.success) {
-    logger.forBot().warn('Error while parsing body as event payload')
-    return
-=======
   const parseResult = messengerPayloadSchema.safeParse(jsonParseResult.data)
   if (!parseResult.success) {
     const errorMessage = `Error while parsing body as Messenger payload: ${parseResult.error.message}`
     logger.forBot().warn(errorMessage)
     return { status: 400, body: errorMessage }
->>>>>>> 07dfdce0
   }
   const data = messengerParseResult.data
   for (const entry of data.entry) {
@@ -76,16 +62,12 @@
   try {
     const response = await _handler(props)
     if (response?.status && response.status >= 400) {
-<<<<<<< HEAD
-      props.logger.error(`Facebook/Messenger handler failed with status ${response.status}: ${response.body}`)
-=======
       const errorMessage = `Messenger handler failed with status ${response.status}: ${response.body}`
       props.logger.error(errorMessage)
       await sendPosthogError(props.ctx.integrationId, errorMessage, {
         from: `${INTEGRATION_NAME}:handler`,
         integrationName: INTEGRATION_NAME,
       })
->>>>>>> 07dfdce0
     }
     return response
   } catch (thrown: unknown) {
