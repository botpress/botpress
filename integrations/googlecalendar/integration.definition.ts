import * as sdk from '@botpress/sdk'
import creatable from './bp_modules/creatable'
import deletable from './bp_modules/deletable'
import listable from './bp_modules/listable'
import readable from './bp_modules/readable'
import updatable from './bp_modules/updatable'
import { actions, entities, configuration, configurations, identifier, events, secrets, states } from './definitions'

<<<<<<< HEAD
export default new IntegrationDefinition({
  name: INTEGRATION_NAME,
  version: '0.4.3',
  description: 'Sync with your calendar to manage events, appointments, and schedules directly within the chatbot.',
=======
export default new sdk.IntegrationDefinition({
  name: 'googlecalendar',
  version: '1.0.0',
  description:
    "Elevate your chatbot's capabilities with the Botpress integration for Google Calendar. Seamlessly sync your chatbot with Google Calendar to effortlessly manage events, appointments, and schedules",
>>>>>>> 7fa372cd
  title: 'Google Calendar',
  readme: 'hub.md',
  icon: 'icon.svg',
  configuration,
  identifier,
  configurations,
  entities,
  actions,
  events,
  secrets,
  states,
})
  .extend(listable, (entities) => ({
    item: entities.event,
  }))
  .extend(creatable, (entities) => ({
    item: entities.event,
  }))
  .extend(readable, (entities) => ({
    item: entities.event,
  }))
  .extend(updatable, (entities) => ({
    item: entities.event,
  }))
  .extend(deletable, (entities) => ({
    item: entities.event,
  }))<|MERGE_RESOLUTION|>--- conflicted
+++ resolved
@@ -6,18 +6,10 @@
 import updatable from './bp_modules/updatable'
 import { actions, entities, configuration, configurations, identifier, events, secrets, states } from './definitions'
 
-<<<<<<< HEAD
-export default new IntegrationDefinition({
-  name: INTEGRATION_NAME,
-  version: '0.4.3',
-  description: 'Sync with your calendar to manage events, appointments, and schedules directly within the chatbot.',
-=======
 export default new sdk.IntegrationDefinition({
   name: 'googlecalendar',
   version: '1.0.0',
-  description:
-    "Elevate your chatbot's capabilities with the Botpress integration for Google Calendar. Seamlessly sync your chatbot with Google Calendar to effortlessly manage events, appointments, and schedules",
->>>>>>> 7fa372cd
+  description: 'Sync with your calendar to manage events, appointments, and schedules directly within the chatbot.',
   title: 'Google Calendar',
   readme: 'hub.md',
   icon: 'icon.svg',
