import { google } from 'googleapis'
import { handleErrorsDecorator as handleErrors } from './error-handling'
import { RequestMapping, ResponseMapping } from './mapping'
import { exchangeAuthCodeAndSaveRefreshToken, getAuthenticatedOAuth2Client } from './oauth-client'
import { CreateEventRequest, GoogleCalendarClient, GoogleOAuth2Client, Event, UpdateEventRequest } from './types'
import * as bp from '.botpress'

export class GoogleClient {
  private readonly _calendarClient: GoogleCalendarClient
  private readonly _calendarId: string

  private constructor({ calendarId, oauthClient }: { calendarId: string; oauthClient: GoogleOAuth2Client }) {
    this._calendarId = calendarId

    this._calendarClient = google.calendar({ version: 'v3', auth: oauthClient })
  }

  public static async create({ ctx, client }: { ctx: bp.Context; client: bp.Client }) {
    const oauth2Client = await getAuthenticatedOAuth2Client({ ctx, client })

    return new GoogleClient({
      oauthClient: oauth2Client,
      calendarId: ctx.configuration.calendarId,
    })
  }

  public static async authenticateWithAuthorizationCode({
    ctx,
    client,
    authorizationCode,
  }: {
    ctx: bp.Context
    client: bp.Client
    authorizationCode: string
  }) {
    await exchangeAuthCodeAndSaveRefreshToken({ ctx, client, authorizationCode })
  }

  @handleErrors('Failed to get calendar summary')
  public async getCalendarSummary() {
    const { data } = await this._calendarClient.calendars.get({ calendarId: this._calendarId, fields: 'summary' })

    return data.summary ?? 'Untitled'
  }

  @handleErrors('Failed to create calendar event')
  public async createEvent({ event }: { event: CreateEventRequest }): Promise<Event> {
    const { data } = await this._calendarClient.events.insert({
      calendarId: this._calendarId,
      requestBody: RequestMapping.mapCreateEvent(event),
      conferenceDataVersion: event.enableGoogleMeet ? 1 : undefined,
      sendUpdates: event.sendNotifications !== false && event.attendees && event.attendees.length > 0 ? 'all' : 'none',
    })

    return ResponseMapping.mapEvent(data)
  }

  @handleErrors('Failed to update calendar event')
  public async updateEvent({ event }: { event: UpdateEventRequest }): Promise<Event> {
    const { data } = await this._calendarClient.events.update({
      calendarId: this._calendarId,
      eventId: event.id,
      requestBody: RequestMapping.mapUpdateEvent(event),
      conferenceDataVersion: event.enableGoogleMeet ? 1 : undefined,
      sendUpdates: event.sendNotifications !== false && event.attendees && event.attendees.length > 0 ? 'all' : 'none',
    })

    return ResponseMapping.mapEvent(data)
  }

  @handleErrors('Failed to delete calendar event')
  public async deleteEvent({ eventId }: { eventId: Event['id'] }): Promise<void> {
    await this._calendarClient.events.delete({
      calendarId: this._calendarId,
      eventId,
    })
  }

  @handleErrors('Failed to get calendar event')
  public async getEvent({ eventId }: { eventId: Event['id'] }): Promise<Event> {
    const { data } = await this._calendarClient.events.get({
      calendarId: this._calendarId,
      eventId,
    })

    return ResponseMapping.mapEvent(data)
  }

  @handleErrors('Failed to list calendar events')
  public async listEvents({
    fetchAmount,
    minDate,
    pageToken,
  }: {
    fetchAmount: number
    minDate: string
    pageToken?: string
  }) {
    const { data } = await this._calendarClient.events.list({
      calendarId: this._calendarId,
      maxResults: fetchAmount,
      timeMin: minDate,
      pageToken,
    })

    return {
      events: ResponseMapping.mapEvents(data.items),
      nextPageToken: ResponseMapping.mapNextToken(data.nextPageToken),
    }
  }

  @handleErrors('Failed to check calendar availability')
  public async getBusySlots({ timeMin, timeMax }: { timeMin: string; timeMax: string }) {
    const { data } = await this._calendarClient.freebusy.query({
      requestBody: {
        timeMin,
        timeMax,
<<<<<<< HEAD
=======
        items: [{ id: this._calendarId }],
>>>>>>> 73e6ff67
      },
    })

    const calendarBusy = data.calendars?.[this._calendarId]?.busy || []

    return {
      busySlots: calendarBusy.map((slot) => ({
        start: slot.start || '',
        end: slot.end || '',
      })),
    }
  }
}<|MERGE_RESOLUTION|>--- conflicted
+++ resolved
@@ -115,10 +115,7 @@
       requestBody: {
         timeMin,
         timeMax,
-<<<<<<< HEAD
-=======
         items: [{ id: this._calendarId }],
->>>>>>> 73e6ff67
       },
     })
 
