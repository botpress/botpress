import { RuntimeError } from '@botpress/sdk'
import sgClient from '@sendgrid/client'
import sgMail from '@sendgrid/mail'
import actions from './actions'
import { parseError } from './misc/utils'
<<<<<<< HEAD
import { parseWebhookData, verifyWebhookSignature } from './misc/webhook-utils'
=======
>>>>>>> 3ae996a6
import { dispatchIntegrationEvent } from './webhook-events/event-dispatcher'
import { sendGridWebhookEventSchema } from './webhook-events/sendgrid-webhook-schemas'
import * as bp from '.botpress'

export default new bp.Integration({
  register: async ({ ctx }) => {
    sgClient.setApiKey(ctx.configuration.apiKey)
    sgMail.setClient(sgClient)

    try {
      const [response] = await sgClient.request({
        method: 'GET',
        url: '/v3/scopes',
      })

      if (response && response.statusCode < 200 && response.statusCode >= 300) {
        // noinspection ExceptionCaughtLocallyJS
        throw new Error(`The status code '${response.statusCode}' is not within the accepted bounds.`)
      }
    } catch (thrown: unknown) {
      throw parseError(ctx, thrown, 'An invalid API key was provided')
    }
  },
  unregister: async () => {},
  actions,
  channels: {},
  handler: async (props) => {
<<<<<<< HEAD
    const data = parseWebhookData(props)
    if (data === null) return

    if (data.publicKey !== null && !verifyWebhookSignature(data)) {
      props.logger.forBot().error('The provided SendGrid webhook public signature key is invalid')
      return
    }

    if (!Array.isArray(data.body)) {
      return
    }

    for (const item of data.body) {
      // This approach is a bit stinky. However, it's the only reliable way I could think of to not
      // have unhandled webhook events crash the handler when they can also come in with valid events
      // (Using ZodArray outside the loop can cause the aforementioned issue)
      const result = sendGridWebhookEventSchema.safeParse(item)
      if (!result.success) {
        props.logger.error('Unable to parse sendgrid webhook event', result.error, item)
        continue
      }

      await dispatchIntegrationEvent(props, result.data)
=======
    if (!props.req.body) {
      return
    }

    try {
      const parsedBody = JSON.parse(props.req.body)

      if (!Array.isArray(parsedBody)) {
        return
      }

      for (const item of parsedBody) {
        // This approach is a bit stinky, but it's the only reliable way I could think of to not have
        // unhandled webhook events crash the handler when they can also come in with valid events
        const result = sendGridWebhookEventSchema.safeParse(item)
        if (!result.success) {
          props.logger.error('Unable to parse sendgrid webhook event', result.error, item)
          continue
        }

        await dispatchIntegrationEvent(props, result.data)
      }
    } catch (thrown: unknown) {
      if (thrown instanceof SyntaxError) {
        throw new RuntimeError('Unable to parse body')
      }

      throw parseError(props.ctx, thrown)
>>>>>>> 3ae996a6
    }
  },
})<|MERGE_RESOLUTION|>--- conflicted
+++ resolved
@@ -3,10 +3,7 @@
 import sgMail from '@sendgrid/mail'
 import actions from './actions'
 import { parseError } from './misc/utils'
-<<<<<<< HEAD
 import { parseWebhookData, verifyWebhookSignature } from './misc/webhook-utils'
-=======
->>>>>>> 3ae996a6
 import { dispatchIntegrationEvent } from './webhook-events/event-dispatcher'
 import { sendGridWebhookEventSchema } from './webhook-events/sendgrid-webhook-schemas'
 import * as bp from '.botpress'
@@ -34,7 +31,6 @@
   actions,
   channels: {},
   handler: async (props) => {
-<<<<<<< HEAD
     const data = parseWebhookData(props)
     if (data === null) return
 
@@ -58,36 +54,6 @@
       }
 
       await dispatchIntegrationEvent(props, result.data)
-=======
-    if (!props.req.body) {
-      return
-    }
-
-    try {
-      const parsedBody = JSON.parse(props.req.body)
-
-      if (!Array.isArray(parsedBody)) {
-        return
-      }
-
-      for (const item of parsedBody) {
-        // This approach is a bit stinky, but it's the only reliable way I could think of to not have
-        // unhandled webhook events crash the handler when they can also come in with valid events
-        const result = sendGridWebhookEventSchema.safeParse(item)
-        if (!result.success) {
-          props.logger.error('Unable to parse sendgrid webhook event', result.error, item)
-          continue
-        }
-
-        await dispatchIntegrationEvent(props, result.data)
-      }
-    } catch (thrown: unknown) {
-      if (thrown instanceof SyntaxError) {
-        throw new RuntimeError('Unable to parse body')
-      }
-
-      throw parseError(props.ctx, thrown)
->>>>>>> 3ae996a6
     }
   },
 })