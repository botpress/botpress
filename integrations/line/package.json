--- conflicted
+++ resolved
@@ -19,15 +19,11 @@
   "devDependencies": {
     "@botpress/cli": "workspace:*",
     "@botpress/common": "workspace:*",
-<<<<<<< HEAD
     "@botpresshub/proactive-conversation": "workspace:*",
     "@botpresshub/proactive-user": "workspace:*",
     "@botpresshub/typing-indicator": "workspace:*",
-    "@sentry/cli": "^2.39.1"
-=======
     "@sentry/cli": "^2.39.1",
     "@types/mdast": "^4.0.4"
->>>>>>> a55eafc1
   },
   "bpDependencies": {
     "typing-indicator": "../../interfaces/typing-indicator",
