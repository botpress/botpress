import { sentry as sentryHelpers } from '@botpress/sdk-addons'
<<<<<<< HEAD
import _ from 'lodash'
import { Markup, Telegraf, Telegram } from 'telegraf'
import type { User, CommonMessageBundle } from 'telegraf/typings/core/types/typegram'
import { chatIdTag, idTag, fromUserIdTag, fromUserNameTag, INTEGRATION_NAME } from './const'

import { getUserPictureDataUri, getUserNameFromTelegramUser, getChat, sendCard, ackMessage } from './misc/utils'
import * as bp from '.botpress'

console.info(`starting integration ${INTEGRATION_NAME}`)

type MessageTypes = keyof typeof bp.channels.channel
type BotpressMessage<T extends MessageTypes = MessageTypes> = T extends MessageTypes
  ? {
      type: T
      payload: bp.channels.channel.Messages[T]
    }
  : never

const convertTelegramMessageToBotpressMessage = async (
  message: CommonMessageBundle,
  telegram: Telegram
): Promise<BotpressMessage> => {
  if ('text' in message) {
    return {
      type: 'text',
      payload: { text: message.text },
    }
  }

  if ('photo' in message) {
    const photo = _.maxBy(message.photo, (photo) => photo.height * photo.width)

    if (!photo) {
      throw new Error('No photo found in the message')
    }

    const link = await telegram.getFileLink(photo.file_id)

    return {
      type: 'image',
      payload: {
        imageUrl: link.toString(),
      },
    }
  }

  if ('audio' in message) {
    return {
      type: 'audio',
      payload: {
        audioUrl: message.audio.file_id,
      },
    }
  }

  if ('video' in message) {
    return {
      type: 'video',
      payload: {
        videoUrl: message.video.file_id,
      },
    }
  }

  if ('document' in message) {
    return {
      type: 'file',
      payload: {
        fileUrl: message.document.file_id,
      },
    }
  }

  throw new Error('Unsupported message type')
}

=======
import { Markup, Telegraf } from 'telegraf'
import type { User } from 'telegraf/typings/core/types/typegram'
import { getUserPictureDataUri, getUserNameFromTelegramUser, getChat, sendCard, ackMessage } from './misc/utils'
import * as bp from '.botpress'

>>>>>>> e55113c0
const integration = new bp.Integration({
  register: async ({ webhookUrl, ctx }) => {
    const telegraf = new Telegraf(ctx.configuration.botToken)
    await telegraf.telegram.setWebhook(webhookUrl)
  },
  unregister: async ({ ctx }) => {
    const telegraf = new Telegraf(ctx.configuration.botToken)
    await telegraf.telegram.deleteWebhook({ drop_pending_updates: true })
  },
  actions: {},
  channels: {
    channel: {
      messages: {
        text: async ({ payload, ctx, conversation, ack, logger }) => {
          const client = new Telegraf(ctx.configuration.botToken)
          const chat = getChat(conversation)
          const { text } = payload
          logger.forBot().debug(`Sending text message to Telegram chat ${chat}:`, text)
          const message = await client.telegram.sendMessage(chat, text)
          await ackMessage(message, ack)
        },
        image: async ({ payload, ctx, conversation, ack, logger }) => {
          const client = new Telegraf(ctx.configuration.botToken)
          const chat = getChat(conversation)
          logger.forBot().debug(`Sending image message to Telegram chat ${chat}`, payload.imageUrl)
          const message = await client.telegram.sendPhoto(chat, payload.imageUrl)
          await ackMessage(message, ack)
        },
        markdown: async ({ payload, ctx, conversation, ack, logger }) => {
          const client = new Telegraf(ctx.configuration.botToken)
          const chat = getChat(conversation)
          logger.forBot().debug(`Sending markdown message to Telegram chat ${chat}:`, payload.markdown)
          const message = await client.telegram.sendMessage(chat, payload.markdown, {
            parse_mode: 'MarkdownV2',
          })
          await ackMessage(message, ack)
        },
        audio: async ({ payload, ctx, conversation, ack, logger }) => {
          const client = new Telegraf(ctx.configuration.botToken)
          const chat = getChat(conversation)
          logger.forBot().debug(`Sending audio message to Telegram chat ${chat}:`, payload.audioUrl)
          const message = await client.telegram.sendAudio(chat, payload.audioUrl)
          await ackMessage(message, ack)
        },
        video: async ({ payload, ctx, conversation, ack, logger }) => {
          const client = new Telegraf(ctx.configuration.botToken)
          const chat = getChat(conversation)
          logger.forBot().debug(`Sending video message to Telegram chat ${chat}:`, payload.videoUrl)
          const message = await client.telegram.sendVideo(chat, payload.videoUrl)
          await ackMessage(message, ack)
        },
        file: async ({ payload, ctx, conversation, ack, logger }) => {
          const client = new Telegraf(ctx.configuration.botToken)
          const chat = getChat(conversation)
          logger.forBot().debug(`Sending file message to Telegram chat ${chat}:`, payload.fileUrl)
          const message = await client.telegram.sendDocument(chat, payload.fileUrl)
          await ackMessage(message, ack)
        },
        location: async ({ payload, ctx, conversation, ack, logger }) => {
          const client = new Telegraf(ctx.configuration.botToken)
          const chat = getChat(conversation)
          logger.forBot().debug(`Sending location message to Telegram chat ${chat}:`, {
            latitude: payload.latitude,
            longitude: payload.longitude,
          })
          const message = await client.telegram.sendLocation(chat, payload.latitude, payload.longitude)
          await ackMessage(message, ack)
        },
        card: async ({ payload, ctx, conversation, ack, logger }) => {
          const client = new Telegraf(ctx.configuration.botToken)
          const chat = getChat(conversation)
          logger.forBot().debug(`Sending card message to Telegram chat ${chat}:`, payload)
          await sendCard(payload, client, chat, ack)
        },
        carousel: async ({ payload, ctx, conversation, ack, logger }) => {
          const client = new Telegraf(ctx.configuration.botToken)
          const chat = getChat(conversation)
          logger.forBot().debug(`Sending carousel message to Telegram chat ${chat}:`, payload)
          payload.items.forEach(async (item) => {
            await sendCard(item, client, chat, ack)
          })
        },
        dropdown: async ({ payload, ctx, conversation, ack, logger }) => {
          const client = new Telegraf(ctx.configuration.botToken)
          const chat = getChat(conversation)
          const buttons = payload.options.map((choice) => Markup.button.callback(choice.label, choice.value))
          logger.forBot().debug(`Sending dropdown message to Telegram chat ${chat}:`, payload)
          const message = await client.telegram.sendMessage(chat, payload.text, Markup.keyboard(buttons).oneTime())
          await ackMessage(message, ack)
        },
        choice: async ({ payload, ctx, conversation, ack, logger }) => {
          const client = new Telegraf(ctx.configuration.botToken)
          const chat = getChat(conversation)
          logger.forBot().debug(`Sending choice message to Telegram chat ${chat}:`, payload)
          const buttons = payload.options.map((choice) => Markup.button.callback(choice.label, choice.value))
          const message = await client.telegram.sendMessage(chat, payload.text, Markup.keyboard(buttons).oneTime())
          await ackMessage(message, ack)
        },
      },
    },
  },
  handler: async ({ req, client, ctx, logger }) => {
    logger.forBot().debug('Handler received request from Telegram with payload:', req.body)

    if (!req.body) {
      logger.forBot().warn('Handler received an empty body, so the message was ignored')
      return
    }

    const data = JSON.parse(req.body)

    if (data.my_chat_member) {
      logger.forBot().warn('Handler received a chat member update, so the message was ignored')
      return
    }

    if (data.channel_post) {
      logger.forBot().warn('Handler received a channel post, so the message was ignored')
      return
    }

    if (data.edited_channel_post) {
      logger.forBot().warn('Handler received an edited channel post, so the message was ignored')
      return
    }

    if (data.edited_message) {
      logger.forBot().warn('Handler received an edited message, so the message was ignored')
      return
    }

    if (!data.message) {
      logger.forBot().warn('Handler received a non-message update, so the event was ignored')
      return
    }

    const message = data.message as CommonMessageBundle

    if (message.from?.is_bot) {
      logger.forBot().warn('Handler received a message from a bot, so the message was ignored')
      return
    }

    if (message.chat?.type !== 'private' || message.sender_chat?.type !== 'private') {
      logger.forBot().warn('Handler received a message from a private chat, so the message was ignored')
      return
    }

    if (!('text' in message) && !('photo' in message)) {
      logger.forBot().warn('Request body does not contain a text message or photo, so the message was ignored')
      return
    }

    const conversationId = message.chat.id

    if (!conversationId) {
      throw new Error('Handler received message with empty "chat.id" value')
    }

    const userId = message.from?.id
    const chatId = message.chat?.id

    if (!userId) {
      throw new Error('Handler received message with empty "from.id" value')
    }

    const userName = getUserNameFromTelegramUser(message.from as User)

    const { conversation } = await client.getOrCreateConversation({
      channel: 'channel',
      tags: {
        id: conversationId.toString(),
        fromUserId: userId.toString(),
        fromUserName: userName,
        ...(chatId && { chatId: chatId.toString() }),
      },
    })

    const { user } = await client.getOrCreateUser({
      tags: {
        id: userId.toString(),
      },
      ...(userName && { name: userName }),
    })

    const userFieldsToUpdate = {
      pictureUrl: !user.pictureUrl
        ? await getUserPictureDataUri({
            botToken: ctx.configuration.botToken,
            telegramUserId: userId,
            logger,
          })
        : undefined,
      name: user.name !== userName ? userName : undefined,
    }

    if (userFieldsToUpdate.pictureUrl || userFieldsToUpdate.name) {
      await client.updateUser({
        ...user,
        ...(userFieldsToUpdate.pictureUrl && { pictureUrl: userFieldsToUpdate.pictureUrl }),
        ...(userFieldsToUpdate.name && { name: userFieldsToUpdate.name }),
      })
    }

    const messageId = message.message_id

    if (!messageId) {
      throw new Error('Handler received an empty message id')
    }

    logger.forBot().debug(`Received message from user ${userId}: ${message.text}`)
    await client.createMessage({
      tags: {
        id: messageId.toString(),
        ...(chatId && { chatId: chatId.toString() }),
      },
      type: 'text',
      userId: user.id,
      conversationId: conversation.id,
      payload: { text: message.text },
    })
  },
  createUser: async ({ client, tags, ctx }) => {
    const strId = tags.id
    const userId = Number(strId)

    if (isNaN(userId)) {
      return
    }

    const telegraf = new Telegraf(ctx.configuration.botToken)
    const member = await telegraf.telegram.getChatMember(userId, userId)

    const { user } = await client.getOrCreateUser({ tags: { id: `${member.user.id}` } })

    return {
      body: JSON.stringify({ user: { id: user.id } }),
      headers: {},
      statusCode: 200,
    }
  },
  createConversation: async ({ client, channel, tags, ctx }) => {
    const chatId = tags.id
    if (!chatId) {
      return
    }

    const telegraf = new Telegraf(ctx.configuration.botToken)
    const chat = await telegraf.telegram.getChat(chatId)

    const { conversation } = await client.getOrCreateConversation({
      channel,
      tags: { id: chat.id.toString() },
    })

    return {
      body: JSON.stringify({ conversation: { id: conversation.id } }),
      headers: {},
      statusCode: 200,
    }
  },
})

export default sentryHelpers.wrapIntegration(integration, {
  dsn: bp.secrets.SENTRY_DSN,
  environment: bp.secrets.SENTRY_ENVIRONMENT,
  release: bp.secrets.SENTRY_RELEASE,
})<|MERGE_RESOLUTION|>--- conflicted
+++ resolved
@@ -1,14 +1,10 @@
 import { sentry as sentryHelpers } from '@botpress/sdk-addons'
-<<<<<<< HEAD
 import _ from 'lodash'
 import { Markup, Telegraf, Telegram } from 'telegraf'
 import type { User, CommonMessageBundle } from 'telegraf/typings/core/types/typegram'
-import { chatIdTag, idTag, fromUserIdTag, fromUserNameTag, INTEGRATION_NAME } from './const'
 
 import { getUserPictureDataUri, getUserNameFromTelegramUser, getChat, sendCard, ackMessage } from './misc/utils'
 import * as bp from '.botpress'
-
-console.info(`starting integration ${INTEGRATION_NAME}`)
 
 type MessageTypes = keyof typeof bp.channels.channel
 type BotpressMessage<T extends MessageTypes = MessageTypes> = T extends MessageTypes
@@ -76,13 +72,6 @@
   throw new Error('Unsupported message type')
 }
 
-=======
-import { Markup, Telegraf } from 'telegraf'
-import type { User } from 'telegraf/typings/core/types/typegram'
-import { getUserPictureDataUri, getUserNameFromTelegramUser, getChat, sendCard, ackMessage } from './misc/utils'
-import * as bp from '.botpress'
-
->>>>>>> e55113c0
 const integration = new bp.Integration({
   register: async ({ webhookUrl, ctx }) => {
     const telegraf = new Telegraf(ctx.configuration.botToken)
