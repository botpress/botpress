--- conflicted
+++ resolved
@@ -190,11 +190,7 @@
     },
     dropdown: async (props) => {
       const { options, text } = props.payload
-<<<<<<< HEAD
       const choices = options.map((option) => ({ title: option.label, value: option.value }))
-=======
-      const buttons: CardAction[] = options.map(_mapChoice)
->>>>>>> 0deb0240
       const activity: Partial<Activity> = {
         type: 'message',
         attachments: [_makeDropdownCard(text, choices)],
