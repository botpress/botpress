import { Activity, ConversationReference, TurnContext, TeamsInfo, TeamsChannelAccount } from 'botbuilder'
import { transformTeamsHtmlToStdMarkdown } from '../markdown/teams-html-to-markdown'
import { getAdapter, sleep } from '../utils'
import { DROPDOWN_VALUE_ID, DROPDOWN_VALUE_KIND } from './constants'
import * as bp from '.botpress'

export const processInboundChannelMessage = async ({ client, ctx, logger }: bp.HandlerProps, activity: Activity) => {
  const convRef: Partial<ConversationReference> = TurnContext.getConversationReference(activity)

  const senderChannelAccount = activity.from!
  const adapter = getAdapter(ctx.configuration)

  const getUserPromise = new Promise<TeamsChannelAccount | undefined>((resolve, reject) => {
    void adapter
      .continueConversation(convRef, async (tc) => {
        const user = await TeamsInfo.getMember(tc, senderChannelAccount.id)
        resolve(user)
      })
      .then(() => resolve(undefined))
      .catch(reject)
  })

  const sender = await Promise.race([getUserPromise, sleep(2000)])
  if (sender?.email) {
    logger.forBot().info(`Received request from user: ${sender.email}`)
  }

  switch (activity.type) {
    case 'message':
      const { conversation } = await client.getOrCreateConversation({
        channel: 'channel',
        tags: {
          id: activity.conversation.id,
        },
      })

      await client.setState({
        id: conversation.id,
        name: 'conversation',
        type: 'conversation',
        payload: convRef,
      })

      const { user } = await client.getOrCreateUser({
        tags: {
          id: activity.from.id,
          email: sender?.email,
        },
      })

<<<<<<< HEAD
      const message = _attemptRichTextExtractionAndConversion(activity)
=======
      const message = _extractDropdownValue(activity) ?? activity.text
>>>>>>> 02f6ad16
      await client.getOrCreateMessage({
        tags: { id: activity.id },
        type: 'text',
        userId: user.id,
        conversationId: conversation.id,
        payload: { text: message },
      })
      break
    default:
      return
  }
}

<<<<<<< HEAD
/** Attempts to extract & convert the rich text if it can find it, otherwise it falls back to plain text */
const _attemptRichTextExtractionAndConversion = (activity: Activity): string => {
  if (activity.attachments) {
    const htmlAttachment = activity.attachments.find((attachment) => attachment.contentType === 'text/html')
    if (htmlAttachment && typeof htmlAttachment.content === 'string') {
      return transformTeamsHtmlToStdMarkdown(htmlAttachment.content)
    }
  }

  /** Fallback to plain text
   *
   *  @remark Using coalescence operator (??) since messages
   *   with no text can happen (e.g. image only messages) */
  return activity.text ?? ''
=======
const _extractDropdownValue = (activity: Activity): string | undefined => {
  if (activity.value && activity.value.kind === DROPDOWN_VALUE_KIND) {
    return activity.value[DROPDOWN_VALUE_ID]
  }

  return undefined
>>>>>>> 02f6ad16
}<|MERGE_RESOLUTION|>--- conflicted
+++ resolved
@@ -48,11 +48,9 @@
         },
       })
 
-<<<<<<< HEAD
       const message = _attemptRichTextExtractionAndConversion(activity)
-=======
-      const message = _extractDropdownValue(activity) ?? activity.text
->>>>>>> 02f6ad16
+      // Will be fixed in next commit
+      const _message = _extractDropdownValue(activity) ?? activity.text
       await client.getOrCreateMessage({
         tags: { id: activity.id },
         type: 'text',
@@ -66,7 +64,6 @@
   }
 }
 
-<<<<<<< HEAD
 /** Attempts to extract & convert the rich text if it can find it, otherwise it falls back to plain text */
 const _attemptRichTextExtractionAndConversion = (activity: Activity): string => {
   if (activity.attachments) {
@@ -81,12 +78,12 @@
    *  @remark Using coalescence operator (??) since messages
    *   with no text can happen (e.g. image only messages) */
   return activity.text ?? ''
-=======
+}
+
 const _extractDropdownValue = (activity: Activity): string | undefined => {
   if (activity.value && activity.value.kind === DROPDOWN_VALUE_KIND) {
     return activity.value[DROPDOWN_VALUE_ID]
   }
 
   return undefined
->>>>>>> 02f6ad16
 }