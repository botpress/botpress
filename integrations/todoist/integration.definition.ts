import * as sdk from '@botpress/sdk'
import creatable from './bp_modules/creatable'
import {
  actions,
  channels,
  configuration,
  configurations,
  entities,
  events,
  identifier,
  secrets,
  states,
  user,
} from './definitions'

export default new sdk.IntegrationDefinition({
  name: 'todoist',
  title: 'Todoist',
  description: 'Create and modify tasks, post comments and more.',
<<<<<<< HEAD
  version: '0.1.0',
=======
  version: '1.0.0',
>>>>>>> 5a26ae3d
  readme: 'hub.md',
  icon: 'icon.svg',
  actions,
  channels,
  configuration,
  configurations,
  entities,
  events,
  identifier,
  secrets,
  states,
  user,
}).extend(creatable, ({ task }) => ({ item: task }))<|MERGE_RESOLUTION|>--- conflicted
+++ resolved
@@ -17,11 +17,7 @@
   name: 'todoist',
   title: 'Todoist',
   description: 'Create and modify tasks, post comments and more.',
-<<<<<<< HEAD
-  version: '0.1.0',
-=======
   version: '1.0.0',
->>>>>>> 5a26ae3d
   readme: 'hub.md',
   icon: 'icon.svg',
   actions,
