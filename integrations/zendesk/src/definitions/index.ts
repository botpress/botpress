--- conflicted
+++ resolved
@@ -42,37 +42,10 @@
 } satisfies IntegrationDefinitionProps['events']
 
 export const configuration = {
-<<<<<<< HEAD
   identifier: {
     linkTemplateScript: 'linkTemplate.vrl',
   },
   schema: z.object(SHARED_CONFIGURATION),
-=======
-  schema: z.object({
-    organizationSubdomain: z
-      .string()
-      .min(1)
-      .title('Organization Subdomain')
-      .describe('Your zendesk organization subdomain. e.g. botpress7281'),
-    email: z.string().email().title('Email').describe('Your zendesk account email. e.g. john.doe@botpress.com'),
-    apiToken: z.string().min(1).title('API Token').describe('Zendesk API Token'),
-    syncKnowledgeBaseWithBot: z
-      .boolean()
-      .optional()
-      .title('Sync Knowledge Base')
-      .describe('Would you like to sync Zendesk Knowledge Base into Bot Knowledge Base?'),
-    knowledgeBaseId: z
-      .string()
-      .optional()
-      .title('Knowledge Base ID')
-      .describe('ID of the Knowledge Base you wish to synchronize with your Zendesk KB'),
-    ignoreNonHitlTickets: z
-      .boolean()
-      .optional()
-      .title('Ignore non-HITL tickets')
-      .describe('Ignore tickets that were not created by the startHitl action'),
-  }),
->>>>>>> d09e844f
 } satisfies IntegrationDefinitionProps['configuration']
 
 export const identifier = {
