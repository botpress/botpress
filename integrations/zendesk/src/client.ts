import axios, { AxiosInstance, AxiosRequestConfig } from 'axios'
import axiosRetry from 'axios-retry'
import type { ZendeskUser, ZendeskTicket, ZendeskWebhook } from './definitions/schemas'
import { summarizeAxiosError } from './misc/axios-utils'
import { ConditionsData, getTriggerTemplate, type TriggerNames } from './triggers'
import type { ZendeskEventType } from './webhookEvents'
import * as bp from '.botpress'

export type TicketRequester =
  | {
      name: string
      email: string
    }
  | {
      id: string
    }

export type Trigger = {
  url: string
  id: string
}

const makeBaseUrl = (organizationDomain: string) => {
  return organizationDomain.startsWith('https') ? organizationDomain : `https://${organizationDomain}.zendesk.com`
}

const makeUsername = (email: string) => {
  return email.endsWith('/token') ? email : `${email}/token`
}

type AxiosRetryClient = Parameters<typeof axiosRetry>[0]

class ZendeskApi {
<<<<<<< HEAD
  private client: AxiosInstance
  constructor(organizationDomain: string, email: string, password: string) {
    this.client = axios.create({
=======
  private _client: Axios
  public constructor(organizationDomain: string, email: string, password: string) {
    this._client = axios.create({
>>>>>>> 0f972304
      baseURL: makeBaseUrl(organizationDomain),
      withCredentials: true,
      auth: {
        username: makeUsername(email),
        password,
      },
    })

    axiosRetry(this.client as AxiosRetryClient, {
      retries: 3,
      retryDelay: axiosRetry.exponentialDelay,
      retryCondition: (error) => {
        const rateLimitReached = error.response?.status === 429
        return axiosRetry.isNetworkOrIdempotentRequestError(error) || rateLimitReached
      },
    })
  }

  public async findCustomers(query: string): Promise<ZendeskUser[]> {
<<<<<<< HEAD
    const { data } = await this.client
      .get<{ users: ZendeskUser[] }>(`/api/v2/users/search.json?query=${query}`)
      .catch(summarizeAxiosError)
=======
    const { data } = await this._client.get<{ users: ZendeskUser[] }>(`/api/v2/users/search.json?query=${query}`)
>>>>>>> 0f972304
    return data.users
  }

  public async getTicket(ticketId: string) {
<<<<<<< HEAD
    const { data } = await this.client
      .get<{ ticket: ZendeskTicket }>(`/api/v2/tickets/${ticketId}.json`)
      .catch(summarizeAxiosError)
=======
    const { data } = await this._client.get<{ ticket: ZendeskTicket }>(`/api/v2/tickets/${ticketId}.json`)
>>>>>>> 0f972304
    return data.ticket
  }

  public async createTicket(subject: string, comment: string, requester: TicketRequester): Promise<ZendeskTicket> {
    const requesterPayload = 'id' in requester ? { requester_id: requester.id } : { requester }

<<<<<<< HEAD
    const { data } = await this.client
      .post<{ ticket: ZendeskTicket }>('/api/v2/tickets.json', {
        ticket: {
          subject,
          comment: { body: comment },
          ...requesterPayload,
        },
      })
      .catch(summarizeAxiosError)
=======
    const { data } = await this._client.post<{ ticket: ZendeskTicket }>('/api/v2/tickets.json', {
      ticket: {
        subject,
        comment: { body: comment },
        ...requesterPayload,
      },
    })
>>>>>>> 0f972304

    return data.ticket
  }

  public async subscribeWebhook(webhookUrl: string): Promise<string> {
<<<<<<< HEAD
    const { data } = await this.client
      .post<{ webhook: { id: string } }>('/api/v2/webhooks', {
        webhook: {
          name: 'bpc_integration_webhook',
          status: 'active',
          endpoint: webhookUrl,
          http_method: 'POST',
          request_format: 'json',
          subscriptions: ['conditional_ticket_events'],
        },
      })
      .catch(summarizeAxiosError)
=======
    const { data } = await this._client.post<{ webhook: { id: string } }>('/api/v2/webhooks', {
      webhook: {
        name: 'bpc_integration_webhook',
        status: 'active',
        endpoint: webhookUrl,
        http_method: 'POST',
        request_format: 'json',
        subscriptions: ['conditional_ticket_events'],
      },
    })
>>>>>>> 0f972304

    return data.webhook?.id
  }

  public async createTrigger(name: TriggerNames, subscriptionId: string, conditions: ConditionsData): Promise<string> {
<<<<<<< HEAD
    const { data } = await this.client
      .post<{ trigger: Trigger }>('/api/v2/triggers.json', {
        trigger: {
          actions: [
            {
              field: 'notification_webhook',
              value: [subscriptionId, JSON.stringify(getTriggerTemplate(name), null, 2)],
            },
          ],
          conditions,
          title: `bpc_${name}`,
        },
      })
      .catch(summarizeAxiosError)
=======
    const { data } = await this._client.post<{ trigger: Trigger }>('/api/v2/triggers.json', {
      trigger: {
        actions: [
          {
            field: 'notification_webhook',
            value: [subscriptionId, JSON.stringify(getTriggerTemplate(name), null, 2)],
          },
        ],
        conditions,
        title: `bpc_${name}`,
      },
    })
>>>>>>> 0f972304

    return `${data.trigger.id}`
  }

  public async deleteTrigger(triggerId: string): Promise<void> {
<<<<<<< HEAD
    await this.client.delete(`/api/v2/triggers/${triggerId}.json`).catch(summarizeAxiosError)
  }

  public async unsubscribeWebhook(subscriptionId: string): Promise<void> {
    await this.client.delete(`/api/v2/webhooks/${subscriptionId}`).catch(summarizeAxiosError)
=======
    await this._client.delete(`/api/v2/triggers/${triggerId}.json`).catch(() => {})
  }

  public async unsubscribeWebhook(subscriptionId: string): Promise<void> {
    await this._client.delete(`/api/v2/webhooks/${subscriptionId}`).catch(() => {}) // Do not add .json here
>>>>>>> 0f972304
  }

  public async createComment(ticketId: string, authorId: string, content: string): Promise<void> {
    await this.updateTicket(ticketId, {
      comment: {
        body: content,
        author_id: authorId,
      },
    }).catch(summarizeAxiosError)
  }

  public async updateTicket(ticketId: string | number, updateFields: object): Promise<ZendeskTicket> {
<<<<<<< HEAD
    const { data } = await this.client
      .put<{ ticket: ZendeskTicket }>(`/api/v2/tickets/${ticketId}.json`, {
        ticket: updateFields,
      })
      .catch(summarizeAxiosError)
=======
    const { data } = await this._client.put<{ ticket: ZendeskTicket }>(`/api/v2/tickets/${ticketId}.json`, {
      ticket: updateFields,
    })
>>>>>>> 0f972304
    return data.ticket
  }

  public async getAgents(online?: boolean): Promise<ZendeskUser[]> {
<<<<<<< HEAD
    const { data } = await this.client
      .get<{ users: ZendeskUser[] }>('/api/v2/users.json?role[]=agent&role[]=admin')
      .catch(summarizeAxiosError)
=======
    const { data } = await this._client.get<{ users: ZendeskUser[] }>('/api/v2/users.json?role[]=agent&role[]=admin')
>>>>>>> 0f972304
    return online ? data.users.filter((user) => user.user_fields?.availability === 'online') : data.users
  }

  public async createOrUpdateUser(fields: Partial<ZendeskUser>): Promise<ZendeskUser> {
<<<<<<< HEAD
    const { data } = await this.client
      .post<{ user: ZendeskUser }>('/api/v2/users/create_or_update', {
        user: fields,
      })
      .catch(summarizeAxiosError)
=======
    const { data } = await this._client.post<{ user: ZendeskUser }>('/api/v2/users/create_or_update', {
      user: fields,
    })
>>>>>>> 0f972304
    return data.user
  }

  public async updateUser(userId: number | string, fields: object): Promise<ZendeskUser> {
<<<<<<< HEAD
    const { data } = await this.client
      .put<{ user: ZendeskUser }>(`/api/v2/users/${userId}.json`, {
        user: fields,
      })
      .catch(summarizeAxiosError)
=======
    const { data } = await this._client.put<{ user: ZendeskUser }>(`/api/v2/users/${userId}.json`, {
      user: fields,
    })
>>>>>>> 0f972304
    return data.user
  }

  public async getUser(userId: number | string): Promise<ZendeskUser> {
<<<<<<< HEAD
    const { data } = await this.client
      .get<{ user: ZendeskUser }>(`/api/v2/users/${userId}.json`)
      .catch(summarizeAxiosError)
=======
    const { data } = await this._client.get<{ user: ZendeskUser }>(`/api/v2/users/${userId}.json`)
>>>>>>> 0f972304
    return data.user
  }

  public async createArticleWebhook(webhookUrl: string, webhookId: string): Promise<void> {
    const subscriptions: ZendeskEventType[] = ['zen:event-type:article.published', 'zen:event-type:article.unpublished']

<<<<<<< HEAD
    await this.client
      .post('/api/v2/webhooks', {
        webhook: {
          endpoint: `${webhookUrl}/article-event`,
          http_method: 'POST',
          name: `bpc_article_event_${webhookId}`,
          request_format: 'json',
          status: 'active',
          subscriptions,
        },
      })
      .catch(summarizeAxiosError)
  }

  public async deleteWebhook(webhookId: string): Promise<void> {
    await this.client.delete(`/api/v2/webhooks/${webhookId}`).catch(summarizeAxiosError)
  }

  public async findWebhooks(params?: Record<string, string>): Promise<ZendeskWebhook[]> {
    const { data } = await this.client.get('/api/v2/webhooks', { params }).catch(summarizeAxiosError)
=======
    await this._client.post('/api/v2/webhooks', {
      webhook: {
        endpoint: `${webhookUrl}/article-event`,
        http_method: 'POST',
        name: `bpc_article_event_${webhookId}`,
        request_format: 'json',
        status: 'active',
        subscriptions,
      },
    })
  }

  public async deleteWebhook(webhookId: string): Promise<void> {
    await this._client.delete(`/api/v2/webhooks/${webhookId}`).catch(() => {})
  }

  public async findWebhooks(params?: Record<string, string>): Promise<ZendeskWebhook[]> {
    const { data } = await this._client.get('/api/v2/webhooks', { params })
>>>>>>> 0f972304

    return data.webhooks
  }

  public async makeRequest(requestConfig: AxiosRequestConfig) {
<<<<<<< HEAD
    const { data, headers, status } = await this.client.request(requestConfig).catch(summarizeAxiosError)
=======
    const { data, headers, status } = await this._client.request(requestConfig)
>>>>>>> 0f972304

    return {
      data,
      headers: headers as Record<string, string>,
      status,
    }
  }
}

export const getZendeskClient = (config: bp.configuration.Configuration): ZendeskApi =>
  new ZendeskApi(config.organizationSubdomain, config.email, config.apiToken)<|MERGE_RESOLUTION|>--- conflicted
+++ resolved
@@ -31,15 +31,9 @@
 type AxiosRetryClient = Parameters<typeof axiosRetry>[0]
 
 class ZendeskApi {
-<<<<<<< HEAD
-  private client: AxiosInstance
-  constructor(organizationDomain: string, email: string, password: string) {
-    this.client = axios.create({
-=======
-  private _client: Axios
+  private _client: AxiosInstance
   public constructor(organizationDomain: string, email: string, password: string) {
     this._client = axios.create({
->>>>>>> 0f972304
       baseURL: makeBaseUrl(organizationDomain),
       withCredentials: true,
       auth: {
@@ -48,7 +42,7 @@
       },
     })
 
-    axiosRetry(this.client as AxiosRetryClient, {
+    axiosRetry(this._client as AxiosRetryClient, {
       retries: 3,
       retryDelay: axiosRetry.exponentialDelay,
       retryCondition: (error) => {
@@ -59,32 +53,23 @@
   }
 
   public async findCustomers(query: string): Promise<ZendeskUser[]> {
-<<<<<<< HEAD
-    const { data } = await this.client
+    const { data } = await this._client
       .get<{ users: ZendeskUser[] }>(`/api/v2/users/search.json?query=${query}`)
       .catch(summarizeAxiosError)
-=======
-    const { data } = await this._client.get<{ users: ZendeskUser[] }>(`/api/v2/users/search.json?query=${query}`)
->>>>>>> 0f972304
     return data.users
   }
 
   public async getTicket(ticketId: string) {
-<<<<<<< HEAD
-    const { data } = await this.client
+    const { data } = await this._client
       .get<{ ticket: ZendeskTicket }>(`/api/v2/tickets/${ticketId}.json`)
       .catch(summarizeAxiosError)
-=======
-    const { data } = await this._client.get<{ ticket: ZendeskTicket }>(`/api/v2/tickets/${ticketId}.json`)
->>>>>>> 0f972304
     return data.ticket
   }
 
   public async createTicket(subject: string, comment: string, requester: TicketRequester): Promise<ZendeskTicket> {
     const requesterPayload = 'id' in requester ? { requester_id: requester.id } : { requester }
 
-<<<<<<< HEAD
-    const { data } = await this.client
+    const { data } = await this._client
       .post<{ ticket: ZendeskTicket }>('/api/v2/tickets.json', {
         ticket: {
           subject,
@@ -93,22 +78,12 @@
         },
       })
       .catch(summarizeAxiosError)
-=======
-    const { data } = await this._client.post<{ ticket: ZendeskTicket }>('/api/v2/tickets.json', {
-      ticket: {
-        subject,
-        comment: { body: comment },
-        ...requesterPayload,
-      },
-    })
->>>>>>> 0f972304
 
     return data.ticket
   }
 
   public async subscribeWebhook(webhookUrl: string): Promise<string> {
-<<<<<<< HEAD
-    const { data } = await this.client
+    const { data } = await this._client
       .post<{ webhook: { id: string } }>('/api/v2/webhooks', {
         webhook: {
           name: 'bpc_integration_webhook',
@@ -120,25 +95,12 @@
         },
       })
       .catch(summarizeAxiosError)
-=======
-    const { data } = await this._client.post<{ webhook: { id: string } }>('/api/v2/webhooks', {
-      webhook: {
-        name: 'bpc_integration_webhook',
-        status: 'active',
-        endpoint: webhookUrl,
-        http_method: 'POST',
-        request_format: 'json',
-        subscriptions: ['conditional_ticket_events'],
-      },
-    })
->>>>>>> 0f972304
 
     return data.webhook?.id
   }
 
   public async createTrigger(name: TriggerNames, subscriptionId: string, conditions: ConditionsData): Promise<string> {
-<<<<<<< HEAD
-    const { data } = await this.client
+    const { data } = await this._client
       .post<{ trigger: Trigger }>('/api/v2/triggers.json', {
         trigger: {
           actions: [
@@ -152,38 +114,16 @@
         },
       })
       .catch(summarizeAxiosError)
-=======
-    const { data } = await this._client.post<{ trigger: Trigger }>('/api/v2/triggers.json', {
-      trigger: {
-        actions: [
-          {
-            field: 'notification_webhook',
-            value: [subscriptionId, JSON.stringify(getTriggerTemplate(name), null, 2)],
-          },
-        ],
-        conditions,
-        title: `bpc_${name}`,
-      },
-    })
->>>>>>> 0f972304
 
     return `${data.trigger.id}`
   }
 
   public async deleteTrigger(triggerId: string): Promise<void> {
-<<<<<<< HEAD
-    await this.client.delete(`/api/v2/triggers/${triggerId}.json`).catch(summarizeAxiosError)
+    await this._client.delete(`/api/v2/triggers/${triggerId}.json`).catch(summarizeAxiosError)
   }
 
   public async unsubscribeWebhook(subscriptionId: string): Promise<void> {
-    await this.client.delete(`/api/v2/webhooks/${subscriptionId}`).catch(summarizeAxiosError)
-=======
-    await this._client.delete(`/api/v2/triggers/${triggerId}.json`).catch(() => {})
-  }
-
-  public async unsubscribeWebhook(subscriptionId: string): Promise<void> {
-    await this._client.delete(`/api/v2/webhooks/${subscriptionId}`).catch(() => {}) // Do not add .json here
->>>>>>> 0f972304
+    await this._client.delete(`/api/v2/webhooks/${subscriptionId}`).catch(summarizeAxiosError)
   }
 
   public async createComment(ticketId: string, authorId: string, content: string): Promise<void> {
@@ -196,77 +136,50 @@
   }
 
   public async updateTicket(ticketId: string | number, updateFields: object): Promise<ZendeskTicket> {
-<<<<<<< HEAD
-    const { data } = await this.client
+    const { data } = await this._client
       .put<{ ticket: ZendeskTicket }>(`/api/v2/tickets/${ticketId}.json`, {
         ticket: updateFields,
       })
       .catch(summarizeAxiosError)
-=======
-    const { data } = await this._client.put<{ ticket: ZendeskTicket }>(`/api/v2/tickets/${ticketId}.json`, {
-      ticket: updateFields,
-    })
->>>>>>> 0f972304
     return data.ticket
   }
 
   public async getAgents(online?: boolean): Promise<ZendeskUser[]> {
-<<<<<<< HEAD
-    const { data } = await this.client
+    const { data } = await this._client
       .get<{ users: ZendeskUser[] }>('/api/v2/users.json?role[]=agent&role[]=admin')
       .catch(summarizeAxiosError)
-=======
-    const { data } = await this._client.get<{ users: ZendeskUser[] }>('/api/v2/users.json?role[]=agent&role[]=admin')
->>>>>>> 0f972304
     return online ? data.users.filter((user) => user.user_fields?.availability === 'online') : data.users
   }
 
   public async createOrUpdateUser(fields: Partial<ZendeskUser>): Promise<ZendeskUser> {
-<<<<<<< HEAD
-    const { data } = await this.client
+    const { data } = await this._client
       .post<{ user: ZendeskUser }>('/api/v2/users/create_or_update', {
         user: fields,
       })
       .catch(summarizeAxiosError)
-=======
-    const { data } = await this._client.post<{ user: ZendeskUser }>('/api/v2/users/create_or_update', {
-      user: fields,
-    })
->>>>>>> 0f972304
     return data.user
   }
 
   public async updateUser(userId: number | string, fields: object): Promise<ZendeskUser> {
-<<<<<<< HEAD
-    const { data } = await this.client
+    const { data } = await this._client
       .put<{ user: ZendeskUser }>(`/api/v2/users/${userId}.json`, {
         user: fields,
       })
       .catch(summarizeAxiosError)
-=======
-    const { data } = await this._client.put<{ user: ZendeskUser }>(`/api/v2/users/${userId}.json`, {
-      user: fields,
-    })
->>>>>>> 0f972304
     return data.user
   }
 
   public async getUser(userId: number | string): Promise<ZendeskUser> {
-<<<<<<< HEAD
-    const { data } = await this.client
+    const { data } = await this._client
       .get<{ user: ZendeskUser }>(`/api/v2/users/${userId}.json`)
       .catch(summarizeAxiosError)
-=======
-    const { data } = await this._client.get<{ user: ZendeskUser }>(`/api/v2/users/${userId}.json`)
->>>>>>> 0f972304
     return data.user
   }
 
   public async createArticleWebhook(webhookUrl: string, webhookId: string): Promise<void> {
     const subscriptions: ZendeskEventType[] = ['zen:event-type:article.published', 'zen:event-type:article.unpublished']
 
-<<<<<<< HEAD
-    await this.client
+    await this._client
       .post('/api/v2/webhooks', {
         webhook: {
           endpoint: `${webhookUrl}/article-event`,
@@ -281,41 +194,17 @@
   }
 
   public async deleteWebhook(webhookId: string): Promise<void> {
-    await this.client.delete(`/api/v2/webhooks/${webhookId}`).catch(summarizeAxiosError)
+    await this._client.delete(`/api/v2/webhooks/${webhookId}`).catch(summarizeAxiosError)
   }
 
   public async findWebhooks(params?: Record<string, string>): Promise<ZendeskWebhook[]> {
-    const { data } = await this.client.get('/api/v2/webhooks', { params }).catch(summarizeAxiosError)
-=======
-    await this._client.post('/api/v2/webhooks', {
-      webhook: {
-        endpoint: `${webhookUrl}/article-event`,
-        http_method: 'POST',
-        name: `bpc_article_event_${webhookId}`,
-        request_format: 'json',
-        status: 'active',
-        subscriptions,
-      },
-    })
-  }
-
-  public async deleteWebhook(webhookId: string): Promise<void> {
-    await this._client.delete(`/api/v2/webhooks/${webhookId}`).catch(() => {})
-  }
-
-  public async findWebhooks(params?: Record<string, string>): Promise<ZendeskWebhook[]> {
-    const { data } = await this._client.get('/api/v2/webhooks', { params })
->>>>>>> 0f972304
+    const { data } = await this._client.get('/api/v2/webhooks', { params }).catch(summarizeAxiosError)
 
     return data.webhooks
   }
 
   public async makeRequest(requestConfig: AxiosRequestConfig) {
-<<<<<<< HEAD
-    const { data, headers, status } = await this.client.request(requestConfig).catch(summarizeAxiosError)
-=======
-    const { data, headers, status } = await this._client.request(requestConfig)
->>>>>>> 0f972304
+    const { data, headers, status } = await this._client.request(requestConfig).catch(summarizeAxiosError)
 
     return {
       data,
