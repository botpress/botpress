import * as sdk from '@botpress/sdk'
import { sentry as sentryHelpers } from '@botpress/sdk-addons'
import hitl from './bp_modules/hitl'
import { actions, events, configuration, configurations, channels, states, user } from './src/definitions'

export default new sdk.IntegrationDefinition({
  name: 'zendesk',
  title: 'Zendesk',
<<<<<<< HEAD
  version: '3.0.1',
=======
  version: '2.8.5',
>>>>>>> d09e844f
  icon: 'icon.svg',
  description:
    'Optimize your support workflow. Trigger workflows from ticket updates as well as manage tickets, access conversations, and engage with customers.',
  readme: 'hub.md',
  configuration,
  configurations,
  states,
  channels,
  user,
  actions,
  events,
  secrets: {
    ...sentryHelpers.COMMON_SECRET_NAMES,
    SUBDOMAIN: {
      description: 'The botpress subdomain',
    },
    CLIENT_ID: {
      description: 'The client ID of your app',
    },
    CLIENT_SECRET: {
      description: 'The client secret of your app',
    },
    CODE_CHALLENGE: {
      description: 'The code challenge for PKCE',
    },
  },
  entities: {
    hitlTicket: {
      schema: sdk.z.object({
        priority: sdk.z
          .enum(['low', 'normal', 'high', 'urgent'])
          .title('Ticket Priority')
          .describe('Priority of the ticket. Leave empty for default priority.')
          .optional(),
        chatbotName: sdk.z
          .string()
          .title('Chatbot Name')
          .describe('Name of the chatbot that will be used in the Zendesk ticket. Defaults to "Botpress".')
          .optional(),
        chatbotPhotoUrl: sdk.z
          .string()
          .title('Chatbot Photo URL')
          .describe(
            'Photo URL of the chatbot that will be used in the Zendesk ticket. Must be a publicly-accessible PNG image. Defaults to Botpress logo.'
          )
          .optional(),
      }),
    },
  },
}).extend(hitl, (self) => ({
  entities: {
    hitlSession: self.entities.hitlTicket,
  },
  channels: {
    hitl: {
      title: 'Zendesk Ticket',
      description: 'Human in the loop channel for managing Zendesk tickets',
      conversation: {
        tags: {
          id: {
            title: 'Zendesk Ticket ID',
            description: 'The unique identifier of the Zendesk ticket associated with this conversation',
          },
        },
      },
      message: {
        tags: {
          zendeskCommentId: {
            title: 'Zendesk Comment ID',
            description: 'The ID of the comment in Zendesk',
          },
        },
      },
    },
  },
}))<|MERGE_RESOLUTION|>--- conflicted
+++ resolved
@@ -6,11 +6,7 @@
 export default new sdk.IntegrationDefinition({
   name: 'zendesk',
   title: 'Zendesk',
-<<<<<<< HEAD
   version: '3.0.1',
-=======
-  version: '2.8.5',
->>>>>>> d09e844f
   icon: 'icon.svg',
   description:
     'Optimize your support workflow. Trigger workflows from ticket updates as well as manage tickets, access conversations, and engage with customers.',
