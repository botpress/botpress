--- conflicted
+++ resolved
@@ -1,12 +1,8 @@
 import { formatPhoneNumber } from 'src/misc/phone-number-to-whatsapp'
-<<<<<<< HEAD
 import { posthogCapture, postHogEvents } from 'src/misc/posthogClient'
-import { hasAtleastOne } from 'src/misc/util'
-=======
 import { getTemplateText, parseTemplateVariablesJSON } from 'src/misc/template-utils'
 import { TemplateVariables } from 'src/misc/types'
 import { hasAtleastOne, logForBotAndThrow } from 'src/misc/util'
->>>>>>> 0e3cea08
 import { BodyComponent, BodyParameter, Language, Template } from 'whatsapp-api-js/messages'
 import { getDefaultBotPhoneNumberId, getAuthenticatedWhatsappClient } from '../auth'
 import * as bp from '.botpress'
@@ -54,11 +50,7 @@
       },
     })
     const errorMessage = (thrown instanceof Error ? thrown : new Error(String(thrown))).message
-<<<<<<< HEAD
-    _logForBotAndThrow(`Failed to parse phone number "${userPhone}": ${errorMessage}`, logger)
-=======
-    logForBotAndThrow(`Failed to parse phone number (error: ${errorMessage}).`, logger)
->>>>>>> 0e3cea08
+    logForBotAndThrow(`Failed to parse phone number "${userPhone}": ${errorMessage}`, logger)
   }
 
   const { conversation } = await client.getOrCreateConversation({
