--- conflicted
+++ resolved
@@ -1,10 +1,5 @@
 import { RuntimeError } from '@botpress/client'
-<<<<<<< HEAD
-import WhatsAppAPI from 'whatsapp-api-js'
-=======
-import { getAccessToken } from 'src/misc/whatsapp'
 import { WhatsAppAPI } from 'whatsapp-api-js'
->>>>>>> 019edbe8
 import { Reaction } from 'whatsapp-api-js/messages'
 import { getAccessToken } from '../auth'
 import { sendTypingIndicator } from '../misc/whatsapp-utils'
@@ -19,7 +14,6 @@
   const token = await getAccessToken(client, ctx)
   const whatsapp = new WhatsAppAPI({ token, secure: false })
   const { conversationId, messageId } = input
-<<<<<<< HEAD
   const { botPhoneNumberId, userPhone } = await _getConversationInfos(client, conversationId)
   const { whatsappMessageId } = await _getMessageInfos(client, messageId)
 
@@ -27,11 +21,6 @@
   void sendTypingIndicator(botPhoneNumberId, whatsappMessageId, client, ctx).catch((e) => {
     logger.forBot().error(`Error sending typing indicator: ${e ?? '[Unknown error]'}`)
   })
-=======
-  const { phoneNumberId, userPhone } = await getConversationInfos(client, conversationId)
-  const { whatsappMessageId } = await getMessageInfos(client, messageId)
-  await whatsapp.markAsRead(phoneNumberId, whatsappMessageId, 'text')
->>>>>>> 019edbe8
   if (ctx.configuration.typingIndicatorEmoji) {
     void whatsapp
       .sendMessage(botPhoneNumberId, userPhone, new Reaction(whatsappMessageId, '👀'))
