--- conflicted
+++ resolved
@@ -171,16 +171,12 @@
 
 export default sentryHelpers.wrapIntegration(integration)
 
-<<<<<<< HEAD
-async function handleMessage(message: WhatsAppMessage, value: WhatsAppValue, client: IntegrationClient) {
-=======
 async function handleMessage(
   message: WhatsAppMessage,
   value: WhatsAppValue,
-  client: Client,
+  client: IntegrationClient,
   logger: IntegrationLogger
 ) {
->>>>>>> 697048bd
   if (message.type) {
     const { conversation } = await client.getOrCreateConversation({
       channel: 'channel',
