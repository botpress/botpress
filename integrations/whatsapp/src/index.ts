import { sentry as sentryHelpers } from '@botpress/sdk-addons'
import actions from 'src/actions'
<<<<<<< HEAD
import { WhatsAppAPI } from 'whatsapp-api-js'
import { Audio, Document, Location, Text, Video } from 'whatsapp-api-js/messages'
import { createConversationHandler as createConversation } from './conversation'
import { handleIncomingMessage } from './incoming-message'
import * as card from './message-types/card'
import * as carousel from './message-types/carousel'
import * as choice from './message-types/choice'
import * as dropdown from './message-types/dropdown'
import * as image from './message-types/image'
import { checkManualConfiguration } from './misc/check-manual-config'
import { getInterstitialUrl, redirectTo } from './misc/html-utils'
import { getAccessToken, getSecret } from './misc/whatsapp'
import { handleWizard } from './misc/wizard'
import * as outgoing from './outgoing-message'
import { identifyBot, trackIntegrationEvent } from './tracking'
import { getSubpath } from './util'
import { WhatsAppPayload } from './whatsapp-types'
=======
import channels from './channels'
import { register, unregister } from './setup'
import { handler } from './webhook'
>>>>>>> 3cef7b28
import * as bp from '.botpress'

const integration = new bp.Integration({
  register,
  unregister,
  actions,
<<<<<<< HEAD
  createConversation, // This is not needed for the `startConversation` action above, it's only for allowing bots to start conversations by calling `client.createConversation()` directly.
  channels: {
    channel: {
      messages: {
        text: async ({ payload, ...props }) => {
          await outgoing.send({ ...props, message: new Text(payload.text) })
        },
        image: async ({ payload, ...props }) => {
          const msg = await image.generateOutgoingMessage({ payload, ...props })
          if (msg) {
            await outgoing.send({
              ...props,
              message: msg,
            })
          }
        },
        markdown: async ({ payload, ...props }) => {
          await outgoing.send({
            ...props,
            message: new Text(payload.markdown),
          })
        },
        audio: async ({ payload, ...props }) => {
          await outgoing.send({
            ...props,
            message: new Audio(payload.audioUrl.trim(), false),
          })
        },
        video: async ({ payload, ...props }) => {
          await outgoing.send({
            ...props,
            message: new Video(payload.videoUrl.trim(), false),
          })
        },
        file: async ({ payload, ...props }) => {
          const url = new URL(payload.fileUrl.trim())
          const extension = url.pathname.includes('.') ? (url.pathname.split('.').pop()?.toLowerCase() ?? '') : ''
          const filename = 'file' + (extension ? `.${extension}` : '')

          await outgoing.send({
            ...props,
            message: new Document(payload.fileUrl.trim(), false, payload.title, filename),
          })
        },
        location: async ({ payload, ...props }) => {
          await outgoing.send({
            ...props,
            message: new Location(payload.longitude, payload.latitude),
          })
        },
        carousel: async ({ payload, ...props }) => {
          await outgoing.sendMany({ ...props, generator: carousel.generateOutgoingMessages(payload) })
        },
        card: async ({ payload, ...props }) => {
          await outgoing.sendMany({ ...props, generator: card.generateOutgoingMessages(payload) })
        },
        dropdown: async ({ payload, logger, ...props }) => {
          await outgoing.sendMany({
            ...props,
            logger,
            generator: dropdown.generateOutgoingMessages({ payload, logger }),
          })
        },
        choice: async ({ payload, logger, ...props }) => {
          if (payload.options.length <= choice.INTERACTIVE_MAX_BUTTONS_COUNT) {
            await outgoing.sendMany({
              ...props,
              logger,
              generator: choice.generateOutgoingMessages({ payload, logger }),
            })
          } else {
            // If choice options exceeds the maximum number of buttons allowed by Whatsapp we use a dropdown instead to avoid buttons being split into multiple groups with a repeated message.
            await outgoing.sendMany({
              ...props,
              logger,
              generator: dropdown.generateOutgoingMessages({ payload, logger }),
            })
          }
        },
        bloc: () => {
          throw new RuntimeError('Not implemented')
        },
      },
    },
  },
  handler: async (props) => {
    const { req, client, ctx, logger } = props
    if (detectIdentifierIssue(req, ctx)) {
      return redirectTo(getInterstitialUrl(false, 'Not allowed'))
    }

    if (req.path.startsWith('/oauth')) {
      return await handleOAuth(props)
    }

    if (req.body) {
      logger.forBot().debug('Handler received request from Whatsapp with payload:', req.body)
    } else {
      logger.forBot().debug('Handler received request from Whatsapp with empty payload')
    }

    if (req.query) {
      const query = queryString.parse(req.query)

      const mode = query['hub.mode']
      const token = query['hub.verify_token']
      const challenge = query['hub.challenge']

      // For oAuth, this is handled at fallbackHandler.vrl
      if (mode === 'subscribe' && ctx.configurationType === 'manualApp') {
        if (token === ctx.configuration.verifyToken) {
          if (!challenge) {
            logger.forBot().warn('Returning HTTP 400 as no challenge parameter was received in query string of request')
            return {
              status: 400,
            }
          }

          return {
            body: typeof challenge === 'string' ? challenge : '',
          }
        } else {
          logger
            .forBot()
            .warn("Returning HTTP 403 as the Whatsapp token doesn't match the one in the bot configuration")
          return {
            status: 403,
          }
        }
      } else {
        logger.forBot().warn(`Returning HTTP 400 as the '${mode}' mode received in the query string isn't supported`)
        return {
          status: 400,
        }
      }
    }

    if (!req.body) {
      logger.forBot().warn('Handler received an empty body, so the message was ignored')
      return
    }

    const secret = getSecret(ctx)
    // For testing purposes, if you send the secret in the header it's possible to disable signature check
    if (secret && req.headers['x-secret'] !== secret) {
      const signature = req.headers['x-hub-signature-256']

      if (!signature) {
        const errorMessage = 'Couldn\'t find "x-hub-signature-256" in headers.'
        logger.forBot().error(errorMessage)
        return { status: 401, body: errorMessage }
      } else {
        const signatureHash = signature.split('=')[1]
        const expectedHash = crypto.createHmac('sha256', secret).update(req.body).digest('hex')
        if (signatureHash !== expectedHash) {
          const errorMessage =
            "Couldn't validate the request signature, please verify the client secret configuration property."
          logger.forBot().error(errorMessage)
          return { status: 401, body: errorMessage }
        }
      }
    }

    try {
      const data = JSON.parse(req.body) as WhatsAppPayload

      for (const { changes } of data.entry) {
        for (const change of changes) {
          if (!change.value.messages) {
            // If the change doesn't contain messages we can ignore it, as we don't currently process other change types (such as statuses).
            continue
          }

          for (const message of change.value.messages) {
            const accessToken = await getAccessToken(client, ctx)

            const whatsapp = new WhatsAppAPI({ token: accessToken, secure: false })

            const phoneNumberId = change.value.metadata.phone_number_id

            await whatsapp.markAsRead(phoneNumberId, message.id)

            await handleIncomingMessage(message, change.value, ctx, client, logger)
          }
        }
      }
    } catch (e: any) {
      logger.forBot().error('Error while handling request:', e)
      logger.forBot().debug('Request body received:', req.body)
    }

    return
  },
=======
  channels,
  handler,
>>>>>>> 3cef7b28
})

export default sentryHelpers.wrapIntegration(integration, {
  dsn: bp.secrets.SENTRY_DSN,
  environment: bp.secrets.SENTRY_ENVIRONMENT,
  release: bp.secrets.SENTRY_RELEASE,
})<|MERGE_RESOLUTION|>--- conflicted
+++ resolved
@@ -1,232 +1,16 @@
 import { sentry as sentryHelpers } from '@botpress/sdk-addons'
 import actions from 'src/actions'
-<<<<<<< HEAD
-import { WhatsAppAPI } from 'whatsapp-api-js'
-import { Audio, Document, Location, Text, Video } from 'whatsapp-api-js/messages'
-import { createConversationHandler as createConversation } from './conversation'
-import { handleIncomingMessage } from './incoming-message'
-import * as card from './message-types/card'
-import * as carousel from './message-types/carousel'
-import * as choice from './message-types/choice'
-import * as dropdown from './message-types/dropdown'
-import * as image from './message-types/image'
-import { checkManualConfiguration } from './misc/check-manual-config'
-import { getInterstitialUrl, redirectTo } from './misc/html-utils'
-import { getAccessToken, getSecret } from './misc/whatsapp'
-import { handleWizard } from './misc/wizard'
-import * as outgoing from './outgoing-message'
-import { identifyBot, trackIntegrationEvent } from './tracking'
-import { getSubpath } from './util'
-import { WhatsAppPayload } from './whatsapp-types'
-=======
 import channels from './channels'
 import { register, unregister } from './setup'
 import { handler } from './webhook'
->>>>>>> 3cef7b28
 import * as bp from '.botpress'
 
 const integration = new bp.Integration({
   register,
   unregister,
   actions,
-<<<<<<< HEAD
-  createConversation, // This is not needed for the `startConversation` action above, it's only for allowing bots to start conversations by calling `client.createConversation()` directly.
-  channels: {
-    channel: {
-      messages: {
-        text: async ({ payload, ...props }) => {
-          await outgoing.send({ ...props, message: new Text(payload.text) })
-        },
-        image: async ({ payload, ...props }) => {
-          const msg = await image.generateOutgoingMessage({ payload, ...props })
-          if (msg) {
-            await outgoing.send({
-              ...props,
-              message: msg,
-            })
-          }
-        },
-        markdown: async ({ payload, ...props }) => {
-          await outgoing.send({
-            ...props,
-            message: new Text(payload.markdown),
-          })
-        },
-        audio: async ({ payload, ...props }) => {
-          await outgoing.send({
-            ...props,
-            message: new Audio(payload.audioUrl.trim(), false),
-          })
-        },
-        video: async ({ payload, ...props }) => {
-          await outgoing.send({
-            ...props,
-            message: new Video(payload.videoUrl.trim(), false),
-          })
-        },
-        file: async ({ payload, ...props }) => {
-          const url = new URL(payload.fileUrl.trim())
-          const extension = url.pathname.includes('.') ? (url.pathname.split('.').pop()?.toLowerCase() ?? '') : ''
-          const filename = 'file' + (extension ? `.${extension}` : '')
-
-          await outgoing.send({
-            ...props,
-            message: new Document(payload.fileUrl.trim(), false, payload.title, filename),
-          })
-        },
-        location: async ({ payload, ...props }) => {
-          await outgoing.send({
-            ...props,
-            message: new Location(payload.longitude, payload.latitude),
-          })
-        },
-        carousel: async ({ payload, ...props }) => {
-          await outgoing.sendMany({ ...props, generator: carousel.generateOutgoingMessages(payload) })
-        },
-        card: async ({ payload, ...props }) => {
-          await outgoing.sendMany({ ...props, generator: card.generateOutgoingMessages(payload) })
-        },
-        dropdown: async ({ payload, logger, ...props }) => {
-          await outgoing.sendMany({
-            ...props,
-            logger,
-            generator: dropdown.generateOutgoingMessages({ payload, logger }),
-          })
-        },
-        choice: async ({ payload, logger, ...props }) => {
-          if (payload.options.length <= choice.INTERACTIVE_MAX_BUTTONS_COUNT) {
-            await outgoing.sendMany({
-              ...props,
-              logger,
-              generator: choice.generateOutgoingMessages({ payload, logger }),
-            })
-          } else {
-            // If choice options exceeds the maximum number of buttons allowed by Whatsapp we use a dropdown instead to avoid buttons being split into multiple groups with a repeated message.
-            await outgoing.sendMany({
-              ...props,
-              logger,
-              generator: dropdown.generateOutgoingMessages({ payload, logger }),
-            })
-          }
-        },
-        bloc: () => {
-          throw new RuntimeError('Not implemented')
-        },
-      },
-    },
-  },
-  handler: async (props) => {
-    const { req, client, ctx, logger } = props
-    if (detectIdentifierIssue(req, ctx)) {
-      return redirectTo(getInterstitialUrl(false, 'Not allowed'))
-    }
-
-    if (req.path.startsWith('/oauth')) {
-      return await handleOAuth(props)
-    }
-
-    if (req.body) {
-      logger.forBot().debug('Handler received request from Whatsapp with payload:', req.body)
-    } else {
-      logger.forBot().debug('Handler received request from Whatsapp with empty payload')
-    }
-
-    if (req.query) {
-      const query = queryString.parse(req.query)
-
-      const mode = query['hub.mode']
-      const token = query['hub.verify_token']
-      const challenge = query['hub.challenge']
-
-      // For oAuth, this is handled at fallbackHandler.vrl
-      if (mode === 'subscribe' && ctx.configurationType === 'manualApp') {
-        if (token === ctx.configuration.verifyToken) {
-          if (!challenge) {
-            logger.forBot().warn('Returning HTTP 400 as no challenge parameter was received in query string of request')
-            return {
-              status: 400,
-            }
-          }
-
-          return {
-            body: typeof challenge === 'string' ? challenge : '',
-          }
-        } else {
-          logger
-            .forBot()
-            .warn("Returning HTTP 403 as the Whatsapp token doesn't match the one in the bot configuration")
-          return {
-            status: 403,
-          }
-        }
-      } else {
-        logger.forBot().warn(`Returning HTTP 400 as the '${mode}' mode received in the query string isn't supported`)
-        return {
-          status: 400,
-        }
-      }
-    }
-
-    if (!req.body) {
-      logger.forBot().warn('Handler received an empty body, so the message was ignored')
-      return
-    }
-
-    const secret = getSecret(ctx)
-    // For testing purposes, if you send the secret in the header it's possible to disable signature check
-    if (secret && req.headers['x-secret'] !== secret) {
-      const signature = req.headers['x-hub-signature-256']
-
-      if (!signature) {
-        const errorMessage = 'Couldn\'t find "x-hub-signature-256" in headers.'
-        logger.forBot().error(errorMessage)
-        return { status: 401, body: errorMessage }
-      } else {
-        const signatureHash = signature.split('=')[1]
-        const expectedHash = crypto.createHmac('sha256', secret).update(req.body).digest('hex')
-        if (signatureHash !== expectedHash) {
-          const errorMessage =
-            "Couldn't validate the request signature, please verify the client secret configuration property."
-          logger.forBot().error(errorMessage)
-          return { status: 401, body: errorMessage }
-        }
-      }
-    }
-
-    try {
-      const data = JSON.parse(req.body) as WhatsAppPayload
-
-      for (const { changes } of data.entry) {
-        for (const change of changes) {
-          if (!change.value.messages) {
-            // If the change doesn't contain messages we can ignore it, as we don't currently process other change types (such as statuses).
-            continue
-          }
-
-          for (const message of change.value.messages) {
-            const accessToken = await getAccessToken(client, ctx)
-
-            const whatsapp = new WhatsAppAPI({ token: accessToken, secure: false })
-
-            const phoneNumberId = change.value.metadata.phone_number_id
-
-            await whatsapp.markAsRead(phoneNumberId, message.id)
-
-            await handleIncomingMessage(message, change.value, ctx, client, logger)
-          }
-        }
-      }
-    } catch (e: any) {
-      logger.forBot().error('Error while handling request:', e)
-      logger.forBot().debug('Request body received:', req.body)
-    }
-
-    return
-  },
-=======
   channels,
   handler,
->>>>>>> 3cef7b28
 })
 
 export default sentryHelpers.wrapIntegration(integration, {
