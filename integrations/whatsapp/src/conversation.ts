--- conflicted
+++ resolved
@@ -1,15 +1,8 @@
-<<<<<<< HEAD
 import { RuntimeError } from '@botpress/client'
 import { WhatsAppAPI, Types } from 'whatsapp-api-js'
 import z from 'zod'
+import { IntegrationLogger } from '.'
 import * as botpress from '.botpress'
-=======
-import { Client, RuntimeError } from '@botpress/client'
-import { name } from 'integration.definition'
-import { WhatsAppAPI, Types } from 'whatsapp-api-js'
-import z from 'zod'
-import { CreateConversationPayload, IntegrationLogger, IntegrationContext } from '.'
->>>>>>> 697048bd
 
 const {
   Template: { Template, Language },
@@ -20,16 +13,8 @@
   channel,
   tags,
   ctx,
-<<<<<<< HEAD
+  logger,
 }) => {
-=======
-  logger,
-}: {
-  ctx: IntegrationContext
-  client: Client
-  logger: IntegrationLogger
-} & CreateConversationPayload) {
->>>>>>> 697048bd
   const phoneNumberId = ctx.configuration.phoneNumberId
   if (!phoneNumberId) {
     logForBotAndThrow('Phone number ID is not configured', logger)
