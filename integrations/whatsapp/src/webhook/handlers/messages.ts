--- conflicted
+++ resolved
@@ -40,12 +40,8 @@
   const { conversation } = await client.getOrCreateConversation({
     channel: 'channel',
     tags: {
-<<<<<<< HEAD
-      userPhone: formatPhoneNumber(message.from),
-=======
       userPhone: message.from,
       // userPhone: formatPhoneNumber(message.from), // TODO: Uncomment when we have fixed the issue
->>>>>>> 46965832
       botPhoneNumberId: value.metadata.phone_number_id,
     },
   })
