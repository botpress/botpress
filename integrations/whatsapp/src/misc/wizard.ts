import { Response, z } from '@botpress/sdk'
import queryString from 'query-string'
import { trackIntegrationEvent } from 'src/tracking'
import { getSubpath } from 'src/util'
import * as bp from '../../.botpress'
import { getOAuthConfigId } from '../../integration.definition'
import { generateButtonDialog, generateSelectDialog, getInterstitialUrl, redirectTo } from './html-utils'
import { MetaOauthClient } from './whatsapp'

export type WizardHandlerProps = bp.HandlerProps & { wizardPath: string }
type Credentials = Awaited<ReturnType<typeof getCredentialsState>>
type WizardStepHandlerProps = WizardHandlerProps & { credentials: Credentials }
type WizardStep = 'start-confirm' | 'setup' | 'get-access-token' | 'verify-waba' | 'verify-number' | 'wrap-up'

const ACCESS_TOKEN_UNAVAILABLE_ERROR = 'Access token unavailable, please try again.'
const WABA_ID_UNAVAILABLE_ERROR = 'Whatsapp Business Account ID unavailable, please try again.'
const PHONE_NUMBER_ID_UNAVAILABLE_ERROR = 'Phone number ID unavailable, please try again.'
const INVALID_WIZARD_STEP_ERROR = 'Invalid wizard step'

export const handleWizard = async (props: WizardHandlerProps): Promise<Response> => {
  const { wizardPath, client, ctx } = props
  const credentials = await getCredentialsState(client, ctx)
  const stepHandlerProps = { ...props, credentials }

  const wizardSubpath = getSubpath(wizardPath)
  let handlerResponse: Response | undefined = undefined
  if (!wizardSubpath || wizardSubpath.startsWith('/start-confirm')) {
    handlerResponse = await handleWizardStartConfirm(stepHandlerProps)
  } else if (wizardSubpath.startsWith('/setup')) {
    handlerResponse = await handleWizardSetup(stepHandlerProps)
  } else if (wizardSubpath.startsWith('/get-access-token')) {
    handlerResponse = await handleWizardGetAccessToken(stepHandlerProps)
  } else if (wizardSubpath.startsWith('/verify-waba')) {
    handlerResponse = await handleWizardVerifyWaba(stepHandlerProps)
  } else if (wizardSubpath.startsWith('/verify-number')) {
    handlerResponse = await handleWizardVerifyNumber(stepHandlerProps)
  }

  return (
    handlerResponse || {
      status: 404,
      body: INVALID_WIZARD_STEP_ERROR,
    }
  )
}

const handleWizardStartConfirm = async (props: WizardStepHandlerProps): Promise<Response> => {
  const { ctx } = props
  await trackWizardStep(ctx, 'start-confirm', 'started')
  return generateButtonDialog({
    title: 'Reset Configuration',
    description:
      'This wizard will reset your configuration, so the bot will stop working on WhatsApp until a new configuration is put in place, continue?',
    buttons: [
      { display: 'Yes', type: 'primary', action: 'NAVIGATE', payload: getWizardStepUrl('setup', ctx) },
      { display: 'No', type: 'secondary', action: 'CLOSE_WINDOW' },
    ],
  })
}

const handleWizardSetup = async (props: WizardStepHandlerProps): Promise<Response> => {
  const { client, ctx } = props
  await trackWizardStep(ctx, 'setup', 'setup-started')
  // Clean current state to start a fresh wizard
  const credentials = { accessToken: undefined, wabaId: undefined, phoneNumberId: undefined }
  await patchCredentialsState(client, ctx, credentials)
  return redirectTo(
    'https://www.facebook.com/v19.0/dialog/oauth?' +
      'client_id=' +
      bp.secrets.CLIENT_ID +
      '&redirect_uri=' +
      getOAuthRedirectUri() +
      '&state=' +
      ctx.webhookId +
      '&config_id=' +
      getOAuthConfigId() +
      '&override_default_response_type=true' +
      '&response_type=code'
  )
}

const handleWizardGetAccessToken = async (props: WizardStepHandlerProps): Promise<Response> => {
  const { req, client, ctx, logger, credentials } = props
  await trackWizardStep(ctx, 'get-access-token', 'started')
  const code = z.string().safeParse(queryString.parse(req.query)['code']).data
  if (!code) {
    throw new Error('Error extracting code from url in OAuth handler')
  }
  const oauthClient = new MetaOauthClient(logger)
  const redirectUri = getOAuthRedirectUri() // Needs to be the same as the one used to get the code
  const accessToken = await oauthClient.getAccessToken(code, redirectUri)
  if (!accessToken) {
    throw new Error(ACCESS_TOKEN_UNAVAILABLE_ERROR)
  }
  const newCredentials = { ...credentials, accessToken }
  await patchCredentialsState(client, ctx, newCredentials)
  return await doStepVerifyWaba({ ...props, credentials: newCredentials })
}

const handleWizardVerifyWaba = async (props: WizardStepHandlerProps): Promise<Response> => {
  const { req } = props
  const parsedQueryString = queryString.parse(req.query)
  const wabaId = z.string().safeParse(parsedQueryString['wabaId']).data
  const force = !!parsedQueryString['force-step']
  return await doStepVerifyWaba(props, wabaId, force)
}

const handleWizardVerifyNumber = async (props: WizardStepHandlerProps): Promise<Response> => {
  const { req } = props
  const parsedQueryString = queryString.parse(req.query)
  const phoneNumberId = z.string().safeParse(parsedQueryString['phoneNumberId']).data
  const force = !!parsedQueryString['force-step']
  return await doStepVerifyNumber(props, phoneNumberId, force)
}

const getWizardStepUrl = (step: WizardStep, ctx?: bp.Context) => {
  let url = `${process.env.BP_WEBHOOK_URL}/oauth/wizard/${step}`
  if (ctx) {
    url += `?state=${ctx.webhookId}`
  }
  return url
}

const getOAuthRedirectUri = () => {
  // Identifier (state) specified in the OAuth request instead of URI
  return getWizardStepUrl('get-access-token', undefined)
}

const doStepVerifyWaba = async (
  props: WizardStepHandlerProps,
  inWabaId?: string,
  force?: boolean
): Promise<Response> => {
  const { client, ctx, logger, credentials } = props
  let wabaId = inWabaId || credentials.wabaId
  await trackWizardStep(ctx, 'verify-waba')
  const { accessToken } = credentials
  if (!accessToken) {
    throw new Error(ACCESS_TOKEN_UNAVAILABLE_ERROR)
  }
  const oauthClient = new MetaOauthClient(logger)
  if (!wabaId || force) {
    const businesses = await oauthClient.getWhatsappBusinessesFromToken(accessToken)
    if (businesses.length === 1) {
      wabaId = businesses[0]?.id
    } else {
      return generateSelectDialog({
        title: 'Select Business',
        description: 'Choose a WhatsApp Business Account to use in this bot:',
        settings: { targetUrl: getWizardStepUrl('verify-waba', ctx) },
        select: {
          key: 'wabaId',
          options: businesses.map((business) => ({ id: business.id, display: business.name })),
        },
        additionalData: [{ key: 'state', value: ctx.webhookId }],
      })
    }
  }

  if (!wabaId) {
    throw new Error(WABA_ID_UNAVAILABLE_ERROR)
  }

  const newCredentials = { ...credentials, wabaId }
  await patchCredentialsState(client, ctx, newCredentials)
  return await doStepVerifyNumber({ ...props, credentials: newCredentials })
}

const doStepVerifyNumber = async (
  props: WizardStepHandlerProps,
  inPhoneNumberId?: string,
  force?: boolean
): Promise<Response> => {
  const { client, ctx, logger, credentials } = props
  let phoneNumberId = inPhoneNumberId || credentials.phoneNumberId
  await trackWizardStep(ctx, 'verify-number')
  const { accessToken, wabaId } = credentials
  if (!accessToken) {
    throw new Error(ACCESS_TOKEN_UNAVAILABLE_ERROR)
  }
  if (!wabaId) {
    throw new Error(WABA_ID_UNAVAILABLE_ERROR)
  }

  const oauthClient = new MetaOauthClient(logger)
  if (!phoneNumberId || force) {
    const phoneNumbers = await oauthClient.getWhatsappNumbersFromBusiness(wabaId, accessToken)
    if (phoneNumbers.length === 1) {
      phoneNumberId = phoneNumbers[0]?.id
    } else {
      return generateSelectDialog({
        title: 'Select the default number',
        description: 'Choose a phone number from the current WhatsApp Business Account to use as default:',
        settings: { targetUrl: getWizardStepUrl('verify-number', ctx) },
        select: {
          key: 'phoneNumberId',
          options: phoneNumbers.map((phoneNumber) => ({
            id: phoneNumber.id,
            display: `${phoneNumber.displayPhoneNumber} (${phoneNumber.verifiedName})`,
          })),
        },
        additionalData: [{ key: 'state', value: ctx.webhookId }],
      })
    }
  }

  if (!phoneNumberId) {
    throw new Error(PHONE_NUMBER_ID_UNAVAILABLE_ERROR)
  }

  const newCredentials = { ...credentials, phoneNumberId }
  await patchCredentialsState(client, ctx, newCredentials)
  return await doStepWrapUp({ ...props, credentials: newCredentials })
}

<<<<<<< HEAD
    return generateButtonDialog({
      title: 'Configuration Complete',
      description: `Your configuration is now complete and the selected WhatsApp number will start answering as this bot, you can add the number to your personal contacts and test it.

          Here are some things to verify if you are unable to talk with your bot on WhatsApp.

          - Confirm if you added the correct number (With country and area code)
          - Double check if you published this bot
          - Wait a few hours (3-4) for Meta to process the Setup
          - Verify if your display name was not denied by Meta (you will get an email in the Facebook accounts email address)
        `,
      buttons: [
        { display: 'Okay', type: 'primary', action: 'NAVIGATE', payload: `${req.path}?wizard-step=wrap-up-finish` },
      ],
    })
  }

  if (wizardStep === 'wrap-up-finish') {
    return redirectTo(getInterstitialUrl(true))
=======
const doStepWrapUp = async (props: WizardStepHandlerProps): Promise<Response> => {
  const { client, ctx, logger, credentials } = props
  await trackWizardStep(ctx, 'wrap-up', 'completed')
  const { accessToken, wabaId, phoneNumberId } = credentials
  if (!accessToken) {
    throw new Error(ACCESS_TOKEN_UNAVAILABLE_ERROR)
  }
  if (!wabaId) {
    throw new Error(WABA_ID_UNAVAILABLE_ERROR)
  }
  if (!phoneNumberId) {
    throw new Error(PHONE_NUMBER_ID_UNAVAILABLE_ERROR)
>>>>>>> 13dd35ac
  }
  const oauthClient = new MetaOauthClient(logger)
  await client.configureIntegration({
    identifier: wabaId,
  })
  await oauthClient.registerNumber(phoneNumberId, accessToken)
  await oauthClient.subscribeToWebhooks(wabaId, accessToken)

  return redirectTo(getInterstitialUrl(true))
}

const trackWizardStep = async (ctx: bp.Context, step: WizardStep, status?: string) => {
  await trackIntegrationEvent(ctx.botId, 'oauthSetupStep', {
    step,
    status,
  })
}

// client.patchState is not working correctly
const patchCredentialsState = async (
  client: bp.Client,
  ctx: bp.Context,
  newState: Partial<typeof bp.states.credentials>
) => {
  const currentState = await getCredentialsState(client, ctx)

  await client.setState({
    type: 'integration',
    name: 'credentials',
    id: ctx.integrationId,
    payload: {
      ...currentState,
      ...newState,
    },
  })
}

const getCredentialsState = async (client: bp.Client, ctx: bp.Context) => {
  try {
    return (
      (
        await client.getState({
          type: 'integration',
          name: 'credentials',
          id: ctx.integrationId,
        })
      )?.state?.payload || {}
    )
  } catch {
    return {}
  }
}<|MERGE_RESOLUTION|>--- conflicted
+++ resolved
@@ -213,27 +213,6 @@
   return await doStepWrapUp({ ...props, credentials: newCredentials })
 }
 
-<<<<<<< HEAD
-    return generateButtonDialog({
-      title: 'Configuration Complete',
-      description: `Your configuration is now complete and the selected WhatsApp number will start answering as this bot, you can add the number to your personal contacts and test it.
-
-          Here are some things to verify if you are unable to talk with your bot on WhatsApp.
-
-          - Confirm if you added the correct number (With country and area code)
-          - Double check if you published this bot
-          - Wait a few hours (3-4) for Meta to process the Setup
-          - Verify if your display name was not denied by Meta (you will get an email in the Facebook accounts email address)
-        `,
-      buttons: [
-        { display: 'Okay', type: 'primary', action: 'NAVIGATE', payload: `${req.path}?wizard-step=wrap-up-finish` },
-      ],
-    })
-  }
-
-  if (wizardStep === 'wrap-up-finish') {
-    return redirectTo(getInterstitialUrl(true))
-=======
 const doStepWrapUp = async (props: WizardStepHandlerProps): Promise<Response> => {
   const { client, ctx, logger, credentials } = props
   await trackWizardStep(ctx, 'wrap-up', 'completed')
@@ -246,7 +225,6 @@
   }
   if (!phoneNumberId) {
     throw new Error(PHONE_NUMBER_ID_UNAVAILABLE_ERROR)
->>>>>>> 13dd35ac
   }
   const oauthClient = new MetaOauthClient(logger)
   await client.configureIntegration({
