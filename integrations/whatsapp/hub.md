--- conflicted
+++ resolved
@@ -2,16 +2,6 @@
 
 The WhatsApp integration allows your AI-powered chatbot to seamlessly connect with WhatsApp, one of the most popular messaging platforms worldwide. Integrate your chatbot with WhatsApp to engage with your audience, automate conversations, and provide instant support. With this integration, you can send messages, handle inquiries, deliver notifications, and perform actions directly within WhatsApp. Leverage WhatsApp's powerful features such as text messages, media sharing, document sharing, and more to create personalized and interactive chatbot experiences. Connect with users on a platform they already use and enhance customer engagement with the WhatsApp Integration for Botpress.
 
-<<<<<<< HEAD
-### Note on image messages:
-WhatsApp imposes [strict restrictions on stickers:](https://developers.facebook.com/docs/whatsapp/cloud-api/messages/sticker-messages)
-
-1. Only .webp format allowed
-2. Smaller than 512 kb
-3. Exactly 512 x 512 size
-
-If any of the above criteria are broken by a .webp image, you get a warning in the log and the image is not sent.
-=======
 ## Migrating from 3.x to 4.x
 
 ### Automatic downloading of media files
@@ -46,4 +36,13 @@
   }
 })
 ```
->>>>>>> 3cef7b28
+
+### Note on image messages:
+
+WhatsApp imposes [strict restrictions on stickers:](https://developers.facebook.com/docs/whatsapp/cloud-api/messages/sticker-messages)
+
+1. Only .webp format allowed
+2. Smaller than 512 kb
+3. Exactly 512 x 512 size
+
+If any of the above criteria are broken by a .webp image, you get a warning in the log and the image is not sent.