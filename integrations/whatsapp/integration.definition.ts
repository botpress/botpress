--- conflicted
+++ resolved
@@ -94,11 +94,7 @@
 
 export default new IntegrationDefinition({
   name: INTEGRATION_NAME,
-<<<<<<< HEAD
-  version: '4.5.2',
-=======
   version: '4.5.3',
->>>>>>> bd03d871
   title: 'WhatsApp',
   description: 'Send and receive messages through WhatsApp.',
   icon: 'icon.svg',
