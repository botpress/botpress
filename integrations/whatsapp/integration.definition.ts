--- conflicted
+++ resolved
@@ -404,16 +404,9 @@
     SANDBOX_PHONE_NUMBER_ID: {
       description: 'Phone number ID of the Sandbox WhatsApp Business profile',
     },
-<<<<<<< HEAD
-    SEGMENT_KEY: {
-      description: 'Tracking key for general product analytics',
-      optional: true,
-    },
     POSTHOG_KEY: {
       description: 'Posthog key for error dashboards',
     },
-=======
->>>>>>> 126ec3db
   },
   entities: {
     proactiveConversation: {
