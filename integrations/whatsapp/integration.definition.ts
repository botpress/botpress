/* bplint-disable */
import { z, IntegrationDefinition, messages } from '@botpress/sdk'
import { sentry as sentryHelpers } from '@botpress/sdk-addons'
import typingIndicator from 'bp_modules/typing-indicator'

export const channel = 'channel' // TODO: Rename to "whatsapp" once support for integration versioning is finished.

const TagsForCreatingConversation = {
  phoneNumberId: {
    title: 'Phone Number ID',
    description:
      'Whatsapp Phone Number ID to use as sender. If not provided it defaults to the one set in the configuration.',
  },
  userPhone: {
    title: 'User phone number',
    description: 'Phone number of the Whatsapp user to start the conversation with.',
  },
  templateName: {
    title: 'Message Template name',
    description: 'Name of the Whatsapp Message Template to start the conversation with.',
  },
  templateLanguage: {
    title: 'Message Template language (optional)',
    description:
      'Language of the Whatsapp Message Template to start the conversation with. Defaults to "en_US" (U.S. English).',
  },
  templateVariables: {
    title: 'Message Template variables (optional)',
    description: 'JSON array representation of variable values to pass to the Whatsapp Message Template.',
  },
}

export const INTEGRATION_NAME = 'whatsapp'

export default new IntegrationDefinition({
  name: INTEGRATION_NAME,
<<<<<<< HEAD
  version: '2.1.0',
=======
  version: '2.3.1',
>>>>>>> 13dd35ac
  title: 'WhatsApp',
  description: 'Send and receive messages through WhatsApp.',
  icon: 'icon.svg',
  readme: 'hub.md',
  configurations: {
    manualApp: {
      title: 'Manual Configuration',
      description: 'Manual Configuration, use your own Meta app (for advanced use cases only)',
      ui: {
        phoneNumberId: {
          title: 'Default Phone Number ID for starting conversations',
        },
      },
<<<<<<< HEAD
      schema: z.object({
        verifyToken: z
          .string()
          .min(1)
          .describe(
            'Token used for verification when subscribing to webhooks on the Meta app (type any random string)'
          ),
=======
    },
    schema: z
      .object({
        typingIndicatorEmoji: z
          .boolean()
          .default(false)
          .describe('Temporarily add an emoji to received messages to indicate when bot is processing message'),
        useManualConfiguration: z.boolean().optional().describe('Skip oAuth and supply details from a Meta App'),
        verifyToken: z.string().optional().describe('Token used for verification when subscribing to webhooks'),
>>>>>>> 13dd35ac
        accessToken: z
          .string()
          .min(1)
          .describe('Access Token from a System Account that has permission to the Meta app'),
        clientSecret: z.string().optional().describe('Meta app secret used for webhook signature check'),
<<<<<<< HEAD
        phoneNumberId: z.string().min(1).describe('Default Phone id used for starting conversations'),
=======
        phoneNumberId: z.string().optional().describe('Default Phone used for starting conversations'),
      })
      .hidden((formData) => {
        const showConfig = !formData?.useManualConfiguration

        return {
          typingInficatorEmoji: false,
          verifyToken: showConfig,
          accessToken: showConfig,
          clientSecret: showConfig,
          phoneNumberId: showConfig,
        }
>>>>>>> 13dd35ac
      }),
    },
  },
  configuration: {
    identifier: {
      linkTemplateScript: 'linkTemplate.vrl',
      required: true,
    },
    schema: z.object({}),
  },
  identifier: {
    extractScript: 'extract.vrl',
    fallbackHandlerScript: 'fallbackHandler.vrl',
  },
  channels: {
    [channel]: {
      messages: {
        ...messages.defaults,
        markdown: messages.markdown,
        file: {
          schema: messages.defaults.file.schema.extend({
            filename: z.string().optional(),
          }),
        },
      },
      message: {
        tags: {
          id: {},
        },
      },
      conversation: {
        tags: TagsForCreatingConversation,
      },
    },
  },
  user: {
    tags: {
      userId: {},
      name: {},
    },
  },
  actions: {
    startConversation: {
      title: 'Start Conversation',
      description:
        "Proactively starts a conversation with a user's Whatsapp phone number by sending them a message using a Whatsapp Message Template.",
      input: {
        schema: z.object({
          userPhone: z.string().describe(TagsForCreatingConversation.userPhone.description),
          templateName: z.string().describe(TagsForCreatingConversation.templateName.description),
          templateLanguage: z.string().optional().describe(TagsForCreatingConversation.templateLanguage.description),
          templateVariablesJson: z
            .string()
            .optional()
            .describe(TagsForCreatingConversation.templateVariables.description),
          senderPhoneNumberId: z.string().optional().describe(TagsForCreatingConversation.phoneNumberId.description),
        }),
      },
      output: {
        schema: z.object({
          conversationId: z.string(),
        }),
      },
    },
  },
  events: {},
  states: {
    credentials: {
      type: 'integration',
      schema: z.object({
        accessToken: z.string().optional(),
        phoneNumberId: z.string().optional(),
        wabaId: z.string().optional(),
      }),
    },
  },
  secrets: {
    ...sentryHelpers.COMMON_SECRET_NAMES,
    CLIENT_ID: {
      description: 'The client ID of your Meta app.',
    },
    CLIENT_SECRET: {
      description: 'The client secret of your Meta app.',
    },
    ACCESS_TOKEN: {
      description: 'Access token for internal Meta App',
    },
    NUMBER_PIN: {
      description: '6 Digits Pin used for phone number registration',
    },
    SEGMENT_KEY: {
      description: 'Tracking key for general product analytics',
      optional: true,
    },
  },
}).extend(typingIndicator, () => ({ entities: {} }))

export const getOAuthConfigId = () => {
  if (process.env.BP_WEBHOOK_URL?.includes('dev')) {
    return '1535672497288913'
  }

  return '1620101672166859'
}<|MERGE_RESOLUTION|>--- conflicted
+++ resolved
@@ -34,11 +34,7 @@
 
 export default new IntegrationDefinition({
   name: INTEGRATION_NAME,
-<<<<<<< HEAD
-  version: '2.1.0',
-=======
-  version: '2.3.1',
->>>>>>> 13dd35ac
+  version: '2.4.0',
   title: 'WhatsApp',
   description: 'Send and receive messages through WhatsApp.',
   icon: 'icon.svg',
@@ -52,46 +48,23 @@
           title: 'Default Phone Number ID for starting conversations',
         },
       },
-<<<<<<< HEAD
       schema: z.object({
+        typingIndicatorEmoji: z
+          .boolean()
+          .default(false)
+          .describe('Temporarily add an emoji to received messages to indicate when bot is processing message'),
         verifyToken: z
           .string()
           .min(1)
           .describe(
             'Token used for verification when subscribing to webhooks on the Meta app (type any random string)'
           ),
-=======
-    },
-    schema: z
-      .object({
-        typingIndicatorEmoji: z
-          .boolean()
-          .default(false)
-          .describe('Temporarily add an emoji to received messages to indicate when bot is processing message'),
-        useManualConfiguration: z.boolean().optional().describe('Skip oAuth and supply details from a Meta App'),
-        verifyToken: z.string().optional().describe('Token used for verification when subscribing to webhooks'),
->>>>>>> 13dd35ac
         accessToken: z
           .string()
           .min(1)
           .describe('Access Token from a System Account that has permission to the Meta app'),
         clientSecret: z.string().optional().describe('Meta app secret used for webhook signature check'),
-<<<<<<< HEAD
         phoneNumberId: z.string().min(1).describe('Default Phone id used for starting conversations'),
-=======
-        phoneNumberId: z.string().optional().describe('Default Phone used for starting conversations'),
-      })
-      .hidden((formData) => {
-        const showConfig = !formData?.useManualConfiguration
-
-        return {
-          typingInficatorEmoji: false,
-          verifyToken: showConfig,
-          accessToken: showConfig,
-          clientSecret: showConfig,
-          phoneNumberId: showConfig,
-        }
->>>>>>> 13dd35ac
       }),
     },
   },
@@ -100,7 +73,12 @@
       linkTemplateScript: 'linkTemplate.vrl',
       required: true,
     },
-    schema: z.object({}),
+    schema: z.object({
+      typingIndicatorEmoji: z
+        .boolean()
+        .default(false)
+        .describe('Temporarily add an emoji to received messages to indicate when bot is processing message'),
+    }),
   },
   identifier: {
     extractScript: 'extract.vrl',
