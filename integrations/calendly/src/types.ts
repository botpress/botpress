import type * as bp from '.botpress'

<<<<<<< HEAD
export type Supplier<T> = () => T

=======
>>>>>>> 3588047b
export type Result<T> = { success: true; data: T } | { success: false; error: Error }

export type CommonHandlerProps = {
  ctx: bp.Context
  client: bp.Client
  logger: bp.Logger
<<<<<<< HEAD
}

type ConfigurationTypes = bp.Context['configurationType']
export type ContextOfType<T extends ConfigurationTypes> = Extract<bp.Context, { configurationType: T }>
=======
}
>>>>>>> 3588047b
<|MERGE_RESOLUTION|>--- conflicted
+++ resolved
@@ -1,21 +1,11 @@
 import type * as bp from '.botpress'
 
-<<<<<<< HEAD
 export type Supplier<T> = () => T
 
-=======
->>>>>>> 3588047b
 export type Result<T> = { success: true; data: T } | { success: false; error: Error }
 
 export type CommonHandlerProps = {
   ctx: bp.Context
   client: bp.Client
   logger: bp.Logger
-<<<<<<< HEAD
-}
-
-type ConfigurationTypes = bp.Context['configurationType']
-export type ContextOfType<T extends ConfigurationTypes> = Extract<bp.Context, { configurationType: T }>
-=======
-}
->>>>>>> 3588047b
+}