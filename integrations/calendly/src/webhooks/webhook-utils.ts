--- conflicted
+++ resolved
@@ -1,14 +1,8 @@
-<<<<<<< HEAD
 import crypto from 'crypto'
 import type { Result } from '../types'
 import { safeParseJson } from '../utils'
-import { InviteeEvent, inviteeEventSchema } from './schemas'
+import { type InviteeEvent, inviteeEventSchema } from './schemas'
 import { getWebhookSigningKey } from './signing-key'
-=======
-import type { Result } from '../types'
-import { safeParseJson } from '../utils'
-import { type InviteeEvent, inviteeEventSchema } from './schemas'
->>>>>>> 3588047b
 import type * as bp from '.botpress'
 
 const MS_PER_SECOND = 1000 as const
