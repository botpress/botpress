--- conflicted
+++ resolved
@@ -2,12 +2,8 @@
 import axios, { Axios, AxiosResponse } from 'axios'
 import * as bp from '.botpress'
 
-<<<<<<< HEAD
 type Actions = bp.actions.Actions;
-=======
-type Actions = bp.actions.Actions
->>>>>>> 2bfbb56b
-type Input<K extends keyof Actions> = Actions[K]['input']
+type Input<K extends keyof Actions> = Actions[K]['input'];
 
 export type ErrorResponse = {
   code: number
