import { RuntimeError } from '@botpress/client'
<<<<<<< HEAD
=======
import { z } from '@botpress/sdk'
>>>>>>> a721c5ed
import { postUpdated, postCreated, postDeleted, postVoted } from 'definitions/events/posts'
import { FeatureBaseClient } from './client'
import * as bp from '.botpress'
import { handleTextMessage } from './channels'

const webhookRequestSchema = z.union([postCreated.schema, postUpdated.schema, postDeleted.schema, postVoted.schema])

export default new bp.Integration({
  register: async (props) => {
    const client = new FeatureBaseClient(props.ctx.configuration.apiKey)
    try {
      await client.listBoards()
    } catch {
      throw new RuntimeError('Failed to register the integration.')
    }
  },
  unregister: async () => {},
  actions: {
    listPosts: async (props) => {
      const client = new FeatureBaseClient(props.ctx.configuration.apiKey)
      const posts = await client.listPosts(props.input)
      return posts
    },
    createPost: async (props) => {
      const client = new FeatureBaseClient(props.ctx.configuration.apiKey)
      return await client.createPost(props.input)
    },
    updatePost: async (props) => {
      const client = new FeatureBaseClient(props.ctx.configuration.apiKey)
      return await client.updatePost(props.input)
    },
    deletePost: async (props) => {
      const client = new FeatureBaseClient(props.ctx.configuration.apiKey)
      return await client.deletePost(props.input)
    },
    listBoards: async (props) => {
      const client = new FeatureBaseClient(props.ctx.configuration.apiKey)
      return await client.listBoards()
    },
    getBoard: async (props) => {
      const client = new FeatureBaseClient(props.ctx.configuration.apiKey)
      return await client.getBoard(props.input)
    },
  },
<<<<<<< HEAD
  channels: {
    comments: {
      messages: {
        text: handleTextMessage,
      },
    },
  },
=======
  channels: {},
>>>>>>> a721c5ed
  handler: async (props) => {
    if (!props.req.body) {
      props.logger.error('Handler received an empty body')
      return
    }

<<<<<<< HEAD
    let json: any | null = null
=======
    let json: unknown | null = null
>>>>>>> a721c5ed
    try {
      json = JSON.parse(props.req.body)
    } catch {
      props.logger.error('Failed to parse request body as JSON')
      return
    }

<<<<<<< HEAD
    if (!json?.topic) {
      props.logger.error('Failed to find event topic')
      return
    }

    switch (json.topic) {
      case 'post.created': {
        const result = postCreated.schema.safeParse(json)
        if (!result.success) {
          props.logger.error(`Failed to validate request body: ${result.error.message}`)
          return
        }
        props.client.createEvent({ type: 'postCreated', payload: result.data })
        break
      }
      case 'post.updated': {
        const result = postUpdated.schema.safeParse(json)
        if (!result.success) {
          props.logger.error(`Failed to validate request body: ${result.error.message}`)
          return
        }
        props.client.createEvent({ type: 'postUpdated', payload: result.data })
        break
      }
      case 'post.deleted': {
        const result = postDeleted.schema.safeParse(json)
        if (!result.success) {
          props.logger.error(`Failed to validate request body: ${result.error.message}`)
          return
        }
        props.client.createEvent({ type: 'postDeleted', payload: result.data })
        break
      }
      case 'post.voted': {
        const result = postVoted.schema.safeParse(json)
        if (!result.success) {
          props.logger.error(`Failed to validate request body: ${result.error.message}`)
          return
        }
        props.client.createEvent({ type: 'postVoted', payload: result.data })
=======
    const parseResult = webhookRequestSchema.safeParse(json)
    if (!parseResult.success) {
      props.logger.error(`Failed to validate request body: ${parseResult.error.message}`)
      return
    }

    const { data: webhookRequestPayload } = parseResult

    switch (webhookRequestPayload.topic) {
      case 'post.created': {
        props.client.createEvent({ type: 'postCreated', payload: webhookRequestPayload })
        break
      }
      case 'post.updated': {
        props.client.createEvent({ type: 'postUpdated', payload: webhookRequestPayload })
        break
      }
      case 'post.deleted': {
        props.client.createEvent({ type: 'postDeleted', payload: webhookRequestPayload })
        break
      }
      case 'post.voted': {
        props.client.createEvent({ type: 'postVoted', payload: webhookRequestPayload })
>>>>>>> a721c5ed
        break
      }
      default:
        break
    }
  },
})<|MERGE_RESOLUTION|>--- conflicted
+++ resolved
@@ -1,12 +1,9 @@
 import { RuntimeError } from '@botpress/client'
-<<<<<<< HEAD
-=======
 import { z } from '@botpress/sdk'
->>>>>>> a721c5ed
 import { postUpdated, postCreated, postDeleted, postVoted } from 'definitions/events/posts'
+import { handleTextMessage } from './channels'
 import { FeatureBaseClient } from './client'
 import * as bp from '.botpress'
-import { handleTextMessage } from './channels'
 
 const webhookRequestSchema = z.union([postCreated.schema, postUpdated.schema, postDeleted.schema, postVoted.schema])
 
@@ -47,7 +44,6 @@
       return await client.getBoard(props.input)
     },
   },
-<<<<<<< HEAD
   channels: {
     comments: {
       messages: {
@@ -55,20 +51,13 @@
       },
     },
   },
-=======
-  channels: {},
->>>>>>> a721c5ed
   handler: async (props) => {
     if (!props.req.body) {
       props.logger.error('Handler received an empty body')
       return
     }
 
-<<<<<<< HEAD
-    let json: any | null = null
-=======
     let json: unknown | null = null
->>>>>>> a721c5ed
     try {
       json = JSON.parse(props.req.body)
     } catch {
@@ -76,48 +65,6 @@
       return
     }
 
-<<<<<<< HEAD
-    if (!json?.topic) {
-      props.logger.error('Failed to find event topic')
-      return
-    }
-
-    switch (json.topic) {
-      case 'post.created': {
-        const result = postCreated.schema.safeParse(json)
-        if (!result.success) {
-          props.logger.error(`Failed to validate request body: ${result.error.message}`)
-          return
-        }
-        props.client.createEvent({ type: 'postCreated', payload: result.data })
-        break
-      }
-      case 'post.updated': {
-        const result = postUpdated.schema.safeParse(json)
-        if (!result.success) {
-          props.logger.error(`Failed to validate request body: ${result.error.message}`)
-          return
-        }
-        props.client.createEvent({ type: 'postUpdated', payload: result.data })
-        break
-      }
-      case 'post.deleted': {
-        const result = postDeleted.schema.safeParse(json)
-        if (!result.success) {
-          props.logger.error(`Failed to validate request body: ${result.error.message}`)
-          return
-        }
-        props.client.createEvent({ type: 'postDeleted', payload: result.data })
-        break
-      }
-      case 'post.voted': {
-        const result = postVoted.schema.safeParse(json)
-        if (!result.success) {
-          props.logger.error(`Failed to validate request body: ${result.error.message}`)
-          return
-        }
-        props.client.createEvent({ type: 'postVoted', payload: result.data })
-=======
     const parseResult = webhookRequestSchema.safeParse(json)
     if (!parseResult.success) {
       props.logger.error(`Failed to validate request body: ${parseResult.error.message}`)
@@ -141,7 +88,6 @@
       }
       case 'post.voted': {
         props.client.createEvent({ type: 'postVoted', payload: webhookRequestPayload })
->>>>>>> a721c5ed
         break
       }
       default:
