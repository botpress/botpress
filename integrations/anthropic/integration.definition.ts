--- conflicted
+++ resolved
@@ -7,11 +7,7 @@
   name: 'anthropic',
   title: 'Anthropic',
   description: 'Access a curated list of Claude models to set as your chosen LLM.',
-<<<<<<< HEAD
-  version: '6.0.1',
-=======
-  version: '7.0.0',
->>>>>>> f2cd1fb8
+  version: '7.0.1',
   readme: 'hub.md',
   icon: 'icon.svg',
   entities: {
