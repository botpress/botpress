--- conflicted
+++ resolved
@@ -1,11 +1,8 @@
 import { RuntimeError } from '@botpress/client'
 import { sentry as sentryHelpers } from '@botpress/sdk-addons'
-<<<<<<< HEAD
+import { executeConversationCreated } from './events/conversation-created'
 import { register, unregister } from './setup'
 import { createClient } from './sunshine-api'
-=======
-import { executeConversationCreated } from './events/conversation-created'
->>>>>>> 9621d645
 import * as bp from '.botpress'
 const SunshineConversationsClient = require('sunshine-conversations-client')
 
