--- conflicted
+++ resolved
@@ -13,12 +13,9 @@
     "lodash": "^4.17.21"
   },
   "devDependencies": {
-<<<<<<< HEAD
     "@botpress/common": "workspace:*",
-=======
     "@botpress/cli": "workspace:*",
     "@botpress/sdk": "workspace:*",
->>>>>>> c24992f0
     "@types/jsonwebtoken": "^9.0.3",
     "@types/lodash": "^4.14.191",
     "@types/node": "^22.16.4",
