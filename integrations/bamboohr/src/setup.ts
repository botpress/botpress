import { BambooHRClient } from './api/bamboohr-client'

import * as bp from '.botpress'
import { BambooHRRuntimeError } from './error-handling'

export const register: bp.Integration['register'] = async (props) => {
  const { client, ctx, logger, webhookUrl } = props
  // For OAuth mode, verify OAuth state exists
  if (ctx.configurationType !== 'manual') {
    try {
      const { state } = await client.getState({
        type: 'integration',
        name: 'oauth',
        id: ctx.integrationId,
      })
      if (!state.payload.accessToken || !state.payload.refreshToken) {
        throw new RuntimeError('OAuth tokens not found. Please complete OAuth flow.')
      }
    } catch (error) {
      throw new RuntimeError('OAuth state not properly configured: ' + (error as Error).message)
    }
  }

  const bambooHrClient = await BambooHRClient.create({ client, ctx, logger })
  try {
    await bambooHrClient.testAuthorization()
    logger.forBot().info('Integration is authorized.')
  } catch (thrown) {
    throw BambooHRRuntimeError.from(thrown, 'Error authorizing BambooHR integration')
  }

<<<<<<< HEAD
  try {
    const { state } = await client.getOrSetState({
      name: 'webhook',
      type: 'integration',
      id: ctx.integrationId,
      payload: { id: null, privateKey: null },
    })

    if (!state.payload.id) {
      logger.forBot().info('Setting up webhook with BambooHR...')

      const payload = await bambooHrClient.createWebhook(webhookUrl)

      await client.setState({
        type: 'integration',
=======
  // Webhooks are only supported in manual configuration mode
  if (ctx.configurationType === 'manual') {
    try {
      const { state } = await client.getOrSetState({
>>>>>>> 7e63fe7c
        name: 'webhook',
        type: 'integration',
        id: ctx.integrationId,
        payload: { id: '', privateKey: '' },
      })

<<<<<<< HEAD
    logger.forBot().info('Registered webhook.')
  } catch (thrown) {
    throw BambooHRRuntimeError.from(thrown, 'Error registering BambooHR webhook')
=======
      if (!state.payload.id) {
        logger.forBot().info('Setting up webhook with BambooHR...')

        const payload = await bambooHrClient.createWebhook(webhookUrl)

        await client.setState({
          type: 'integration',
          name: 'webhook',
          id: ctx.integrationId,
          payload,
        })
      }

      logger.forBot().info('Registered webhook.')
    } catch (thrown) {
      const error = thrown instanceof Error ? thrown : new Error(String(thrown))
      throw new RuntimeError('Error registering BambooHR webhook: ' + error.message)
    }
  } else {
    logger.forBot().info('Webhook registration skipped: not supported in OAuth mode.')
>>>>>>> 7e63fe7c
  }
}

export const unregister: bp.Integration['unregister'] = async (props) => {
  const { client, ctx, logger } = props

<<<<<<< HEAD
  const { state } = await client
    .getOrSetState({
      name: 'webhook',
      type: 'integration',
      id: ctx.integrationId,
      payload: { id: null, privateKey: null },
    })
    .catch((thrown) => {
      throw BambooHRRuntimeError.from(thrown, 'Error getting webhook state.')
    })
=======
  if (ctx.configurationType !== 'manual') {
    logger.forBot().info('Webhook unregistration skipped: not supported in OAuth mode.')
    return
  }

  const { state } = await client.getOrSetState({
    name: 'webhook',
    type: 'integration',
    id: ctx.integrationId,
    payload: { id: '', privateKey: '' },
  })
>>>>>>> 7e63fe7c

  if (!state.payload.id) {
    // Not critical but shouldn't happen normally
    logger.forBot().warn('No webhook to unregister for BambooHR integration.')
    return
  }

  const bambooHrClient = await BambooHRClient.create({ client, ctx, logger }).catch((thrown) => {
    throw BambooHRRuntimeError.from(thrown, 'Error creating BambooHR client for unregisterstration')
  })

  const res = await bambooHrClient.deleteWebhook(state.payload.id).catch((thrown) => {
    throw BambooHRRuntimeError.from(thrown, 'Error deleting BambooHR webhook')
  })

  if (!res.ok) {
    throw new BambooHRRuntimeError(`Webhook delete failed with status ${res.status} ${res.statusText}`)
  }

  await client
    .setState({
      type: 'integration',
      name: 'webhook',
      id: ctx.integrationId,
      payload: { id: null, privateKey: null },
    })
    .catch((thrown) => {
      throw BambooHRRuntimeError.from(thrown, 'Error clearing BambooHR webhook state')
    })

  logger.forBot().info('Unregistered webhook.')
}<|MERGE_RESOLUTION|>--- conflicted
+++ resolved
@@ -29,7 +29,6 @@
     throw BambooHRRuntimeError.from(thrown, 'Error authorizing BambooHR integration')
   }
 
-<<<<<<< HEAD
   try {
     const { state } = await client.getOrSetState({
       name: 'webhook',
@@ -45,51 +44,21 @@
 
       await client.setState({
         type: 'integration',
-=======
-  // Webhooks are only supported in manual configuration mode
-  if (ctx.configurationType === 'manual') {
-    try {
-      const { state } = await client.getOrSetState({
->>>>>>> 7e63fe7c
         name: 'webhook',
         type: 'integration',
         id: ctx.integrationId,
         payload: { id: '', privateKey: '' },
       })
 
-<<<<<<< HEAD
     logger.forBot().info('Registered webhook.')
   } catch (thrown) {
     throw BambooHRRuntimeError.from(thrown, 'Error registering BambooHR webhook')
-=======
-      if (!state.payload.id) {
-        logger.forBot().info('Setting up webhook with BambooHR...')
-
-        const payload = await bambooHrClient.createWebhook(webhookUrl)
-
-        await client.setState({
-          type: 'integration',
-          name: 'webhook',
-          id: ctx.integrationId,
-          payload,
-        })
-      }
-
-      logger.forBot().info('Registered webhook.')
-    } catch (thrown) {
-      const error = thrown instanceof Error ? thrown : new Error(String(thrown))
-      throw new RuntimeError('Error registering BambooHR webhook: ' + error.message)
-    }
-  } else {
-    logger.forBot().info('Webhook registration skipped: not supported in OAuth mode.')
->>>>>>> 7e63fe7c
   }
 }
 
 export const unregister: bp.Integration['unregister'] = async (props) => {
   const { client, ctx, logger } = props
 
-<<<<<<< HEAD
   const { state } = await client
     .getOrSetState({
       name: 'webhook',
@@ -100,19 +69,6 @@
     .catch((thrown) => {
       throw BambooHRRuntimeError.from(thrown, 'Error getting webhook state.')
     })
-=======
-  if (ctx.configurationType !== 'manual') {
-    logger.forBot().info('Webhook unregistration skipped: not supported in OAuth mode.')
-    return
-  }
-
-  const { state } = await client.getOrSetState({
-    name: 'webhook',
-    type: 'integration',
-    id: ctx.integrationId,
-    payload: { id: '', privateKey: '' },
-  })
->>>>>>> 7e63fe7c
 
   if (!state.payload.id) {
     // Not critical but shouldn't happen normally
