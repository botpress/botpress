import { Request } from '@botpress/sdk'
import { LinearWebhooks, LINEAR_WEBHOOK_SIGNATURE_HEADER, LINEAR_WEBHOOK_TS_FIELD } from '@linear/sdk'

import { fireIssueCreated } from './events/issueCreated'
import { fireIssueDeleted } from './events/issueDeleted'
import { fireIssueUpdated } from './events/issueUpdated'
import { LinearEvent, handleOauth } from './misc/linear'
<<<<<<< HEAD
import { Result } from './misc/types'
import { getUserAndConversation } from './misc/utils'
=======
import { getLinearClient, getUserAndConversation } from './misc/utils'
>>>>>>> 143d388b
import * as bp from '.botpress'

export const handler: bp.IntegrationProps['handler'] = async ({ req, ctx, client, logger }) => {
  if (req.path === '/oauth') {
    return handleOauth(req, client, ctx).catch((err) => {
      logger.forBot().error('Error while processing OAuth', err.response?.data || err.message)
      throw err
    })
  }

  if (!req.body) {
    return
  }

  const linearEvent: LinearEvent = JSON.parse(req.body)
  linearEvent.type = linearEvent.type.toLowerCase() as LinearEvent['type']

  const result = _isWebhookProperlyAuthenticated({ req, linearEvent, ctx })
  if (!result.success) {
    const message = `Error while verifying webhook signature: ${result.message}`
    logger.forBot().error(message)
    throw new Error(message)
  }

  const linearBotId = await _getLinearBotId({ client, ctx })
  if (linearEvent.data.userId === linearBotId || linearEvent.data.user?.id === linearBotId) {
    logger.forBot().debug('Received a webhook event from the bot itself, skipping...')
    return
  }

  // ============ EVENTS ==============
  if (linearEvent.type === 'issue' && (linearEvent.action === 'create' || linearEvent.action === 'restore')) {
    await fireIssueCreated({ linearEvent, client, ctx })
    return
  }

  if (linearEvent.type === 'issue' && linearEvent.action === 'update') {
    await fireIssueUpdated({ linearEvent, client, ctx })
    return
  }

  if (linearEvent.type === 'issue' && linearEvent.action === 'remove') {
    await fireIssueDeleted({ linearEvent, client, ctx })
    return
  }

  // ============ MESSAGES ==============

  const linearUserId = linearEvent.data.userId ?? linearEvent.data.user?.id
  if (!linearUserId) {
    // this means the message is actually coming from the bot itself, so we don't want to process it
    return
  }

  if (
    linearEvent.type === 'comment' &&
    linearEvent.action === 'create' &&
    // Comment can be added in projects which are not issues. Therefore they don't have issueId or
    // issue.id. Comments in projects are currently ignored.
    (linearEvent.data.issue || linearEvent.data.issueId)
  ) {
    const linearCommentId = linearEvent.data.id
    const issueConversationId = linearEvent.data.issueId || linearEvent.data.issue.id
    const content = linearEvent.data.body

    const { userId, conversationId } = await getUserAndConversation({
      linearIssueId: issueConversationId,
      linearUserId,
      integrationId: ctx.integrationId,
      client,
      ctx,
    })

    await client.createMessage({
      tags: { id: linearCommentId },
      type: 'text',
      payload: { text: content },
      conversationId,
      userId: userId as string, // TODO: fix this
    })
  }
}

const _isWebhookProperlyAuthenticated = ({
  req,
  linearEvent,
  ctx,
}: {
  req: Request
  linearEvent: LinearEvent
  ctx: bp.Context
}): Result<void> => {
  const webhookSignatureHeader = req.headers[LINEAR_WEBHOOK_SIGNATURE_HEADER]

  if (!webhookSignatureHeader || !req.body) {
    return { success: false, message: 'missing signature header or request body', result: undefined }
  }

  const webhookHandler = new LinearWebhooks(_getWebhookSigningSecret({ ctx }))
  const bodyBuffer = Buffer.from(req.body)
  const timeStampHeader = linearEvent[LINEAR_WEBHOOK_TS_FIELD]
  try {
    const result = webhookHandler.verify(bodyBuffer, webhookSignatureHeader, timeStampHeader)
    if (result) {
      return { success: true, message: undefined, result: undefined }
    }
    return { success: false, message: 'webhook signature verification failed', result: undefined }
  } catch (thrown) {
    return {
      success: false,
      message: thrown instanceof Error ? thrown.message : 'webhook signature verification failed',
      result: undefined,
    }
  }
}

const _getWebhookSigningSecret = ({ ctx }: { ctx: bp.Context }) =>
  ctx.configurationType === 'apiKey' ? ctx.configuration.webhookSigningSecret : bp.secrets.WEBHOOK_SIGNING_SECRET

const _getLinearBotId = async ({ client, ctx }: { client: bp.Client; ctx: bp.Context }) => {
  const linearClient = await getLinearClient({ client, ctx }, ctx.integrationId)
  const me = await linearClient.viewer
  return me.id
}<|MERGE_RESOLUTION|>--- conflicted
+++ resolved
@@ -5,12 +5,8 @@
 import { fireIssueDeleted } from './events/issueDeleted'
 import { fireIssueUpdated } from './events/issueUpdated'
 import { LinearEvent, handleOauth } from './misc/linear'
-<<<<<<< HEAD
 import { Result } from './misc/types'
-import { getUserAndConversation } from './misc/utils'
-=======
 import { getLinearClient, getUserAndConversation } from './misc/utils'
->>>>>>> 143d388b
 import * as bp from '.botpress'
 
 export const handler: bp.IntegrationProps['handler'] = async ({ req, ctx, client, logger }) => {
