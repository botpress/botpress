/* bplint-disable */
import { IntegrationDefinition, z } from '@botpress/sdk'
import { modelId } from 'src/schemas'
import llm from './bp_modules/llm'
import stt from './bp_modules/speech-to-text'

export default new IntegrationDefinition({
  name: 'groq',
  title: 'Groq',
  description: 'Gain access to Groq models for content generation, chat responses, and audio transcription.',
<<<<<<< HEAD
  version: '11.0.1',
=======
  version: '12.0.0',
>>>>>>> f2cd1fb8
  readme: 'hub.md',
  icon: 'icon.svg',
  entities: {
    modelRef: {
      schema: z.object({
        id: modelId,
      }),
    },
    speechToTextModelRef: {
      schema: z.object({
        id: z.string(),
      }),
    },
  },
  secrets: {
    GROQ_API_KEY: {
      description: 'Groq API key',
    },
  },
})
  .extend(llm, ({ entities: { modelRef } }) => ({ entities: { modelRef } }))
  .extend(stt, ({ entities: { speechToTextModelRef } }) => ({ entities: { speechToTextModelRef } }))<|MERGE_RESOLUTION|>--- conflicted
+++ resolved
@@ -8,11 +8,7 @@
   name: 'groq',
   title: 'Groq',
   description: 'Gain access to Groq models for content generation, chat responses, and audio transcription.',
-<<<<<<< HEAD
-  version: '11.0.1',
-=======
-  version: '12.0.0',
->>>>>>> f2cd1fb8
+  version: '12.0.1',
   readme: 'hub.md',
   icon: 'icon.svg',
   entities: {
