import { posthogHelper } from '@botpress/common'
<<<<<<< HEAD
=======
import { sentry as sentryHelpers } from '@botpress/sdk-addons'
>>>>>>> da3d41d6
import { INTEGRATION_NAME, INTEGRATION_VERSION } from 'integration.definition'
import { actions } from './actions'
import { channels } from './channels'
import { register, unregister } from './setup'
import { handler } from './webhook-events'
import * as bp from '.botpress'

<<<<<<< HEAD
export const posthogConfig = {
  integrationName: INTEGRATION_NAME,
  integrationVersion: INTEGRATION_VERSION,
  key: bp.secrets.POSTHOG_KEY,
}
@posthogHelper.wrapIntegration(posthogConfig)
class GmailIntegration extends bp.Integration {
  public constructor() {
    super({
      register,
      unregister,
      actions,
      channels,
      handler,
    })
  }
}
=======
export const posthogConfig: posthogHelper.PostHogConfig = {
  integrationName: INTEGRATION_NAME,
  key: bp.secrets.POSTHOG_KEY,
  integrationVersion: INTEGRATION_VERSION,
}
const integrationConfig: bp.IntegrationProps = {
  register,
  unregister,
  actions,
  channels,
  handler,
}

const integration = posthogHelper.wrapIntegration(posthogConfig, integrationConfig)
>>>>>>> da3d41d6

export default new GmailIntegration()<|MERGE_RESOLUTION|>--- conflicted
+++ resolved
@@ -1,8 +1,4 @@
 import { posthogHelper } from '@botpress/common'
-<<<<<<< HEAD
-=======
-import { sentry as sentryHelpers } from '@botpress/sdk-addons'
->>>>>>> da3d41d6
 import { INTEGRATION_NAME, INTEGRATION_VERSION } from 'integration.definition'
 import { actions } from './actions'
 import { channels } from './channels'
@@ -10,25 +6,6 @@
 import { handler } from './webhook-events'
 import * as bp from '.botpress'
 
-<<<<<<< HEAD
-export const posthogConfig = {
-  integrationName: INTEGRATION_NAME,
-  integrationVersion: INTEGRATION_VERSION,
-  key: bp.secrets.POSTHOG_KEY,
-}
-@posthogHelper.wrapIntegration(posthogConfig)
-class GmailIntegration extends bp.Integration {
-  public constructor() {
-    super({
-      register,
-      unregister,
-      actions,
-      channels,
-      handler,
-    })
-  }
-}
-=======
 export const posthogConfig: posthogHelper.PostHogConfig = {
   integrationName: INTEGRATION_NAME,
   key: bp.secrets.POSTHOG_KEY,
@@ -42,7 +19,4 @@
   handler,
 }
 
-const integration = posthogHelper.wrapIntegration(posthogConfig, integrationConfig)
->>>>>>> da3d41d6
-
-export default new GmailIntegration()+export default posthogHelper.wrapIntegration(posthogConfig, integrationConfig)