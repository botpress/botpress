--- conflicted
+++ resolved
@@ -12,15 +12,11 @@
 } from './definitions'
 
 export const INTEGRATION_NAME = 'gmail'
+export const INTEGRATION_VERSION = '1.0.0 '
 
 export default new sdk.IntegrationDefinition({
-<<<<<<< HEAD
   name: INTEGRATION_NAME,
   version: '1.0.0',
-=======
-  name: 'gmail',
-  version: '0.6.5',
->>>>>>> 1a0f09d7
   title: 'Gmail',
   description: "Send, receive, and manage emails directly within your bot's workflow.",
   icon: 'icon.svg',
