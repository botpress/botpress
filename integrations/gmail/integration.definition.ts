--- conflicted
+++ resolved
@@ -12,19 +12,11 @@
 } from './definitions'
 
 export const INTEGRATION_NAME = 'gmail'
-<<<<<<< HEAD
-export const INTEGRATION_VERSION = '1.0.1'
+export const INTEGRATION_VERSION = '1.0.2'
 
 export default new sdk.IntegrationDefinition({
   name: INTEGRATION_NAME,
   version: INTEGRATION_VERSION,
-=======
-export const INTEGRATION_VERSION = '1.0.1 '
-
-export default new sdk.IntegrationDefinition({
-  name: INTEGRATION_NAME,
-  version: '1.0.0',
->>>>>>> da3d41d6
   title: 'Gmail',
   description: "Send, receive, and manage emails directly within your bot's workflow.",
   icon: 'icon.svg',
