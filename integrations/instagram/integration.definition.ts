--- conflicted
+++ resolved
@@ -6,19 +6,13 @@
 export const INTEGRATION_NAME = 'instagram'
 
 export default new IntegrationDefinition({
-<<<<<<< HEAD
   name: INTEGRATION_NAME,
   version: '2.0.0',
-=======
-  name: 'instagram',
-  version: '1.0.0',
->>>>>>> df9cc126
   title: 'Instagram',
   description: 'Automate interactions, manage comments, and send/receive messages all in real-time.',
   icon: 'icon.svg',
   readme: 'hub.md',
   configuration: {
-<<<<<<< HEAD
     identifier: {
       linkTemplateScript: 'linkTemplate.vrl',
     },
@@ -66,27 +60,6 @@
   identifier: {
     extractScript: 'extract.vrl',
     fallbackHandlerScript: 'fallbackHandler.vrl',
-=======
-    schema: z.object({
-      appId: z.string().min(1).title('App ID').describe('The Meta App ID'),
-      appSecret: z.string().min(1).title('App Secret').describe('The Meta App Secret'),
-      verifyToken: z.string().min(1).title('Verify Token').describe('The token used to verify webhook requests'),
-      pageId: z.string().min(1).title('Page ID').describe('The Facebook page ID linked to the Instagram account'),
-      accessToken: z
-        .string()
-        .min(1)
-        .title('Access Token')
-        .describe('The access token of the Facebook page to your Meta App'),
-      instagramBusinessAccountId: z
-        .string()
-        .min(1)
-        .optional()
-        .title('Instagram Business Account ID')
-        .describe(
-          'The Instagram Business Account ID of the Instagram profile connected to the Facebook page. Set this if it differs from the Facebook page ID.'
-        ),
-    }),
->>>>>>> df9cc126
   },
   channels: {
     channel: {
