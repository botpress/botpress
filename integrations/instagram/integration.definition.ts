import { z, IntegrationDefinition, messages } from '@botpress/sdk'
import { sentry as sentryHelpers } from '@botpress/sdk-addons'

export const INTEGRATION_NAME = 'instagram'

export default new IntegrationDefinition({
<<<<<<< HEAD
  name: INTEGRATION_NAME,
  version: '2.0.0',
=======
  name: 'instagram',
  version: '0.4.4',
>>>>>>> 979f6c86
  title: 'Instagram',
  description: 'This integration allows your bot to interact with Instagram.',
  icon: 'icon.svg',
  readme: 'hub.md',
  configuration: {
    identifier: {
      linkTemplateScript: 'linkTemplate.vrl',
    },
    ui: {
      useManualConfiguration: {
        title: 'Use Manual Configuration',
      },
    },
    schema: z
      .object({
        useManualConfiguration: z.boolean().optional().describe('Skip oAuth and supply details from a Meta App'),
        verifyToken: z.string().optional().describe('Token used for verification when subscribing to webhooks'),
        accessToken: z
          .string()
          .optional()
          .describe('Access Token from a System Account that has permission to the Meta app'),
        clientId: z.string().optional(),
        clientSecret: z.string().optional().describe('Meta app secret used for webhook signature check'),
        instagramId: z.string().optional().describe('Id from the Instagram user'),
      })
      .hidden((formData) => {
        const showConfig = !formData?.useManualConfiguration

        return {
          verifyToken: showConfig,
          accessToken: showConfig,
          clientId: showConfig,
          clientSecret: showConfig,
          instagramId: showConfig,
        }
      })
  },
  states: {
    oauth: {
      type: 'integration',
      schema: z.object({
        accessToken: z.string().optional(),
        instagramId: z.string().optional(),
      }),
    },
  },
  identifier: {
    extractScript: 'extract.vrl',
    fallbackHandlerScript: 'fallbackHandler.vrl',
  },
  channels: {
    channel: {
      messages: messages.defaults,
      message: { tags: { id: {}, messageId: {}, senderId: {}, recipientId: {} } },
      conversation: {
        tags: { id: {}, recipientId: {}, senderId: {} },
        creation: { enabled: true, requiredTags: ['id'] },
      },
    },
  },
  actions: {},
  events: {},
  secrets: {
    ...sentryHelpers.COMMON_SECRET_NAMES,
    CLIENT_ID: {
      description: 'The client ID of your Meta app.',
    },
    CLIENT_SECRET: {
      description: 'The client secret of your Meta app.',
    },
    ACCESS_TOKEN: {
      description: 'Access token for internal Meta App',
    }
  },
  user: {
    tags: { id: {} },
    creation: { enabled: true, requiredTags: ['id'] },
  }
})<|MERGE_RESOLUTION|>--- conflicted
+++ resolved
@@ -4,13 +4,8 @@
 export const INTEGRATION_NAME = 'instagram'
 
 export default new IntegrationDefinition({
-<<<<<<< HEAD
   name: INTEGRATION_NAME,
   version: '2.0.0',
-=======
-  name: 'instagram',
-  version: '0.4.4',
->>>>>>> 979f6c86
   title: 'Instagram',
   description: 'This integration allows your bot to interact with Instagram.',
   icon: 'icon.svg',
@@ -88,5 +83,5 @@
   user: {
     tags: { id: {} },
     creation: { enabled: true, requiredTags: ['id'] },
-  }
+  },
 })