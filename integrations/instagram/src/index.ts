import { IntegrationContext } from '@botpress/sdk'
import { sentry as sentryHelpers } from '@botpress/sdk-addons'
import { MessengerClient, MessengerTypes } from 'messaging-api-messenger'
import queryString from 'query-string'
import * as bp from '.botpress'

type Channels = bp.Integration['channels']
type Messages = Channels[keyof Channels]['messages']
type MessageHandler = Messages[keyof Messages]
type MessageHandlerProps = Parameters<MessageHandler>[0]
type IntegrationLogger = Parameters<bp.IntegrationProps['handler']>[0]['logger']
type InstagramUserProfile = MessengerTypes.User & { username: string }

const idTag = 'instagram:id'

const integration = new bp.Integration({
  register: async () => {},
  unregister: async () => {},
  actions: {},
  channels: {
    channel: {
      messages: {
        text: async ({ payload, ...props }) =>
          sendMessage(props, async (instagram, recipientId) => instagram.sendText(recipientId, payload.text)),
        image: async ({ payload, ...props }) =>
          sendMessage(props, async (instagram, recipientId) => instagram.sendImage(recipientId, payload.imageUrl)),
        markdown: async ({ payload, ...props }) =>
          sendMessage(props, async (instagram, recipientId) => instagram.sendText(recipientId, payload.markdown)),
        audio: async ({ payload, ...props }) =>
          sendMessage(props, async (instagram, recipientId) => instagram.sendAudio(recipientId, payload.audioUrl)),
        video: async ({ payload, ...props }) =>
          sendMessage(props, async (instagram, recipientId) => instagram.sendVideo(recipientId, payload.videoUrl)),
        file: async ({ payload, ...props }) =>
          sendMessage(props, async (instagram, recipientId) => instagram.sendFile(recipientId, payload.fileUrl)),
        location: async ({ payload, ...props }) =>
          sendMessage(props, async (instagram, recipientId) =>
            instagram.sendText(recipientId, formatGoogleMapLink(payload))
          ),
        carousel: async ({ payload, ...props }) =>
          sendMessage(props, async (instagram, recipientId) =>
            instagram.sendMessage(recipientId, getCarouselMessage(payload))
          ),
        card: async ({ payload, ...props }) =>
          sendMessage(props, async (instagram, recipientId) =>
            instagram.sendMessage(recipientId, getCarouselMessage({ items: [payload] }))
          ),
        dropdown: async ({ payload, ...props }) =>
          sendMessage(props, async (instagram, recipientId) =>
            instagram.sendMessage(recipientId, getChoiceMessage(payload))
          ),
        choice: async ({ payload, ...props }) =>
          sendMessage(props, async (instagram, recipientId) =>
            instagram.sendMessage(recipientId, getChoiceMessage(payload))
          ),
      },
    },
  },
  handler: async ({ req, client, ctx, logger }) => {
    console.info('Handler received request')

    if (req.query) {
      const query = queryString.parse(req.query)

      const mode = query['hub.mode']
      const token = query['hub.verify_token']
      const challenge = query['hub.challenge']

      if (mode === 'subscribe' && token === ctx.configuration.verifyToken) {
        if (!challenge) {
          return {
            status: 400,
          }
        }

        return {
          body: typeof challenge === 'string' ? challenge : '',
        }
      } else {
        return {
          status: 403,
        }
      }
    }

    if (!req.body) {
      console.warn('Handler received an empty body')
      return
    }

    const data = JSON.parse(req.body) as InstagramPayload

    for (const { messaging } of data.entry) {
      for (const message of messaging) {
        await handleMessage(message, { client, ctx, logger })
      }
    }

    return
  },
  createUser: async ({ client, tags, ctx }) => {
    const userId = tags[idTag]

    if (!userId) {
      return
    }

    const messengerClient = getMessengerClient(ctx.configuration)
    const profile = await messengerClient.getUserProfile(userId)

    const { user } = await client.getOrCreateUser({ tags: { [idTag]: `${profile.id}` } })

    return {
      body: JSON.stringify({ user: { id: user.id } }),
      headers: {},
      statusCode: 200,
    }
  },
  createConversation: async ({ client, channel, tags, ctx }) => {
    const userId = tags[idTag]

    if (!userId) {
      return
    }

    const messengerClient = getMessengerClient(ctx.configuration)
    const profile = await messengerClient.getUserProfile(userId)

    const { conversation } = await client.getOrCreateConversation({
      channel,
      tags: { [idTag]: `${profile.id}` },
    })

    return {
      body: JSON.stringify({ conversation: { id: conversation.id } }),
      headers: {},
      statusCode: 200,
    }
  },
})

export default sentryHelpers.wrapIntegration(integration, {
  dsn: bp.secrets.SENTRY_DSN,
  environment: bp.secrets.SENTRY_ENVIRONMENT,
  release: bp.secrets.SENTRY_RELEASE,
})

type Carousel = bp.channels.channel.carousel.Carousel
type Card = bp.channels.channel.card.Card
type Choice = bp.channels.channel.choice.Choice
type Dropdown = bp.channels.channel.dropdown.Dropdown
type Location = bp.channels.channel.location.Location

type InstagramAttachment = InstagramPostbackAttachment | InstagramSayAttachment | InstagramUrlAttachment

type InstagramPostbackAttachment = {
  type: 'postback'
  title: string
  payload: string
}

type InstagramSayAttachment = {
  type: 'postback'
  title: string
  payload: string
}

type InstagramUrlAttachment = {
  type: 'web_url'
  title: string
  url: string
}

function formatCardElement(payload: Card) {
  const buttons: InstagramAttachment[] = []

  payload.actions.forEach((action) => {
    switch (action.action) {
      case 'postback':
        buttons.push({
          type: 'postback',
          title: action.label,
          payload: `postback:${action.value}`,
        })
        break
      case 'say':
        buttons.push({
          type: 'postback',
          title: action.label,
          payload: `say:${action.value}`,
        })
        break
      case 'url':
        buttons.push({
          type: 'web_url',
          title: action.label,
          url: action.value,
        })
        break
      default:
        break
    }
  })
  return {
    title: payload.title,
    image_url: payload.imageUrl,
    subtitle: payload.subtitle,
    buttons,
  }
}

function getMessengerClient(configuration: bp.configuration.Configuration) {
  return new MessengerClient({
    accessToken: configuration.accessToken,
  })
}

function getCarouselMessage(payload: Carousel): MessengerTypes.AttachmentMessage {
  return {
    attachment: {
      type: 'template',
      payload: {
        templateType: 'generic',
        elements: payload.items.map(formatCardElement),
      },
    },
  }
}

function getChoiceMessage(payload: Choice | Dropdown): MessengerTypes.AttachmentMessage {
  return {
    attachment: {
      type: 'template',
      payload: {
        templateType: 'generic',
      },
    },
    quickReplies: payload.options.map((choice) => ({
      contentType: 'text',
      title: choice.label,
      payload: choice.value,
    })),
  }
}

type SendMessageProps = Pick<MessageHandlerProps, 'ctx' | 'conversation' | 'ack'>

async function sendMessage(
  { ack, ctx, conversation }: SendMessageProps,
  send: (client: MessengerClient, recipientId: string) => Promise<{ messageId: string }>
) {
  const messengerClient = getMessengerClient(ctx.configuration)
  const recipientId = getRecipientId(conversation)
  await send(messengerClient, recipientId)
  await ack({
    tags: {
      // TODO: declare in definition
      // [idTag]: messageId,
    },
  })
}

export function getRecipientId(conversation: SendMessageProps['conversation']): string {
  const recipientId = conversation.tags[idTag]

  if (!recipientId) {
    throw Error(`No recipient id found for user ${conversation.id}`)
  }

  return recipientId
}

async function handleMessage(
  message: InstagramMessage,
  {
    client,
    ctx,
    logger,
  }: { client: bp.Client; ctx: IntegrationContext<bp.configuration.Configuration>; logger: IntegrationLogger }
) {
  if (message?.message?.text) {
    const { conversation } = await client.getOrCreateConversation({
      channel: 'channel',
      tags: {
        [idTag]: message.sender.id,
      },
    })

    const { user } = await client.getOrCreateUser({
      tags: {
        [idTag]: message.sender.id,
      },
    })

    if (!user.pictureUrl || !user.name) {
      try {
        const messengerClient = getMessengerClient(ctx.configuration)
<<<<<<< HEAD
        const userProfile = await messengerClient.getUserProfile(message.sender.id, {
          fields: ['id', 'name', 'profile_pic'],
        })
        logger.forBot().info(`Fetched latest Instagram profile: ${JSON.stringify(userProfile)}`)
=======
        const userProfile = (await messengerClient.getUserProfile(message.sender.id, {
          // username is an available field for instagram ids -> https://developers.facebook.com/docs/instagram-basic-display-api/guides/getting-profiles-and-media
          fields: ['id', 'name', 'profile_pic', 'username'] as any,
        })) as InstagramUserProfile
>>>>>>> de66b5bf
        const fieldsToUpdate = {
          pictureUrl: userProfile?.profilePic,
          name: userProfile?.name || userProfile?.username,
        }
        if (fieldsToUpdate.pictureUrl || fieldsToUpdate.name) {
          await client.updateUser({ ...user, ...fieldsToUpdate })
        }
      } catch (error) {
        logger.forBot().error('Error while fetching user profile from Instagram', error)
      }
    }

    await client.createMessage({
      type: 'text',
      tags: {
        // TODO: declare in definition
        // [idTag]: message.message.mid
      },
      userId: user.id,
      conversationId: conversation.id,
      payload: { text: message.message.text },
    })
  }
}

function formatGoogleMapLink(payload: Location) {
  return `https://www.google.com/maps/search/?api=1&query=${payload.latitude},${payload.longitude}`
}

type InstagramPayload = {
  object: string
  entry: InstagramEntry[]
}

type InstagramEntry = {
  id: string
  time: number
  messaging: InstagramMessage[]
}

type InstagramMessage = {
  sender: { id: string }
  recipient: { id: string }
  timestamp: number
  message?: {
    mid: string
    text: string
    quick_reply?: { payload: string }
    attachments?: { type: string; payload: { url: string } }[]
  }
  postback?: {
    mid: string
    payload: string
    title: string
  }
}<|MERGE_RESOLUTION|>--- conflicted
+++ resolved
@@ -294,17 +294,13 @@
     if (!user.pictureUrl || !user.name) {
       try {
         const messengerClient = getMessengerClient(ctx.configuration)
-<<<<<<< HEAD
-        const userProfile = await messengerClient.getUserProfile(message.sender.id, {
-          fields: ['id', 'name', 'profile_pic'],
-        })
-        logger.forBot().info(`Fetched latest Instagram profile: ${JSON.stringify(userProfile)}`)
-=======
         const userProfile = (await messengerClient.getUserProfile(message.sender.id, {
           // username is an available field for instagram ids -> https://developers.facebook.com/docs/instagram-basic-display-api/guides/getting-profiles-and-media
           fields: ['id', 'name', 'profile_pic', 'username'] as any,
         })) as InstagramUserProfile
->>>>>>> de66b5bf
+        
+        logger.forBot().info(`Fetched latest Instagram profile: ${JSON.stringify(userProfile)}`)
+        
         const fieldsToUpdate = {
           pictureUrl: userProfile?.profilePic,
           name: userProfile?.name || userProfile?.username,
