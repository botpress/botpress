--- conflicted
+++ resolved
@@ -8,10 +8,6 @@
 import { handleMessage } from './misc/incoming-message'
 import { sendMessage } from './misc/outgoing-message'
 import { InstagramPayload } from './misc/types'
-<<<<<<< HEAD
-import { formatGoogleMapLink, getCarouselMessage, getChoiceMessage } from './misc/utils'
-import { handleWizard } from './misc/wizard'
-=======
 import {
   formatGoogleMapLink,
   getBotInstagramUserId,
@@ -19,7 +15,7 @@
   getChoiceMessage,
   getMessengerClient,
 } from './misc/utils'
->>>>>>> df9cc126
+import { handleWizard } from './misc/wizard'
 import * as bp from '.botpress'
 
 const integration = new bp.Integration({
@@ -197,7 +193,6 @@
 
     return
   },
-<<<<<<< HEAD
   createUser: async ({ client, tags, ctx, logger }) => {
     const userId = tags.id
     if (!userId) {
@@ -237,8 +232,6 @@
       statusCode: 200,
     }
   },
-=======
->>>>>>> df9cc126
 })
 
 export default sentryHelpers.wrapIntegration(integration, {
