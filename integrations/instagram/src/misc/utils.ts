--- conflicted
+++ resolved
@@ -83,8 +83,6 @@
       payload: option.value,
     })),
   }
-<<<<<<< HEAD
-=======
 }
 
 export const getUserProfile = async (
@@ -110,5 +108,4 @@
 export const getBotInstagramUserId = (ctx: bp.Context) => {
   const { instagramBusinessAccountId, pageId } = ctx.configuration
   return instagramBusinessAccountId ?? pageId
->>>>>>> df9cc126
 }