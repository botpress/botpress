--- conflicted
+++ resolved
@@ -1,8 +1,5 @@
-<<<<<<< HEAD
-=======
 import { MessengerClient } from 'messaging-api-messenger'
 import { getBotInstagramUserId, getMessengerClient } from './utils'
->>>>>>> df9cc126
 import * as bp from '.botpress'
 import { getCredentials, MetaClient } from './client'
 import { RuntimeError } from '@botpress/client'
@@ -32,13 +29,9 @@
 
   await ack({
     tags: {
-<<<<<<< HEAD
       id: message_id,
-=======
-      id: message.messageId,
       senderId: getBotInstagramUserId(ctx),
       recipientId,
->>>>>>> df9cc126
     },
   })
 }
