import { getCredentials, MetaClient } from './client'
import { InstagramMessage, IntegrationLogger } from './types'
<<<<<<< HEAD
=======
import { getBotInstagramUserId, getUserProfile } from './utils'
>>>>>>> df9cc126
import * as bp from '.botpress'

export async function handleMessage(
  message: InstagramMessage,
  { client, ctx, logger }: { client: bp.Client; ctx: bp.Context; logger: IntegrationLogger }
) {
  if (message?.message?.text) {
    logger.forBot().debug('Received text message from Instagram:', message.message.text)
    const botInstagramUserId = getBotInstagramUserId(ctx)
    if (message.sender.id === botInstagramUserId) {
      logger.forBot().debug('Ignoring message from bot')
      return
    }
    const { conversation } = await client.getOrCreateConversation({
      channel: 'channel',
      tags: {
        id: message.sender.id,
      },
    })

    const { user } = await client.getOrCreateUser({
      tags: {
        id: message.sender.id,
      },
    })

    if (!user.name || !user.pictureUrl) {
      try {
        const { accessToken } = await getCredentials(client, ctx)
        const metaClient = new MetaClient(logger, { accessToken })
        const userProfile = await metaClient.getUserProfile(message.sender.id, ['profile_pic'])

        logger.forBot().debug('Fetched latest Instagram user profile: ', userProfile)

        if (userProfile?.name) {
          await client.updateUser({ ...user, name: userProfile?.name, pictureUrl: userProfile?.profile_pic })
        }
      } catch (error) {
        logger.forBot().error('Error while fetching user profile from Instagram', error)
      }
    }

<<<<<<< HEAD
    console.log('Will Create Message', { message, user, conversation })

    await client.createMessage({
=======
    await client.getOrCreateMessage({
>>>>>>> df9cc126
      type: 'text',
      tags: {
        id: message.message.mid,
        senderId: message.sender.id,
        recipientId: message.recipient.id,
      },
      userId: user.id,
      conversationId: conversation.id,
      payload: { text: message.message.text },
    })
  }
}<|MERGE_RESOLUTION|>--- conflicted
+++ resolved
@@ -1,9 +1,6 @@
 import { getCredentials, MetaClient } from './client'
 import { InstagramMessage, IntegrationLogger } from './types'
-<<<<<<< HEAD
-=======
 import { getBotInstagramUserId, getUserProfile } from './utils'
->>>>>>> df9cc126
 import * as bp from '.botpress'
 
 export async function handleMessage(
@@ -46,13 +43,7 @@
       }
     }
 
-<<<<<<< HEAD
-    console.log('Will Create Message', { message, user, conversation })
-
-    await client.createMessage({
-=======
     await client.getOrCreateMessage({
->>>>>>> df9cc126
       type: 'text',
       tags: {
         id: message.message.mid,
