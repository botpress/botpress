import { IntegrationDefinition, interfaces, z } from '@botpress/sdk'
import { modelId } from 'src/schemas'

export default new IntegrationDefinition({
  name: 'openai',
<<<<<<< HEAD
  version: '0.1.0',
=======
  version: '1.0.0',
>>>>>>> 4b215262
  readme: 'hub.md',
  icon: 'icon.svg',
  entities: {
    model: {
      schema: z.object({
        id: modelId,
      }),
    },
  },
  secrets: {
    OPENAI_API_KEY: {
      description: 'OpenAI API key',
    },
  },
}).extend(interfaces.llm, ({ model }) => ({
  model,
}))<|MERGE_RESOLUTION|>--- conflicted
+++ resolved
@@ -3,11 +3,7 @@
 
 export default new IntegrationDefinition({
   name: 'openai',
-<<<<<<< HEAD
-  version: '0.1.0',
-=======
   version: '1.0.0',
->>>>>>> 4b215262
   readme: 'hub.md',
   icon: 'icon.svg',
   entities: {
