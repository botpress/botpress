{
  "name": "@botpresshub/intercom",
  "description": "Intercom integration for Botpress",
  "private": true,
  "scripts": {
    "build": "bp add -y && bp build",
    "check:type": "tsc --noEmit",
    "check:bplint": "bp lint"
  },
  "dependencies": {
    "@botpress/cli": "workspace:*",
    "@botpress/client": "workspace:*",
    "@botpress/sdk": "workspace:*",
    "@botpress/sdk-addons": "workspace:*",
    "axios": "^1.7.8",
    "intercom-client": "^4.0.0"
  },
  "devDependencies": {
    "@botpress/common": "workspace:*",
<<<<<<< HEAD
    "@sentry/cli": "^2.18.1",
    "@types/node": "^18.11.17",
    "esbuild": "^0.15.18",
    "nodemon": "^2.0.20",
    "ts-node": "^10.9.1"
=======
    "@sentry/cli": "^2.39.1"
>>>>>>> be263b5e
  }
}<|MERGE_RESOLUTION|>--- conflicted
+++ resolved
@@ -17,14 +17,6 @@
   },
   "devDependencies": {
     "@botpress/common": "workspace:*",
-<<<<<<< HEAD
-    "@sentry/cli": "^2.18.1",
-    "@types/node": "^18.11.17",
-    "esbuild": "^0.15.18",
-    "nodemon": "^2.0.20",
-    "ts-node": "^10.9.1"
-=======
     "@sentry/cli": "^2.39.1"
->>>>>>> be263b5e
   }
 }