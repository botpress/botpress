import * as sdk from '@botpress/sdk'
import filesReadonly from './bp_modules/files-readonly'
import { actions, configuration, configurations, events, identifier, secrets, states, user } from './definitions'

export const INTEGRATION_NAME = 'notion'
<<<<<<< HEAD
export const INTEGRATION_VERSION = '2.2.5'
=======
export const INTEGRATION_VERSION = '2.2.4'
>>>>>>> b992fbcb

export default new sdk.IntegrationDefinition({
  name: INTEGRATION_NAME,
  version: INTEGRATION_VERSION,
  title: 'Notion',
  description: 'Add pages and comments, manage databases, and engage in discussions — all within your chatbot.',
  icon: 'icon.svg',
  readme: 'hub.md',
  actions,
  configuration,
  configurations,
  identifier,
  events,
  secrets,
  states,
  user,
}).extend(filesReadonly, ({}) => ({
  entities: {},
  actions: {
    listItemsInFolder: {
      name: 'filesReadonlyListItemsInFolder',
      attributes: { ...sdk.WELL_KNOWN_ATTRIBUTES.HIDDEN_IN_STUDIO },
    },
    transferFileToBotpress: {
      name: 'filesReadonlyTransferFileToBotpress',
      attributes: { ...sdk.WELL_KNOWN_ATTRIBUTES.HIDDEN_IN_STUDIO },
    },
  },
}))<|MERGE_RESOLUTION|>--- conflicted
+++ resolved
@@ -3,11 +3,7 @@
 import { actions, configuration, configurations, events, identifier, secrets, states, user } from './definitions'
 
 export const INTEGRATION_NAME = 'notion'
-<<<<<<< HEAD
 export const INTEGRATION_VERSION = '2.2.5'
-=======
-export const INTEGRATION_VERSION = '2.2.4'
->>>>>>> b992fbcb
 
 export default new sdk.IntegrationDefinition({
   name: INTEGRATION_NAME,
