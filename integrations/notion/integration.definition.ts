--- conflicted
+++ resolved
@@ -3,11 +3,7 @@
 import { actions, configuration, configurations, identifier, secrets, states, user } from './definitions'
 
 export const INTEGRATION_NAME = 'notion'
-<<<<<<< HEAD
 export const INTEGRATION_VERSION = '2.2.3'
-=======
-export const INTEGRATION_VERSION = '2.2.2'
->>>>>>> b3df2e67
 
 export default new sdk.IntegrationDefinition({
   name: INTEGRATION_NAME,
