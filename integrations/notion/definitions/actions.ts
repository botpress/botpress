--- conflicted
+++ resolved
@@ -121,7 +121,6 @@
       schema: sdk.z.object({}),
     },
   },
-<<<<<<< HEAD
   appendBlockToPage: {
     title: 'Append Block to Page',
     description: 'Append a block to a page in Notion',
@@ -137,7 +136,6 @@
     },
     output: {
       schema: sdk.z.object({}),
-=======
   searchByTitle: {
     title: 'Search by Title',
     description:
@@ -167,7 +165,6 @@
           .title('Results')
           .describe('Array of pages and databases matching the search query'),
       }),
->>>>>>> c0346bc0
     },
   },
 } as const satisfies sdk.IntegrationDefinitionProps['actions']