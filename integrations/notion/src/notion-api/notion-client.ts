import * as notionhq from '@notionhq/client'
import {
<<<<<<< HEAD
  BlockObjectRequest,
=======
  BlockObjectResponse,
>>>>>>> 2a4f8c53
  PartialDatabaseObjectResponse,
  PartialPageObjectResponse,
  RichTextItemResponse,
} from '@notionhq/client/build/src/api-endpoints'
import { getDbStructure } from './db-structure'
import { handleErrorsDecorator as handleErrors } from './error-handling'
import { NotionOAuthClient } from './notion-oauth-client'
import { NotionToMdxClient } from './notion-to-mdx-client'
import type * as types from './types'
import * as bp from '.botpress'

export class NotionClient {
  private readonly _notion: notionhq.Client
  private readonly _notionToMdxClient: NotionToMdxClient

  private constructor(credentials: { accessToken: string }) {
    this._notion = new notionhq.Client({
      auth: credentials.accessToken,
    })
    this._notionToMdxClient = new NotionToMdxClient(this._notion)
  }

  public static async create({ ctx, client }: { client: bp.Client; ctx: bp.Context }): Promise<NotionClient> {
    const accessToken = await NotionClient._getAccessToken({ ctx, client })
    return new NotionClient({
      accessToken,
    })
  }

  public static async processAuthorizationCode(
    props: { client: bp.Client; ctx: bp.Context },
    authorizationCode: string
  ): Promise<{ workspaceId: string }> {
    const oauthClient = new NotionOAuthClient(props)
    return await oauthClient.processAuthorizationCode(authorizationCode)
  }

  private static async _getAccessToken({ ctx, client }: { client: bp.Client; ctx: bp.Context }): Promise<string> {
    if (ctx.configurationType === 'customApp') {
      return ctx.configuration.internalIntegrationSecret
    }

    const oauthClient = new NotionOAuthClient({ ctx, client })
    const { accessToken } = await oauthClient.getNewAccessToken()
    return accessToken
  }

  @handleErrors('Authentication failed. Please reconfigure the integration.')
  public async testAuthentication(): Promise<void> {
    void (await this._notion.users.me({}))
  }

  @handleErrors('Failed to add page to database')
  public async addPageToDb({
    databaseId,
    properties,
  }: {
    databaseId: string
    properties: Record<types.NotionPagePropertyTypes, any>
  }): Promise<void> {
    void (await this._notion.pages.create({
      parent: { database_id: databaseId },
      properties,
    }))
  }

  @handleErrors('Failed to add comment to page')
  public async addCommentToPage({ pageId, commentBody }: { pageId: string; commentBody: string }): Promise<void> {
    void (await this._notion.comments.create({
      parent: { page_id: pageId },
      rich_text: [
        {
          type: 'text',
          text: {
            content: commentBody,
          },
        },
      ],
    }))
  }

  @handleErrors('Failed to add comment to discussion')
  public async addCommentToDiscussion({
    discussionId,
    commentBody,
  }: {
    discussionId: string
    commentBody: string
  }): Promise<void> {
    void (await this._notion.comments.create({
      discussion_id: discussionId,
      rich_text: [
        {
          type: 'text',
          text: {
            content: commentBody,
          },
        },
      ],
    }))
  }

  @handleErrors('Failed to delete block')
  public async deleteBlock({ blockId }: { blockId: string }): Promise<void> {
    void (await this._notion.blocks.delete({ block_id: blockId }))
  }

  @handleErrors('Failed to append block to page')
  public async appendBlockToPage({ pageId, block }: { pageId: string; block: BlockObjectRequest }): Promise<void> {
    void (await this._notion.blocks.children.append({
      block_id: pageId,
      children: [block],
    }))
  }

  @handleErrors('Failed to search by title')
  public async searchByTitle({ title }: { title?: string }) {
    const [response, databaseResponse] = await Promise.all([
      this._notion.search({
        query: title,
        filter: { property: 'object', value: 'page' },
      }),
      this._notion.search({
        query: title,
        filter: { property: 'object', value: 'database' },
      }),
    ])

    const allResults = [...response.results, ...databaseResponse.results]

    const formattedResults = this._formatSearchResults(allResults)

    return { results: formattedResults }
  }

  @handleErrors('Failed to get database')
  public async getDbWithStructure({ databaseId }: { databaseId: string }) {
    const response = await this._notion.databases.retrieve({ database_id: databaseId })

    // TODO: do not return the raw response; perform mapping

    return { ...response, structure: getDbStructure(response) }
  }

  @handleErrors('Failed to enumerate items')
  public async enumerateTopLevelItems({ nextToken }: { nextToken?: string }) {
    const { next_cursor, results } = await this._notion.search({ start_cursor: nextToken })

    // Discard partial or nested results:
    const filteredResults = results.filter(
      (res) => 'parent' in res && res.parent.type === 'workspace' && !res.in_trash
    ) as types.NotionTopLevelItem[]

    return {
      results: filteredResults,
      nextToken: next_cursor ?? undefined,
    }
  }

  @handleErrors('Failed to enumerate page children')
  public async enumeratePageChildren({ pageId, nextToken }: { pageId: string; nextToken?: string }) {
    const { next_cursor, results } = await this._notion.blocks.children.list({
      block_id: pageId,
      start_cursor: nextToken,
    })

    const filteredResults = results.filter(
      (res) => 'parent' in res && !res.in_trash && ['child_page', 'child_database'].includes(res.type)
    ) as types.NotionPageChild[]

    return {
      results: filteredResults,
      nextToken: next_cursor ?? undefined,
    }
  }

  @handleErrors('Failed to retrieve page')
  public async getPage({ pageId }: { pageId: string }) {
    const page = await this._notion.pages.retrieve({ page_id: pageId })
    return 'parent' in page ? page : undefined
  }

  @handleErrors('Failed to get page content')
  public async getPageContent({ pageId }: { pageId: string }) {
    const blocks: types.BlockContent[] = []
    let nextCursor: string | undefined

    do {
      const response = await this._notion.blocks.children.list({
        block_id: pageId,
        start_cursor: nextCursor,
      })

      for (const block of response.results) {
        if (!this._isBlockObjectResponse(block)) {
          continue
        }

        const blockType = block.type
        const richText = this._extractRichTextFromBlockSwitch(block)

        let parentId: string | undefined
        if (block.parent.type === 'page_id') {
          parentId = block.parent.page_id
        } else if (block.parent.type === 'block_id') {
          parentId = block.parent.block_id
        } else {
          parentId = undefined
        }

        blocks.push({
          blockId: block.id,
          parentId,
          type: blockType,
          hasChildren: block.has_children,
          richText,
        })
      }

      nextCursor = response.next_cursor ?? undefined
    } while (nextCursor)

    return { blocks }
  }

  @handleErrors('Failed to get database')
  public async getDatabase({ databaseId }: { databaseId: string }) {
    const db = await this._notion.databases.retrieve({ database_id: databaseId })

    return 'parent' in db ? db : undefined
  }

  @handleErrors('Failed to enumerate database children')
  public async enumerateDatabaseChildren({ databaseId, nextToken }: { databaseId: string; nextToken?: string }) {
    const { next_cursor, results } = await this._notion.databases.query({
      database_id: databaseId,
      in_trash: false,
      start_cursor: nextToken,
    })

    const filteredResults = results.filter((res) => 'parent' in res && !res.in_trash) as types.NotionDatabaseChild[]

    return {
      results: filteredResults,
      nextToken: next_cursor ?? undefined,
    }
  }

  @handleErrors('Failed to download page as markdown')
  public async downloadPageAsMarkdown({ pageId }: { pageId: string }): Promise<{ markdown: string }> {
    const markdown = await this._notionToMdxClient.convertNotionPageToMarkdown({ pageId })

    return { markdown }
  }

  private _formatSearchResults(results: (PartialPageObjectResponse | PartialDatabaseObjectResponse)[]) {
    return results
      .filter(
        (result): result is types.NotionTopLevelItem => 'parent' in result && !('archived' in result && result.archived)
      )
      .map((result) => {
        let resultTitle = ''

        if (result.object === 'page' && 'properties' in result) {
          const titleProp = Object.values(result.properties).find(
            (prop): prop is { type: 'title'; title: RichTextItemResponse[]; id: string } =>
              typeof prop === 'object' && prop !== null && 'type' in prop && prop.type === 'title'
          )
          if (titleProp) {
            resultTitle = titleProp.title.map((t) => t.plain_text).join('')
          }
        } else if (result.object === 'database' && 'title' in result && Array.isArray(result.title)) {
          resultTitle = result.title.map((t) => t.plain_text).join('')
        }

        return {
          id: result.id,
          title: resultTitle,
          type: result.object,
          url: result.url,
        }
      })
  }

  private _isBlockObjectResponse(block: unknown): block is BlockObjectResponse {
    return typeof block === 'object' && block !== null && 'type' in block && typeof block.type === 'string'
  }

  private _extractRichTextFromBlockSwitch(block: BlockObjectResponse): RichTextItemResponse[] {
    switch (block.type) {
      case 'paragraph':
        return block[block.type].rich_text
      case 'heading_1':
        return block[block.type].rich_text
      case 'heading_2':
        return block[block.type].rich_text
      case 'heading_3':
        return block[block.type].rich_text
      case 'bulleted_list_item':
        return block[block.type].rich_text
      case 'numbered_list_item':
        return block[block.type].rich_text
      case 'to_do':
        return block[block.type].rich_text
      case 'toggle':
        return block[block.type].rich_text
      case 'quote':
        return block[block.type].rich_text
      case 'callout':
        return block[block.type].rich_text
      case 'code':
        return block[block.type].rich_text
      default:
        return []
    }
  }
}<|MERGE_RESOLUTION|>--- conflicted
+++ resolved
@@ -1,10 +1,7 @@
 import * as notionhq from '@notionhq/client'
 import {
-<<<<<<< HEAD
   BlockObjectRequest,
-=======
   BlockObjectResponse,
->>>>>>> 2a4f8c53
   PartialDatabaseObjectResponse,
   PartialPageObjectResponse,
   RichTextItemResponse,
