import * as notionhq from '@notionhq/client'
<<<<<<< HEAD
import { BlockObjectRequest } from '@notionhq/client/build/src/api-endpoints'
=======
import {
  PartialDatabaseObjectResponse,
  PartialPageObjectResponse,
  RichTextItemResponse,
} from '@notionhq/client/build/src/api-endpoints'
>>>>>>> c0346bc0
import { getDbStructure } from './db-structure'
import { handleErrorsDecorator as handleErrors } from './error-handling'
import { NotionOAuthClient } from './notion-oauth-client'
import { NotionToMdxClient } from './notion-to-mdx-client'
import type * as types from './types'
import * as bp from '.botpress'

export class NotionClient {
  private readonly _notion: notionhq.Client
  private readonly _notionToMdxClient: NotionToMdxClient

  private constructor(credentials: { accessToken: string }) {
    this._notion = new notionhq.Client({
      auth: credentials.accessToken,
    })
    this._notionToMdxClient = new NotionToMdxClient(this._notion)
  }

  public static async create({ ctx, client }: { client: bp.Client; ctx: bp.Context }): Promise<NotionClient> {
    const accessToken = await NotionClient._getAccessToken({ ctx, client })
    return new NotionClient({
      accessToken,
    })
  }

  public static async processAuthorizationCode(
    props: { client: bp.Client; ctx: bp.Context },
    authorizationCode: string
  ): Promise<{ workspaceId: string }> {
    const oauthClient = new NotionOAuthClient(props)
    return await oauthClient.processAuthorizationCode(authorizationCode)
  }

  private static async _getAccessToken({ ctx, client }: { client: bp.Client; ctx: bp.Context }): Promise<string> {
    if (ctx.configurationType === 'customApp') {
      return ctx.configuration.authToken
    }

    const oauthClient = new NotionOAuthClient({ ctx, client })
    const { accessToken } = await oauthClient.getNewAccessToken()
    return accessToken
  }

  @handleErrors('Authentication failed. Please reconfigure the integration.')
  public async testAuthentication(): Promise<void> {
    void (await this._notion.users.me({}))
  }

  @handleErrors('Failed to add page to database')
  public async addPageToDb({
    databaseId,
    properties,
  }: {
    databaseId: string
    properties: Record<types.NotionPagePropertyTypes, any>
  }): Promise<void> {
    void (await this._notion.pages.create({
      parent: { database_id: databaseId },
      properties,
    }))
  }

  @handleErrors('Failed to add comment to page')
  public async addCommentToPage({ pageId, commentBody }: { pageId: string; commentBody: string }): Promise<void> {
    void (await this._notion.comments.create({
      parent: { page_id: pageId },
      rich_text: [
        {
          type: 'text',
          text: {
            content: commentBody,
          },
        },
      ],
    }))
  }

  @handleErrors('Failed to add comment to discussion')
  public async addCommentToDiscussion({
    discussionId,
    commentBody,
  }: {
    discussionId: string
    commentBody: string
  }): Promise<void> {
    void (await this._notion.comments.create({
      discussion_id: discussionId,
      rich_text: [
        {
          type: 'text',
          text: {
            content: commentBody,
          },
        },
      ],
    }))
  }

  @handleErrors('Failed to delete block')
  public async deleteBlock({ blockId }: { blockId: string }): Promise<void> {
    void (await this._notion.blocks.delete({ block_id: blockId }))
  }

<<<<<<< HEAD
  @handleErrors('Failed to append block to page')
  public async appendBlockToPage({ pageId, block }: { pageId: string; block: BlockObjectRequest }): Promise<void> {
    void (await this._notion.blocks.children.append({
      block_id: pageId,
      children: [block],
    }))
=======
  @handleErrors('Failed to search by title')
  public async searchByTitle({ title }: { title?: string }) {
    const [response, databaseResponse] = await Promise.all([
      this._notion.search({
        query: title,
        filter: { property: 'object', value: 'page' },
      }),
      this._notion.search({
        query: title,
        filter: { property: 'object', value: 'database' },
      }),
    ])

    const allResults = [...response.results, ...databaseResponse.results]

    const formattedResults = this._formatSearchResults(allResults)

    return { results: formattedResults }
>>>>>>> c0346bc0
  }

  @handleErrors('Failed to get database')
  public async getDbWithStructure({ databaseId }: { databaseId: string }) {
    const response = await this._notion.databases.retrieve({ database_id: databaseId })

    // TODO: do not return the raw response; perform mapping

    return { ...response, structure: getDbStructure(response) }
  }

  @handleErrors('Failed to enumerate items')
  public async enumerateTopLevelItems({ nextToken }: { nextToken?: string }) {
    const { next_cursor, results } = await this._notion.search({ start_cursor: nextToken })

    // Discard partial or nested results:
    const filteredResults = results.filter(
      (res) => 'parent' in res && res.parent.type === 'workspace' && !res.in_trash
    ) as types.NotionTopLevelItem[]

    return {
      results: filteredResults,
      nextToken: next_cursor ?? undefined,
    }
  }

  @handleErrors('Failed to enumerate page children')
  public async enumeratePageChildren({ pageId, nextToken }: { pageId: string; nextToken?: string }) {
    const { next_cursor, results } = await this._notion.blocks.children.list({
      block_id: pageId,
      start_cursor: nextToken,
    })

    const filteredResults = results.filter(
      (res) => 'parent' in res && !res.in_trash && ['child_page', 'child_database'].includes(res.type)
    ) as types.NotionPageChild[]

    return {
      results: filteredResults,
      nextToken: next_cursor ?? undefined,
    }
  }

  @handleErrors('Failed to retrieve page')
  public async getPage({ pageId }: { pageId: string }) {
    const page = await this._notion.pages.retrieve({ page_id: pageId })
    return 'parent' in page ? page : undefined
  }

  @handleErrors('Failed to get database')
  public async getDatabase({ databaseId }: { databaseId: string }) {
    const db = await this._notion.databases.retrieve({ database_id: databaseId })

    return 'parent' in db ? db : undefined
  }

  @handleErrors('Failed to enumerate database children')
  public async enumerateDatabaseChildren({ databaseId, nextToken }: { databaseId: string; nextToken?: string }) {
    const { next_cursor, results } = await this._notion.databases.query({
      database_id: databaseId,
      in_trash: false,
      start_cursor: nextToken,
    })

    const filteredResults = results.filter((res) => 'parent' in res && !res.in_trash) as types.NotionDatabaseChild[]

    return {
      results: filteredResults,
      nextToken: next_cursor ?? undefined,
    }
  }

  @handleErrors('Failed to download page as markdown')
  public async downloadPageAsMarkdown({ pageId }: { pageId: string }): Promise<{ markdown: string }> {
    const markdown = await this._notionToMdxClient.convertNotionPageToMarkdown({ pageId })

    return { markdown }
  }

  private _formatSearchResults(results: (PartialPageObjectResponse | PartialDatabaseObjectResponse)[]) {
    return results
      .filter(
        (result): result is types.NotionTopLevelItem => 'parent' in result && !('archived' in result && result.archived)
      )
      .map((result) => {
        let resultTitle = ''

        if (result.object === 'page' && 'properties' in result) {
          const titleProp = Object.values(result.properties).find(
            (prop): prop is { type: 'title'; title: RichTextItemResponse[]; id: string } =>
              typeof prop === 'object' && prop !== null && 'type' in prop && prop.type === 'title'
          )
          if (titleProp) {
            resultTitle = titleProp.title.map((t) => t.plain_text).join('')
          }
        } else if (result.object === 'database' && 'title' in result && Array.isArray(result.title)) {
          resultTitle = result.title.map((t) => t.plain_text).join('')
        }

        return {
          id: result.id,
          title: resultTitle,
          type: result.object,
          url: result.url,
        }
      })
  }
}<|MERGE_RESOLUTION|>--- conflicted
+++ resolved
@@ -1,13 +1,10 @@
 import * as notionhq from '@notionhq/client'
-<<<<<<< HEAD
-import { BlockObjectRequest } from '@notionhq/client/build/src/api-endpoints'
-=======
 import {
+  BlockObjectRequest,
   PartialDatabaseObjectResponse,
   PartialPageObjectResponse,
   RichTextItemResponse,
 } from '@notionhq/client/build/src/api-endpoints'
->>>>>>> c0346bc0
 import { getDbStructure } from './db-structure'
 import { handleErrorsDecorator as handleErrors } from './error-handling'
 import { NotionOAuthClient } from './notion-oauth-client'
@@ -111,14 +108,12 @@
     void (await this._notion.blocks.delete({ block_id: blockId }))
   }
 
-<<<<<<< HEAD
   @handleErrors('Failed to append block to page')
   public async appendBlockToPage({ pageId, block }: { pageId: string; block: BlockObjectRequest }): Promise<void> {
     void (await this._notion.blocks.children.append({
       block_id: pageId,
       children: [block],
     }))
-=======
   @handleErrors('Failed to search by title')
   public async searchByTitle({ title }: { title?: string }) {
     const [response, databaseResponse] = await Promise.all([
@@ -137,7 +132,6 @@
     const formattedResults = this._formatSearchResults(allResults)
 
     return { results: formattedResults }
->>>>>>> c0346bc0
   }
 
   @handleErrors('Failed to get database')
