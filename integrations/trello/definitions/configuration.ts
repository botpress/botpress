--- conflicted
+++ resolved
@@ -1,11 +1,7 @@
 import { IntegrationDefinitionProps, z } from '@botpress/sdk'
-<<<<<<< HEAD
-import { boardSchema } from './common-schemas'
-=======
 import { trelloIdRegex } from './schemas'
 
 const _optionalTrelloIdRegex = new RegExp(`^$|${trelloIdRegex.source}`)
->>>>>>> 1a16fac5
 
 export const configuration = {
   schema: z.object({
@@ -19,17 +15,11 @@
       .title('Trello API Token')
       .describe('Can be obtained by granting access to the application on Trello')
       .secret(),
-<<<<<<< HEAD
-    trelloBoardId: boardSchema.shape.id
-      .describe('Unique identifier of the board to watch for events on Trello')
-      .optional(),
-=======
     trelloBoardId: z
       .string()
       .regex(_optionalTrelloIdRegex)
       .optional()
       .title('Trello Board ID')
       .describe('Unique identifier of the board to watch for events on Trello'),
->>>>>>> 1a16fac5
   }),
 } as const satisfies NonNullable<IntegrationDefinitionProps['configuration']>