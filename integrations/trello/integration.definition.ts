--- conflicted
+++ resolved
@@ -1,8 +1,5 @@
 import { IntegrationDefinition } from '@botpress/sdk'
-<<<<<<< HEAD
 
-=======
->>>>>>> f7f4aae2
 import { sentry as sentryHelpers } from '@botpress/sdk-addons'
 import { configuration, states, user, actions } from './src/definitions'
 
@@ -17,9 +14,5 @@
   events: {},
   channels: {},
   states,
-<<<<<<< HEAD
-  secrets: [...sentryHelpers.COMMON_SECRET_NAMES],
-=======
   secrets: sentryHelpers.COMMON_SECRET_NAMES,
->>>>>>> f7f4aae2
 })