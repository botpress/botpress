import * as sdk from '@botpress/sdk'
import semver from 'semver'
import hitl from './bp_modules/hitl'

export const DEFAULT_HITL_HANDOFF_MESSAGE =
  'I have escalated this conversation to a human agent. They should be with you shortly.'
export const DEFAULT_HUMAN_AGENT_ASSIGNED_MESSAGE = 'A human agent has joined the conversation.'
export const DEFAULT_HITL_STOPPED_MESSAGE = 'The human agent closed the conversation. I will continue assisting you.'
export const DEFAULT_USER_HITL_CANCELLED_MESSAGE = '( The user has ended the session. )'
export const DEFAULT_INCOMPATIBLE_MSGTYPE_MESSAGE =
  'Sorry, the user can not receive this type of message. Please resend your message as a text message.'
export const DEFAULT_USER_HITL_CLOSE_COMMAND = '/end'
export const DEFAULT_USER_HITL_COMMAND_MESSAGE =
  'You have ended the session with the human agent. I will continue assisting you.'
export const DEFAULT_AGENT_ASSIGNED_TIMEOUT_MESSAGE =
  'No human agent is available at the moment. Please try again later. I will continue assisting you for the time being.'

const PLUGIN_CONFIG_SCHEMA = sdk.z.object({
  onHitlHandoffMessage: sdk.z
    .string()
    .title('Escalation Started Message')
    .describe('The message to send to the user when transferring to a human agent')
    .optional()
    .placeholder(DEFAULT_HITL_HANDOFF_MESSAGE),
  onHumanAgentAssignedMessage: sdk.z
    .string()
    .title('Human Agent Assigned Message')
    .describe('The message to send to the user when a human agent is assigned')
    .optional()
    .placeholder(DEFAULT_HUMAN_AGENT_ASSIGNED_MESSAGE),
  onHitlStoppedMessage: sdk.z
    .string()
    .title('Escalation Terminated Message')
    .describe('The message to send to the user when the HITL session stops and control is transferred back to bot')
    .optional()
    .placeholder(DEFAULT_HITL_STOPPED_MESSAGE),
  onUserHitlCancelledMessage: sdk.z
    .string()
    .title('Escalation Aborted Message')
    .describe('The message to send to the human agent when the user abruptly ends the HITL session')
    .optional()
    .placeholder(DEFAULT_USER_HITL_CANCELLED_MESSAGE),
  onIncompatibleMsgTypeMessage: sdk.z
    .string()
    .title('Incompatible Message Type Warning')
    .describe(
      'The warning to send to the human agent when they send a message that is not supported by the hitl session'
    )
    .optional()
    .placeholder(DEFAULT_INCOMPATIBLE_MSGTYPE_MESSAGE),
  userHitlCloseCommand: sdk.z
    .string()
    .title('Termination Command')
    .describe(
      'Users may send this command to end the HITL session at any time. It is case-insensitive, so it works regardless of letter casing.'
    )
    .optional()
    .placeholder(DEFAULT_USER_HITL_CLOSE_COMMAND),
  onUserHitlCloseMessage: sdk.z
    .string()
    .title('Termination Command Message')
    .describe('The message to send to the user when they end the HITL session using the termination command')
    .optional()
    .placeholder(DEFAULT_USER_HITL_COMMAND_MESSAGE),
  onAgentAssignedTimeoutMessage: sdk.z
    .string()
    .title('Agent Assigned Timeout Message')
    .describe('The message to send to the user when no human agent is assigned within the timeout period')
    .optional()
    .placeholder(DEFAULT_AGENT_ASSIGNED_TIMEOUT_MESSAGE),
  agentAssignedTimeoutSeconds: sdk.z
    .number()
    .title('Agent Assigned Timeout')
    .describe(
      'The time in seconds to wait before giving up and telling the user that no human agent is available. Set to 0 to disable'
    )
    .nonnegative()
    .optional()
    .placeholder('0'),
  useHumanAgentInfo: sdk.z
    .boolean()
    .default(true)
    .title('Use Human Agent Info')
    .describe(
      '(Works only with webchat) Enable this to use the human agent name and photo (if available) as the bot name and photo while in HITL session.'
    ),
  flowOnHitlStopped: sdk.z
    .boolean()
    .default(true)
    .title('Continue Flow on Session End?')
    .describe('Enable this to continue the flow when the HITL session ends. Otherwise, the flow waits for user input.'),
  hitlSessionTimeoutHours: sdk.z
    .number()
    .default(1)
    .title('HITL session timeout')
    .describe('Time in hours before an HITL session times out.'),
})

export default new sdk.PluginDefinition({
  name: 'hitl',
<<<<<<< HEAD
  version: '1.0.2',
=======
  version: '1.0.1',
>>>>>>> 563720ff
  title: 'Human In The Loop',
  description: 'Seamlessly transfer conversations to human agents',
  icon: 'icon.svg',
  readme: 'hub.md',
  configuration: {
    schema: PLUGIN_CONFIG_SCHEMA,
  },
  actions: {
    startHitl: {
      title: 'Start HITL',
      description: 'Starts the HITL session',
      input: {
        schema: ({ entities }) =>
          sdk.z
            .object({
              title: sdk.z.string().title('Ticket Title').describe('Title of the HITL ticket'),
              description: sdk.z
                .string()
                .title('Ticket Description')
                .optional()
                .describe('Description of the HITL ticket'),
              hitlSession: entities.hitl.hitlSession
                .optional()
                .title('Extra configuration')
                .describe('Configuration of the HITL session'),
              userId: sdk.z
                .string()
                .title('User ID')
                .describe('ID of the user that starts the HITL session')
                .placeholder('{{ event.userId }}'),
              userEmail: sdk.z
                .string()
                .title('User Email')
                .optional()
                .describe(
                  'Email of the user that starts the HITL session. If this value is unset, the agent will try to use the email provided by the channel.'
                ),
              conversationId: sdk.z
                .string()
                .title('Conversation ID') // this is the upstream conversation
                .describe('ID of the conversation on which to start the HITL session')
                .placeholder('{{ event.conversationId }}'),
              configurationOverrides: PLUGIN_CONFIG_SCHEMA.partial()
                .optional()
                .title('Configuration Overrides')
                .describe('Use this to override the global configuration for this specific HITL session'),
            })
            .passthrough(),
      },
      output: { schema: sdk.z.object({}) },
    },
    stopHitl: {
      title: 'Stop HITL',
      description: 'Stop the HITL session',
      input: {
        schema: sdk.z.object({
          conversationId: sdk.z
            .string()
            .describe('ID of the conversation on which to stop the HITL session')
            .placeholder('{{ event.conversationId }}'),
        }),
      },
      output: { schema: sdk.z.object({}) },
    },
  },
  states: {
    hitl: {
      type: 'conversation',
      schema: sdk.z.object({
        hitlActive: sdk.z.boolean().title('Is HITL Enabled?').describe('Whether the conversation is in HITL session'),
      }),
    },
    initiatingUser: {
      type: 'conversation',
      schema: sdk.z.object({
        upstreamUserId: sdk.z
          .string()
          .title('Upstream User ID')
          .describe('The ID of the user that triggered the HITL session (set on the upstream conversation)'),
      }),
    },
    effectiveSessionConfig: {
      type: 'conversation',
      schema: PLUGIN_CONFIG_SCHEMA,
    },
  },
  user: {
    tags: {
      downstream: {
        title: 'Downstream User ID',
        description: 'ID of the downstream user bound to the upstream one',
      },
      upstream: {
        title: 'Upstream User ID',
        description: 'ID of the upstream user bound to the downstream one',
      },
      integrationName: {
        title: 'HITL Integration Name',
        description: 'Name of the integration which created the downstream user',
      },
    },
  },
  conversation: {
    tags: {
      downstream: {
        title: 'Downstream Conversation ID',
        description: 'ID of the downstream conversation bound to the upstream one',
      },
      upstream: {
        title: 'Upstream Conversation ID',
        description: 'ID of the upstream conversation bound to the downstream one',
      },
      humanAgentId: {
        title: 'Human Agent ID',
        description: 'ID of the human agent assigned to the ticket',
      },
      humanAgentName: {
        title: 'Human Agent Name',
        description: 'Name of the human agent assigned to the ticket',
      },
      hitlEndReason: {
        title: 'HITL End Reason',
        description: 'Reason why the HITL session ended',
      },
      startMessageId: {
        title: 'Start Message ID',
        description: 'ID of the user message that initiated the HITL session',
      },
    },
  },
  interfaces: {
    hitl: { ...hitl, version: `>=${semver.major(hitl.version)}.0.0 <${semver.major(hitl.version) + 1}.0.0` },
  },
  events: {
    humanAgentAssignedTimeout: {
      schema: sdk.z.object({
        sessionStartedAt: sdk.z
          .string()
          .title('Session Started At')
          .describe('Timestamp of when the HITL session started'),
        downstreamConversationId: sdk.z
          .string()
          .title('Downstream Conversation ID')
          .describe('ID of the downstream conversation'),
      }),
    },
    continueWorkflow: {
      schema: sdk.z.object({
        conversationId: sdk.z.string().title('Upstream Conversation ID').describe('ID of the upstream conversation'),
      }),
    },
  },
  __advanced: {
    useLegacyZuiTransformer: true,
  },
})<|MERGE_RESOLUTION|>--- conflicted
+++ resolved
@@ -98,11 +98,7 @@
 
 export default new sdk.PluginDefinition({
   name: 'hitl',
-<<<<<<< HEAD
-  version: '1.0.2',
-=======
-  version: '1.0.1',
->>>>>>> 563720ff
+  version: '1.1.0',
   title: 'Human In The Loop',
   description: 'Seamlessly transfer conversations to human agents',
   icon: 'icon.svg',
