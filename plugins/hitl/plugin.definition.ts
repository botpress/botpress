import * as sdk from '@botpress/sdk'
import hitl from './bp_modules/hitl'

export const DEFAULT_HITL_HANDOFF_MESSAGE =
  'I have escalated this conversation to a human agent. They should be with you shortly.'
export const DEFAULT_HUMAN_AGENT_ASSIGNED_MESSAGE = 'A human agent has joined the conversation.'
export const DEFAULT_HITL_STOPPED_MESSAGE = 'The human agent closed the conversation. I will continue assisting you.'
export const DEFAULT_USER_HITL_CANCELLED_MESSAGE = '( The user has ended the session. )'
export const DEFAULT_INCOMPATIBLE_MSGTYPE_MESSAGE =
  'Sorry, the user can only receive text messages. Please resend your message as a text message.'
export const DEFAULT_USER_HITL_CLOSE_COMMAND = '/end'
export const DEFAULT_USER_HITL_COMMAND_MESSAGE =
  'You have ended the session with the human agent. I will continue assisting you.'
export const DEFAULT_AGENT_ASSIGNED_TIMEOUT_MESSAGE =
  'No human agent is available at the moment. Please try again later. I will continue assisting you for the time being.'

export default new sdk.PluginDefinition({
  name: 'hitl',
<<<<<<< HEAD
  version: '0.4.2',
=======
  version: '0.4.3',
>>>>>>> 1afa222e
  title: 'Human In The Loop',
  description: 'Seamlessly transfer conversations to human agents',
  icon: 'icon.svg',
  readme: 'hub.md',
  configuration: {
    schema: sdk.z.object({
      onHitlHandoffMessage: sdk.z
        .string()
        .title('Escalation Started Message')
        .describe('The message to send to the user when transferring to a human agent')
        .optional()
        .placeholder(DEFAULT_HITL_HANDOFF_MESSAGE),
      onHumanAgentAssignedMessage: sdk.z
        .string()
        .title('Human Agent Assigned Message')
        .describe('The message to send to the user when a human agent is assigned')
        .optional()
        .placeholder(DEFAULT_HUMAN_AGENT_ASSIGNED_MESSAGE),
      onHitlStoppedMessage: sdk.z
        .string()
        .title('Escalation Terminated Message')
        .describe('The message to send to the user when the hitl session stops and control is tranfered back to bot')
        .optional()
        .placeholder(DEFAULT_HITL_STOPPED_MESSAGE),
      onUserHitlCancelledMessage: sdk.z
        .string()
        .title('Escalation Aborted Message')
        .describe('The message to send to the human agent when the user abruptly ends the hitl session')
        .optional()
        .placeholder(DEFAULT_USER_HITL_CANCELLED_MESSAGE),
      onIncompatibleMsgTypeMessage: sdk.z
        .string()
        .title('Incompatible Message Type Warning')
        .describe(
          'The warning to send to the human agent when they send a message that is not supported by the hitl session'
        )
        .optional()
        .placeholder(DEFAULT_INCOMPATIBLE_MSGTYPE_MESSAGE),
      userHitlCloseCommand: sdk.z
        .string()
        .title('Termination Command')
        .describe(
          'Users may send this command to end the hitl session at any time. It is case-insensitive, so it works regardless of letter casing.'
        )
        .optional()
        .placeholder(DEFAULT_USER_HITL_CLOSE_COMMAND),
      onUserHitlCloseMessage: sdk.z
        .string()
        .title('Termination Command Message')
        .describe('The message to send to the user when they end the hitl session using the termination command')
        .optional()
        .placeholder(DEFAULT_USER_HITL_COMMAND_MESSAGE),
      onAgentAssignedTimeoutMessage: sdk.z
        .string()
        .title('Agent Assigned Timeout Message')
        .describe('The message to send to the user when no human agent is assigned within the timeout period')
        .optional()
        .placeholder(DEFAULT_AGENT_ASSIGNED_TIMEOUT_MESSAGE),
      agentAssignedTimeoutSeconds: sdk.z
        .number()
        .title('Agent Assigned Timeout')
        .describe(
          'The time in seconds to wait before giving up and telling the user that no human agent is available. Set to 0 to disable'
        )
        .nonnegative()
        .optional()
        .placeholder('0'),
    }),
  },
  actions: {
    startHitl: {
      title: 'Start HITL',
      description: 'Starts the HITL mode',
      input: {
        schema: sdk.z.object({
          title: sdk.z.string().title('Ticket Title').describe('Title of the HITL ticket'),
          description: sdk.z.string().title('Ticket Description').optional().describe('Description of the HITL ticket'),
          userId: sdk.z
            .string()
            .title('User ID')
            .describe('ID of the user that starts the HITL mode')
            .placeholder('{{ event.userId }}'),
          userEmail: sdk.z
            .string()
            .title('User Email')
            .optional()
            .describe(
              'Email of the user that starts the HITL mode. If this value is unset, the agent will try to use the email provided by the channel.'
            ),
          conversationId: sdk.z
            .string()
            .title('Conversation ID') // this is the upstream conversation
            .describe('ID of the conversation on which to start the HITL mode')
            .placeholder('{{ event.conversationId }}'),
        }),
      },
      output: { schema: sdk.z.object({}) },
    },
    stopHitl: {
      title: 'Stop HITL',
      description: 'Stop the HITL mode',
      input: {
        schema: sdk.z.object({
          conversationId: sdk.z
            .string()
            .describe('ID of the conversation on which to stop the HITL mode')
            .placeholder('{{ event.conversationId }}'),
        }),
      },
      output: { schema: sdk.z.object({}) },
    },
  },
  states: {
    hitl: {
      type: 'conversation',
      schema: sdk.z.object({
        hitlActive: sdk.z.boolean().title('Is HITL Enabled?').describe('Whether the conversation is in HITL mode'),
      }),
    },
  },
  user: {
    tags: {
      downstream: {
        title: 'Downstream User ID',
        description: 'ID of the downstream user binded to the upstream one',
      },
      upstream: {
        title: 'Upstream User ID',
        description: 'ID of the upstream user binded to the downstream one',
      },
      integrationName: {
        title: 'HITL Integration Name',
        description: 'Name of the integration which created the downstream user',
      },
    },
  },
  conversation: {
    tags: {
      downstream: {
        title: 'Downstream Conversation ID',
        description: 'ID of the downstream conversation binded to the upstream one',
      },
      upstream: {
        title: 'Upstream Conversation ID',
        description: 'ID of the upstream conversation binded to the downstream one',
      },
      humanAgentId: {
        title: 'Human Agent ID',
        description: 'ID of the human agent assigned to the ticket',
      },
      humanAgentName: {
        title: 'Human Agent Name',
        description: 'Name of the human agent assigned to the ticket',
      },
      hitlEndReason: {
        title: 'HITL End Reason',
        description: 'Reason why the HITL session ended',
      },
      startMessageId: {
        title: 'Start Message ID',
        description: 'ID of the user message that initiated the HITL session',
      },
    },
  },
  interfaces: {
    hitl,
  },
  events: {
    humanAgentAssignedTimeout: {
      schema: sdk.z.object({
        sessionStartedAt: sdk.z
          .string()
          .title('Session Started At')
          .describe('Timestamp of when the HITL session started'),
        downstreamConversationId: sdk.z
          .string()
          .title('Downstream Conversation ID')
          .describe('ID of the downstream conversation'),
      }),
    },
  },
})<|MERGE_RESOLUTION|>--- conflicted
+++ resolved
@@ -16,11 +16,7 @@
 
 export default new sdk.PluginDefinition({
   name: 'hitl',
-<<<<<<< HEAD
-  version: '0.4.2',
-=======
-  version: '0.4.3',
->>>>>>> 1afa222e
+  version: '0.4.4',
   title: 'Human In The Loop',
   description: 'Seamlessly transfer conversations to human agents',
   icon: 'icon.svg',
