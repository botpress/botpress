{
  "name": "bp_main",
  "version": "12.28.0",
  "description": "The world's most powerful conversational engine",
  "engines": {
    "node": "^12"
  },
  "main": "index.js",
  "repository": "https://github.com/botpress/botpress.git",
  "author": "Botpress, Inc.",
  "license": "AGPL-3.0",
  "private": true,
  "nlu": {
<<<<<<< HEAD
    "version": "1.0.0-rc.5"
  },
  "studio": {
    "version": "0.0.51",
    "devBranch": "next"
=======
    "version": "1.0.1"
  },
  "studio": {
    "version": "0.0.52"
>>>>>>> 985cc819
  },
  "messaging": {
    "version": "1.2.3"
  },
  "scripts": {
    "postinstall": "yarn cmd postinstall",
    "start": "yarn workspace botpress start",
    "cmd": "yarn run gulp",
    "build": "yarn cmd build",
    "watch": "yarn cmd watch",
    "package": "yarn cmd package",
    "reference": "yarn cmd build:reference",
    "test:unit": "cross-env NATIVE_EXTENSIONS_DIR=build/native-extensions cross-env jest -i -c jest.unit.config.ts",
    "test:e2e": "cross-env NATIVE_EXTENSIONS_DIR=build/native-extensions cross-env jest -i -c jest.e2e.config.ts all",
    "test:int": "cross-env jest -i -c jest.integration.config.ts",
    "eslint": "cross-env eslint packages/bp/src packages/runtime/src modules --ext .ts,.tsx",
    "prettier": "cross-env prettier --check packages/bp/**/*.ts packages/runtime/**/*.ts modules/**/*.ts !**/*.d.ts",
    "commitmsg": "commitlint -e $GIT_PARAMS",
    "bpd": "node build/downloader/dist/index.js"
  },
  "dependencies": {
    "@apidevtools/json-schema-ref-parser": "^9.0.6",
    "@babel/parser": "^7.11.2",
    "@babel/traverse": "^7.11.0",
    "@botpress/messaging-client": "1.2.0",
    "@botpress/nlu-client": "1.0.0-rc.2",
    "archiver": "^5.3.0",
    "axios": "^0.21.1",
    "bluebird-global": "^1.0.1",
    "bottleneck": "^2.19.5",
    "chalk": "^2.4.2",
    "chokidar": "^2.1.5",
    "fs-extra": "^9.1.0",
    "glob": "^7.1.6",
    "joi": "^13.6.0",
    "lock": "^1.1.0",
    "lodash": "^4.17.19",
    "mkdirp": "^1.0.4",
    "moment": "^2.24.0",
    "ms": "^2.1.1",
    "nanoid": "^3.1.31",
    "numeric": "^1.2.6",
    "semver": "^5.6.0",
    "tar": "^4.4.19",
    "tmp": "^0.0.33",
    "yargs": "^16.0.3",
    "yn": "^2.0.0"
  },
  "resolutions": {
    "fstream": ">=1.0.12",
    "lodash": ">=4.17.21",
    "@jest/types": ">=27.4.2",
    "@types/jest": ">=27.4.0",
    "@types/puppeteer": ">=5.4.4",
    "jest-circus": ">=27.4.6"
  },
  "devDependencies": {
    "@commitlint/cli": "^7.2.1",
    "@commitlint/config-conventional": "^7.1.2",
    "@types/bluebird-global": "^3.5.9",
    "@types/bluebird-retry": "^0.11.4",
    "@types/bytes": "^3.1.0",
    "@types/compression": "^1.7.0",
    "@types/cookie-session": "^2.0.42",
    "@types/cross-spawn": "^6.0.2",
    "@types/expect-puppeteer": "^4.4.7",
    "@types/express": "^4.16.0",
    "@types/fs-extra": "^5.0.4",
    "@types/ioredis": "^4.0.10",
    "@types/jest": "^27.4.0",
    "@types/jest-environment-puppeteer": "^5.0.0",
    "@types/joi": "^13.4.5",
    "@types/jsonwebtoken": "^8.5.8",
    "@types/lodash": "^4.14.116",
    "@types/lru-cache": "^5.1.0",
    "@types/mime-types": "^2.1.0",
    "@types/mkdirp": "^1.0.2",
    "@types/ms": "^0.7.30",
    "@types/multer": "^1.4.5",
    "@types/node": "^10.10.3",
    "@types/numeric": "^1.2.1",
    "@types/passport": "^1.0.7",
    "@types/proper-lockfile": "^4.1.2",
    "@types/puppeteer": "^5.4.4",
    "@types/redis": "^2.8.10",
    "@types/redlock": "^4.0.0",
    "@types/seedrandom": "^2.4.28",
    "@types/semver": "^7.3.8",
    "@types/tar": "^4.0.4",
    "@types/tmp": "^0.0.33",
    "@types/universal-analytics": "^0.4.2",
    "@types/verror": "^1.10.5",
    "@typescript-eslint/eslint-plugin": "^4.32.0",
    "@typescript-eslint/parser": "^4.33.0",
    "cheerio": "^1.0.0-rc.2",
    "cross-env": "^7.0.3",
    "eslint": "^7.32.0",
    "eslint-config-prettier": "^8.3.0",
    "eslint-plugin-import": "^2.24.2",
    "eslint-plugin-jsdoc": "^36.1.0",
    "expect-puppeteer": "^6.1.0",
    "gulp": "^4.0.2",
    "gulp-cli": "^2.0.1",
    "gulp-conventional-changelog": "^2.0.9",
    "gulp-copy": "^4.0.0",
    "gulp-file": "^0.4.0",
    "gulp-if": "^2.0.2",
    "gulp-ignore": "^3.0.0",
    "gulp-print": "^5.0.0",
    "gulp-rimraf": "^0.2.2",
    "gulp-run": "^1.7.1",
    "gulp-sourcemaps": "^2.6.4",
    "gulp-typedoc": "^2.2.1",
    "gulp-typescript": "^6.0.0-alpha.1",
    "husky": "^4.2.5",
    "jest": "^27.4.7",
    "jest-circus": "^27.4.6",
    "jest-extended": "^2.0.0",
    "jest-html-reporter": "^3.4.2",
    "jest-puppeteer": "^6.1.0",
    "lint-staged": "^10.2.11",
    "pkg": "^4.3.7",
    "prettier": "^1.19.1",
    "puppeteer": "^13.1.3",
    "rimraf": "^2.6.2",
    "showdown": "^1.9.1",
    "ts-jest": "^27.1.3",
    "ts-node": "^10.2.1",
    "typedoc": "^0.13.0",
    "typescript": "^4.4.4",
    "typescript-json-schema": "^0.50.0"
  },
  "optionalDependencies": {
    "ioredis": "^4.14.1",
    "sqlite3": "4.2.0"
  },
  "husky": {
    "hooks": {
      "commit-msg": "commitlint --config ./config/commitlint.config.js -E HUSKY_GIT_PARAMS",
      "pre-commit": "lint-staged --config ./config/lint-staged.commit.config.js --no-stash"
    }
  },
  "workspaces": [
    "packages/*",
    "build/downloader",
    "build/module-builder"
  ]
}<|MERGE_RESOLUTION|>--- conflicted
+++ resolved
@@ -11,18 +11,11 @@
   "license": "AGPL-3.0",
   "private": true,
   "nlu": {
-<<<<<<< HEAD
-    "version": "1.0.0-rc.5"
-  },
-  "studio": {
-    "version": "0.0.51",
-    "devBranch": "next"
-=======
     "version": "1.0.1"
   },
   "studio": {
-    "version": "0.0.52"
->>>>>>> 985cc819
+    "version": "0.0.52",
+    "devBranch": "next"
   },
   "messaging": {
     "version": "1.2.3"
