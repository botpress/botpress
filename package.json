--- conflicted
+++ resolved
@@ -76,12 +76,9 @@
   },
   "devDependencies": {
     "babel-cli": "^6.16.0",
-<<<<<<< HEAD
-    "mocha": "^3.1.2"
-=======
+    "mocha": "^3.1.2",
     "babel-eslint": "^7.1.0",
     "eslint": "^3.9.0"
->>>>>>> 2d160e1a
   },
   "engines": {
     "node": ">=4.0"
