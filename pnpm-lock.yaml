lockfileVersion: '6.0'

settings:
  autoInstallPeers: true
  excludeLinksFromLockfile: false

importers:

  .:
    dependencies:
      '@botpress/cli':
        specifier: workspace:*
        version: link:packages/cli
      '@botpress/sdk':
        specifier: workspace:^
        version: link:packages/sdk
      '@bpinternal/depsynky':
        specifier: ^0.0.1
        version: 0.0.1
      '@types/node':
        specifier: ^18.11.18
        version: 18.16.16
      '@typescript-eslint/eslint-plugin':
        specifier: ^5.47.0
        version: 5.59.8(@typescript-eslint/parser@5.59.8)(eslint@8.41.0)(typescript@4.9.5)
      '@typescript-eslint/parser':
        specifier: ^5.47.0
        version: 5.59.8(eslint@8.41.0)(typescript@4.9.5)
      eslint:
        specifier: ^8.30.0
        version: 8.41.0
      eslint-config-prettier:
        specifier: ^8.5.0
        version: 8.8.0(eslint@8.41.0)
      eslint-plugin-import:
        specifier: ^2.26.0
        version: 2.27.5(@typescript-eslint/parser@5.59.8)(eslint@8.41.0)
      eslint-plugin-jsdoc:
        specifier: ^39.6.4
        version: 39.9.1(eslint@8.41.0)
      eslint-plugin-prettier:
        specifier: ^4.2.1
        version: 4.2.1(eslint-config-prettier@8.8.0)(eslint@8.41.0)(prettier@2.8.8)
      eslint-plugin-unused-imports:
        specifier: ^2.0.0
        version: 2.0.0(@typescript-eslint/eslint-plugin@5.59.8)(eslint@8.41.0)
      prettier:
        specifier: ^2.8.1
        version: 2.8.8
      retry-cli:
        specifier: ^0.7.0
        version: 0.7.0
      ts-node:
        specifier: ^10.9.1
        version: 10.9.1(@types/node@18.16.16)(typescript@4.9.5)
      turbo:
        specifier: ^1.13.3
        version: 1.13.3
      typescript:
        specifier: ^4.9.4
        version: 4.9.5
      vitest:
        specifier: ^0.33.0
        version: 0.33.0

  bots/bugbuster:
    dependencies:
      '@botpress/client':
        specifier: workspace:*
        version: link:../../packages/client
      '@botpress/sdk':
        specifier: workspace:*
        version: link:../../packages/sdk
    devDependencies:
      '@botpress/cli':
        specifier: workspace:*
        version: link:../../packages/cli
      '@bpinternal/es-node':
        specifier: ^0.0.5
        version: 0.0.5
      '@types/node':
        specifier: ^18.11.17
        version: 18.16.0
      execa:
        specifier: ^8.0.1
        version: 8.0.1
      typescript:
        specifier: ^4.9.4
        version: 4.9.5

  bots/hello-world:
    dependencies:
      '@botpress/cli':
        specifier: workspace:*
        version: link:../../packages/cli
      '@botpress/client':
        specifier: workspace:*
        version: link:../../packages/client
      '@botpress/sdk':
        specifier: workspace:*
        version: link:../../packages/sdk
    devDependencies:
      '@types/json-schema':
        specifier: ^7.0.11
        version: 7.0.12
      '@types/node':
        specifier: ^18.11.17
        version: 18.16.16
      esbuild:
        specifier: ^0.15.18
        version: 0.15.18
      nodemon:
        specifier: ^2.0.20
        version: 2.0.22
      ts-node:
        specifier: ^10.9.1
        version: 10.9.1(@types/node@18.16.16)(typescript@4.9.5)
      typescript:
        specifier: ^4.9.4
        version: 4.9.5

  bots/hit-looper:
    dependencies:
      '@botpress/client':
        specifier: workspace:*
        version: link:../../packages/client
      '@botpress/sdk':
        specifier: workspace:*
        version: link:../../packages/sdk
    devDependencies:
      '@bpinternal/es-node':
        specifier: ^0.0.5
        version: 0.0.5
      '@types/node':
        specifier: ^18.11.17
        version: 18.16.0
      execa:
        specifier: ^8.0.1
        version: 8.0.1
      typescript:
        specifier: ^4.9.4
        version: 4.9.5

  bots/hit-looper-sf-live-agent:
    dependencies:
      '@botpress/client':
        specifier: workspace:*
        version: link:../../packages/client
      '@botpress/sdk':
        specifier: workspace:*
        version: link:../../packages/sdk
    devDependencies:
      '@bpinternal/es-node':
        specifier: ^0.0.5
        version: 0.0.5
      '@types/node':
        specifier: ^18.11.17
        version: 18.19.10
      execa:
        specifier: ^8.0.1
        version: 8.0.1
      typescript:
        specifier: ^4.9.4
        version: 4.9.5

  bots/sheetzy:
    dependencies:
      '@botpress/client':
        specifier: workspace:*
        version: link:../../packages/client
      '@botpress/sdk':
        specifier: workspace:*
        version: link:../../packages/sdk
    devDependencies:
      '@bpinternal/es-node':
        specifier: ^0.0.5
        version: 0.0.5
      '@types/node':
        specifier: ^18.11.17
        version: 18.16.16
      execa:
        specifier: ^8.0.1
        version: 8.0.1
      typescript:
        specifier: ^4.9.4
        version: 4.9.5

  bots/sinlin:
    dependencies:
      '@botpress/client':
        specifier: workspace:*
        version: link:../../packages/client
      '@botpress/sdk':
        specifier: workspace:*
        version: link:../../packages/sdk
      lodash:
        specifier: ^4.17.21
        version: 4.17.21
    devDependencies:
      '@botpress/cli':
        specifier: workspace:*
        version: link:../../packages/cli
      '@bpinternal/es-node':
        specifier: ^0.0.5
        version: 0.0.5
      '@types/lodash':
        specifier: ^4.14.191
        version: 4.14.195
      '@types/node':
        specifier: ^18.11.17
        version: 18.19.10
      execa:
        specifier: ^8.0.1
        version: 8.0.1
      typescript:
        specifier: ^4.9.4
        version: 4.9.5

  integrations/anthropic:
    dependencies:
      '@anthropic-ai/sdk':
        specifier: ^0.24.0
        version: 0.24.0
      '@botpress/client':
        specifier: workspace:*
        version: link:../../packages/client
      '@botpress/common':
        specifier: workspace:*
        version: link:../../packages/common
      '@botpress/sdk':
        specifier: workspace:*
        version: link:../../packages/sdk
    devDependencies:
      '@types/node':
        specifier: ^18.11.17
        version: 18.19.10
      ts-node:
        specifier: ^10.9.1
        version: 10.9.2(@types/node@18.19.10)(typescript@4.9.5)
      typescript:
        specifier: ^4.9.4
        version: 4.9.5

  integrations/asana:
    dependencies:
      '@botpress/sdk':
        specifier: workspace:*
        version: link:../../packages/sdk
      '@botpress/sdk-addons':
        specifier: workspace:*
        version: link:../../packages/sdk-addons
      asana:
        specifier: ^1.0.2
        version: 1.0.2
    devDependencies:
      '@botpress/cli':
        specifier: workspace:*
        version: link:../../packages/cli
      '@botpress/client':
        specifier: workspace:*
        version: link:../../packages/client
      '@sentry/cli':
        specifier: ^2.18.1
        version: 2.18.1
      '@types/asana':
        specifier: ^0.18.12
        version: 0.18.12
      '@types/node':
        specifier: ^18.11.17
        version: 18.16.0
      ts-node:
        specifier: ^10.9.1
        version: 10.9.1(@types/node@18.16.0)(typescript@4.9.5)
      typescript:
        specifier: ^4.9.4
        version: 4.9.5

  integrations/browser:
    dependencies:
      '@botpress/sdk':
        specifier: workspace:*
        version: link:../../packages/sdk
      axios:
        specifier: ^1.7.2
        version: 1.7.2
    devDependencies:
      '@types/node':
        specifier: ^18.11.17
        version: 18.19.10
      ts-node:
        specifier: ^10.9.1
        version: 10.9.2(@types/node@18.19.10)(typescript@4.9.5)
      typescript:
        specifier: ^4.9.4
        version: 4.9.5

  integrations/cerebras:
    dependencies:
      '@botpress/client':
        specifier: workspace:*
        version: link:../../packages/client
      '@botpress/common':
        specifier: workspace:*
        version: link:../../packages/common
      '@botpress/sdk':
        specifier: workspace:*
        version: link:../../packages/sdk
      openai:
        specifier: ^4.53.0
        version: 4.53.0
    devDependencies:
      '@types/node':
        specifier: ^18.11.17
        version: 18.19.10
      ts-node:
        specifier: ^10.9.1
        version: 10.9.2(@types/node@18.19.10)(typescript@4.9.5)
      typescript:
        specifier: ^4.9.4
        version: 4.9.5

  integrations/charts:
    dependencies:
      '@botpress/sdk':
        specifier: workspace:*
        version: link:../../packages/sdk
      axios:
        specifier: ^1.7.2
        version: 1.7.2
    devDependencies:
      '@types/node':
        specifier: ^18.11.17
        version: 18.19.10
      chart.js:
        specifier: ^3.9.1
        version: 3.9.1
      ts-node:
        specifier: ^10.9.1
        version: 10.9.2(@types/node@18.19.10)(typescript@4.9.5)
      typescript:
        specifier: ^4.9.4
        version: 4.9.5

  integrations/dalle:
    dependencies:
      '@botpress/client':
        specifier: workspace:*
        version: link:../../packages/client
      '@botpress/sdk':
        specifier: workspace:*
        version: link:../../packages/sdk
      axios:
        specifier: ^1.6.7
        version: 1.6.7
    devDependencies:
      '@botpress/cli':
        specifier: workspace:*
        version: link:../../packages/cli
      '@types/node':
        specifier: ^18.19.10
        version: 18.19.10
      ts-node:
        specifier: ^10.9.2
        version: 10.9.2(@types/node@18.19.10)(typescript@4.9.5)
      typescript:
        specifier: ^4.9.5
        version: 4.9.5

  integrations/fireworks-ai:
    dependencies:
      '@botpress/client':
        specifier: workspace:*
        version: link:../../packages/client
      '@botpress/common':
        specifier: workspace:*
        version: link:../../packages/common
      '@botpress/sdk':
        specifier: workspace:*
        version: link:../../packages/sdk
      openai:
        specifier: ^4.53.0
        version: 4.53.0
    devDependencies:
      '@types/node':
        specifier: ^18.11.17
        version: 18.19.10
      ts-node:
        specifier: ^10.9.1
        version: 10.9.2(@types/node@18.19.10)(typescript@4.9.5)
      typescript:
        specifier: ^4.9.4
        version: 4.9.5

  integrations/github:
    dependencies:
      '@botpress/sdk':
        specifier: workspace:*
        version: link:../../packages/sdk
      '@botpress/sdk-addons':
        specifier: workspace:*
        version: link:../../packages/sdk-addons
      '@octokit/webhooks-methods':
        specifier: ^3.0.2
        version: 3.0.3
      '@octokit/webhooks-types':
        specifier: ^6.10.0
        version: 6.11.0
      fuse.js:
        specifier: ^6.6.2
        version: 6.6.2
      octokit:
        specifier: ^2.0.19
        version: 2.0.19
    devDependencies:
      '@botpress/cli':
        specifier: workspace:*
        version: link:../../packages/cli
      '@botpress/client':
        specifier: workspace:*
        version: link:../../packages/client
      '@sentry/cli':
        specifier: ^2.18.1
        version: 2.18.1
      '@types/node':
        specifier: ^18.11.17
        version: 18.16.16
      typescript:
        specifier: ^4.9.4
        version: 4.9.5

  integrations/gmail:
    dependencies:
      '@botpress/cli':
        specifier: workspace:*
        version: link:../../packages/cli
      '@botpress/client':
        specifier: workspace:*
        version: link:../../packages/client
      '@botpress/sdk':
        specifier: workspace:*
        version: link:../../packages/sdk
      '@botpress/sdk-addons':
        specifier: workspace:*
        version: link:../../packages/sdk-addons
      cheerio:
        specifier: 1.0.0-rc.12
        version: 1.0.0-rc.12
      gmail-api-parse-message:
        specifier: ^2.1.2
        version: 2.1.2
      googleapis:
        specifier: ^112.0.0
        version: 112.0.0
      js-base64:
        specifier: ^3.7.5
        version: 3.7.5
      nodemailer:
        specifier: ^6.7.2
        version: 6.9.3
      query-string:
        specifier: ^6.14.1
        version: 6.14.1
    devDependencies:
      '@sentry/cli':
        specifier: ^2.18.1
        version: 2.18.1
      '@types/node':
        specifier: ^18.11.17
        version: 18.16.16
      '@types/nodemailer':
        specifier: ^6.4.4
        version: 6.4.8
      esbuild:
        specifier: ^0.15.18
        version: 0.15.18
      nodemon:
        specifier: ^2.0.20
        version: 2.0.22
      ts-node:
        specifier: ^10.9.1
        version: 10.9.1(@types/node@18.16.16)(typescript@4.9.5)
      typescript:
        specifier: ^4.9.4
        version: 4.9.5

  integrations/googlecalendar:
    dependencies:
      '@botpress/client':
        specifier: workspace:*
        version: link:../../packages/client
      '@botpress/sdk':
        specifier: workspace:*
        version: link:../../packages/sdk
      google-auth-library:
        specifier: ^9.0.0
        version: 9.0.0
      googleapis:
        specifier: ^126.0.1
        version: 126.0.1
    devDependencies:
      '@botpress/cli':
        specifier: workspace:*
        version: link:../../packages/cli
      '@types/node':
        specifier: ^18.11.17
        version: 18.16.16
      googleapis-common:
        specifier: ^7.0.1
        version: 7.0.1
      typescript:
        specifier: ^4.9.4
        version: 4.9.5

  integrations/groq:
    dependencies:
      '@botpress/client':
        specifier: workspace:*
        version: link:../../packages/client
      '@botpress/common':
        specifier: workspace:*
        version: link:../../packages/common
      '@botpress/sdk':
        specifier: workspace:*
        version: link:../../packages/sdk
      openai:
        specifier: ^4.53.0
        version: 4.53.0
    devDependencies:
      '@types/node':
        specifier: ^18.11.17
        version: 18.19.10
      ts-node:
        specifier: ^10.9.1
        version: 10.9.2(@types/node@18.19.10)(typescript@4.9.5)
      typescript:
        specifier: ^4.9.4
        version: 4.9.5

  integrations/gsheets:
    dependencies:
      '@botpress/client':
        specifier: workspace:*
        version: link:../../packages/client
      '@botpress/sdk':
        specifier: workspace:*
        version: link:../../packages/sdk
      google-auth-library:
        specifier: ^9.0.0
        version: 9.0.0
      googleapis:
        specifier: ^126.0.1
        version: 126.0.1
    devDependencies:
      '@types/node':
        specifier: ^18.11.17
        version: 18.16.0
      ts-node:
        specifier: ^10.9.1
        version: 10.9.1(@types/node@18.16.0)(typescript@4.9.5)
      typescript:
        specifier: ^4.9.4
        version: 4.9.5

  integrations/instagram:
    dependencies:
      '@botpress/cli':
        specifier: workspace:*
        version: link:../../packages/cli
      '@botpress/client':
        specifier: workspace:*
        version: link:../../packages/client
      '@botpress/sdk':
        specifier: workspace:*
        version: link:../../packages/sdk
      '@botpress/sdk-addons':
        specifier: workspace:*
        version: link:../../packages/sdk-addons
      messaging-api-messenger:
        specifier: ^1.1.0
        version: 1.1.0
      query-string:
        specifier: ^6.14.1
        version: 6.14.1
    devDependencies:
      '@sentry/cli':
        specifier: ^2.18.1
        version: 2.18.1
      '@types/node':
        specifier: ^18.11.17
        version: 18.16.16
      esbuild:
        specifier: ^0.15.18
        version: 0.15.18
      nodemon:
        specifier: ^2.0.20
        version: 2.0.22
      ts-node:
        specifier: ^10.9.1
        version: 10.9.1(@types/node@18.16.16)(typescript@4.9.5)
      typescript:
        specifier: ^4.9.4
        version: 4.9.5

  integrations/intercom:
    dependencies:
      '@botpress/cli':
        specifier: workspace:*
        version: link:../../packages/cli
      '@botpress/client':
        specifier: workspace:*
        version: link:../../packages/client
      '@botpress/sdk':
        specifier: workspace:*
        version: link:../../packages/sdk
      '@botpress/sdk-addons':
        specifier: workspace:*
        version: link:../../packages/sdk-addons
      intercom-client:
        specifier: ^4.0.0
        version: 4.0.0
    devDependencies:
      '@sentry/cli':
        specifier: ^2.18.1
        version: 2.18.1
      '@types/node':
        specifier: ^18.11.17
        version: 18.16.16
      esbuild:
        specifier: ^0.15.18
        version: 0.15.18
      nodemon:
        specifier: ^2.0.20
        version: 2.0.22
      ts-node:
        specifier: ^10.9.1
        version: 10.9.1(@types/node@18.16.16)(typescript@4.9.5)
      typescript:
        specifier: ^4.9.4
        version: 4.9.5

  integrations/line:
    dependencies:
      '@botpress/cli':
        specifier: workspace:*
        version: link:../../packages/cli
      '@botpress/client':
        specifier: workspace:*
        version: link:../../packages/client
      '@botpress/sdk':
        specifier: workspace:*
        version: link:../../packages/sdk
      '@botpress/sdk-addons':
        specifier: workspace:*
        version: link:../../packages/sdk-addons
      '@line/bot-sdk':
        specifier: ^7.5.2
        version: 7.5.2
      crypto:
        specifier: ^1.0.1
        version: 1.0.1
    devDependencies:
      '@sentry/cli':
        specifier: ^2.18.1
        version: 2.18.1
      '@types/node':
        specifier: ^18.14.1
        version: 18.16.16
      esbuild:
        specifier: ^0.15.18
        version: 0.15.18
      nodemon:
        specifier: ^2.0.20
        version: 2.0.22
      ts-node:
        specifier: ^10.9.1
        version: 10.9.1(@types/node@18.16.16)(typescript@4.9.5)
      typescript:
        specifier: ^4.9.5
        version: 4.9.5

  integrations/linear:
    dependencies:
      '@botpress/client':
        specifier: workspace:*
        version: link:../../packages/client
      '@botpress/sdk':
        specifier: workspace:*
        version: link:../../packages/sdk
      '@botpress/sdk-addons':
        specifier: workspace:*
        version: link:../../packages/sdk-addons
      '@linear/sdk':
        specifier: ^2.6.0
        version: 2.6.0
      axios:
        specifier: ^1.4.0
        version: 1.6.3
      query-string:
        specifier: ^6.14.1
        version: 6.14.1
      tsafe:
        specifier: ^1.6.4
        version: 1.6.6
    devDependencies:
      '@botpress/cli':
        specifier: workspace:*
        version: link:../../packages/cli
      '@sentry/cli':
        specifier: ^2.18.1
        version: 2.18.1
      '@types/node':
        specifier: ^18.11.17
        version: 18.16.16
      typescript:
        specifier: ^4.9.4
        version: 4.9.5

  integrations/mailchimp:
    dependencies:
      '@botpress/client':
        specifier: workspace:*
        version: link:../../packages/client
      '@botpress/sdk':
        specifier: workspace:*
        version: link:../../packages/sdk
      '@mailchimp/mailchimp_marketing':
        specifier: ^3.0.80
        version: 3.0.80
    devDependencies:
      '@types/mailchimp__mailchimp_marketing':
        specifier: 3.0.10
        version: 3.0.10
      '@types/node':
        specifier: ^18.11.17
        version: 18.16.0
      ts-node:
        specifier: ^10.9.1
        version: 10.9.1(@types/node@18.16.0)(typescript@4.9.5)
      typescript:
        specifier: ^4.9.4
        version: 4.9.5

  integrations/make:
    dependencies:
      '@botpress/client':
        specifier: workspace:*
        version: link:../../packages/client
      '@botpress/sdk':
        specifier: workspace:*
        version: link:../../packages/sdk
      axios:
        specifier: ^1.6.7
        version: 1.6.7
    devDependencies:
      '@botpress/cli':
        specifier: workspace:*
        version: link:../../packages/cli
      '@types/node':
        specifier: ^18.19.10
        version: 18.19.10
      ts-node:
        specifier: ^10.9.2
        version: 10.9.2(@types/node@18.19.10)(typescript@4.9.5)
      typescript:
        specifier: ^4.9.5
        version: 4.9.5

  integrations/messenger:
    dependencies:
      '@botpress/cli':
        specifier: workspace:*
        version: link:../../packages/cli
      '@botpress/client':
        specifier: workspace:*
        version: link:../../packages/client
      '@botpress/sdk':
        specifier: workspace:*
        version: link:../../packages/sdk
      '@botpress/sdk-addons':
        specifier: workspace:*
        version: link:../../packages/sdk-addons
      '@slack/web-api':
        specifier: ^6.8.0
        version: 6.8.1
      messaging-api-messenger:
        specifier: ^1.1.0
        version: 1.1.0
      query-string:
        specifier: ^6.14.1
        version: 6.14.1
    devDependencies:
      '@sentry/cli':
        specifier: ^2.18.1
        version: 2.18.1
      '@types/node':
        specifier: ^18.11.17
        version: 18.16.16
      esbuild:
        specifier: ^0.15.18
        version: 0.15.18
      nodemon:
        specifier: ^2.0.20
        version: 2.0.22
      ts-node:
        specifier: ^10.9.1
        version: 10.9.1(@types/node@18.16.16)(typescript@4.9.5)
      typescript:
        specifier: ^4.9.4
        version: 4.9.5

  integrations/notion:
    dependencies:
      '@botpress/client':
        specifier: workspace:*
        version: link:../../packages/client
      '@botpress/sdk':
        specifier: workspace:*
        version: link:../../packages/sdk
      '@botpress/sdk-addons':
        specifier: workspace:*
        version: link:../../packages/sdk-addons
      '@notionhq/client':
        specifier: ^2.2.7
        version: 2.2.7
    devDependencies:
      '@tsconfig/node18-strictest':
        specifier: ^1.0.0
        version: 1.0.0
      '@types/node':
        specifier: ^18.11.17
        version: 18.16.0
      ts-node:
        specifier: ^10.9.1
        version: 10.9.1(@types/node@18.16.0)(typescript@4.9.5)
      typescript:
        specifier: ^4.9.4
        version: 4.9.5
      vitest:
        specifier: ^0.33.0
        version: 0.33.0

<<<<<<< HEAD
  integrations/sfliveagent:
=======
  integrations/openai:
>>>>>>> 9f6eceac
    dependencies:
      '@botpress/client':
        specifier: workspace:*
        version: link:../../packages/client
<<<<<<< HEAD
      '@botpress/sdk':
        specifier: workspace:*
        version: link:../../packages/sdk
      '@botpress/sdk-addons':
        specifier: workspace:*
        version: link:../../packages/sdk-addons
      axios:
        specifier: ^1.4.0
        version: 1.6.8
      lodash:
        specifier: ^4.17.21
        version: 4.17.21
      zod:
        specifier: ^3.21.4
        version: 3.22.4
    devDependencies:
      '@botpress/cli':
        specifier: workspace:*
        version: link:../../packages/cli
      '@sentry/cli':
        specifier: ^2.18.1
        version: 2.18.1
      '@types/lodash':
        specifier: ^4.14.191
        version: 4.14.195
=======
      '@botpress/common':
        specifier: workspace:*
        version: link:../../packages/common
      '@botpress/sdk':
        specifier: workspace:*
        version: link:../../packages/sdk
      openai:
        specifier: ^4.53.0
        version: 4.53.0
    devDependencies:
      '@types/node':
        specifier: ^18.11.17
        version: 18.19.10
      ts-node:
        specifier: ^10.9.1
        version: 10.9.2(@types/node@18.19.10)(typescript@4.9.5)
      typescript:
        specifier: ^4.9.4
        version: 4.9.5

  integrations/pdf-generator:
    dependencies:
      '@botpress/sdk':
        specifier: workspace:*
        version: link:../../packages/sdk
      axios:
        specifier: ^1.7.2
        version: 1.7.2
      marked:
        specifier: ^13.0.2
        version: 13.0.2
    devDependencies:
>>>>>>> 9f6eceac
      '@types/node':
        specifier: ^18.11.17
        version: 18.19.10
      ts-node:
        specifier: ^10.9.1
        version: 10.9.2(@types/node@18.19.10)(typescript@4.9.5)
      typescript:
<<<<<<< HEAD
        specifier: ^4.9.5
=======
        specifier: ^4.9.4
>>>>>>> 9f6eceac
        version: 4.9.5

  integrations/slack:
    dependencies:
      '@botpress/sdk':
        specifier: workspace:*
        version: link:../../packages/sdk
      '@botpress/sdk-addons':
        specifier: workspace:*
        version: link:../../packages/sdk-addons
      '@slack/bolt':
        specifier: ^3.13.1
        version: 3.13.1
      '@slack/web-api':
        specifier: ^6.8.0
        version: 6.8.1
      axios:
        specifier: ^1.3.4
        version: 1.4.0
      fuse.js:
        specifier: ^6.6.2
        version: 6.6.2
      lodash:
        specifier: ^4.17.21
        version: 4.17.21
      query-string:
        specifier: ^6.14.1
        version: 6.14.1
      verror:
        specifier: ^1.10.1
        version: 1.10.1
    devDependencies:
      '@botpress/cli':
        specifier: workspace:*
        version: link:../../packages/cli
      '@botpress/client':
        specifier: workspace:*
        version: link:../../packages/client
      '@sentry/cli':
        specifier: ^2.18.1
        version: 2.18.1
      '@types/lodash':
        specifier: ^4.14.191
        version: 4.14.195
      '@types/node':
        specifier: ^18.11.17
        version: 18.16.16
      '@types/verror':
        specifier: ^1.10.6
        version: 1.10.6
      typescript:
        specifier: ^4.9.4
        version: 4.9.5

  integrations/stripe:
    dependencies:
      '@botpress/client':
        specifier: workspace:*
        version: link:../../packages/client
      '@botpress/sdk':
        specifier: workspace:*
        version: link:../../packages/sdk
      stripe:
        specifier: ^13.5.0
        version: 13.11.0
    devDependencies:
      '@types/node':
        specifier: ^18.11.17
        version: 18.16.16
      typescript:
        specifier: ^4.9.4
        version: 4.9.5

  integrations/sunco:
    dependencies:
      '@botpress/cli':
        specifier: workspace:*
        version: link:../../packages/cli
      '@botpress/client':
        specifier: workspace:*
        version: link:../../packages/client
      '@botpress/sdk':
        specifier: workspace:*
        version: link:../../packages/sdk
      '@botpress/sdk-addons':
        specifier: workspace:*
        version: link:../../packages/sdk-addons
      sunshine-conversations-client:
        specifier: ^9.12.0
        version: 9.14.0(@babel/core@7.22.5)
    devDependencies:
      '@sentry/cli':
        specifier: ^2.18.1
        version: 2.18.1
      '@types/node':
        specifier: ^18.11.17
        version: 18.16.16
      esbuild:
        specifier: ^0.15.18
        version: 0.15.18
      nodemon:
        specifier: ^2.0.20
        version: 2.0.22
      ts-node:
        specifier: ^10.9.1
        version: 10.9.1(@types/node@18.16.16)(typescript@4.9.5)
      typescript:
        specifier: ^4.9.4
        version: 4.9.5

  integrations/teams:
    dependencies:
      '@botpress/client':
        specifier: workspace:*
        version: link:../../packages/client
      '@botpress/sdk':
        specifier: workspace:*
        version: link:../../packages/sdk
      '@botpress/sdk-addons':
        specifier: workspace:*
        version: link:../../packages/sdk-addons
      axios:
        specifier: ^1.5.1
        version: 1.5.1
      botbuilder:
        specifier: ^4.18.0
        version: 4.20.0
      jsonwebtoken:
        specifier: ^9.0.2
        version: 9.0.2
      jwks-rsa:
        specifier: ^3.1.0
        version: 3.1.0
    devDependencies:
      '@botpress/cli':
        specifier: workspace:*
        version: link:../../packages/cli
      '@sentry/cli':
        specifier: ^2.18.1
        version: 2.18.1
      '@types/jsonwebtoken':
        specifier: ^9.0.3
        version: 9.0.3
      '@types/node':
        specifier: ^18.11.17
        version: 18.16.16
      esbuild:
        specifier: ^0.15.18
        version: 0.15.18
      nodemon:
        specifier: ^2.0.20
        version: 2.0.22
      ts-node:
        specifier: ^10.9.1
        version: 10.9.1(@types/node@18.16.16)(typescript@4.9.5)
      typescript:
        specifier: ^4.9.4
        version: 4.9.5

  integrations/telegram:
    dependencies:
      '@botpress/client':
        specifier: workspace:*
        version: link:../../packages/client
      '@botpress/sdk':
        specifier: workspace:*
        version: link:../../packages/sdk
      '@botpress/sdk-addons':
        specifier: workspace:*
        version: link:../../packages/sdk-addons
      '@sentry/node':
        specifier: 7.53.1
        version: 7.53.1
      lodash:
        specifier: ^4.17.21
        version: 4.17.21
      telegraf:
        specifier: ^4.16.3
        version: 4.16.3
      zod:
        specifier: ^3.20.6
        version: 3.22.4
    devDependencies:
      '@botpress/cli':
        specifier: workspace:*
        version: link:../../packages/cli
      '@sentry/cli':
        specifier: ^2.18.1
        version: 2.18.1
      '@types/lodash':
        specifier: ^4.14.191
        version: 4.14.195
      '@types/node':
        specifier: ^18.11.17
        version: 18.16.16
      esbuild:
        specifier: ^0.15.18
        version: 0.15.18
      nodemon:
        specifier: ^2.0.20
        version: 2.0.22
      ts-node:
        specifier: ^10.9.1
        version: 10.9.1(@types/node@18.16.16)(typescript@4.9.5)
      typescript:
        specifier: ^4.9.4
        version: 4.9.5

  integrations/todoist:
    dependencies:
      '@botpress/sdk':
        specifier: workspace:*
        version: link:../../packages/sdk
      '@doist/todoist-api-typescript':
        specifier: ^3.0.3
        version: 3.0.3(type-fest@4.26.1)
      axios:
        specifier: ^1.7.4
        version: 1.7.4
      query-string:
        specifier: ^9.1.0
        version: 9.1.0
      verror:
        specifier: ^1.10.1
        version: 1.10.1
    devDependencies:
      '@botpress/cli':
        specifier: workspace:*
        version: link:../../packages/cli
      '@types/node':
        specifier: ^18.11.17
        version: 18.19.10
      nodemon:
        specifier: ^3.1.4
        version: 3.1.4
      prettier:
        specifier: ^3.3.3
        version: 3.3.3
      ts-node:
        specifier: ^10.9.1
        version: 10.9.2(@types/node@18.19.10)(typescript@4.9.5)
      typescript:
        specifier: ^4.9.4
        version: 4.9.5

  integrations/trello:
    dependencies:
      '@botpress/client':
        specifier: workspace:*
        version: link:../../packages/client
      '@botpress/sdk':
        specifier: workspace:*
        version: link:../../packages/sdk
      '@botpress/sdk-addons':
        specifier: workspace:*
        version: link:../../packages/sdk-addons
      trello.js:
        specifier: ^1.2.6
        version: 1.2.6
    devDependencies:
      '@botpress/cli':
        specifier: workspace:*
        version: link:../../packages/cli
      '@sentry/cli':
        specifier: ^2.18.1
        version: 2.18.1
      '@types/node':
        specifier: ^18.11.17
        version: 18.16.0
      esbuild:
        specifier: ^0.15.18
        version: 0.15.18
      nodemon:
        specifier: ^2.0.20
        version: 2.0.22
      ts-node:
        specifier: ^10.9.1
        version: 10.9.1(@types/node@18.16.0)(typescript@4.9.5)
      typescript:
        specifier: ^4.9.4
        version: 4.9.5

  integrations/twilio:
    dependencies:
      '@botpress/client':
        specifier: workspace:*
        version: link:../../packages/client
      '@botpress/sdk':
        specifier: workspace:*
        version: link:../../packages/sdk
      '@botpress/sdk-addons':
        specifier: workspace:*
        version: link:../../packages/sdk-addons
      query-string:
        specifier: ^6.14.1
        version: 6.14.1
      twilio:
        specifier: ^3.84.0
        version: 3.84.1
    devDependencies:
      '@botpress/cli':
        specifier: workspace:*
        version: link:../../packages/cli
      '@sentry/cli':
        specifier: ^2.18.1
        version: 2.18.1
      '@types/node':
        specifier: ^18.11.17
        version: 18.16.16
      esbuild:
        specifier: ^0.15.18
        version: 0.15.18
      nodemon:
        specifier: ^2.0.20
        version: 2.0.22
      ts-node:
        specifier: ^10.9.1
        version: 10.9.1(@types/node@18.16.16)(typescript@4.9.5)
      typescript:
        specifier: ^4.9.4
        version: 4.9.5

  integrations/viber:
    dependencies:
      '@botpress/client':
        specifier: workspace:*
        version: link:../../packages/client
      '@botpress/sdk':
        specifier: workspace:*
        version: link:../../packages/sdk
      '@botpress/sdk-addons':
        specifier: workspace:*
        version: link:../../packages/sdk-addons
      axios:
        specifier: ^1.2.1
        version: 1.4.0
    devDependencies:
      '@botpress/cli':
        specifier: workspace:*
        version: link:../../packages/cli
      '@sentry/cli':
        specifier: ^2.18.1
        version: 2.18.1
      '@types/node':
        specifier: ^18.11.17
        version: 18.16.16
      esbuild:
        specifier: ^0.15.18
        version: 0.15.18
      nodemon:
        specifier: ^2.0.20
        version: 2.0.22
      ts-node:
        specifier: ^10.9.1
        version: 10.9.1(@types/node@18.16.16)(typescript@4.9.5)
      typescript:
        specifier: ^4.9.4
        version: 4.9.5

  integrations/vonage:
    dependencies:
      '@botpress/client':
        specifier: workspace:*
        version: link:../../packages/client
      '@botpress/sdk':
        specifier: workspace:*
        version: link:../../packages/sdk
      '@botpress/sdk-addons':
        specifier: workspace:*
        version: link:../../packages/sdk-addons
      axios:
        specifier: ^0.27.2
        version: 0.27.2
    devDependencies:
      '@botpress/cli':
        specifier: workspace:*
        version: link:../../packages/cli
      '@sentry/cli':
        specifier: ^2.18.1
        version: 2.18.1
      '@types/node':
        specifier: ^18.11.17
        version: 18.16.16
      esbuild:
        specifier: ^0.15.18
        version: 0.15.18
      nodemon:
        specifier: ^2.0.20
        version: 2.0.22
      ts-node:
        specifier: ^10.9.1
        version: 10.9.1(@types/node@18.16.16)(typescript@4.9.5)
      typescript:
        specifier: ^4.9.4
        version: 4.9.5

  integrations/webchat:
    dependencies:
      '@botpress/messaging-client':
        specifier: 1.2.1
        version: 1.2.1
      '@botpress/sdk':
        specifier: workspace:*
        version: link:../../packages/sdk
      '@botpress/sdk-addons':
        specifier: workspace:*
        version: link:../../packages/sdk-addons
    devDependencies:
      '@botpress/cli':
        specifier: workspace:*
        version: link:../../packages/cli
      '@botpress/client':
        specifier: workspace:*
        version: link:../../packages/client
      '@sentry/cli':
        specifier: ^2.18.1
        version: 2.18.1
      '@types/node':
        specifier: ^18.11.17
        version: 18.16.16
      typescript:
        specifier: ^4.9.4
        version: 4.9.5

  integrations/webhook:
    dependencies:
      '@botpress/cli':
        specifier: workspace:*
        version: link:../../packages/cli
      '@botpress/client':
        specifier: workspace:*
        version: link:../../packages/client
      '@botpress/sdk':
        specifier: workspace:*
        version: link:../../packages/sdk
      '@botpress/sdk-addons':
        specifier: workspace:*
        version: link:../../packages/sdk-addons
      axios:
        specifier: ^1.3.4
        version: 1.4.0
      qs:
        specifier: ^6.11.0
        version: 6.11.0
    devDependencies:
      '@sentry/cli':
        specifier: ^2.18.1
        version: 2.18.1
      '@types/node':
        specifier: ^18.11.17
        version: 18.16.16
      '@types/qs':
        specifier: ^6.9.7
        version: 6.9.7
      esbuild:
        specifier: ^0.15.18
        version: 0.15.18
      nodemon:
        specifier: ^2.0.20
        version: 2.0.22
      ts-node:
        specifier: ^10.9.1
        version: 10.9.1(@types/node@18.16.16)(typescript@4.9.5)
      typescript:
        specifier: ^4.9.4
        version: 4.9.5

  integrations/whatsapp:
    dependencies:
      '@botpress/client':
        specifier: workspace:*
        version: link:../../packages/client
      '@botpress/sdk':
        specifier: workspace:*
        version: link:../../packages/sdk
      '@botpress/sdk-addons':
        specifier: workspace:*
        version: link:../../packages/sdk-addons
      axios:
        specifier: ^1.6.2
        version: 1.6.8
      preact:
        specifier: ^10.23.1
        version: 10.23.1
      preact-render-to-string:
        specifier: ^6.5.7
        version: 6.5.7(preact@10.23.1)
      query-string:
        specifier: ^6.14.1
        version: 6.14.1
      whatsapp-api-js:
        specifier: ^1.0.5
        version: 1.0.5
    devDependencies:
      '@botpress/cli':
        specifier: workspace:*
        version: link:../../packages/cli
      '@sentry/cli':
        specifier: ^2.18.1
        version: 2.18.1
      '@types/node':
        specifier: ^18.13.0
        version: 18.16.16
      esbuild:
        specifier: ^0.15.18
        version: 0.15.18
      nodemon:
        specifier: ^2.0.20
        version: 2.0.22
      ts-node:
        specifier: ^10.9.1
        version: 10.9.1(@types/node@18.16.16)(typescript@4.9.5)
      typescript:
        specifier: ^4.9.5
        version: 4.9.5

  integrations/zapier:
    dependencies:
      '@botpress/client':
        specifier: workspace:*
        version: link:../../packages/client
      '@botpress/sdk':
        specifier: workspace:*
        version: link:../../packages/sdk
      '@botpress/sdk-addons':
        specifier: workspace:*
        version: link:../../packages/sdk-addons
      axios:
        specifier: ^1.6.3
        version: 1.6.3
      uuid:
        specifier: ^9.0.0
        version: 9.0.0
    devDependencies:
      '@botpress/cli':
        specifier: workspace:*
        version: link:../../packages/cli
      '@sentry/cli':
        specifier: ^2.18.1
        version: 2.18.1
      '@types/jest':
        specifier: ^29.5.0
        version: 29.5.2
      '@types/node':
        specifier: ^18.15.11
        version: 18.16.16
      '@types/uuid':
        specifier: ^9.0.1
        version: 9.0.1
      esbuild:
        specifier: ^0.15.18
        version: 0.15.18
      jest:
        specifier: ^29.5.0
        version: 29.5.0(@types/node@18.16.16)(ts-node@10.9.1)
      nodemon:
        specifier: ^2.0.22
        version: 2.0.22
      ts-jest:
        specifier: ^29.1.0
        version: 29.1.0(@babel/core@7.22.5)(esbuild@0.15.18)(jest@29.5.0)(typescript@4.9.5)
      ts-node:
        specifier: ^10.9.1
        version: 10.9.1(@types/node@18.16.16)(typescript@4.9.5)
      typescript:
        specifier: ^4.9.5
        version: 4.9.5

  integrations/zendesk:
    dependencies:
      '@botpress/client':
        specifier: workspace:*
        version: link:../../packages/client
      '@botpress/sdk':
        specifier: workspace:*
        version: link:../../packages/sdk
      '@botpress/sdk-addons':
        specifier: workspace:*
        version: link:../../packages/sdk-addons
      axios:
        specifier: ^1.4.0
        version: 1.4.0
      lodash:
        specifier: ^4.17.21
        version: 4.17.21
    devDependencies:
      '@botpress/cli':
        specifier: workspace:*
        version: link:../../packages/cli
      '@sentry/cli':
        specifier: ^2.18.1
        version: 2.18.1
      '@types/lodash':
        specifier: ^4.14.191
        version: 4.14.195
      '@types/node':
        specifier: ^18.11.17
        version: 18.16.0
      ts-node:
        specifier: ^10.9.1
        version: 10.9.1(@types/node@18.16.0)(typescript@4.9.5)
      typescript:
        specifier: ^4.9.5
        version: 4.9.5

  interfaces/creatable:
    dependencies:
      '@botpress/sdk':
        specifier: workspace:*
        version: link:../../packages/sdk
    devDependencies:
      '@botpress/cli':
        specifier: workspace:*
        version: link:../../packages/cli
      typescript:
        specifier: ^4.9.4
        version: 4.9.5

  interfaces/deletable:
    dependencies:
      '@botpress/sdk':
        specifier: workspace:*
        version: link:../../packages/sdk
    devDependencies:
      '@botpress/cli':
        specifier: workspace:*
        version: link:../../packages/cli
      typescript:
        specifier: ^4.9.4
        version: 4.9.5

  interfaces/hitl:
    dependencies:
      '@botpress/sdk':
        specifier: workspace:*
        version: link:../../packages/sdk
    devDependencies:
      '@botpress/cli':
        specifier: workspace:*
        version: link:../../packages/cli
      typescript:
        specifier: ^4.9.4
        version: 4.9.5

  interfaces/listable:
    dependencies:
      '@botpress/sdk':
        specifier: workspace:*
        version: link:../../packages/sdk
    devDependencies:
      '@botpress/cli':
        specifier: workspace:*
        version: link:../../packages/cli
      typescript:
        specifier: ^4.9.4
        version: 4.9.5

  interfaces/llm:
    dependencies:
      '@botpress/sdk':
        specifier: workspace:*
        version: link:../../packages/sdk
    devDependencies:
      '@botpress/cli':
        specifier: workspace:*
        version: link:../../packages/cli
      typescript:
        specifier: ^4.9.4
        version: 4.9.5

  interfaces/readable:
    dependencies:
      '@botpress/sdk':
        specifier: workspace:*
        version: link:../../packages/sdk
    devDependencies:
      '@botpress/cli':
        specifier: workspace:*
        version: link:../../packages/cli
      typescript:
        specifier: ^4.9.4
        version: 4.9.5

  interfaces/speech-to-text:
    dependencies:
      '@botpress/sdk':
        specifier: workspace:*
        version: link:../../packages/sdk
    devDependencies:
      '@botpress/cli':
        specifier: workspace:*
        version: link:../../packages/cli
      typescript:
        specifier: ^4.9.4
        version: 4.9.5

  interfaces/text-to-image:
    dependencies:
      '@botpress/sdk':
        specifier: workspace:*
        version: link:../../packages/sdk
    devDependencies:
      '@botpress/cli':
        specifier: workspace:*
        version: link:../../packages/cli
      typescript:
        specifier: ^4.9.4
        version: 4.9.5

  interfaces/typing-indicator:
    dependencies:
      '@botpress/sdk':
        specifier: workspace:*
        version: link:../../packages/sdk
    devDependencies:
      '@botpress/cli':
        specifier: workspace:*
        version: link:../../packages/cli
      typescript:
        specifier: ^4.9.4
        version: 4.9.5

  interfaces/updatable:
    dependencies:
      '@botpress/sdk':
        specifier: workspace:*
        version: link:../../packages/sdk
    devDependencies:
      '@botpress/cli':
        specifier: workspace:*
        version: link:../../packages/cli
      typescript:
        specifier: ^4.9.4
        version: 4.9.5

  packages/cli:
    dependencies:
      '@botpress/client':
        specifier: 0.30.1
        version: link:../client
      '@botpress/sdk':
        specifier: 0.11.3
        version: link:../sdk
      '@bpinternal/const':
        specifier: ^0.0.20
        version: 0.0.20
      '@bpinternal/tunnel':
        specifier: ^0.1.1
        version: 0.1.1
      '@bpinternal/yargs-extra':
        specifier: ^0.0.3
        version: 0.0.3
      '@parcel/watcher':
        specifier: ^2.1.0
        version: 2.1.0
      '@types/lodash':
        specifier: ^4.14.191
        version: 4.14.195
      '@types/node':
        specifier: ^18.11.17
        version: 18.16.16
      '@types/verror':
        specifier: ^1.10.6
        version: 1.10.6
      axios:
        specifier: ^1.4.0
        version: 1.4.0
      bluebird:
        specifier: ^3.7.2
        version: 3.7.2
      boxen:
        specifier: 5.1.2
        version: 5.1.2
      chalk:
        specifier: ^4.1.2
        version: 4.1.2
      chokidar:
        specifier: ^3.5.3
        version: 3.5.3
      dotenv:
        specifier: ^16.4.4
        version: 16.4.4
      esbuild:
        specifier: ^0.15.18
        version: 0.15.18
      json-schema-to-typescript:
        specifier: ^11.0.2
        version: 11.0.2
      latest-version:
        specifier: 5.1.0
        version: 5.1.0
      lodash:
        specifier: ^4.17.21
        version: 4.17.21
      prompts:
        specifier: ^2.4.2
        version: 2.4.2
      radash:
        specifier: ^9.5.0
        version: 9.5.0
      semver:
        specifier: ^7.3.8
        version: 7.5.1
      typescript:
        specifier: ^4.9.4
        version: 4.9.5
      uuid:
        specifier: ^9.0.0
        version: 9.0.0
      verror:
        specifier: ^1.10.1
        version: 1.10.1
      winston:
        specifier: ^3.8.2
        version: 3.9.0
    devDependencies:
      '@bpinternal/log4bot':
        specifier: ^0.0.4
        version: 0.0.4
      '@types/bluebird':
        specifier: ^3.5.38
        version: 3.5.38
      '@types/json-schema':
        specifier: ^7.0.11
        version: 7.0.12
      '@types/prompts':
        specifier: ^2.0.14
        version: 2.4.4
      '@types/semver':
        specifier: ^7.3.11
        version: 7.5.0
      '@types/tmp':
        specifier: ^0.2.3
        version: 0.2.3
      '@types/uuid':
        specifier: ^9.0.1
        version: 9.0.1
      find-process:
        specifier: ^1.4.7
        version: 1.4.7
      glob:
        specifier: ^9.3.4
        version: 9.3.5
      tmp:
        specifier: ^0.2.1
        version: 0.2.1
      ts-node:
        specifier: ^10.9.1
        version: 10.9.1(@types/node@18.16.16)(typescript@4.9.5)

  packages/cli/templates/echo-bot:
    dependencies:
      '@botpress/client':
        specifier: 0.30.1
        version: link:../../../client
      '@botpress/sdk':
        specifier: 0.11.3
        version: link:../../../sdk
    devDependencies:
      '@types/node':
        specifier: ^18.11.17
        version: 18.16.16
      ts-node:
        specifier: ^10.9.1
        version: 10.9.1(@types/node@18.16.16)(typescript@4.9.5)
      typescript:
        specifier: ^4.9.4
        version: 4.9.5

  packages/cli/templates/empty-integration:
    dependencies:
      '@botpress/client':
        specifier: 0.30.1
        version: link:../../../client
      '@botpress/sdk':
        specifier: 0.11.3
        version: link:../../../sdk
    devDependencies:
      '@types/node':
        specifier: ^18.11.17
        version: 18.16.16
      ts-node:
        specifier: ^10.9.1
        version: 10.9.1(@types/node@18.16.16)(typescript@4.9.5)
      typescript:
        specifier: ^4.9.4
        version: 4.9.5

  packages/cli/templates/hello-world:
    dependencies:
      '@botpress/client':
        specifier: 0.30.1
        version: link:../../../client
      '@botpress/sdk':
        specifier: 0.11.3
        version: link:../../../sdk
    devDependencies:
      '@types/node':
        specifier: ^18.11.17
        version: 18.19.10
      ts-node:
        specifier: ^10.9.1
        version: 10.9.2(@types/node@18.19.10)(typescript@4.9.5)
      typescript:
        specifier: ^4.9.4
        version: 4.9.5

  packages/cli/templates/webhook-message:
    dependencies:
      '@botpress/client':
        specifier: 0.30.1
        version: link:../../../client
      '@botpress/sdk':
        specifier: 0.11.3
        version: link:../../../sdk
      axios:
        specifier: ^1.6.8
        version: 1.6.8
    devDependencies:
      '@types/node':
        specifier: ^18.11.17
        version: 18.19.10
      ts-node:
        specifier: ^10.9.1
        version: 10.9.2(@types/node@18.19.10)(typescript@4.9.5)
      typescript:
        specifier: ^4.9.4
        version: 4.9.5

  packages/client:
    dependencies:
      axios:
        specifier: ^1.6.1
        version: 1.6.1
      axios-retry:
        specifier: ^4.5.0
        version: 4.5.0(axios@1.6.1)
      browser-or-node:
        specifier: ^2.1.1
        version: 2.1.1
      qs:
        specifier: ^6.11.0
        version: 6.11.0
      type-fest:
        specifier: ^3.4.0
        version: 3.11.1
    devDependencies:
      '@botpress/api':
        specifier: 0.41.0
        version: 0.41.0(openapi-types@12.1.3)
      '@types/qs':
        specifier: ^6.9.7
        version: 6.9.7
      esbuild:
        specifier: ^0.16.12
        version: 0.16.17
      lodash:
        specifier: ^4.17.21
        version: 4.17.21
      ts-node:
        specifier: ^10.9.2
        version: 10.9.2(@types/node@18.19.10)(typescript@4.9.5)
      tsup:
        specifier: ^8.0.2
        version: 8.0.2(ts-node@10.9.2)(typescript@4.9.5)
      typescript:
        specifier: ^4.9.4
        version: 4.9.5
      vitest:
        specifier: ^0.33.0
        version: 0.33.0

  packages/common:
    dependencies:
      '@botpress/client':
        specifier: workspace:*
        version: link:../client
      '@botpress/sdk':
        specifier: workspace:*
        version: link:../sdk
      openai:
        specifier: ^4.53.0
        version: 4.53.0
    devDependencies:
      '@types/node':
        specifier: ^18.11.17
        version: 18.19.10
      typescript:
        specifier: ^4.9.4
        version: 4.9.5

  packages/sdk:
    dependencies:
      '@botpress/client':
        specifier: 0.30.1
        version: link:../client
      '@bpinternal/zui':
        specifier: 0.10.0
        version: 0.10.0(react@18.3.1)
    devDependencies:
      '@types/node':
        specifier: ^18.11.17
        version: 18.16.16
      esbuild:
        specifier: ^0.16.10
        version: 0.16.17
      ts-node:
        specifier: ^10.9.1
        version: 10.9.1(@types/node@18.16.16)(typescript@4.9.5)
      tsup:
        specifier: ^8.0.2
        version: 8.0.2(ts-node@10.9.1)(typescript@4.9.5)
      type-fest:
        specifier: ^3.4.0
        version: 3.11.1
      typescript:
        specifier: ^4.9.4
        version: 4.9.5

  packages/sdk-addons:
    dependencies:
      '@botpress/sdk':
        specifier: workspace:*
        version: link:../sdk
      '@sentry/node':
        specifier: ^7.53.1
        version: 7.53.1
      typescript:
        specifier: ^4.9.4
        version: 4.9.5

packages:

  /@ampproject/remapping@2.2.1:
    resolution: {integrity: sha512-lFMjJTrFL3j7L9yBxwYfCq2k6qqwHyzuUl/XBnif78PWTJYyL/dfowQHWE3sp6U6ZzqWiiIZnpTMO96zhkjwtg==}
    engines: {node: '>=6.0.0'}
    dependencies:
      '@jridgewell/gen-mapping': 0.3.3
      '@jridgewell/trace-mapping': 0.3.18

  /@anatine/zod-openapi@1.12.1(openapi3-ts@2.0.2)(zod@3.22.4):
    resolution: {integrity: sha512-scMpuku9VkDG4NahlnTRQcxlNZP7RGFpjKTOYkteZl/P8SSNaTogyOB1DRak/efQhyJryUAno3wvMVY9WBNxGA==}
    peerDependencies:
      openapi3-ts: ^2.0.0 || ^3.0.0
      zod: ^3.20.0
    dependencies:
      openapi3-ts: 2.0.2
      ts-deepmerge: 4.0.0
      zod: 3.22.4
    dev: true

  /@anthropic-ai/sdk@0.24.0:
    resolution: {integrity: sha512-iMb1bQimQrSw/Rq6duPiuCJ7uvlSciq5PWp17jVOfy5dK2EJY36ol10ttwb+Zf6yzkKHMdt+vNIpznj/HsPXOg==}
    dependencies:
      '@types/node': 18.19.10
      '@types/node-fetch': 2.6.4
      abort-controller: 3.0.0
      agentkeepalive: 4.5.0
      form-data-encoder: 1.7.2
      formdata-node: 4.4.1
      node-fetch: 2.7.0
      web-streams-polyfill: 3.3.3
    transitivePeerDependencies:
      - encoding
    dev: false

  /@apidevtools/swagger-methods@3.0.2:
    resolution: {integrity: sha512-QAkD5kK2b1WfjDS/UQn/qQkbwF31uqRjPTrsCs5ZG9BQGAkjwvqGFjjPqAuzac/IYzpPtRzjCP1WrTuAIjMrXg==}
    dev: true

  /@azure/abort-controller@1.1.0:
    resolution: {integrity: sha512-TrRLIoSQVzfAJX9H1JeFjzAoDGcoK1IYX1UImfceTZpsyYfWr09Ss1aHW1y5TrrR3iq6RZLBwJ3E24uwPhwahw==}
    engines: {node: '>=12.0.0'}
    dependencies:
      tslib: 2.6.2
    dev: false

  /@azure/core-auth@1.4.0:
    resolution: {integrity: sha512-HFrcTgmuSuukRf/EdPmqBrc5l6Q5Uu+2TbuhaKbgaCpP2TfAeiNaQPAadxO+CYBRHGUzIDteMAjFspFLDLnKVQ==}
    engines: {node: '>=12.0.0'}
    dependencies:
      '@azure/abort-controller': 1.1.0
      tslib: 2.6.2
    dev: false

  /@azure/core-client@1.7.3:
    resolution: {integrity: sha512-kleJ1iUTxcO32Y06dH9Pfi9K4U+Tlb111WXEnbt7R/ne+NLRwppZiTGJuTD5VVoxTMK5NTbEtm5t2vcdNCFe2g==}
    engines: {node: '>=14.0.0'}
    dependencies:
      '@azure/abort-controller': 1.1.0
      '@azure/core-auth': 1.4.0
      '@azure/core-rest-pipeline': 1.11.0
      '@azure/core-tracing': 1.0.1
      '@azure/core-util': 1.3.2
      '@azure/logger': 1.0.4
      tslib: 2.6.2
    transitivePeerDependencies:
      - supports-color
    dev: false

  /@azure/core-rest-pipeline@1.11.0:
    resolution: {integrity: sha512-nB4KXl6qAyJmBVLWA7SakT4tzpYZTCk4pvRBeI+Ye0WYSOrlTqlMhc4MSS/8atD3ufeYWdkN380LLoXlUUzThw==}
    engines: {node: '>=14.0.0'}
    dependencies:
      '@azure/abort-controller': 1.1.0
      '@azure/core-auth': 1.4.0
      '@azure/core-tracing': 1.0.1
      '@azure/core-util': 1.3.2
      '@azure/logger': 1.0.4
      form-data: 4.0.0
      http-proxy-agent: 5.0.0
      https-proxy-agent: 5.0.1
      tslib: 2.6.2
    transitivePeerDependencies:
      - supports-color
    dev: false

  /@azure/core-tracing@1.0.1:
    resolution: {integrity: sha512-I5CGMoLtX+pI17ZdiFJZgxMJApsK6jjfm85hpgp3oazCdq5Wxgh4wMr7ge/TTWW1B5WBuvIOI1fMU/FrOAMKrw==}
    engines: {node: '>=12.0.0'}
    dependencies:
      tslib: 2.6.2
    dev: false

  /@azure/core-util@1.3.2:
    resolution: {integrity: sha512-2bECOUh88RvL1pMZTcc6OzfobBeWDBf5oBbhjIhT1MV9otMVWCzpOJkkiKtrnO88y5GGBelgY8At73KGAdbkeQ==}
    engines: {node: '>=14.0.0'}
    dependencies:
      '@azure/abort-controller': 1.1.0
      tslib: 2.6.2
    dev: false

  /@azure/identity@2.1.0:
    resolution: {integrity: sha512-BPDz1sK7Ul9t0l9YKLEa8PHqWU4iCfhGJ+ELJl6c8CP3TpJt2urNCbm0ZHsthmxRsYoMPbz2Dvzj30zXZVmAFw==}
    engines: {node: '>=12.0.0'}
    dependencies:
      '@azure/abort-controller': 1.1.0
      '@azure/core-auth': 1.4.0
      '@azure/core-client': 1.7.3
      '@azure/core-rest-pipeline': 1.11.0
      '@azure/core-tracing': 1.0.1
      '@azure/core-util': 1.3.2
      '@azure/logger': 1.0.4
      '@azure/msal-browser': 2.37.1
      '@azure/msal-common': 7.6.0
      '@azure/msal-node': 1.17.3
      events: 3.3.0
      jws: 4.0.0
      open: 8.4.2
      stoppable: 1.1.0
      tslib: 2.6.2
      uuid: 8.3.2
    transitivePeerDependencies:
      - supports-color
    dev: false

  /@azure/logger@1.0.4:
    resolution: {integrity: sha512-ustrPY8MryhloQj7OWGe+HrYx+aoiOxzbXTtgblbV3xwCqpzUK36phH3XNHQKj3EPonyFUuDTfR3qFhTEAuZEg==}
    engines: {node: '>=14.0.0'}
    dependencies:
      tslib: 2.6.2
    dev: false

  /@azure/ms-rest-js@2.6.6:
    resolution: {integrity: sha512-WYIda8VvrkZE68xHgOxUXvjThxNf1nnGPPe0rAljqK5HJHIZ12Pi3YhEDOn3Ge7UnwaaM3eFO0VtAy4nGVI27Q==}
    dependencies:
      '@azure/core-auth': 1.4.0
      abort-controller: 3.0.0
      form-data: 2.5.1
      node-fetch: 2.7.0
      tough-cookie: 3.0.1
      tslib: 1.14.1
      tunnel: 0.0.6
      uuid: 8.3.2
      xml2js: 0.5.0
    transitivePeerDependencies:
      - encoding
    dev: false

  /@azure/msal-browser@2.37.1:
    resolution: {integrity: sha512-EoKQISEpIY39Ru1OpWkeFZBcwp6Y0bG81bVmdyy4QJebPPDdVzfm62PSU0XFIRc3bqjZ4PBKBLMYLuo9NZYAow==}
    engines: {node: '>=0.8.0'}
    dependencies:
      '@azure/msal-common': 13.1.0
    dev: false

  /@azure/msal-common@13.1.0:
    resolution: {integrity: sha512-wj+ULrRB0HTuMmtrMjg8j3guCx32GE2BCPbsMCZkHgL1BZetC3o/Su5UJEQMX1HNc9CrIaQNx5WaKWHygYDe0g==}
    engines: {node: '>=0.8.0'}
    dev: false

  /@azure/msal-common@7.6.0:
    resolution: {integrity: sha512-XqfbglUTVLdkHQ8F9UQJtKseRr3sSnr9ysboxtoswvaMVaEfvyLtMoHv9XdKUfOc0qKGzNgRFd9yRjIWVepl6Q==}
    engines: {node: '>=0.8.0'}
    dev: false

  /@azure/msal-node@1.17.3:
    resolution: {integrity: sha512-slsa+388bQQWnWH1V91KL+zV57rIp/0OQFfF0EmVMY8gnEIkAnpWWFUVBTTMbxEyjEFMk5ZW9xiHvHBcYFHzDw==}
    engines: {node: 10 || 12 || 14 || 16 || 18}
    dependencies:
      '@azure/msal-common': 13.1.0
      jsonwebtoken: 9.0.2
      uuid: 8.3.2
    dev: false

  /@babel/cli@7.22.5(@babel/core@7.22.5):
    resolution: {integrity: sha512-N5d7MjzwsQ2wppwjhrsicVDhJSqF9labEP/swYiHhio4Ca2XjEehpgPmerjnLQl7BPE59BLud0PTWGYwqFl/cQ==}
    engines: {node: '>=6.9.0'}
    hasBin: true
    peerDependencies:
      '@babel/core': ^7.0.0-0
    dependencies:
      '@babel/core': 7.22.5
      '@jridgewell/trace-mapping': 0.3.18
      commander: 4.1.1
      convert-source-map: 1.9.0
      fs-readdir-recursive: 1.1.0
      glob: 7.2.3
      make-dir: 2.1.0
      slash: 2.0.0
    optionalDependencies:
      '@nicolo-ribaudo/chokidar-2': 2.1.8-no-fsevents.3
      chokidar: 3.5.3
    dev: false

  /@babel/code-frame@7.22.5:
    resolution: {integrity: sha512-Xmwn266vad+6DAqEB2A6V/CcZVp62BbwVmcOJc2RPuwih1kw02TjQvWVWlcKGbBPd+8/0V5DEkOcizRGYsspYQ==}
    engines: {node: '>=6.9.0'}
    dependencies:
      '@babel/highlight': 7.22.5

  /@babel/compat-data@7.22.5:
    resolution: {integrity: sha512-4Jc/YuIaYqKnDDz892kPIledykKg12Aw1PYX5i/TY28anJtacvM1Rrr8wbieB9GfEJwlzqT0hUEao0CxEebiDA==}
    engines: {node: '>=6.9.0'}

  /@babel/core@7.22.5:
    resolution: {integrity: sha512-SBuTAjg91A3eKOvD+bPEz3LlhHZRNu1nFOVts9lzDJTXshHTjII0BAtDS3Y2DAkdZdDKWVZGVwkDfc4Clxn1dg==}
    engines: {node: '>=6.9.0'}
    dependencies:
      '@ampproject/remapping': 2.2.1
      '@babel/code-frame': 7.22.5
      '@babel/generator': 7.22.5
      '@babel/helper-compilation-targets': 7.22.5(@babel/core@7.22.5)
      '@babel/helper-module-transforms': 7.22.5
      '@babel/helpers': 7.22.5
      '@babel/parser': 7.22.5
      '@babel/template': 7.22.5
      '@babel/traverse': 7.22.5
      '@babel/types': 7.22.5
      convert-source-map: 1.9.0
      debug: 4.3.4(supports-color@5.5.0)
      gensync: 1.0.0-beta.2
      json5: 2.2.3
      semver: 6.3.0
    transitivePeerDependencies:
      - supports-color

  /@babel/generator@7.22.5:
    resolution: {integrity: sha512-+lcUbnTRhd0jOewtFSedLyiPsD5tswKkbgcezOqqWFUVNEwoUTlpPOBmvhG7OXWLR4jMdv0czPGH5XbflnD1EA==}
    engines: {node: '>=6.9.0'}
    dependencies:
      '@babel/types': 7.22.5
      '@jridgewell/gen-mapping': 0.3.3
      '@jridgewell/trace-mapping': 0.3.18
      jsesc: 2.5.2

  /@babel/helper-compilation-targets@7.22.5(@babel/core@7.22.5):
    resolution: {integrity: sha512-Ji+ywpHeuqxB8WDxraCiqR0xfhYjiDE/e6k7FuIaANnoOFxAHskHChz4vA1mJC9Lbm01s1PVAGhQY4FUKSkGZw==}
    engines: {node: '>=6.9.0'}
    peerDependencies:
      '@babel/core': ^7.0.0
    dependencies:
      '@babel/compat-data': 7.22.5
      '@babel/core': 7.22.5
      '@babel/helper-validator-option': 7.22.5
      browserslist: 4.21.7
      lru-cache: 5.1.1
      semver: 6.3.0

  /@babel/helper-environment-visitor@7.22.5:
    resolution: {integrity: sha512-XGmhECfVA/5sAt+H+xpSg0mfrHq6FzNr9Oxh7PSEBBRUb/mL7Kz3NICXb194rCqAEdxkhPT1a88teizAFyvk8Q==}
    engines: {node: '>=6.9.0'}

  /@babel/helper-function-name@7.22.5:
    resolution: {integrity: sha512-wtHSq6jMRE3uF2otvfuD3DIvVhOsSNshQl0Qrd7qC9oQJzHvOL4qQXlQn2916+CXGywIjpGuIkoyZRRxHPiNQQ==}
    engines: {node: '>=6.9.0'}
    dependencies:
      '@babel/template': 7.22.5
      '@babel/types': 7.22.5

  /@babel/helper-hoist-variables@7.22.5:
    resolution: {integrity: sha512-wGjk9QZVzvknA6yKIUURb8zY3grXCcOZt+/7Wcy8O2uctxhplmUPkOdlgoNhmdVee2c92JXbf1xpMtVNbfoxRw==}
    engines: {node: '>=6.9.0'}
    dependencies:
      '@babel/types': 7.22.5

  /@babel/helper-module-imports@7.22.5:
    resolution: {integrity: sha512-8Dl6+HD/cKifutF5qGd/8ZJi84QeAKh+CEe1sBzz8UayBBGg1dAIJrdHOcOM5b2MpzWL2yuotJTtGjETq0qjXg==}
    engines: {node: '>=6.9.0'}
    dependencies:
      '@babel/types': 7.22.5

  /@babel/helper-module-transforms@7.22.5:
    resolution: {integrity: sha512-+hGKDt/Ze8GFExiVHno/2dvG5IdstpzCq0y4Qc9OJ25D4q3pKfiIP/4Vp3/JvhDkLKsDK2api3q3fpIgiIF5bw==}
    engines: {node: '>=6.9.0'}
    dependencies:
      '@babel/helper-environment-visitor': 7.22.5
      '@babel/helper-module-imports': 7.22.5
      '@babel/helper-simple-access': 7.22.5
      '@babel/helper-split-export-declaration': 7.22.5
      '@babel/helper-validator-identifier': 7.22.5
      '@babel/template': 7.22.5
      '@babel/traverse': 7.22.5
      '@babel/types': 7.22.5
    transitivePeerDependencies:
      - supports-color

  /@babel/helper-plugin-utils@7.22.5:
    resolution: {integrity: sha512-uLls06UVKgFG9QD4OeFYLEGteMIAa5kpTPcFL28yuCIIzsf6ZyKZMllKVOCZFhiZ5ptnwX4mtKdWCBE/uT4amg==}
    engines: {node: '>=6.9.0'}
    dev: true

  /@babel/helper-simple-access@7.22.5:
    resolution: {integrity: sha512-n0H99E/K+Bika3++WNL17POvo4rKWZ7lZEp1Q+fStVbUi8nxPQEBOlTmCOxW/0JsS56SKKQ+ojAe2pHKJHN35w==}
    engines: {node: '>=6.9.0'}
    dependencies:
      '@babel/types': 7.22.5

  /@babel/helper-split-export-declaration@7.22.5:
    resolution: {integrity: sha512-thqK5QFghPKWLhAV321lxF95yCg2K3Ob5yw+M3VHWfdia0IkPXUtoLH8x/6Fh486QUvzhb8YOWHChTVen2/PoQ==}
    engines: {node: '>=6.9.0'}
    dependencies:
      '@babel/types': 7.22.5

  /@babel/helper-string-parser@7.22.5:
    resolution: {integrity: sha512-mM4COjgZox8U+JcXQwPijIZLElkgEpO5rsERVDJTc2qfCDfERyob6k5WegS14SX18IIjv+XD+GrqNumY5JRCDw==}
    engines: {node: '>=6.9.0'}

  /@babel/helper-validator-identifier@7.22.5:
    resolution: {integrity: sha512-aJXu+6lErq8ltp+JhkJUfk1MTGyuA4v7f3pA+BJ5HLfNC6nAQ0Cpi9uOquUj8Hehg0aUiHzWQbOVJGao6ztBAQ==}
    engines: {node: '>=6.9.0'}

  /@babel/helper-validator-option@7.22.5:
    resolution: {integrity: sha512-R3oB6xlIVKUnxNUxbmgq7pKjxpru24zlimpE8WK47fACIlM0II/Hm1RS8IaOI7NgCr6LNS+jl5l75m20npAziw==}
    engines: {node: '>=6.9.0'}

  /@babel/helpers@7.22.5:
    resolution: {integrity: sha512-pSXRmfE1vzcUIDFQcSGA5Mr+GxBV9oiRKDuDxXvWQQBCh8HoIjs/2DlDB7H8smac1IVrB9/xdXj2N3Wol9Cr+Q==}
    engines: {node: '>=6.9.0'}
    dependencies:
      '@babel/template': 7.22.5
      '@babel/traverse': 7.22.5
      '@babel/types': 7.22.5
    transitivePeerDependencies:
      - supports-color

  /@babel/highlight@7.22.5:
    resolution: {integrity: sha512-BSKlD1hgnedS5XRnGOljZawtag7H1yPfQp0tdNJCHoH6AZ+Pcm9VvkrK59/Yy593Ypg0zMxH2BxD1VPYUQ7UIw==}
    engines: {node: '>=6.9.0'}
    dependencies:
      '@babel/helper-validator-identifier': 7.22.5
      chalk: 2.4.2
      js-tokens: 4.0.0

  /@babel/parser@7.22.5:
    resolution: {integrity: sha512-DFZMC9LJUG9PLOclRC32G63UXwzqS2koQC8dkx+PLdmt1xSePYpbT/NbsrJy8Q/muXz7o/h/d4A7Fuyixm559Q==}
    engines: {node: '>=6.0.0'}
    hasBin: true
    dependencies:
      '@babel/types': 7.22.5

  /@babel/plugin-syntax-async-generators@7.8.4(@babel/core@7.22.5):
    resolution: {integrity: sha512-tycmZxkGfZaxhMRbXlPXuVFpdWlXpir2W4AMhSJgRKzk/eDlIXOhb2LHWoLpDF7TEHylV5zNhykX6KAgHJmTNw==}
    peerDependencies:
      '@babel/core': ^7.0.0-0
    dependencies:
      '@babel/core': 7.22.5
      '@babel/helper-plugin-utils': 7.22.5
    dev: true

  /@babel/plugin-syntax-bigint@7.8.3(@babel/core@7.22.5):
    resolution: {integrity: sha512-wnTnFlG+YxQm3vDxpGE57Pj0srRU4sHE/mDkt1qv2YJJSeUAec2ma4WLUnUPeKjyrfntVwe/N6dCXpU+zL3Npg==}
    peerDependencies:
      '@babel/core': ^7.0.0-0
    dependencies:
      '@babel/core': 7.22.5
      '@babel/helper-plugin-utils': 7.22.5
    dev: true

  /@babel/plugin-syntax-class-properties@7.12.13(@babel/core@7.22.5):
    resolution: {integrity: sha512-fm4idjKla0YahUNgFNLCB0qySdsoPiZP3iQE3rky0mBUtMZ23yDJ9SJdg6dXTSDnulOVqiF3Hgr9nbXvXTQZYA==}
    peerDependencies:
      '@babel/core': ^7.0.0-0
    dependencies:
      '@babel/core': 7.22.5
      '@babel/helper-plugin-utils': 7.22.5
    dev: true

  /@babel/plugin-syntax-import-meta@7.10.4(@babel/core@7.22.5):
    resolution: {integrity: sha512-Yqfm+XDx0+Prh3VSeEQCPU81yC+JWZ2pDPFSS4ZdpfZhp4MkFMaDC1UqseovEKwSUpnIL7+vK+Clp7bfh0iD7g==}
    peerDependencies:
      '@babel/core': ^7.0.0-0
    dependencies:
      '@babel/core': 7.22.5
      '@babel/helper-plugin-utils': 7.22.5
    dev: true

  /@babel/plugin-syntax-json-strings@7.8.3(@babel/core@7.22.5):
    resolution: {integrity: sha512-lY6kdGpWHvjoe2vk4WrAapEuBR69EMxZl+RoGRhrFGNYVK8mOPAW8VfbT/ZgrFbXlDNiiaxQnAtgVCZ6jv30EA==}
    peerDependencies:
      '@babel/core': ^7.0.0-0
    dependencies:
      '@babel/core': 7.22.5
      '@babel/helper-plugin-utils': 7.22.5
    dev: true

  /@babel/plugin-syntax-jsx@7.22.5(@babel/core@7.22.5):
    resolution: {integrity: sha512-gvyP4hZrgrs/wWMaocvxZ44Hw0b3W8Pe+cMxc8V1ULQ07oh8VNbIRaoD1LRZVTvD+0nieDKjfgKg89sD7rrKrg==}
    engines: {node: '>=6.9.0'}
    peerDependencies:
      '@babel/core': ^7.0.0-0
    dependencies:
      '@babel/core': 7.22.5
      '@babel/helper-plugin-utils': 7.22.5
    dev: true

  /@babel/plugin-syntax-logical-assignment-operators@7.10.4(@babel/core@7.22.5):
    resolution: {integrity: sha512-d8waShlpFDinQ5MtvGU9xDAOzKH47+FFoney2baFIoMr952hKOLp1HR7VszoZvOsV/4+RRszNY7D17ba0te0ig==}
    peerDependencies:
      '@babel/core': ^7.0.0-0
    dependencies:
      '@babel/core': 7.22.5
      '@babel/helper-plugin-utils': 7.22.5
    dev: true

  /@babel/plugin-syntax-nullish-coalescing-operator@7.8.3(@babel/core@7.22.5):
    resolution: {integrity: sha512-aSff4zPII1u2QD7y+F8oDsz19ew4IGEJg9SVW+bqwpwtfFleiQDMdzA/R+UlWDzfnHFCxxleFT0PMIrR36XLNQ==}
    peerDependencies:
      '@babel/core': ^7.0.0-0
    dependencies:
      '@babel/core': 7.22.5
      '@babel/helper-plugin-utils': 7.22.5
    dev: true

  /@babel/plugin-syntax-numeric-separator@7.10.4(@babel/core@7.22.5):
    resolution: {integrity: sha512-9H6YdfkcK/uOnY/K7/aA2xpzaAgkQn37yzWUMRK7OaPOqOpGS1+n0H5hxT9AUw9EsSjPW8SVyMJwYRtWs3X3ug==}
    peerDependencies:
      '@babel/core': ^7.0.0-0
    dependencies:
      '@babel/core': 7.22.5
      '@babel/helper-plugin-utils': 7.22.5
    dev: true

  /@babel/plugin-syntax-object-rest-spread@7.8.3(@babel/core@7.22.5):
    resolution: {integrity: sha512-XoqMijGZb9y3y2XskN+P1wUGiVwWZ5JmoDRwx5+3GmEplNyVM2s2Dg8ILFQm8rWM48orGy5YpI5Bl8U1y7ydlA==}
    peerDependencies:
      '@babel/core': ^7.0.0-0
    dependencies:
      '@babel/core': 7.22.5
      '@babel/helper-plugin-utils': 7.22.5
    dev: true

  /@babel/plugin-syntax-optional-catch-binding@7.8.3(@babel/core@7.22.5):
    resolution: {integrity: sha512-6VPD0Pc1lpTqw0aKoeRTMiB+kWhAoT24PA+ksWSBrFtl5SIRVpZlwN3NNPQjehA2E/91FV3RjLWoVTglWcSV3Q==}
    peerDependencies:
      '@babel/core': ^7.0.0-0
    dependencies:
      '@babel/core': 7.22.5
      '@babel/helper-plugin-utils': 7.22.5
    dev: true

  /@babel/plugin-syntax-optional-chaining@7.8.3(@babel/core@7.22.5):
    resolution: {integrity: sha512-KoK9ErH1MBlCPxV0VANkXW2/dw4vlbGDrFgz8bmUsBGYkFRcbRwMh6cIJubdPrkxRwuGdtCk0v/wPTKbQgBjkg==}
    peerDependencies:
      '@babel/core': ^7.0.0-0
    dependencies:
      '@babel/core': 7.22.5
      '@babel/helper-plugin-utils': 7.22.5
    dev: true

  /@babel/plugin-syntax-top-level-await@7.14.5(@babel/core@7.22.5):
    resolution: {integrity: sha512-hx++upLv5U1rgYfwe1xBQUhRmU41NEvpUvrp8jkrSCdvGSnM5/qdRMtylJ6PG5OFkBaHkbTAKTnd3/YyESRHFw==}
    engines: {node: '>=6.9.0'}
    peerDependencies:
      '@babel/core': ^7.0.0-0
    dependencies:
      '@babel/core': 7.22.5
      '@babel/helper-plugin-utils': 7.22.5
    dev: true

  /@babel/plugin-syntax-typescript@7.22.5(@babel/core@7.22.5):
    resolution: {integrity: sha512-1mS2o03i7t1c6VzH6fdQ3OA8tcEIxwG18zIPRp+UY1Ihv6W+XZzBCVxExF9upussPXJ0xE9XRHwMoNs1ep/nRQ==}
    engines: {node: '>=6.9.0'}
    peerDependencies:
      '@babel/core': ^7.0.0-0
    dependencies:
      '@babel/core': 7.22.5
      '@babel/helper-plugin-utils': 7.22.5
    dev: true

  /@babel/runtime@7.24.7:
    resolution: {integrity: sha512-UwgBRMjJP+xv857DCngvqXI3Iq6J4v0wXmwc6sapg+zyhbwmQX67LUEFrkK5tbyJ30jGuG3ZvWpBiB9LCy1kWw==}
    engines: {node: '>=6.9.0'}
    dependencies:
      regenerator-runtime: 0.14.1

  /@babel/template@7.22.5:
    resolution: {integrity: sha512-X7yV7eiwAxdj9k94NEylvbVHLiVG1nvzCV2EAowhxLTwODV1jl9UzZ48leOC0sH7OnuHrIkllaBgneUykIcZaw==}
    engines: {node: '>=6.9.0'}
    dependencies:
      '@babel/code-frame': 7.22.5
      '@babel/parser': 7.22.5
      '@babel/types': 7.22.5

  /@babel/traverse@7.22.5:
    resolution: {integrity: sha512-7DuIjPgERaNo6r+PZwItpjCZEa5vyw4eJGufeLxrPdBXBoLcCJCIasvK6pK/9DVNrLZTLFhUGqaC6X/PA007TQ==}
    engines: {node: '>=6.9.0'}
    dependencies:
      '@babel/code-frame': 7.22.5
      '@babel/generator': 7.22.5
      '@babel/helper-environment-visitor': 7.22.5
      '@babel/helper-function-name': 7.22.5
      '@babel/helper-hoist-variables': 7.22.5
      '@babel/helper-split-export-declaration': 7.22.5
      '@babel/parser': 7.22.5
      '@babel/types': 7.22.5
      debug: 4.3.4(supports-color@5.5.0)
      globals: 11.12.0
    transitivePeerDependencies:
      - supports-color

  /@babel/types@7.22.5:
    resolution: {integrity: sha512-zo3MIHGOkPOfoRXitsgHLjEXmlDaD/5KU1Uzuc9GNiZPhSqVxVRtxuPaSBZDsYZ9qV88AjtMtWW7ww98loJ9KA==}
    engines: {node: '>=6.9.0'}
    dependencies:
      '@babel/helper-string-parser': 7.22.5
      '@babel/helper-validator-identifier': 7.22.5
      to-fast-properties: 2.0.0

  /@bcherny/json-schema-ref-parser@10.0.5-fork:
    resolution: {integrity: sha512-E/jKbPoca1tfUPj3iSbitDZTGnq6FUFjkH6L8U2oDwSuwK1WhnnVtCG7oFOTg/DDnyoXbQYUiUiGOibHqaGVnw==}
    engines: {node: '>= 16'}
    dependencies:
      '@jsdevtools/ono': 7.1.3
      '@types/json-schema': 7.0.15
      call-me-maybe: 1.0.2
      js-yaml: 4.1.0
    dev: true

  /@bcherny/json-schema-ref-parser@9.0.9:
    resolution: {integrity: sha512-vmEmnJCfpkLdas++9OYg6riIezTYqTHpqUTODJzHLzs5UnXujbOJW9VwcVCnyo1mVRt32FRr23iXBx/sX8YbeQ==}
    dependencies:
      '@jsdevtools/ono': 7.1.3
      '@types/json-schema': 7.0.15
      call-me-maybe: 1.0.2
      js-yaml: 4.1.0
    dev: false

  /@bcoe/v8-coverage@0.2.3:
    resolution: {integrity: sha512-0hYQ8SB4Db5zvZB4axdMHGwEaQjkZzFjQiN9LVYvIFB2nSUHW9tYpxWriPrWDASIxiaXax83REcLxuSdnGPZtw==}
    dev: true

  /@botpress/api@0.41.0(openapi-types@12.1.3):
    resolution: {integrity: sha512-1ve786n2klWciDBDZ5v/uz1Tz3azzm/DoKoBnkKpwU00HHc2SrfKE3S0cmqBWWBXkZSUw/MLZr4ewUvTP4Yjkg==}
    dependencies:
      '@bpinternal/opapi': 0.10.22(openapi-types@12.1.3)
    transitivePeerDependencies:
      - debug
      - openapi-types
      - supports-color
    dev: true

  /@botpress/messaging-base@1.2.0:
    resolution: {integrity: sha512-7cjHeD1Ti4cvDmyUV2D2CFKR1kPYv+eFPgXaJOksvrEoNZ1SrqXbHR9l26ndaAz0TuoX3Wc9l4Q7i5sBoHE44Q==}
    dev: false

  /@botpress/messaging-client@1.2.1:
    resolution: {integrity: sha512-/aoxQsyGL+09yrmyQRVSjveiV/jk9nTaEej74ks1LMrOh4f7g04rsdUZXQ+3IXEqKneXm83LPrKtqm3sYVVi8Q==}
    dependencies:
      '@botpress/messaging-base': 1.2.0
      axios: 0.21.4(debug@4.3.4)
      cookie: 0.4.2
      joi: 17.9.2
    transitivePeerDependencies:
      - debug
    dev: false

  /@bpinternal/const@0.0.20:
    resolution: {integrity: sha512-AVeQy25M9eXMvjnLZVbFmr++qkONYrwW7qLXD9q9ccD4WLEgMmJZ6e+BSUnwPEBQ8LiqWQXf/YJ1MJxoVkcyNw==}
    dependencies:
      vitest: 0.34.6
    transitivePeerDependencies:
      - '@edge-runtime/vm'
      - '@vitest/browser'
      - '@vitest/ui'
      - happy-dom
      - jsdom
      - less
      - lightningcss
      - playwright
      - safaridriver
      - sass
      - stylus
      - sugarss
      - supports-color
      - terser
      - webdriverio
    dev: false

  /@bpinternal/depsynky@0.0.1:
    resolution: {integrity: sha512-Gu3qhkEOThWDLiWgO4LosVerUKIArQFV+SzxUskha/vYTUulBLiIWdTzVEx3HDCKqVQTWc91GIpmNIwce8VKUg==}
    hasBin: true
    dependencies:
      '@bpinternal/yargs-extra': 0.0.3
      chalk: 4.1.2
      glob: 9.3.5
      prettier: 2.8.8
      prompts: 2.4.2
      semver: 7.5.4
      yaml: 2.3.1
    dev: false

  /@bpinternal/es-node@0.0.5:
    resolution: {integrity: sha512-/vrHAMwytIXMXgmVlrRKE7Aj3hsbGA7LfUPiq+ocywU+BDJHATxM6aMVi4yuAiIeZxcbur+LzOund5/zZbaZhA==}
    hasBin: true
    dependencies:
      esbuild: 0.20.2
    dev: true

  /@bpinternal/log4bot@0.0.4:
    resolution: {integrity: sha512-psjT4wxlMcKMnWu+acnxoMeVQaAjD5eRfTdpk1L2uymhy2hnukzxg53Z2cThbFDJsdEufFOneEGwSi2kfWXRwA==}
    dependencies:
      lodash: 4.17.21
      moment: 2.29.4
      regex-parser: 2.2.11
    dev: true

  /@bpinternal/opapi@0.10.22(openapi-types@12.1.3):
    resolution: {integrity: sha512-Un1H3WteDK5PqyvtG5KFw/pe6t5w9eTvhC7j/j8uQnEJR6OreaSj29a5QnEbI2MB375ti6OIUgF0ipbV8KeQIw==}
    engines: {node: '>=16.0.0', pnpm: 9.1.0}
    dependencies:
      '@anatine/zod-openapi': 1.12.1(openapi3-ts@2.0.2)(zod@3.22.4)
      '@readme/openapi-parser': 2.6.0(openapi-types@12.1.3)
      axios: 1.7.2
      chalk: 4.1.2
      decompress: 4.2.1
      execa: 8.0.1
      json-schema-to-typescript: 13.1.2
      json-schema-to-zod: 1.1.1
      lodash: 4.17.21
      openapi-typescript: 6.7.6
      openapi3-ts: 2.0.2
      radash: 12.1.0
      tsconfig-paths: 4.2.0
      verror: 1.10.1
      winston: 3.13.0
      zod: 3.22.4
    transitivePeerDependencies:
      - debug
      - openapi-types
      - supports-color
    dev: true

  /@bpinternal/tunnel@0.1.1:
    resolution: {integrity: sha512-B1ryt5n3/PSMFuoOkW4h2zHNF9rcsOB5nDBcCPQtmO2Mrz7c6kAtMBHBMhBe8DWIvqeasZYhDgxYwDh8wivFsw==}
    dependencies:
      '@types/ws': 8.5.5
      browser-or-node: 2.1.1
      isomorphic-ws: 5.0.0(ws@8.13.0)
      ws: 8.13.0
      zod: 3.22.4
    transitivePeerDependencies:
      - bufferutil
      - utf-8-validate
    dev: false

  /@bpinternal/yargs-extra@0.0.3:
    resolution: {integrity: sha512-e/unlq0LX4CJUv1jGOv1UgwB/h2M0NCXnwD4lEw496GpkQikO668RS+BBlRhkqdGfZmvKDkXZZ96xJCn+i6Ymg==}
    dependencies:
      '@types/yargs': 17.0.24
      decamelize: 5.0.1
      json-schema: 0.4.0
      lodash: 4.17.21
      yargs: 17.7.2
      yn: 4.0.0
    dev: false

  /@bpinternal/zui@0.10.0(react@18.3.1):
    resolution: {integrity: sha512-iltVlwY3izpGCe995JFRmLemh6bAdg3BojpFTocXxS3P6K5XpzfBJUoPfeg3CMBgn6hRIEWxBF5rCqhnMKad9w==}
    engines: {node: '>=16.0.0', pnpm: 9.1.0}
    peerDependencies:
      react: ^18.2.0
    dependencies:
      react: 18.3.1
    dev: false

  /@colors/colors@1.5.0:
    resolution: {integrity: sha512-ooWCrlZP11i8GImSjTHYHLkvFDP48nS4+204nGb1RiX/WXYHmJA2III9/e2DWVabCESdW7hBAEzHRqUn9OUVvQ==}
    engines: {node: '>=0.1.90'}

  /@colors/colors@1.6.0:
    resolution: {integrity: sha512-Ir+AOibqzrIsL6ajt3Rz3LskB7OiMVHqltZmspbW/TJuTVuyOMirVqAkjfY6JISiLHgyNqicAC8AyHHGzNd/dA==}
    engines: {node: '>=0.1.90'}
    dev: true

  /@cspotcode/source-map-support@0.8.1:
    resolution: {integrity: sha512-IchNf6dN4tHoMFIn/7OE8LWZ19Y6q/67Bmf6vnGREv8RSbBVb9LPJxEcnwrcwX6ixSvaiGoomAUvu4YSxXrVgw==}
    engines: {node: '>=12'}
    dependencies:
      '@jridgewell/trace-mapping': 0.3.9

  /@dabh/diagnostics@2.0.3:
    resolution: {integrity: sha512-hrlQOIi7hAfzsMqlGSFyVucrx38O+j6wiGOf//H2ecvIEqYN4ADBSS2iLMh5UFyDunCNniUIPk/q3riFv45xRA==}
    dependencies:
      colorspace: 1.1.4
      enabled: 2.0.0
      kuler: 2.0.0

  /@doist/todoist-api-typescript@3.0.3(type-fest@4.26.1):
    resolution: {integrity: sha512-rDYE6X/xSF+b+fvRYoVyBa7EaUOSIKhTrn7/XxV3Fm2rQrK61SoImor5pyWZlMiABH44WMf+FBIh+IjGAGaX3Q==}
    peerDependencies:
      type-fest: ^4.12.0
    dependencies:
      axios: 1.7.4
      axios-case-converter: 1.1.1(axios@1.7.4)
      axios-retry: 3.9.1
      runtypes: 6.7.0
      ts-custom-error: 3.3.1
      type-fest: 4.26.1
      uuid: 9.0.0
    transitivePeerDependencies:
      - debug
    dev: false

  /@es-joy/jsdoccomment@0.36.1:
    resolution: {integrity: sha512-922xqFsTpHs6D0BUiG4toiyPOMc8/jafnWKxz1KWgS4XzKPy2qXf1Pe6UFuNSCQqt6tOuhAWXBNuuyUhJmw9Vg==}
    engines: {node: ^14 || ^16 || ^17 || ^18 || ^19}
    dependencies:
      comment-parser: 1.3.1
      esquery: 1.5.0
      jsdoc-type-pratt-parser: 3.1.0
    dev: false

  /@esbuild/aix-ppc64@0.19.12:
    resolution: {integrity: sha512-bmoCYyWdEL3wDQIVbcyzRyeKLgk2WtWLTWz1ZIAZF/EGbNOwSA6ew3PftJ1PqMiOOGu0OyFMzG53L0zqIpPeNA==}
    engines: {node: '>=12'}
    cpu: [ppc64]
    os: [aix]
    requiresBuild: true
    dev: true
    optional: true

  /@esbuild/aix-ppc64@0.20.2:
    resolution: {integrity: sha512-D+EBOJHXdNZcLJRBkhENNG8Wji2kgc9AZ9KiPr1JuZjsNtyHzrsfLRrY0tk2H2aoFu6RANO1y1iPPUCDYWkb5g==}
    engines: {node: '>=12'}
    cpu: [ppc64]
    os: [aix]
    requiresBuild: true
    dev: true
    optional: true

  /@esbuild/android-arm64@0.16.17:
    resolution: {integrity: sha512-MIGl6p5sc3RDTLLkYL1MyL8BMRN4tLMRCn+yRJJmEDvYZ2M7tmAf80hx1kbNEUX2KJ50RRtxZ4JHLvCfuB6kBg==}
    engines: {node: '>=12'}
    cpu: [arm64]
    os: [android]
    requiresBuild: true
    dev: true
    optional: true

  /@esbuild/android-arm64@0.18.12:
    resolution: {integrity: sha512-BMAlczRqC/LUt2P97E4apTBbkvS9JTJnp2DKFbCwpZ8vBvXVbNdqmvzW/OsdtI/+mGr+apkkpqGM8WecLkPgrA==}
    engines: {node: '>=12'}
    cpu: [arm64]
    os: [android]
    requiresBuild: true
    optional: true

  /@esbuild/android-arm64@0.19.12:
    resolution: {integrity: sha512-P0UVNGIienjZv3f5zq0DP3Nt2IE/3plFzuaS96vihvD0Hd6H/q4WXUGpCxD/E8YrSXfNyRPbpTq+T8ZQioSuPA==}
    engines: {node: '>=12'}
    cpu: [arm64]
    os: [android]
    requiresBuild: true
    dev: true
    optional: true

  /@esbuild/android-arm64@0.20.2:
    resolution: {integrity: sha512-mRzjLacRtl/tWU0SvD8lUEwb61yP9cqQo6noDZP/O8VkwafSYwZ4yWy24kan8jE/IMERpYncRt2dw438LP3Xmg==}
    engines: {node: '>=12'}
    cpu: [arm64]
    os: [android]
    requiresBuild: true
    dev: true
    optional: true

  /@esbuild/android-arm@0.15.18:
    resolution: {integrity: sha512-5GT+kcs2WVGjVs7+boataCkO5Fg0y4kCjzkB5bAip7H4jfnOS3dA6KPiww9W1OEKTKeAcUVhdZGvgI65OXmUnw==}
    engines: {node: '>=12'}
    cpu: [arm]
    os: [android]
    requiresBuild: true
    optional: true

  /@esbuild/android-arm@0.16.17:
    resolution: {integrity: sha512-N9x1CMXVhtWEAMS7pNNONyA14f71VPQN9Cnavj1XQh6T7bskqiLLrSca4O0Vr8Wdcga943eThxnVp3JLnBMYtw==}
    engines: {node: '>=12'}
    cpu: [arm]
    os: [android]
    requiresBuild: true
    dev: true
    optional: true

  /@esbuild/android-arm@0.18.12:
    resolution: {integrity: sha512-LIxaNIQfkFZbTLb4+cX7dozHlAbAshhFE5PKdro0l+FnCpx1GDJaQ2WMcqm+ToXKMt8p8Uojk/MFRuGyz3V5Sw==}
    engines: {node: '>=12'}
    cpu: [arm]
    os: [android]
    requiresBuild: true
    optional: true

  /@esbuild/android-arm@0.19.12:
    resolution: {integrity: sha512-qg/Lj1mu3CdQlDEEiWrlC4eaPZ1KztwGJ9B6J+/6G+/4ewxJg7gqj8eVYWvao1bXrqGiW2rsBZFSX3q2lcW05w==}
    engines: {node: '>=12'}
    cpu: [arm]
    os: [android]
    requiresBuild: true
    dev: true
    optional: true

  /@esbuild/android-arm@0.20.2:
    resolution: {integrity: sha512-t98Ra6pw2VaDhqNWO2Oph2LXbz/EJcnLmKLGBJwEwXX/JAN83Fym1rU8l0JUWK6HkIbWONCSSatf4sf2NBRx/w==}
    engines: {node: '>=12'}
    cpu: [arm]
    os: [android]
    requiresBuild: true
    dev: true
    optional: true

  /@esbuild/android-x64@0.16.17:
    resolution: {integrity: sha512-a3kTv3m0Ghh4z1DaFEuEDfz3OLONKuFvI4Xqczqx4BqLyuFaFkuaG4j2MtA6fuWEFeC5x9IvqnX7drmRq/fyAQ==}
    engines: {node: '>=12'}
    cpu: [x64]
    os: [android]
    requiresBuild: true
    dev: true
    optional: true

  /@esbuild/android-x64@0.18.12:
    resolution: {integrity: sha512-zU5MyluNsykf5cOJ0LZZZjgAHbhPJ1cWfdH1ZXVMXxVMhEV0VZiZXQdwBBVvmvbF28EizeK7obG9fs+fpmS0eQ==}
    engines: {node: '>=12'}
    cpu: [x64]
    os: [android]
    requiresBuild: true
    optional: true

  /@esbuild/android-x64@0.19.12:
    resolution: {integrity: sha512-3k7ZoUW6Q6YqhdhIaq/WZ7HwBpnFBlW905Fa4s4qWJyiNOgT1dOqDiVAQFwBH7gBRZr17gLrlFCRzF6jFh7Kew==}
    engines: {node: '>=12'}
    cpu: [x64]
    os: [android]
    requiresBuild: true
    dev: true
    optional: true

  /@esbuild/android-x64@0.20.2:
    resolution: {integrity: sha512-btzExgV+/lMGDDa194CcUQm53ncxzeBrWJcncOBxuC6ndBkKxnHdFJn86mCIgTELsooUmwUm9FkhSp5HYu00Rg==}
    engines: {node: '>=12'}
    cpu: [x64]
    os: [android]
    requiresBuild: true
    dev: true
    optional: true

  /@esbuild/darwin-arm64@0.16.17:
    resolution: {integrity: sha512-/2agbUEfmxWHi9ARTX6OQ/KgXnOWfsNlTeLcoV7HSuSTv63E4DqtAc+2XqGw1KHxKMHGZgbVCZge7HXWX9Vn+w==}
    engines: {node: '>=12'}
    cpu: [arm64]
    os: [darwin]
    requiresBuild: true
    dev: true
    optional: true

  /@esbuild/darwin-arm64@0.18.12:
    resolution: {integrity: sha512-zUZMep7YONnp6954QOOwEBwFX9svlKd3ov6PkxKd53LGTHsp/gy7vHaPGhhjBmEpqXEXShi6dddjIkmd+NgMsA==}
    engines: {node: '>=12'}
    cpu: [arm64]
    os: [darwin]
    requiresBuild: true
    optional: true

  /@esbuild/darwin-arm64@0.19.12:
    resolution: {integrity: sha512-B6IeSgZgtEzGC42jsI+YYu9Z3HKRxp8ZT3cqhvliEHovq8HSX2YX8lNocDn79gCKJXOSaEot9MVYky7AKjCs8g==}
    engines: {node: '>=12'}
    cpu: [arm64]
    os: [darwin]
    requiresBuild: true
    dev: true
    optional: true

  /@esbuild/darwin-arm64@0.20.2:
    resolution: {integrity: sha512-4J6IRT+10J3aJH3l1yzEg9y3wkTDgDk7TSDFX+wKFiWjqWp/iCfLIYzGyasx9l0SAFPT1HwSCR+0w/h1ES/MjA==}
    engines: {node: '>=12'}
    cpu: [arm64]
    os: [darwin]
    requiresBuild: true
    dev: true
    optional: true

  /@esbuild/darwin-x64@0.16.17:
    resolution: {integrity: sha512-2By45OBHulkd9Svy5IOCZt376Aa2oOkiE9QWUK9fe6Tb+WDr8hXL3dpqi+DeLiMed8tVXspzsTAvd0jUl96wmg==}
    engines: {node: '>=12'}
    cpu: [x64]
    os: [darwin]
    requiresBuild: true
    dev: true
    optional: true

  /@esbuild/darwin-x64@0.18.12:
    resolution: {integrity: sha512-ohqLPc7i67yunArPj1+/FeeJ7AgwAjHqKZ512ADk3WsE3FHU9l+m5aa7NdxXr0HmN1bjDlUslBjWNbFlD9y12Q==}
    engines: {node: '>=12'}
    cpu: [x64]
    os: [darwin]
    requiresBuild: true
    optional: true

  /@esbuild/darwin-x64@0.19.12:
    resolution: {integrity: sha512-hKoVkKzFiToTgn+41qGhsUJXFlIjxI/jSYeZf3ugemDYZldIXIxhvwN6erJGlX4t5h417iFuheZ7l+YVn05N3A==}
    engines: {node: '>=12'}
    cpu: [x64]
    os: [darwin]
    requiresBuild: true
    dev: true
    optional: true

  /@esbuild/darwin-x64@0.20.2:
    resolution: {integrity: sha512-tBcXp9KNphnNH0dfhv8KYkZhjc+H3XBkF5DKtswJblV7KlT9EI2+jeA8DgBjp908WEuYll6pF+UStUCfEpdysA==}
    engines: {node: '>=12'}
    cpu: [x64]
    os: [darwin]
    requiresBuild: true
    dev: true
    optional: true

  /@esbuild/freebsd-arm64@0.16.17:
    resolution: {integrity: sha512-mt+cxZe1tVx489VTb4mBAOo2aKSnJ33L9fr25JXpqQqzbUIw/yzIzi+NHwAXK2qYV1lEFp4OoVeThGjUbmWmdw==}
    engines: {node: '>=12'}
    cpu: [arm64]
    os: [freebsd]
    requiresBuild: true
    dev: true
    optional: true

  /@esbuild/freebsd-arm64@0.18.12:
    resolution: {integrity: sha512-GIIHtQXqgeOOqdG16a/A9N28GpkvjJnjYMhOnXVbn3EDJcoItdR58v/pGN31CHjyXDc8uCcRnFWmqaJt24AYJg==}
    engines: {node: '>=12'}
    cpu: [arm64]
    os: [freebsd]
    requiresBuild: true
    optional: true

  /@esbuild/freebsd-arm64@0.19.12:
    resolution: {integrity: sha512-4aRvFIXmwAcDBw9AueDQ2YnGmz5L6obe5kmPT8Vd+/+x/JMVKCgdcRwH6APrbpNXsPz+K653Qg8HB/oXvXVukA==}
    engines: {node: '>=12'}
    cpu: [arm64]
    os: [freebsd]
    requiresBuild: true
    dev: true
    optional: true

  /@esbuild/freebsd-arm64@0.20.2:
    resolution: {integrity: sha512-d3qI41G4SuLiCGCFGUrKsSeTXyWG6yem1KcGZVS+3FYlYhtNoNgYrWcvkOoaqMhwXSMrZRl69ArHsGJ9mYdbbw==}
    engines: {node: '>=12'}
    cpu: [arm64]
    os: [freebsd]
    requiresBuild: true
    dev: true
    optional: true

  /@esbuild/freebsd-x64@0.16.17:
    resolution: {integrity: sha512-8ScTdNJl5idAKjH8zGAsN7RuWcyHG3BAvMNpKOBaqqR7EbUhhVHOqXRdL7oZvz8WNHL2pr5+eIT5c65kA6NHug==}
    engines: {node: '>=12'}
    cpu: [x64]
    os: [freebsd]
    requiresBuild: true
    dev: true
    optional: true

  /@esbuild/freebsd-x64@0.18.12:
    resolution: {integrity: sha512-zK0b9a1/0wZY+6FdOS3BpZcPc1kcx2G5yxxfEJtEUzVxI6n/FrC2Phsxj/YblPuBchhBZ/1wwn7AyEBUyNSa6g==}
    engines: {node: '>=12'}
    cpu: [x64]
    os: [freebsd]
    requiresBuild: true
    optional: true

  /@esbuild/freebsd-x64@0.19.12:
    resolution: {integrity: sha512-EYoXZ4d8xtBoVN7CEwWY2IN4ho76xjYXqSXMNccFSx2lgqOG/1TBPW0yPx1bJZk94qu3tX0fycJeeQsKovA8gg==}
    engines: {node: '>=12'}
    cpu: [x64]
    os: [freebsd]
    requiresBuild: true
    dev: true
    optional: true

  /@esbuild/freebsd-x64@0.20.2:
    resolution: {integrity: sha512-d+DipyvHRuqEeM5zDivKV1KuXn9WeRX6vqSqIDgwIfPQtwMP4jaDsQsDncjTDDsExT4lR/91OLjRo8bmC1e+Cw==}
    engines: {node: '>=12'}
    cpu: [x64]
    os: [freebsd]
    requiresBuild: true
    dev: true
    optional: true

  /@esbuild/linux-arm64@0.16.17:
    resolution: {integrity: sha512-7S8gJnSlqKGVJunnMCrXHU9Q8Q/tQIxk/xL8BqAP64wchPCTzuM6W3Ra8cIa1HIflAvDnNOt2jaL17vaW+1V0g==}
    engines: {node: '>=12'}
    cpu: [arm64]
    os: [linux]
    requiresBuild: true
    dev: true
    optional: true

  /@esbuild/linux-arm64@0.18.12:
    resolution: {integrity: sha512-JKgG8Q/LL/9sw/iHHxQyVMoQYu3rU3+a5Z87DxC+wAu3engz+EmctIrV+FGOgI6gWG1z1+5nDDbXiRMGQZXqiw==}
    engines: {node: '>=12'}
    cpu: [arm64]
    os: [linux]
    requiresBuild: true
    optional: true

  /@esbuild/linux-arm64@0.19.12:
    resolution: {integrity: sha512-EoTjyYyLuVPfdPLsGVVVC8a0p1BFFvtpQDB/YLEhaXyf/5bczaGeN15QkR+O4S5LeJ92Tqotve7i1jn35qwvdA==}
    engines: {node: '>=12'}
    cpu: [arm64]
    os: [linux]
    requiresBuild: true
    dev: true
    optional: true

  /@esbuild/linux-arm64@0.20.2:
    resolution: {integrity: sha512-9pb6rBjGvTFNira2FLIWqDk/uaf42sSyLE8j1rnUpuzsODBq7FvpwHYZxQ/It/8b+QOS1RYfqgGFNLRI+qlq2A==}
    engines: {node: '>=12'}
    cpu: [arm64]
    os: [linux]
    requiresBuild: true
    dev: true
    optional: true

  /@esbuild/linux-arm@0.16.17:
    resolution: {integrity: sha512-iihzrWbD4gIT7j3caMzKb/RsFFHCwqqbrbH9SqUSRrdXkXaygSZCZg1FybsZz57Ju7N/SHEgPyaR0LZ8Zbe9gQ==}
    engines: {node: '>=12'}
    cpu: [arm]
    os: [linux]
    requiresBuild: true
    dev: true
    optional: true

  /@esbuild/linux-arm@0.18.12:
    resolution: {integrity: sha512-y75OijvrBE/1XRrXq1jtrJfG26eHeMoqLJ2dwQNwviwTuTtHGCojsDO6BJNF8gU+3jTn1KzJEMETytwsFSvc+Q==}
    engines: {node: '>=12'}
    cpu: [arm]
    os: [linux]
    requiresBuild: true
    optional: true

  /@esbuild/linux-arm@0.19.12:
    resolution: {integrity: sha512-J5jPms//KhSNv+LO1S1TX1UWp1ucM6N6XuL6ITdKWElCu8wXP72l9MM0zDTzzeikVyqFE6U8YAV9/tFyj0ti+w==}
    engines: {node: '>=12'}
    cpu: [arm]
    os: [linux]
    requiresBuild: true
    dev: true
    optional: true

  /@esbuild/linux-arm@0.20.2:
    resolution: {integrity: sha512-VhLPeR8HTMPccbuWWcEUD1Az68TqaTYyj6nfE4QByZIQEQVWBB8vup8PpR7y1QHL3CpcF6xd5WVBU/+SBEvGTg==}
    engines: {node: '>=12'}
    cpu: [arm]
    os: [linux]
    requiresBuild: true
    dev: true
    optional: true

  /@esbuild/linux-ia32@0.16.17:
    resolution: {integrity: sha512-kiX69+wcPAdgl3Lonh1VI7MBr16nktEvOfViszBSxygRQqSpzv7BffMKRPMFwzeJGPxcio0pdD3kYQGpqQ2SSg==}
    engines: {node: '>=12'}
    cpu: [ia32]
    os: [linux]
    requiresBuild: true
    dev: true
    optional: true

  /@esbuild/linux-ia32@0.18.12:
    resolution: {integrity: sha512-yoRIAqc0B4lDIAAEFEIu9ttTRFV84iuAl0KNCN6MhKLxNPfzwCBvEMgwco2f71GxmpBcTtn7KdErueZaM2rEvw==}
    engines: {node: '>=12'}
    cpu: [ia32]
    os: [linux]
    requiresBuild: true
    optional: true

  /@esbuild/linux-ia32@0.19.12:
    resolution: {integrity: sha512-Thsa42rrP1+UIGaWz47uydHSBOgTUnwBwNq59khgIwktK6x60Hivfbux9iNR0eHCHzOLjLMLfUMLCypBkZXMHA==}
    engines: {node: '>=12'}
    cpu: [ia32]
    os: [linux]
    requiresBuild: true
    dev: true
    optional: true

  /@esbuild/linux-ia32@0.20.2:
    resolution: {integrity: sha512-o10utieEkNPFDZFQm9CoP7Tvb33UutoJqg3qKf1PWVeeJhJw0Q347PxMvBgVVFgouYLGIhFYG0UGdBumROyiig==}
    engines: {node: '>=12'}
    cpu: [ia32]
    os: [linux]
    requiresBuild: true
    dev: true
    optional: true

  /@esbuild/linux-loong64@0.15.18:
    resolution: {integrity: sha512-L4jVKS82XVhw2nvzLg/19ClLWg0y27ulRwuP7lcyL6AbUWB5aPglXY3M21mauDQMDfRLs8cQmeT03r/+X3cZYQ==}
    engines: {node: '>=12'}
    cpu: [loong64]
    os: [linux]
    requiresBuild: true
    optional: true

  /@esbuild/linux-loong64@0.16.17:
    resolution: {integrity: sha512-dTzNnQwembNDhd654cA4QhbS9uDdXC3TKqMJjgOWsC0yNCbpzfWoXdZvp0mY7HU6nzk5E0zpRGGx3qoQg8T2DQ==}
    engines: {node: '>=12'}
    cpu: [loong64]
    os: [linux]
    requiresBuild: true
    dev: true
    optional: true

  /@esbuild/linux-loong64@0.18.12:
    resolution: {integrity: sha512-qYgt3dHPVvf/MgbIBpJ4Sup/yb9DAopZ3a2JgMpNKIHUpOdnJ2eHBo/aQdnd8dJ21X/+sS58wxHtA9lEazYtXQ==}
    engines: {node: '>=12'}
    cpu: [loong64]
    os: [linux]
    requiresBuild: true
    optional: true

  /@esbuild/linux-loong64@0.19.12:
    resolution: {integrity: sha512-LiXdXA0s3IqRRjm6rV6XaWATScKAXjI4R4LoDlvO7+yQqFdlr1Bax62sRwkVvRIrwXxvtYEHHI4dm50jAXkuAA==}
    engines: {node: '>=12'}
    cpu: [loong64]
    os: [linux]
    requiresBuild: true
    dev: true
    optional: true

  /@esbuild/linux-loong64@0.20.2:
    resolution: {integrity: sha512-PR7sp6R/UC4CFVomVINKJ80pMFlfDfMQMYynX7t1tNTeivQ6XdX5r2XovMmha/VjR1YN/HgHWsVcTRIMkymrgQ==}
    engines: {node: '>=12'}
    cpu: [loong64]
    os: [linux]
    requiresBuild: true
    dev: true
    optional: true

  /@esbuild/linux-mips64el@0.16.17:
    resolution: {integrity: sha512-ezbDkp2nDl0PfIUn0CsQ30kxfcLTlcx4Foz2kYv8qdC6ia2oX5Q3E/8m6lq84Dj/6b0FrkgD582fJMIfHhJfSw==}
    engines: {node: '>=12'}
    cpu: [mips64el]
    os: [linux]
    requiresBuild: true
    dev: true
    optional: true

  /@esbuild/linux-mips64el@0.18.12:
    resolution: {integrity: sha512-wHphlMLK4ufNOONqukELfVIbnGQJrHJ/mxZMMrP2jYrPgCRZhOtf0kC4yAXBwnfmULimV1qt5UJJOw4Kh13Yfg==}
    engines: {node: '>=12'}
    cpu: [mips64el]
    os: [linux]
    requiresBuild: true
    optional: true

  /@esbuild/linux-mips64el@0.19.12:
    resolution: {integrity: sha512-fEnAuj5VGTanfJ07ff0gOA6IPsvrVHLVb6Lyd1g2/ed67oU1eFzL0r9WL7ZzscD+/N6i3dWumGE1Un4f7Amf+w==}
    engines: {node: '>=12'}
    cpu: [mips64el]
    os: [linux]
    requiresBuild: true
    dev: true
    optional: true

  /@esbuild/linux-mips64el@0.20.2:
    resolution: {integrity: sha512-4BlTqeutE/KnOiTG5Y6Sb/Hw6hsBOZapOVF6njAESHInhlQAghVVZL1ZpIctBOoTFbQyGW+LsVYZ8lSSB3wkjA==}
    engines: {node: '>=12'}
    cpu: [mips64el]
    os: [linux]
    requiresBuild: true
    dev: true
    optional: true

  /@esbuild/linux-ppc64@0.16.17:
    resolution: {integrity: sha512-dzS678gYD1lJsW73zrFhDApLVdM3cUF2MvAa1D8K8KtcSKdLBPP4zZSLy6LFZ0jYqQdQ29bjAHJDgz0rVbLB3g==}
    engines: {node: '>=12'}
    cpu: [ppc64]
    os: [linux]
    requiresBuild: true
    dev: true
    optional: true

  /@esbuild/linux-ppc64@0.18.12:
    resolution: {integrity: sha512-TeN//1Ft20ZZW41+zDSdOI/Os1bEq5dbvBvYkberB7PHABbRcsteeoNVZFlI0YLpGdlBqohEpjrn06kv8heCJg==}
    engines: {node: '>=12'}
    cpu: [ppc64]
    os: [linux]
    requiresBuild: true
    optional: true

  /@esbuild/linux-ppc64@0.19.12:
    resolution: {integrity: sha512-nYJA2/QPimDQOh1rKWedNOe3Gfc8PabU7HT3iXWtNUbRzXS9+vgB0Fjaqr//XNbd82mCxHzik2qotuI89cfixg==}
    engines: {node: '>=12'}
    cpu: [ppc64]
    os: [linux]
    requiresBuild: true
    dev: true
    optional: true

  /@esbuild/linux-ppc64@0.20.2:
    resolution: {integrity: sha512-rD3KsaDprDcfajSKdn25ooz5J5/fWBylaaXkuotBDGnMnDP1Uv5DLAN/45qfnf3JDYyJv/ytGHQaziHUdyzaAg==}
    engines: {node: '>=12'}
    cpu: [ppc64]
    os: [linux]
    requiresBuild: true
    dev: true
    optional: true

  /@esbuild/linux-riscv64@0.16.17:
    resolution: {integrity: sha512-ylNlVsxuFjZK8DQtNUwiMskh6nT0vI7kYl/4fZgV1llP5d6+HIeL/vmmm3jpuoo8+NuXjQVZxmKuhDApK0/cKw==}
    engines: {node: '>=12'}
    cpu: [riscv64]
    os: [linux]
    requiresBuild: true
    dev: true
    optional: true

  /@esbuild/linux-riscv64@0.18.12:
    resolution: {integrity: sha512-AgUebVS4DoAblBgiB2ACQ/8l4eGE5aWBb8ZXtkXHiET9mbj7GuWt3OnsIW/zX+XHJt2RYJZctbQ2S/mDjbp0UA==}
    engines: {node: '>=12'}
    cpu: [riscv64]
    os: [linux]
    requiresBuild: true
    optional: true

  /@esbuild/linux-riscv64@0.19.12:
    resolution: {integrity: sha512-2MueBrlPQCw5dVJJpQdUYgeqIzDQgw3QtiAHUC4RBz9FXPrskyyU3VI1hw7C0BSKB9OduwSJ79FTCqtGMWqJHg==}
    engines: {node: '>=12'}
    cpu: [riscv64]
    os: [linux]
    requiresBuild: true
    dev: true
    optional: true

  /@esbuild/linux-riscv64@0.20.2:
    resolution: {integrity: sha512-snwmBKacKmwTMmhLlz/3aH1Q9T8v45bKYGE3j26TsaOVtjIag4wLfWSiZykXzXuE1kbCE+zJRmwp+ZbIHinnVg==}
    engines: {node: '>=12'}
    cpu: [riscv64]
    os: [linux]
    requiresBuild: true
    dev: true
    optional: true

  /@esbuild/linux-s390x@0.16.17:
    resolution: {integrity: sha512-gzy7nUTO4UA4oZ2wAMXPNBGTzZFP7mss3aKR2hH+/4UUkCOyqmjXiKpzGrY2TlEUhbbejzXVKKGazYcQTZWA/w==}
    engines: {node: '>=12'}
    cpu: [s390x]
    os: [linux]
    requiresBuild: true
    dev: true
    optional: true

  /@esbuild/linux-s390x@0.18.12:
    resolution: {integrity: sha512-dJ3Rb3Ei2u/ysSXd6pzleGtfDdc2MuzKt8qc6ls8vreP1G3B7HInX3i7gXS4BGeVd24pp0yqyS7bJ5NHaI9ing==}
    engines: {node: '>=12'}
    cpu: [s390x]
    os: [linux]
    requiresBuild: true
    optional: true

  /@esbuild/linux-s390x@0.19.12:
    resolution: {integrity: sha512-+Pil1Nv3Umes4m3AZKqA2anfhJiVmNCYkPchwFJNEJN5QxmTs1uzyy4TvmDrCRNT2ApwSari7ZIgrPeUx4UZDg==}
    engines: {node: '>=12'}
    cpu: [s390x]
    os: [linux]
    requiresBuild: true
    dev: true
    optional: true

  /@esbuild/linux-s390x@0.20.2:
    resolution: {integrity: sha512-wcWISOobRWNm3cezm5HOZcYz1sKoHLd8VL1dl309DiixxVFoFe/o8HnwuIwn6sXre88Nwj+VwZUvJf4AFxkyrQ==}
    engines: {node: '>=12'}
    cpu: [s390x]
    os: [linux]
    requiresBuild: true
    dev: true
    optional: true

  /@esbuild/linux-x64@0.16.17:
    resolution: {integrity: sha512-mdPjPxfnmoqhgpiEArqi4egmBAMYvaObgn4poorpUaqmvzzbvqbowRllQ+ZgzGVMGKaPkqUmPDOOFQRUFDmeUw==}
    engines: {node: '>=12'}
    cpu: [x64]
    os: [linux]
    requiresBuild: true
    dev: true
    optional: true

  /@esbuild/linux-x64@0.18.12:
    resolution: {integrity: sha512-OrNJMGQbPaVyHHcDF8ybNSwu7TDOfX8NGpXCbetwOSP6txOJiWlgQnRymfC9ocR1S0Y5PW0Wb1mV6pUddqmvmQ==}
    engines: {node: '>=12'}
    cpu: [x64]
    os: [linux]
    requiresBuild: true
    optional: true

  /@esbuild/linux-x64@0.19.12:
    resolution: {integrity: sha512-B71g1QpxfwBvNrfyJdVDexenDIt1CiDN1TIXLbhOw0KhJzE78KIFGX6OJ9MrtC0oOqMWf+0xop4qEU8JrJTwCg==}
    engines: {node: '>=12'}
    cpu: [x64]
    os: [linux]
    requiresBuild: true
    dev: true
    optional: true

  /@esbuild/linux-x64@0.20.2:
    resolution: {integrity: sha512-1MdwI6OOTsfQfek8sLwgyjOXAu+wKhLEoaOLTjbijk6E2WONYpH9ZU2mNtR+lZ2B4uwr+usqGuVfFT9tMtGvGw==}
    engines: {node: '>=12'}
    cpu: [x64]
    os: [linux]
    requiresBuild: true
    dev: true
    optional: true

  /@esbuild/netbsd-x64@0.16.17:
    resolution: {integrity: sha512-/PzmzD/zyAeTUsduZa32bn0ORug+Jd1EGGAUJvqfeixoEISYpGnAezN6lnJoskauoai0Jrs+XSyvDhppCPoKOA==}
    engines: {node: '>=12'}
    cpu: [x64]
    os: [netbsd]
    requiresBuild: true
    dev: true
    optional: true

  /@esbuild/netbsd-x64@0.18.12:
    resolution: {integrity: sha512-55FzVCAiwE9FK8wWeCRuvjazNRJ1QqLCYGZVB6E8RuQuTeStSwotpSW4xoRGwp3a1wUsaVCdYcj5LGCASVJmMg==}
    engines: {node: '>=12'}
    cpu: [x64]
    os: [netbsd]
    requiresBuild: true
    optional: true

  /@esbuild/netbsd-x64@0.19.12:
    resolution: {integrity: sha512-3ltjQ7n1owJgFbuC61Oj++XhtzmymoCihNFgT84UAmJnxJfm4sYCiSLTXZtE00VWYpPMYc+ZQmB6xbSdVh0JWA==}
    engines: {node: '>=12'}
    cpu: [x64]
    os: [netbsd]
    requiresBuild: true
    dev: true
    optional: true

  /@esbuild/netbsd-x64@0.20.2:
    resolution: {integrity: sha512-K8/DhBxcVQkzYc43yJXDSyjlFeHQJBiowJ0uVL6Tor3jGQfSGHNNJcWxNbOI8v5k82prYqzPuwkzHt3J1T1iZQ==}
    engines: {node: '>=12'}
    cpu: [x64]
    os: [netbsd]
    requiresBuild: true
    dev: true
    optional: true

  /@esbuild/openbsd-x64@0.16.17:
    resolution: {integrity: sha512-2yaWJhvxGEz2RiftSk0UObqJa/b+rIAjnODJgv2GbGGpRwAfpgzyrg1WLK8rqA24mfZa9GvpjLcBBg8JHkoodg==}
    engines: {node: '>=12'}
    cpu: [x64]
    os: [openbsd]
    requiresBuild: true
    dev: true
    optional: true

  /@esbuild/openbsd-x64@0.18.12:
    resolution: {integrity: sha512-qnluf8rfb6Y5Lw2tirfK2quZOBbVqmwxut7GPCIJsM8lc4AEUj9L8y0YPdLaPK0TECt4IdyBdBD/KRFKorlK3g==}
    engines: {node: '>=12'}
    cpu: [x64]
    os: [openbsd]
    requiresBuild: true
    optional: true

  /@esbuild/openbsd-x64@0.19.12:
    resolution: {integrity: sha512-RbrfTB9SWsr0kWmb9srfF+L933uMDdu9BIzdA7os2t0TXhCRjrQyCeOt6wVxr79CKD4c+p+YhCj31HBkYcXebw==}
    engines: {node: '>=12'}
    cpu: [x64]
    os: [openbsd]
    requiresBuild: true
    dev: true
    optional: true

  /@esbuild/openbsd-x64@0.20.2:
    resolution: {integrity: sha512-eMpKlV0SThJmmJgiVyN9jTPJ2VBPquf6Kt/nAoo6DgHAoN57K15ZghiHaMvqjCye/uU4X5u3YSMgVBI1h3vKrQ==}
    engines: {node: '>=12'}
    cpu: [x64]
    os: [openbsd]
    requiresBuild: true
    dev: true
    optional: true

  /@esbuild/sunos-x64@0.16.17:
    resolution: {integrity: sha512-xtVUiev38tN0R3g8VhRfN7Zl42YCJvyBhRKw1RJjwE1d2emWTVToPLNEQj/5Qxc6lVFATDiy6LjVHYhIPrLxzw==}
    engines: {node: '>=12'}
    cpu: [x64]
    os: [sunos]
    requiresBuild: true
    dev: true
    optional: true

  /@esbuild/sunos-x64@0.18.12:
    resolution: {integrity: sha512-+RkKpVQR7bICjTOPUpkTBTaJ4TFqQBX5Ywyd/HSdDkQGn65VPkTsR/pL4AMvuMWy+wnXgIl4EY6q4mVpJal8Kg==}
    engines: {node: '>=12'}
    cpu: [x64]
    os: [sunos]
    requiresBuild: true
    optional: true

  /@esbuild/sunos-x64@0.19.12:
    resolution: {integrity: sha512-HKjJwRrW8uWtCQnQOz9qcU3mUZhTUQvi56Q8DPTLLB+DawoiQdjsYq+j+D3s9I8VFtDr+F9CjgXKKC4ss89IeA==}
    engines: {node: '>=12'}
    cpu: [x64]
    os: [sunos]
    requiresBuild: true
    dev: true
    optional: true

  /@esbuild/sunos-x64@0.20.2:
    resolution: {integrity: sha512-2UyFtRC6cXLyejf/YEld4Hajo7UHILetzE1vsRcGL3earZEW77JxrFjH4Ez2qaTiEfMgAXxfAZCm1fvM/G/o8w==}
    engines: {node: '>=12'}
    cpu: [x64]
    os: [sunos]
    requiresBuild: true
    dev: true
    optional: true

  /@esbuild/win32-arm64@0.16.17:
    resolution: {integrity: sha512-ga8+JqBDHY4b6fQAmOgtJJue36scANy4l/rL97W+0wYmijhxKetzZdKOJI7olaBaMhWt8Pac2McJdZLxXWUEQw==}
    engines: {node: '>=12'}
    cpu: [arm64]
    os: [win32]
    requiresBuild: true
    dev: true
    optional: true

  /@esbuild/win32-arm64@0.18.12:
    resolution: {integrity: sha512-GNHuciv0mFM7ouzsU0+AwY+7eV4Mgo5WnbhfDCQGtpvOtD1vbOiRjPYG6dhmMoFyBjj+pNqQu2X+7DKn0KQ/Gw==}
    engines: {node: '>=12'}
    cpu: [arm64]
    os: [win32]
    requiresBuild: true
    optional: true

  /@esbuild/win32-arm64@0.19.12:
    resolution: {integrity: sha512-URgtR1dJnmGvX864pn1B2YUYNzjmXkuJOIqG2HdU62MVS4EHpU2946OZoTMnRUHklGtJdJZ33QfzdjGACXhn1A==}
    engines: {node: '>=12'}
    cpu: [arm64]
    os: [win32]
    requiresBuild: true
    dev: true
    optional: true

  /@esbuild/win32-arm64@0.20.2:
    resolution: {integrity: sha512-GRibxoawM9ZCnDxnP3usoUDO9vUkpAxIIZ6GQI+IlVmr5kP3zUq+l17xELTHMWTWzjxa2guPNyrpq1GWmPvcGQ==}
    engines: {node: '>=12'}
    cpu: [arm64]
    os: [win32]
    requiresBuild: true
    dev: true
    optional: true

  /@esbuild/win32-ia32@0.16.17:
    resolution: {integrity: sha512-WnsKaf46uSSF/sZhwnqE4L/F89AYNMiD4YtEcYekBt9Q7nj0DiId2XH2Ng2PHM54qi5oPrQ8luuzGszqi/veig==}
    engines: {node: '>=12'}
    cpu: [ia32]
    os: [win32]
    requiresBuild: true
    dev: true
    optional: true

  /@esbuild/win32-ia32@0.18.12:
    resolution: {integrity: sha512-kR8cezhYipbbypGkaqCTWIeu4zID17gamC8YTPXYtcN3E5BhhtTnwKBn9I0PJur/T6UVwIEGYzkffNL0lFvxEw==}
    engines: {node: '>=12'}
    cpu: [ia32]
    os: [win32]
    requiresBuild: true
    optional: true

  /@esbuild/win32-ia32@0.19.12:
    resolution: {integrity: sha512-+ZOE6pUkMOJfmxmBZElNOx72NKpIa/HFOMGzu8fqzQJ5kgf6aTGrcJaFsNiVMH4JKpMipyK+7k0n2UXN7a8YKQ==}
    engines: {node: '>=12'}
    cpu: [ia32]
    os: [win32]
    requiresBuild: true
    dev: true
    optional: true

  /@esbuild/win32-ia32@0.20.2:
    resolution: {integrity: sha512-HfLOfn9YWmkSKRQqovpnITazdtquEW8/SoHW7pWpuEeguaZI4QnCRW6b+oZTztdBnZOS2hqJ6im/D5cPzBTTlQ==}
    engines: {node: '>=12'}
    cpu: [ia32]
    os: [win32]
    requiresBuild: true
    dev: true
    optional: true

  /@esbuild/win32-x64@0.16.17:
    resolution: {integrity: sha512-y+EHuSchhL7FjHgvQL/0fnnFmO4T1bhvWANX6gcnqTjtnKWbTvUMCpGnv2+t+31d7RzyEAYAd4u2fnIhHL6N/Q==}
    engines: {node: '>=12'}
    cpu: [x64]
    os: [win32]
    requiresBuild: true
    dev: true
    optional: true

  /@esbuild/win32-x64@0.18.12:
    resolution: {integrity: sha512-O0UYQVkvfM/jO8a4OwoV0mAKSJw+mjWTAd1MJd/1FCX6uiMdLmMRPK/w6e9OQ0ob2WGxzIm9va/KG0Ja4zIOgg==}
    engines: {node: '>=12'}
    cpu: [x64]
    os: [win32]
    requiresBuild: true
    optional: true

  /@esbuild/win32-x64@0.19.12:
    resolution: {integrity: sha512-T1QyPSDCyMXaO3pzBkF96E8xMkiRYbUEZADd29SyPGabqxMViNoii+NcK7eWJAEoU6RZyEm5lVSIjTmcdoB9HA==}
    engines: {node: '>=12'}
    cpu: [x64]
    os: [win32]
    requiresBuild: true
    dev: true
    optional: true

  /@esbuild/win32-x64@0.20.2:
    resolution: {integrity: sha512-N49X4lJX27+l9jbLKSqZ6bKNjzQvHaT8IIFUy+YIqmXQdjYCToGWwOItDrfby14c78aDd5NHQl29xingXfCdLQ==}
    engines: {node: '>=12'}
    cpu: [x64]
    os: [win32]
    requiresBuild: true
    dev: true
    optional: true

  /@eslint-community/eslint-utils@4.4.0(eslint@8.41.0):
    resolution: {integrity: sha512-1/sA4dwrzBAyeUoQ6oxahHKmrZvsnLCg4RfxW3ZFGGmQkSNQPFNLV9CUEFQP1x9EYXHTo5p6xdhZM1Ne9p/AfA==}
    engines: {node: ^12.22.0 || ^14.17.0 || >=16.0.0}
    peerDependencies:
      eslint: ^6.0.0 || ^7.0.0 || >=8.0.0
    dependencies:
      eslint: 8.41.0
      eslint-visitor-keys: 3.4.1
    dev: false

  /@eslint-community/regexpp@4.5.1:
    resolution: {integrity: sha512-Z5ba73P98O1KUYCCJTUeVpja9RcGoMdncZ6T49FCUl2lN38JtCJ+3WgIDBv0AuY4WChU5PmtJmOCTlN6FZTFKQ==}
    engines: {node: ^12.0.0 || ^14.0.0 || >=16.0.0}
    dev: false

  /@eslint/eslintrc@2.0.3:
    resolution: {integrity: sha512-+5gy6OQfk+xx3q0d6jGZZC3f3KzAkXc/IanVxd1is/VIIziRqqt3ongQz0FiTUXqTk0c7aDB3OaFuKnuSoJicQ==}
    engines: {node: ^12.22.0 || ^14.17.0 || >=16.0.0}
    dependencies:
      ajv: 6.12.6
      debug: 4.3.4(supports-color@5.5.0)
      espree: 9.5.2
      globals: 13.20.0
      ignore: 5.2.4
      import-fresh: 3.3.0
      js-yaml: 4.1.0
      minimatch: 3.1.2
      strip-json-comments: 3.1.1
    transitivePeerDependencies:
      - supports-color
    dev: false

  /@eslint/js@8.41.0:
    resolution: {integrity: sha512-LxcyMGxwmTh2lY9FwHPGWOHmYFCZvbrFCBZL4FzSSsxsRPuhrYUg/49/0KDfW8tnIEaEHtfmn6+NPN+1DqaNmA==}
    engines: {node: ^12.22.0 || ^14.17.0 || >=16.0.0}
    dev: false

  /@fastify/busboy@2.1.1:
    resolution: {integrity: sha512-vBZP4NlzfOlerQTnba4aqZoMhE/a9HY7HRqoOPaETQcSQuWEIyZMHGfVu6w9wGtGK5fED5qRs2DteVCjOH60sA==}
    engines: {node: '>=14'}
    dev: true

  /@graphql-typed-document-node/core@3.2.0(graphql@15.8.0):
    resolution: {integrity: sha512-mB9oAsNCm9aM3/SOv4YtBMqZbYj10R7dkq8byBqxGY/ncFwhf2oQzMV+LCRlWoDSEBJ3COiR1yeDvMtsoOsuFQ==}
    peerDependencies:
      graphql: ^0.8.0 || ^0.9.0 || ^0.10.0 || ^0.11.0 || ^0.12.0 || ^0.13.0 || ^14.0.0 || ^15.0.0 || ^16.0.0 || ^17.0.0
    dependencies:
      graphql: 15.8.0
    dev: false

  /@hapi/hoek@9.3.0:
    resolution: {integrity: sha512-/c6rf4UJlmHlC9b5BaNvzAcFv7HZ2QHaV0D4/HNlBdvFnvQq8RI4kYdhyPCl7Xj+oWvTWQ8ujhqS53LIgAe6KQ==}
    dev: false

  /@hapi/topo@5.1.0:
    resolution: {integrity: sha512-foQZKJig7Ob0BMAYBfcJk8d77QtOe7Wo4ox7ff1lQYoNNAb6jwcY1ncdoy2e9wQZzvNy7ODZCYJkK8kzmcAnAg==}
    dependencies:
      '@hapi/hoek': 9.3.0
    dev: false

  /@humanwhocodes/config-array@0.11.10:
    resolution: {integrity: sha512-KVVjQmNUepDVGXNuoRRdmmEjruj0KfiGSbS8LVc12LMsWDQzRXJ0qdhN8L8uUigKpfEHRhlaQFY0ib1tnUbNeQ==}
    engines: {node: '>=10.10.0'}
    dependencies:
      '@humanwhocodes/object-schema': 1.2.1
      debug: 4.3.4(supports-color@5.5.0)
      minimatch: 3.1.2
    transitivePeerDependencies:
      - supports-color
    dev: false

  /@humanwhocodes/module-importer@1.0.1:
    resolution: {integrity: sha512-bxveV4V8v5Yb4ncFTT3rPSgZBOpCkjfK0y4oVVVJwIuDVBRMDXrPyXRL988i5ap9m9bnyEEjWfm5WkBmtffLfA==}
    engines: {node: '>=12.22'}
    dev: false

  /@humanwhocodes/momoa@2.0.4:
    resolution: {integrity: sha512-RE815I4arJFtt+FVeU1Tgp9/Xvecacji8w/V6XtXsWWH/wz/eNkNbhb+ny/+PlVZjV0rxQpRSQKNKE3lcktHEA==}
    engines: {node: '>=10.10.0'}
    dev: true

  /@humanwhocodes/object-schema@1.2.1:
    resolution: {integrity: sha512-ZnQMnLV4e7hDlUvw8H+U8ASL02SS2Gn6+9Ac3wGGLIe7+je2AeAOxPY+izIPJDfFDb7eDjev0Us8MO1iFRN8hA==}
    dev: false

  /@isaacs/cliui@8.0.2:
    resolution: {integrity: sha512-O8jcjabXaleOG9DQ0+ARXWZBTfnP4WNAqzuiJK7ll44AmxGKv/J2M4TPjxjY3znBCfvBXFzucm1twdyFybFqEA==}
    engines: {node: '>=12'}
    dependencies:
      string-width: 5.1.2
      string-width-cjs: /string-width@4.2.3
      strip-ansi: 7.1.0
      strip-ansi-cjs: /strip-ansi@6.0.1
      wrap-ansi: 8.1.0
      wrap-ansi-cjs: /wrap-ansi@7.0.0
    dev: true

  /@istanbuljs/load-nyc-config@1.1.0:
    resolution: {integrity: sha512-VjeHSlIzpv/NyD3N0YuHfXOPDIixcA1q2ZV98wsMqcYlPmv2n3Yb2lYP9XMElnaFVXg5A7YLTeLu6V84uQDjmQ==}
    engines: {node: '>=8'}
    dependencies:
      camelcase: 5.3.1
      find-up: 4.1.0
      get-package-type: 0.1.0
      js-yaml: 3.14.1
      resolve-from: 5.0.0
    dev: true

  /@istanbuljs/schema@0.1.3:
    resolution: {integrity: sha512-ZXRY4jNvVgSVQ8DL3LTcakaAtXwTVUxE81hslsyD2AtoXW/wVob10HkOJ1X/pAlcI7D+2YoZKg5do8G/w6RYgA==}
    engines: {node: '>=8'}
    dev: true

  /@jest/console@29.5.0:
    resolution: {integrity: sha512-NEpkObxPwyw/XxZVLPmAGKE89IQRp4puc6IQRPru6JKd1M3fW9v1xM1AnzIJE65hbCkzQAdnL8P47e9hzhiYLQ==}
    engines: {node: ^14.15.0 || ^16.10.0 || >=18.0.0}
    dependencies:
      '@jest/types': 29.5.0
      '@types/node': 18.19.10
      chalk: 4.1.2
      jest-message-util: 29.5.0
      jest-util: 29.5.0
      slash: 3.0.0
    dev: true

  /@jest/core@29.5.0(ts-node@10.9.1):
    resolution: {integrity: sha512-28UzQc7ulUrOQw1IsN/kv1QES3q2kkbl/wGslyhAclqZ/8cMdB5M68BffkIdSJgKBUt50d3hbwJ92XESlE7LiQ==}
    engines: {node: ^14.15.0 || ^16.10.0 || >=18.0.0}
    peerDependencies:
      node-notifier: ^8.0.1 || ^9.0.0 || ^10.0.0
    peerDependenciesMeta:
      node-notifier:
        optional: true
    dependencies:
      '@jest/console': 29.5.0
      '@jest/reporters': 29.5.0
      '@jest/test-result': 29.5.0
      '@jest/transform': 29.5.0
      '@jest/types': 29.5.0
      '@types/node': 18.19.10
      ansi-escapes: 4.3.2
      chalk: 4.1.2
      ci-info: 3.8.0
      exit: 0.1.2
      graceful-fs: 4.2.11
      jest-changed-files: 29.5.0
      jest-config: 29.5.0(@types/node@18.19.10)(ts-node@10.9.1)
      jest-haste-map: 29.5.0
      jest-message-util: 29.5.0
      jest-regex-util: 29.4.3
      jest-resolve: 29.5.0
      jest-resolve-dependencies: 29.5.0
      jest-runner: 29.5.0
      jest-runtime: 29.5.0
      jest-snapshot: 29.5.0
      jest-util: 29.5.0
      jest-validate: 29.5.0
      jest-watcher: 29.5.0
      micromatch: 4.0.5
      pretty-format: 29.5.0
      slash: 3.0.0
      strip-ansi: 6.0.1
    transitivePeerDependencies:
      - supports-color
      - ts-node
    dev: true

  /@jest/environment@29.5.0:
    resolution: {integrity: sha512-5FXw2+wD29YU1d4I2htpRX7jYnAyTRjP2CsXQdo9SAM8g3ifxWPSV0HnClSn71xwctr0U3oZIIH+dtbfmnbXVQ==}
    engines: {node: ^14.15.0 || ^16.10.0 || >=18.0.0}
    dependencies:
      '@jest/fake-timers': 29.5.0
      '@jest/types': 29.5.0
      '@types/node': 18.19.10
      jest-mock: 29.5.0
    dev: true

  /@jest/expect-utils@29.5.0:
    resolution: {integrity: sha512-fmKzsidoXQT2KwnrwE0SQq3uj8Z763vzR8LnLBwC2qYWEFpjX8daRsk6rHUM1QvNlEW/UJXNXm59ztmJJWs2Mg==}
    engines: {node: ^14.15.0 || ^16.10.0 || >=18.0.0}
    dependencies:
      jest-get-type: 29.4.3
    dev: true

  /@jest/expect@29.5.0:
    resolution: {integrity: sha512-PueDR2HGihN3ciUNGr4uelropW7rqUfTiOn+8u0leg/42UhblPxHkfoh0Ruu3I9Y1962P3u2DY4+h7GVTSVU6g==}
    engines: {node: ^14.15.0 || ^16.10.0 || >=18.0.0}
    dependencies:
      expect: 29.5.0
      jest-snapshot: 29.5.0
    transitivePeerDependencies:
      - supports-color
    dev: true

  /@jest/fake-timers@29.5.0:
    resolution: {integrity: sha512-9ARvuAAQcBwDAqOnglWq2zwNIRUDtk/SCkp/ToGEhFv5r86K21l+VEs0qNTaXtyiY0lEePl3kylijSYJQqdbDg==}
    engines: {node: ^14.15.0 || ^16.10.0 || >=18.0.0}
    dependencies:
      '@jest/types': 29.5.0
      '@sinonjs/fake-timers': 10.2.0
      '@types/node': 18.19.10
      jest-message-util: 29.5.0
      jest-mock: 29.5.0
      jest-util: 29.5.0
    dev: true

  /@jest/globals@29.5.0:
    resolution: {integrity: sha512-S02y0qMWGihdzNbUiqSAiKSpSozSuHX5UYc7QbnHP+D9Lyw8DgGGCinrN9uSuHPeKgSSzvPom2q1nAtBvUsvPQ==}
    engines: {node: ^14.15.0 || ^16.10.0 || >=18.0.0}
    dependencies:
      '@jest/environment': 29.5.0
      '@jest/expect': 29.5.0
      '@jest/types': 29.5.0
      jest-mock: 29.5.0
    transitivePeerDependencies:
      - supports-color
    dev: true

  /@jest/reporters@29.5.0:
    resolution: {integrity: sha512-D05STXqj/M8bP9hQNSICtPqz97u7ffGzZu+9XLucXhkOFBqKcXe04JLZOgIekOxdb73MAoBUFnqvf7MCpKk5OA==}
    engines: {node: ^14.15.0 || ^16.10.0 || >=18.0.0}
    peerDependencies:
      node-notifier: ^8.0.1 || ^9.0.0 || ^10.0.0
    peerDependenciesMeta:
      node-notifier:
        optional: true
    dependencies:
      '@bcoe/v8-coverage': 0.2.3
      '@jest/console': 29.5.0
      '@jest/test-result': 29.5.0
      '@jest/transform': 29.5.0
      '@jest/types': 29.5.0
      '@jridgewell/trace-mapping': 0.3.18
      '@types/node': 18.19.10
      chalk: 4.1.2
      collect-v8-coverage: 1.0.1
      exit: 0.1.2
      glob: 7.2.3
      graceful-fs: 4.2.11
      istanbul-lib-coverage: 3.2.0
      istanbul-lib-instrument: 5.2.1
      istanbul-lib-report: 3.0.0
      istanbul-lib-source-maps: 4.0.1
      istanbul-reports: 3.1.5
      jest-message-util: 29.5.0
      jest-util: 29.5.0
      jest-worker: 29.5.0
      slash: 3.0.0
      string-length: 4.0.2
      strip-ansi: 6.0.1
      v8-to-istanbul: 9.1.0
    transitivePeerDependencies:
      - supports-color
    dev: true

  /@jest/schemas@29.4.3:
    resolution: {integrity: sha512-VLYKXQmtmuEz6IxJsrZwzG9NvtkQsWNnWMsKxqWNu3+CnfzJQhp0WDDKWLVV9hLKr0l3SLLFRqcYHjhtyuDVxg==}
    engines: {node: ^14.15.0 || ^16.10.0 || >=18.0.0}
    dependencies:
      '@sinclair/typebox': 0.25.24

  /@jest/source-map@29.4.3:
    resolution: {integrity: sha512-qyt/mb6rLyd9j1jUts4EQncvS6Yy3PM9HghnNv86QBlV+zdL2inCdK1tuVlL+J+lpiw2BI67qXOrX3UurBqQ1w==}
    engines: {node: ^14.15.0 || ^16.10.0 || >=18.0.0}
    dependencies:
      '@jridgewell/trace-mapping': 0.3.18
      callsites: 3.1.0
      graceful-fs: 4.2.11
    dev: true

  /@jest/test-result@29.5.0:
    resolution: {integrity: sha512-fGl4rfitnbfLsrfx1uUpDEESS7zM8JdgZgOCQuxQvL1Sn/I6ijeAVQWGfXI9zb1i9Mzo495cIpVZhA0yr60PkQ==}
    engines: {node: ^14.15.0 || ^16.10.0 || >=18.0.0}
    dependencies:
      '@jest/console': 29.5.0
      '@jest/types': 29.5.0
      '@types/istanbul-lib-coverage': 2.0.4
      collect-v8-coverage: 1.0.1
    dev: true

  /@jest/test-sequencer@29.5.0:
    resolution: {integrity: sha512-yPafQEcKjkSfDXyvtgiV4pevSeyuA6MQr6ZIdVkWJly9vkqjnFfcfhRQqpD5whjoU8EORki752xQmjaqoFjzMQ==}
    engines: {node: ^14.15.0 || ^16.10.0 || >=18.0.0}
    dependencies:
      '@jest/test-result': 29.5.0
      graceful-fs: 4.2.11
      jest-haste-map: 29.5.0
      slash: 3.0.0
    dev: true

  /@jest/transform@29.5.0:
    resolution: {integrity: sha512-8vbeZWqLJOvHaDfeMuoHITGKSz5qWc9u04lnWrQE3VyuSw604PzQM824ZeX9XSjUCeDiE3GuxZe5UKa8J61NQw==}
    engines: {node: ^14.15.0 || ^16.10.0 || >=18.0.0}
    dependencies:
      '@babel/core': 7.22.5
      '@jest/types': 29.5.0
      '@jridgewell/trace-mapping': 0.3.18
      babel-plugin-istanbul: 6.1.1
      chalk: 4.1.2
      convert-source-map: 2.0.0
      fast-json-stable-stringify: 2.1.0
      graceful-fs: 4.2.11
      jest-haste-map: 29.5.0
      jest-regex-util: 29.4.3
      jest-util: 29.5.0
      micromatch: 4.0.5
      pirates: 4.0.5
      slash: 3.0.0
      write-file-atomic: 4.0.2
    transitivePeerDependencies:
      - supports-color
    dev: true

  /@jest/types@29.5.0:
    resolution: {integrity: sha512-qbu7kN6czmVRc3xWFQcAN03RAUamgppVUdXrvl1Wr3jlNF93o9mJbGcDWrwGB6ht44u7efB1qCFgVQmca24Uog==}
    engines: {node: ^14.15.0 || ^16.10.0 || >=18.0.0}
    dependencies:
      '@jest/schemas': 29.4.3
      '@types/istanbul-lib-coverage': 2.0.4
      '@types/istanbul-reports': 3.0.1
      '@types/node': 18.19.10
      '@types/yargs': 17.0.24
      chalk: 4.1.2
    dev: true

  /@jridgewell/gen-mapping@0.3.3:
    resolution: {integrity: sha512-HLhSWOLRi875zjjMG/r+Nv0oCW8umGb0BgEhyX3dDX3egwZtB8PqLnjz3yedt8R5StBrzcg4aBpnh8UA9D1BoQ==}
    engines: {node: '>=6.0.0'}
    dependencies:
      '@jridgewell/set-array': 1.1.2
      '@jridgewell/sourcemap-codec': 1.4.15
      '@jridgewell/trace-mapping': 0.3.18

  /@jridgewell/resolve-uri@3.1.0:
    resolution: {integrity: sha512-F2msla3tad+Mfht5cJq7LSXcdudKTWCVYUgw6pLFOOHSTtZlj6SWNYAp+AhuqLmWdBO2X5hPrLcu8cVP8fy28w==}
    engines: {node: '>=6.0.0'}

  /@jridgewell/resolve-uri@3.1.1:
    resolution: {integrity: sha512-dSYZh7HhCDtCKm4QakX0xFpsRDqjjtZf/kjI/v3T3Nwt5r8/qz/M19F9ySyOqU94SXBmeG9ttTul+YnR4LOxFA==}
    engines: {node: '>=6.0.0'}

  /@jridgewell/set-array@1.1.2:
    resolution: {integrity: sha512-xnkseuNADM0gt2bs+BvhO0p78Mk762YnZdsuzFV018NoG1Sj1SCQvpSqa7XUaTam5vAGasABV9qXASMKnFMwMw==}
    engines: {node: '>=6.0.0'}

  /@jridgewell/sourcemap-codec@1.4.14:
    resolution: {integrity: sha512-XPSJHWmi394fuUuzDnGz1wiKqWfo1yXecHQMRf2l6hztTO+nPru658AyDngaBe7isIxEkRsPR3FZh+s7iVa4Uw==}

  /@jridgewell/sourcemap-codec@1.4.15:
    resolution: {integrity: sha512-eF2rxCRulEKXHTRiDrDy6erMYWqNw4LPdQ8UQA4huuxaQsVeRPFl2oM8oDGxMFhJUWZf9McpLtJasDDZb/Bpeg==}

  /@jridgewell/trace-mapping@0.3.18:
    resolution: {integrity: sha512-w+niJYzMHdd7USdiH2U6869nqhD2nbfZXND5Yp93qIbEmnDNk7PD48o+YchRVpzMU7M6jVCbenTR7PA1FLQ9pA==}
    dependencies:
      '@jridgewell/resolve-uri': 3.1.0
      '@jridgewell/sourcemap-codec': 1.4.14

  /@jridgewell/trace-mapping@0.3.9:
    resolution: {integrity: sha512-3Belt6tdc8bPgAtbcmdtNJlirVoTmEb5e2gC94PnkwEW9jI6CAHUeoG85tjWP5WquqfavoMtMwiG4P926ZKKuQ==}
    dependencies:
      '@jridgewell/resolve-uri': 3.1.1
      '@jridgewell/sourcemap-codec': 1.4.15

  /@jsdevtools/ono@7.1.3:
    resolution: {integrity: sha512-4JQNk+3mVzK3xh2rqd6RB4J46qUR19azEHBneZyTZM+c456qOrbbM/5xcR8huNCCcbVt7+UmizG6GuUvPvKUYg==}

  /@line/bot-sdk@7.5.2:
    resolution: {integrity: sha512-mMaDnr+mOqQDLYJcUp+fQwZklg/LoOZzNILlWdsj2IFD2nXF+HhAm3KEy5tyUx629Y2bCx6nv9Jl0UlMwBiAiw==}
    engines: {node: '>=10'}
    dependencies:
      '@types/body-parser': 1.19.2
      '@types/node': 16.18.34
      axios: 0.27.2
      body-parser: 1.20.1
      file-type: 16.5.4
      form-data: 4.0.0
    transitivePeerDependencies:
      - debug
      - supports-color
    dev: false

  /@linear/sdk@2.6.0:
    resolution: {integrity: sha512-L7Bsd5Ooa+RusZ6Y1yuzsq3NnrSOqHbhZHvdY+anNTOEtFPKonFCNeUdWXpBlyM21rzx7MWq+TfjtMo9dbxxPQ==}
    engines: {node: '>=12.x', yarn: 1.x}
    dependencies:
      '@graphql-typed-document-node/core': 3.2.0(graphql@15.8.0)
      graphql: 15.8.0
      isomorphic-unfetch: 3.1.0
    transitivePeerDependencies:
      - encoding
    dev: false

  /@mailchimp/mailchimp_marketing@3.0.80:
    resolution: {integrity: sha512-Cgz0xPb+1DUjmrl5whAsmqfAChBko+Wf4/PLQE4RvwfPlcq2agfHr1QFiXEhZ8e+GQwQ3hZQn9iLGXwIXwxUCg==}
    engines: {node: '>=10.0.0'}
    dependencies:
      dotenv: 8.6.0
      superagent: 3.8.1
    transitivePeerDependencies:
      - supports-color
    dev: false

  /@nicolo-ribaudo/chokidar-2@2.1.8-no-fsevents.3:
    resolution: {integrity: sha512-s88O1aVtXftvp5bCPB7WnmXc5IwOZZ7YPuwNPt+GtOOXpPvad1LfbmjYv+qII7zP6RU2QGnqve27dnLycEnyEQ==}
    requiresBuild: true
    dev: false
    optional: true

  /@nodelib/fs.scandir@2.1.5:
    resolution: {integrity: sha512-vq24Bq3ym5HEQm2NKCr3yXDwjc7vTsEThRDnkp2DK9p1uqLR+DHurm/NOTo0KG7HYHU7eppKZj3MyqYuMBf62g==}
    engines: {node: '>= 8'}
    dependencies:
      '@nodelib/fs.stat': 2.0.5
      run-parallel: 1.2.0

  /@nodelib/fs.stat@2.0.5:
    resolution: {integrity: sha512-RkhPPp2zrqDAQA/2jNhnztcPAlv64XdhIp7a7454A5ovI7Bukxgt7MX7udwAu3zg1DcpPU0rz3VV1SeaqvY4+A==}
    engines: {node: '>= 8'}

  /@nodelib/fs.walk@1.2.8:
    resolution: {integrity: sha512-oGB+UxlgWcgQkgwo8GcEGwemoTFt3FIO9ababBmaGwXIoBKZ+GTy0pP185beGg7Llih/NSHSV2XAs1lnznocSg==}
    engines: {node: '>= 8'}
    dependencies:
      '@nodelib/fs.scandir': 2.1.5
      fastq: 1.15.0

  /@notionhq/client@2.2.7:
    resolution: {integrity: sha512-ackhUZiCTxsDacHPfnuwfJmo7fmi6Il6BK+YByCZM5NEXVIohyEBWm/r18OQkuJzJjeC6Q+Jhh+0yhxjvWq/cA==}
    engines: {node: '>=12'}
    dependencies:
      '@types/node-fetch': 2.6.4
      node-fetch: 2.6.11
    transitivePeerDependencies:
      - encoding
    dev: false

  /@octokit/app@13.1.5:
    resolution: {integrity: sha512-6qTa24S+gdQUU66SCVfqTkyt2jAr9/ZeyPqJhnNI9PZ8Wum4lQy3bPS+voGlxABNOlzRKnxbSdYKoraMr3MqBA==}
    engines: {node: '>= 14'}
    dependencies:
      '@octokit/auth-app': 4.0.13
      '@octokit/auth-unauthenticated': 3.0.5
      '@octokit/core': 4.2.1
      '@octokit/oauth-app': 4.2.2
      '@octokit/plugin-paginate-rest': 6.1.2(@octokit/core@4.2.1)
      '@octokit/types': 9.2.3
      '@octokit/webhooks': 10.9.1
    transitivePeerDependencies:
      - encoding
    dev: false

  /@octokit/auth-app@4.0.13:
    resolution: {integrity: sha512-NBQkmR/Zsc+8fWcVIFrwDgNXS7f4XDrkd9LHdi9DPQw1NdGHLviLzRO2ZBwTtepnwHXW5VTrVU9eFGijMUqllg==}
    engines: {node: '>= 14'}
    dependencies:
      '@octokit/auth-oauth-app': 5.0.5
      '@octokit/auth-oauth-user': 2.1.1
      '@octokit/request': 6.2.5
      '@octokit/request-error': 3.0.3
      '@octokit/types': 9.2.3
      deprecation: 2.3.1
      lru-cache: 9.1.2
      universal-github-app-jwt: 1.1.1
      universal-user-agent: 6.0.0
    transitivePeerDependencies:
      - encoding
    dev: false

  /@octokit/auth-oauth-app@5.0.5:
    resolution: {integrity: sha512-UPX1su6XpseaeLVCi78s9droxpGtBWIgz9XhXAx9VXabksoF0MyI5vaa1zo1njyYt6VaAjFisC2A2Wchcu2WmQ==}
    engines: {node: '>= 14'}
    dependencies:
      '@octokit/auth-oauth-device': 4.0.4
      '@octokit/auth-oauth-user': 2.1.1
      '@octokit/request': 6.2.5
      '@octokit/types': 9.2.3
      '@types/btoa-lite': 1.0.0
      btoa-lite: 1.0.0
      universal-user-agent: 6.0.0
    transitivePeerDependencies:
      - encoding
    dev: false

  /@octokit/auth-oauth-device@4.0.4:
    resolution: {integrity: sha512-Xl85BZYfqCMv+Uvz33nVVUjE7I/PVySNaK6dRRqlkvYcArSr9vRcZC9KVjXYObGRTCN6mISeYdakAZvWEN4+Jw==}
    engines: {node: '>= 14'}
    dependencies:
      '@octokit/oauth-methods': 2.0.5
      '@octokit/request': 6.2.5
      '@octokit/types': 9.2.3
      universal-user-agent: 6.0.0
    transitivePeerDependencies:
      - encoding
    dev: false

  /@octokit/auth-oauth-user@2.1.1:
    resolution: {integrity: sha512-JgqnNNPf9CaWLxWm9uh2WgxcaVYhxBR09NVIPTiMU2dVZ3FObOHs3njBiLNw+zq84k+rEdm5Y7AsiASrZ84Apg==}
    engines: {node: '>= 14'}
    dependencies:
      '@octokit/auth-oauth-device': 4.0.4
      '@octokit/oauth-methods': 2.0.5
      '@octokit/request': 6.2.5
      '@octokit/types': 9.2.3
      btoa-lite: 1.0.0
      universal-user-agent: 6.0.0
    transitivePeerDependencies:
      - encoding
    dev: false

  /@octokit/auth-token@3.0.4:
    resolution: {integrity: sha512-TWFX7cZF2LXoCvdmJWY7XVPi74aSY0+FfBZNSXEXFkMpjcqsQwDSYVv5FhRFaI0V1ECnwbz4j59T/G+rXNWaIQ==}
    engines: {node: '>= 14'}
    dev: false

  /@octokit/auth-unauthenticated@3.0.5:
    resolution: {integrity: sha512-yH2GPFcjrTvDWPwJWWCh0tPPtTL5SMgivgKPA+6v/XmYN6hGQkAto8JtZibSKOpf8ipmeYhLNWQ2UgW0GYILCw==}
    engines: {node: '>= 14'}
    dependencies:
      '@octokit/request-error': 3.0.3
      '@octokit/types': 9.2.3
    dev: false

  /@octokit/core@4.2.1:
    resolution: {integrity: sha512-tEDxFx8E38zF3gT7sSMDrT1tGumDgsw5yPG6BBh/X+5ClIQfMH/Yqocxz1PnHx6CHyF6pxmovUTOfZAUvQ0Lvw==}
    engines: {node: '>= 14'}
    dependencies:
      '@octokit/auth-token': 3.0.4
      '@octokit/graphql': 5.0.6
      '@octokit/request': 6.2.5
      '@octokit/request-error': 3.0.3
      '@octokit/types': 9.2.3
      before-after-hook: 2.2.3
      universal-user-agent: 6.0.0
    transitivePeerDependencies:
      - encoding
    dev: false

  /@octokit/endpoint@7.0.5:
    resolution: {integrity: sha512-LG4o4HMY1Xoaec87IqQ41TQ+glvIeTKqfjkCEmt5AIwDZJwQeVZFIEYXrYY6yLwK+pAScb9Gj4q+Nz2qSw1roA==}
    engines: {node: '>= 14'}
    dependencies:
      '@octokit/types': 9.2.3
      is-plain-object: 5.0.0
      universal-user-agent: 6.0.0
    dev: false

  /@octokit/graphql@5.0.6:
    resolution: {integrity: sha512-Fxyxdy/JH0MnIB5h+UQ3yCoh1FG4kWXfFKkpWqjZHw/p+Kc8Y44Hu/kCgNBT6nU1shNumEchmW/sUO1JuQnPcw==}
    engines: {node: '>= 14'}
    dependencies:
      '@octokit/request': 6.2.5
      '@octokit/types': 9.2.3
      universal-user-agent: 6.0.0
    transitivePeerDependencies:
      - encoding
    dev: false

  /@octokit/oauth-app@4.2.2:
    resolution: {integrity: sha512-/jsPd43Yu2UXJ4XGq9KyOjPj5kNWQ5pfVzeDEfIVE8ENchyIPS+/IY2a8b0+OQSAsBKBLTHVp9m51RfGHmPZlw==}
    engines: {node: '>= 14'}
    dependencies:
      '@octokit/auth-oauth-app': 5.0.5
      '@octokit/auth-oauth-user': 2.1.1
      '@octokit/auth-unauthenticated': 3.0.5
      '@octokit/core': 4.2.1
      '@octokit/oauth-authorization-url': 5.0.0
      '@octokit/oauth-methods': 2.0.5
      '@types/aws-lambda': 8.10.116
      fromentries: 1.3.2
      universal-user-agent: 6.0.0
    transitivePeerDependencies:
      - encoding
    dev: false

  /@octokit/oauth-authorization-url@5.0.0:
    resolution: {integrity: sha512-y1WhN+ERDZTh0qZ4SR+zotgsQUE1ysKnvBt1hvDRB2WRzYtVKQjn97HEPzoehh66Fj9LwNdlZh+p6TJatT0zzg==}
    engines: {node: '>= 14'}
    dev: false

  /@octokit/oauth-methods@2.0.5:
    resolution: {integrity: sha512-yQP6B5gE3axNxuM3U9KqWs/ErAQ+WLPaPgC/7EjsZsQibkf8sjdAfF8/y/EJW+Dd05XQvadX4WhQZPMnO1SE1A==}
    engines: {node: '>= 14'}
    dependencies:
      '@octokit/oauth-authorization-url': 5.0.0
      '@octokit/request': 6.2.5
      '@octokit/request-error': 3.0.3
      '@octokit/types': 9.2.3
      btoa-lite: 1.0.0
    transitivePeerDependencies:
      - encoding
    dev: false

  /@octokit/openapi-types@17.2.0:
    resolution: {integrity: sha512-MazrFNx4plbLsGl+LFesMo96eIXkFgEtaKbnNpdh4aQ0VM10aoylFsTYP1AEjkeoRNZiiPe3T6Gl2Hr8dJWdlQ==}
    dev: false

  /@octokit/plugin-paginate-rest@6.1.2(@octokit/core@4.2.1):
    resolution: {integrity: sha512-qhrmtQeHU/IivxucOV1bbI/xZyC/iOBhclokv7Sut5vnejAIAEXVcGQeRpQlU39E0WwK9lNvJHphHri/DB6lbQ==}
    engines: {node: '>= 14'}
    peerDependencies:
      '@octokit/core': '>=4'
    dependencies:
      '@octokit/core': 4.2.1
      '@octokit/tsconfig': 1.0.2
      '@octokit/types': 9.2.3
    dev: false

  /@octokit/plugin-rest-endpoint-methods@7.1.3(@octokit/core@4.2.1):
    resolution: {integrity: sha512-0aoPd4f1k/KXPTGSX0NbxcBrShBHArgcW3pujEvLa6wUfcfA1BehxQ2Ifwa6CbJ4SfzaO79FvGgaUipoxDsgjA==}
    engines: {node: '>= 14'}
    peerDependencies:
      '@octokit/core': '>=3'
    dependencies:
      '@octokit/core': 4.2.1
      '@octokit/types': 9.2.3
    dev: false

  /@octokit/plugin-retry@4.1.6(@octokit/core@4.2.1):
    resolution: {integrity: sha512-obkYzIgEC75r8+9Pnfiiqy3y/x1bc3QLE5B7qvv9wi9Kj0R5tGQFC6QMBg1154WQ9lAVypuQDGyp3hNpp15gQQ==}
    engines: {node: '>= 14'}
    peerDependencies:
      '@octokit/core': '>=3'
    dependencies:
      '@octokit/core': 4.2.1
      '@octokit/types': 9.2.3
      bottleneck: 2.19.5
    dev: false

  /@octokit/plugin-throttling@5.2.3(@octokit/core@4.2.1):
    resolution: {integrity: sha512-C9CFg9mrf6cugneKiaI841iG8DOv6P5XXkjmiNNut+swePxQ7RWEdAZRp5rJoE1hjsIqiYcKa/ZkOQ+ujPI39Q==}
    engines: {node: '>= 14'}
    peerDependencies:
      '@octokit/core': ^4.0.0
    dependencies:
      '@octokit/core': 4.2.1
      '@octokit/types': 9.2.3
      bottleneck: 2.19.5
    dev: false

  /@octokit/request-error@3.0.3:
    resolution: {integrity: sha512-crqw3V5Iy2uOU5Np+8M/YexTlT8zxCfI+qu+LxUB7SZpje4Qmx3mub5DfEKSO8Ylyk0aogi6TYdf6kxzh2BguQ==}
    engines: {node: '>= 14'}
    dependencies:
      '@octokit/types': 9.2.3
      deprecation: 2.3.1
      once: 1.4.0
    dev: false

  /@octokit/request@6.2.5:
    resolution: {integrity: sha512-z83E8UIlPNaJUsXpjD8E0V5o/5f+vJJNbNcBwVZsX3/vC650U41cOkTLjq4PKk9BYonQGOnx7N17gvLyNjgGcQ==}
    engines: {node: '>= 14'}
    dependencies:
      '@octokit/endpoint': 7.0.5
      '@octokit/request-error': 3.0.3
      '@octokit/types': 9.2.3
      is-plain-object: 5.0.0
      node-fetch: 2.7.0
      universal-user-agent: 6.0.0
    transitivePeerDependencies:
      - encoding
    dev: false

  /@octokit/tsconfig@1.0.2:
    resolution: {integrity: sha512-I0vDR0rdtP8p2lGMzvsJzbhdOWy405HcGovrspJ8RRibHnyRgggUSNO5AIox5LmqiwmatHKYsvj6VGFHkqS7lA==}
    dev: false

  /@octokit/types@9.2.3:
    resolution: {integrity: sha512-MMeLdHyFIALioycq+LFcA71v0S2xpQUX2cw6pPbHQjaibcHYwLnmK/kMZaWuGfGfjBJZ3wRUq+dOaWsvrPJVvA==}
    dependencies:
      '@octokit/openapi-types': 17.2.0
    dev: false

  /@octokit/webhooks-methods@3.0.3:
    resolution: {integrity: sha512-2vM+DCNTJ5vL62O5LagMru6XnYhV4fJslK+5YUkTa6rWlW2S+Tqs1lF9Wr9OGqHfVwpBj3TeztWfVON/eUoW1Q==}
    engines: {node: '>= 14'}
    dev: false

  /@octokit/webhooks-types@6.11.0:
    resolution: {integrity: sha512-AanzbulOHljrku1NGfafxdpTCfw2ENaWzH01N2vqQM+cUFbk868Cgh0xylz0JIM9BoKbfI++bdD6EYX0Q/UTEw==}
    dev: false

  /@octokit/webhooks@10.9.1:
    resolution: {integrity: sha512-5NXU4VfsNOo2VSU/SrLrpPH2Z1ZVDOWFcET4EpnEBX1uh/v8Uz65UVuHIRx5TZiXhnWyRE9AO1PXHa+M/iWwZA==}
    engines: {node: '>= 14'}
    dependencies:
      '@octokit/request-error': 3.0.3
      '@octokit/webhooks-methods': 3.0.3
      '@octokit/webhooks-types': 6.11.0
      aggregate-error: 3.1.0
    dev: false

  /@parcel/watcher@2.1.0:
    resolution: {integrity: sha512-8s8yYjd19pDSsBpbkOHnT6Z2+UJSuLQx61pCFM0s5wSRvKCEMDjd/cHY3/GI1szHIWbpXpsJdg3V6ISGGx9xDw==}
    engines: {node: '>= 10.0.0'}
    requiresBuild: true
    dependencies:
      is-glob: 4.0.3
      micromatch: 4.0.5
      node-addon-api: 3.2.1
      node-gyp-build: 4.6.0
    dev: false

  /@pkgjs/parseargs@0.11.0:
    resolution: {integrity: sha512-+1VkjdD0QBLPodGrJUeqarH8VAIvQODIbwh9XpP5Syisf7YoQgsJKPNFoqqLQlu+VQ/tVSshMR6loPMn8U+dPg==}
    engines: {node: '>=14'}
    requiresBuild: true
    dev: true
    optional: true

  /@readme/better-ajv-errors@1.6.0(ajv@8.16.0):
    resolution: {integrity: sha512-9gO9rld84Jgu13kcbKRU+WHseNhaVt76wYMeRDGsUGYxwJtI3RmEJ9LY9dZCYQGI8eUZLuxb5qDja0nqklpFjQ==}
    engines: {node: '>=14'}
    peerDependencies:
      ajv: 4.11.8 - 8
    dependencies:
      '@babel/code-frame': 7.22.5
      '@babel/runtime': 7.24.7
      '@humanwhocodes/momoa': 2.0.4
      ajv: 8.16.0
      chalk: 4.1.2
      json-to-ast: 2.1.0
      jsonpointer: 5.0.1
      leven: 3.1.0
    dev: true

  /@readme/json-schema-ref-parser@1.2.0:
    resolution: {integrity: sha512-Bt3QVovFSua4QmHa65EHUmh2xS0XJ3rgTEUPH998f4OW4VVJke3BuS16f+kM0ZLOGdvIrzrPRqwihuv5BAjtrA==}
    dependencies:
      '@jsdevtools/ono': 7.1.3
      '@types/json-schema': 7.0.15
      call-me-maybe: 1.0.2
      js-yaml: 4.1.0
    dev: true

  /@readme/openapi-parser@2.6.0(openapi-types@12.1.3):
    resolution: {integrity: sha512-pyFJXezWj9WI1O+gdp95CoxfY+i+Uq3kKk4zXIFuRAZi9YnHpHOpjumWWr67wkmRTw19Hskh9spyY0Iyikf3fA==}
    engines: {node: '>=18'}
    peerDependencies:
      openapi-types: '>=7'
    dependencies:
      '@apidevtools/swagger-methods': 3.0.2
      '@jsdevtools/ono': 7.1.3
      '@readme/better-ajv-errors': 1.6.0(ajv@8.16.0)
      '@readme/json-schema-ref-parser': 1.2.0
      '@readme/openapi-schemas': 3.1.0
      ajv: 8.16.0
      ajv-draft-04: 1.0.0(ajv@8.16.0)
      call-me-maybe: 1.0.2
      openapi-types: 12.1.3
    dev: true

  /@readme/openapi-schemas@3.1.0:
    resolution: {integrity: sha512-9FC/6ho8uFa8fV50+FPy/ngWN53jaUu4GRXlAjcxIRrzhltJnpKkBG2Tp0IDraFJeWrOpk84RJ9EMEEYzaI1Bw==}
    engines: {node: '>=18'}
    dev: true

  /@rollup/rollup-android-arm-eabi@4.13.2:
    resolution: {integrity: sha512-3XFIDKWMFZrMnao1mJhnOT1h2g0169Os848NhhmGweEcfJ4rCi+3yMCOLG4zA61rbJdkcrM/DjVZm9Hg5p5w7g==}
    cpu: [arm]
    os: [android]
    requiresBuild: true
    dev: true
    optional: true

  /@rollup/rollup-android-arm64@4.13.2:
    resolution: {integrity: sha512-GdxxXbAuM7Y/YQM9/TwwP+L0omeE/lJAR1J+olu36c3LqqZEBdsIWeQ91KBe6nxwOnb06Xh7JS2U5ooWU5/LgQ==}
    cpu: [arm64]
    os: [android]
    requiresBuild: true
    dev: true
    optional: true

  /@rollup/rollup-darwin-arm64@4.13.2:
    resolution: {integrity: sha512-mCMlpzlBgOTdaFs83I4XRr8wNPveJiJX1RLfv4hggyIVhfB5mJfN4P8Z6yKh+oE4Luz+qq1P3kVdWrCKcMYrrA==}
    cpu: [arm64]
    os: [darwin]
    requiresBuild: true
    dev: true
    optional: true

  /@rollup/rollup-darwin-x64@4.13.2:
    resolution: {integrity: sha512-yUoEvnH0FBef/NbB1u6d3HNGyruAKnN74LrPAfDQL3O32e3k3OSfLrPgSJmgb3PJrBZWfPyt6m4ZhAFa2nZp2A==}
    cpu: [x64]
    os: [darwin]
    requiresBuild: true
    dev: true
    optional: true

  /@rollup/rollup-linux-arm-gnueabihf@4.13.2:
    resolution: {integrity: sha512-GYbLs5ErswU/Xs7aGXqzc3RrdEjKdmoCrgzhJWyFL0r5fL3qd1NPcDKDowDnmcoSiGJeU68/Vy+OMUluRxPiLQ==}
    cpu: [arm]
    os: [linux]
    requiresBuild: true
    dev: true
    optional: true

  /@rollup/rollup-linux-arm64-gnu@4.13.2:
    resolution: {integrity: sha512-L1+D8/wqGnKQIlh4Zre9i4R4b4noxzH5DDciyahX4oOz62CphY7WDWqJoQ66zNR4oScLNOqQJfNSIAe/6TPUmQ==}
    cpu: [arm64]
    os: [linux]
    requiresBuild: true
    dev: true
    optional: true

  /@rollup/rollup-linux-arm64-musl@4.13.2:
    resolution: {integrity: sha512-tK5eoKFkXdz6vjfkSTCupUzCo40xueTOiOO6PeEIadlNBkadH1wNOH8ILCPIl8by/Gmb5AGAeQOFeLev7iZDOA==}
    cpu: [arm64]
    os: [linux]
    requiresBuild: true
    dev: true
    optional: true

  /@rollup/rollup-linux-powerpc64le-gnu@4.13.2:
    resolution: {integrity: sha512-zvXvAUGGEYi6tYhcDmb9wlOckVbuD+7z3mzInCSTACJ4DQrdSLPNUeDIcAQW39M3q6PDquqLWu7pnO39uSMRzQ==}
    cpu: [ppc64le]
    os: [linux]
    requiresBuild: true
    dev: true
    optional: true

  /@rollup/rollup-linux-riscv64-gnu@4.13.2:
    resolution: {integrity: sha512-C3GSKvMtdudHCN5HdmAMSRYR2kkhgdOfye4w0xzyii7lebVr4riCgmM6lRiSCnJn2w1Xz7ZZzHKuLrjx5620kw==}
    cpu: [riscv64]
    os: [linux]
    requiresBuild: true
    dev: true
    optional: true

  /@rollup/rollup-linux-s390x-gnu@4.13.2:
    resolution: {integrity: sha512-l4U0KDFwzD36j7HdfJ5/TveEQ1fUTjFFQP5qIt9gBqBgu1G8/kCaq5Ok05kd5TG9F8Lltf3MoYsUMw3rNlJ0Yg==}
    cpu: [s390x]
    os: [linux]
    requiresBuild: true
    dev: true
    optional: true

  /@rollup/rollup-linux-x64-gnu@4.13.2:
    resolution: {integrity: sha512-xXMLUAMzrtsvh3cZ448vbXqlUa7ZL8z0MwHp63K2IIID2+DeP5iWIT6g1SN7hg1VxPzqx0xZdiDM9l4n9LRU1A==}
    cpu: [x64]
    os: [linux]
    requiresBuild: true
    dev: true
    optional: true

  /@rollup/rollup-linux-x64-musl@4.13.2:
    resolution: {integrity: sha512-M/JYAWickafUijWPai4ehrjzVPKRCyDb1SLuO+ZyPfoXgeCEAlgPkNXewFZx0zcnoIe3ay4UjXIMdXQXOZXWqA==}
    cpu: [x64]
    os: [linux]
    requiresBuild: true
    dev: true
    optional: true

  /@rollup/rollup-win32-arm64-msvc@4.13.2:
    resolution: {integrity: sha512-2YWwoVg9KRkIKaXSh0mz3NmfurpmYoBBTAXA9qt7VXk0Xy12PoOP40EFuau+ajgALbbhi4uTj3tSG3tVseCjuA==}
    cpu: [arm64]
    os: [win32]
    requiresBuild: true
    dev: true
    optional: true

  /@rollup/rollup-win32-ia32-msvc@4.13.2:
    resolution: {integrity: sha512-2FSsE9aQ6OWD20E498NYKEQLneShWes0NGMPQwxWOdws35qQXH+FplabOSP5zEe1pVjurSDOGEVCE2agFwSEsw==}
    cpu: [ia32]
    os: [win32]
    requiresBuild: true
    dev: true
    optional: true

  /@rollup/rollup-win32-x64-msvc@4.13.2:
    resolution: {integrity: sha512-7h7J2nokcdPePdKykd8wtc8QqqkqxIrUz7MHj6aNr8waBRU//NLDVnNjQnqQO6fqtjrtCdftpbTuOKAyrAQETQ==}
    cpu: [x64]
    os: [win32]
    requiresBuild: true
    dev: true
    optional: true

  /@sentry-internal/tracing@7.53.1:
    resolution: {integrity: sha512-a4H4rvVdz0XDGgNfRqc7zg6rMt2P1P05xBmgfIfztYy94Vciw1QMdboNiT7einr8ra8wogdEaK4Pe2AzYAPBJQ==}
    engines: {node: '>=8'}
    dependencies:
      '@sentry/core': 7.53.1
      '@sentry/types': 7.53.1
      '@sentry/utils': 7.53.1
      tslib: 1.14.1
    dev: false

  /@sentry/cli@2.18.1:
    resolution: {integrity: sha512-lc/dX/cvcmznWNbLzDbzxn224vwY5zLIDBe3yOO6Usg3CDgkZZ3xfjN4AIUZwkiTEPIOELodrOfdoMxqpXyYDw==}
    engines: {node: '>= 10'}
    hasBin: true
    requiresBuild: true
    dependencies:
      https-proxy-agent: 5.0.1
      node-fetch: 2.7.0
      progress: 2.0.3
      proxy-from-env: 1.1.0
      which: 2.0.2
    transitivePeerDependencies:
      - encoding
      - supports-color
    dev: true

  /@sentry/core@7.53.1:
    resolution: {integrity: sha512-DAH8IJNORJJ7kQLqsZuhMkN6cwJjXzFuuUoZor7IIDHIHjtl51W+2F3Stg3+I3ZoKDfJfUNKqhipk2WZjG0FBg==}
    engines: {node: '>=8'}
    dependencies:
      '@sentry/types': 7.53.1
      '@sentry/utils': 7.53.1
      tslib: 1.14.1
    dev: false

  /@sentry/node@7.53.1:
    resolution: {integrity: sha512-B4ax8sRd54xj4ad+4eY2EOKNt0Mh1NjuLW1zUKS8HW3h0bmuaDFzGuhEVvEY5H4SaV6tZKj1c0dvnMnyUbYkhA==}
    engines: {node: '>=8'}
    dependencies:
      '@sentry-internal/tracing': 7.53.1
      '@sentry/core': 7.53.1
      '@sentry/types': 7.53.1
      '@sentry/utils': 7.53.1
      cookie: 0.4.2
      https-proxy-agent: 5.0.1
      lru_map: 0.3.3
      tslib: 1.14.1
    transitivePeerDependencies:
      - supports-color
    dev: false

  /@sentry/types@7.53.1:
    resolution: {integrity: sha512-/ijchRIu+jz3+j/zY+7KRPfLSCY14fTx5xujjbOdmEKjmIHQmwPBdszcQm40uwofrR8taV4hbt5MFN+WnjCkCw==}
    engines: {node: '>=8'}
    dev: false

  /@sentry/utils@7.53.1:
    resolution: {integrity: sha512-DKJA1LSUOEv4KOR828MzVuLh+drjeAgzyKgN063OEKmnirgjgRgNNS8wUgwpG0Tn2k6ANZGCwrdfzPeSBxshKg==}
    engines: {node: '>=8'}
    dependencies:
      '@sentry/types': 7.53.1
      tslib: 1.14.1
    dev: false

  /@sideway/address@4.1.4:
    resolution: {integrity: sha512-7vwq+rOHVWjyXxVlR76Agnvhy8I9rpzjosTESvmhNeXOXdZZB15Fl+TI9x1SiHZH5Jv2wTGduSxFDIaq0m3DUw==}
    dependencies:
      '@hapi/hoek': 9.3.0
    dev: false

  /@sideway/formula@3.0.1:
    resolution: {integrity: sha512-/poHZJJVjx3L+zVD6g9KgHfYnb443oi7wLu/XKojDviHy6HOEOA6z1Trk5aR1dGcmPenJEgb2sK2I80LeS3MIg==}
    dev: false

  /@sideway/pinpoint@2.0.0:
    resolution: {integrity: sha512-RNiOoTPkptFtSVzQevY/yWtZwf/RxyVnPy/OcA9HBM3MlGDnBEYL5B41H0MTn0Uec8Hi+2qUtTfG2WWZBmMejQ==}
    dev: false

  /@sinclair/typebox@0.25.24:
    resolution: {integrity: sha512-XJfwUVUKDHF5ugKwIcxEgc9k8b7HbznCp6eUfWgu710hMPNIO4aw4/zB5RogDQz8nd6gyCDpU9O/m6qYEWY6yQ==}

  /@sindresorhus/is@0.14.0:
    resolution: {integrity: sha512-9NET910DNaIPngYnLLPeg+Ogzqsi9uM4mSboU5y6p8S5DzMTVEsJZrawi+BoDNUVBa2DhJqQYUFvMDfgU062LQ==}
    engines: {node: '>=6'}
    dev: false

  /@sinonjs/commons@3.0.0:
    resolution: {integrity: sha512-jXBtWAF4vmdNmZgD5FoKsVLv3rPgDnLgPbU84LIJ3otV44vJlDRokVng5v8NFJdCf/da9legHcKaRuZs4L7faA==}
    dependencies:
      type-detect: 4.0.8
    dev: true

  /@sinonjs/fake-timers@10.2.0:
    resolution: {integrity: sha512-OPwQlEdg40HAj5KNF8WW6q2KG4Z+cBCZb3m4ninfTZKaBmbIJodviQsDBoYMPHkOyJJMHnOJo5j2+LKDOhOACg==}
    dependencies:
      '@sinonjs/commons': 3.0.0
    dev: true

  /@slack/bolt@3.13.1:
    resolution: {integrity: sha512-ifWmlgW2pmtVfbb2YLuicKJu0PQEY0ZncAXTBxIgTP+EIl9okZnY5uIfCqFWzR9LkU0JWGdxMrHVKTptHV3YRQ==}
    engines: {node: '>=12.13.0', npm: '>=6.12.0'}
    dependencies:
      '@slack/logger': 3.0.0
      '@slack/oauth': 2.6.1
      '@slack/socket-mode': 1.3.2
      '@slack/types': 2.8.0
      '@slack/web-api': 6.8.1
      '@types/express': 4.17.17
      '@types/node': 18.16.0
      '@types/promise.allsettled': 1.0.3
      '@types/tsscmp': 1.0.0
      axios: 0.27.2
      express: 4.18.2
      path-to-regexp: 6.2.1
      please-upgrade-node: 3.2.0
      promise.allsettled: 1.0.6
      raw-body: 2.5.1
      tsscmp: 1.0.6
    transitivePeerDependencies:
      - bufferutil
      - debug
      - supports-color
      - utf-8-validate
    dev: false

  /@slack/logger@3.0.0:
    resolution: {integrity: sha512-DTuBFbqu4gGfajREEMrkq5jBhcnskinhr4+AnfJEk48zhVeEv3XnUKGIX98B74kxhYsIMfApGGySTn7V3b5yBA==}
    engines: {node: '>= 12.13.0', npm: '>= 6.12.0'}
    dependencies:
      '@types/node': 18.19.10
    dev: false

  /@slack/oauth@2.6.1:
    resolution: {integrity: sha512-Qm8LI+W9gtC5YQz/3yq7b6Qza7SSIJ9jVIgbkrY3AGwT4E0P6mUFV5gKHadvDEfTGG3ZiWuKMyC06ZpexZsQgg==}
    engines: {node: '>=12.13.0', npm: '>=6.12.0'}
    dependencies:
      '@slack/logger': 3.0.0
      '@slack/web-api': 6.8.1
      '@types/jsonwebtoken': 8.5.9
      '@types/node': 18.19.10
      jsonwebtoken: 9.0.0
      lodash.isstring: 4.0.1
    transitivePeerDependencies:
      - debug
    dev: false

  /@slack/socket-mode@1.3.2:
    resolution: {integrity: sha512-6LiwYE6k4DNbnctZZSLfERiOzWngAvXogxQEYzUkxeZgh2GC6EdmRq6OEbZXOBe71/K66YVx05VfR7B4b1ScTQ==}
    engines: {node: '>=12.13.0', npm: '>=6.12.0'}
    dependencies:
      '@slack/logger': 3.0.0
      '@slack/web-api': 6.8.1
      '@types/node': 18.19.10
      '@types/p-queue': 2.3.2
      '@types/ws': 7.4.7
      eventemitter3: 3.1.2
      finity: 0.5.4
      p-cancelable: 1.1.0
      p-queue: 2.4.2
      ws: 7.5.9
    transitivePeerDependencies:
      - bufferutil
      - debug
      - utf-8-validate
    dev: false

  /@slack/types@2.8.0:
    resolution: {integrity: sha512-ghdfZSF0b4NC9ckBA8QnQgC9DJw2ZceDq0BIjjRSv6XAZBXJdWgxIsYz0TYnWSiqsKZGH2ZXbj9jYABZdH3OSQ==}
    engines: {node: '>= 12.13.0', npm: '>= 6.12.0'}
    dev: false

  /@slack/web-api@6.8.1:
    resolution: {integrity: sha512-eMPk2S99S613gcu7odSw/LV+Qxr8A+RXvBD0GYW510wJuTERiTjP5TgCsH8X09+lxSumbDE88wvWbuFuvGa74g==}
    engines: {node: '>= 12.13.0', npm: '>= 6.12.0'}
    dependencies:
      '@slack/logger': 3.0.0
      '@slack/types': 2.8.0
      '@types/is-stream': 1.1.0
      '@types/node': 18.19.10
      axios: 0.27.2
      eventemitter3: 3.1.2
      form-data: 2.5.1
      is-electron: 2.2.0
      is-stream: 1.1.0
      p-queue: 6.6.2
      p-retry: 4.6.2
    transitivePeerDependencies:
      - debug
    dev: false

  /@szmarczak/http-timer@1.1.2:
    resolution: {integrity: sha512-XIB2XbzHTN6ieIjfIMV9hlVcfPU26s2vafYWQcZHWXHOxiaRZYEDKEwdl129Zyg50+foYV2jCgtrqSA6qNuNSA==}
    engines: {node: '>=6'}
    dependencies:
      defer-to-connect: 1.1.3
    dev: false

  /@telegraf/types@7.1.0:
    resolution: {integrity: sha512-kGevOIbpMcIlCDeorKGpwZmdH7kHbqlk/Yj6dEpJMKEQw5lk0KVQY0OLXaCswy8GqlIVLd5625OB+rAntP9xVw==}
    dev: false

  /@tokenizer/token@0.3.0:
    resolution: {integrity: sha512-OvjF+z51L3ov0OyAU0duzsYuvO01PH7x4t6DJx+guahgTnBHkhJdG7soQeTSFLWN3efnHyibZ4Z8l2EuWwJN3A==}
    dev: false

  /@tootallnate/once@2.0.0:
    resolution: {integrity: sha512-XCuKFP5PS55gnMVu3dty8KPatLqUoy/ZYzDzAGCQ8JNFCkLXzmI7vNHCR+XpbZaMWQK/vQubr7PkYq8g470J/A==}
    engines: {node: '>= 10'}
    dev: false

  /@tsconfig/node10@1.0.9:
    resolution: {integrity: sha512-jNsYVVxU8v5g43Erja32laIDHXeoNvFEpX33OK4d6hljo3jDhCBDhx5dhCCTMWUojscpAagGiRkBKxpdl9fxqA==}

  /@tsconfig/node12@1.0.11:
    resolution: {integrity: sha512-cqefuRsh12pWyGsIoBKJA9luFu3mRxCA+ORZvA4ktLSzIuCUtWVxGIuXigEwO5/ywWFMZ2QEGKWvkZG1zDMTag==}

  /@tsconfig/node14@1.0.3:
    resolution: {integrity: sha512-ysT8mhdixWK6Hw3i1V2AeRqZ5WfXg1G43mqoYlM2nc6388Fq5jcXyr5mRsqViLx/GJYdoL0bfXD8nmF+Zn/Iow==}

  /@tsconfig/node16@1.0.4:
    resolution: {integrity: sha512-vxhUy4J8lyeyinH7Azl1pdd43GJhZH/tP2weN8TntQblOY+A0XbT8DJk1/oCPuOOyg/Ja757rG0CgHcWC8OfMA==}

  /@tsconfig/node18-strictest@1.0.0:
    resolution: {integrity: sha512-bOuNKwO4Fzbt+Su5wqI9zNHwx5C25gLnutwVQA1sBZk0cW8UjVPVcwzIUhJIIJDUx7zDEbAwdCD2HfvIsV8dYg==}
    deprecated: TypeScript 5.0 supports combining TSConfigs using array syntax in extends
    dev: true

  /@types/append-query@2.0.1:
    resolution: {integrity: sha512-L/RxncHj5Wh8B0A5yGTYQbCu+YVbrbtuPaemp/yrQCy1du/qYqEnQBgZoipeSYhTSJoTqRJGLqmnbUOn5iu0cQ==}
    dev: false

  /@types/asana@0.18.12:
    resolution: {integrity: sha512-A0AD7eZahS10Tq+CHIValIJP0yxnQRzuWP5E+uuhzFVTwiH8qaLVJWZ2jpVV1x1TUdetQnmNnRQjeCN5V+uDDw==}
    dependencies:
      '@types/bluebird': 3.5.38
    dev: true

  /@types/aws-lambda@8.10.116:
    resolution: {integrity: sha512-LSvIyxYCsIMOiBnb5D6HTf7JXLCh3KPiZWL6Pkn1MqV/v5OoP42GDqn5H4wHKGGKN0mJB+4y1r0oat1dLBAkuA==}
    dev: false

  /@types/babel__core@7.20.1:
    resolution: {integrity: sha512-aACu/U/omhdk15O4Nfb+fHgH/z3QsfQzpnvRZhYhThms83ZnAOZz7zZAWO7mn2yyNQaA4xTO8GLK3uqFU4bYYw==}
    dependencies:
      '@babel/parser': 7.22.5
      '@babel/types': 7.22.5
      '@types/babel__generator': 7.6.4
      '@types/babel__template': 7.4.1
      '@types/babel__traverse': 7.20.1
    dev: true

  /@types/babel__generator@7.6.4:
    resolution: {integrity: sha512-tFkciB9j2K755yrTALxD44McOrk+gfpIpvC3sxHjRawj6PfnQxrse4Clq5y/Rq+G3mrBurMax/lG8Qn2t9mSsg==}
    dependencies:
      '@babel/types': 7.22.5
    dev: true

  /@types/babel__template@7.4.1:
    resolution: {integrity: sha512-azBFKemX6kMg5Io+/rdGT0dkGreboUVR0Cdm3fz9QJWpaQGJRQXl7C+6hOTCZcMll7KFyEQpgbYI2lHdsS4U7g==}
    dependencies:
      '@babel/parser': 7.22.5
      '@babel/types': 7.22.5
    dev: true

  /@types/babel__traverse@7.20.1:
    resolution: {integrity: sha512-MitHFXnhtgwsGZWtT68URpOvLN4EREih1u3QtQiN4VdAxWKRVvGCSvw/Qth0M0Qq3pJpnGOu5JaM/ydK7OGbqg==}
    dependencies:
      '@babel/types': 7.22.5
    dev: true

  /@types/bluebird@3.5.38:
    resolution: {integrity: sha512-yR/Kxc0dd4FfwtEoLZMoqJbM/VE/W7hXn/MIjb+axcwag0iFmSPK7OBUZq1YWLynJUoWQkfUrI7T0HDqGApNSg==}
    dev: true

  /@types/body-parser@1.19.2:
    resolution: {integrity: sha512-ALYone6pm6QmwZoAgeyNksccT9Q4AWZQ6PvfwR37GT6r6FWUPguq6sUmNGSMV2Wr761oQoBxwGGa6DR5o1DC9g==}
    dependencies:
      '@types/connect': 3.4.35
      '@types/node': 18.19.10
    dev: false

  /@types/btoa-lite@1.0.0:
    resolution: {integrity: sha512-wJsiX1tosQ+J5+bY5LrSahHxr2wT+uME5UDwdN1kg4frt40euqA+wzECkmq4t5QbveHiJepfdThgQrPw6KiSlg==}
    dev: false

  /@types/chai-subset@1.3.3:
    resolution: {integrity: sha512-frBecisrNGz+F4T6bcc+NLeolfiojh5FxW2klu669+8BARtyQv2C/GkNW6FUodVe4BroGMP/wER/YDGc7rEllw==}
    dependencies:
      '@types/chai': 4.3.5

  /@types/chai@4.3.5:
    resolution: {integrity: sha512-mEo1sAde+UCE6b2hxn332f1g1E8WfYRu6p5SvTKr2ZKC1f7gFJXk4h5PyGP9Dt6gCaG8y8XhwnXWC6Iy2cmBng==}

  /@types/connect@3.4.35:
    resolution: {integrity: sha512-cdeYyv4KWoEgpBISTxWvqYsVy444DOqehiF3fM3ne10AmJ62RSyNkUnxMJXHQWRQQX2eR94m5y1IZyDwBjV9FQ==}
    dependencies:
      '@types/node': 18.19.10
    dev: false

  /@types/debug@4.1.8:
    resolution: {integrity: sha512-/vPO1EPOs306Cvhwv7KfVfYvOJqA/S/AXjaHQiJboCZzcNDb+TIJFN9/2C9DZ//ijSKWioNyUxD792QmDJ+HKQ==}
    dependencies:
      '@types/ms': 0.7.31
    dev: false

  /@types/estree@1.0.5:
    resolution: {integrity: sha512-/kYRxGDLWzHOB7q+wtSUQlFrtcdUccpfy+X+9iMBpHK8QLLhx2wIPYuS5DYtR9Wa/YlZAbIovy7qVdB1Aq6Lyw==}
    dev: true

  /@types/express-serve-static-core@4.17.35:
    resolution: {integrity: sha512-wALWQwrgiB2AWTT91CB62b6Yt0sNHpznUXeZEcnPU3DRdlDIz74x8Qg1UUYKSVFi+va5vKOLYRBI1bRKiLLKIg==}
    dependencies:
      '@types/node': 18.19.10
      '@types/qs': 6.9.7
      '@types/range-parser': 1.2.4
      '@types/send': 0.17.1
    dev: false

  /@types/express@4.17.17:
    resolution: {integrity: sha512-Q4FmmuLGBG58btUnfS1c1r/NQdlp3DMfGDGig8WhfpA2YRUtEkxAjkZb0yvplJGYdF1fsQ81iMDcH24sSCNC/Q==}
    dependencies:
      '@types/body-parser': 1.19.2
      '@types/express-serve-static-core': 4.17.35
      '@types/qs': 6.9.7
      '@types/serve-static': 1.15.1
    dev: false

  /@types/glob@7.2.0:
    resolution: {integrity: sha512-ZUxbzKl0IfJILTS6t7ip5fQQM/J3TJYubDm3nMbgubNNYS62eXeUpoLUC8/7fJNiFYHTrGPQn7hspDUzIHX3UA==}
    dependencies:
      '@types/minimatch': 5.1.2
      '@types/node': 18.19.10

  /@types/graceful-fs@4.1.6:
    resolution: {integrity: sha512-Sig0SNORX9fdW+bQuTEovKj3uHcUL6LQKbCrrqb1X7J6/ReAbhCXRAhc+SMejhLELFj2QcyuxmUooZ4bt5ReSw==}
    dependencies:
      '@types/node': 18.19.10
    dev: true

  /@types/is-stream@1.1.0:
    resolution: {integrity: sha512-jkZatu4QVbR60mpIzjINmtS1ZF4a/FqdTUTBeQDVOQ2PYyidtwFKr0B5G6ERukKwliq+7mIXvxyppwzG5EgRYg==}
    dependencies:
      '@types/node': 18.19.10
    dev: false

  /@types/istanbul-lib-coverage@2.0.4:
    resolution: {integrity: sha512-z/QT1XN4K4KYuslS23k62yDIDLwLFkzxOuMplDtObz0+y7VqJCaO2o+SPwHCvLFZh7xazvvoor2tA/hPz9ee7g==}
    dev: true

  /@types/istanbul-lib-report@3.0.0:
    resolution: {integrity: sha512-plGgXAPfVKFoYfa9NpYDAkseG+g6Jr294RqeqcqDixSbU34MZVJRi/P+7Y8GDpzkEwLaGZZOpKIEmeVZNtKsrg==}
    dependencies:
      '@types/istanbul-lib-coverage': 2.0.4
    dev: true

  /@types/istanbul-reports@3.0.1:
    resolution: {integrity: sha512-c3mAZEuK0lvBp8tmuL74XRKn1+y2dcwOUpH7x4WrF6gk1GIgiluDRgMYQtw2OFcBvAJWlt6ASU3tSqxp0Uu0Aw==}
    dependencies:
      '@types/istanbul-lib-report': 3.0.0
    dev: true

  /@types/jest@29.5.2:
    resolution: {integrity: sha512-mSoZVJF5YzGVCk+FsDxzDuH7s+SCkzrgKZzf0Z0T2WudhBUPoF6ktoTPC4R0ZoCPCV5xUvuU6ias5NvxcBcMMg==}
    dependencies:
      expect: 29.5.0
      pretty-format: 29.5.0
    dev: true

  /@types/json-schema@7.0.12:
    resolution: {integrity: sha512-Hr5Jfhc9eYOQNPYO5WLDq/n4jqijdHNlDXjuAQkkt+mWdQR+XJToOHrsD4cPaMXpn6KO7y2+wM8AZEs8VpBLVA==}

  /@types/json-schema@7.0.15:
    resolution: {integrity: sha512-5+fP8P8MFNC+AyZCDxrB2pkZFPGzqQWUzpSeuuVLvm8VMcorNYavBqoFcxK8bQz4Qsbn4oUEEem4wDLfcysGHA==}

  /@types/json5@0.0.29:
    resolution: {integrity: sha512-dRLjCWHYg4oaA77cxO64oO+7JwCwnIzkZPdrrC71jQmQtlhM556pwKo5bUzqvZndkVbeFLIIi+9TC40JNF5hNQ==}
    dev: false

  /@types/jsonwebtoken@8.5.9:
    resolution: {integrity: sha512-272FMnFGzAVMGtu9tkr29hRL6bZj4Zs1KZNeHLnKqAvp06tAIcarTMwOh8/8bz4FmKRcMxZhZNeUAQsNLoiPhg==}
    dependencies:
      '@types/node': 18.19.10
    dev: false

  /@types/jsonwebtoken@9.0.3:
    resolution: {integrity: sha512-b0jGiOgHtZ2jqdPgPnP6WLCXZk1T8p06A/vPGzUvxpFGgKMbjXJDjC5m52ErqBnIuWZFgGoIJyRdeG5AyreJjA==}
    dependencies:
      '@types/node': 18.19.10

  /@types/keyv@3.1.4:
    resolution: {integrity: sha512-BQ5aZNSCpj7D6K2ksrRCTmKRLEpnPvWDiLPfoGyhZ++8YtiK9d/3DBKPJgry359X/P1PfruyYwvnvwFjuEiEIg==}
    dependencies:
      '@types/node': 18.19.10
    dev: false

  /@types/lodash@4.14.195:
    resolution: {integrity: sha512-Hwx9EUgdwf2GLarOjQp5ZH8ZmblzcbTBC2wtQWNKARBSxM9ezRIAUpeDTgoQRAFB0+8CNWXVA9+MaSOzOF3nPg==}

  /@types/mailchimp__mailchimp_marketing@3.0.10:
    resolution: {integrity: sha512-UMeHXH1XQUuj6PBWQzripZhH7ENEFMHiH55aGXKKuqhM29kF//xHWwqazY/zwT8TWKHvXAmIg/MKT8ZM1pFWrw==}
    dev: true

  /@types/mime@1.3.2:
    resolution: {integrity: sha512-YATxVxgRqNH6nHEIsvg6k2Boc1JHI9ZbH5iWFFv/MTkchz3b1ieGDa5T0a9RznNdI0KhVbdbWSN+KWWrQZRxTw==}
    dev: false

  /@types/mime@3.0.1:
    resolution: {integrity: sha512-Y4XFY5VJAuw0FgAqPNd6NNoV44jbq9Bz2L7Rh/J6jLTiHBSBJa9fxqQIvkIld4GsoDOcCbvzOUAbLPsSKKg+uA==}
    dev: false

  /@types/minimatch@5.1.2:
    resolution: {integrity: sha512-K0VQKziLUWkVKiRVrx4a40iPaxTUefQmjtkQofBkYRcoaaL/8rhwDWww9qWbrgicNOgnpIsMxyNIUM4+n6dUIA==}

  /@types/ms@0.7.31:
    resolution: {integrity: sha512-iiUgKzV9AuaEkZqkOLDIvlQiL6ltuZd9tGcW3gwpnX8JbuiuhFlEGmmFXEXkN50Cvq7Os88IY2v0dkDqXYWVgA==}
    dev: false

  /@types/node-fetch@2.6.4:
    resolution: {integrity: sha512-1ZX9fcN4Rvkvgv4E6PAY5WXUFWFcRWxZa3EW83UjycOB9ljJCedb2CupIP4RZMEwF/M3eTcCihbBRgwtGbg5Rg==}
    dependencies:
      '@types/node': 18.19.10
      form-data: 3.0.1
    dev: false

  /@types/node@10.17.60:
    resolution: {integrity: sha512-F0KIgDJfy2nA3zMLmWGKxcH2ZVEtCZXHHdOQs2gSaQ27+lNeEfGxzkIw90aXswATX7AZ33tahPbzy6KAfUreVw==}
    dev: false

  /@types/node@16.18.34:
    resolution: {integrity: sha512-VmVm7gXwhkUimRfBwVI1CHhwp86jDWR04B5FGebMMyxV90SlCmFujwUHrxTD4oO+SOYU86SoxvhgeRQJY7iXFg==}
    dev: false

  /@types/node@18.16.0:
    resolution: {integrity: sha512-BsAaKhB+7X+H4GnSjGhJG9Qi8Tw+inU9nJDwmD5CgOmBLEI6ArdhikpLX7DjbjDRDTbqZzU2LSQNZg8WGPiSZQ==}

  /@types/node@18.16.16:
    resolution: {integrity: sha512-NpaM49IGQQAUlBhHMF82QH80J08os4ZmyF9MkpCzWAGuOHqE4gTEbhzd7L3l5LmWuZ6E0OiC1FweQ4tsiW35+g==}

  /@types/node@18.19.10:
    resolution: {integrity: sha512-IZD8kAM02AW1HRDTPOlz3npFava678pr8Ie9Vp8uRhBROXAv8MXT2pCnGZZAKYdromsNQLHQcfWQ6EOatVLtqA==}
    dependencies:
      undici-types: 5.26.5

  /@types/nodemailer@6.4.8:
    resolution: {integrity: sha512-oVsJSCkqViCn8/pEu2hfjwVO+Gb3e+eTWjg3PcjeFKRItfKpKwHphQqbYmPQrlMk+op7pNNWPbsJIEthpFN/OQ==}
    dependencies:
      '@types/node': 18.19.10
    dev: true

  /@types/p-queue@2.3.2:
    resolution: {integrity: sha512-eKAv5Ql6k78dh3ULCsSBxX6bFNuGjTmof5Q/T6PiECDq0Yf8IIn46jCyp3RJvCi8owaEmm3DZH1PEImjBMd/vQ==}
    dev: false

  /@types/prettier@2.7.3:
    resolution: {integrity: sha512-+68kP9yzs4LMp7VNh8gdzMSPZFL44MLGqiHWvttYJe+6qnuVr4Ek9wSBQoveqY/r+LwjCcU29kNVkidwim+kYA==}

  /@types/promise.allsettled@1.0.3:
    resolution: {integrity: sha512-b/IFHHTkYkTqu41IH9UtpICwqrpKj2oNlb4KHPzFQDMiz+h1BgAeATeO0/XTph4+UkH9W2U0E4B4j64KWOovag==}
    dev: false

  /@types/prompts@2.4.4:
    resolution: {integrity: sha512-p5N9uoTH76lLvSAaYSZtBCdEXzpOOufsRjnhjVSrZGXikVGHX9+cc9ERtHRV4hvBKHyZb1bg4K+56Bd2TqUn4A==}
    dependencies:
      '@types/node': 18.19.10
      kleur: 3.0.3
    dev: true

  /@types/qs@6.9.7:
    resolution: {integrity: sha512-FGa1F62FT09qcrueBA6qYTrJPVDzah9a+493+o2PCXsesWHIn27G98TsSMs3WPNbZIEj4+VJf6saSFpvD+3Zsw==}

  /@types/range-parser@1.2.4:
    resolution: {integrity: sha512-EEhsLsD6UsDM1yFhAvy0Cjr6VwmpMWqFBCb9w07wVugF7w9nfajxLuVmngTIpgS6svCnm6Vaw+MZhoDCKnOfsw==}
    dev: false

  /@types/responselike@1.0.0:
    resolution: {integrity: sha512-85Y2BjiufFzaMIlvJDvTTB8Fxl2xfLo4HgmHzVBz08w4wDePCTjYw66PdrolO0kzli3yam/YCgRufyo1DdQVTA==}
    dependencies:
      '@types/node': 18.19.10
    dev: false

  /@types/retry@0.12.0:
    resolution: {integrity: sha512-wWKOClTTiizcZhXnPY4wikVAwmdYHp8q6DmC+EJUzAMsycb7HB32Kh9RN4+0gExjmPmZSAQjgURXIGATPegAvA==}
    dev: false

  /@types/semver@7.5.0:
    resolution: {integrity: sha512-G8hZ6XJiHnuhQKR7ZmysCeJWE08o8T0AXtk5darsCaTVsYZhhgUrq53jizaR2FvsoeCwJhlmwTjkXBY5Pn/ZHw==}

  /@types/send@0.17.1:
    resolution: {integrity: sha512-Cwo8LE/0rnvX7kIIa3QHCkcuF21c05Ayb0ZfxPiv0W8VRiZiNW/WuRupHKpqqGVGf7SUA44QSOUKaEd9lIrd/Q==}
    dependencies:
      '@types/mime': 1.3.2
      '@types/node': 18.19.10
    dev: false

  /@types/serve-static@1.15.1:
    resolution: {integrity: sha512-NUo5XNiAdULrJENtJXZZ3fHtfMolzZwczzBbnAeBbqBwG+LaG6YaJtuwzwGSQZ2wsCrxjEhNNjAkKigy3n8teQ==}
    dependencies:
      '@types/mime': 3.0.1
      '@types/node': 18.19.10
    dev: false

  /@types/stack-utils@2.0.1:
    resolution: {integrity: sha512-Hl219/BT5fLAaz6NDkSuhzasy49dwQS/DSdu4MdggFB8zcXv7vflBI3xp7FEmkmdDkBUI2bPUNeMttp2knYdxw==}
    dev: true

  /@types/tmp@0.2.3:
    resolution: {integrity: sha512-dDZH/tXzwjutnuk4UacGgFRwV+JSLaXL1ikvidfJprkb7L9Nx1njcRHHmi3Dsvt7pgqqTEeucQuOrWHPFgzVHA==}
    dev: true

  /@types/triple-beam@1.3.2:
    resolution: {integrity: sha512-txGIh+0eDFzKGC25zORnswy+br1Ha7hj5cMVwKIU7+s0U2AxxJru/jZSMU6OC9MJWP6+pc/hc6ZjyZShpsyY2g==}

  /@types/tsscmp@1.0.0:
    resolution: {integrity: sha512-rj18XR6c4Ohds86Lq8MI1NMRrXes4eLo4H06e5bJyKucE1rXGsfBBbFGD2oDC+DSufQCpnU3TTW7QAiwLx+7Yw==}
    dev: false

  /@types/url-join@4.0.1:
    resolution: {integrity: sha512-wDXw9LEEUHyV+7UWy7U315nrJGJ7p1BzaCxDpEoLr789Dk1WDVMMlf3iBfbG2F8NdWnYyFbtTxUn2ZNbm1Q4LQ==}
    dev: false

  /@types/uuid@9.0.1:
    resolution: {integrity: sha512-rFT3ak0/2trgvp4yYZo5iKFEPsET7vKydKF+VRCxlQ9bpheehyAJH89dAkaLEq/j/RZXJIqcgsmPJKUP1Z28HA==}
    dev: true

  /@types/verror@1.10.6:
    resolution: {integrity: sha512-NNm+gdePAX1VGvPcGZCDKQZKYSiAWigKhKaz5KF94hG6f2s8de9Ow5+7AbXoeKxL8gavZfk4UquSAygOF2duEQ==}

  /@types/warning@3.0.0:
    resolution: {integrity: sha512-t/Tvs5qR47OLOr+4E9ckN8AmP2Tf16gWq+/qA4iUGS/OOyHVO8wv2vjJuX8SNOUTJyWb+2t7wJm6cXILFnOROA==}
    dev: false

  /@types/ws@6.0.4:
    resolution: {integrity: sha512-PpPrX7SZW9re6+Ha8ojZG4Se8AZXgf0GK6zmfqEuCsY49LFDNXO3SByp44X3dFEqtB73lkCDAdUazhAjVPiNwg==}
    dependencies:
      '@types/node': 18.19.10
    dev: false

  /@types/ws@7.4.7:
    resolution: {integrity: sha512-JQbbmxZTZehdc2iszGKs5oC3NFnjeay7mtAWrdt7qNtAVK0g19muApzAy4bm9byz79xa2ZnO/BOBC2R8RC5Lww==}
    dependencies:
      '@types/node': 18.19.10
    dev: false

  /@types/ws@8.5.5:
    resolution: {integrity: sha512-lwhs8hktwxSjf9UaZ9tG5M03PGogvFaH8gUgLNbN9HKIg0dvv6q+gkSuJ8HN4/VbyxkuLzCjlN7GquQ0gUJfIg==}
    dependencies:
      '@types/node': 18.19.10
    dev: false

  /@types/yargs-parser@21.0.0:
    resolution: {integrity: sha512-iO9ZQHkZxHn4mSakYV0vFHAVDyEOIJQrV2uZ06HxEPcx+mt8swXoZHIbaaJ2crJYFfErySgktuTZ3BeLz+XmFA==}

  /@types/yargs@17.0.24:
    resolution: {integrity: sha512-6i0aC7jV6QzQB8ne1joVZ0eSFIstHsCrobmOtghM11yGlH0j43FKL2UhWdELkyps0zuf7qVTUVCCR+tgSlyLLw==}
    dependencies:
      '@types/yargs-parser': 21.0.0

  /@typescript-eslint/eslint-plugin@5.59.8(@typescript-eslint/parser@5.59.8)(eslint@8.41.0)(typescript@4.9.5):
    resolution: {integrity: sha512-JDMOmhXteJ4WVKOiHXGCoB96ADWg9q7efPWHRViT/f09bA8XOMLAVHHju3l0MkZnG1izaWXYmgvQcUjTRcpShQ==}
    engines: {node: ^12.22.0 || ^14.17.0 || >=16.0.0}
    peerDependencies:
      '@typescript-eslint/parser': ^5.0.0
      eslint: ^6.0.0 || ^7.0.0 || ^8.0.0
      typescript: '*'
    peerDependenciesMeta:
      typescript:
        optional: true
    dependencies:
      '@eslint-community/regexpp': 4.5.1
      '@typescript-eslint/parser': 5.59.8(eslint@8.41.0)(typescript@4.9.5)
      '@typescript-eslint/scope-manager': 5.59.8
      '@typescript-eslint/type-utils': 5.59.8(eslint@8.41.0)(typescript@4.9.5)
      '@typescript-eslint/utils': 5.59.8(eslint@8.41.0)(typescript@4.9.5)
      debug: 4.3.4(supports-color@5.5.0)
      eslint: 8.41.0
      grapheme-splitter: 1.0.4
      ignore: 5.2.4
      natural-compare-lite: 1.4.0
      semver: 7.5.1
      tsutils: 3.21.0(typescript@4.9.5)
      typescript: 4.9.5
    transitivePeerDependencies:
      - supports-color
    dev: false

  /@typescript-eslint/parser@5.59.8(eslint@8.41.0)(typescript@4.9.5):
    resolution: {integrity: sha512-AnR19RjJcpjoeGojmwZtCwBX/RidqDZtzcbG3xHrmz0aHHoOcbWnpDllenRDmDvsV0RQ6+tbb09/kyc+UT9Orw==}
    engines: {node: ^12.22.0 || ^14.17.0 || >=16.0.0}
    peerDependencies:
      eslint: ^6.0.0 || ^7.0.0 || ^8.0.0
      typescript: '*'
    peerDependenciesMeta:
      typescript:
        optional: true
    dependencies:
      '@typescript-eslint/scope-manager': 5.59.8
      '@typescript-eslint/types': 5.59.8
      '@typescript-eslint/typescript-estree': 5.59.8(typescript@4.9.5)
      debug: 4.3.4(supports-color@5.5.0)
      eslint: 8.41.0
      typescript: 4.9.5
    transitivePeerDependencies:
      - supports-color
    dev: false

  /@typescript-eslint/scope-manager@5.59.8:
    resolution: {integrity: sha512-/w08ndCYI8gxGf+9zKf1vtx/16y8MHrZs5/tnjHhMLNSixuNcJavSX4wAiPf4aS5x41Es9YPCn44MIe4cxIlig==}
    engines: {node: ^12.22.0 || ^14.17.0 || >=16.0.0}
    dependencies:
      '@typescript-eslint/types': 5.59.8
      '@typescript-eslint/visitor-keys': 5.59.8
    dev: false

  /@typescript-eslint/type-utils@5.59.8(eslint@8.41.0)(typescript@4.9.5):
    resolution: {integrity: sha512-+5M518uEIHFBy3FnyqZUF3BMP+AXnYn4oyH8RF012+e7/msMY98FhGL5SrN29NQ9xDgvqCgYnsOiKp1VjZ/fpA==}
    engines: {node: ^12.22.0 || ^14.17.0 || >=16.0.0}
    peerDependencies:
      eslint: '*'
      typescript: '*'
    peerDependenciesMeta:
      typescript:
        optional: true
    dependencies:
      '@typescript-eslint/typescript-estree': 5.59.8(typescript@4.9.5)
      '@typescript-eslint/utils': 5.59.8(eslint@8.41.0)(typescript@4.9.5)
      debug: 4.3.4(supports-color@5.5.0)
      eslint: 8.41.0
      tsutils: 3.21.0(typescript@4.9.5)
      typescript: 4.9.5
    transitivePeerDependencies:
      - supports-color
    dev: false

  /@typescript-eslint/types@5.59.8:
    resolution: {integrity: sha512-+uWuOhBTj/L6awoWIg0BlWy0u9TyFpCHrAuQ5bNfxDaZ1Ppb3mx6tUigc74LHcbHpOHuOTOJrBoAnhdHdaea1w==}
    engines: {node: ^12.22.0 || ^14.17.0 || >=16.0.0}
    dev: false

  /@typescript-eslint/typescript-estree@5.59.8(typescript@4.9.5):
    resolution: {integrity: sha512-Jy/lPSDJGNow14vYu6IrW790p7HIf/SOV1Bb6lZ7NUkLc2iB2Z9elESmsaUtLw8kVqogSbtLH9tut5GCX1RLDg==}
    engines: {node: ^12.22.0 || ^14.17.0 || >=16.0.0}
    peerDependencies:
      typescript: '*'
    peerDependenciesMeta:
      typescript:
        optional: true
    dependencies:
      '@typescript-eslint/types': 5.59.8
      '@typescript-eslint/visitor-keys': 5.59.8
      debug: 4.3.4(supports-color@5.5.0)
      globby: 11.1.0
      is-glob: 4.0.3
      semver: 7.5.4
      tsutils: 3.21.0(typescript@4.9.5)
      typescript: 4.9.5
    transitivePeerDependencies:
      - supports-color
    dev: false

  /@typescript-eslint/utils@5.59.8(eslint@8.41.0)(typescript@4.9.5):
    resolution: {integrity: sha512-Tr65630KysnNn9f9G7ROF3w1b5/7f6QVCJ+WK9nhIocWmx9F+TmCAcglF26Vm7z8KCTwoKcNEBZrhlklla3CKg==}
    engines: {node: ^12.22.0 || ^14.17.0 || >=16.0.0}
    peerDependencies:
      eslint: ^6.0.0 || ^7.0.0 || ^8.0.0
    dependencies:
      '@eslint-community/eslint-utils': 4.4.0(eslint@8.41.0)
      '@types/json-schema': 7.0.12
      '@types/semver': 7.5.0
      '@typescript-eslint/scope-manager': 5.59.8
      '@typescript-eslint/types': 5.59.8
      '@typescript-eslint/typescript-estree': 5.59.8(typescript@4.9.5)
      eslint: 8.41.0
      eslint-scope: 5.1.1
      semver: 7.5.4
    transitivePeerDependencies:
      - supports-color
      - typescript
    dev: false

  /@typescript-eslint/visitor-keys@5.59.8:
    resolution: {integrity: sha512-pJhi2ms0x0xgloT7xYabil3SGGlojNNKjK/q6dB3Ey0uJLMjK2UDGJvHieiyJVW/7C3KI+Z4Q3pEHkm4ejA+xQ==}
    engines: {node: ^12.22.0 || ^14.17.0 || >=16.0.0}
    dependencies:
      '@typescript-eslint/types': 5.59.8
      eslint-visitor-keys: 3.4.1
    dev: false

  /@vitest/expect@0.33.0:
    resolution: {integrity: sha512-sVNf+Gla3mhTCxNJx+wJLDPp/WcstOe0Ksqz4Vec51MmgMth/ia0MGFEkIZmVGeTL5HtjYR4Wl/ZxBxBXZJTzQ==}
    dependencies:
      '@vitest/spy': 0.33.0
      '@vitest/utils': 0.33.0
      chai: 4.3.7

  /@vitest/expect@0.34.6:
    resolution: {integrity: sha512-QUzKpUQRc1qC7qdGo7rMK3AkETI7w18gTCUrsNnyjjJKYiuUB9+TQK3QnR1unhCnWRC0AbKv2omLGQDF/mIjOw==}
    dependencies:
      '@vitest/spy': 0.34.6
      '@vitest/utils': 0.34.6
      chai: 4.3.10
    dev: false

  /@vitest/runner@0.33.0:
    resolution: {integrity: sha512-UPfACnmCB6HKRHTlcgCoBh6ppl6fDn+J/xR8dTufWiKt/74Y9bHci5CKB8tESSV82zKYtkBJo9whU3mNvfaisg==}
    dependencies:
      '@vitest/utils': 0.33.0
      p-limit: 4.0.0
      pathe: 1.1.1

  /@vitest/runner@0.34.6:
    resolution: {integrity: sha512-1CUQgtJSLF47NnhN+F9X2ycxUP0kLHQ/JWvNHbeBfwW8CzEGgeskzNnHDyv1ieKTltuR6sdIHV+nmR6kPxQqzQ==}
    dependencies:
      '@vitest/utils': 0.34.6
      p-limit: 4.0.0
      pathe: 1.1.1
    dev: false

  /@vitest/snapshot@0.33.0:
    resolution: {integrity: sha512-tJjrl//qAHbyHajpFvr8Wsk8DIOODEebTu7pgBrP07iOepR5jYkLFiqLq2Ltxv+r0uptUb4izv1J8XBOwKkVYA==}
    dependencies:
      magic-string: 0.30.1
      pathe: 1.1.1
      pretty-format: 29.5.0

  /@vitest/snapshot@0.34.6:
    resolution: {integrity: sha512-B3OZqYn6k4VaN011D+ve+AA4whM4QkcwcrwaKwAbyyvS/NB1hCWjFIBQxAQQSQir9/RtyAAGuq+4RJmbn2dH4w==}
    dependencies:
      magic-string: 0.30.1
      pathe: 1.1.1
      pretty-format: 29.5.0
    dev: false

  /@vitest/spy@0.33.0:
    resolution: {integrity: sha512-Kv+yZ4hnH1WdiAkPUQTpRxW8kGtH8VRTnus7ZTGovFYM1ZezJpvGtb9nPIjPnptHbsyIAxYZsEpVPYgtpjGnrg==}
    dependencies:
      tinyspy: 2.1.1

  /@vitest/spy@0.34.6:
    resolution: {integrity: sha512-xaCvneSaeBw/cz8ySmF7ZwGvL0lBjfvqc1LpQ/vcdHEvpLn3Ff1vAvjw+CoGn0802l++5L/pxb7whwcWAw+DUQ==}
    dependencies:
      tinyspy: 2.1.1
    dev: false

  /@vitest/utils@0.33.0:
    resolution: {integrity: sha512-pF1w22ic965sv+EN6uoePkAOTkAPWM03Ri/jXNyMIKBb/XHLDPfhLvf/Fa9g0YECevAIz56oVYXhodLvLQ/awA==}
    dependencies:
      diff-sequences: 29.4.3
      loupe: 2.3.6
      pretty-format: 29.5.0

  /@vitest/utils@0.34.6:
    resolution: {integrity: sha512-IG5aDD8S6zlvloDsnzHw0Ut5xczlF+kv2BOTo+iXfPr54Yhi5qbVOgGB1hZaVq4iJ4C/MZ2J0y15IlsV/ZcI0A==}
    dependencies:
      diff-sequences: 29.4.3
      loupe: 2.3.6
      pretty-format: 29.5.0
    dev: false

  /@xmldom/xmldom@0.7.11:
    resolution: {integrity: sha512-UDi3g6Jss/W5FnSzO9jCtQwEpfymt0M+sPPlmLhDH6h2TJ8j4ESE/LpmNPBij15J5NKkk4/cg/qoVMdWI3vnlQ==}
    engines: {node: '>=10.0.0'}
    dev: false

  /abbrev@1.1.1:
    resolution: {integrity: sha512-nne9/IiQ/hzIhY6pdDnbBtz7DjPTKrY00P/zvPSm5pOFkl6xuGrGnXn/VtTNNfNtAfZ9/1RtehkszU9qcTii0Q==}
    dev: true

  /abort-controller@3.0.0:
    resolution: {integrity: sha512-h8lQ8tacZYnR3vNQTgibj+tODHI5/+l06Au2Pcriv/Gmet0eaj4TwWH41sO9wnHDiQsEj19q0drzdWdeAHtweg==}
    engines: {node: '>=6.5'}
    dependencies:
      event-target-shim: 5.0.1
    dev: false

  /accepts@1.3.8:
    resolution: {integrity: sha512-PYAthTa2m2VKxuvSD3DPC/Gy+U+sOA1LAuT8mkmRuvw+NACSaeXEQ+NHcVF7rONl6qcaxV3Uuemwawk+7+SJLw==}
    engines: {node: '>= 0.6'}
    dependencies:
      mime-types: 2.1.35
      negotiator: 0.6.3
    dev: false

  /acorn-jsx@5.3.2(acorn@8.10.0):
    resolution: {integrity: sha512-rq9s+JNhf0IChjtDXxllJ7g41oZk5SlXtp0LHwyA5cejwn7vKmKp4pPri6YEePv2PU65sAsegbXtIinmDFDXgQ==}
    peerDependencies:
      acorn: ^6.0.0 || ^7.0.0 || ^8.0.0
    dependencies:
      acorn: 8.10.0
    dev: false

  /acorn-walk@8.2.0:
    resolution: {integrity: sha512-k+iyHEuPgSw6SbuDpGQM+06HQUa04DZ3o+F6CSzXMvvI5KMvnaEqXe+YVe555R9nn6GPt404fos4wcgpw12SDA==}
    engines: {node: '>=0.4.0'}

  /acorn@8.10.0:
    resolution: {integrity: sha512-F0SAmZ8iUtS//m8DmCTA0jlh6TDKkHQyK6xc6V4KDTyZKA9dnvX9/3sRTVQrWm79glUAZbnmmNcdYwUIHWVybw==}
    engines: {node: '>=0.4.0'}
    hasBin: true

  /adal-node@0.2.3:
    resolution: {integrity: sha512-gMKr8RuYEYvsj7jyfCv/4BfKToQThz20SP71N3AtFn3ia3yAR8Qt2T3aVQhuJzunWs2b38ZsQV0qsZPdwZr7VQ==}
    engines: {node: '>= 0.6.15'}
    dependencies:
      '@xmldom/xmldom': 0.7.11
      async: 2.6.4
      axios: 0.21.4(debug@4.3.4)
      date-utils: 1.2.21
      jws: 3.2.2
      underscore: 1.13.6
      uuid: 3.4.0
      xpath.js: 1.1.0
    transitivePeerDependencies:
      - debug
    dev: false

  /agent-base@6.0.2:
    resolution: {integrity: sha512-RZNwNclF7+MS/8bDg70amg32dyeZGZxiDuQmZxKLAlQjr3jGyLx+4Kkk58UO7D2QdgFIQCovuSuZESne6RG6XQ==}
    engines: {node: '>= 6.0.0'}
    dependencies:
      debug: 4.3.4(supports-color@5.5.0)
    transitivePeerDependencies:
      - supports-color

  /agent-base@7.1.0:
    resolution: {integrity: sha512-o/zjMZRhJxny7OyEF+Op8X+efiELC7k7yOjMzgfzVqOzXqkBkWI79YoTdOtsuWd5BWhAGAuOY/Xa6xpiaWXiNg==}
    engines: {node: '>= 14'}
    dependencies:
      debug: 4.3.4(supports-color@5.5.0)
    transitivePeerDependencies:
      - supports-color

  /agentkeepalive@4.5.0:
    resolution: {integrity: sha512-5GG/5IbQQpC9FpkRGsSvZI5QYeSCzlJHdpBQntCsuTOxhKD8lqKhrleg2Yi7yvMIf82Ycmmqln9U8V9qwEiJew==}
    engines: {node: '>= 8.0.0'}
    dependencies:
      humanize-ms: 1.2.1
    dev: false

  /aggregate-error@3.1.0:
    resolution: {integrity: sha512-4I7Td01quW/RpocfNayFdFVk1qSuoh0E7JrbRJ16nH01HhKFQ88INq9Sd+nd72zqRySlr9BmDA8xlEJ6vJMrYA==}
    engines: {node: '>=8'}
    dependencies:
      clean-stack: 2.2.0
      indent-string: 4.0.0
    dev: false

  /ajv-draft-04@1.0.0(ajv@8.16.0):
    resolution: {integrity: sha512-mv00Te6nmYbRp5DCwclxtt7yV/joXJPGS7nM+97GdxvuttCOfgI3K4U25zboyeX0O+myI8ERluxQe5wljMmVIw==}
    peerDependencies:
      ajv: ^8.5.0
    peerDependenciesMeta:
      ajv:
        optional: true
    dependencies:
      ajv: 8.16.0
    dev: true

  /ajv@6.12.6:
    resolution: {integrity: sha512-j3fVLgvTo527anyYyJOGTYJbG+vnnQYvE0m5mmkc1TK+nxAppkCLMIL0aZ4dblVCNoGShhm+kzE4ZUykBoMg4g==}
    dependencies:
      fast-deep-equal: 3.1.3
      fast-json-stable-stringify: 2.1.0
      json-schema-traverse: 0.4.1
      uri-js: 4.4.1
    dev: false

  /ajv@8.16.0:
    resolution: {integrity: sha512-F0twR8U1ZU67JIEtekUcLkXkoO5mMMmgGD8sK/xUFzJ805jxHQl92hImFAqqXMyMYjSPOyUPAwHYhB72g5sTXw==}
    dependencies:
      fast-deep-equal: 3.1.3
      json-schema-traverse: 1.0.0
      require-from-string: 2.0.2
      uri-js: 4.4.1
    dev: true

  /ansi-align@3.0.1:
    resolution: {integrity: sha512-IOfwwBF5iczOjp/WeY4YxyjqAFMQoZufdQWDd19SEExbVLNXqvpzSJ/M7Za4/sCPmQ0+GRquoA7bGcINcxew6w==}
    dependencies:
      string-width: 4.2.3
    dev: false

  /ansi-colors@4.1.3:
    resolution: {integrity: sha512-/6w/C21Pm1A7aZitlI5Ni/2J6FFQN8i1Cvz3kHABAAbw93v/NlvKdVOqz7CCWz/3iv/JplRSEEZ83XION15ovw==}
    engines: {node: '>=6'}
    dev: true

  /ansi-escapes@4.3.2:
    resolution: {integrity: sha512-gKXj5ALrKWQLsYG9jlTRmR/xKluxHV+Z9QEwNIgCfM1/uwPMCuzVVnh5mwTd+OuBZcwSIMbqssNWRm1lE51QaQ==}
    engines: {node: '>=8'}
    dependencies:
      type-fest: 0.21.3
    dev: true

  /ansi-regex@5.0.1:
    resolution: {integrity: sha512-quJQXlTSUGL2LH9SUXo8VwsY4soanhgo6LNSm84E1LBcE8s3O0wpdiRzyR9z/ZZJMlMWv37qOOb9pdJlMUEKFQ==}
    engines: {node: '>=8'}

  /ansi-regex@6.0.1:
    resolution: {integrity: sha512-n5M855fKb2SsfMIiFFoVrABHJC8QtHwVx+mHWP3QcEqBHYienj5dHSgjbxtC0WEZXYt4wcD6zrQElDPhFuZgfA==}
    engines: {node: '>=12'}
    dev: true

  /ansi-styles@3.2.1:
    resolution: {integrity: sha512-VT0ZI6kZRdTh8YyJw3SMbYm/u+NqfsAxEpWO0Pf9sq8/e94WxxOpPKx9FR1FlyCtOVDNOQ+8ntlqFxiRc+r5qA==}
    engines: {node: '>=4'}
    dependencies:
      color-convert: 1.9.3

  /ansi-styles@4.3.0:
    resolution: {integrity: sha512-zbB9rCJAT1rbjiVDb2hqKFHNYLxgtk8NURxZ3IZwD3F6NtxbXZQCnnSi1Lkx+IDohdPlFp222wVALIheZJQSEg==}
    engines: {node: '>=8'}
    dependencies:
      color-convert: 2.0.1

  /ansi-styles@5.2.0:
    resolution: {integrity: sha512-Cxwpt2SfTzTtXcfOlzGEee8O+c+MmUgGrNiBcXnuWxuFJHe6a5Hz7qwhwe5OgaSYI0IJvkLqWX1ASG+cJOkEiA==}
    engines: {node: '>=10'}

  /ansi-styles@6.2.1:
    resolution: {integrity: sha512-bN798gFfQX+viw3R7yrGWRqnrN2oRkEkUjjl4JNn4E8GxxbjtG3FbrEIIY3l8/hrwUwIeCZvi4QuOTP4MErVug==}
    engines: {node: '>=12'}
    dev: true

  /any-promise@1.3.0:
    resolution: {integrity: sha512-7UvmKalWRt1wgjL1RrGxoSJW/0QZFIegpeGvZG9kjp8vrRu55XTHbwnqq2GpXm9uLbcuhxm3IqX9OB4MZR1b2A==}

  /anymatch@3.1.3:
    resolution: {integrity: sha512-KMReFUr0B4t+D+OBkjR3KYqvocp2XaSzO55UcB6mgQMd3KbcE+mWTyvVV7D/zsdEbNnV6acZUutkiHQXvTr1Rw==}
    engines: {node: '>= 8'}
    dependencies:
      normalize-path: 3.0.0
      picomatch: 2.3.1

  /append-query@2.1.1:
    resolution: {integrity: sha512-adm0E8o1o7ay+HbkWvGIpNNeciLB/rxJ0heThHuzSSVq5zcdQ5/ZubFnUoY0imFmk6gZVghSpwoubLVtwi9EHQ==}
    dependencies:
      extend: 3.0.2
    dev: false

  /arg@4.1.3:
    resolution: {integrity: sha512-58S9QDqG0Xx27YwPSt9fJxivjYl432YCwfDMfZ+71RAqUrZef7LrKQZ3LHLOwCS4FLNBplP533Zx895SeOCHvA==}

  /argparse@1.0.10:
    resolution: {integrity: sha512-o5Roy6tNG4SL/FOkCAN6RzjiakZS25RLYFrcMttJqbdd8BWrnA+fGz57iN5Pb06pvBGvl5gQ0B48dJlslXvoTg==}
    dependencies:
      sprintf-js: 1.0.3
    dev: true

  /argparse@2.0.1:
    resolution: {integrity: sha512-8+9WqebbFzpX9OR+Wa6O29asIogeRMzcGtAINdpMHHyAg10f05aSFVBbcEqGf/PXw1EjAZ+q2/bEBg3DvurK3Q==}

  /array-buffer-byte-length@1.0.0:
    resolution: {integrity: sha512-LPuwb2P+NrQw3XhxGc36+XSvuBPopovXYTR9Ew++Du9Yb/bx5AzBfrIsBoj0EZUifjQU+sHL21sseZ3jerWO/A==}
    dependencies:
      call-bind: 1.0.2
      is-array-buffer: 3.0.2
    dev: false

  /array-flatten@1.1.1:
    resolution: {integrity: sha512-PCVAQswWemu6UdxsDFFX/+gVeYqKAod3D3UVm91jHwynguOwAvYPhx8nNlM++NqRcK6CxxpUafjmhIdKiHibqg==}
    dev: false

  /array-includes@3.1.6:
    resolution: {integrity: sha512-sgTbLvL6cNnw24FnbaDyjmvddQ2ML8arZsgaJhoABMoplz/4QRhtrYS+alr1BUM1Bwp6dhx8vVCBSLG+StwOFw==}
    engines: {node: '>= 0.4'}
    dependencies:
      call-bind: 1.0.2
      define-properties: 1.2.0
      es-abstract: 1.21.2
      get-intrinsic: 1.2.1
      is-string: 1.0.7
    dev: false

  /array-union@2.1.0:
    resolution: {integrity: sha512-HGyxoOTYUyCM6stUe6EJgnd4EoewAI7zMdfqO+kGjnlZmBDz/cR5pf8r/cR4Wq60sL/p0IkcjUEEPwS3GFrIyw==}
    engines: {node: '>=8'}

  /array.prototype.flat@1.3.1:
    resolution: {integrity: sha512-roTU0KWIOmJ4DRLmwKd19Otg0/mT3qPNt0Qb3GWW8iObuZXxrjB/pzn0R3hqpRSWg4HCwqx+0vwOnWnvlOyeIA==}
    engines: {node: '>= 0.4'}
    dependencies:
      call-bind: 1.0.2
      define-properties: 1.2.0
      es-abstract: 1.21.2
      es-shim-unscopables: 1.0.0
    dev: false

  /array.prototype.flatmap@1.3.1:
    resolution: {integrity: sha512-8UGn9O1FDVvMNB0UlLv4voxRMze7+FpHyF5mSMRjWHUMlpoDViniy05870VlxhfgTnLbpuwTzvD76MTtWxB/mQ==}
    engines: {node: '>= 0.4'}
    dependencies:
      call-bind: 1.0.2
      define-properties: 1.2.0
      es-abstract: 1.21.2
      es-shim-unscopables: 1.0.0
    dev: false

  /array.prototype.map@1.0.5:
    resolution: {integrity: sha512-gfaKntvwqYIuC7mLLyv2wzZIJqrRhn5PZ9EfFejSx6a78sV7iDsGpG9P+3oUPtm1Rerqm6nrKS4FYuTIvWfo3g==}
    engines: {node: '>= 0.4'}
    dependencies:
      call-bind: 1.0.2
      define-properties: 1.2.0
      es-abstract: 1.21.2
      es-array-method-boxes-properly: 1.0.0
      is-string: 1.0.7
    dev: false

  /arrify@2.0.1:
    resolution: {integrity: sha512-3duEwti880xqi4eAMN8AyR4a0ByT90zoYdLlevfrvU43vb0YZwZVfxOgxWrLXXXpyugL0hNZc9G6BiB5B3nUug==}
    engines: {node: '>=8'}
    dev: false

  /asana@1.0.2:
    resolution: {integrity: sha512-U/i3f8gK7Ux4vCSWMGPj934yRjKuszIEFzYFiOeWgjMwxa8ksKyYnv9vM8lg6FXxMYXwgKiI9JM1YyOVTvj/eQ==}
    dependencies:
      bluebird: 3.7.2
      browser-request: 0.3.3
      lodash: 4.17.21
      readline: 1.3.0
      request: 2.88.2
    dev: false

  /asap@2.0.6:
    resolution: {integrity: sha512-BSHWgDSAiKs50o2Re8ppvp3seVHXSRM44cdSsT9FfNEUUZLOGWVCsiWaRPWM1Znn+mqZ1OfVZ3z3DWEzSp7hRA==}

  /asn1@0.2.6:
    resolution: {integrity: sha512-ix/FxPn0MDjeyJ7i/yoHGFt/EX6LyNbxSEhPPXODPL+KB0VPk86UYfL0lMdy+KCnv+fmvIzySwaK5COwqVbWTQ==}
    dependencies:
      safer-buffer: 2.1.2
    dev: false

  /assert-plus@1.0.0:
    resolution: {integrity: sha512-NfJ4UzBCcQGLDlQq7nHxH+tv3kyZ0hHQqF5BO6J7tNJeP5do1llPr8dZ8zHonfhAu0PHAdMkSo+8o0wxg9lZWw==}
    engines: {node: '>=0.8'}

  /assertion-error@1.1.0:
    resolution: {integrity: sha512-jgsaNduz+ndvGyFt3uSuWqvy4lCnIJiovtouQN5JZHOKCS2QuhEdbcQHFhVksz2N2U9hXJo8odG7ETyWlEeuDw==}

  /async@2.6.4:
    resolution: {integrity: sha512-mzo5dfJYwAn29PeiJ0zvwTo04zj8HDJj0Mn8TD7sno7q12prdbnasKJHhkm2c1LgrhlJ0teaea8860oxi51mGA==}
    dependencies:
      lodash: 4.17.21
    dev: false

  /async@3.2.4:
    resolution: {integrity: sha512-iAB+JbDEGXhyIUavoDl9WP/Jj106Kz9DEn1DPgYw5ruDn0e3Wgi3sKFm55sASdGBNOQB8F59d9qQ7deqrHA8wQ==}

  /asynckit@0.4.0:
    resolution: {integrity: sha512-Oei9OH4tRh0YqU3GxhX79dM/mwVgvbZJaSNaRk+bshkj0S5cfHcgYakreBjrHwatXKbz+IoIdYLxrKim2MjW0Q==}

  /available-typed-arrays@1.0.5:
    resolution: {integrity: sha512-DMD0KiN46eipeziST1LPP/STfDU0sufISXmjSgvVsoU2tqxctQeASejWcfNtxYKqETM1UxQ8sp2OrSBWpHY6sw==}
    engines: {node: '>= 0.4'}
    dev: false

  /aws-sign2@0.7.0:
    resolution: {integrity: sha512-08kcGqnYf/YmjoRhfxyu+CLxBjUtHLXLXX/vUfx9l2LYzG3c1m61nrpyFUZI6zeS+Li/wWMMidD9KgrqtGq3mA==}
    dev: false

  /aws4@1.12.0:
    resolution: {integrity: sha512-NmWvPnx0F1SfrQbYwOi7OeaNGokp9XhzNioJ/CSBs8Qa4vxug81mhJEAVZwxXuBmYB5KDRfMq/F3RR0BIU7sWg==}
    dev: false

  /axios-case-converter@1.1.1(axios@1.7.4):
    resolution: {integrity: sha512-v13pB7cYryh/7f4TKxN/gniD2hwqPQcjip29Hk3J9iwsnA37Rht2Hkn5VyrxynxlKdMNSIfGk6I9D6G28oTRyQ==}
    peerDependencies:
      axios: '>=1.0.0 <2.0.0'
    dependencies:
      axios: 1.7.4
      camel-case: 4.1.2
      header-case: 2.0.4
      snake-case: 3.0.4
      tslib: 2.6.2
    dev: false

  /axios-error@1.0.4:
    resolution: {integrity: sha512-ay1l7dXNW288c39KcNAijpE3w8X3tP4V3Hf5yttKp4Kacrq5mnL7s0Z9GXYHRProTvRXytvs4SOriBlsGcVlfA==}
    engines: {node: '>=8'}
    dependencies:
      axios: 0.21.4(debug@4.3.4)
      type-fest: 0.15.1
    transitivePeerDependencies:
      - debug
    dev: false

  /axios-retry@3.9.1:
    resolution: {integrity: sha512-8PJDLJv7qTTMMwdnbMvrLYuvB47M81wRtxQmEdV5w4rgbTXTt+vtPkXwajOfOdSyv/wZICJOC+/UhXH4aQ/R+w==}
    dependencies:
      '@babel/runtime': 7.24.7
      is-retry-allowed: 2.2.0
    dev: false

  /axios-retry@4.5.0(axios@1.6.1):
    resolution: {integrity: sha512-aR99oXhpEDGo0UuAlYcn2iGRds30k366Zfa05XWScR9QaQD4JYiP3/1Qt1u7YlefUOK+cn0CcwoL1oefavQUlQ==}
    peerDependencies:
      axios: 0.x || 1.x
    dependencies:
      axios: 1.6.1
      is-retry-allowed: 2.2.0
    dev: false

  /axios@0.21.4(debug@4.3.4):
    resolution: {integrity: sha512-ut5vewkiu8jjGBdqpM44XxjuCjq9LAKeHVmoVfHVzy8eHgxxq8SbAVQNovDA8mVi05kP0Ea/n/UzcSHcTJQfNg==}
    dependencies:
      follow-redirects: 1.15.6(debug@4.3.4)
    transitivePeerDependencies:
      - debug
    dev: false

  /axios@0.24.0:
    resolution: {integrity: sha512-Q6cWsys88HoPgAaFAVUb0WpPk0O8iTeisR9IMqy9G8AbO4NlpVknrnQS03zzF9PGAWgO3cgletO3VjV/P7VztA==}
    dependencies:
      follow-redirects: 1.15.6(debug@4.3.4)
    transitivePeerDependencies:
      - debug
    dev: false

  /axios@0.25.0:
    resolution: {integrity: sha512-cD8FOb0tRH3uuEe6+evtAbgJtfxr7ly3fQjYcMcuPlgkwVS9xboaVIpcDV+cYQe+yGykgwZCs1pzjntcGa6l5g==}
    dependencies:
      follow-redirects: 1.15.6(debug@4.3.4)
    transitivePeerDependencies:
      - debug
    dev: false

  /axios@0.26.1:
    resolution: {integrity: sha512-fPwcX4EvnSHuInCMItEhAGnaSEXRBjtzh9fOtsE6E1G6p7vl7edEeZe11QHf18+6+9gR5PbKV/sGKNaD8YaMeA==}
    dependencies:
      follow-redirects: 1.15.6(debug@4.3.4)
    transitivePeerDependencies:
      - debug
    dev: false

  /axios@0.27.2:
    resolution: {integrity: sha512-t+yRIyySRTp/wua5xEr+z1q60QmLq8ABsS5O9Me1AsE5dfKqgnCFzwiCZZ/cGNd1lq4/7akDWMxdhVlucjmnOQ==}
    dependencies:
      follow-redirects: 1.15.2
      form-data: 4.0.0
    transitivePeerDependencies:
      - debug
    dev: false

  /axios@1.4.0:
    resolution: {integrity: sha512-S4XCWMEmzvo64T9GfvQDOXgYRDJ/wsSZc7Jvdgx5u1sd0JwsuPLqb3SYmusag+edF6ziyMensPVqLTSc1PiSEA==}
    dependencies:
      follow-redirects: 1.15.2
      form-data: 4.0.0
      proxy-from-env: 1.1.0
    transitivePeerDependencies:
      - debug
    dev: false

  /axios@1.5.1:
    resolution: {integrity: sha512-Q28iYCWzNHjAm+yEAot5QaAMxhMghWLFVf7rRdwhUI+c2jix2DUXjAHXVi+s1ibs3mjPO/cCgbA++3BjD0vP/A==}
    dependencies:
      follow-redirects: 1.15.2
      form-data: 4.0.0
      proxy-from-env: 1.1.0
    transitivePeerDependencies:
      - debug
    dev: false

  /axios@1.6.1:
    resolution: {integrity: sha512-vfBmhDpKafglh0EldBEbVuoe7DyAavGSLWhuSm5ZSEKQnHhBf0xAAwybbNH1IkrJNGnS/VG4I5yxig1pCEXE4g==}
    dependencies:
      follow-redirects: 1.15.2
      form-data: 4.0.0
      proxy-from-env: 1.1.0
    transitivePeerDependencies:
      - debug
    dev: false

  /axios@1.6.3:
    resolution: {integrity: sha512-fWyNdeawGam70jXSVlKl+SUNVcL6j6W79CuSIPfi6HnDUmSCH6gyUys/HrqHeA/wU0Az41rRgean494d0Jb+ww==}
    dependencies:
      follow-redirects: 1.15.2
      form-data: 4.0.0
      proxy-from-env: 1.1.0
    transitivePeerDependencies:
      - debug
    dev: false

  /axios@1.6.7:
    resolution: {integrity: sha512-/hDJGff6/c7u0hDkvkGxR/oy6CbCs8ziCsC7SqmhjfozqiJGc8Z11wrv9z9lYfY4K8l+H9TpjcMDX0xOZmx+RA==}
    dependencies:
      follow-redirects: 1.15.5
      form-data: 4.0.0
      proxy-from-env: 1.1.0
    transitivePeerDependencies:
      - debug
    dev: false

  /axios@1.6.8:
    resolution: {integrity: sha512-v/ZHtJDU39mDpyBoFVkETcd/uNdxrWRrg3bKpOKzXFA6Bvqopts6ALSMU3y6ijYxbw2B+wPrIv46egTzJXCLGQ==}
    dependencies:
      follow-redirects: 1.15.6(debug@4.3.4)
      form-data: 4.0.0
      proxy-from-env: 1.1.0
    transitivePeerDependencies:
      - debug
<<<<<<< HEAD
=======
    dev: false
>>>>>>> 9f6eceac

  /axios@1.7.2:
    resolution: {integrity: sha512-2A8QhOMrbomlDuiLeK9XibIBzuHeRcqqNOHp0Cyp5EoJ1IFDh+XZH3A6BkXtv0K4gFGCI0Y4BM7B1wOEi0Rmgw==}
    dependencies:
      follow-redirects: 1.15.6(debug@4.3.4)
      form-data: 4.0.0
      proxy-from-env: 1.1.0
    transitivePeerDependencies:
      - debug

  /axios@1.7.4:
    resolution: {integrity: sha512-DukmaFRnY6AzAALSH4J2M3k6PkaC+MfaAGdEERRWcC9q3/TWQwLpHR8ZRLKTdQ3aBDL64EdluRDjJqKw+BPZEw==}
    dependencies:
      follow-redirects: 1.15.6(debug@4.3.4)
      form-data: 4.0.0
      proxy-from-env: 1.1.0
    transitivePeerDependencies:
      - debug
    dev: false

  /babel-jest@29.5.0(@babel/core@7.22.5):
    resolution: {integrity: sha512-mA4eCDh5mSo2EcA9xQjVTpmbbNk32Zb3Q3QFQsNhaK56Q+yoXowzFodLux30HRgyOho5rsQ6B0P9QpMkvvnJ0Q==}
    engines: {node: ^14.15.0 || ^16.10.0 || >=18.0.0}
    peerDependencies:
      '@babel/core': ^7.8.0
    dependencies:
      '@babel/core': 7.22.5
      '@jest/transform': 29.5.0
      '@types/babel__core': 7.20.1
      babel-plugin-istanbul: 6.1.1
      babel-preset-jest: 29.5.0(@babel/core@7.22.5)
      chalk: 4.1.2
      graceful-fs: 4.2.11
      slash: 3.0.0
    transitivePeerDependencies:
      - supports-color
    dev: true

  /babel-plugin-istanbul@6.1.1:
    resolution: {integrity: sha512-Y1IQok9821cC9onCx5otgFfRm7Lm+I+wwxOx738M/WLPZ9Q42m4IG5W0FNX8WLL2gYMZo3JkuXIH2DOpWM+qwA==}
    engines: {node: '>=8'}
    dependencies:
      '@babel/helper-plugin-utils': 7.22.5
      '@istanbuljs/load-nyc-config': 1.1.0
      '@istanbuljs/schema': 0.1.3
      istanbul-lib-instrument: 5.2.1
      test-exclude: 6.0.0
    transitivePeerDependencies:
      - supports-color
    dev: true

  /babel-plugin-jest-hoist@29.5.0:
    resolution: {integrity: sha512-zSuuuAlTMT4mzLj2nPnUm6fsE6270vdOfnpbJ+RmruU75UhLFvL0N2NgI7xpeS7NaB6hGqmd5pVpGTDYvi4Q3w==}
    engines: {node: ^14.15.0 || ^16.10.0 || >=18.0.0}
    dependencies:
      '@babel/template': 7.22.5
      '@babel/types': 7.22.5
      '@types/babel__core': 7.20.1
      '@types/babel__traverse': 7.20.1
    dev: true

  /babel-preset-current-node-syntax@1.0.1(@babel/core@7.22.5):
    resolution: {integrity: sha512-M7LQ0bxarkxQoN+vz5aJPsLBn77n8QgTFmo8WK0/44auK2xlCXrYcUxHFxgU7qW5Yzw/CjmLRK2uJzaCd7LvqQ==}
    peerDependencies:
      '@babel/core': ^7.0.0
    dependencies:
      '@babel/core': 7.22.5
      '@babel/plugin-syntax-async-generators': 7.8.4(@babel/core@7.22.5)
      '@babel/plugin-syntax-bigint': 7.8.3(@babel/core@7.22.5)
      '@babel/plugin-syntax-class-properties': 7.12.13(@babel/core@7.22.5)
      '@babel/plugin-syntax-import-meta': 7.10.4(@babel/core@7.22.5)
      '@babel/plugin-syntax-json-strings': 7.8.3(@babel/core@7.22.5)
      '@babel/plugin-syntax-logical-assignment-operators': 7.10.4(@babel/core@7.22.5)
      '@babel/plugin-syntax-nullish-coalescing-operator': 7.8.3(@babel/core@7.22.5)
      '@babel/plugin-syntax-numeric-separator': 7.10.4(@babel/core@7.22.5)
      '@babel/plugin-syntax-object-rest-spread': 7.8.3(@babel/core@7.22.5)
      '@babel/plugin-syntax-optional-catch-binding': 7.8.3(@babel/core@7.22.5)
      '@babel/plugin-syntax-optional-chaining': 7.8.3(@babel/core@7.22.5)
      '@babel/plugin-syntax-top-level-await': 7.14.5(@babel/core@7.22.5)
    dev: true

  /babel-preset-jest@29.5.0(@babel/core@7.22.5):
    resolution: {integrity: sha512-JOMloxOqdiBSxMAzjRaH023/vvcaSaec49zvg+2LmNsktC7ei39LTJGw02J+9uUtTZUq6xbLyJ4dxe9sSmIuAg==}
    engines: {node: ^14.15.0 || ^16.10.0 || >=18.0.0}
    peerDependencies:
      '@babel/core': ^7.0.0
    dependencies:
      '@babel/core': 7.22.5
      babel-plugin-jest-hoist: 29.5.0
      babel-preset-current-node-syntax: 1.0.1(@babel/core@7.22.5)
    dev: true

  /balanced-match@1.0.2:
    resolution: {integrity: sha512-3oSeUO0TMV67hN1AmbXsK4yaqU7tjiHlbxRDZOpH0KW9+CeX4bRAaX0Anxt0tx2MrpRpWwQaPwIlISEJhYU5Pw==}

  /base-64@0.1.0:
    resolution: {integrity: sha512-Y5gU45svrR5tI2Vt/X9GPd3L0HNIKzGu202EjxrXMpuc2V2CiKgemAbUUsqYmZJvPtCXoUKjNZwBJzsNScUbXA==}
    dev: false

  /base64-js@1.5.1:
    resolution: {integrity: sha512-AKpaYlHn8t4SVbOHCy+b5+KKgvR4vrsD8vbvrbiQJps7fKDTkjkDry6ji0rUJjC0kzbNePLwzxq8iypo41qeWA==}

  /base64url@3.0.1:
    resolution: {integrity: sha512-ir1UPr3dkwexU7FdV8qBBbNDRUhMmIekYMFZfi+C/sLNnRESKPl23nB9b2pltqfOQNnGzsDdId90AEtG5tCx4A==}
    engines: {node: '>=6.0.0'}
    dev: false

  /bcrypt-pbkdf@1.0.2:
    resolution: {integrity: sha512-qeFIXtP4MSoi6NLqO12WfqARWWuCKi2Rn/9hJLEmtB5yTNr9DqFWkJRCf2qShWzPeAMRnOgCrq0sg/KLv5ES9w==}
    dependencies:
      tweetnacl: 0.14.5
    dev: false

  /before-after-hook@2.2.3:
    resolution: {integrity: sha512-NzUnlZexiaH/46WDhANlyR2bXRopNg4F/zuSA3OpZnllCUgRaOF2znDioDWrmbNVsuZk6l9pMquQB38cfBZwkQ==}
    dev: false

  /bignumber.js@9.1.1:
    resolution: {integrity: sha512-pHm4LsMJ6lzgNGVfZHjMoO8sdoRhOzOH4MLmY65Jg70bpxCKu5iOHNJyfF6OyvYw7t8Fpf35RuzUyqnQsj8Vig==}

  /binary-extensions@2.2.0:
    resolution: {integrity: sha512-jDctJ/IVQbZoJykoeHbhXpOlNBqGNcwXJKJog42E5HDPUwQTSdjCHdihjj0DlnheQ7blbT6dHOafNAiS8ooQKA==}
    engines: {node: '>=8'}

  /bl@1.2.3:
    resolution: {integrity: sha512-pvcNpa0UU69UT341rO6AYy4FVAIkUHuZXRIWbq+zHnsVcRzDDjIAhGuuYoi0d//cwIwtt4pkpKycWEfjdV+vww==}
    dependencies:
      readable-stream: 2.3.8
      safe-buffer: 5.2.1
    dev: true

  /bluebird@3.7.2:
    resolution: {integrity: sha512-XpNj6GDQzdfW+r2Wnn7xiSAd7TM3jzkxGXBGTtWKuSXv1xUV+azxAm8jdWZN06QTQk+2N2XB9jRDkvbmQmcRtg==}
    dev: false

  /body-parser@1.20.1:
    resolution: {integrity: sha512-jWi7abTbYwajOytWCQc37VulmWiRae5RyTpaCyDcS5/lMdtwSz5lOpDE67srw/HYe35f1z3fDQw+3txg7gNtWw==}
    engines: {node: '>= 0.8', npm: 1.2.8000 || >= 1.4.16}
    dependencies:
      bytes: 3.1.2
      content-type: 1.0.5
      debug: 2.6.9
      depd: 2.0.0
      destroy: 1.2.0
      http-errors: 2.0.0
      iconv-lite: 0.4.24
      on-finished: 2.4.1
      qs: 6.11.0
      raw-body: 2.5.1
      type-is: 1.6.18
      unpipe: 1.0.0
    transitivePeerDependencies:
      - supports-color
    dev: false

  /boolbase@1.0.0:
    resolution: {integrity: sha512-JZOSA7Mo9sNGB8+UjSgzdLtokWAky1zbztM3WRLCbZ70/3cTANmQmOdR7y2g+J0e2WXywy1yS468tY+IruqEww==}
    dev: false

  /botbuilder-core@4.20.0:
    resolution: {integrity: sha512-UxJF31nkIuiVHerPhtJKAyzfIbdG7sTgsS4bXvCqkQvxaY+60p6mIwuxOZZQf3AIOPIxCysMKAmhfoaFyTc+Uw==}
    dependencies:
      botbuilder-dialogs-adaptive-runtime-core: 4.20.0-preview
      botbuilder-stdlib: 4.20.0-internal
      botframework-connector: 4.20.0
      botframework-schema: 4.20.0
      uuid: 8.3.2
      zod: 1.11.17
    transitivePeerDependencies:
      - debug
      - encoding
      - supports-color
    dev: false

  /botbuilder-dialogs-adaptive-runtime-core@4.20.0-preview:
    resolution: {integrity: sha512-P7ezlaFsv5xPHGRYHHsb5UgvkbyxCj0OTHpIfIRCPYLWaKYrzcLI46zzIj76XImn/aYLUsKU7Xg/qw13l9sPKA==}
    dependencies:
      dependency-graph: 0.10.0
    dev: false

  /botbuilder-stdlib@4.20.0-internal:
    resolution: {integrity: sha512-WtMQkl1PHWX+GkdqufDC4nv+JZTUitvjLpdh56piQaakxozK6FQqQzJFdMvUdOMgfJ/mQMPmtojLhfbQOKYvfA==}
    dev: false

  /botbuilder@4.20.0:
    resolution: {integrity: sha512-YfJgAcUyjKZQP3XzXqBoQmj8S5NoIGmqX5g/5coLlsNEaFLAbQXmOEBddN+ww4gz49S246MDspoGaqtweTu/pw==}
    dependencies:
      '@azure/ms-rest-js': 2.6.6
      axios: 0.25.0
      botbuilder-core: 4.20.0
      botbuilder-stdlib: 4.20.0-internal
      botframework-connector: 4.20.0
      botframework-schema: 4.20.0
      botframework-streaming: 4.20.0
      dayjs: 1.11.8
      filenamify: 4.3.0
      fs-extra: 7.0.1
      htmlparser2: 6.1.0
      uuid: 8.3.2
      zod: 1.11.17
    transitivePeerDependencies:
      - bufferutil
      - debug
      - encoding
      - supports-color
      - utf-8-validate
    dev: false

  /botframework-connector@4.20.0:
    resolution: {integrity: sha512-3mP67NHOGdLeODxuXNchK9gzzTafzLdBGZDSWkJDRvIPORbfoxvA/kXsWU2USwMXBnu/M5YeDZn/eUPjDu1nvw==}
    dependencies:
      '@azure/identity': 2.1.0
      '@azure/ms-rest-js': 2.6.6
      adal-node: 0.2.3
      axios: 0.25.0
      base64url: 3.0.1
      botbuilder-stdlib: 4.20.0-internal
      botframework-schema: 4.20.0
      cross-fetch: 3.1.6
      jsonwebtoken: 9.0.2
      rsa-pem-from-mod-exp: 0.8.5
      zod: 1.11.17
    transitivePeerDependencies:
      - debug
      - encoding
      - supports-color
    dev: false

  /botframework-schema@4.20.0:
    resolution: {integrity: sha512-Tda488691XFlkBKdMLdlGWRI8IebLprxqQf57LpuRQHqK2ttbvmfwjFiW5V3VcTBBz1SVzMhwJBAWVDG+MexLA==}
    dependencies:
      uuid: 8.3.2
      zod: 1.11.17
    dev: false

  /botframework-streaming@4.20.0:
    resolution: {integrity: sha512-yPH9+BYJ9RPb76OcARjls3QHfwRejNQz9RxR9YXt6OX0nMfP+sdMfE8BYTDqvBiIXLivbPi+pJG334PwskfohA==}
    dependencies:
      '@types/node': 10.17.60
      '@types/ws': 6.0.4
      uuid: 8.3.2
      ws: 7.5.9
    transitivePeerDependencies:
      - bufferutil
      - utf-8-validate
    dev: false

  /bottleneck@2.19.5:
    resolution: {integrity: sha512-VHiNCbI1lKdl44tGrhNfU3lup0Tj/ZBMJB5/2ZbNXRCPuRCO7ed2mgcK4r17y+KB2EfuYuRaVlwNbAeaWGSpbw==}
    dev: false

  /boxen@5.1.2:
    resolution: {integrity: sha512-9gYgQKXx+1nP8mP7CzFyaUARhg7D3n1dF/FnErWmu9l6JvGpNUN278h0aSb+QjoiKSWG+iZ3uHrcqk0qrY9RQQ==}
    engines: {node: '>=10'}
    dependencies:
      ansi-align: 3.0.1
      camelcase: 6.3.0
      chalk: 4.1.2
      cli-boxes: 2.2.1
      string-width: 4.2.3
      type-fest: 0.20.2
      widest-line: 3.1.0
      wrap-ansi: 7.0.0
    dev: false

  /brace-expansion@1.1.11:
    resolution: {integrity: sha512-iCuPHDFgrHX7H2vEI/5xpz07zSHB00TpugqhmYtVmMO6518mCuRMoOYFldEBl0g187ufozdaHgWKcYFb61qGiA==}
    dependencies:
      balanced-match: 1.0.2
      concat-map: 0.0.1

  /brace-expansion@2.0.1:
    resolution: {integrity: sha512-XnAIvQ8eM+kC6aULx6wuQiwVsnzsi9d3WxzV3FpWTGA19F621kwdbsAcFKXgKUHZWsy+mY6iL1sHTxWEFCytDA==}
    dependencies:
      balanced-match: 1.0.2

  /braces@3.0.2:
    resolution: {integrity: sha512-b8um+L1RzM3WDSzvhm6gIz1yfTbBt6YTlcEKAvsmqCZZFw46z626lVj9j1yEPW33H5H+lBQpZMP1k8l+78Ha0A==}
    engines: {node: '>=8'}
    dependencies:
      fill-range: 7.0.1

  /browser-or-node@2.1.1:
    resolution: {integrity: sha512-8CVjaLJGuSKMVTxJ2DpBl5XnlNDiT4cQFeuCJJrvJmts9YrTZDizTX7PjC2s6W4x+MBGZeEY6dGMrF04/6Hgqg==}
    dev: false

  /browser-request@0.3.3:
    resolution: {integrity: sha512-YyNI4qJJ+piQG6MMEuo7J3Bzaqssufx04zpEKYfSrl/1Op59HWali9zMtBpXnkmqMcOuWJPZvudrm9wISmnCbg==}
    engines: {'0': node}
    dev: false

  /browserslist@4.21.7:
    resolution: {integrity: sha512-BauCXrQ7I2ftSqd2mvKHGo85XR0u7Ru3C/Hxsy/0TkfCtjrmAbPdzLGasmoiBxplpDXlPvdjX9u7srIMfgasNA==}
    engines: {node: ^6 || ^7 || ^8 || ^9 || ^10 || ^11 || ^12 || >=13.7}
    hasBin: true
    dependencies:
      caniuse-lite: 1.0.30001495
      electron-to-chromium: 1.4.425
      node-releases: 2.0.12
      update-browserslist-db: 1.0.11(browserslist@4.21.7)

  /bs-logger@0.2.6:
    resolution: {integrity: sha512-pd8DCoxmbgc7hyPKOvxtqNcjYoOsABPQdcCUjGp3d42VR2CX1ORhk2A87oqqu5R1kk+76nsxZupkmyd+MVtCog==}
    engines: {node: '>= 6'}
    dependencies:
      fast-json-stable-stringify: 2.1.0
    dev: true

  /bser@2.1.1:
    resolution: {integrity: sha512-gQxTNE/GAfIIrmHLUE3oJyp5FO6HRBfhjnw4/wMmA63ZGDJnWBmgY/lyQBpnDUkGmAhbSe39tx2d/iTOAfglwQ==}
    dependencies:
      node-int64: 0.4.0
    dev: true

  /btoa-lite@1.0.0:
    resolution: {integrity: sha512-gvW7InbIyF8AicrqWoptdW08pUxuhq8BEgowNajy9RhiE86fmGAGl+bLKo6oB8QP0CkqHLowfN0oJdKC/J6LbA==}
    dev: false

  /buffer-alloc-unsafe@1.1.0:
    resolution: {integrity: sha512-TEM2iMIEQdJ2yjPJoSIsldnleVaAk1oW3DBVUykyOLsEsFmEc9kn+SFFPz+gl54KQNxlDnAwCXosOS9Okx2xAg==}

  /buffer-alloc@1.2.0:
    resolution: {integrity: sha512-CFsHQgjtW1UChdXgbyJGtnm+O/uLQeZdtbDo8mfUgYXCHSM1wgrVxXm6bSyrUuErEb+4sYVGCzASBRot7zyrow==}
    dependencies:
      buffer-alloc-unsafe: 1.1.0
      buffer-fill: 1.0.0

  /buffer-crc32@0.2.13:
    resolution: {integrity: sha512-VO9Ht/+p3SN7SKWqcrgEzjGbRSJYTx+Q1pTQC0wrWqHx0vpJraQ6GtHx8tvcg1rlK1byhU5gccxgOgj7B0TDkQ==}
    dev: true

  /buffer-equal-constant-time@1.0.1:
    resolution: {integrity: sha512-zRpUiDwd/xk6ADqPMATG8vc9VPrkck7T07OIx0gnjmJAnHnTVXNQG3vfvWNuiZIkwu9KrKdA1iJKfsfTVxE6NA==}

  /buffer-fill@1.0.0:
    resolution: {integrity: sha512-T7zexNBwiiaCOGDg9xNX9PBmjrubblRkENuptryuI64URkXDFum9il/JGL8Lm8wYfAXpredVXXZz7eMHilimiQ==}

  /buffer-from@1.1.2:
    resolution: {integrity: sha512-E+XQCRwSbaaiChtv6k6Dwgc+bx+Bs6vuKJHHl5kox/BaKbhiXzqQOwK4cO22yElGp2OCmjwVhT3HmxgyPGnJfQ==}
    dev: true

  /buffer@5.7.1:
    resolution: {integrity: sha512-EHcyIPBQ4BSGlvjB16k5KgAJ27CIsHY/2JBmCRReo48y9rQ3MaUzWX3KVlBa4U7MyX02HdVj0K7C3WaB3ju7FQ==}
    dependencies:
      base64-js: 1.5.1
      ieee754: 1.2.1
    dev: true

  /bundle-require@4.0.2(esbuild@0.19.12):
    resolution: {integrity: sha512-jwzPOChofl67PSTW2SGubV9HBQAhhR2i6nskiOThauo9dzwDUgOWQScFVaJkjEfYX+UXiD+LEx8EblQMc2wIag==}
    engines: {node: ^12.20.0 || ^14.13.1 || >=16.0.0}
    peerDependencies:
      esbuild: '>=0.17'
    dependencies:
      esbuild: 0.19.12
      load-tsconfig: 0.2.5
    dev: true

  /bytes@3.1.2:
    resolution: {integrity: sha512-/Nf7TyzTx6S3yRJObOAV7956r8cr2+Oj8AC5dt8wSP3BQAoeX58NoHyCU8P8zGkNXStjTSi6fzO6F0pBdcYbEg==}
    engines: {node: '>= 0.8'}
    dev: false

  /cac@6.7.14:
    resolution: {integrity: sha512-b6Ilus+c3RrdDk+JhLKUAQfzzgLEPy6wcXqS7f/xe1EETvsDP6GORG7SFuOs6cID5YkqchW/LXZbX5bc8j7ZcQ==}
    engines: {node: '>=8'}

  /cacheable-request@6.1.0:
    resolution: {integrity: sha512-Oj3cAGPCqOZX7Rz64Uny2GYAZNliQSqfbePrgAQ1wKAihYmCUnraBtJtKcGR4xz7wF+LoJC+ssFZvv5BgF9Igg==}
    engines: {node: '>=8'}
    dependencies:
      clone-response: 1.0.3
      get-stream: 5.2.0
      http-cache-semantics: 4.1.1
      keyv: 3.1.0
      lowercase-keys: 2.0.0
      normalize-url: 4.5.1
      responselike: 1.0.2
    dev: false

  /call-bind@1.0.2:
    resolution: {integrity: sha512-7O+FbCihrB5WGbFYesctwmTKae6rOiIzmz1icreWJ+0aA7LJfuqhEso2T9ncpcFtzMQtzXf2QGGueWJGTYsqrA==}
    dependencies:
      function-bind: 1.1.1
      get-intrinsic: 1.2.1

  /call-me-maybe@1.0.2:
    resolution: {integrity: sha512-HpX65o1Hnr9HH25ojC1YGs7HCQLq0GCOibSaWER0eNpgJ/Z1MZv2mTc7+xh6WOPxbRVcmgbv4hGU+uSQ/2xFZQ==}

  /callsites@3.1.0:
    resolution: {integrity: sha512-P8BjAsXvZS+VIDUI11hHCQEv74YT67YUi5JJFNWIqL235sBmjX4+qx9Muvls5ivyNENctx46xQLQ3aTuE7ssaQ==}
    engines: {node: '>=6'}

  /camel-case@4.1.2:
    resolution: {integrity: sha512-gxGWBrTT1JuMx6R+o5PTXMmUnhnVzLQ9SNutD4YqKtI6ap897t3tKECYla6gCWEkplXnlNybEkZg9GEGxKFCgw==}
    dependencies:
      pascal-case: 3.1.2
      tslib: 2.6.2
    dev: false

  /camelcase@5.3.1:
    resolution: {integrity: sha512-L28STB170nwWS63UjtlEOE3dldQApaJXZkOI1uMFfzf3rRuPegHaHesyee+YxQ+W6SvRDQV6UrdOdRiR153wJg==}
    engines: {node: '>=6'}
    dev: true

  /camelcase@6.3.0:
    resolution: {integrity: sha512-Gmy6FhYlCY7uOElZUSbxo2UCDH8owEk996gkbrpsgGtrJLM3J7jGxl9Ic7Qwwj4ivOE5AWZWRMecDdF7hqGjFA==}
    engines: {node: '>=10'}

  /caniuse-lite@1.0.30001495:
    resolution: {integrity: sha512-F6x5IEuigtUfU5ZMQK2jsy5JqUUlEFRVZq8bO2a+ysq5K7jD6PPc9YXZj78xDNS3uNchesp1Jw47YXEqr+Viyg==}

  /capital-case@1.0.4:
    resolution: {integrity: sha512-ds37W8CytHgwnhGGTi88pcPyR15qoNkOpYwmMMfnWqqWgESapLqvDx6huFjQ5vqWSn2Z06173XNA7LtMOeUh1A==}
    dependencies:
      no-case: 3.0.4
      tslib: 2.6.2
      upper-case-first: 2.0.2
    dev: false

  /caseless@0.12.0:
    resolution: {integrity: sha512-4tYFyifaFfGacoiObjJegolkwSU4xQNGbVgUiNYVUxbQ2x2lUsFvY4hVgVzGiIe6WLOPqycWXA40l+PWsxthUw==}
    dev: false

  /chai@4.3.10:
    resolution: {integrity: sha512-0UXG04VuVbruMUYbJ6JctvH0YnC/4q3/AkT18q4NaITo91CUm0liMS9VqzT9vZhVQ/1eqPanMWjBM+Juhfb/9g==}
    engines: {node: '>=4'}
    dependencies:
      assertion-error: 1.1.0
      check-error: 1.0.3
      deep-eql: 4.1.3
      get-func-name: 2.0.2
      loupe: 2.3.6
      pathval: 1.1.1
      type-detect: 4.0.8

  /chai@4.3.7:
    resolution: {integrity: sha512-HLnAzZ2iupm25PlN0xFreAlBA5zaBSv3og0DdeGA4Ar6h6rJ3A0rolRUKJhSF2V10GZKDgWF/VmAEsNWjCRB+A==}
    engines: {node: '>=4'}
    dependencies:
      assertion-error: 1.1.0
      check-error: 1.0.3
      deep-eql: 4.1.3
      get-func-name: 2.0.2
      loupe: 2.3.6
      pathval: 1.1.1
      type-detect: 4.0.8

  /chalk@2.4.2:
    resolution: {integrity: sha512-Mti+f9lpJNcwF4tWV8/OrTTtF1gZi+f8FqlyAdouralcFWFQWF2+NgCHShjkCb+IFBLq9buZwE1xckQU4peSuQ==}
    engines: {node: '>=4'}
    dependencies:
      ansi-styles: 3.2.1
      escape-string-regexp: 1.0.5
      supports-color: 5.5.0

  /chalk@4.1.2:
    resolution: {integrity: sha512-oKnbhFyRIXpUuez8iBMmyEa4nbj4IOQyuhc/wy9kY7/WVPcwIO9VA668Pu8RkO7+0G76SLROeyw9CpQ061i4mA==}
    engines: {node: '>=10'}
    dependencies:
      ansi-styles: 4.3.0
      supports-color: 7.2.0

  /char-regex@1.0.2:
    resolution: {integrity: sha512-kWWXztvZ5SBQV+eRgKFeh8q5sLuZY2+8WUIzlxWVTg+oGwY14qylx1KbKzHd8P6ZYkAg0xyIDU9JMHhyJMZ1jw==}
    engines: {node: '>=10'}
    dev: true

  /chart.js@3.9.1:
    resolution: {integrity: sha512-Ro2JbLmvg83gXF5F4sniaQ+lTbSv18E+TIf2cOeiH1Iqd2PGFOtem+DUufMZsCJwFE7ywPOpfXFBwRTGq7dh6w==}
    dev: true

  /check-error@1.0.3:
    resolution: {integrity: sha512-iKEoDYaRmd1mxM90a2OEfWhjsjPpYPuQ+lMYsoxB126+t8fw7ySEO48nmDg5COTjxDI65/Y2OWpeEHk3ZOe8zg==}
    dependencies:
      get-func-name: 2.0.2

  /cheerio-select@2.1.0:
    resolution: {integrity: sha512-9v9kG0LvzrlcungtnJtpGNxY+fzECQKhK4EGJX2vByejiMX84MFNQw4UxPJl3bFbTMw+Dfs37XaIkCwTZfLh4g==}
    dependencies:
      boolbase: 1.0.0
      css-select: 5.1.0
      css-what: 6.1.0
      domelementtype: 2.3.0
      domhandler: 5.0.3
      domutils: 3.1.0
    dev: false

  /cheerio@1.0.0-rc.12:
    resolution: {integrity: sha512-VqR8m68vM46BNnuZ5NtnGBKIE/DfN0cRIzg9n40EIq9NOv90ayxLBXA8fXC5gquFRGJSTRqBq25Jt2ECLR431Q==}
    engines: {node: '>= 6'}
    dependencies:
      cheerio-select: 2.1.0
      dom-serializer: 2.0.0
      domhandler: 5.0.3
      domutils: 3.1.0
      htmlparser2: 8.0.2
      parse5: 7.1.2
      parse5-htmlparser2-tree-adapter: 7.0.0
    dev: false

  /chokidar@3.5.3:
    resolution: {integrity: sha512-Dr3sfKRP6oTcjf2JmUmFJfeVMvXBdegxB0iVQ5eb2V10uFJUCAS8OByZdVAyVb8xXNz3GjjTgj9kLWsZTqE6kw==}
    engines: {node: '>= 8.10.0'}
    dependencies:
      anymatch: 3.1.3
      braces: 3.0.2
      glob-parent: 5.1.2
      is-binary-path: 2.1.0
      is-glob: 4.0.3
      normalize-path: 3.0.0
      readdirp: 3.6.0
    optionalDependencies:
      fsevents: 2.3.2

  /ci-info@3.8.0:
    resolution: {integrity: sha512-eXTggHWSooYhq49F2opQhuHWgzucfF2YgODK4e1566GQs5BIfP30B0oenwBJHfWxAs2fyPB1s7Mg949zLf61Yw==}
    engines: {node: '>=8'}
    dev: true

  /cjs-module-lexer@1.2.2:
    resolution: {integrity: sha512-cOU9usZw8/dXIXKtwa8pM0OTJQuJkxMN6w30csNRUerHfeQ5R6U3kkU/FtJeIf3M202OHfY2U8ccInBG7/xogA==}
    dev: true

  /clean-stack@2.2.0:
    resolution: {integrity: sha512-4diC9HaTE+KRAMWhDhrGOECgWZxoevMc5TlkObMqNSsVU62PYzXZ/SMTjzyGAFF1YusgxGcSWTEXBhp0CPwQ1A==}
    engines: {node: '>=6'}
    dev: false

  /cli-boxes@2.2.1:
    resolution: {integrity: sha512-y4coMcylgSCdVinjiDBuR8PCC2bLjyGTwEmPb9NHR/QaNU6EUOXcTY/s6VjGMD6ENSEaeQYHCY0GNGS5jfMwPw==}
    engines: {node: '>=6'}
    dev: false

  /cli-color@2.0.3:
    resolution: {integrity: sha512-OkoZnxyC4ERN3zLzZaY9Emb7f/MhBOIpePv0Ycok0fJYT+Ouo00UBEIwsVsr0yoow++n5YWlSUgST9GKhNHiRQ==}
    engines: {node: '>=0.10'}
    dependencies:
      d: 1.0.1
      es5-ext: 0.10.62
      es6-iterator: 2.0.3
      memoizee: 0.4.15
      timers-ext: 0.1.7

  /cliui@8.0.1:
    resolution: {integrity: sha512-BSeNnyus75C4//NQ9gQt1/csTXyo/8Sb+afLAkzAptFuMsod9HFokGNudZpi/oQV73hnVK+sR+5PVRMd+Dr7YQ==}
    engines: {node: '>=12'}
    dependencies:
      string-width: 4.2.3
      strip-ansi: 6.0.1
      wrap-ansi: 7.0.0

  /clone-response@1.0.3:
    resolution: {integrity: sha512-ROoL94jJH2dUVML2Y/5PEDNaSHgeOdSDicUyS7izcF63G6sTc/FTjLub4b8Il9S8S0beOfYt0TaA5qvFK+w0wA==}
    dependencies:
      mimic-response: 1.0.1
    dev: false

  /co@4.6.0:
    resolution: {integrity: sha512-QVb0dM5HvG+uaxitm8wONl7jltx8dqhfU33DcqtOZcLSVIKSDDLDi7+0LbAKiyI8hD9u42m2YxXSkMGWThaecQ==}
    engines: {iojs: '>= 1.0.0', node: '>= 0.12.0'}
    dev: true

  /code-error-fragment@0.0.230:
    resolution: {integrity: sha512-cadkfKp6932H8UkhzE/gcUqhRMNf8jHzkAN7+5Myabswaghu4xABTgPHDCjW+dBAJxj/SpkTYokpzDqY4pCzQw==}
    engines: {node: '>= 4'}
    dev: true

  /collect-v8-coverage@1.0.1:
    resolution: {integrity: sha512-iBPtljfCNcTKNAto0KEtDfZ3qzjJvqE3aTGZsbhjSBlorqpXJlaWWtPO35D+ZImoC3KWejX64o+yPGxhWSTzfg==}
    dev: true

  /color-convert@1.9.3:
    resolution: {integrity: sha512-QfAUtd+vFdAtFQcC8CCyYt1fYWxSqAiK2cSD6zDB8N3cpsEBAvRxp9zOGg6G/SHHJYAT88/az/IuDGALsNVbGg==}
    dependencies:
      color-name: 1.1.3

  /color-convert@2.0.1:
    resolution: {integrity: sha512-RRECPsj7iu/xb5oKYcsFHSppFNnsj/52OVTRKb4zP5onXwVF3zVmmToNcOfGC+CRDpfK/U584fMg38ZHCaElKQ==}
    engines: {node: '>=7.0.0'}
    dependencies:
      color-name: 1.1.4

  /color-name@1.1.3:
    resolution: {integrity: sha512-72fSenhMw2HZMTVHeCA9KCmpEIbzWiQsjN+BHcBbS9vr1mtt+vJjPdksIBNUmKAW8TFUDPJK5SUU3QhE9NEXDw==}

  /color-name@1.1.4:
    resolution: {integrity: sha512-dOy+3AuW3a2wNbZHIuMZpTcgjGuLU/uBL/ubcZF9OXbDo8ff4O8yVp5Bf0efS8uEoYo5q4Fx7dY9OgQGXgAsQA==}

  /color-string@1.9.1:
    resolution: {integrity: sha512-shrVawQFojnZv6xM40anx4CkoDP+fZsw/ZerEMsW/pyzsRbElpsL/DBVW7q3ExxwusdNXI3lXpuhEZkzs8p5Eg==}
    dependencies:
      color-name: 1.1.4
      simple-swizzle: 0.2.2

  /color@3.2.1:
    resolution: {integrity: sha512-aBl7dZI9ENN6fUGC7mWpMTPNHmWUSNan9tuWN6ahh5ZLNk9baLJOnSMlrQkHcrfFgz2/RigjUVAjdx36VcemKA==}
    dependencies:
      color-convert: 1.9.3
      color-string: 1.9.1

  /colorspace@1.1.4:
    resolution: {integrity: sha512-BgvKJiuVu1igBUF2kEjRCZXol6wiiGbY5ipL/oVPwm0BL9sIpMIzM8IK7vwuxIIzOXMV3Ey5w+vxhm0rR/TN8w==}
    dependencies:
      color: 3.2.1
      text-hex: 1.0.0

  /combined-stream@1.0.8:
    resolution: {integrity: sha512-FQN4MRfuJeHf7cBbBMJFXhKSDq+2kAArBlmRBvcvFE5BB1HZKXtSFASDhdlz9zOYwxh8lDdnvmMOe/+5cdoEdg==}
    engines: {node: '>= 0.8'}
    dependencies:
      delayed-stream: 1.0.0

  /commander@2.20.3:
    resolution: {integrity: sha512-GpVkmM8vF2vQUkj2LvZmD35JxeJOLCwJ9cUkugyk2nuhbv3+mJvpLYYt+0+USMxE+oj+ey/lJEnhZw75x/OMcQ==}
    dev: true

  /commander@4.1.1:
    resolution: {integrity: sha512-NOKm8xhkzAjzFx8B2v5OAHT+u5pRQc2UCa2Vq9jYL/31o2wi9mxBA7LIFs3sV5VSC49z6pEhfbMULvShKj26WA==}
    engines: {node: '>= 6'}

  /commander@5.1.0:
    resolution: {integrity: sha512-P0CysNDQ7rtVw4QIQtm+MRxV66vKFSvlsQvGYXZWR3qFU0jlMKHZZZgw8e+8DSah4UDKMqnknRDQz+xuQXQ/Zg==}
    engines: {node: '>= 6'}
    dev: true

  /comment-parser@1.3.1:
    resolution: {integrity: sha512-B52sN2VNghyq5ofvUsqZjmk6YkihBX5vMSChmSK9v4ShjKf3Vk5Xcmgpw4o+iIgtrnM/u5FiMpz9VKb8lpBveA==}
    engines: {node: '>= 12.0.0'}
    dev: false

  /component-emitter@1.3.0:
    resolution: {integrity: sha512-Rd3se6QB+sO1TwqZjscQrurpEPIfO0/yYnSin6Q/rD3mOutHvUrCAhJub3r90uNb+SESBuE0QYoB90YdfatsRg==}

  /concat-map@0.0.1:
    resolution: {integrity: sha512-/Srv4dswyQNBfohGpz9o6Yb3Gz3SrUDqBH5rTuhGR7ahtlbYKnVxw2bCFMRljaA7EXHaXZ8wsHdodFvbkhKmqg==}

  /content-disposition@0.5.4:
    resolution: {integrity: sha512-FveZTNuGw04cxlAiWbzi6zTAL/lhehaWbTtgluJh4/E95DqMwTmha3KZN1aAWA8cFIhHzMZUvLevkw5Rqk+tSQ==}
    engines: {node: '>= 0.6'}
    dependencies:
      safe-buffer: 5.2.1
    dev: false

  /content-type@1.0.5:
    resolution: {integrity: sha512-nTjqfcBFEipKdXCv4YDQWCfmcLZKm81ldF0pAopTvyrFGVbcR6P/VAAd5G7N+0tTr8QqiU0tFadD6FK4NtJwOA==}
    engines: {node: '>= 0.6'}
    dev: false

  /convert-source-map@1.9.0:
    resolution: {integrity: sha512-ASFBup0Mz1uyiIjANan1jzLQami9z1PoYSZCiiYW2FczPbenXc45FZdBZLzOT+r6+iciuEModtmCti+hjaAk0A==}

  /convert-source-map@2.0.0:
    resolution: {integrity: sha512-Kvp459HrV2FEJ1CAsi1Ku+MY3kasH19TFykTz2xWmMeq6bk2NU3XXvfJ+Q61m0xktWwt+1HSYf3JZsTms3aRJg==}
    dev: true

  /cookie-signature@1.0.6:
    resolution: {integrity: sha512-QADzlaHc8icV8I7vbaJXJwod9HWYp8uCqf1xa4OfNu1T7JVxQIrUgOWtHdNDtPiywmFbiS12VjotIXLrKM3orQ==}
    dev: false

  /cookie@0.4.2:
    resolution: {integrity: sha512-aSWTXFzaKWkvHO1Ny/s+ePFpvKsPnjc551iI41v3ny/ow6tBG5Vd+FuqGNhh1LxOmVzOlGUriIlOaokOvhaStA==}
    engines: {node: '>= 0.6'}
    dev: false

  /cookie@0.5.0:
    resolution: {integrity: sha512-YZ3GUyn/o8gfKJlnlX7g7xq4gyO6OSuhGPKaaGssGB2qgDUS0gPgtTvoyZLTt9Ab6dC4hfc9dV5arkvc/OCmrw==}
    engines: {node: '>= 0.6'}
    dev: false

  /cookiejar@2.1.4:
    resolution: {integrity: sha512-LDx6oHrK+PhzLKJU9j5S7/Y3jM/mUHvD/DeI1WQmJn652iPC5Y4TBzC9l+5OMOXlyTTA+SmVUPm0HQUwpD5Jqw==}

  /core-util-is@1.0.2:
    resolution: {integrity: sha512-3lqz5YjWTYnW6dlDa5TLaTCcShfar1e40rmcJVwCBJC6mWlFuj0eCHIElmG1g5kyuJ/GD+8Wn4FFCcz4gJPfaQ==}

  /create-require@1.1.1:
    resolution: {integrity: sha512-dcKFX3jn0MpIaXjisoRvexIJVEKzaq7z2rZKxf+MSr9TkdmHmsU4m2lcLojrj/FHl8mk5VxMmYA+ftRkP/3oKQ==}

  /cross-fetch@3.1.6:
    resolution: {integrity: sha512-riRvo06crlE8HiqOwIpQhxwdOk4fOeR7FVM/wXoxchFEqMNUjvbs3bfo4OTgMEMHzppd4DxFBDbyySj8Cv781g==}
    dependencies:
      node-fetch: 2.7.0
    transitivePeerDependencies:
      - encoding
    dev: false

  /cross-spawn@7.0.3:
    resolution: {integrity: sha512-iRDPJKUPVEND7dHPO8rkbOnPpyDygcDFtWjpeWNCgy8WP2rXcxXL8TskReQl6OrB2G7+UJrags1q15Fudc7G6w==}
    engines: {node: '>= 8'}
    dependencies:
      path-key: 3.1.1
      shebang-command: 2.0.0
      which: 2.0.2

  /crypto@1.0.1:
    resolution: {integrity: sha512-VxBKmeNcqQdiUQUW2Tzq0t377b54N2bMtXO/qiLa+6eRRmmC4qT3D4OnTGoT/U6O9aklQ/jTwbOtRMTTY8G0Ig==}
    deprecated: This package is no longer supported. It's now a built-in Node module. If you've depended on crypto, you should switch to the one that's built-in.
    dev: false

  /css-select@5.1.0:
    resolution: {integrity: sha512-nwoRF1rvRRnnCqqY7updORDsuqKzqYJ28+oSMaJMMgOauh3fvwHqMS7EZpIPqK8GL+g9mKxF1vP/ZjSeNjEVHg==}
    dependencies:
      boolbase: 1.0.0
      css-what: 6.1.0
      domhandler: 5.0.3
      domutils: 3.1.0
      nth-check: 2.1.1
    dev: false

  /css-what@6.1.0:
    resolution: {integrity: sha512-HTUrgRJ7r4dsZKU6GjmpfRK1O76h97Z8MfS1G0FozR+oF2kG6Vfe8JE6zwrkbxigziPHinCJ+gCPjA9EaBDtRw==}
    engines: {node: '>= 6'}
    dev: false

  /d@1.0.1:
    resolution: {integrity: sha512-m62ShEObQ39CfralilEQRjH6oAMtNCV1xJyEx5LpRYUVN+EviphDgUc/F3hnYbADmkiNs67Y+3ylmlG7Lnu+FA==}
    dependencies:
      es5-ext: 0.10.62
      type: 1.2.0

  /dashdash@1.14.1:
    resolution: {integrity: sha512-jRFi8UDGo6j+odZiEpjazZaWqEal3w/basFjQHQEwVtZJGDpxbH1MeYluwCS8Xq5wmLJooDlMgvVarmWfGM44g==}
    engines: {node: '>=0.10'}
    dependencies:
      assert-plus: 1.0.0
    dev: false

  /date-utils@1.2.21:
    resolution: {integrity: sha512-wJMBjqlwXR0Iv0wUo/lFbhSQ7MmG1hl36iuxuE91kW+5b5sWbase73manEqNH9sOLFAMG83B4ffNKq9/Iq0FVA==}
    engines: {node: '>0.4.0'}
    dev: false

  /dayjs@1.11.8:
    resolution: {integrity: sha512-LcgxzFoWMEPO7ggRv1Y2N31hUf2R0Vj7fuy/m+Bg1K8rr+KAs1AEy4y9jd5DXe8pbHgX+srkHNS7TH6Q6ZhYeQ==}
    dev: false

  /debug@2.6.9:
    resolution: {integrity: sha512-bC7ElrdJaJnPbAP+1EotYvqZsb3ecl5wi6Bfi6BJTUcNowp6cvspg0jXznRTKDjm/E7AdgFBVeAPVMNcKGsHMA==}
    peerDependencies:
      supports-color: '*'
    peerDependenciesMeta:
      supports-color:
        optional: true
    dependencies:
      ms: 2.0.0
    dev: false

  /debug@3.2.7(supports-color@5.5.0):
    resolution: {integrity: sha512-CFjzYYAi4ThfiQvizrFQevTTXHtnCqWfe7x1AhgEscTz6ZbLbfoLRLPugTQyBth6f8ZERVUSyWHFD/7Wu4t1XQ==}
    peerDependencies:
      supports-color: '*'
    peerDependenciesMeta:
      supports-color:
        optional: true
    dependencies:
      ms: 2.1.3
      supports-color: 5.5.0

  /debug@4.3.4(supports-color@5.5.0):
    resolution: {integrity: sha512-PRWFHuSU3eDtQJPvnNY7Jcket1j0t5OuOsFzPPzsekD52Zl8qUfFIPEiswXqIvHWGVHOgX+7G/vCNNhehwxfkQ==}
    engines: {node: '>=6.0'}
    peerDependencies:
      supports-color: '*'
    peerDependenciesMeta:
      supports-color:
        optional: true
    dependencies:
      ms: 2.1.2
      supports-color: 5.5.0

  /decamelize@5.0.1:
    resolution: {integrity: sha512-VfxadyCECXgQlkoEAjeghAr5gY3Hf+IKjKb+X8tGVDtveCjN+USwprd2q3QXBR9T1+x2DG0XZF5/w+7HAtSaXA==}
    engines: {node: '>=10'}
    dev: false

  /decode-uri-component@0.2.2:
    resolution: {integrity: sha512-FqUYQ+8o158GyGTrMFJms9qh3CqTKvAqgqsTnkLI8sKu0028orqBhxNMFkFen0zGyg6epACD32pjVk58ngIErQ==}
    engines: {node: '>=0.10'}
    dev: false

  /decode-uri-component@0.4.1:
    resolution: {integrity: sha512-+8VxcR21HhTy8nOt6jf20w0c9CADrw1O8d+VZ/YzzCt4bJ3uBjw+D1q2osAB8RnpwwaeYBxy0HyKQxD5JBMuuQ==}
    engines: {node: '>=14.16'}
    dev: false

  /decompress-response@3.3.0:
    resolution: {integrity: sha512-BzRPQuY1ip+qDonAOz42gRm/pg9F768C+npV/4JOsxRC2sq+Rlk+Q4ZCAsOhnIaMrgarILY+RMUIvMmmX1qAEA==}
    engines: {node: '>=4'}
    dependencies:
      mimic-response: 1.0.1
    dev: false

  /decompress-tar@4.1.1:
    resolution: {integrity: sha512-JdJMaCrGpB5fESVyxwpCx4Jdj2AagLmv3y58Qy4GE6HMVjWz1FeVQk1Ct4Kye7PftcdOo/7U7UKzYBJgqnGeUQ==}
    engines: {node: '>=4'}
    dependencies:
      file-type: 5.2.0
      is-stream: 1.1.0
      tar-stream: 1.6.2
    dev: true

  /decompress-tarbz2@4.1.1:
    resolution: {integrity: sha512-s88xLzf1r81ICXLAVQVzaN6ZmX4A6U4z2nMbOwobxkLoIIfjVMBg7TeguTUXkKeXni795B6y5rnvDw7rxhAq9A==}
    engines: {node: '>=4'}
    dependencies:
      decompress-tar: 4.1.1
      file-type: 6.2.0
      is-stream: 1.1.0
      seek-bzip: 1.0.6
      unbzip2-stream: 1.4.3
    dev: true

  /decompress-targz@4.1.1:
    resolution: {integrity: sha512-4z81Znfr6chWnRDNfFNqLwPvm4db3WuZkqV+UgXQzSngG3CEKdBkw5jrv3axjjL96glyiiKjsxJG3X6WBZwX3w==}
    engines: {node: '>=4'}
    dependencies:
      decompress-tar: 4.1.1
      file-type: 5.2.0
      is-stream: 1.1.0
    dev: true

  /decompress-unzip@4.0.1:
    resolution: {integrity: sha512-1fqeluvxgnn86MOh66u8FjbtJpAFv5wgCT9Iw8rcBqQcCo5tO8eiJw7NNTrvt9n4CRBVq7CstiS922oPgyGLrw==}
    engines: {node: '>=4'}
    dependencies:
      file-type: 3.9.0
      get-stream: 2.3.1
      pify: 2.3.0
      yauzl: 2.10.0
    dev: true

  /decompress@4.2.1:
    resolution: {integrity: sha512-e48kc2IjU+2Zw8cTb6VZcJQ3lgVbS4uuB1TfCHbiZIP/haNXm+SVyhu+87jts5/3ROpd82GSVCoNs/z8l4ZOaQ==}
    engines: {node: '>=4'}
    dependencies:
      decompress-tar: 4.1.1
      decompress-tarbz2: 4.1.1
      decompress-targz: 4.1.1
      decompress-unzip: 4.0.1
      graceful-fs: 4.2.11
      make-dir: 1.3.0
      pify: 2.3.0
      strip-dirs: 2.1.0
    dev: true

  /dedent@0.7.0:
    resolution: {integrity: sha512-Q6fKUPqnAHAyhiUgFU7BUzLiv0kd8saH9al7tnu5Q/okj6dnupxyTgFIBjVzJATdfIAm9NAsvXNzjaKa+bxVyA==}
    dev: true

  /deep-eql@4.1.3:
    resolution: {integrity: sha512-WaEtAOpRA1MQ0eohqZjpGD8zdI0Ovsm8mmFhaDN8dvDZzyoUMcYDnf5Y6iu7HTXxf8JDS23qWa4a+hKCDyOPzw==}
    engines: {node: '>=6'}
    dependencies:
      type-detect: 4.0.8

  /deep-extend@0.6.0:
    resolution: {integrity: sha512-LOHxIOaPYdHlJRtCQfDIVZtfw/ufM8+rVj649RIHzcm/vGwQRXFt6OPqIFWsm2XEMrNIEtWR64sY1LEKD2vAOA==}
    engines: {node: '>=4.0.0'}
    dev: false

  /deep-is@0.1.4:
    resolution: {integrity: sha512-oIPzksmTg4/MriiaYGO+okXDT7ztn/w3Eptv/+gSIdMdKsJo0u4CfYNFJPy+4SKMuCqGw2wxnA+URMg3t8a/bQ==}
    dev: false

  /deepmerge@4.3.1:
    resolution: {integrity: sha512-3sUqbMEc77XqpdNO7FRyRog+eW3ph+GYCbj+rK+uYyRMuwsVy0rMiVtPn+QJlKFvWP/1PYpapqYn0Me2knFn+A==}
    engines: {node: '>=0.10.0'}
    dev: true

  /defer-to-connect@1.1.3:
    resolution: {integrity: sha512-0ISdNousHvZT2EiFlZeZAHBUvSxmKswVCEf8hW7KWgG4a8MVEu/3Vb6uWYozkjylyCxe0JBIiRB1jV45S70WVQ==}
    dev: false

  /define-lazy-prop@2.0.0:
    resolution: {integrity: sha512-Ds09qNh8yw3khSjiJjiUInaGX9xlqZDY7JVryGxdxV7NPeuqQfplOpQ66yJFZut3jLa5zOwkXw1g9EI2uKh4Og==}
    engines: {node: '>=8'}
    dev: false

  /define-properties@1.2.0:
    resolution: {integrity: sha512-xvqAVKGfT1+UAvPwKTVw/njhdQ8ZhXK4lI0bCIuCMrp2up9nPnaDftrLtmpTazqd1o+UY4zgzU+avtMbDP+ldA==}
    engines: {node: '>= 0.4'}
    dependencies:
      has-property-descriptors: 1.0.0
      object-keys: 1.1.1
    dev: false

  /delayed-stream@1.0.0:
    resolution: {integrity: sha512-ZySD7Nf91aLB0RxL4KGrKHBXl7Eds1DAmEdcoVawXnLD7SDhpNgtuII2aAkg7a7QS41jxPSZ17p4VdGnMHk3MQ==}
    engines: {node: '>=0.4.0'}

  /depd@2.0.0:
    resolution: {integrity: sha512-g7nH6P6dyDioJogAAGprGpCtVImJhpPk/roCzdb3fIh61/s/nPsfR6onyMwkCAR/OlC3yBC0lESvUoQEAssIrw==}
    engines: {node: '>= 0.8'}
    dev: false

  /dependency-graph@0.10.0:
    resolution: {integrity: sha512-c9amUgpgxSi1bE5/sbLwcs5diLD0ygCQYmhfM5H1s5VH1mCsYkcmAL3CcNdv4kdSw6JuMoHeDGzLgj/gAXdWVg==}
    engines: {node: '>= 0.6.0'}
    dev: false

  /deprecation@2.3.1:
    resolution: {integrity: sha512-xmHIy4F3scKVwMsQ4WnVaS8bHOx0DmVwRywosKhaILI0ywMDWPtBSku2HNxRvF7jtwDRsoEwYQSfbxj8b7RlJQ==}
    dev: false

  /destroy@1.2.0:
    resolution: {integrity: sha512-2sJGJTaXIIaR1w4iJSNoN0hnMY7Gpc/n8D4qSCJw8QqFWXf7cuAgnEHxBpweaVcPevC2l3KpjYCx3NypQQgaJg==}
    engines: {node: '>= 0.8', npm: 1.2.8000 || >= 1.4.16}
    dev: false

  /detect-newline@3.1.0:
    resolution: {integrity: sha512-TLz+x/vEXm/Y7P7wn1EJFNLxYpUD4TgMosxY6fAVJUnJMbupHBOncxyWUG9OpTaH9EBD7uFI5LfEgmMOc54DsA==}
    engines: {node: '>=8'}
    dev: true

  /dezalgo@1.0.4:
    resolution: {integrity: sha512-rXSP0bf+5n0Qonsb+SVVfNfIsimO4HEtmnIpPHY8Q1UCzKlQrDMfdobr8nJOOsRgWCyMRqeSBQzmWUMq7zvVig==}
    dependencies:
      asap: 2.0.6
      wrappy: 1.0.2
    dev: true

  /diff-sequences@29.4.3:
    resolution: {integrity: sha512-ofrBgwpPhCD85kMKtE9RYFFq6OC1A89oW2vvgWZNCwxrUpRUILopY7lsYyMDSjc8g6U6aiO0Qubg6r4Wgt5ZnA==}
    engines: {node: ^14.15.0 || ^16.10.0 || >=18.0.0}

  /diff@4.0.2:
    resolution: {integrity: sha512-58lmxKSA4BNyLz+HHMUzlOEpg09FV+ev6ZMe3vJihgdxzgcwZ8VoEEPmALCZG9LmqfVoNMMKpttIYTVG6uDY7A==}
    engines: {node: '>=0.3.1'}

  /dir-glob@3.0.1:
    resolution: {integrity: sha512-WkrWp9GR4KXfKGYzOLmTuGVi1UWFfws377n9cc55/tb6DuqyF6pcQ5AbiHEshaDpY9v6oaSr2XCDidGmMwdzIA==}
    engines: {node: '>=8'}
    dependencies:
      path-type: 4.0.0

  /doctrine@2.1.0:
    resolution: {integrity: sha512-35mSku4ZXK0vfCuHEDAwt55dg2jNajHZ1odvF+8SSr82EsZY4QmXfuWso8oEd8zRhVObSN18aM0CjSdoBX7zIw==}
    engines: {node: '>=0.10.0'}
    dependencies:
      esutils: 2.0.3
    dev: false

  /doctrine@3.0.0:
    resolution: {integrity: sha512-yS+Q5i3hBf7GBkd4KG8a7eBNNWNGLTaEwwYWUijIYM7zrlYDM0BFXHjjPWlWZ1Rg7UaddZeIDmi9jF3HmqiQ2w==}
    engines: {node: '>=6.0.0'}
    dependencies:
      esutils: 2.0.3
    dev: false

  /dom-serializer@1.4.1:
    resolution: {integrity: sha512-VHwB3KfrcOOkelEG2ZOfxqLZdfkil8PtJi4P8N2MMXucZq2yLp75ClViUlOVwyoHEDjYU433Aq+5zWP61+RGag==}
    dependencies:
      domelementtype: 2.3.0
      domhandler: 4.3.1
      entities: 2.2.0
    dev: false

  /dom-serializer@2.0.0:
    resolution: {integrity: sha512-wIkAryiqt/nV5EQKqQpo3SToSOV9J0DnbJqwK7Wv/Trc92zIAYZ4FlMu+JPFW1DfGFt81ZTCGgDEabffXeLyJg==}
    dependencies:
      domelementtype: 2.3.0
      domhandler: 5.0.3
      entities: 4.5.0
    dev: false

  /domelementtype@2.3.0:
    resolution: {integrity: sha512-OLETBj6w0OsagBwdXnPdN0cnMfF9opN69co+7ZrbfPGrdpPVNBUj02spi6B1N7wChLQiPn4CSH/zJvXw56gmHw==}
    dev: false

  /domhandler@4.3.1:
    resolution: {integrity: sha512-GrwoxYN+uWlzO8uhUXRl0P+kHE4GtVPfYzVLcUxPL7KNdHKj66vvlhiweIHqYYXWlw+T8iLMp42Lm67ghw4WMQ==}
    engines: {node: '>= 4'}
    dependencies:
      domelementtype: 2.3.0
    dev: false

  /domhandler@5.0.3:
    resolution: {integrity: sha512-cgwlv/1iFQiFnU96XXgROh8xTeetsnJiDsTc7TYCLFd9+/WNkIqPTxiM/8pSd8VIrhXGTf1Ny1q1hquVqDJB5w==}
    engines: {node: '>= 4'}
    dependencies:
      domelementtype: 2.3.0
    dev: false

  /domutils@2.8.0:
    resolution: {integrity: sha512-w96Cjofp72M5IIhpjgobBimYEfoPjx1Vx0BSX9P30WBdZW2WIKU0T1Bd0kz2eNZ9ikjKgHbEyKx8BB6H1L3h3A==}
    dependencies:
      dom-serializer: 1.4.1
      domelementtype: 2.3.0
      domhandler: 4.3.1
    dev: false

  /domutils@3.1.0:
    resolution: {integrity: sha512-H78uMmQtI2AhgDJjWeQmHwJJ2bLPD3GMmO7Zja/ZZh84wkm+4ut+IUnUdRa8uCGX88DiVx1j6FRe1XfxEgjEZA==}
    dependencies:
      dom-serializer: 2.0.0
      domelementtype: 2.3.0
      domhandler: 5.0.3
    dev: false

  /dot-case@3.0.4:
    resolution: {integrity: sha512-Kv5nKlh6yRrdrGvxeJ2e5y2eRUpkUosIW4A2AS38zwSz27zu7ufDwQPi5Jhs3XAlGNetl3bmnGhQsMtkKJnj3w==}
    dependencies:
      no-case: 3.0.4
      tslib: 2.6.2
    dev: false

  /dotenv@16.4.4:
    resolution: {integrity: sha512-XvPXc8XAQThSjAbY6cQ/9PcBXmFoWuw1sQ3b8HqUCR6ziGXjkTi//kB9SWa2UwqlgdAIuRqAa/9hVljzPehbYg==}
    engines: {node: '>=12'}
    dev: false

  /dotenv@8.6.0:
    resolution: {integrity: sha512-IrPdXQsk2BbzvCBGBOTmmSH5SodmqZNt4ERAZDmW4CT+tL8VtvinqywuANaFu4bOMWki16nqf0e4oC0QIaDr/g==}
    engines: {node: '>=10'}
    dev: false

  /duplexer3@0.1.5:
    resolution: {integrity: sha512-1A8za6ws41LQgv9HrE/66jyC5yuSjQ3L/KOpFtoBilsAK2iA2wuS5rTt1OCzIvtS2V7nVmedsUU+DGRcjBmOYA==}
    dev: false

  /eastasianwidth@0.2.0:
    resolution: {integrity: sha512-I88TYZWc9XiYHRQ4/3c5rjjfgkjhLyW2luGIheGERbNQ6OY7yTybanSpDXZa8y7VUP9YmDcYa+eyq4ca7iLqWA==}
    dev: true

  /ecc-jsbn@0.1.2:
    resolution: {integrity: sha512-eh9O+hwRHNbG4BLTjEl3nw044CkGm5X6LoaCf7LPp7UU8Qrt47JYNi6nPX8xjW97TKGKm1ouctg0QSpZe9qrnw==}
    dependencies:
      jsbn: 0.1.1
      safer-buffer: 2.1.2
    dev: false

  /ecdsa-sig-formatter@1.0.11:
    resolution: {integrity: sha512-nagl3RYrbNv6kQkeJIpt6NJZy8twLB/2vtz6yN9Z4vRKHN4/QZJIEbqohALSgwKdnksuY3k5Addp5lg8sVoVcQ==}
    dependencies:
      safe-buffer: 5.2.1

  /ee-first@1.1.1:
    resolution: {integrity: sha512-WMwm9LhRUo+WUaRN+vRuETqG89IgZphVSNkdFgeb6sS/E4OrDIN7t48CAewSHXc6C8lefD8KKfr5vY61brQlow==}
    dev: false

  /electron-to-chromium@1.4.425:
    resolution: {integrity: sha512-wv1NufHxu11zfDbY4fglYQApMswleE9FL/DSeyOyauVXDZ+Kco96JK/tPfBUaDqfRarYp2WH2hJ/5UnVywp9Jg==}

  /emittery@0.13.1:
    resolution: {integrity: sha512-DeWwawk6r5yR9jFgnDKYt4sLS0LmHJJi3ZOnb5/JdbYwj3nW+FxQnHIjhBKz8YLC7oRNPVM9NQ47I3CVx34eqQ==}
    engines: {node: '>=12'}
    dev: true

  /emoji-regex@8.0.0:
    resolution: {integrity: sha512-MSjYzcWNOA0ewAHpz0MxpYFvwg6yjy1NG3xteoqz644VCo/RPgnr1/GGt+ic3iJTzQ8Eu3TdM14SawnVUmGE6A==}

  /emoji-regex@9.2.2:
    resolution: {integrity: sha512-L18DaJsXSUk2+42pv8mLs5jJT2hqFkFE4j21wOmgbUqsZ2hL72NsUU785g9RXgo3s0ZNgVl42TiHp3ZtOv/Vyg==}
    dev: true

  /enabled@2.0.0:
    resolution: {integrity: sha512-AKrN98kuwOzMIdAizXGI86UFBoo26CL21UM763y1h/GMSJ4/OHU9k2YlsmBpyScFo/wbLzWQJBMCW4+IO3/+OQ==}

  /encodeurl@1.0.2:
    resolution: {integrity: sha512-TPJXq8JqFaVYm2CWmPvnP2Iyo4ZSM7/QKcSmuMLDObfpH5fi7RUGmd/rTDf+rut/saiDiQEeVTNgAmJEdAOx0w==}
    engines: {node: '>= 0.8'}
    dev: false

  /end-of-stream@1.4.4:
    resolution: {integrity: sha512-+uw1inIHVPQoaVuHzRyXd21icM+cnt4CzD5rW+NC1wjOUSTOs+Te7FOv7AhN7vS9x/oIyhLP5PR1H+phQAHu5Q==}
    dependencies:
      once: 1.4.0

  /entities@2.2.0:
    resolution: {integrity: sha512-p92if5Nz619I0w+akJrLZH0MX0Pb5DX39XOwQTtXSdQQOaYH03S1uIQp4mhOZtAXrxq4ViO67YTiLBo2638o9A==}
    dev: false

  /entities@4.5.0:
    resolution: {integrity: sha512-V0hjH4dGPh9Ao5p0MoRY6BVqtwCjhz6vI5LT8AJ55H+4g9/4vbHx1I54fS0XuclLhDHArPQCiMjDxjaL8fPxhw==}
    engines: {node: '>=0.12'}
    dev: false

  /error-ex@1.3.2:
    resolution: {integrity: sha512-7dFHNmqeFSEt2ZBsCriorKnn3Z2pj+fd9kmI6QoWw4//DL+icEBfc0U7qJCisqrTsKTjw4fNFy2pW9OqStD84g==}
    dependencies:
      is-arrayish: 0.2.1
    dev: true

  /es-abstract@1.21.2:
    resolution: {integrity: sha512-y/B5POM2iBnIxCiernH1G7rC9qQoM77lLIMQLuob0zhp8C56Po81+2Nj0WFKnd0pNReDTnkYryc+zhOzpEIROg==}
    engines: {node: '>= 0.4'}
    dependencies:
      array-buffer-byte-length: 1.0.0
      available-typed-arrays: 1.0.5
      call-bind: 1.0.2
      es-set-tostringtag: 2.0.1
      es-to-primitive: 1.2.1
      function.prototype.name: 1.1.5
      get-intrinsic: 1.2.1
      get-symbol-description: 1.0.0
      globalthis: 1.0.3
      gopd: 1.0.1
      has: 1.0.3
      has-property-descriptors: 1.0.0
      has-proto: 1.0.1
      has-symbols: 1.0.3
      internal-slot: 1.0.5
      is-array-buffer: 3.0.2
      is-callable: 1.2.7
      is-negative-zero: 2.0.2
      is-regex: 1.1.4
      is-shared-array-buffer: 1.0.2
      is-string: 1.0.7
      is-typed-array: 1.1.10
      is-weakref: 1.0.2
      object-inspect: 1.12.3
      object-keys: 1.1.1
      object.assign: 4.1.4
      regexp.prototype.flags: 1.5.0
      safe-regex-test: 1.0.0
      string.prototype.trim: 1.2.7
      string.prototype.trimend: 1.0.6
      string.prototype.trimstart: 1.0.6
      typed-array-length: 1.0.4
      unbox-primitive: 1.0.2
      which-typed-array: 1.1.9
    dev: false

  /es-array-method-boxes-properly@1.0.0:
    resolution: {integrity: sha512-wd6JXUmyHmt8T5a2xreUwKcGPq6f1f+WwIJkijUqiGcJz1qqnZgP6XIK+QyIWU5lT7imeNxUll48bziG+TSYcA==}
    dev: false

  /es-get-iterator@1.1.3:
    resolution: {integrity: sha512-sPZmqHBe6JIiTfN5q2pEi//TwxmAFHwj/XEuYjTuse78i8KxaqMTTzxPoFKuzRpDpTJ+0NAbpfenkmH2rePtuw==}
    dependencies:
      call-bind: 1.0.2
      get-intrinsic: 1.2.1
      has-symbols: 1.0.3
      is-arguments: 1.1.1
      is-map: 2.0.2
      is-set: 2.0.2
      is-string: 1.0.7
      isarray: 2.0.5
      stop-iteration-iterator: 1.0.0
    dev: false

  /es-set-tostringtag@2.0.1:
    resolution: {integrity: sha512-g3OMbtlwY3QewlqAiMLI47KywjWZoEytKr8pf6iTC8uJq5bIAH52Z9pnQ8pVL6whrCto53JZDuUIsifGeLorTg==}
    engines: {node: '>= 0.4'}
    dependencies:
      get-intrinsic: 1.2.1
      has: 1.0.3
      has-tostringtag: 1.0.0
    dev: false

  /es-shim-unscopables@1.0.0:
    resolution: {integrity: sha512-Jm6GPcCdC30eMLbZ2x8z2WuRwAws3zTBBKuusffYVUrNj/GVSUAZ+xKMaUpfNDR5IbyNA5LJbaecoUVbmUcB1w==}
    dependencies:
      has: 1.0.3
    dev: false

  /es-to-primitive@1.2.1:
    resolution: {integrity: sha512-QCOllgZJtaUo9miYBcLChTUaHNjJF3PYs1VidD7AwiEj1kYxKeQTctLAezAOH5ZKRH0g2IgPn6KwB4IT8iRpvA==}
    engines: {node: '>= 0.4'}
    dependencies:
      is-callable: 1.2.7
      is-date-object: 1.0.5
      is-symbol: 1.0.4
    dev: false

  /es5-ext@0.10.62:
    resolution: {integrity: sha512-BHLqn0klhEpnOKSrzn/Xsz2UIW8j+cGmo9JLzr8BiUapV8hPL9+FliFqjwr9ngW7jWdnxv6eO+/LqyhJVqgrjA==}
    engines: {node: '>=0.10'}
    requiresBuild: true
    dependencies:
      es6-iterator: 2.0.3
      es6-symbol: 3.1.3
      next-tick: 1.1.0

  /es6-iterator@2.0.3:
    resolution: {integrity: sha512-zw4SRzoUkd+cl+ZoE15A9o1oQd920Bb0iOJMQkQhl3jNc03YqVjAhG7scf9C5KWRU/R13Orf588uCC6525o02g==}
    dependencies:
      d: 1.0.1
      es5-ext: 0.10.62
      es6-symbol: 3.1.3

  /es6-symbol@3.1.3:
    resolution: {integrity: sha512-NJ6Yn3FuDinBaBRWl/q5X/s4koRHBrgKAu+yGI6JCBeiu3qrcbJhwT2GeR/EXVfylRk8dpQVJoLEFhK+Mu31NA==}
    dependencies:
      d: 1.0.1
      ext: 1.7.0

  /es6-weak-map@2.0.3:
    resolution: {integrity: sha512-p5um32HOTO1kP+w7PRnB+5lQ43Z6muuMuIMffvDN8ZB4GcnjLBV6zGStpbASIMk4DCAvEaamhe2zhyCb/QXXsA==}
    dependencies:
      d: 1.0.1
      es5-ext: 0.10.62
      es6-iterator: 2.0.3
      es6-symbol: 3.1.3

  /esbuild-android-64@0.15.18:
    resolution: {integrity: sha512-wnpt3OXRhcjfIDSZu9bnzT4/TNTDsOUvip0foZOUBG7QbSt//w3QV4FInVJxNhKc/ErhUxc5z4QjHtMi7/TbgA==}
    engines: {node: '>=12'}
    cpu: [x64]
    os: [android]
    requiresBuild: true
    optional: true

  /esbuild-android-arm64@0.15.18:
    resolution: {integrity: sha512-G4xu89B8FCzav9XU8EjsXacCKSG2FT7wW9J6hOc18soEHJdtWu03L3TQDGf0geNxfLTtxENKBzMSq9LlbjS8OQ==}
    engines: {node: '>=12'}
    cpu: [arm64]
    os: [android]
    requiresBuild: true
    optional: true

  /esbuild-darwin-64@0.15.18:
    resolution: {integrity: sha512-2WAvs95uPnVJPuYKP0Eqx+Dl/jaYseZEUUT1sjg97TJa4oBtbAKnPnl3b5M9l51/nbx7+QAEtuummJZW0sBEmg==}
    engines: {node: '>=12'}
    cpu: [x64]
    os: [darwin]
    requiresBuild: true
    optional: true

  /esbuild-darwin-arm64@0.15.18:
    resolution: {integrity: sha512-tKPSxcTJ5OmNb1btVikATJ8NftlyNlc8BVNtyT/UAr62JFOhwHlnoPrhYWz09akBLHI9nElFVfWSTSRsrZiDUA==}
    engines: {node: '>=12'}
    cpu: [arm64]
    os: [darwin]
    requiresBuild: true
    optional: true

  /esbuild-freebsd-64@0.15.18:
    resolution: {integrity: sha512-TT3uBUxkteAjR1QbsmvSsjpKjOX6UkCstr8nMr+q7zi3NuZ1oIpa8U41Y8I8dJH2fJgdC3Dj3CXO5biLQpfdZA==}
    engines: {node: '>=12'}
    cpu: [x64]
    os: [freebsd]
    requiresBuild: true
    optional: true

  /esbuild-freebsd-arm64@0.15.18:
    resolution: {integrity: sha512-R/oVr+X3Tkh+S0+tL41wRMbdWtpWB8hEAMsOXDumSSa6qJR89U0S/PpLXrGF7Wk/JykfpWNokERUpCeHDl47wA==}
    engines: {node: '>=12'}
    cpu: [arm64]
    os: [freebsd]
    requiresBuild: true
    optional: true

  /esbuild-linux-32@0.15.18:
    resolution: {integrity: sha512-lphF3HiCSYtaa9p1DtXndiQEeQDKPl9eN/XNoBf2amEghugNuqXNZA/ZovthNE2aa4EN43WroO0B85xVSjYkbg==}
    engines: {node: '>=12'}
    cpu: [ia32]
    os: [linux]
    requiresBuild: true
    optional: true

  /esbuild-linux-64@0.15.18:
    resolution: {integrity: sha512-hNSeP97IviD7oxLKFuii5sDPJ+QHeiFTFLoLm7NZQligur8poNOWGIgpQ7Qf8Balb69hptMZzyOBIPtY09GZYw==}
    engines: {node: '>=12'}
    cpu: [x64]
    os: [linux]
    requiresBuild: true
    optional: true

  /esbuild-linux-arm64@0.15.18:
    resolution: {integrity: sha512-54qr8kg/6ilcxd+0V3h9rjT4qmjc0CccMVWrjOEM/pEcUzt8X62HfBSeZfT2ECpM7104mk4yfQXkosY8Quptug==}
    engines: {node: '>=12'}
    cpu: [arm64]
    os: [linux]
    requiresBuild: true
    optional: true

  /esbuild-linux-arm@0.15.18:
    resolution: {integrity: sha512-UH779gstRblS4aoS2qpMl3wjg7U0j+ygu3GjIeTonCcN79ZvpPee12Qun3vcdxX+37O5LFxz39XeW2I9bybMVA==}
    engines: {node: '>=12'}
    cpu: [arm]
    os: [linux]
    requiresBuild: true
    optional: true

  /esbuild-linux-mips64le@0.15.18:
    resolution: {integrity: sha512-Mk6Ppwzzz3YbMl/ZZL2P0q1tnYqh/trYZ1VfNP47C31yT0K8t9s7Z077QrDA/guU60tGNp2GOwCQnp+DYv7bxQ==}
    engines: {node: '>=12'}
    cpu: [mips64el]
    os: [linux]
    requiresBuild: true
    optional: true

  /esbuild-linux-ppc64le@0.15.18:
    resolution: {integrity: sha512-b0XkN4pL9WUulPTa/VKHx2wLCgvIAbgwABGnKMY19WhKZPT+8BxhZdqz6EgkqCLld7X5qiCY2F/bfpUUlnFZ9w==}
    engines: {node: '>=12'}
    cpu: [ppc64]
    os: [linux]
    requiresBuild: true
    optional: true

  /esbuild-linux-riscv64@0.15.18:
    resolution: {integrity: sha512-ba2COaoF5wL6VLZWn04k+ACZjZ6NYniMSQStodFKH/Pu6RxzQqzsmjR1t9QC89VYJxBeyVPTaHuBMCejl3O/xg==}
    engines: {node: '>=12'}
    cpu: [riscv64]
    os: [linux]
    requiresBuild: true
    optional: true

  /esbuild-linux-s390x@0.15.18:
    resolution: {integrity: sha512-VbpGuXEl5FCs1wDVp93O8UIzl3ZrglgnSQ+Hu79g7hZu6te6/YHgVJxCM2SqfIila0J3k0csfnf8VD2W7u2kzQ==}
    engines: {node: '>=12'}
    cpu: [s390x]
    os: [linux]
    requiresBuild: true
    optional: true

  /esbuild-netbsd-64@0.15.18:
    resolution: {integrity: sha512-98ukeCdvdX7wr1vUYQzKo4kQ0N2p27H7I11maINv73fVEXt2kyh4K4m9f35U1K43Xc2QGXlzAw0K9yoU7JUjOg==}
    engines: {node: '>=12'}
    cpu: [x64]
    os: [netbsd]
    requiresBuild: true
    optional: true

  /esbuild-openbsd-64@0.15.18:
    resolution: {integrity: sha512-yK5NCcH31Uae076AyQAXeJzt/vxIo9+omZRKj1pauhk3ITuADzuOx5N2fdHrAKPxN+zH3w96uFKlY7yIn490xQ==}
    engines: {node: '>=12'}
    cpu: [x64]
    os: [openbsd]
    requiresBuild: true
    optional: true

  /esbuild-sunos-64@0.15.18:
    resolution: {integrity: sha512-On22LLFlBeLNj/YF3FT+cXcyKPEI263nflYlAhz5crxtp3yRG1Ugfr7ITyxmCmjm4vbN/dGrb/B7w7U8yJR9yw==}
    engines: {node: '>=12'}
    cpu: [x64]
    os: [sunos]
    requiresBuild: true
    optional: true

  /esbuild-windows-32@0.15.18:
    resolution: {integrity: sha512-o+eyLu2MjVny/nt+E0uPnBxYuJHBvho8vWsC2lV61A7wwTWC3jkN2w36jtA+yv1UgYkHRihPuQsL23hsCYGcOQ==}
    engines: {node: '>=12'}
    cpu: [ia32]
    os: [win32]
    requiresBuild: true
    optional: true

  /esbuild-windows-64@0.15.18:
    resolution: {integrity: sha512-qinug1iTTaIIrCorAUjR0fcBk24fjzEedFYhhispP8Oc7SFvs+XeW3YpAKiKp8dRpizl4YYAhxMjlftAMJiaUw==}
    engines: {node: '>=12'}
    cpu: [x64]
    os: [win32]
    requiresBuild: true
    optional: true

  /esbuild-windows-arm64@0.15.18:
    resolution: {integrity: sha512-q9bsYzegpZcLziq0zgUi5KqGVtfhjxGbnksaBFYmWLxeV/S1fK4OLdq2DFYnXcLMjlZw2L0jLsk1eGoB522WXQ==}
    engines: {node: '>=12'}
    cpu: [arm64]
    os: [win32]
    requiresBuild: true
    optional: true

  /esbuild@0.15.18:
    resolution: {integrity: sha512-x/R72SmW3sSFRm5zrrIjAhCeQSAWoni3CmHEqfQrZIQTM3lVCdehdwuIqaOtfC2slvpdlLa62GYoN8SxT23m6Q==}
    engines: {node: '>=12'}
    hasBin: true
    requiresBuild: true
    optionalDependencies:
      '@esbuild/android-arm': 0.15.18
      '@esbuild/linux-loong64': 0.15.18
      esbuild-android-64: 0.15.18
      esbuild-android-arm64: 0.15.18
      esbuild-darwin-64: 0.15.18
      esbuild-darwin-arm64: 0.15.18
      esbuild-freebsd-64: 0.15.18
      esbuild-freebsd-arm64: 0.15.18
      esbuild-linux-32: 0.15.18
      esbuild-linux-64: 0.15.18
      esbuild-linux-arm: 0.15.18
      esbuild-linux-arm64: 0.15.18
      esbuild-linux-mips64le: 0.15.18
      esbuild-linux-ppc64le: 0.15.18
      esbuild-linux-riscv64: 0.15.18
      esbuild-linux-s390x: 0.15.18
      esbuild-netbsd-64: 0.15.18
      esbuild-openbsd-64: 0.15.18
      esbuild-sunos-64: 0.15.18
      esbuild-windows-32: 0.15.18
      esbuild-windows-64: 0.15.18
      esbuild-windows-arm64: 0.15.18

  /esbuild@0.16.17:
    resolution: {integrity: sha512-G8LEkV0XzDMNwXKgM0Jwu3nY3lSTwSGY6XbxM9cr9+s0T/qSV1q1JVPBGzm3dcjhCic9+emZDmMffkwgPeOeLg==}
    engines: {node: '>=12'}
    hasBin: true
    requiresBuild: true
    optionalDependencies:
      '@esbuild/android-arm': 0.16.17
      '@esbuild/android-arm64': 0.16.17
      '@esbuild/android-x64': 0.16.17
      '@esbuild/darwin-arm64': 0.16.17
      '@esbuild/darwin-x64': 0.16.17
      '@esbuild/freebsd-arm64': 0.16.17
      '@esbuild/freebsd-x64': 0.16.17
      '@esbuild/linux-arm': 0.16.17
      '@esbuild/linux-arm64': 0.16.17
      '@esbuild/linux-ia32': 0.16.17
      '@esbuild/linux-loong64': 0.16.17
      '@esbuild/linux-mips64el': 0.16.17
      '@esbuild/linux-ppc64': 0.16.17
      '@esbuild/linux-riscv64': 0.16.17
      '@esbuild/linux-s390x': 0.16.17
      '@esbuild/linux-x64': 0.16.17
      '@esbuild/netbsd-x64': 0.16.17
      '@esbuild/openbsd-x64': 0.16.17
      '@esbuild/sunos-x64': 0.16.17
      '@esbuild/win32-arm64': 0.16.17
      '@esbuild/win32-ia32': 0.16.17
      '@esbuild/win32-x64': 0.16.17
    dev: true

  /esbuild@0.18.12:
    resolution: {integrity: sha512-XuOVLDdtsDslXStStduT41op21Ytmf4/BDS46aa3xPJ7X5h2eMWBF1oAe3QjUH3bDksocNXgzGUZ7XHIBya6Tg==}
    engines: {node: '>=12'}
    hasBin: true
    requiresBuild: true
    optionalDependencies:
      '@esbuild/android-arm': 0.18.12
      '@esbuild/android-arm64': 0.18.12
      '@esbuild/android-x64': 0.18.12
      '@esbuild/darwin-arm64': 0.18.12
      '@esbuild/darwin-x64': 0.18.12
      '@esbuild/freebsd-arm64': 0.18.12
      '@esbuild/freebsd-x64': 0.18.12
      '@esbuild/linux-arm': 0.18.12
      '@esbuild/linux-arm64': 0.18.12
      '@esbuild/linux-ia32': 0.18.12
      '@esbuild/linux-loong64': 0.18.12
      '@esbuild/linux-mips64el': 0.18.12
      '@esbuild/linux-ppc64': 0.18.12
      '@esbuild/linux-riscv64': 0.18.12
      '@esbuild/linux-s390x': 0.18.12
      '@esbuild/linux-x64': 0.18.12
      '@esbuild/netbsd-x64': 0.18.12
      '@esbuild/openbsd-x64': 0.18.12
      '@esbuild/sunos-x64': 0.18.12
      '@esbuild/win32-arm64': 0.18.12
      '@esbuild/win32-ia32': 0.18.12
      '@esbuild/win32-x64': 0.18.12

  /esbuild@0.19.12:
    resolution: {integrity: sha512-aARqgq8roFBj054KvQr5f1sFu0D65G+miZRCuJyJ0G13Zwx7vRar5Zhn2tkQNzIXcBrNVsv/8stehpj+GAjgbg==}
    engines: {node: '>=12'}
    hasBin: true
    requiresBuild: true
    optionalDependencies:
      '@esbuild/aix-ppc64': 0.19.12
      '@esbuild/android-arm': 0.19.12
      '@esbuild/android-arm64': 0.19.12
      '@esbuild/android-x64': 0.19.12
      '@esbuild/darwin-arm64': 0.19.12
      '@esbuild/darwin-x64': 0.19.12
      '@esbuild/freebsd-arm64': 0.19.12
      '@esbuild/freebsd-x64': 0.19.12
      '@esbuild/linux-arm': 0.19.12
      '@esbuild/linux-arm64': 0.19.12
      '@esbuild/linux-ia32': 0.19.12
      '@esbuild/linux-loong64': 0.19.12
      '@esbuild/linux-mips64el': 0.19.12
      '@esbuild/linux-ppc64': 0.19.12
      '@esbuild/linux-riscv64': 0.19.12
      '@esbuild/linux-s390x': 0.19.12
      '@esbuild/linux-x64': 0.19.12
      '@esbuild/netbsd-x64': 0.19.12
      '@esbuild/openbsd-x64': 0.19.12
      '@esbuild/sunos-x64': 0.19.12
      '@esbuild/win32-arm64': 0.19.12
      '@esbuild/win32-ia32': 0.19.12
      '@esbuild/win32-x64': 0.19.12
    dev: true

  /esbuild@0.20.2:
    resolution: {integrity: sha512-WdOOppmUNU+IbZ0PaDiTst80zjnrOkyJNHoKupIcVyU8Lvla3Ugx94VzkQ32Ijqd7UhHJy75gNWDMUekcrSJ6g==}
    engines: {node: '>=12'}
    hasBin: true
    requiresBuild: true
    optionalDependencies:
      '@esbuild/aix-ppc64': 0.20.2
      '@esbuild/android-arm': 0.20.2
      '@esbuild/android-arm64': 0.20.2
      '@esbuild/android-x64': 0.20.2
      '@esbuild/darwin-arm64': 0.20.2
      '@esbuild/darwin-x64': 0.20.2
      '@esbuild/freebsd-arm64': 0.20.2
      '@esbuild/freebsd-x64': 0.20.2
      '@esbuild/linux-arm': 0.20.2
      '@esbuild/linux-arm64': 0.20.2
      '@esbuild/linux-ia32': 0.20.2
      '@esbuild/linux-loong64': 0.20.2
      '@esbuild/linux-mips64el': 0.20.2
      '@esbuild/linux-ppc64': 0.20.2
      '@esbuild/linux-riscv64': 0.20.2
      '@esbuild/linux-s390x': 0.20.2
      '@esbuild/linux-x64': 0.20.2
      '@esbuild/netbsd-x64': 0.20.2
      '@esbuild/openbsd-x64': 0.20.2
      '@esbuild/sunos-x64': 0.20.2
      '@esbuild/win32-arm64': 0.20.2
      '@esbuild/win32-ia32': 0.20.2
      '@esbuild/win32-x64': 0.20.2
    dev: true

  /escalade@3.1.1:
    resolution: {integrity: sha512-k0er2gUkLf8O0zKJiAhmkTnJlTvINGv7ygDNPbeIsX/TJjGJZHuh9B2UxbsaEkmlEo9MfhrSzmhIlhRlI2GXnw==}
    engines: {node: '>=6'}

  /escape-html@1.0.3:
    resolution: {integrity: sha512-NiSupZ4OeuGwr68lGIeym/ksIZMJodUGOSCZ/FSnTxcrekbvqrgdUxlJOMpijaKZVjAJrWrGs/6Jy8OMuyj9ow==}
    dev: false

  /escape-string-regexp@1.0.5:
    resolution: {integrity: sha512-vbRorB5FUQWvla16U8R/qgaFIya2qGzwDrNmCZuYKrbdSUMG6I1ZCGQRefkRVhuOkIGVne7BQ35DSfo1qvJqFg==}
    engines: {node: '>=0.8.0'}

  /escape-string-regexp@2.0.0:
    resolution: {integrity: sha512-UpzcLCXolUWcNu5HtVMHYdXJjArjsF9C0aNnquZYY4uW/Vu0miy5YoWvbV345HauVvcAUnpRuhMMcqTcGOY2+w==}
    engines: {node: '>=8'}
    dev: true

  /escape-string-regexp@4.0.0:
    resolution: {integrity: sha512-TtpcNJ3XAzx3Gq8sWRzJaVajRs0uVxA2YAkdb1jm2YkPz4G6egUFAyA3n5vtEIZefPk5Wa4UXbKuS5fKkJWdgA==}
    engines: {node: '>=10'}
    dev: false

  /eslint-config-prettier@8.8.0(eslint@8.41.0):
    resolution: {integrity: sha512-wLbQiFre3tdGgpDv67NQKnJuTlcUVYHas3k+DZCc2U2BadthoEY4B7hLPvAxaqdyOGCzuLfii2fqGph10va7oA==}
    hasBin: true
    peerDependencies:
      eslint: '>=7.0.0'
    dependencies:
      eslint: 8.41.0
    dev: false

  /eslint-import-resolver-node@0.3.7:
    resolution: {integrity: sha512-gozW2blMLJCeFpBwugLTGyvVjNoeo1knonXAcatC6bjPBZitotxdWf7Gimr25N4c0AAOo4eOUfaG82IJPDpqCA==}
    dependencies:
      debug: 3.2.7(supports-color@5.5.0)
      is-core-module: 2.12.1
      resolve: 1.22.2
    transitivePeerDependencies:
      - supports-color
    dev: false

  /eslint-module-utils@2.8.0(@typescript-eslint/parser@5.59.8)(eslint-import-resolver-node@0.3.7)(eslint@8.41.0):
    resolution: {integrity: sha512-aWajIYfsqCKRDgUfjEXNN/JlrzauMuSEy5sbd7WXbtW3EH6A6MpwEh42c7qD+MqQo9QMJ6fWLAeIJynx0g6OAw==}
    engines: {node: '>=4'}
    peerDependencies:
      '@typescript-eslint/parser': '*'
      eslint: '*'
      eslint-import-resolver-node: '*'
      eslint-import-resolver-typescript: '*'
      eslint-import-resolver-webpack: '*'
    peerDependenciesMeta:
      '@typescript-eslint/parser':
        optional: true
      eslint:
        optional: true
      eslint-import-resolver-node:
        optional: true
      eslint-import-resolver-typescript:
        optional: true
      eslint-import-resolver-webpack:
        optional: true
    dependencies:
      '@typescript-eslint/parser': 5.59.8(eslint@8.41.0)(typescript@4.9.5)
      debug: 3.2.7(supports-color@5.5.0)
      eslint: 8.41.0
      eslint-import-resolver-node: 0.3.7
    transitivePeerDependencies:
      - supports-color
    dev: false

  /eslint-plugin-import@2.27.5(@typescript-eslint/parser@5.59.8)(eslint@8.41.0):
    resolution: {integrity: sha512-LmEt3GVofgiGuiE+ORpnvP+kAm3h6MLZJ4Q5HCyHADofsb4VzXFsRiWj3c0OFiV+3DWFh0qg3v9gcPlfc3zRow==}
    engines: {node: '>=4'}
    peerDependencies:
      '@typescript-eslint/parser': '*'
      eslint: ^2 || ^3 || ^4 || ^5 || ^6 || ^7.2.0 || ^8
    peerDependenciesMeta:
      '@typescript-eslint/parser':
        optional: true
    dependencies:
      '@typescript-eslint/parser': 5.59.8(eslint@8.41.0)(typescript@4.9.5)
      array-includes: 3.1.6
      array.prototype.flat: 1.3.1
      array.prototype.flatmap: 1.3.1
      debug: 3.2.7(supports-color@5.5.0)
      doctrine: 2.1.0
      eslint: 8.41.0
      eslint-import-resolver-node: 0.3.7
      eslint-module-utils: 2.8.0(@typescript-eslint/parser@5.59.8)(eslint-import-resolver-node@0.3.7)(eslint@8.41.0)
      has: 1.0.3
      is-core-module: 2.12.1
      is-glob: 4.0.3
      minimatch: 3.1.2
      object.values: 1.1.6
      resolve: 1.22.2
      semver: 6.3.0
      tsconfig-paths: 3.14.2
    transitivePeerDependencies:
      - eslint-import-resolver-typescript
      - eslint-import-resolver-webpack
      - supports-color
    dev: false

  /eslint-plugin-jsdoc@39.9.1(eslint@8.41.0):
    resolution: {integrity: sha512-Rq2QY6BZP2meNIs48aZ3GlIlJgBqFCmR55+UBvaDkA3ZNQ0SvQXOs2QKkubakEijV8UbIVbVZKsOVN8G3MuqZw==}
    engines: {node: ^14 || ^16 || ^17 || ^18 || ^19}
    peerDependencies:
      eslint: ^7.0.0 || ^8.0.0
    dependencies:
      '@es-joy/jsdoccomment': 0.36.1
      comment-parser: 1.3.1
      debug: 4.3.4(supports-color@5.5.0)
      escape-string-regexp: 4.0.0
      eslint: 8.41.0
      esquery: 1.5.0
      semver: 7.5.1
      spdx-expression-parse: 3.0.1
    transitivePeerDependencies:
      - supports-color
    dev: false

  /eslint-plugin-prettier@4.2.1(eslint-config-prettier@8.8.0)(eslint@8.41.0)(prettier@2.8.8):
    resolution: {integrity: sha512-f/0rXLXUt0oFYs8ra4w49wYZBG5GKZpAYsJSm6rnYL5uVDjd+zowwMwVZHnAjf4edNrKpCDYfXDgmRE/Ak7QyQ==}
    engines: {node: '>=12.0.0'}
    peerDependencies:
      eslint: '>=7.28.0'
      eslint-config-prettier: '*'
      prettier: '>=2.0.0'
    peerDependenciesMeta:
      eslint-config-prettier:
        optional: true
    dependencies:
      eslint: 8.41.0
      eslint-config-prettier: 8.8.0(eslint@8.41.0)
      prettier: 2.8.8
      prettier-linter-helpers: 1.0.0
    dev: false

  /eslint-plugin-unused-imports@2.0.0(@typescript-eslint/eslint-plugin@5.59.8)(eslint@8.41.0):
    resolution: {integrity: sha512-3APeS/tQlTrFa167ThtP0Zm0vctjr4M44HMpeg1P4bK6wItarumq0Ma82xorMKdFsWpphQBlRPzw/pxiVELX1A==}
    engines: {node: ^12.22.0 || ^14.17.0 || >=16.0.0}
    peerDependencies:
      '@typescript-eslint/eslint-plugin': ^5.0.0
      eslint: ^8.0.0
    peerDependenciesMeta:
      '@typescript-eslint/eslint-plugin':
        optional: true
    dependencies:
      '@typescript-eslint/eslint-plugin': 5.59.8(@typescript-eslint/parser@5.59.8)(eslint@8.41.0)(typescript@4.9.5)
      eslint: 8.41.0
      eslint-rule-composer: 0.3.0
    dev: false

  /eslint-rule-composer@0.3.0:
    resolution: {integrity: sha512-bt+Sh8CtDmn2OajxvNO+BX7Wn4CIWMpTRm3MaiKPCQcnnlm0CS2mhui6QaoeQugs+3Kj2ESKEEGJUdVafwhiCg==}
    engines: {node: '>=4.0.0'}
    dev: false

  /eslint-scope@5.1.1:
    resolution: {integrity: sha512-2NxwbF/hZ0KpepYN0cNbo+FN6XoK7GaHlQhgx/hIZl6Va0bF45RQOOwhLIy8lQDbuCiadSLCBnH2CFYquit5bw==}
    engines: {node: '>=8.0.0'}
    dependencies:
      esrecurse: 4.3.0
      estraverse: 4.3.0
    dev: false

  /eslint-scope@7.2.0:
    resolution: {integrity: sha512-DYj5deGlHBfMt15J7rdtyKNq/Nqlv5KfU4iodrQ019XESsRnwXH9KAE0y3cwtUHDo2ob7CypAnCqefh6vioWRw==}
    engines: {node: ^12.22.0 || ^14.17.0 || >=16.0.0}
    dependencies:
      esrecurse: 4.3.0
      estraverse: 5.3.0
    dev: false

  /eslint-visitor-keys@3.4.1:
    resolution: {integrity: sha512-pZnmmLwYzf+kWaM/Qgrvpen51upAktaaiI01nsJD/Yr3lMOdNtq0cxkrrg16w64VtisN6okbs7Q8AfGqj4c9fA==}
    engines: {node: ^12.22.0 || ^14.17.0 || >=16.0.0}
    dev: false

  /eslint@8.41.0:
    resolution: {integrity: sha512-WQDQpzGBOP5IrXPo4Hc0814r4/v2rrIsB0rhT7jtunIalgg6gYXWhRMOejVO8yH21T/FGaxjmFjBMNqcIlmH1Q==}
    engines: {node: ^12.22.0 || ^14.17.0 || >=16.0.0}
    hasBin: true
    dependencies:
      '@eslint-community/eslint-utils': 4.4.0(eslint@8.41.0)
      '@eslint-community/regexpp': 4.5.1
      '@eslint/eslintrc': 2.0.3
      '@eslint/js': 8.41.0
      '@humanwhocodes/config-array': 0.11.10
      '@humanwhocodes/module-importer': 1.0.1
      '@nodelib/fs.walk': 1.2.8
      ajv: 6.12.6
      chalk: 4.1.2
      cross-spawn: 7.0.3
      debug: 4.3.4(supports-color@5.5.0)
      doctrine: 3.0.0
      escape-string-regexp: 4.0.0
      eslint-scope: 7.2.0
      eslint-visitor-keys: 3.4.1
      espree: 9.5.2
      esquery: 1.5.0
      esutils: 2.0.3
      fast-deep-equal: 3.1.3
      file-entry-cache: 6.0.1
      find-up: 5.0.0
      glob-parent: 6.0.2
      globals: 13.20.0
      graphemer: 1.4.0
      ignore: 5.2.4
      import-fresh: 3.3.0
      imurmurhash: 0.1.4
      is-glob: 4.0.3
      is-path-inside: 3.0.3
      js-yaml: 4.1.0
      json-stable-stringify-without-jsonify: 1.0.1
      levn: 0.4.1
      lodash.merge: 4.6.2
      minimatch: 3.1.2
      natural-compare: 1.4.0
      optionator: 0.9.1
      strip-ansi: 6.0.1
      strip-json-comments: 3.1.1
      text-table: 0.2.0
    transitivePeerDependencies:
      - supports-color
    dev: false

  /espree@9.5.2:
    resolution: {integrity: sha512-7OASN1Wma5fum5SrNhFMAMJxOUAbhyfQ8dQ//PJaJbNw0URTPWqIghHWt1MmAANKhHZIYOHruW4Kw4ruUWOdGw==}
    engines: {node: ^12.22.0 || ^14.17.0 || >=16.0.0}
    dependencies:
      acorn: 8.10.0
      acorn-jsx: 5.3.2(acorn@8.10.0)
      eslint-visitor-keys: 3.4.1
    dev: false

  /esprima@4.0.1:
    resolution: {integrity: sha512-eGuFFw7Upda+g4p+QHvnW0RyTX/SVeJBDM/gCtMARO0cLuT2HcEKnTPvhjV6aGeqrCB/sbNop0Kszm0jsaWU4A==}
    engines: {node: '>=4'}
    hasBin: true
    dev: true

  /esquery@1.5.0:
    resolution: {integrity: sha512-YQLXUplAwJgCydQ78IMJywZCceoqk1oH01OERdSAJc/7U2AylwjhSCLDEtqwg811idIS/9fIU5GjG73IgjKMVg==}
    engines: {node: '>=0.10'}
    dependencies:
      estraverse: 5.3.0
    dev: false

  /esrecurse@4.3.0:
    resolution: {integrity: sha512-KmfKL3b6G+RXvP8N1vr3Tq1kL/oCFgn2NYXEtqP8/L3pKapUA4G8cFVaoF3SU323CD4XypR/ffioHmkti6/Tag==}
    engines: {node: '>=4.0'}
    dependencies:
      estraverse: 5.3.0
    dev: false

  /estraverse@4.3.0:
    resolution: {integrity: sha512-39nnKffWz8xN1BU/2c79n9nB9HDzo0niYUqx6xyqUnyoAnQyyWpOTdZEeiCch8BBu515t4wp9ZmgVfVhn9EBpw==}
    engines: {node: '>=4.0'}
    dev: false

  /estraverse@5.3.0:
    resolution: {integrity: sha512-MMdARuVEQziNTeJD8DgMqmhwR11BRQ/cBP+pLtYdSTnf3MIO8fFeiINEbX36ZdNlfU/7A9f3gUw49B3oQsvwBA==}
    engines: {node: '>=4.0'}
    dev: false

  /esutils@2.0.3:
    resolution: {integrity: sha512-kVscqXk4OCp68SZ0dkgEKVi6/8ij300KBWTJq32P/dYeWTSwK41WyTxalN1eRmA5Z9UU/LX9D7FWSmV9SAYx6g==}
    engines: {node: '>=0.10.0'}
    dev: false

  /etag@1.8.1:
    resolution: {integrity: sha512-aIL5Fx7mawVa300al2BnEE4iNvo1qETxLrPI/o05L7z6go7fCw1J6EQmbK4FmJ2AS7kgVF/KEZWufBfdClMcPg==}
    engines: {node: '>= 0.6'}
    dev: false

  /event-emitter@0.3.5:
    resolution: {integrity: sha512-D9rRn9y7kLPnJ+hMq7S/nhvoKwwvVJahBi2BPmx3bvbsEdK3W9ii8cBSGjP+72/LnM4n6fo3+dkCX5FeTQruXA==}
    dependencies:
      d: 1.0.1
      es5-ext: 0.10.62

  /event-target-shim@5.0.1:
    resolution: {integrity: sha512-i/2XbnSz/uxRCU6+NdVJgKWDTM427+MqYbkQzD321DuCQJUqOuJKIA0IM2+W2xtYHdKOmZ4dR6fExsd4SXL+WQ==}
    engines: {node: '>=6'}
    dev: false

  /eventemitter3@3.1.2:
    resolution: {integrity: sha512-tvtQIeLVHjDkJYnzf2dgVMxfuSGJeM/7UCG17TT4EumTfNtF+0nebF/4zWOIkCreAbtNqhGEboB6BWrwqNaw4Q==}
    dev: false

  /eventemitter3@4.0.7:
    resolution: {integrity: sha512-8guHBZCwKnFhYdHr2ysuRWErTwhoN2X8XELRlrRwpmfeY2jjuUN4taQMsULKUVo1K4DvZl+0pgfyoysHxvmvEw==}
    dev: false

  /events@3.3.0:
    resolution: {integrity: sha512-mQw+2fkQbALzQ7V0MY0IqdnXNOeTtP4r0lN9z7AAawCXgqea7bDii20AYrIBrFd/Hx0M2Ocz6S111CaFkUcb0Q==}
    engines: {node: '>=0.8.x'}
    dev: false

  /execa@5.1.1:
    resolution: {integrity: sha512-8uSpZZocAZRBAPIEINJj3Lo9HyGitllczc27Eh5YYojjMFMn8yHMDMaUHE2Jqfq05D/wucwI4JGURyXt1vchyg==}
    engines: {node: '>=10'}
    dependencies:
      cross-spawn: 7.0.3
      get-stream: 6.0.1
      human-signals: 2.1.0
      is-stream: 2.0.1
      merge-stream: 2.0.0
      npm-run-path: 4.0.1
      onetime: 5.1.2
      signal-exit: 3.0.7
      strip-final-newline: 2.0.0
    dev: true

  /execa@8.0.1:
    resolution: {integrity: sha512-VyhnebXciFV2DESc+p6B+y0LjSm0krU4OgJN44qFAhBY0TJ+1V61tYD2+wHusZ6F9n5K+vl8k0sTy7PEfV4qpg==}
    engines: {node: '>=16.17'}
    dependencies:
      cross-spawn: 7.0.3
      get-stream: 8.0.1
      human-signals: 5.0.0
      is-stream: 3.0.0
      merge-stream: 2.0.0
      npm-run-path: 5.3.0
      onetime: 6.0.0
      signal-exit: 4.1.0
      strip-final-newline: 3.0.0
    dev: true

  /exit@0.1.2:
    resolution: {integrity: sha512-Zk/eNKV2zbjpKzrsQ+n1G6poVbErQxJ0LBOJXaKZ1EViLzH+hrLu9cdXI4zw9dBQJslwBEpbQ2P1oS7nDxs6jQ==}
    engines: {node: '>= 0.8.0'}
    dev: true

  /expect@29.5.0:
    resolution: {integrity: sha512-yM7xqUrCO2JdpFo4XpM82t+PJBFybdqoQuJLDGeDX2ij8NZzqRHyu3Hp188/JX7SWqud+7t4MUdvcgGBICMHZg==}
    engines: {node: ^14.15.0 || ^16.10.0 || >=18.0.0}
    dependencies:
      '@jest/expect-utils': 29.5.0
      jest-get-type: 29.4.3
      jest-matcher-utils: 29.5.0
      jest-message-util: 29.5.0
      jest-util: 29.5.0
    dev: true

  /express@4.18.2:
    resolution: {integrity: sha512-5/PsL6iGPdfQ/lKM1UuielYgv3BUoJfz1aUwU9vHZ+J7gyvwdQXFEBIEIaxeGf0GIcreATNyBExtalisDbuMqQ==}
    engines: {node: '>= 0.10.0'}
    dependencies:
      accepts: 1.3.8
      array-flatten: 1.1.1
      body-parser: 1.20.1
      content-disposition: 0.5.4
      content-type: 1.0.5
      cookie: 0.5.0
      cookie-signature: 1.0.6
      debug: 2.6.9
      depd: 2.0.0
      encodeurl: 1.0.2
      escape-html: 1.0.3
      etag: 1.8.1
      finalhandler: 1.2.0
      fresh: 0.5.2
      http-errors: 2.0.0
      merge-descriptors: 1.0.1
      methods: 1.1.2
      on-finished: 2.4.1
      parseurl: 1.3.3
      path-to-regexp: 0.1.7
      proxy-addr: 2.0.7
      qs: 6.11.0
      range-parser: 1.2.1
      safe-buffer: 5.2.1
      send: 0.18.0
      serve-static: 1.15.0
      setprototypeof: 1.2.0
      statuses: 2.0.1
      type-is: 1.6.18
      utils-merge: 1.0.1
      vary: 1.1.2
    transitivePeerDependencies:
      - supports-color
    dev: false

  /ext@1.7.0:
    resolution: {integrity: sha512-6hxeJYaL110a9b5TEJSj0gojyHQAmA2ch5Os+ySCiA1QGdS697XWY1pzsrSjqA9LDEEgdB/KypIlR59RcLuHYw==}
    dependencies:
      type: 2.7.2

  /extend@3.0.2:
    resolution: {integrity: sha512-fjquC59cD7CyW6urNXK0FBufkZcoiGG80wTuPujX590cB5Ttln20E2UB4S/WARVqhXffZl2LNgS+gQdPIIim/g==}

  /extsprintf@1.3.0:
    resolution: {integrity: sha512-11Ndz7Nv+mvAC1j0ktTa7fAb0vLyGGX+rMHNBYQviQDGU0Hw7lhctJANqbPhu9nV9/izT/IntTgZ7Im/9LJs9g==}
    engines: {'0': node >=0.6.0}
    dev: false

  /extsprintf@1.4.1:
    resolution: {integrity: sha512-Wrk35e8ydCKDj/ArClo1VrPVmN8zph5V4AtHwIuHhvMXsKf73UT3BOD+azBIW+3wOJ4FhEH7zyaJCFvChjYvMA==}
    engines: {'0': node >=0.6.0}

  /fast-deep-equal@3.1.3:
    resolution: {integrity: sha512-f3qQ9oQy9j2AhBe/H9VC91wLmKBCCU/gDOnKNAYG5hswO7BLKj09Hc5HYNz9cGI++xlpDCIgDaitVs03ATR84Q==}

  /fast-diff@1.3.0:
    resolution: {integrity: sha512-VxPP4NqbUjj6MaAOafWeUn2cXWLcCtljklUtZf0Ind4XQ+QPtmA0b18zZy0jIQx+ExRVCR/ZQpBmik5lXshNsw==}
    dev: false

  /fast-glob@3.3.2:
    resolution: {integrity: sha512-oX2ruAFQwf/Orj8m737Y5adxDQO0LAB7/S5MnxCdTNDd4p6BsyIVsv9JQsATbTSq8KHRpLwIHbVlUNatxd+1Ow==}
    engines: {node: '>=8.6.0'}
    dependencies:
      '@nodelib/fs.stat': 2.0.5
      '@nodelib/fs.walk': 1.2.8
      glob-parent: 5.1.2
      merge2: 1.4.1
      micromatch: 4.0.5

  /fast-json-stable-stringify@2.1.0:
    resolution: {integrity: sha512-lhd/wF+Lk98HZoTCtlVraHtfh5XYijIjalXck7saUtuanSDyLMxnHhSXEDJqHxD7msR8D0uCmqlkwjCV8xvwHw==}

  /fast-levenshtein@2.0.6:
    resolution: {integrity: sha512-DCXu6Ifhqcks7TZKY3Hxp3y6qphY5SJZmrWMDrKcERSOXWQdMhU9Ig/PYrzyw/ul9jOIyh0N4M0tbC5hodg8dw==}
    dev: false

  /fast-safe-stringify@2.1.1:
    resolution: {integrity: sha512-W+KJc2dmILlPplD/H4K9l9LcAHAfPtP6BY84uVLXQ6Evcz9Lcg33Y2z1IVblT6xdY54PXYVHEv+0Wpq8Io6zkA==}

  /fast-text-encoding@1.0.6:
    resolution: {integrity: sha512-VhXlQgj9ioXCqGstD37E/HBeqEGV/qOD/kmbVG8h5xKBYvM1L3lR1Zn4555cQ8GkYbJa8aJSipLPndE1k6zK2w==}
    dev: false

  /fastq@1.15.0:
    resolution: {integrity: sha512-wBrocU2LCXXa+lWBt8RoIRD89Fi8OdABODa/kEnyeyjS5aZO5/GNvI5sEINADqP/h8M29UHTHUb53sUu5Ihqdw==}
    dependencies:
      reusify: 1.0.4

  /fb-watchman@2.0.2:
    resolution: {integrity: sha512-p5161BqbuCaSnB8jIbzQHOlpgsPmK5rJVDfDKO91Axs5NC1uu3HRQm6wt9cd9/+GtQQIO53JdGXXoyDpTAsgYA==}
    dependencies:
      bser: 2.1.1
    dev: true

  /fd-slicer@1.1.0:
    resolution: {integrity: sha512-cE1qsB/VwyQozZ+q1dGxR8LBYNZeofhEdUNGSMbQD3Gw2lAzX9Zb3uIU6Ebc/Fmyjo9AWWfnn0AUCHqtevs/8g==}
    dependencies:
      pend: 1.2.0
    dev: true

  /fecha@4.2.3:
    resolution: {integrity: sha512-OP2IUU6HeYKJi3i0z4A19kHMQoLVs4Hc+DPqqxI2h/DPZHTm/vjsfC6P0b4jCMy14XizLBqvndQ+UilD7707Jw==}

  /file-entry-cache@6.0.1:
    resolution: {integrity: sha512-7Gps/XWymbLk2QLYK4NzpMOrYjMhdIxXuIvy2QBsLE6ljuodKvdkWs/cpyJJ3CVIVpH0Oi1Hvg1ovbMzLdFBBg==}
    engines: {node: ^10.12.0 || >=12.0.0}
    dependencies:
      flat-cache: 3.0.4
    dev: false

  /file-type@16.5.4:
    resolution: {integrity: sha512-/yFHK0aGjFEgDJjEKP0pWCplsPFPhwyfwevf/pVxiN0tmE4L9LmwWxWukdJSHdoCli4VgQLehjJtwQBnqmsKcw==}
    engines: {node: '>=10'}
    dependencies:
      readable-web-to-node-stream: 3.0.2
      strtok3: 6.3.0
      token-types: 4.2.1
    dev: false

  /file-type@3.9.0:
    resolution: {integrity: sha512-RLoqTXE8/vPmMuTI88DAzhMYC99I8BWv7zYP4A1puo5HIjEJ5EX48ighy4ZyKMG9EDXxBgW6e++cn7d1xuFghA==}
    engines: {node: '>=0.10.0'}
    dev: true

  /file-type@5.2.0:
    resolution: {integrity: sha512-Iq1nJ6D2+yIO4c8HHg4fyVb8mAJieo1Oloy1mLLaB2PvezNedhBVm+QU7g0qM42aiMbRXTxKKwGD17rjKNJYVQ==}
    engines: {node: '>=4'}
    dev: true

  /file-type@6.2.0:
    resolution: {integrity: sha512-YPcTBDV+2Tm0VqjybVd32MHdlEGAtuxS3VAYsumFokDSMG+ROT5wawGlnHDoz7bfMcMDt9hxuXvXwoKUx2fkOg==}
    engines: {node: '>=4'}
    dev: true

  /filename-reserved-regex@2.0.0:
    resolution: {integrity: sha512-lc1bnsSr4L4Bdif8Xb/qrtokGbq5zlsms/CYH8PP+WtCkGNF65DPiQY8vG3SakEdRn8Dlnm+gW/qWKKjS5sZzQ==}
    engines: {node: '>=4'}
    dev: false

  /filenamify@4.3.0:
    resolution: {integrity: sha512-hcFKyUG57yWGAzu1CMt/dPzYZuv+jAJUT85bL8mrXvNe6hWj6yEHEc4EdcgiA6Z3oi1/9wXJdZPXF2dZNgwgOg==}
    engines: {node: '>=8'}
    dependencies:
      filename-reserved-regex: 2.0.0
      strip-outer: 1.0.1
      trim-repeated: 1.0.0
    dev: false

  /fill-range@7.0.1:
    resolution: {integrity: sha512-qOo9F+dMUmC2Lcb4BbVvnKJxTPjCm+RRpe4gDuGrzkL7mEVl/djYSu2OdQ2Pa302N4oqkSg9ir6jaLWJ2USVpQ==}
    engines: {node: '>=8'}
    dependencies:
      to-regex-range: 5.0.1

  /filter-obj@1.1.0:
    resolution: {integrity: sha512-8rXg1ZnX7xzy2NGDVkBVaAy+lSlPNwad13BtgSlLuxfIslyt5Vg64U7tFcCt4WS1R0hvtnQybT/IyCkGZ3DpXQ==}
    engines: {node: '>=0.10.0'}
    dev: false

  /filter-obj@5.1.0:
    resolution: {integrity: sha512-qWeTREPoT7I0bifpPUXtxkZJ1XJzxWtfoWWkdVGqa+eCr3SHW/Ocp89o8vLvbUuQnadybJpjOKu4V+RwO6sGng==}
    engines: {node: '>=14.16'}
    dev: false

  /finalhandler@1.2.0:
    resolution: {integrity: sha512-5uXcUVftlQMFnWC9qu/svkWv3GTd2PfUhK/3PLkYNAe7FbqJMt3515HaxE6eRL74GdsriiwujiawdaB1BpEISg==}
    engines: {node: '>= 0.8'}
    dependencies:
      debug: 2.6.9
      encodeurl: 1.0.2
      escape-html: 1.0.3
      on-finished: 2.4.1
      parseurl: 1.3.3
      statuses: 2.0.1
      unpipe: 1.0.0
    transitivePeerDependencies:
      - supports-color
    dev: false

  /find-process@1.4.7:
    resolution: {integrity: sha512-/U4CYp1214Xrp3u3Fqr9yNynUrr5Le4y0SsJh2lMDDSbpwYSz3M2SMWQC+wqcx79cN8PQtHQIL8KnuY9M66fdg==}
    hasBin: true
    dependencies:
      chalk: 4.1.2
      commander: 5.1.0
      debug: 4.3.4(supports-color@5.5.0)
    transitivePeerDependencies:
      - supports-color
    dev: true

  /find-up@4.1.0:
    resolution: {integrity: sha512-PpOwAdQ/YlXQ2vj8a3h8IipDuYRi3wceVQQGYWxNINccq40Anw7BlsEXCMbt1Zt+OLA6Fq9suIpIWD0OsnISlw==}
    engines: {node: '>=8'}
    dependencies:
      locate-path: 5.0.0
      path-exists: 4.0.0
    dev: true

  /find-up@5.0.0:
    resolution: {integrity: sha512-78/PXT1wlLLDgTzDs7sjq9hzz0vXD+zn+7wypEe4fXQxCmdmqfGsEPQxmiCSQI3ajFV91bVSsvNtrJRiW6nGng==}
    engines: {node: '>=10'}
    dependencies:
      locate-path: 6.0.0
      path-exists: 4.0.0
    dev: false

  /finity@0.5.4:
    resolution: {integrity: sha512-3l+5/1tuw616Lgb0QBimxfdd2TqaDGpfCBpfX6EqtFmqUV3FtQnVEX4Aa62DagYEqnsTIjZcTfbq9msDbXYgyA==}
    dev: false

  /flat-cache@3.0.4:
    resolution: {integrity: sha512-dm9s5Pw7Jc0GvMYbshN6zchCA9RgQlzzEZX3vylR9IqFfS8XciblUXOKfW6SiuJ0e13eDYZoZV5wdrev7P3Nwg==}
    engines: {node: ^10.12.0 || >=12.0.0}
    dependencies:
      flatted: 3.2.7
      rimraf: 3.0.2
    dev: false

  /flatted@3.2.7:
    resolution: {integrity: sha512-5nqDSxl8nn5BSNxyR3n4I6eDmbolI6WT+QqR547RwxQapgjQBmtktdP+HTBb/a/zLsbzERTONyUB5pefh5TtjQ==}
    dev: false

  /fn.name@1.1.0:
    resolution: {integrity: sha512-GRnmB5gPyJpAhTQdSZTSp9uaPSvl09KoYcMQtsB9rQoOmzs9dH6ffeccH+Z+cv6P68Hu5bC6JjRh4Ah/mHSNRw==}

  /follow-redirects@1.15.2:
    resolution: {integrity: sha512-VQLG33o04KaQ8uYi2tVNbdrWp1QWxNNea+nmIB4EVM28v0hmP17z7aG1+wAkNzVq4KeXTq3221ye5qTJP91JwA==}
    engines: {node: '>=4.0'}
    peerDependencies:
      debug: '*'
    peerDependenciesMeta:
      debug:
        optional: true
    dev: false

  /follow-redirects@1.15.5:
    resolution: {integrity: sha512-vSFWUON1B+yAw1VN4xMfxgn5fTUiaOzAJCKBwIIgT/+7CuGy9+r+5gITvP62j3RmaD5Ph65UaERdOSRGUzZtgw==}
    engines: {node: '>=4.0'}
    peerDependencies:
      debug: '*'
    peerDependenciesMeta:
      debug:
        optional: true
    dev: false

  /follow-redirects@1.15.6(debug@4.3.4):
    resolution: {integrity: sha512-wWN62YITEaOpSK584EZXJafH1AGpO8RVgElfkuXbTOrPX4fIfOyEpW/CsiNd8JdYrAoOvafRTOEnvsO++qCqFA==}
    engines: {node: '>=4.0'}
    peerDependencies:
      debug: '*'
    peerDependenciesMeta:
      debug:
        optional: true
    dependencies:
      debug: 4.3.4(supports-color@5.5.0)

  /for-each@0.3.3:
    resolution: {integrity: sha512-jqYfLp7mo9vIyQf8ykW2v7A+2N4QjeCeI5+Dz9XraiO1ign81wjiH7Fb9vSOWvQfNtmSa4H2RoQTrrXivdUZmw==}
    dependencies:
      is-callable: 1.2.7
    dev: false

  /foreground-child@3.1.1:
    resolution: {integrity: sha512-TMKDUnIte6bfb5nWv7V/caI169OHgvwjb7V4WkeUvbQQdjr5rWKqHFiKWb/fcOwB+CzBT+qbWjvj+DVwRskpIg==}
    engines: {node: '>=14'}
    dependencies:
      cross-spawn: 7.0.3
      signal-exit: 4.1.0
    dev: true

  /forever-agent@0.6.1:
    resolution: {integrity: sha512-j0KLYPhm6zeac4lz3oJ3o65qvgQCcPubiyotZrXqEaG4hNagNYO8qdlUrX5vwqv9ohqeT/Z3j6+yW067yWWdUw==}
    dev: false

  /form-data-encoder@1.7.2:
    resolution: {integrity: sha512-qfqtYan3rxrnCk1VYaA4H+Ms9xdpPqvLZa6xmMgFvhO32x7/3J/ExcTd6qpxM0vH2GdMI+poehyBZvqfMTto8A==}
    dev: false

  /form-data@2.3.3:
    resolution: {integrity: sha512-1lLKB2Mu3aGP1Q/2eCOx0fNbRMe7XdwktwOruhfqqd0rIJWwN4Dh+E3hrPSlDCXnSR7UtZ1N38rVXm+6+MEhJQ==}
    engines: {node: '>= 0.12'}
    dependencies:
      asynckit: 0.4.0
      combined-stream: 1.0.8
      mime-types: 2.1.35
    dev: false

  /form-data@2.5.1:
    resolution: {integrity: sha512-m21N3WOmEEURgk6B9GLOE4RuWOFf28Lhh9qGYeNlGq4VDXUlJy2th2slBNU8Gp8EzloYZOibZJ7t5ecIrFSjVA==}
    engines: {node: '>= 0.12'}
    dependencies:
      asynckit: 0.4.0
      combined-stream: 1.0.8
      mime-types: 2.1.35
    dev: false

  /form-data@3.0.1:
    resolution: {integrity: sha512-RHkBKtLWUVwd7SqRIvCZMEvAMoGUp0XU+seQiZejj0COz3RI3hWP4sCv3gZWWLjJTd7rGwcsF5eKZGii0r/hbg==}
    engines: {node: '>= 6'}
    dependencies:
      asynckit: 0.4.0
      combined-stream: 1.0.8
      mime-types: 2.1.35
    dev: false

  /form-data@4.0.0:
    resolution: {integrity: sha512-ETEklSGi5t0QMZuiXoA/Q6vcnxcLQP5vdugSpuAyi6SVGi2clPPp+xgEhuMaHC+zGgn31Kd235W35f7Hykkaww==}
    engines: {node: '>= 6'}
    dependencies:
      asynckit: 0.4.0
      combined-stream: 1.0.8
      mime-types: 2.1.35

  /formdata-node@4.4.1:
    resolution: {integrity: sha512-0iirZp3uVDjVGt9p49aTaqjk84TrglENEDuqfdlZQ1roC9CWlPk6Avf8EEnZNcAqPonwkG35x4n3ww/1THYAeQ==}
    engines: {node: '>= 12.20'}
    dependencies:
      node-domexception: 1.0.0
      web-streams-polyfill: 4.0.0-beta.3
    dev: false

  /formidable@1.2.6:
    resolution: {integrity: sha512-KcpbcpuLNOwrEjnbpMC0gS+X8ciDoZE1kkqzat4a8vrprf+s9pKNQ/QIwWfbfs4ltgmFl3MD177SNTkve3BwGQ==}
    deprecated: 'Please upgrade to latest, formidable@v2 or formidable@v3! Check these notes: https://bit.ly/2ZEqIau'
    dev: false

  /formidable@2.1.2:
    resolution: {integrity: sha512-CM3GuJ57US06mlpQ47YcunuUZ9jpm8Vx+P2CGt2j7HpgkKZO/DJYQ0Bobim8G6PFQmK5lOqOOdUXboU+h73A4g==}
    dependencies:
      dezalgo: 1.0.4
      hexoid: 1.0.0
      once: 1.4.0
      qs: 6.11.0
    dev: true

  /forwarded@0.2.0:
    resolution: {integrity: sha512-buRG0fpBtRHSTCOASe6hD258tEubFoRLb4ZNA6NxMVHNw2gOcwHo9wyablzMzOA5z9xA9L1KNjk/Nt6MT9aYow==}
    engines: {node: '>= 0.6'}
    dev: false

  /fresh@0.5.2:
    resolution: {integrity: sha512-zJ2mQYM18rEFOudeV4GShTGIQ7RbzA7ozbU9I/XBpm7kqgMywgmylMwXHxZJmkVoYkna9d2pVXVXPdYTP9ej8Q==}
    engines: {node: '>= 0.6'}
    dev: false

  /fromentries@1.3.2:
    resolution: {integrity: sha512-cHEpEQHUg0f8XdtZCc2ZAhrHzKzT0MrFUTcvx+hfxYu7rGMDc5SKoXFh+n4YigxsHXRzc6OrCshdR1bWH6HHyg==}
    dev: false

  /fs-constants@1.0.0:
    resolution: {integrity: sha512-y6OAwoSIf7FyjMIv94u+b5rdheZEjzR63GTyZJm5qh4Bi+2YgwLCcI/fPFZkL5PSixOt6ZNKm+w+Hfp/Bciwow==}
    dev: true

  /fs-extra@7.0.1:
    resolution: {integrity: sha512-YJDaCJZEnBmcbw13fvdAM9AwNOJwOzrE4pqMqBq5nFiEqXUqHwlK4B+3pUw6JNvfSPtX05xFHtYy/1ni01eGCw==}
    engines: {node: '>=6 <7 || >=8'}
    dependencies:
      graceful-fs: 4.2.11
      jsonfile: 4.0.0
      universalify: 0.1.2
    dev: false

  /fs-readdir-recursive@1.1.0:
    resolution: {integrity: sha512-GNanXlVr2pf02+sPN40XN8HG+ePaNcvM0q5mZBd668Obwb0yD5GiUbZOFgwn8kGMY6I3mdyDJzieUy3PTYyTRA==}
    dev: false

  /fs.realpath@1.0.0:
    resolution: {integrity: sha512-OO0pH2lK6a0hZnAdau5ItzHPI6pUlvI7jMVnxUQRtw4owF2wk8lOSabtGDCTP4Ggrg2MbGnWO9X8K1t4+fGMDw==}

  /fsevents@2.3.2:
    resolution: {integrity: sha512-xiqMQR4xAeHTuB9uWm+fFRcIOgKBMiOBP+eXiyT7jsgVCq1bkVygt00oASowB7EdtpOHaaPgKt812P9ab+DDKA==}
    engines: {node: ^8.16.0 || ^10.6.0 || >=11.0.0}
    os: [darwin]
    requiresBuild: true
    optional: true

  /function-bind@1.1.1:
    resolution: {integrity: sha512-yIovAzMX49sF8Yl58fSCWJ5svSLuaibPxXQJFLmBObTuCr0Mf1KiPopGM9NiFjiYBCbfaa2Fh6breQ6ANVTI0A==}

  /function.prototype.name@1.1.5:
    resolution: {integrity: sha512-uN7m/BzVKQnCUF/iW8jYea67v++2u7m5UgENbHRtdDVclOUP+FMPlCNdmk0h/ysGyo2tavMJEDqJAkJdRa1vMA==}
    engines: {node: '>= 0.4'}
    dependencies:
      call-bind: 1.0.2
      define-properties: 1.2.0
      es-abstract: 1.21.2
      functions-have-names: 1.2.3
    dev: false

  /functions-have-names@1.2.3:
    resolution: {integrity: sha512-xckBUXyTIqT97tq2x2AMb+g163b5JFysYk0x4qxNFwbfQkmNZoiRHb6sPzI9/QV33WeuvVYBUIiD4NzNIyqaRQ==}
    dev: false

  /fuse.js@6.6.2:
    resolution: {integrity: sha512-cJaJkxCCxC8qIIcPBF9yGxY0W/tVZS3uEISDxhYIdtk8OL93pe+6Zj7LjCqVV4dzbqcriOZ+kQ/NE4RXZHsIGA==}
    engines: {node: '>=10'}
    dev: false

  /gaxios@5.1.0:
    resolution: {integrity: sha512-aezGIjb+/VfsJtIcHGcBSerNEDdfdHeMros+RbYbGpmonKWQCOVOes0LVZhn1lDtIgq55qq0HaxymIoae3Fl/A==}
    engines: {node: '>=12'}
    dependencies:
      extend: 3.0.2
      https-proxy-agent: 5.0.1
      is-stream: 2.0.1
      node-fetch: 2.7.0
    transitivePeerDependencies:
      - encoding
      - supports-color
    dev: false

  /gaxios@6.1.1:
    resolution: {integrity: sha512-bw8smrX+XlAoo9o1JAksBwX+hi/RG15J+NTSxmNPIclKC3ZVK6C2afwY8OSdRvOK0+ZLecUJYtj2MmjOt3Dm0w==}
    engines: {node: '>=14'}
    dependencies:
      extend: 3.0.2
      https-proxy-agent: 7.0.4
      is-stream: 2.0.1
      node-fetch: 2.7.0
    transitivePeerDependencies:
      - encoding
      - supports-color

  /gcp-metadata@5.2.0:
    resolution: {integrity: sha512-aFhhvvNycky2QyhG+dcfEdHBF0FRbYcf39s6WNHUDysKSrbJ5vuFbjydxBcmewtXeV248GP8dWT3ByPNxsyHCw==}
    engines: {node: '>=12'}
    dependencies:
      gaxios: 5.1.0
      json-bigint: 1.0.0
    transitivePeerDependencies:
      - encoding
      - supports-color
    dev: false

  /gcp-metadata@6.0.0:
    resolution: {integrity: sha512-Ozxyi23/1Ar51wjUT2RDklK+3HxqDr8TLBNK8rBBFQ7T85iIGnXnVusauj06QyqCXRFZig8LZC+TUddWbndlpQ==}
    engines: {node: '>=14'}
    dependencies:
      gaxios: 6.1.1
      json-bigint: 1.0.0
    transitivePeerDependencies:
      - encoding
      - supports-color

  /gensync@1.0.0-beta.2:
    resolution: {integrity: sha512-3hN7NaskYvMDLQY55gnW3NQ+mesEAepTqlg+VEbj7zzqEMBVNhzcGYYeqFo/TlYz6eQiFcp1HcsCZO+nGgS8zg==}
    engines: {node: '>=6.9.0'}

  /get-caller-file@2.0.5:
    resolution: {integrity: sha512-DyFP3BM/3YHTQOCUL/w0OZHR0lpKeGrxotcHWcqNEdnltqFwXVfhEBQ94eIo34AfQpo0rGki4cyIiftY06h2Fg==}
    engines: {node: 6.* || 8.* || >= 10.*}

  /get-func-name@2.0.2:
    resolution: {integrity: sha512-8vXOvuE167CtIc3OyItco7N/dpRtBbYOsPsXCz7X/PMnlGjYjSGuZJgM1Y7mmew7BKf9BqvLX2tnOVy1BBUsxQ==}

  /get-intrinsic@1.2.1:
    resolution: {integrity: sha512-2DcsyfABl+gVHEfCOaTrWgyt+tb6MSEGmKq+kI5HwLbIYgjgmMcV8KQ41uaKz1xxUcn9tJtgFbQUEVcEbd0FYw==}
    dependencies:
      function-bind: 1.1.1
      has: 1.0.3
      has-proto: 1.0.1
      has-symbols: 1.0.3

  /get-package-type@0.1.0:
    resolution: {integrity: sha512-pjzuKtY64GYfWizNAJ0fr9VqttZkNiK2iS430LtIHzjBEr6bX8Am2zm4sW4Ro5wjWW5cAlRL1qAMTcXbjNAO2Q==}
    engines: {node: '>=8.0.0'}
    dev: true

  /get-stdin@8.0.0:
    resolution: {integrity: sha512-sY22aA6xchAzprjyqmSEQv4UbAAzRN0L2dQB0NlN5acTTK9Don6nhoc3eAbUnpZiCANAMfd/+40kVdKfFygohg==}
    engines: {node: '>=10'}

  /get-stream@2.3.1:
    resolution: {integrity: sha512-AUGhbbemXxrZJRD5cDvKtQxLuYaIbNtDTK8YqupCI393Q2KSTreEsLUN3ZxAWFGiKTzL6nKuzfcIvieflUX9qA==}
    engines: {node: '>=0.10.0'}
    dependencies:
      object-assign: 4.1.1
      pinkie-promise: 2.0.1
    dev: true

  /get-stream@4.1.0:
    resolution: {integrity: sha512-GMat4EJ5161kIy2HevLlr4luNjBgvmj413KaQA7jt4V8B4RDsfpHk7WQ9GVqfYyyx8OS/L66Kox+rJRNklLK7w==}
    engines: {node: '>=6'}
    dependencies:
      pump: 3.0.0
    dev: false

  /get-stream@5.2.0:
    resolution: {integrity: sha512-nBF+F1rAZVCu/p7rjzgA+Yb4lfYXrpl7a6VmJrU8wF9I1CKvP/QwPNZHnOlwbTkY6dvtFIzFMSyQXbLoTQPRpA==}
    engines: {node: '>=8'}
    dependencies:
      pump: 3.0.0
    dev: false

  /get-stream@6.0.1:
    resolution: {integrity: sha512-ts6Wi+2j3jQjqi70w5AlN8DFnkSwC+MqmxEzdEALB2qXZYV3X/b1CTfgPLGJNMeAWxdPfU8FO1ms3NUfaHCPYg==}
    engines: {node: '>=10'}
    dev: true

  /get-stream@8.0.1:
    resolution: {integrity: sha512-VaUJspBffn/LMCJVoMvSAdmscJyS1auj5Zulnn5UoYcY531UWmdwhRWkcGKnGU93m5HSXP9LP2usOryrBtQowA==}
    engines: {node: '>=16'}
    dev: true

  /get-symbol-description@1.0.0:
    resolution: {integrity: sha512-2EmdH1YvIQiZpltCNgkuiUnyukzxM/R6NDJX31Ke3BG1Nq5b0S2PhX59UKi9vZpPDQVdqn+1IcaAwnzTT5vCjw==}
    engines: {node: '>= 0.4'}
    dependencies:
      call-bind: 1.0.2
      get-intrinsic: 1.2.1
    dev: false

  /getpass@0.1.7:
    resolution: {integrity: sha512-0fzj9JxOLfJ+XGLhR8ze3unN0KZCgZwiSSDz168VERjK8Wl8kVSdcu2kspd4s4wtAa1y/qrVRiAA0WclVsu0ng==}
    dependencies:
      assert-plus: 1.0.0
    dev: false

  /glob-parent@5.1.2:
    resolution: {integrity: sha512-AOIgSQCepiJYwP3ARnGx+5VnTu2HBYdzbGP45eLw1vr3zB3vZLeyed1sC9hnbcOc9/SrMyM5RPQrkGz4aS9Zow==}
    engines: {node: '>= 6'}
    dependencies:
      is-glob: 4.0.3

  /glob-parent@6.0.2:
    resolution: {integrity: sha512-XxwI8EOhVQgWp6iDL+3b0r86f4d6AX6zSU55HfB4ydCEuXLXc5FcYeOu+nnGftS4TEju/11rt4KJPTMgbfmv4A==}
    engines: {node: '>=10.13.0'}
    dependencies:
      is-glob: 4.0.3
    dev: false

  /glob-promise@4.2.2(glob@7.2.3):
    resolution: {integrity: sha512-xcUzJ8NWN5bktoTIX7eOclO1Npxd/dyVqUJxlLIDasT4C7KZyqlPIwkdJ0Ypiy3p2ZKahTjK4M9uC3sNSfNMzw==}
    engines: {node: '>=12'}
    peerDependencies:
      glob: ^7.1.6
    dependencies:
      '@types/glob': 7.2.0
      glob: 7.2.3

  /glob@10.3.10:
    resolution: {integrity: sha512-fa46+tv1Ak0UPK1TOy/pZrIybNNt4HCv7SDzwyfiOZkvZLEbjsZkJBPtDHVshZjbecAoAGSC20MjLDG/qr679g==}
    engines: {node: '>=16 || 14 >=14.17'}
    hasBin: true
    dependencies:
      foreground-child: 3.1.1
      jackspeak: 2.3.6
      minimatch: 9.0.3
      minipass: 6.0.2
      path-scurry: 1.10.2
    dev: true

  /glob@7.2.3:
    resolution: {integrity: sha512-nFR0zLpU2YCaRxwoCJvL6UvCH2JFyFVIvwTLsIf21AuHlMskA1hhTdk+LlYJtOlYt9v6dvszD2BGRqBL+iQK9Q==}
    deprecated: Glob versions prior to v9 are no longer supported
    dependencies:
      fs.realpath: 1.0.0
      inflight: 1.0.6
      inherits: 2.0.4
      minimatch: 3.1.2
      once: 1.4.0
      path-is-absolute: 1.0.1

  /glob@9.3.5:
    resolution: {integrity: sha512-e1LleDykUz2Iu+MTYdkSsuWX8lvAjAcs0Xef0lNIu0S2wOAzuTxCJtcd9S3cijlwYF18EsU3rzb8jPVobxDh9Q==}
    engines: {node: '>=16 || 14 >=14.17'}
    dependencies:
      fs.realpath: 1.0.0
      minimatch: 8.0.4
      minipass: 4.2.8
      path-scurry: 1.9.2

  /globals@11.12.0:
    resolution: {integrity: sha512-WOBp/EEGUiIsJSp7wcv/y6MO+lV9UoncWqxuFfm8eBwzWNgyfBd6Gz+IeKQ9jCmyhoH99g15M3T+QaVHFjizVA==}
    engines: {node: '>=4'}

  /globals@13.20.0:
    resolution: {integrity: sha512-Qg5QtVkCy/kv3FUSlu4ukeZDVf9ee0iXLAUYX13gbR17bnejFTzr4iS9bY7kwCf1NztRNm1t91fjOiyx4CSwPQ==}
    engines: {node: '>=8'}
    dependencies:
      type-fest: 0.20.2
    dev: false

  /globalthis@1.0.3:
    resolution: {integrity: sha512-sFdI5LyBiNTHjRd7cGPWapiHWMOXKyuBNX/cWJ3NfzrZQVa8GI/8cofCl74AOVqq9W5kNmguTIzJ/1s2gyI9wA==}
    engines: {node: '>= 0.4'}
    dependencies:
      define-properties: 1.2.0
    dev: false

  /globby@11.1.0:
    resolution: {integrity: sha512-jhIXaOzy1sb8IyocaruWSn1TjmnBVs8Ayhcy83rmxNJ8q2uWKCAj3CnJY+KpGSXCueAPc0i05kVvVKtP1t9S3g==}
    engines: {node: '>=10'}
    dependencies:
      array-union: 2.1.0
      dir-glob: 3.0.1
      fast-glob: 3.3.2
      ignore: 5.2.4
      merge2: 1.4.1
      slash: 3.0.0

  /gmail-api-parse-message@2.1.2:
    resolution: {integrity: sha512-d0JlbAAwnH2btAVQClS70dTmzvTk4wrPey+mQsTcRb7YpynOC2ACn8jOELe7GkiMyMY3Ymk9aw/CpdUlmvUofg==}
    dependencies:
      base-64: 0.1.0
    dev: false

  /google-auth-library@8.8.0:
    resolution: {integrity: sha512-0iJn7IDqObDG5Tu9Tn2WemmJ31ksEa96IyK0J0OZCpTh6CrC6FrattwKX87h3qKVuprCJpdOGKc1Xi8V0kMh8Q==}
    engines: {node: '>=12'}
    dependencies:
      arrify: 2.0.1
      base64-js: 1.5.1
      ecdsa-sig-formatter: 1.0.11
      fast-text-encoding: 1.0.6
      gaxios: 5.1.0
      gcp-metadata: 5.2.0
      gtoken: 6.1.2
      jws: 4.0.0
      lru-cache: 6.0.0
    transitivePeerDependencies:
      - encoding
      - supports-color
    dev: false

  /google-auth-library@9.0.0:
    resolution: {integrity: sha512-IQGjgQoVUAfOk6khqTVMLvWx26R+yPw9uLyb1MNyMQpdKiKt0Fd9sp4NWoINjyGHR8S3iw12hMTYK7O8J07c6Q==}
    engines: {node: '>=14'}
    dependencies:
      base64-js: 1.5.1
      ecdsa-sig-formatter: 1.0.11
      gaxios: 6.1.1
      gcp-metadata: 6.0.0
      gtoken: 7.0.1
      jws: 4.0.0
      lru-cache: 6.0.0
    transitivePeerDependencies:
      - encoding
      - supports-color

  /google-p12-pem@4.0.1:
    resolution: {integrity: sha512-WPkN4yGtz05WZ5EhtlxNDWPhC4JIic6G8ePitwUWy4l+XPVYec+a0j0Ts47PDtW59y3RwAhUd9/h9ZZ63px6RQ==}
    engines: {node: '>=12.0.0'}
    hasBin: true
    dependencies:
      node-forge: 1.3.1
    dev: false

  /googleapis-common@6.0.4:
    resolution: {integrity: sha512-m4ErxGE8unR1z0VajT6AYk3s6a9gIMM6EkDZfkPnES8joeOlEtFEJeF8IyZkb0tjPXkktUfYrE4b3Li1DNyOwA==}
    engines: {node: '>=12.0.0'}
    dependencies:
      extend: 3.0.2
      gaxios: 5.1.0
      google-auth-library: 8.8.0
      qs: 6.11.0
      url-template: 2.0.8
      uuid: 9.0.0
    transitivePeerDependencies:
      - encoding
      - supports-color
    dev: false

  /googleapis-common@7.0.1:
    resolution: {integrity: sha512-mgt5zsd7zj5t5QXvDanjWguMdHAcJmmDrF9RkInCecNsyV7S7YtGqm5v2IWONNID88osb7zmx5FtrAP12JfD0w==}
    engines: {node: '>=14.0.0'}
    dependencies:
      extend: 3.0.2
      gaxios: 6.1.1
      google-auth-library: 9.0.0
      qs: 6.11.0
      url-template: 2.0.8
      uuid: 9.0.0
    transitivePeerDependencies:
      - encoding
      - supports-color

  /googleapis@112.0.0:
    resolution: {integrity: sha512-WPfXhYZVrbbJRxB+ZZDksjuelmt49Mcl/1mo7w05kvLS1EbynvTELsNTJwh+hNrjsFKdh4izWLAcjTDo0Boycg==}
    engines: {node: '>=12.0.0'}
    dependencies:
      google-auth-library: 8.8.0
      googleapis-common: 6.0.4
    transitivePeerDependencies:
      - encoding
      - supports-color
    dev: false

  /googleapis@126.0.1:
    resolution: {integrity: sha512-4N8LLi+hj6ytK3PhE52KcM8iSGhJjtXnCDYB4fp6l+GdLbYz4FoDmx074WqMbl7iYMDN87vqD/8drJkhxW92mQ==}
    engines: {node: '>=14.0.0'}
    dependencies:
      google-auth-library: 9.0.0
      googleapis-common: 7.0.1
    transitivePeerDependencies:
      - encoding
      - supports-color
    dev: false

  /gopd@1.0.1:
    resolution: {integrity: sha512-d65bNlIadxvpb/A2abVdlqKqV563juRnZ1Wtk6s1sIR8uNsXR70xqIzVqxVf1eTqDunwT2MkczEeaezCKTZhwA==}
    dependencies:
      get-intrinsic: 1.2.1
    dev: false

  /got@9.6.0:
    resolution: {integrity: sha512-R7eWptXuGYxwijs0eV+v3o6+XH1IqVK8dJOEecQfTmkncw9AV4dcw/Dhxi8MdlqPthxxpZyizMzyg8RTmEsG+Q==}
    engines: {node: '>=8.6'}
    dependencies:
      '@sindresorhus/is': 0.14.0
      '@szmarczak/http-timer': 1.1.2
      '@types/keyv': 3.1.4
      '@types/responselike': 1.0.0
      cacheable-request: 6.1.0
      decompress-response: 3.3.0
      duplexer3: 0.1.5
      get-stream: 4.1.0
      lowercase-keys: 1.0.1
      mimic-response: 1.0.1
      p-cancelable: 1.1.0
      to-readable-stream: 1.0.0
      url-parse-lax: 3.0.0
    dev: false

  /graceful-fs@4.2.11:
    resolution: {integrity: sha512-RbJ5/jmFcNNCcDV5o9eTnBLJ/HszWV0P73bc+Ff4nS/rJj+YaS6IGyiOL0VoBYX+l1Wrl3k63h/KrH+nhJ0XvQ==}

  /grapheme-splitter@1.0.4:
    resolution: {integrity: sha512-bzh50DW9kTPM00T8y4o8vQg89Di9oLJVLW/KaOGIXJWP/iqCN6WKYkbNOF04vFLJhwcpYUh9ydh/+5vpOqV4YQ==}

  /graphemer@1.4.0:
    resolution: {integrity: sha512-EtKwoO6kxCL9WO5xipiHTZlSzBm7WLT627TqC/uVRd0HKmq8NXyebnNYxDoBi7wt8eTWrUrKXCOVaFq9x1kgag==}
    dev: false

  /graphlib@2.1.8:
    resolution: {integrity: sha512-jcLLfkpoVGmH7/InMC/1hIvOPSUh38oJtGhvrOFGzioE1DZ+0YW16RgmOJhHiuWTvGiJQ9Z1Ik43JvkRPRvE+A==}
    dependencies:
      lodash: 4.17.21
    dev: true

  /graphql@15.8.0:
    resolution: {integrity: sha512-5gghUc24tP9HRznNpV2+FIoq3xKkj5dTQqf4v0CpdPbFVwFkWoxOM+o+2OC9ZSvjEMTjfmG9QT+gcvggTwW1zw==}
    engines: {node: '>= 10.x'}
    dev: false

  /gtoken@6.1.2:
    resolution: {integrity: sha512-4ccGpzz7YAr7lxrT2neugmXQ3hP9ho2gcaityLVkiUecAiwiy60Ii8gRbZeOsXV19fYaRjgBSshs8kXw+NKCPQ==}
    engines: {node: '>=12.0.0'}
    dependencies:
      gaxios: 5.1.0
      google-p12-pem: 4.0.1
      jws: 4.0.0
    transitivePeerDependencies:
      - encoding
      - supports-color
    dev: false

  /gtoken@7.0.1:
    resolution: {integrity: sha512-KcFVtoP1CVFtQu0aSk3AyAt2og66PFhZAlkUOuWKwzMLoulHXG5W5wE5xAnHb+yl3/wEFoqGW7/cDGMU8igDZQ==}
    engines: {node: '>=14.0.0'}
    dependencies:
      gaxios: 6.1.1
      jws: 4.0.0
    transitivePeerDependencies:
      - encoding
      - supports-color

  /har-schema@2.0.0:
    resolution: {integrity: sha512-Oqluz6zhGX8cyRaTQlFMPw80bSJVG2x/cFb8ZPhUILGgHka9SsokCCOQgpveePerqidZOrT14ipqfJb7ILcW5Q==}
    engines: {node: '>=4'}
    dev: false

  /har-validator@5.1.5:
    resolution: {integrity: sha512-nmT2T0lljbxdQZfspsno9hgrG3Uir6Ks5afism62poxqBM6sDnMEuPmzTq8XN0OEwqKLLdh1jQI3qyE66Nzb3w==}
    engines: {node: '>=6'}
    deprecated: this library is no longer supported
    dependencies:
      ajv: 6.12.6
      har-schema: 2.0.0
    dev: false

  /has-bigints@1.0.2:
    resolution: {integrity: sha512-tSvCKtBr9lkF0Ex0aQiP9N+OpV4zi2r/Nee5VkRDbaqv35RLYMzbwQfFSZZH0kR+Rd6302UJZ2p/bJCEoR3VoQ==}
    dev: false

  /has-flag@3.0.0:
    resolution: {integrity: sha512-sKJf1+ceQBr4SMkvQnBDNDtf4TXpVhVGateu0t918bl30FnbE2m4vNLX+VWe/dpjlb+HugGYzW7uQXH98HPEYw==}
    engines: {node: '>=4'}

  /has-flag@4.0.0:
    resolution: {integrity: sha512-EykJT/Q1KjTWctppgIAgfSO0tKVuZUjhgMr17kqTumMl6Afv3EISleU7qZUzoXDFTAHTDC4NOoG/ZxU3EvlMPQ==}
    engines: {node: '>=8'}

  /has-property-descriptors@1.0.0:
    resolution: {integrity: sha512-62DVLZGoiEBDHQyqG4w9xCuZ7eJEwNmJRWw2VY84Oedb7WFcA27fiEVe8oUQx9hAUJ4ekurquucTGwsyO1XGdQ==}
    dependencies:
      get-intrinsic: 1.2.1
    dev: false

  /has-proto@1.0.1:
    resolution: {integrity: sha512-7qE+iP+O+bgF9clE5+UoBFzE65mlBiVj3tKCrlNQ0Ogwm0BjpT/gK4SlLYDMybDh5I3TCTKnPPa0oMG7JDYrhg==}
    engines: {node: '>= 0.4'}

  /has-symbols@1.0.3:
    resolution: {integrity: sha512-l3LCuF6MgDNwTDKkdYGEihYjt5pRPbEg46rtlmnSPlUbgmB8LOIrKJbYYFBSbnPaJexMKtiPO8hmeRjRz2Td+A==}
    engines: {node: '>= 0.4'}

  /has-tostringtag@1.0.0:
    resolution: {integrity: sha512-kFjcSNhnlGV1kyoGk7OXKSawH5JOb/LzUc5w9B02hOTO0dfFRjbHQKvg1d6cf3HbeUmtU9VbbV3qzZ2Teh97WQ==}
    engines: {node: '>= 0.4'}
    dependencies:
      has-symbols: 1.0.3
    dev: false

  /has@1.0.3:
    resolution: {integrity: sha512-f2dvO0VU6Oej7RkWJGrehjbzMAjFp5/VKPp5tTpWIV4JHHZK1/BxbFRtf/siA2SWTe09caDmVtYYzWEIbBS4zw==}
    engines: {node: '>= 0.4.0'}
    dependencies:
      function-bind: 1.1.1

  /header-case@2.0.4:
    resolution: {integrity: sha512-H/vuk5TEEVZwrR0lp2zed9OCo1uAILMlx0JEMgC26rzyJJ3N1v6XkwHHXJQdR2doSjcGPM6OKPYoJgf0plJ11Q==}
    dependencies:
      capital-case: 1.0.4
      tslib: 2.6.2
    dev: false

  /hexoid@1.0.0:
    resolution: {integrity: sha512-QFLV0taWQOZtvIRIAdBChesmogZrtuXvVWsFHZTk2SU+anspqZ2vMnoLg7IE1+Uk16N19APic1BuF8bC8c2m5g==}
    engines: {node: '>=8'}
    dev: true

  /html-escaper@2.0.2:
    resolution: {integrity: sha512-H2iMtd0I4Mt5eYiapRdIDjp+XzelXQ0tFE4JS7YFwFevXXMmOp9myNrUvCg0D6ws8iqkRPBfKHgbwig1SmlLfg==}
    dev: true

  /htmlencode@0.0.4:
    resolution: {integrity: sha512-0uDvNVpzj/E2TfvLLyyXhKBRvF1y84aZsyRxRXFsQobnHaL4pcaXk+Y9cnFlvnxrBLeXDNq/VJBD+ngdBgQG1w==}
    dev: false

  /htmlparser2@6.1.0:
    resolution: {integrity: sha512-gyyPk6rgonLFEDGoeRgQNaEUvdJ4ktTmmUh/h2t7s+M8oPpIPxgNACWa+6ESR57kXstwqPiCut0V8NRpcwgU7A==}
    dependencies:
      domelementtype: 2.3.0
      domhandler: 4.3.1
      domutils: 2.8.0
      entities: 2.2.0
    dev: false

  /htmlparser2@8.0.2:
    resolution: {integrity: sha512-GYdjWKDkbRLkZ5geuHs5NY1puJ+PXwP7+fHPRz06Eirsb9ugf6d8kkXav6ADhcODhFFPMIXyxkxSuMf3D6NCFA==}
    dependencies:
      domelementtype: 2.3.0
      domhandler: 5.0.3
      domutils: 3.1.0
      entities: 4.5.0
    dev: false

  /http-cache-semantics@4.1.1:
    resolution: {integrity: sha512-er295DKPVsV82j5kw1Gjt+ADA/XYHsajl82cGNQG2eyoPkvgUhX+nDIyelzhIWbbsXP39EHcI6l5tYs2FYqYXQ==}
    dev: false

  /http-errors@2.0.0:
    resolution: {integrity: sha512-FtwrG/euBzaEjYeRqOgly7G0qviiXoJWnvEH2Z1plBdXgbyjv34pHTSb9zoeHMyDy33+DWy5Wt9Wo+TURtOYSQ==}
    engines: {node: '>= 0.8'}
    dependencies:
      depd: 2.0.0
      inherits: 2.0.4
      setprototypeof: 1.2.0
      statuses: 2.0.1
      toidentifier: 1.0.1
    dev: false

  /http-proxy-agent@5.0.0:
    resolution: {integrity: sha512-n2hY8YdoRE1i7r6M0w9DIw5GgZN0G25P8zLCRQ8rjXtTU3vsNFBI/vWK/UIeE6g5MUUz6avwAPXmL6Fy9D/90w==}
    engines: {node: '>= 6'}
    dependencies:
      '@tootallnate/once': 2.0.0
      agent-base: 6.0.2
      debug: 4.3.4(supports-color@5.5.0)
    transitivePeerDependencies:
      - supports-color
    dev: false

  /http-signature@1.2.0:
    resolution: {integrity: sha512-CAbnr6Rz4CYQkLYUtSNXxQPUH2gK8f3iWexVlsnMeD+GjlsQ0Xsy1cOX+mN3dtxYomRy21CiOzU8Uhw6OwncEQ==}
    engines: {node: '>=0.8', npm: '>=1.3.7'}
    dependencies:
      assert-plus: 1.0.0
      jsprim: 1.4.2
      sshpk: 1.17.0
    dev: false

  /https-proxy-agent@5.0.1:
    resolution: {integrity: sha512-dFcAjpTQFgoLMzC2VwU+C/CbS7uRL0lWmxDITmqm7C+7F0Odmj6s9l6alZc6AELXhrnggM2CeWSXHGOdX2YtwA==}
    engines: {node: '>= 6'}
    dependencies:
      agent-base: 6.0.2
      debug: 4.3.4(supports-color@5.5.0)
    transitivePeerDependencies:
      - supports-color

<<<<<<< HEAD
  /https-proxy-agent@7.0.4:
    resolution: {integrity: sha512-wlwpilI7YdjSkWaQ/7omYBMTliDcmCN8OLihO6I9B86g06lMyAoqgoDpV0XqoaPOKj+0DIdAvnsWfyAAhmimcg==}
    engines: {node: '>= 14'}
    dependencies:
      agent-base: 7.1.0
      debug: 4.3.4
=======
  /https-proxy-agent@7.0.2:
    resolution: {integrity: sha512-NmLNjm6ucYwtcUmL7JQC1ZQ57LmHP4lT15FQ8D61nak1rO6DH+fz5qNK2Ap5UN4ZapYICE3/0KodcLYSPsPbaA==}
    engines: {node: '>= 14'}
    dependencies:
      agent-base: 7.1.0
      debug: 4.3.4(supports-color@5.5.0)
>>>>>>> 9f6eceac
    transitivePeerDependencies:
      - supports-color

  /human-signals@2.1.0:
    resolution: {integrity: sha512-B4FFZ6q/T2jhhksgkbEW3HBvWIfDW85snkQgawt07S7J5QXTk6BkNV+0yAeZrM5QpMAdYlocGoljn0sJ/WQkFw==}
    engines: {node: '>=10.17.0'}
    dev: true

  /human-signals@5.0.0:
    resolution: {integrity: sha512-AXcZb6vzzrFAUE61HnN4mpLqd/cSIwNQjtNWR0euPm6y0iqx3G4gOXaIDdtdDwZmhwe82LA6+zinmW4UBWVePQ==}
    engines: {node: '>=16.17.0'}
    dev: true

  /humanize-ms@1.2.1:
    resolution: {integrity: sha512-Fl70vYtsAFb/C06PTS9dZBo7ihau+Tu/DNCk/OyHhea07S+aeMWpFFkUaXRa8fI+ScZbEI8dfSxwY7gxZ9SAVQ==}
    dependencies:
      ms: 2.1.3
    dev: false

  /iconv-lite@0.4.24:
    resolution: {integrity: sha512-v3MXnZAcvnywkTUEZomIActle7RXXeedOR31wwl7VlyoXO4Qi9arvSenNQWne1TcRwhCL1HwLI21bEqdpj8/rA==}
    engines: {node: '>=0.10.0'}
    dependencies:
      safer-buffer: 2.1.2
    dev: false

  /ieee754@1.2.1:
    resolution: {integrity: sha512-dcyqhDvX1C46lXZcVqCpK+FtMRQVdIMN6/Df5js2zouUsqG7I6sFxitIC+7KYK29KdXOLHdu9zL4sFnoVQnqaA==}

  /ignore-by-default@1.0.1:
    resolution: {integrity: sha512-Ius2VYcGNk7T90CppJqcIkS5ooHUZyIQK+ClZfMfMNFEF9VSE73Fq+906u/CWu92x4gzZMWOwfFYckPObzdEbA==}
    dev: true

  /ignore@5.2.4:
    resolution: {integrity: sha512-MAb38BcSbH0eHNBxn7ql2NH/kX33OkB3lZ1BNdh7ENeRChHTYsTvWrMubiIAMNS2llXEEgZ1MUOBtXChP3kaFQ==}
    engines: {node: '>= 4'}

  /import-fresh@3.3.0:
    resolution: {integrity: sha512-veYYhQa+D1QBKznvhUHxb8faxlrwUnxseDAbAp457E0wLNio2bOSKnjYDhMj+YiAq61xrMGhQk9iXVk5FzgQMw==}
    engines: {node: '>=6'}
    dependencies:
      parent-module: 1.0.1
      resolve-from: 4.0.0
    dev: false

  /import-local@3.1.0:
    resolution: {integrity: sha512-ASB07uLtnDs1o6EHjKpX34BKYDSqnFerfTOJL2HvMqF70LnxpjkzDB8J44oT9pu4AMPkQwf8jl6szgvNd2tRIg==}
    engines: {node: '>=8'}
    hasBin: true
    dependencies:
      pkg-dir: 4.2.0
      resolve-cwd: 3.0.0
    dev: true

  /imurmurhash@0.1.4:
    resolution: {integrity: sha512-JmXMZ6wuvDmLiHEml9ykzqO6lwFbof0GG4IkcGaENdCRDDmMVnny7s5HsIgHCbaq0w2MyPhDqkhTUgS2LU2PHA==}
    engines: {node: '>=0.8.19'}

  /indent-string@4.0.0:
    resolution: {integrity: sha512-EdDDZu4A2OyIK7Lr/2zG+w5jmbuk1DVBnEwREQvBzspBJkCEbRa8GxU1lghYcaGJCnRWibjDXlq779X1/y5xwg==}
    engines: {node: '>=8'}
    dev: false

  /inflight@1.0.6:
    resolution: {integrity: sha512-k92I/b08q4wvFscXCLvqfsHCrjrF7yiXsQuIVvVE7N82W3+aqpzuUdBbfhWcy/FZR3/4IgflMgKLOsvPDrGCJA==}
    deprecated: This module is not supported, and leaks memory. Do not use it. Check out lru-cache if you want a good and tested way to coalesce async requests by a key value, which is much more comprehensive and powerful.
    dependencies:
      once: 1.4.0
      wrappy: 1.0.2

  /inherits@2.0.4:
    resolution: {integrity: sha512-k/vGaX4/Yla3WzyMCvTQOXYeIHvqOKtnqBduzTHpzpQZzAskKMhZ2K+EnBiSM9zGSoIFeMpXKxa4dYeZIQqewQ==}

  /ini@1.3.8:
    resolution: {integrity: sha512-JV/yugV2uzW5iMRSiZAyDtQd+nxtUnjeLt0acNdw98kKLrvuRVyB80tsREOE7yvGVgalhZ6RNXCmEHkUKBKxew==}
    dev: false

  /intercom-client@4.0.0:
    resolution: {integrity: sha512-xtAsO0wnyd46JNRP98/JK0BXIfWNTO/tUk+1op4rnZ+N/DSdhAaBw8ZaJD8bL8ePNhyAMl/Vd6h7kYI/h9riaw==}
    engines: {node: '>= v8.0.0'}
    dependencies:
      axios: 0.24.0
      htmlencode: 0.0.4
      lodash: 4.17.21
    transitivePeerDependencies:
      - debug
    dev: false

  /internal-slot@1.0.5:
    resolution: {integrity: sha512-Y+R5hJrzs52QCG2laLn4udYVnxsfny9CpOhNhUvk/SSSVyF6T27FzRbF0sroPidSu3X8oEAkOn2K804mjpt6UQ==}
    engines: {node: '>= 0.4'}
    dependencies:
      get-intrinsic: 1.2.1
      has: 1.0.3
      side-channel: 1.0.4
    dev: false

  /ip-regex@2.1.0:
    resolution: {integrity: sha512-58yWmlHpp7VYfcdTwMTvwMmqx/Elfxjd9RXTDyMsbL7lLWmhMylLEqiYVLKuLzOZqVgiWXD9MfR62Vv89VRxkw==}
    engines: {node: '>=4'}
    dev: false

  /ipaddr.js@1.9.1:
    resolution: {integrity: sha512-0KI/607xoxSToH7GjN1FfSbLoU0+btTicjsQSWQlh/hZykN8KpmMf7uYwPW3R+akZ6R/w18ZlXSHBYXiYUPO3g==}
    engines: {node: '>= 0.10'}
    dev: false

  /is-arguments@1.1.1:
    resolution: {integrity: sha512-8Q7EARjzEnKpt/PCD7e1cgUS0a6X8u5tdSiMqXhojOdoV9TsMsiO+9VLC5vAmO8N7/GmXn7yjR8qnA6bVAEzfA==}
    engines: {node: '>= 0.4'}
    dependencies:
      call-bind: 1.0.2
      has-tostringtag: 1.0.0
    dev: false

  /is-array-buffer@3.0.2:
    resolution: {integrity: sha512-y+FyyR/w8vfIRq4eQcM1EYgSTnmHXPqaF+IgzgraytCFq5Xh8lllDVmAZolPJiZttZLeFSINPYMaEJ7/vWUa1w==}
    dependencies:
      call-bind: 1.0.2
      get-intrinsic: 1.2.1
      is-typed-array: 1.1.10
    dev: false

  /is-arrayish@0.2.1:
    resolution: {integrity: sha512-zz06S8t0ozoDXMG+ube26zeCTNXcKIPJZJi8hBrF4idCLms4CG9QtK7qBl1boi5ODzFpjswb5JPmHCbMpjaYzg==}
    dev: true

  /is-arrayish@0.3.2:
    resolution: {integrity: sha512-eVRqCvVlZbuw3GrM63ovNSNAeA1K16kaR/LRY/92w0zxQ5/1YzwblUX652i4Xs9RwAGjW9d9y6X88t8OaAJfWQ==}

  /is-bigint@1.0.4:
    resolution: {integrity: sha512-zB9CruMamjym81i2JZ3UMn54PKGsQzsJeo6xvN3HJJ4CAsQNB6iRutp2To77OfCNuoxspsIhzaPoO1zyCEhFOg==}
    dependencies:
      has-bigints: 1.0.2
    dev: false

  /is-binary-path@2.1.0:
    resolution: {integrity: sha512-ZMERYes6pDydyuGidse7OsHxtbI7WVeUEozgR/g7rd0xUimYNlvZRE/K2MgZTjWy725IfelLeVcEM97mmtRGXw==}
    engines: {node: '>=8'}
    dependencies:
      binary-extensions: 2.2.0

  /is-boolean-object@1.1.2:
    resolution: {integrity: sha512-gDYaKHJmnj4aWxyj6YHyXVpdQawtVLHU5cb+eztPGczf6cjuTdwve5ZIEfgXqH4e57An1D1AKf8CZ3kYrQRqYA==}
    engines: {node: '>= 0.4'}
    dependencies:
      call-bind: 1.0.2
      has-tostringtag: 1.0.0
    dev: false

  /is-callable@1.2.7:
    resolution: {integrity: sha512-1BC0BVFhS/p0qtw6enp8e+8OD0UrK0oFLztSjNzhcKA3WDuJxxAPXzPuPtKkjEY9UUoEWlX/8fgKeu2S8i9JTA==}
    engines: {node: '>= 0.4'}
    dev: false

  /is-core-module@2.12.1:
    resolution: {integrity: sha512-Q4ZuBAe2FUsKtyQJoQHlvP8OvBERxO3jEmy1I7hcRXcJBGGHFh/aJBswbXuS9sgrDH2QUO8ilkwNPHvHMd8clg==}
    dependencies:
      has: 1.0.3

  /is-date-object@1.0.5:
    resolution: {integrity: sha512-9YQaSxsAiSwcvS33MBk3wTCVnWK+HhF8VZR2jRxehM16QcVOdHqPn4VPHmRK4lSr38n9JriurInLcP90xsYNfQ==}
    engines: {node: '>= 0.4'}
    dependencies:
      has-tostringtag: 1.0.0
    dev: false

  /is-docker@2.2.1:
    resolution: {integrity: sha512-F+i2BKsFrH66iaUFc0woD8sLy8getkwTwtOBjvs56Cx4CgJDeKQeqfz8wAYiSb8JOprWhHH5p77PbmYCvvUuXQ==}
    engines: {node: '>=8'}
    hasBin: true
    dev: false

  /is-electron@2.2.0:
    resolution: {integrity: sha512-SpMppC2XR3YdxSzczXReBjqs2zGscWQpBIKqwXYBFic0ERaxNVgwLCHwOLZeESfdJQjX0RDvrJ1lBXX2ij+G1Q==}
    dev: false

  /is-extglob@2.1.1:
    resolution: {integrity: sha512-SbKbANkN603Vi4jEZv49LeVJMn4yGwsbzZworEoyEiutsN3nJYdbO36zfhGJ6QEDpOZIFkDtnq5JRxmvl3jsoQ==}
    engines: {node: '>=0.10.0'}

  /is-fullwidth-code-point@3.0.0:
    resolution: {integrity: sha512-zymm5+u+sCsSWyD9qNaejV3DFvhCKclKdizYaJUuHA83RLjb7nSuGnddCHGv0hk+KY7BMAlsWeK4Ueg6EV6XQg==}
    engines: {node: '>=8'}

  /is-generator-fn@2.1.0:
    resolution: {integrity: sha512-cTIB4yPYL/Grw0EaSzASzg6bBy9gqCofvWN8okThAYIxKJZC+udlRAmGbM0XLeniEJSs8uEgHPGuHSe1XsOLSQ==}
    engines: {node: '>=6'}
    dev: true

  /is-glob@4.0.3:
    resolution: {integrity: sha512-xelSayHH36ZgE7ZWhli7pW34hNbNl8Ojv5KVmkJD4hBdD3th8Tfk9vYasLM+mXWOZhFkgZfxhLSnrwRr4elSSg==}
    engines: {node: '>=0.10.0'}
    dependencies:
      is-extglob: 2.1.1

  /is-map@2.0.2:
    resolution: {integrity: sha512-cOZFQQozTha1f4MxLFzlgKYPTyj26picdZTx82hbc/Xf4K/tZOOXSCkMvU4pKioRXGDLJRn0GM7Upe7kR721yg==}
    dev: false

  /is-natural-number@4.0.1:
    resolution: {integrity: sha512-Y4LTamMe0DDQIIAlaer9eKebAlDSV6huy+TWhJVPlzZh2o4tRP5SQWFlLn5N0To4mDD22/qdOq+veo1cSISLgQ==}
    dev: true

  /is-negative-zero@2.0.2:
    resolution: {integrity: sha512-dqJvarLawXsFbNDeJW7zAz8ItJ9cd28YufuuFzh0G8pNHjJMnY08Dv7sYX2uF5UpQOwieAeOExEYAWWfu7ZZUA==}
    engines: {node: '>= 0.4'}
    dev: false

  /is-number-object@1.0.7:
    resolution: {integrity: sha512-k1U0IRzLMo7ZlYIfzRu23Oh6MiIFasgpb9X76eqfFZAqwH44UI4KTBvBYIZ1dSL9ZzChTB9ShHfLkR4pdW5krQ==}
    engines: {node: '>= 0.4'}
    dependencies:
      has-tostringtag: 1.0.0
    dev: false

  /is-number@7.0.0:
    resolution: {integrity: sha512-41Cifkg6e8TylSpdtTpeLVMqvSBEVzTttHvERD741+pnZ8ANv0004MRL43QKPDlK9cGvNp6NZWZUBlbGXYxxng==}
    engines: {node: '>=0.12.0'}

  /is-path-inside@3.0.3:
    resolution: {integrity: sha512-Fd4gABb+ycGAmKou8eMftCupSir5lRxqf4aD/vd0cD2qc4HL07OjCeuHMr8Ro4CoMaeCKDB0/ECBOVWjTwUvPQ==}
    engines: {node: '>=8'}
    dev: false

  /is-plain-object@5.0.0:
    resolution: {integrity: sha512-VRSzKkbMm5jMDoKLbltAkFQ5Qr7VDiTFGXxYFXXowVj387GeGNOCsOH6Msy00SGZ3Fp84b1Naa1psqgcCIEP5Q==}
    engines: {node: '>=0.10.0'}
    dev: false

  /is-promise@2.2.2:
    resolution: {integrity: sha512-+lP4/6lKUBfQjZ2pdxThZvLUAafmZb8OAxFb8XXtiQmS35INgr85hdOGoEs124ez1FCnZJt6jau/T+alh58QFQ==}

  /is-regex@1.1.4:
    resolution: {integrity: sha512-kvRdxDsxZjhzUX07ZnLydzS1TU/TJlTUHHY4YLL87e37oUA49DfkLqgy+VjFocowy29cKvcSiu+kIv728jTTVg==}
    engines: {node: '>= 0.4'}
    dependencies:
      call-bind: 1.0.2
      has-tostringtag: 1.0.0
    dev: false

  /is-retry-allowed@2.2.0:
    resolution: {integrity: sha512-XVm7LOeLpTW4jV19QSH38vkswxoLud8sQ57YwJVTPWdiaI9I8keEhGFpBlslyVsgdQy4Opg8QOLb8YRgsyZiQg==}
    engines: {node: '>=10'}
    dev: false

  /is-set@2.0.2:
    resolution: {integrity: sha512-+2cnTEZeY5z/iXGbLhPrOAaK/Mau5k5eXq9j14CpRTftq0pAJu2MwVRSZhyZWBzx3o6X795Lz6Bpb6R0GKf37g==}
    dev: false

  /is-shared-array-buffer@1.0.2:
    resolution: {integrity: sha512-sqN2UDu1/0y6uvXyStCOzyhAjCSlHceFoMKJW8W9EU9cvic/QdsZ0kEU93HEy3IUEFZIiH/3w+AH/UQbPHNdhA==}
    dependencies:
      call-bind: 1.0.2
    dev: false

  /is-stream@1.1.0:
    resolution: {integrity: sha512-uQPm8kcs47jx38atAcWTVxyltQYoPT68y9aWYdV6yWXSyW8mzSat0TL6CiWdZeCdF3KrAvpVtnHbTv4RN+rqdQ==}
    engines: {node: '>=0.10.0'}

  /is-stream@2.0.1:
    resolution: {integrity: sha512-hFoiJiTl63nn+kstHGBtewWSKnQLpyb155KHheA1l39uvtO9nWIop1p3udqPcUd/xbF1VLMO4n7OI6p7RbngDg==}
    engines: {node: '>=8'}

  /is-stream@3.0.0:
    resolution: {integrity: sha512-LnQR4bZ9IADDRSkvpqMGvt/tEJWclzklNgSw48V5EAaAeDd6qGvN8ei6k5p0tvxSR171VmGyHuTiAOfxAbr8kA==}
    engines: {node: ^12.20.0 || ^14.13.1 || >=16.0.0}
    dev: true

  /is-string@1.0.7:
    resolution: {integrity: sha512-tE2UXzivje6ofPW7l23cjDOMa09gb7xlAqG6jG5ej6uPV32TlWP3NKPigtaGeHNu9fohccRYvIiZMfOOnOYUtg==}
    engines: {node: '>= 0.4'}
    dependencies:
      has-tostringtag: 1.0.0
    dev: false

  /is-symbol@1.0.4:
    resolution: {integrity: sha512-C/CPBqKWnvdcxqIARxyOh4v1UUEOCHpgDa0WYgpKDFMszcrPcffg5uhwSgPCLD2WWxmq6isisz87tzT01tuGhg==}
    engines: {node: '>= 0.4'}
    dependencies:
      has-symbols: 1.0.3
    dev: false

  /is-typed-array@1.1.10:
    resolution: {integrity: sha512-PJqgEHiWZvMpaFZ3uTc8kHPM4+4ADTlDniuQL7cU/UDA0Ql7F70yGfHph3cLNe+c9toaigv+DFzTJKhc2CtO6A==}
    engines: {node: '>= 0.4'}
    dependencies:
      available-typed-arrays: 1.0.5
      call-bind: 1.0.2
      for-each: 0.3.3
      gopd: 1.0.1
      has-tostringtag: 1.0.0
    dev: false

  /is-typedarray@1.0.0:
    resolution: {integrity: sha512-cyA56iCMHAh5CdzjJIa4aohJyeO1YbwLi3Jc35MmRU6poroFjIGZzUzupGiRPOjgHg9TLu43xbpwXk523fMxKA==}
    dev: false

  /is-weakref@1.0.2:
    resolution: {integrity: sha512-qctsuLZmIQ0+vSSMfoVvyFe2+GSEvnmZ2ezTup1SBse9+twCCeial6EEi3Nc2KFcf6+qz2FBPnjXsk8xhKSaPQ==}
    dependencies:
      call-bind: 1.0.2
    dev: false

  /is-wsl@2.2.0:
    resolution: {integrity: sha512-fKzAra0rGJUUBwGBgNkHZuToZcn+TtXHpeCgmkMJMMYx1sQDYaCSyjJBSCa2nH1DGm7s3n1oBnohoVTBaN7Lww==}
    engines: {node: '>=8'}
    dependencies:
      is-docker: 2.2.1
    dev: false

  /isarray@1.0.0:
    resolution: {integrity: sha512-VLghIWNM6ELQzo7zwmcg0NmTVyWKYjvIeM83yjp0wRDTmUnrM678fQbcKBo6n2CJEF0szoG//ytg+TKla89ALQ==}

  /isarray@2.0.5:
    resolution: {integrity: sha512-xHjhDr3cNBK0BzdUJSPXZntQUx/mwMS5Rw4A7lPJ90XGAO6ISP/ePDNuo0vhqOZU+UD5JoodwCAAoZQd3FeAKw==}
    dev: false

  /isexe@2.0.0:
    resolution: {integrity: sha512-RHxMLp9lnKHGHRng9QFhRCMbYAcVpn69smSGcq3f36xjgVVWThj4qqLbTLlq7Ssj8B+fIQ1EuCEGI2lKsyQeIw==}

  /isomorphic-unfetch@3.1.0:
    resolution: {integrity: sha512-geDJjpoZ8N0kWexiwkX8F9NkTsXhetLPVbZFQ+JTW239QNOwvB0gniuR1Wc6f0AMTn7/mFGyXvHTifrCp/GH8Q==}
    dependencies:
      node-fetch: 2.7.0
      unfetch: 4.2.0
    transitivePeerDependencies:
      - encoding
    dev: false

  /isomorphic-ws@5.0.0(ws@8.13.0):
    resolution: {integrity: sha512-muId7Zzn9ywDsyXgTIafTry2sV3nySZeUDe6YedVd1Hvuuep5AsIlqK+XefWpYTyJG5e503F2xIuT2lcU6rCSw==}
    peerDependencies:
      ws: '*'
    dependencies:
      ws: 8.13.0
    dev: false

  /isstream@0.1.2:
    resolution: {integrity: sha512-Yljz7ffyPbrLpLngrMtZ7NduUgVvi6wG9RJ9IUcyCd59YQ911PBJphODUcbOVbqYfxe1wuYf/LJ8PauMRwsM/g==}
    dev: false

  /istanbul-lib-coverage@3.2.0:
    resolution: {integrity: sha512-eOeJ5BHCmHYvQK7xt9GkdHuzuCGS1Y6g9Gvnx3Ym33fz/HpLRYxiS0wHNr+m/MBC8B647Xt608vCDEvhl9c6Mw==}
    engines: {node: '>=8'}
    dev: true

  /istanbul-lib-instrument@5.2.1:
    resolution: {integrity: sha512-pzqtp31nLv/XFOzXGuvhCb8qhjmTVo5vjVk19XE4CRlSWz0KoeJ3bw9XsA7nOp9YBf4qHjwBxkDzKcME/J29Yg==}
    engines: {node: '>=8'}
    dependencies:
      '@babel/core': 7.22.5
      '@babel/parser': 7.22.5
      '@istanbuljs/schema': 0.1.3
      istanbul-lib-coverage: 3.2.0
      semver: 6.3.0
    transitivePeerDependencies:
      - supports-color
    dev: true

  /istanbul-lib-report@3.0.0:
    resolution: {integrity: sha512-wcdi+uAKzfiGT2abPpKZ0hSU1rGQjUQnLvtY5MpQ7QCTahD3VODhcu4wcfY1YtkGaDD5yuydOLINXsfbus9ROw==}
    engines: {node: '>=8'}
    dependencies:
      istanbul-lib-coverage: 3.2.0
      make-dir: 3.1.0
      supports-color: 7.2.0
    dev: true

  /istanbul-lib-source-maps@4.0.1:
    resolution: {integrity: sha512-n3s8EwkdFIJCG3BPKBYvskgXGoy88ARzvegkitk60NxRdwltLOTaH7CUiMRXvwYorl0Q712iEjcWB+fK/MrWVw==}
    engines: {node: '>=10'}
    dependencies:
      debug: 4.3.4(supports-color@5.5.0)
      istanbul-lib-coverage: 3.2.0
      source-map: 0.6.1
    transitivePeerDependencies:
      - supports-color
    dev: true

  /istanbul-reports@3.1.5:
    resolution: {integrity: sha512-nUsEMa9pBt/NOHqbcbeJEgqIlY/K7rVWUX6Lql2orY5e9roQOthbR3vtY4zzf2orPELg80fnxxk9zUyPlgwD1w==}
    engines: {node: '>=8'}
    dependencies:
      html-escaper: 2.0.2
      istanbul-lib-report: 3.0.0
    dev: true

  /iterate-iterator@1.0.2:
    resolution: {integrity: sha512-t91HubM4ZDQ70M9wqp+pcNpu8OyJ9UAtXntT/Bcsvp5tZMnz9vRa+IunKXeI8AnfZMTv0jNuVEmGeLSMjVvfPw==}
    dev: false

  /iterate-value@1.0.2:
    resolution: {integrity: sha512-A6fMAio4D2ot2r/TYzr4yUWrmwNdsN5xL7+HUiyACE4DXm+q8HtPcnFTp+NnW3k4N05tZ7FVYFFb2CR13NxyHQ==}
    dependencies:
      es-get-iterator: 1.1.3
      iterate-iterator: 1.0.2
    dev: false

  /jackspeak@2.3.6:
    resolution: {integrity: sha512-N3yCS/NegsOBokc8GAdM8UcmfsKiSS8cipheD/nivzr700H+nsMOxJjQnvwOcRYVuFkdH0wGUvW2WbXGmrZGbQ==}
    engines: {node: '>=14'}
    dependencies:
      '@isaacs/cliui': 8.0.2
    optionalDependencies:
      '@pkgjs/parseargs': 0.11.0
    dev: true

  /jest-changed-files@29.5.0:
    resolution: {integrity: sha512-IFG34IUMUaNBIxjQXF/iu7g6EcdMrGRRxaUSw92I/2g2YC6vCdTltl4nHvt7Ci5nSJwXIkCu8Ka1DKF+X7Z1Ag==}
    engines: {node: ^14.15.0 || ^16.10.0 || >=18.0.0}
    dependencies:
      execa: 5.1.1
      p-limit: 3.1.0
    dev: true

  /jest-circus@29.5.0:
    resolution: {integrity: sha512-gq/ongqeQKAplVxqJmbeUOJJKkW3dDNPY8PjhJ5G0lBRvu0e3EWGxGy5cI4LAGA7gV2UHCtWBI4EMXK8c9nQKA==}
    engines: {node: ^14.15.0 || ^16.10.0 || >=18.0.0}
    dependencies:
      '@jest/environment': 29.5.0
      '@jest/expect': 29.5.0
      '@jest/test-result': 29.5.0
      '@jest/types': 29.5.0
      '@types/node': 18.19.10
      chalk: 4.1.2
      co: 4.6.0
      dedent: 0.7.0
      is-generator-fn: 2.1.0
      jest-each: 29.5.0
      jest-matcher-utils: 29.5.0
      jest-message-util: 29.5.0
      jest-runtime: 29.5.0
      jest-snapshot: 29.5.0
      jest-util: 29.5.0
      p-limit: 3.1.0
      pretty-format: 29.5.0
      pure-rand: 6.0.2
      slash: 3.0.0
      stack-utils: 2.0.6
    transitivePeerDependencies:
      - supports-color
    dev: true

  /jest-cli@29.5.0(@types/node@18.16.16)(ts-node@10.9.1):
    resolution: {integrity: sha512-L1KcP1l4HtfwdxXNFCL5bmUbLQiKrakMUriBEcc1Vfz6gx31ORKdreuWvmQVBit+1ss9NNR3yxjwfwzZNdQXJw==}
    engines: {node: ^14.15.0 || ^16.10.0 || >=18.0.0}
    hasBin: true
    peerDependencies:
      node-notifier: ^8.0.1 || ^9.0.0 || ^10.0.0
    peerDependenciesMeta:
      node-notifier:
        optional: true
    dependencies:
      '@jest/core': 29.5.0(ts-node@10.9.1)
      '@jest/test-result': 29.5.0
      '@jest/types': 29.5.0
      chalk: 4.1.2
      exit: 0.1.2
      graceful-fs: 4.2.11
      import-local: 3.1.0
      jest-config: 29.5.0(@types/node@18.16.16)(ts-node@10.9.1)
      jest-util: 29.5.0
      jest-validate: 29.5.0
      prompts: 2.4.2
      yargs: 17.7.2
    transitivePeerDependencies:
      - '@types/node'
      - supports-color
      - ts-node
    dev: true

  /jest-config@29.5.0(@types/node@18.16.16)(ts-node@10.9.1):
    resolution: {integrity: sha512-kvDUKBnNJPNBmFFOhDbm59iu1Fii1Q6SxyhXfvylq3UTHbg6o7j/g8k2dZyXWLvfdKB1vAPxNZnMgtKJcmu3kA==}
    engines: {node: ^14.15.0 || ^16.10.0 || >=18.0.0}
    peerDependencies:
      '@types/node': '*'
      ts-node: '>=9.0.0'
    peerDependenciesMeta:
      '@types/node':
        optional: true
      ts-node:
        optional: true
    dependencies:
      '@babel/core': 7.22.5
      '@jest/test-sequencer': 29.5.0
      '@jest/types': 29.5.0
      '@types/node': 18.16.16
      babel-jest: 29.5.0(@babel/core@7.22.5)
      chalk: 4.1.2
      ci-info: 3.8.0
      deepmerge: 4.3.1
      glob: 7.2.3
      graceful-fs: 4.2.11
      jest-circus: 29.5.0
      jest-environment-node: 29.5.0
      jest-get-type: 29.4.3
      jest-regex-util: 29.4.3
      jest-resolve: 29.5.0
      jest-runner: 29.5.0
      jest-util: 29.5.0
      jest-validate: 29.5.0
      micromatch: 4.0.5
      parse-json: 5.2.0
      pretty-format: 29.5.0
      slash: 3.0.0
      strip-json-comments: 3.1.1
      ts-node: 10.9.1(@types/node@18.16.16)(typescript@4.9.5)
    transitivePeerDependencies:
      - supports-color
    dev: true

  /jest-config@29.5.0(@types/node@18.19.10)(ts-node@10.9.1):
    resolution: {integrity: sha512-kvDUKBnNJPNBmFFOhDbm59iu1Fii1Q6SxyhXfvylq3UTHbg6o7j/g8k2dZyXWLvfdKB1vAPxNZnMgtKJcmu3kA==}
    engines: {node: ^14.15.0 || ^16.10.0 || >=18.0.0}
    peerDependencies:
      '@types/node': '*'
      ts-node: '>=9.0.0'
    peerDependenciesMeta:
      '@types/node':
        optional: true
      ts-node:
        optional: true
    dependencies:
      '@babel/core': 7.22.5
      '@jest/test-sequencer': 29.5.0
      '@jest/types': 29.5.0
      '@types/node': 18.19.10
      babel-jest: 29.5.0(@babel/core@7.22.5)
      chalk: 4.1.2
      ci-info: 3.8.0
      deepmerge: 4.3.1
      glob: 7.2.3
      graceful-fs: 4.2.11
      jest-circus: 29.5.0
      jest-environment-node: 29.5.0
      jest-get-type: 29.4.3
      jest-regex-util: 29.4.3
      jest-resolve: 29.5.0
      jest-runner: 29.5.0
      jest-util: 29.5.0
      jest-validate: 29.5.0
      micromatch: 4.0.5
      parse-json: 5.2.0
      pretty-format: 29.5.0
      slash: 3.0.0
      strip-json-comments: 3.1.1
      ts-node: 10.9.1(@types/node@18.16.16)(typescript@4.9.5)
    transitivePeerDependencies:
      - supports-color
    dev: true

  /jest-diff@29.5.0:
    resolution: {integrity: sha512-LtxijLLZBduXnHSniy0WMdaHjmQnt3g5sa16W4p0HqukYTTsyTW3GD1q41TyGl5YFXj/5B2U6dlh5FM1LIMgxw==}
    engines: {node: ^14.15.0 || ^16.10.0 || >=18.0.0}
    dependencies:
      chalk: 4.1.2
      diff-sequences: 29.4.3
      jest-get-type: 29.4.3
      pretty-format: 29.5.0
    dev: true

  /jest-docblock@29.4.3:
    resolution: {integrity: sha512-fzdTftThczeSD9nZ3fzA/4KkHtnmllawWrXO69vtI+L9WjEIuXWs4AmyME7lN5hU7dB0sHhuPfcKofRsUb/2Fg==}
    engines: {node: ^14.15.0 || ^16.10.0 || >=18.0.0}
    dependencies:
      detect-newline: 3.1.0
    dev: true

  /jest-each@29.5.0:
    resolution: {integrity: sha512-HM5kIJ1BTnVt+DQZ2ALp3rzXEl+g726csObrW/jpEGl+CDSSQpOJJX2KE/vEg8cxcMXdyEPu6U4QX5eruQv5hA==}
    engines: {node: ^14.15.0 || ^16.10.0 || >=18.0.0}
    dependencies:
      '@jest/types': 29.5.0
      chalk: 4.1.2
      jest-get-type: 29.4.3
      jest-util: 29.5.0
      pretty-format: 29.5.0
    dev: true

  /jest-environment-node@29.5.0:
    resolution: {integrity: sha512-ExxuIK/+yQ+6PRGaHkKewYtg6hto2uGCgvKdb2nfJfKXgZ17DfXjvbZ+jA1Qt9A8EQSfPnt5FKIfnOO3u1h9qw==}
    engines: {node: ^14.15.0 || ^16.10.0 || >=18.0.0}
    dependencies:
      '@jest/environment': 29.5.0
      '@jest/fake-timers': 29.5.0
      '@jest/types': 29.5.0
      '@types/node': 18.19.10
      jest-mock: 29.5.0
      jest-util: 29.5.0
    dev: true

  /jest-get-type@29.4.3:
    resolution: {integrity: sha512-J5Xez4nRRMjk8emnTpWrlkyb9pfRQQanDrvWHhsR1+VUfbwxi30eVcZFlcdGInRibU4G5LwHXpI7IRHU0CY+gg==}
    engines: {node: ^14.15.0 || ^16.10.0 || >=18.0.0}
    dev: true

  /jest-haste-map@29.5.0:
    resolution: {integrity: sha512-IspOPnnBro8YfVYSw6yDRKh/TiCdRngjxeacCps1cQ9cgVN6+10JUcuJ1EabrgYLOATsIAigxA0rLR9x/YlrSA==}
    engines: {node: ^14.15.0 || ^16.10.0 || >=18.0.0}
    dependencies:
      '@jest/types': 29.5.0
      '@types/graceful-fs': 4.1.6
      '@types/node': 18.19.10
      anymatch: 3.1.3
      fb-watchman: 2.0.2
      graceful-fs: 4.2.11
      jest-regex-util: 29.4.3
      jest-util: 29.5.0
      jest-worker: 29.5.0
      micromatch: 4.0.5
      walker: 1.0.8
    optionalDependencies:
      fsevents: 2.3.2
    dev: true

  /jest-leak-detector@29.5.0:
    resolution: {integrity: sha512-u9YdeeVnghBUtpN5mVxjID7KbkKE1QU4f6uUwuxiY0vYRi9BUCLKlPEZfDGR67ofdFmDz9oPAy2G92Ujrntmow==}
    engines: {node: ^14.15.0 || ^16.10.0 || >=18.0.0}
    dependencies:
      jest-get-type: 29.4.3
      pretty-format: 29.5.0
    dev: true

  /jest-matcher-utils@29.5.0:
    resolution: {integrity: sha512-lecRtgm/rjIK0CQ7LPQwzCs2VwW6WAahA55YBuI+xqmhm7LAaxokSB8C97yJeYyT+HvQkH741StzpU41wohhWw==}
    engines: {node: ^14.15.0 || ^16.10.0 || >=18.0.0}
    dependencies:
      chalk: 4.1.2
      jest-diff: 29.5.0
      jest-get-type: 29.4.3
      pretty-format: 29.5.0
    dev: true

  /jest-message-util@29.5.0:
    resolution: {integrity: sha512-Kijeg9Dag6CKtIDA7O21zNTACqD5MD/8HfIV8pdD94vFyFuer52SigdC3IQMhab3vACxXMiFk+yMHNdbqtyTGA==}
    engines: {node: ^14.15.0 || ^16.10.0 || >=18.0.0}
    dependencies:
      '@babel/code-frame': 7.22.5
      '@jest/types': 29.5.0
      '@types/stack-utils': 2.0.1
      chalk: 4.1.2
      graceful-fs: 4.2.11
      micromatch: 4.0.5
      pretty-format: 29.5.0
      slash: 3.0.0
      stack-utils: 2.0.6
    dev: true

  /jest-mock@29.5.0:
    resolution: {integrity: sha512-GqOzvdWDE4fAV2bWQLQCkujxYWL7RxjCnj71b5VhDAGOevB3qj3Ovg26A5NI84ZpODxyzaozXLOh2NCgkbvyaw==}
    engines: {node: ^14.15.0 || ^16.10.0 || >=18.0.0}
    dependencies:
      '@jest/types': 29.5.0
      '@types/node': 18.19.10
      jest-util: 29.5.0
    dev: true

  /jest-pnp-resolver@1.2.3(jest-resolve@29.5.0):
    resolution: {integrity: sha512-+3NpwQEnRoIBtx4fyhblQDPgJI0H1IEIkX7ShLUjPGA7TtUTvI1oiKi3SR4oBR0hQhQR80l4WAe5RrXBwWMA8w==}
    engines: {node: '>=6'}
    peerDependencies:
      jest-resolve: '*'
    peerDependenciesMeta:
      jest-resolve:
        optional: true
    dependencies:
      jest-resolve: 29.5.0
    dev: true

  /jest-regex-util@29.4.3:
    resolution: {integrity: sha512-O4FglZaMmWXbGHSQInfXewIsd1LMn9p3ZXB/6r4FOkyhX2/iP/soMG98jGvk/A3HAN78+5VWcBGO0BJAPRh4kg==}
    engines: {node: ^14.15.0 || ^16.10.0 || >=18.0.0}
    dev: true

  /jest-resolve-dependencies@29.5.0:
    resolution: {integrity: sha512-sjV3GFr0hDJMBpYeUuGduP+YeCRbd7S/ck6IvL3kQ9cpySYKqcqhdLLC2rFwrcL7tz5vYibomBrsFYWkIGGjOg==}
    engines: {node: ^14.15.0 || ^16.10.0 || >=18.0.0}
    dependencies:
      jest-regex-util: 29.4.3
      jest-snapshot: 29.5.0
    transitivePeerDependencies:
      - supports-color
    dev: true

  /jest-resolve@29.5.0:
    resolution: {integrity: sha512-1TzxJ37FQq7J10jPtQjcc+MkCkE3GBpBecsSUWJ0qZNJpmg6m0D9/7II03yJulm3H/fvVjgqLh/k2eYg+ui52w==}
    engines: {node: ^14.15.0 || ^16.10.0 || >=18.0.0}
    dependencies:
      chalk: 4.1.2
      graceful-fs: 4.2.11
      jest-haste-map: 29.5.0
      jest-pnp-resolver: 1.2.3(jest-resolve@29.5.0)
      jest-util: 29.5.0
      jest-validate: 29.5.0
      resolve: 1.22.2
      resolve.exports: 2.0.2
      slash: 3.0.0
    dev: true

  /jest-runner@29.5.0:
    resolution: {integrity: sha512-m7b6ypERhFghJsslMLhydaXBiLf7+jXy8FwGRHO3BGV1mcQpPbwiqiKUR2zU2NJuNeMenJmlFZCsIqzJCTeGLQ==}
    engines: {node: ^14.15.0 || ^16.10.0 || >=18.0.0}
    dependencies:
      '@jest/console': 29.5.0
      '@jest/environment': 29.5.0
      '@jest/test-result': 29.5.0
      '@jest/transform': 29.5.0
      '@jest/types': 29.5.0
      '@types/node': 18.19.10
      chalk: 4.1.2
      emittery: 0.13.1
      graceful-fs: 4.2.11
      jest-docblock: 29.4.3
      jest-environment-node: 29.5.0
      jest-haste-map: 29.5.0
      jest-leak-detector: 29.5.0
      jest-message-util: 29.5.0
      jest-resolve: 29.5.0
      jest-runtime: 29.5.0
      jest-util: 29.5.0
      jest-watcher: 29.5.0
      jest-worker: 29.5.0
      p-limit: 3.1.0
      source-map-support: 0.5.13
    transitivePeerDependencies:
      - supports-color
    dev: true

  /jest-runtime@29.5.0:
    resolution: {integrity: sha512-1Hr6Hh7bAgXQP+pln3homOiEZtCDZFqwmle7Ew2j8OlbkIu6uE3Y/etJQG8MLQs3Zy90xrp2C0BRrtPHG4zryw==}
    engines: {node: ^14.15.0 || ^16.10.0 || >=18.0.0}
    dependencies:
      '@jest/environment': 29.5.0
      '@jest/fake-timers': 29.5.0
      '@jest/globals': 29.5.0
      '@jest/source-map': 29.4.3
      '@jest/test-result': 29.5.0
      '@jest/transform': 29.5.0
      '@jest/types': 29.5.0
      '@types/node': 18.19.10
      chalk: 4.1.2
      cjs-module-lexer: 1.2.2
      collect-v8-coverage: 1.0.1
      glob: 7.2.3
      graceful-fs: 4.2.11
      jest-haste-map: 29.5.0
      jest-message-util: 29.5.0
      jest-mock: 29.5.0
      jest-regex-util: 29.4.3
      jest-resolve: 29.5.0
      jest-snapshot: 29.5.0
      jest-util: 29.5.0
      slash: 3.0.0
      strip-bom: 4.0.0
    transitivePeerDependencies:
      - supports-color
    dev: true

  /jest-snapshot@29.5.0:
    resolution: {integrity: sha512-x7Wolra5V0tt3wRs3/ts3S6ciSQVypgGQlJpz2rsdQYoUKxMxPNaoHMGJN6qAuPJqS+2iQ1ZUn5kl7HCyls84g==}
    engines: {node: ^14.15.0 || ^16.10.0 || >=18.0.0}
    dependencies:
      '@babel/core': 7.22.5
      '@babel/generator': 7.22.5
      '@babel/plugin-syntax-jsx': 7.22.5(@babel/core@7.22.5)
      '@babel/plugin-syntax-typescript': 7.22.5(@babel/core@7.22.5)
      '@babel/traverse': 7.22.5
      '@babel/types': 7.22.5
      '@jest/expect-utils': 29.5.0
      '@jest/transform': 29.5.0
      '@jest/types': 29.5.0
      '@types/babel__traverse': 7.20.1
      '@types/prettier': 2.7.3
      babel-preset-current-node-syntax: 1.0.1(@babel/core@7.22.5)
      chalk: 4.1.2
      expect: 29.5.0
      graceful-fs: 4.2.11
      jest-diff: 29.5.0
      jest-get-type: 29.4.3
      jest-matcher-utils: 29.5.0
      jest-message-util: 29.5.0
      jest-util: 29.5.0
      natural-compare: 1.4.0
      pretty-format: 29.5.0
      semver: 7.5.4
    transitivePeerDependencies:
      - supports-color
    dev: true

  /jest-util@29.5.0:
    resolution: {integrity: sha512-RYMgG/MTadOr5t8KdhejfvUU82MxsCu5MF6KuDUHl+NuwzUt+Sm6jJWxTJVrDR1j5M/gJVCPKQEpWXY+yIQ6lQ==}
    engines: {node: ^14.15.0 || ^16.10.0 || >=18.0.0}
    dependencies:
      '@jest/types': 29.5.0
      '@types/node': 18.19.10
      chalk: 4.1.2
      ci-info: 3.8.0
      graceful-fs: 4.2.11
      picomatch: 2.3.1
    dev: true

  /jest-validate@29.5.0:
    resolution: {integrity: sha512-pC26etNIi+y3HV8A+tUGr/lph9B18GnzSRAkPaaZJIE1eFdiYm6/CewuiJQ8/RlfHd1u/8Ioi8/sJ+CmbA+zAQ==}
    engines: {node: ^14.15.0 || ^16.10.0 || >=18.0.0}
    dependencies:
      '@jest/types': 29.5.0
      camelcase: 6.3.0
      chalk: 4.1.2
      jest-get-type: 29.4.3
      leven: 3.1.0
      pretty-format: 29.5.0
    dev: true

  /jest-watcher@29.5.0:
    resolution: {integrity: sha512-KmTojKcapuqYrKDpRwfqcQ3zjMlwu27SYext9pt4GlF5FUgB+7XE1mcCnSm6a4uUpFyQIkb6ZhzZvHl+jiBCiA==}
    engines: {node: ^14.15.0 || ^16.10.0 || >=18.0.0}
    dependencies:
      '@jest/test-result': 29.5.0
      '@jest/types': 29.5.0
      '@types/node': 18.19.10
      ansi-escapes: 4.3.2
      chalk: 4.1.2
      emittery: 0.13.1
      jest-util: 29.5.0
      string-length: 4.0.2
    dev: true

  /jest-worker@29.5.0:
    resolution: {integrity: sha512-NcrQnevGoSp4b5kg+akIpthoAFHxPBcb5P6mYPY0fUNT+sSvmtu6jlkEle3anczUKIKEbMxFimk9oTP/tpIPgA==}
    engines: {node: ^14.15.0 || ^16.10.0 || >=18.0.0}
    dependencies:
      '@types/node': 18.19.10
      jest-util: 29.5.0
      merge-stream: 2.0.0
      supports-color: 8.1.1
    dev: true

  /jest@29.5.0(@types/node@18.16.16)(ts-node@10.9.1):
    resolution: {integrity: sha512-juMg3he2uru1QoXX078zTa7pO85QyB9xajZc6bU+d9yEGwrKX6+vGmJQ3UdVZsvTEUARIdObzH68QItim6OSSQ==}
    engines: {node: ^14.15.0 || ^16.10.0 || >=18.0.0}
    hasBin: true
    peerDependencies:
      node-notifier: ^8.0.1 || ^9.0.0 || ^10.0.0
    peerDependenciesMeta:
      node-notifier:
        optional: true
    dependencies:
      '@jest/core': 29.5.0(ts-node@10.9.1)
      '@jest/types': 29.5.0
      import-local: 3.1.0
      jest-cli: 29.5.0(@types/node@18.16.16)(ts-node@10.9.1)
    transitivePeerDependencies:
      - '@types/node'
      - supports-color
      - ts-node
    dev: true

  /joi@17.9.2:
    resolution: {integrity: sha512-Itk/r+V4Dx0V3c7RLFdRh12IOjySm2/WGPMubBT92cQvRfYZhPM2W0hZlctjj72iES8jsRCwp7S/cRmWBnJ4nw==}
    dependencies:
      '@hapi/hoek': 9.3.0
      '@hapi/topo': 5.1.0
      '@sideway/address': 4.1.4
      '@sideway/formula': 3.0.1
      '@sideway/pinpoint': 2.0.0
    dev: false

  /jose@4.15.2:
    resolution: {integrity: sha512-IY73F228OXRl9ar3jJagh7Vnuhj/GzBunPiZP13K0lOl7Am9SoWW3kEzq3MCllJMTtZqHTiDXQvoRd4U95aU6A==}
    dev: false

  /joycon@3.1.1:
    resolution: {integrity: sha512-34wB/Y7MW7bzjKRjUKTa46I2Z7eV62Rkhva+KkopW7Qvv/OSWBqvkSY7vusOPrNuZcUG3tApvdVgNB8POj3SPw==}
    engines: {node: '>=10'}
    dev: true

  /js-base64@3.7.5:
    resolution: {integrity: sha512-3MEt5DTINKqfScXKfJFrRbxkrnk2AxPWGBL/ycjz4dK8iqiSJ06UxD8jh8xuh6p10TX4t2+7FsBYVxxQbMg+qA==}
    dev: false

  /js-tokens@4.0.0:
    resolution: {integrity: sha512-RdJUflcE3cUzKiMqQgsCu06FPu9UdIJO0beYbPhHN4k6apgJtifcoCtT9bcxOpYBtpD2kCM6Sbzg4CausW/PKQ==}

  /js-yaml@3.14.1:
    resolution: {integrity: sha512-okMH7OXXJ7YrN9Ok3/SXrnu4iX9yOk+25nqX4imS2npuvTYDmo/QEZoqwZkYaIDk3jVvBOTOIEgEhaLOynBS9g==}
    hasBin: true
    dependencies:
      argparse: 1.0.10
      esprima: 4.0.1
    dev: true

  /js-yaml@4.1.0:
    resolution: {integrity: sha512-wpxZs9NoxZaJESJGIZTyDEaYpl0FKSA+FB9aJiyemKhMwkxQg63h4T1KJgUGHpTqPDNRcmmYLugrRjJlBtWvRA==}
    hasBin: true
    dependencies:
      argparse: 2.0.1

  /jsbn@0.1.1:
    resolution: {integrity: sha512-UVU9dibq2JcFWxQPA6KCqj5O42VOmAY3zQUfEKxU0KpTGXwNoCjkX1e13eHNvw/xPynt6pU0rZ1htjWTNTSXsg==}
    dev: false

  /jsdoc-type-pratt-parser@3.1.0:
    resolution: {integrity: sha512-MgtD0ZiCDk9B+eI73BextfRrVQl0oyzRG8B2BjORts6jbunj4ScKPcyXGTbB6eXL4y9TzxCm6hyeLq/2ASzNdw==}
    engines: {node: '>=12.0.0'}
    dev: false

  /jsesc@2.5.2:
    resolution: {integrity: sha512-OYu7XEzjkCQ3C5Ps3QIZsQfNpqoJyZZA99wd9aWd05NCtC5pWOkShK2mkL6HXQR6/Cy2lbNdPlZBpuQHXE63gA==}
    engines: {node: '>=4'}
    hasBin: true

  /json-bigint@1.0.0:
    resolution: {integrity: sha512-SiPv/8VpZuWbvLSMtTDU8hEfrZWg/mH/nV/b4o0CYbSxu1UIQPLdwKOCIyLQX+VIPO5vrLX3i8qtqFyhdPSUSQ==}
    dependencies:
      bignumber.js: 9.1.1

  /json-buffer@3.0.0:
    resolution: {integrity: sha512-CuUqjv0FUZIdXkHPI8MezCnFCdaTAacej1TZYulLoAg1h/PhwkdXFN4V/gzY4g+fMBCOV2xF+rp7t2XD2ns/NQ==}
    dev: false

  /json-parse-even-better-errors@2.3.1:
    resolution: {integrity: sha512-xyFwyhro/JEof6Ghe2iz2NcXoj2sloNsWr/XsERDK/oiPCfaNhl5ONfp+jQdAZRQQ0IJWNzH9zIZF7li91kh2w==}
    dev: true

  /json-refs@3.0.15:
    resolution: {integrity: sha512-0vOQd9eLNBL18EGl5yYaO44GhixmImes2wiYn9Z3sag3QnehWrYWlB9AFtMxCL2Bj3fyxgDYkxGFEU/chlYssw==}
    engines: {node: '>=0.8'}
    hasBin: true
    dependencies:
      commander: 4.1.1
      graphlib: 2.1.8
      js-yaml: 3.14.1
      lodash: 4.17.21
      native-promise-only: 0.8.1
      path-loader: 1.0.12
      slash: 3.0.0
      uri-js: 4.4.1
    transitivePeerDependencies:
      - supports-color
    dev: true

  /json-schema-to-typescript@11.0.2:
    resolution: {integrity: sha512-XRyeXBJeo/IH4eTP5D1ptX78vCvH86nMDt2k3AxO28C3uYWEDmy4mgPyMpb8bLJ/pJMElOGuQbnKR5Y6NSh3QQ==}
    engines: {node: '>=12.0.0'}
    hasBin: true
    dependencies:
      '@bcherny/json-schema-ref-parser': 9.0.9
      '@types/json-schema': 7.0.12
      '@types/lodash': 4.14.195
      '@types/prettier': 2.7.3
      cli-color: 2.0.3
      get-stdin: 8.0.0
      glob: 7.2.3
      glob-promise: 4.2.2(glob@7.2.3)
      is-glob: 4.0.3
      lodash: 4.17.21
      minimist: 1.2.8
      mkdirp: 1.0.4
      mz: 2.7.0
      prettier: 2.8.8
    dev: false

  /json-schema-to-typescript@13.1.2:
    resolution: {integrity: sha512-17G+mjx4nunvOpkPvcz7fdwUwYCEwyH8vR3Ym3rFiQ8uzAL3go+c1306Kk7iGRk8HuXBXqy+JJJmpYl0cvOllw==}
    engines: {node: '>=12.0.0'}
    hasBin: true
    dependencies:
      '@bcherny/json-schema-ref-parser': 10.0.5-fork
      '@types/json-schema': 7.0.15
      '@types/lodash': 4.14.195
      '@types/prettier': 2.7.3
      cli-color: 2.0.3
      get-stdin: 8.0.0
      glob: 7.2.3
      glob-promise: 4.2.2(glob@7.2.3)
      is-glob: 4.0.3
      lodash: 4.17.21
      minimist: 1.2.8
      mkdirp: 1.0.4
      mz: 2.7.0
      prettier: 2.8.8
    dev: true

  /json-schema-to-zod@1.1.1:
    resolution: {integrity: sha512-YhU/zVhEMUBQE5/tOWPEcajdjEIpWFHVitQz0A7knERlzldw705dhImXiwgWKvkivU4GkF6C1efREzAFDKXvmQ==}
    hasBin: true
    dependencies:
      '@types/json-schema': 7.0.15
      json-refs: 3.0.15
      prettier: 2.8.8
    transitivePeerDependencies:
      - supports-color
    dev: true

  /json-schema-traverse@0.4.1:
    resolution: {integrity: sha512-xbbCH5dCYU5T8LcEhhuh7HJ88HXuW3qsI3Y0zOZFKfZEHcpWiHU/Jxzk629Brsab/mMiHQti9wMP+845RPe3Vg==}
    dev: false

  /json-schema-traverse@1.0.0:
    resolution: {integrity: sha512-NM8/P9n3XjXhIZn1lLhkFaACTOURQXjWhV4BA/RnOv8xvgqtqpAX9IO4mRQxSx1Rlo4tqzeqb0sOlruaOy3dug==}
    dev: true

  /json-schema@0.4.0:
    resolution: {integrity: sha512-es94M3nTIfsEPisRafak+HDLfHXnKBhV3vU5eqPcS3flIWqcxJWgXHXiey3YrpaNsanY5ei1VoYEbOzijuq9BA==}
    dev: false

  /json-stable-stringify-without-jsonify@1.0.1:
    resolution: {integrity: sha512-Bdboy+l7tA3OGW6FjyFHWkP5LuByj1Tk33Ljyq0axyzdk9//JSi2u3fP1QSmd1KNwq6VOKYGlAu87CisVir6Pw==}
    dev: false

  /json-stringify-safe@5.0.1:
    resolution: {integrity: sha512-ZClg6AaYvamvYEE82d3Iyd3vSSIjQ+odgjaTzRuO3s7toCdFKczob2i0zCh7JE8kWn17yvAWhUVxvqGwUalsRA==}
    dev: false

  /json-to-ast@2.1.0:
    resolution: {integrity: sha512-W9Lq347r8tA1DfMvAGn9QNcgYm4Wm7Yc+k8e6vezpMnRT+NHbtlxgNBXRVjXe9YM6eTn6+p/MKOlV/aABJcSnQ==}
    engines: {node: '>= 4'}
    dependencies:
      code-error-fragment: 0.0.230
      grapheme-splitter: 1.0.4
    dev: true

  /json5@1.0.2:
    resolution: {integrity: sha512-g1MWMLBiz8FKi1e4w0UyVL3w+iJceWAFBAaBnnGKOpNa5f8TLktkbre1+s6oICydWAm+HRUGTmI+//xv2hvXYA==}
    hasBin: true
    dependencies:
      minimist: 1.2.8
    dev: false

  /json5@2.2.3:
    resolution: {integrity: sha512-XmOWe7eyHYH14cLdVPoyg+GOH3rYX++KpzrylJwSW98t3Nk+U8XOl8FWKOgwtzdb8lXGf6zYwDUzeHMWfxasyg==}
    engines: {node: '>=6'}
    hasBin: true

  /jsonc-parser@3.2.0:
    resolution: {integrity: sha512-gfFQZrcTc8CnKXp6Y4/CBT3fTc0OVuDofpre4aEeEpSBPV5X5v4+Vmx+8snU7RLPrNHPKSgLxGo9YuQzz20o+w==}

  /jsonfile@4.0.0:
    resolution: {integrity: sha512-m6F1R3z8jjlf2imQHS2Qez5sjKWQzbuuhuJ/FKYFRZvPE3PuHcSMVZzfsLhGVOkfd20obL5SWEBew5ShlquNxg==}
    optionalDependencies:
      graceful-fs: 4.2.11
    dev: false

  /jsonpointer@5.0.1:
    resolution: {integrity: sha512-p/nXbhSEcu3pZRdkW1OfJhpsVtW1gd4Wa1fnQc9YLiTfAjn0312eMKimbdIQzuZl9aa9xUGaRlP9T/CJE/ditQ==}
    engines: {node: '>=0.10.0'}
    dev: true

  /jsonwebtoken@8.5.1:
    resolution: {integrity: sha512-XjwVfRS6jTMsqYs0EsuJ4LGxXV14zQybNd4L2r0UvbVnSF9Af8x7p5MzbJ90Ioz/9TI41/hTCvznF/loiSzn8w==}
    engines: {node: '>=4', npm: '>=1.4.28'}
    dependencies:
      jws: 3.2.2
      lodash.includes: 4.3.0
      lodash.isboolean: 3.0.3
      lodash.isinteger: 4.0.4
      lodash.isnumber: 3.0.3
      lodash.isplainobject: 4.0.6
      lodash.isstring: 4.0.1
      lodash.once: 4.1.1
      ms: 2.1.3
      semver: 5.7.1
    dev: false

  /jsonwebtoken@9.0.0:
    resolution: {integrity: sha512-tuGfYXxkQGDPnLJ7SibiQgVgeDgfbPq2k2ICcbgqW8WxWLBAxKQM/ZCu/IT8SOSwmaYl4dpTFCW5xZv7YbbWUw==}
    engines: {node: '>=12', npm: '>=6'}
    dependencies:
      jws: 3.2.2
      lodash: 4.17.21
      ms: 2.1.3
      semver: 7.5.4
    dev: false

  /jsonwebtoken@9.0.2:
    resolution: {integrity: sha512-PRp66vJ865SSqOlgqS8hujT5U4AOgMfhrwYIuIhfKaoSCZcirrmASQr8CX7cUg+RMih+hgznrjp99o+W4pJLHQ==}
    engines: {node: '>=12', npm: '>=6'}
    dependencies:
      jws: 3.2.2
      lodash.includes: 4.3.0
      lodash.isboolean: 3.0.3
      lodash.isinteger: 4.0.4
      lodash.isnumber: 3.0.3
      lodash.isplainobject: 4.0.6
      lodash.isstring: 4.0.1
      lodash.once: 4.1.1
      ms: 2.1.3
      semver: 7.5.4
    dev: false

  /jsprim@1.4.2:
    resolution: {integrity: sha512-P2bSOMAc/ciLz6DzgjVlGJP9+BrJWu5UDGK70C2iweC5QBIeFf0ZXRvGjEj2uYgrY2MkAAhsSWHDWlFtEroZWw==}
    engines: {node: '>=0.6.0'}
    dependencies:
      assert-plus: 1.0.0
      extsprintf: 1.3.0
      json-schema: 0.4.0
      verror: 1.10.0
    dev: false

  /jwa@1.4.1:
    resolution: {integrity: sha512-qiLX/xhEEFKUAJ6FiBMbes3w9ATzyk5W7Hvzpa/SLYdxNtng+gcurvrI7TbACjIXlsJyr05/S1oUhZrc63evQA==}
    dependencies:
      buffer-equal-constant-time: 1.0.1
      ecdsa-sig-formatter: 1.0.11
      safe-buffer: 5.2.1
    dev: false

  /jwa@2.0.0:
    resolution: {integrity: sha512-jrZ2Qx916EA+fq9cEAeCROWPTfCwi1IVHqT2tapuqLEVVDKFDENFw1oL+MwrTvH6msKxsd1YTDVw6uKEcsrLEA==}
    dependencies:
      buffer-equal-constant-time: 1.0.1
      ecdsa-sig-formatter: 1.0.11
      safe-buffer: 5.2.1

  /jwks-rsa@3.1.0:
    resolution: {integrity: sha512-v7nqlfezb9YfHHzYII3ef2a2j1XnGeSE/bK3WfumaYCqONAIstJbrEGapz4kadScZzEt7zYCN7bucj8C0Mv/Rg==}
    engines: {node: '>=14'}
    dependencies:
      '@types/express': 4.17.17
      '@types/jsonwebtoken': 9.0.3
      debug: 4.3.4(supports-color@5.5.0)
      jose: 4.15.2
      limiter: 1.1.5
      lru-memoizer: 2.2.0
    transitivePeerDependencies:
      - supports-color
    dev: false

  /jws@3.2.2:
    resolution: {integrity: sha512-YHlZCB6lMTllWDtSPHz/ZXTsi8S00usEV6v1tjq8tOUZzw7DpSDWVXjXDre6ed1w/pd495ODpHZYSdkRTsa0HA==}
    dependencies:
      jwa: 1.4.1
      safe-buffer: 5.2.1
    dev: false

  /jws@4.0.0:
    resolution: {integrity: sha512-KDncfTmOZoOMTFG4mBlG0qUIOlc03fmzH+ru6RgYVZhPkyiy/92Owlt/8UEN+a4TXR1FQetfIpJE8ApdvdVxTg==}
    dependencies:
      jwa: 2.0.0
      safe-buffer: 5.2.1

  /keyv@3.1.0:
    resolution: {integrity: sha512-9ykJ/46SN/9KPM/sichzQ7OvXyGDYKGTaDlKMGCAlg2UK8KRy4jb0d8sFc+0Tt0YYnThq8X2RZgCg74RPxgcVA==}
    dependencies:
      json-buffer: 3.0.0
    dev: false

  /kleur@3.0.3:
    resolution: {integrity: sha512-eTIzlVOSUR+JxdDFepEYcBMtZ9Qqdef+rnzWdRZuMbOywu5tO2w2N7rqjoANZ5k9vywhL6Br1VRjUIgTQx4E8w==}
    engines: {node: '>=6'}

  /kuler@2.0.0:
    resolution: {integrity: sha512-Xq9nH7KlWZmXAtodXDDRE7vs6DU1gTU8zYDHDiWLSip45Egwq3plLHzPn27NgvzL2r1LMPC1vdqh98sQxtqj4A==}

  /latest-version@5.1.0:
    resolution: {integrity: sha512-weT+r0kTkRQdCdYCNtkMwWXQTMEswKrFBkm4ckQOMVhhqhIMI1UT2hMj+1iigIhgSZm5gTmrRXBNoGUgaTY1xA==}
    engines: {node: '>=8'}
    dependencies:
      package-json: 6.5.0
    dev: false

  /leven@3.1.0:
    resolution: {integrity: sha512-qsda+H8jTaUaN/x5vzW2rzc+8Rw4TAQ/4KjB46IwK5VH+IlVeeeje/EoZRpiXvIqjFgK84QffqPztGI3VBLG1A==}
    engines: {node: '>=6'}
    dev: true

  /levn@0.4.1:
    resolution: {integrity: sha512-+bT2uH4E5LGE7h/n3evcS/sQlJXCpIp6ym8OWJ5eV6+67Dsql/LaaT7qJBAt2rzfoa/5QBGBhxDix1dMt2kQKQ==}
    engines: {node: '>= 0.8.0'}
    dependencies:
      prelude-ls: 1.2.1
      type-check: 0.4.0
    dev: false

  /lilconfig@3.1.1:
    resolution: {integrity: sha512-O18pf7nyvHTckunPWCV1XUNXU1piu01y2b7ATJ0ppkUkk8ocqVWBrYjJBCwHDjD/ZWcfyrA0P4gKhzWGi5EINQ==}
    engines: {node: '>=14'}
    dev: true

  /limiter@1.1.5:
    resolution: {integrity: sha512-FWWMIEOxz3GwUI4Ts/IvgVy6LPvoMPgjMdQ185nN6psJyBJ4yOpzqm695/h5umdLJg2vW3GR5iG11MAkR2AzJA==}
    dev: false

  /lines-and-columns@1.2.4:
    resolution: {integrity: sha512-7ylylesZQ/PV29jhEDl3Ufjo6ZX7gCqJr5F7PKrqc93v7fzSymt1BpwEU8nAUXs8qzzvqhbjhK5QZg6Mt/HkBg==}
    dev: true

  /load-tsconfig@0.2.5:
    resolution: {integrity: sha512-IXO6OCs9yg8tMKzfPZ1YmheJbZCiEsnBdcB03l0OcfK9prKnJb96siuHCr5Fl37/yo9DnKU+TLpxzTUspw9shg==}
    engines: {node: ^12.20.0 || ^14.13.1 || >=16.0.0}
    dev: true

  /local-pkg@0.4.3:
    resolution: {integrity: sha512-SFppqq5p42fe2qcZQqqEOiVRXl+WCP1MdT6k7BDEW1j++sp5fIY+/fdRQitvKgB5BrBcmrs5m/L0v2FrU5MY1g==}
    engines: {node: '>=14'}

  /locate-path@5.0.0:
    resolution: {integrity: sha512-t7hw9pI+WvuwNJXwk5zVHpyhIqzg2qTlklJOf0mVxGSbe3Fp2VieZcduNYjaLDoy6p9uGpQEGWG87WpMKlNq8g==}
    engines: {node: '>=8'}
    dependencies:
      p-locate: 4.1.0
    dev: true

  /locate-path@6.0.0:
    resolution: {integrity: sha512-iPZK6eYjbxRu3uB4/WZ3EsEIMJFMqAoopl3R+zuq0UjcAm/MO6KCweDgPfP3elTztoKP3KtnVHxTn2NHBSDVUw==}
    engines: {node: '>=10'}
    dependencies:
      p-locate: 5.0.0
    dev: false

  /lodash.clonedeep@4.5.0:
    resolution: {integrity: sha512-H5ZhCF25riFd9uB5UCkVKo61m3S/xZk1x4wA6yp/L3RFP6Z/eHH1ymQcGLo7J3GMPfm0V/7m1tryHuGVxpqEBQ==}
    dev: false

  /lodash.includes@4.3.0:
    resolution: {integrity: sha512-W3Bx6mdkRTGtlJISOvVD/lbqjTlPPUDTMnlXZFnVwi9NKJ6tiAk6LVdlhZMm17VZisqhKcgzpO5Wz91PCt5b0w==}
    dev: false

  /lodash.isboolean@3.0.3:
    resolution: {integrity: sha512-Bz5mupy2SVbPHURB98VAcw+aHh4vRV5IPNhILUCsOzRmsTmSQ17jIuqopAentWoehktxGd9e/hbIXq980/1QJg==}
    dev: false

  /lodash.isinteger@4.0.4:
    resolution: {integrity: sha512-DBwtEWN2caHQ9/imiNeEA5ys1JoRtRfY3d7V9wkqtbycnAmTvRRmbHKDV4a0EYc678/dia0jrte4tjYwVBaZUA==}
    dev: false

  /lodash.isnumber@3.0.3:
    resolution: {integrity: sha512-QYqzpfwO3/CWf3XP+Z+tkQsfaLL/EnUlXWVkIk5FUPc4sBdTehEqZONuyRt2P67PXAk+NXmTBcc97zw9t1FQrw==}
    dev: false

  /lodash.isplainobject@4.0.6:
    resolution: {integrity: sha512-oSXzaWypCMHkPC3NvBEaPHf0KsA5mvPrOPgQWDsbg8n7orZ290M0BmC/jgRZ4vcJ6DTAhjrsSYgdsW/F+MFOBA==}
    dev: false

  /lodash.isstring@4.0.1:
    resolution: {integrity: sha512-0wJxfxH1wgO3GrbuP+dTTk7op+6L41QCXbGINEmD+ny/G/eCqGzxyCsh7159S+mgDDcoarnBw6PC1PS5+wUGgw==}
    dev: false

  /lodash.memoize@4.1.2:
    resolution: {integrity: sha512-t7j+NzmgnQzTAYXcsHYLgimltOV1MXHtlOWf6GjL9Kj8GK5FInw5JotxvbOs+IvV1/Dzo04/fCGfLVs7aXb4Ag==}
    dev: true

  /lodash.merge@4.6.2:
    resolution: {integrity: sha512-0KpjqXRVvrYyCsX1swR/XTK0va6VQkQM6MNo7PqW77ByjAhoARA8EfrP1N4+KlKj8YS0ZUCtRT/YUuhyYDujIQ==}
    dev: false

  /lodash.once@4.1.1:
    resolution: {integrity: sha512-Sb487aTOCr9drQVL8pIxOzVhafOjZN9UU54hiN8PU3uAiSV7lx1yYNpbNmex2PK6dSJoNTSJUUswT651yww3Mg==}
    dev: false

  /lodash.sortby@4.7.0:
    resolution: {integrity: sha512-HDWXG8isMntAyRF5vZ7xKuEvOhT4AhlRt/3czTSjvGUxjYCBVRQY48ViDHyfYz9VIoBkW4TMGQNapx+l3RUwdA==}
    dev: true

  /lodash@4.17.21:
    resolution: {integrity: sha512-v2kDEe57lecTulaDIuNTPy3Ry4gLGJ6Z1O3vE1krgXZNrsQ+LFTGHVxVjcXPs17LhbZVGedAJv8XZ1tvj5FvSg==}

  /logform@2.5.1:
    resolution: {integrity: sha512-9FyqAm9o9NKKfiAKfZoYo9bGXXuwMkxQiQttkT4YjjVtQVIQtK6LmVtlxmCaFswo6N4AfEkHqZTV0taDtPotNg==}
    dependencies:
      '@colors/colors': 1.5.0
      '@types/triple-beam': 1.3.2
      fecha: 4.2.3
      ms: 2.1.3
      safe-stable-stringify: 2.4.3
      triple-beam: 1.3.0

  /loose-envify@1.4.0:
    resolution: {integrity: sha512-lyuxPGr/Wfhrlem2CL/UcnUc1zcqKAImBDzukY7Y5F/yQiNdko6+fRLevlw1HgMySw7f611UIY408EtxRSoK3Q==}
    hasBin: true
    dependencies:
      js-tokens: 4.0.0
    dev: false

  /loupe@2.3.6:
    resolution: {integrity: sha512-RaPMZKiMy8/JruncMU5Bt6na1eftNoo++R4Y+N2FrxkDVTrGvcyzFTsaGif4QTeKESheMGegbhw6iUAq+5A8zA==}
    deprecated: Please upgrade to 2.3.7 which fixes GHSA-4q6p-r6v2-jvc5
    dependencies:
      get-func-name: 2.0.2

  /lower-case@2.0.2:
    resolution: {integrity: sha512-7fm3l3NAF9WfN6W3JOmf5drwpVqX78JtoGJ3A6W0a6ZnldM41w2fV5D490psKFTpMds8TJse/eHLFFsNHHjHgg==}
    dependencies:
      tslib: 2.6.2
    dev: false

  /lowercase-keys@1.0.1:
    resolution: {integrity: sha512-G2Lj61tXDnVFFOi8VZds+SoQjtQC3dgokKdDG2mTm1tx4m50NUHBOZSBwQQHyy0V12A0JTG4icfZQH+xPyh8VA==}
    engines: {node: '>=0.10.0'}
    dev: false

  /lowercase-keys@2.0.0:
    resolution: {integrity: sha512-tqNXrS78oMOE73NMxK4EMLQsQowWf8jKooH9g7xPavRT706R6bkQJ6DY2Te7QukaZsulxa30wQ7bk0pm4XiHmA==}
    engines: {node: '>=8'}
    dev: false

  /lru-cache@10.2.0:
    resolution: {integrity: sha512-2bIM8x+VAf6JT4bKAljS1qUWgMsqZRPGJS6FSahIMPVvctcNhyVp7AJu7quxOW9jwkryBReKZY5tY5JYv2n/7Q==}
    engines: {node: 14 || >=16.14}
    dev: true

  /lru-cache@4.0.2:
    resolution: {integrity: sha512-uQw9OqphAGiZhkuPlpFGmdTU2tEuhxTourM/19qGJrxBPHAr/f8BT1a0i/lOclESnGatdJG/UCkP9kZB/Lh1iw==}
    dependencies:
      pseudomap: 1.0.2
      yallist: 2.1.2
    dev: false

  /lru-cache@5.1.1:
    resolution: {integrity: sha512-KpNARQA3Iwv+jTA0utUVVbrh+Jlrr1Fv0e56GGzAFOXN7dk/FviaDW8LHmK52DlcH4WP2n6gI8vN1aesBFgo9w==}
    dependencies:
      yallist: 3.1.1

  /lru-cache@6.0.0:
    resolution: {integrity: sha512-Jo6dJ04CmSjuznwJSS3pUeWmd/H0ffTlkXXgwZi+eq1UCmqQwCh+eLsYOYCwY991i2Fah4h1BEMCx4qThGbsiA==}
    engines: {node: '>=10'}
    dependencies:
      yallist: 4.0.0

  /lru-cache@9.1.2:
    resolution: {integrity: sha512-ERJq3FOzJTxBbFjZ7iDs+NiK4VI9Wz+RdrrAB8dio1oV+YvdPzUEE4QNiT2VD51DkIbCYRUUzCRkssXCHqSnKQ==}
    engines: {node: 14 || >=16.14}

  /lru-memoizer@2.2.0:
    resolution: {integrity: sha512-QfOZ6jNkxCcM/BkIPnFsqDhtrazLRsghi9mBwFAzol5GCvj4EkFT899Za3+QwikCg5sRX8JstioBDwOxEyzaNw==}
    dependencies:
      lodash.clonedeep: 4.5.0
      lru-cache: 4.0.2
    dev: false

  /lru-queue@0.1.0:
    resolution: {integrity: sha512-BpdYkt9EvGl8OfWHDQPISVpcl5xZthb+XPsbELj5AQXxIC8IriDZIQYjBJPEm5rS420sjZ0TLEzRcq5KdBhYrQ==}
    dependencies:
      es5-ext: 0.10.62

  /lru_map@0.3.3:
    resolution: {integrity: sha512-Pn9cox5CsMYngeDbmChANltQl+5pi6XmTrraMSzhPmMBbmgcxmqWry0U3PGapCU1yB4/LqCcom7qhHZiF/jGfQ==}
    dev: false

  /magic-string@0.30.1:
    resolution: {integrity: sha512-mbVKXPmS0z0G4XqFDCTllmDQ6coZzn94aMlb0o/A4HEHJCKcanlDZwYJgwnkmgD3jyWhUgj9VsPrfd972yPffA==}
    engines: {node: '>=12'}
    dependencies:
      '@jridgewell/sourcemap-codec': 1.4.15

  /make-dir@1.3.0:
    resolution: {integrity: sha512-2w31R7SJtieJJnQtGc7RVL2StM2vGYVfqUOvUDxH6bC6aJTxPxTF0GnIgCyu7tjockiUWAYQRbxa7vKn34s5sQ==}
    engines: {node: '>=4'}
    dependencies:
      pify: 3.0.0
    dev: true

  /make-dir@2.1.0:
    resolution: {integrity: sha512-LS9X+dc8KLxXCb8dni79fLIIUA5VyZoyjSMCwTluaXA0o27cCK0bhXkpgw+sTXVpPy/lSO57ilRixqk0vDmtRA==}
    engines: {node: '>=6'}
    dependencies:
      pify: 4.0.1
      semver: 5.7.1
    dev: false

  /make-dir@3.1.0:
    resolution: {integrity: sha512-g3FeP20LNwhALb/6Cz6Dd4F2ngze0jz7tbzrD2wAV+o9FeNHe4rL+yK2md0J/fiSf1sa1ADhXqi5+oVwOM/eGw==}
    engines: {node: '>=8'}
    dependencies:
      semver: 6.3.0
    dev: true

  /make-error@1.3.6:
    resolution: {integrity: sha512-s8UhlNe7vPKomQhC1qFelMokr/Sc3AgNbso3n74mVPA5LTZwkB9NlXf4XPamLxJE8h0gh73rM94xvwRT2CVInw==}

  /makeerror@1.0.12:
    resolution: {integrity: sha512-JmqCvUhmt43madlpFzG4BQzG2Z3m6tvQDNKdClZnO3VbIudJYmxsT0FNJMeiB2+JTSlTQTSbU8QdesVmwJcmLg==}
    dependencies:
      tmpl: 1.0.5
    dev: true

  /map-obj@4.3.0:
    resolution: {integrity: sha512-hdN1wVrZbb29eBGiGjJbeP8JbKjq1urkHJ/LIP/NY48MZ1QVXUsQBV1G1zvYFHn1XE06cwjBsOI2K3Ulnj1YXQ==}
    engines: {node: '>=8'}
    dev: false

  /marked@13.0.2:
    resolution: {integrity: sha512-J6CPjP8pS5sgrRqxVRvkCIkZ6MFdRIjDkwUwgJ9nL2fbmM6qGQeB2C16hi8Cc9BOzj6xXzy0jyi0iPIfnMHYzA==}
    engines: {node: '>= 18'}
    hasBin: true
    dev: false

  /media-typer@0.3.0:
    resolution: {integrity: sha512-dq+qelQ9akHpcOl/gUVRTxVIOkAJ1wR3QAvb4RsVjS8oVoFjDGTc679wJYmUmknUF5HwMLOgb5O+a3KxfWapPQ==}
    engines: {node: '>= 0.6'}
    dev: false

  /memoizee@0.4.15:
    resolution: {integrity: sha512-UBWmJpLZd5STPm7PMUlOw/TSy972M+z8gcyQ5veOnSDRREz/0bmpyTfKt3/51DhEBqCZQn1udM/5flcSPYhkdQ==}
    dependencies:
      d: 1.0.1
      es5-ext: 0.10.62
      es6-weak-map: 2.0.3
      event-emitter: 0.3.5
      is-promise: 2.2.2
      lru-queue: 0.1.0
      next-tick: 1.1.0
      timers-ext: 0.1.7

  /merge-descriptors@1.0.1:
    resolution: {integrity: sha512-cCi6g3/Zr1iqQi6ySbseM1Xvooa98N0w31jzUYrXPX2xqObmFGHJ0tQ5u74H3mVh7wLouTseZyYIq39g8cNp1w==}
    dev: false

  /merge-stream@2.0.0:
    resolution: {integrity: sha512-abv/qOcuPfk3URPfDzmZU1LKmuw8kT+0nIHvKrKgFrwifol/doWcdA4ZqsWQ8ENrFKkd67Mfpo/LovbIUsbt3w==}
    dev: true

  /merge2@1.4.1:
    resolution: {integrity: sha512-8q7VEgMJW4J8tcfVPy8g09NcQwZdbwFEqhe/WZkoIzjn/3TGDwtOCYtXGxA3O8tPzpczCCDgv+P2P5y00ZJOOg==}
    engines: {node: '>= 8'}

  /messaging-api-common@1.0.4:
    resolution: {integrity: sha512-riYl+FnUtbUxxBfmUXBZSw4akK9hWAGGobulT81DK4Y5s/zeCKQcwa5uKHLG5HrR0RCtATIj7tQM8J29z61jRg==}
    engines: {node: '>=10'}
    dependencies:
      '@types/debug': 4.1.8
      '@types/lodash': 4.14.195
      '@types/url-join': 4.0.1
      axios: 0.21.4(debug@4.3.4)
      camel-case: 4.1.2
      debug: 4.3.4(supports-color@5.5.0)
      lodash: 4.17.21
      map-obj: 4.3.0
      pascal-case: 3.1.2
      snake-case: 3.0.4
      url-join: 4.0.1
    transitivePeerDependencies:
      - supports-color
    dev: false

  /messaging-api-messenger@1.1.0:
    resolution: {integrity: sha512-WfODwHvkkC/oJMrqr7ukm2yTf4DqWg8BvnwmGOU53fRMvuCQNGWYSKQPk8k/s0Evl56J32iDidooGIL9fAGOjQ==}
    engines: {node: '>=10'}
    dependencies:
      '@types/append-query': 2.0.1
      '@types/lodash': 4.14.195
      '@types/warning': 3.0.0
      append-query: 2.1.1
      axios: 0.21.4(debug@4.3.4)
      axios-error: 1.0.4
      form-data: 3.0.1
      lodash: 4.17.21
      messaging-api-common: 1.0.4
      ts-invariant: 0.4.4
      warning: 4.0.3
    transitivePeerDependencies:
      - debug
      - supports-color
    dev: false

  /methods@1.1.2:
    resolution: {integrity: sha512-iclAHeNqNm68zFtnZ0e+1L2yUIdvzNoauKU4WBA3VvH/vPFieF7qfRlwUZU+DA9P9bPXIS90ulxoUoCH23sV2w==}
    engines: {node: '>= 0.6'}

  /micromatch@4.0.5:
    resolution: {integrity: sha512-DMy+ERcEW2q8Z2Po+WNXuw3c5YaUSFjAO5GsJqfEl7UjvtIuFKO6ZrKvcItdy98dwFI2N1tg3zNIdKaQT+aNdA==}
    engines: {node: '>=8.6'}
    dependencies:
      braces: 3.0.2
      picomatch: 2.3.1

  /mime-db@1.52.0:
    resolution: {integrity: sha512-sPU4uV7dYlvtWJxwwxHD0PuihVNiE7TyAbQ5SWxDCB9mUYvOgroQOwYQQOKPJ8CIbE+1ETVlOoK1UC2nU3gYvg==}
    engines: {node: '>= 0.6'}

  /mime-types@2.1.35:
    resolution: {integrity: sha512-ZDY+bPm5zTTF+YpCrAU9nK0UgICYPT0QtT1NZWFv4s++TNkcgVaT0g6+4R2uI4MjQjzysHB1zxuWL50hzaeXiw==}
    engines: {node: '>= 0.6'}
    dependencies:
      mime-db: 1.52.0

  /mime@1.6.0:
    resolution: {integrity: sha512-x0Vn8spI+wuJ1O6S7gnbaQg8Pxh4NNHb7KSINmEWKiPE4RKOplvijn+NkmYmmRgP68mc70j2EbeTFRsrswaQeg==}
    engines: {node: '>=4'}
    hasBin: true
    dev: false

  /mime@2.6.0:
    resolution: {integrity: sha512-USPkMeET31rOMiarsBNIHZKLGgvKc/LrjofAnBlOttf5ajRvqiRA8QsenbcooctK6d6Ts6aqZXBA+XbkKthiQg==}
    engines: {node: '>=4.0.0'}
    hasBin: true

  /mimic-fn@2.1.0:
    resolution: {integrity: sha512-OqbOk5oEQeAZ8WXWydlu9HJjz9WVdEIvamMCcXmuqUYjTknH/sqsWvhQ3vgwKFRR1HpjvNBKQ37nbJgYzGqGcg==}
    engines: {node: '>=6'}
    dev: true

  /mimic-fn@4.0.0:
    resolution: {integrity: sha512-vqiC06CuhBTUdZH+RYl8sFrL096vA45Ok5ISO6sE/Mr1jRbGH4Csnhi8f3wKVl7x8mO4Au7Ir9D3Oyv1VYMFJw==}
    engines: {node: '>=12'}
    dev: true

  /mimic-response@1.0.1:
    resolution: {integrity: sha512-j5EctnkH7amfV/q5Hgmoal1g2QHFJRraOtmx0JpIqkxhBhI/lJSl1nMpQ45hVarwNETOoWEimndZ4QK0RHxuxQ==}
    engines: {node: '>=4'}
    dev: false

  /minimatch@3.1.2:
    resolution: {integrity: sha512-J7p63hRiAjw1NDEww1W7i37+ByIrOWO5XQQAzZ3VOcL0PNybwpfmV/N05zFAzwQ9USyEcX6t3UO+K5aqBQOIHw==}
    dependencies:
      brace-expansion: 1.1.11

  /minimatch@8.0.4:
    resolution: {integrity: sha512-W0Wvr9HyFXZRGIDgCicunpQ299OKXs9RgZfaukz4qAW/pJhcpUfupc9c+OObPOFueNy8VSrZgEmDtk6Kh4WzDA==}
    engines: {node: '>=16 || 14 >=14.17'}
    dependencies:
      brace-expansion: 2.0.1

  /minimatch@9.0.3:
    resolution: {integrity: sha512-RHiac9mvaRw0x3AYRgDC1CxAP7HTcNrrECeA8YYJeWnpo+2Q5CegtZjaotWTWxDG3UeGA1coE05iH1mPjT/2mg==}
    engines: {node: '>=16 || 14 >=14.17'}
    dependencies:
      brace-expansion: 2.0.1
    dev: true

  /minimist@1.2.8:
    resolution: {integrity: sha512-2yyAR8qBkN3YuheJanUpWC5U3bb5osDywNB8RzDVlDwDHbocAJveqqj1u8+SVD7jkWT4yvsHCpWqqWqAxb0zCA==}

  /minipass@4.2.8:
    resolution: {integrity: sha512-fNzuVyifolSLFL4NzpF+wEF4qrgqaaKX0haXPQEdQ7NKAN+WecoKMHV09YcuL/DHxrUsYQOK3MiuDf7Ip2OXfQ==}
    engines: {node: '>=8'}

  /minipass@6.0.2:
    resolution: {integrity: sha512-MzWSV5nYVT7mVyWCwn2o7JH13w2TBRmmSqSRCKzTw+lmft9X4z+3wjvs06Tzijo5z4W/kahUCDpRXTF+ZrmF/w==}
    engines: {node: '>=16 || 14 >=14.17'}

  /mkdirp@1.0.4:
    resolution: {integrity: sha512-vVqVZQyf3WLx2Shd0qJ9xuvqgAyKPLAiqITEtqW0oIUjzo3PePDd6fW9iFz30ef7Ysp/oiWqbhszeGWW2T6Gzw==}
    engines: {node: '>=10'}
    hasBin: true

  /mlly@1.4.0:
    resolution: {integrity: sha512-ua8PAThnTwpprIaU47EPeZ/bPUVp2QYBbWMphUQpVdBI3Lgqzm5KZQ45Agm3YJedHXaIHl6pBGabaLSUPPSptg==}
    dependencies:
      acorn: 8.10.0
      pathe: 1.1.1
      pkg-types: 1.0.3
      ufo: 1.1.2

  /moment@2.29.4:
    resolution: {integrity: sha512-5LC9SOxjSc2HF6vO2CyuTDNivEdoz2IvyJJGj6X8DJ0eFyfszE0QiEd+iXmBvUP3WHxSjFH/vIsA0EN00cgr8w==}
    dev: true

  /mri@1.2.0:
    resolution: {integrity: sha512-tzzskb3bG8LvYGFF/mDTpq3jpI6Q9wc3LEmBaghu+DdCssd1FakN7Bc0hVNmEyGq1bq3RgfkCb3cmQLpNPOroA==}
    engines: {node: '>=4'}
    dev: false

  /ms@2.0.0:
    resolution: {integrity: sha512-Tpp60P6IUJDTuOq/5Z8cdskzJujfwqfOTkrwIwj7IRISpnkJnT6SyJ4PCPnGMoFjC9ddhal5KVIYtAt97ix05A==}
    dev: false

  /ms@2.1.2:
    resolution: {integrity: sha512-sGkPx+VjMtmA6MX27oA4FBFELFCZZ4S4XqeGOXCv68tT+jb3vk/RyaKWP0PTKyWtmLSM0b+adUTEvbs1PEaH2w==}

  /ms@2.1.3:
    resolution: {integrity: sha512-6FlzubTLZG3J2a/NVCAleEhjzq5oxgHyaCU9yYXvcLsvoVaHJq/s5xXI6/XXP6tz7R9xAOtHnSO/tXtF3WRTlA==}

  /mz@2.7.0:
    resolution: {integrity: sha512-z81GNO7nnYMEhrGh9LeymoE4+Yr0Wn5McHIZMK5cfQCl+NDX08sCZgUc9/6MHni9IWuFLm1Z3HTCXu2z9fN62Q==}
    dependencies:
      any-promise: 1.3.0
      object-assign: 4.1.1
      thenify-all: 1.6.0

  /nanoid@3.3.6:
    resolution: {integrity: sha512-BGcqMMJuToF7i1rt+2PWSNVnWIkGCU78jBG3RxO/bZlnZPK2Cmi2QaffxGO/2RvWi9sL+FAiRiXMgsyxQ1DIDA==}
    engines: {node: ^10 || ^12 || ^13.7 || ^14 || >=15.0.1}
    hasBin: true

  /native-promise-only@0.8.1:
    resolution: {integrity: sha512-zkVhZUA3y8mbz652WrL5x0fB0ehrBkulWT3TomAQ9iDtyXZvzKeEA6GPxAItBYeNYl5yngKRX612qHOhvMkDeg==}
    dev: true

  /natural-compare-lite@1.4.0:
    resolution: {integrity: sha512-Tj+HTDSJJKaZnfiuw+iaF9skdPpTo2GtEly5JHnWV/hfv2Qj/9RKsGISQtLh2ox3l5EAGw487hnBee0sIJ6v2g==}
    dev: false

  /natural-compare@1.4.0:
    resolution: {integrity: sha512-OWND8ei3VtNC9h7V60qff3SVobHr996CTwgxubgyQYEpg290h9J0buyECNNJexkFm5sOajh5G116RYA1c8ZMSw==}

  /negotiator@0.6.3:
    resolution: {integrity: sha512-+EUsqGPLsM+j/zdChZjsnX51g4XrHFOIXwfnCVPGlQk/k5giakcKsuxCObBRu6DSm9opw/O6slWbJdghQM4bBg==}
    engines: {node: '>= 0.6'}
    dev: false

  /next-tick@1.1.0:
    resolution: {integrity: sha512-CXdUiJembsNjuToQvxayPZF9Vqht7hewsvy2sOWafLvi2awflj9mOC6bHIg50orX8IJvWKY9wYQ/zB2kogPslQ==}

  /no-case@3.0.4:
    resolution: {integrity: sha512-fgAN3jGAh+RoxUGZHTSOLJIqUc2wmoBwGR4tbpNAKmmovFoWq0OdRkb0VkldReO2a2iBT/OEulG9XSUc10r3zg==}
    dependencies:
      lower-case: 2.0.2
      tslib: 2.6.2
    dev: false

  /node-addon-api@3.2.1:
    resolution: {integrity: sha512-mmcei9JghVNDYydghQmeDX8KoAm0FAiYyIcUt/N4nhyAipB17pllZQDOJD2fotxABnt4Mdz+dKTO7eftLg4d0A==}
    dev: false

  /node-domexception@1.0.0:
    resolution: {integrity: sha512-/jKZoMpw0F8GRwl4/eLROPA3cfcXtLApP0QzLmUT/HuPCZWyB7IY9ZrMeKw2O/nFIqPQB3PVM9aYm0F312AXDQ==}
    engines: {node: '>=10.5.0'}
    dev: false

  /node-fetch@2.6.11:
    resolution: {integrity: sha512-4I6pdBY1EthSqDmJkiNk3JIT8cswwR9nfeW/cPdUagJYEQG7R95WRH74wpz7ma8Gh/9dI9FP+OU+0E4FvtA55w==}
    engines: {node: 4.x || >=6.0.0}
    peerDependencies:
      encoding: ^0.1.0
    peerDependenciesMeta:
      encoding:
        optional: true
    dependencies:
      whatwg-url: 5.0.0
    dev: false

  /node-fetch@2.7.0:
    resolution: {integrity: sha512-c4FRfUm/dbcWZ7U+1Wq0AwCyFL+3nt2bEw05wfxSz+DWpWsitgmSgYmy2dQdWyKC1694ELPqMs/YzUSNozLt8A==}
    engines: {node: 4.x || >=6.0.0}
    peerDependencies:
      encoding: ^0.1.0
    peerDependenciesMeta:
      encoding:
        optional: true
    dependencies:
      whatwg-url: 5.0.0

  /node-forge@1.3.1:
    resolution: {integrity: sha512-dPEtOeMvF9VMcYV/1Wb8CPoVAXtp6MKMlcbAt4ddqmGqUJ6fQZFXkNZNkNlfevtNkGtaSoXf/vNNNSvgrdXwtA==}
    engines: {node: '>= 6.13.0'}
    dev: false

  /node-getopt@0.3.2:
    resolution: {integrity: sha512-yqkmYrMbK1wPrfz7mgeYvA4tBperLg9FQ4S3Sau3nSAkpOA0x0zC8nQ1siBwozy1f4SE8vq2n1WKv99r+PCa1Q==}
    engines: {node: '>= 0.6.0'}
    dev: false

  /node-gyp-build@4.6.0:
    resolution: {integrity: sha512-NTZVKn9IylLwUzaKjkas1e4u2DLNcV4rdYagA4PWdPwW87Bi7z+BznyKSRwS/761tV/lzCGXplWsiaMjLqP2zQ==}
    hasBin: true
    dev: false

  /node-int64@0.4.0:
    resolution: {integrity: sha512-O5lz91xSOeoXP6DulyHfllpq+Eg00MWitZIbtPfoSEvqIHdl5gfcY6hYzDWnj0qD5tz52PI08u9qUvSVeUBeHw==}
    dev: true

  /node-releases@2.0.12:
    resolution: {integrity: sha512-QzsYKWhXTWx8h1kIvqfnC++o0pEmpRQA/aenALsL2F4pqNVr7YzcdMlDij5WBnwftRbJCNJL/O7zdKaxKPHqgQ==}

  /nodemailer@6.9.3:
    resolution: {integrity: sha512-fy9v3NgTzBngrMFkDsKEj0r02U7jm6XfC3b52eoNV+GCrGj+s8pt5OqhiJdWKuw51zCTdiNR/IUD1z33LIIGpg==}
    engines: {node: '>=6.0.0'}
    dev: false

  /nodemon@2.0.22:
    resolution: {integrity: sha512-B8YqaKMmyuCO7BowF1Z1/mkPqLk6cs/l63Ojtd6otKjMx47Dq1utxfRxcavH1I7VSaL8n5BUaoutadnsX3AAVQ==}
    engines: {node: '>=8.10.0'}
    hasBin: true
    dependencies:
      chokidar: 3.5.3
      debug: 3.2.7(supports-color@5.5.0)
      ignore-by-default: 1.0.1
      minimatch: 3.1.2
      pstree.remy: 1.1.8
      semver: 5.7.1
      simple-update-notifier: 1.1.0
      supports-color: 5.5.0
      touch: 3.1.0
      undefsafe: 2.0.5
    dev: true

  /nodemon@3.1.4:
    resolution: {integrity: sha512-wjPBbFhtpJwmIeY2yP7QF+UKzPfltVGtfce1g/bB15/8vCGZj8uxD62b/b9M9/WVgme0NZudpownKN+c0plXlQ==}
    engines: {node: '>=10'}
    hasBin: true
    dependencies:
      chokidar: 3.5.3
      debug: 4.3.4(supports-color@5.5.0)
      ignore-by-default: 1.0.1
      minimatch: 3.1.2
      pstree.remy: 1.1.8
      semver: 7.5.4
      simple-update-notifier: 2.0.0
      supports-color: 5.5.0
      touch: 3.1.0
      undefsafe: 2.0.5
    dev: true

  /nopt@1.0.10:
    resolution: {integrity: sha512-NWmpvLSqUrgrAC9HCuxEvb+PSloHpqVu+FqcO4eeF2h5qYRhA7ev6KvelyQAKtegUbC6RypJnlEOhd8vloNKYg==}
    hasBin: true
    dependencies:
      abbrev: 1.1.1
    dev: true

  /normalize-path@3.0.0:
    resolution: {integrity: sha512-6eZs5Ls3WtCisHWp9S2GUy8dqkpGi4BVSz3GaqiE6ezub0512ESztXUwUB6C6IKbQkY2Pnb/mD4WYojCRwcwLA==}
    engines: {node: '>=0.10.0'}

  /normalize-url@4.5.1:
    resolution: {integrity: sha512-9UZCFRHQdNrfTpGg8+1INIg93B6zE0aXMVFkw1WFwvO4SlZywU6aLg5Of0Ap/PgcbSw4LNxvMWXMeugwMCX0AA==}
    engines: {node: '>=8'}
    dev: false

  /npm-run-path@4.0.1:
    resolution: {integrity: sha512-S48WzZW777zhNIrn7gxOlISNAqi9ZC/uQFnRdbeIHhZhCA6UqpkOT8T1G7BvfdgP4Er8gF4sUbaS0i7QvIfCWw==}
    engines: {node: '>=8'}
    dependencies:
      path-key: 3.1.1
    dev: true

  /npm-run-path@5.3.0:
    resolution: {integrity: sha512-ppwTtiJZq0O/ai0z7yfudtBpWIoxM8yE6nHi1X47eFR2EWORqfbu6CnPlNsjeN683eT0qG6H/Pyf9fCcvjnnnQ==}
    engines: {node: ^12.20.0 || ^14.13.1 || >=16.0.0}
    dependencies:
      path-key: 4.0.0
    dev: true

  /nth-check@2.1.1:
    resolution: {integrity: sha512-lqjrjmaOoAnWfMmBPL+XNnynZh2+swxiX3WUE0s4yEHI6m+AwrK2UZOimIRl3X/4QctVqS8AiZjFqyOGrMXb/w==}
    dependencies:
      boolbase: 1.0.0
    dev: false

  /oauth-sign@0.9.0:
    resolution: {integrity: sha512-fexhUFFPTGV8ybAtSIGbV6gOkSv8UtRbDBnAyLQw4QPKkgNlsH2ByPGtMUqdWkos6YCRmAqViwgZrJc/mRDzZQ==}
    dev: false

  /object-assign@4.1.1:
    resolution: {integrity: sha512-rJgTQnkUnH1sFw8yT6VSU3zD3sWmu6sZhIseY8VX+GRu3P6F7Fu+JNDoXfklElbLJSnc3FUQHVe4cU5hj+BcUg==}
    engines: {node: '>=0.10.0'}

  /object-inspect@1.12.3:
    resolution: {integrity: sha512-geUvdk7c+eizMNUDkRpW1wJwgfOiOeHbxBR/hLXK1aT6zmVSO0jsQcs7fj6MGw89jC/cjGfLcNOrtMYtGqm81g==}

  /object-keys@1.1.1:
    resolution: {integrity: sha512-NuAESUOUMrlIXOfHKzD6bpPu3tYt3xvjNdRIQ+FeT0lNb4K8WR70CaDxhuNguS2XG+GjkyMwOzsN5ZktImfhLA==}
    engines: {node: '>= 0.4'}
    dev: false

  /object.assign@4.1.4:
    resolution: {integrity: sha512-1mxKf0e58bvyjSCtKYY4sRe9itRk3PJpquJOjeIkz885CczcI4IvJJDLPS72oowuSh+pBxUFROpX+TU++hxhZQ==}
    engines: {node: '>= 0.4'}
    dependencies:
      call-bind: 1.0.2
      define-properties: 1.2.0
      has-symbols: 1.0.3
      object-keys: 1.1.1
    dev: false

  /object.values@1.1.6:
    resolution: {integrity: sha512-FVVTkD1vENCsAcwNs9k6jea2uHC/X0+JcjG8YA60FN5CMaJmG95wT9jek/xX9nornqGRrBkKtzuAu2wuHpKqvw==}
    engines: {node: '>= 0.4'}
    dependencies:
      call-bind: 1.0.2
      define-properties: 1.2.0
      es-abstract: 1.21.2
    dev: false

  /octokit@2.0.19:
    resolution: {integrity: sha512-hSloK4MK78QGbAuBrtIir0bsxMoRVZE5CkwKSbSRH9lqv2hx9EwhCxtPqEF+BtHqLXkXdfUaGkJMyMBotYno+A==}
    engines: {node: '>= 14'}
    dependencies:
      '@octokit/app': 13.1.5
      '@octokit/core': 4.2.1
      '@octokit/oauth-app': 4.2.2
      '@octokit/plugin-paginate-rest': 6.1.2(@octokit/core@4.2.1)
      '@octokit/plugin-rest-endpoint-methods': 7.1.3(@octokit/core@4.2.1)
      '@octokit/plugin-retry': 4.1.6(@octokit/core@4.2.1)
      '@octokit/plugin-throttling': 5.2.3(@octokit/core@4.2.1)
      '@octokit/types': 9.2.3
    transitivePeerDependencies:
      - encoding
    dev: false

  /on-finished@2.4.1:
    resolution: {integrity: sha512-oVlzkg3ENAhCk2zdv7IJwd/QUD4z2RxRwpkcGY8psCVcCYZNq4wYnVWALHM+brtuJjePWiYF/ClmuDr8Ch5+kg==}
    engines: {node: '>= 0.8'}
    dependencies:
      ee-first: 1.1.1
    dev: false

  /once@1.4.0:
    resolution: {integrity: sha512-lNaJgI+2Q5URQBkccEKHTQOPaXdUxnZZElQTZY0MFUAuaEqe1E+Nyvgdz/aIyNi6Z9MzO5dv1H8n58/GELp3+w==}
    dependencies:
      wrappy: 1.0.2

  /one-time@1.0.0:
    resolution: {integrity: sha512-5DXOiRKwuSEcQ/l0kGCF6Q3jcADFv5tSmRaJck/OqkVFcOzutB134KRSfF0xDrL39MNnqxbHBbUUcjZIhTgb2g==}
    dependencies:
      fn.name: 1.1.0

  /onetime@5.1.2:
    resolution: {integrity: sha512-kbpaSSGJTWdAY5KPVeMOKXSrPtr8C8C7wodJbcsd51jRnmD+GZu8Y0VoU6Dm5Z4vWr0Ig/1NKuWRKf7j5aaYSg==}
    engines: {node: '>=6'}
    dependencies:
      mimic-fn: 2.1.0
    dev: true

  /onetime@6.0.0:
    resolution: {integrity: sha512-1FlR+gjXK7X+AsAHso35MnyN5KqGwJRi/31ft6x0M194ht7S+rWAvd7PHss9xSKMzE0asv1pyIHaJYq+BbacAQ==}
    engines: {node: '>=12'}
    dependencies:
      mimic-fn: 4.0.0
    dev: true

  /open@8.4.2:
    resolution: {integrity: sha512-7x81NCL719oNbsq/3mh+hVrAWmFuEYUqrq/Iw3kUzH8ReypT9QQ0BLoJS7/G9k6N81XjW4qHWtjWwe/9eLy1EQ==}
    engines: {node: '>=12'}
    dependencies:
      define-lazy-prop: 2.0.0
      is-docker: 2.2.1
      is-wsl: 2.2.0
    dev: false

  /openai@4.53.0:
    resolution: {integrity: sha512-XoMaJsSLuedW5eoMEMmZbdNoXgML3ujcU5KfwRnC6rnbmZkHE2Q4J/SArwhqCxQRqJwHnQUj1LpiROmKPExZJA==}
    hasBin: true
    dependencies:
      '@types/node': 18.19.10
      '@types/node-fetch': 2.6.4
      abort-controller: 3.0.0
      agentkeepalive: 4.5.0
      form-data-encoder: 1.7.2
      formdata-node: 4.4.1
      node-fetch: 2.7.0
      web-streams-polyfill: 3.3.3
    transitivePeerDependencies:
      - encoding
    dev: false

  /openapi-types@12.1.3:
    resolution: {integrity: sha512-N4YtSYJqghVu4iek2ZUvcN/0aqH1kRDuNqzcycDxhOUpg7GdvLa2F3DgS6yBNhInhv2r/6I0Flkn7CqL8+nIcw==}
    dev: true

  /openapi-typescript@6.7.6:
    resolution: {integrity: sha512-c/hfooPx+RBIOPM09GSxABOZhYPblDoyaGhqBkD/59vtpN21jEuWKDlM0KYTvqJVlSYjKs0tBcIdeXKChlSPtw==}
    hasBin: true
    dependencies:
      ansi-colors: 4.1.3
      fast-glob: 3.3.2
      js-yaml: 4.1.0
      supports-color: 9.4.0
      undici: 5.28.4
      yargs-parser: 21.1.1
    dev: true

  /openapi3-ts@2.0.2:
    resolution: {integrity: sha512-TxhYBMoqx9frXyOgnRHufjQfPXomTIHYKhSKJ6jHfj13kS8OEIhvmE8CTuQyKtjjWttAjX5DPxM1vmalEpo8Qw==}
    dependencies:
      yaml: 1.10.2
    dev: true

  /optionator@0.9.1:
    resolution: {integrity: sha512-74RlY5FCnhq4jRxVUPKDaRwrVNXMqsGsiW6AJw4XK8hmtm10wC0ypZBLw5IIp85NZMr91+qd1RvvENwg7jjRFw==}
    engines: {node: '>= 0.8.0'}
    dependencies:
      deep-is: 0.1.4
      fast-levenshtein: 2.0.6
      levn: 0.4.1
      prelude-ls: 1.2.1
      type-check: 0.4.0
      word-wrap: 1.2.3
    dev: false

  /p-cancelable@1.1.0:
    resolution: {integrity: sha512-s73XxOZ4zpt1edZYZzvhqFa6uvQc1vwUa0K0BdtIZgQMAJj9IbebH+JkgKZc9h+B05PKHLOTl4ajG1BmNrVZlw==}
    engines: {node: '>=6'}
    dev: false

  /p-finally@1.0.0:
    resolution: {integrity: sha512-LICb2p9CB7FS+0eR1oqWnHhp0FljGLZCWBE9aix0Uye9W8LTQPwMTYVGWQWIw9RdQiDg4+epXQODwIYJtSJaow==}
    engines: {node: '>=4'}
    dev: false

  /p-limit@2.3.0:
    resolution: {integrity: sha512-//88mFWSJx8lxCzwdAABTJL2MyWB12+eIY7MDL2SqLmAkeKU9qxRvWuSyTjm3FUmpBEMuFfckAIqEaVGUDxb6w==}
    engines: {node: '>=6'}
    dependencies:
      p-try: 2.2.0
    dev: true

  /p-limit@3.1.0:
    resolution: {integrity: sha512-TYOanM3wGwNGsZN2cVTYPArw454xnXj5qmWF1bEoAc4+cU/ol7GVh7odevjp1FNHduHc3KZMcFduxU5Xc6uJRQ==}
    engines: {node: '>=10'}
    dependencies:
      yocto-queue: 0.1.0

  /p-limit@4.0.0:
    resolution: {integrity: sha512-5b0R4txpzjPWVw/cXXUResoD4hb6U/x9BH08L7nw+GN1sezDzPdxeRvpc9c433fZhBan/wusjbCsqwqm4EIBIQ==}
    engines: {node: ^12.20.0 || ^14.13.1 || >=16.0.0}
    dependencies:
      yocto-queue: 1.0.0

  /p-locate@4.1.0:
    resolution: {integrity: sha512-R79ZZ/0wAxKGu3oYMlz8jy/kbhsNrS7SKZ7PxEHBgJ5+F2mtFW2fK2cOtBh1cHYkQsbzFV7I+EoRKe6Yt0oK7A==}
    engines: {node: '>=8'}
    dependencies:
      p-limit: 2.3.0
    dev: true

  /p-locate@5.0.0:
    resolution: {integrity: sha512-LaNjtRWUBY++zB5nE/NwcaoMylSPk+S+ZHNB1TzdbMJMny6dynpAGt7X/tl/QYq3TIeE6nxHppbo2LGymrG5Pw==}
    engines: {node: '>=10'}
    dependencies:
      p-limit: 3.1.0
    dev: false

  /p-queue@2.4.2:
    resolution: {integrity: sha512-n8/y+yDJwBjoLQe1GSJbbaYQLTI7QHNZI2+rpmCDbe++WLf9HC3gf6iqj5yfPAV71W4UF3ql5W1+UBPXoXTxng==}
    engines: {node: '>=4'}
    dev: false

  /p-queue@6.6.2:
    resolution: {integrity: sha512-RwFpb72c/BhQLEXIZ5K2e+AhgNVmIejGlTgiB9MzZ0e93GRvqZ7uSi0dvRF7/XIXDeNkra2fNHBxTyPDGySpjQ==}
    engines: {node: '>=8'}
    dependencies:
      eventemitter3: 4.0.7
      p-timeout: 3.2.0
    dev: false

  /p-retry@4.6.2:
    resolution: {integrity: sha512-312Id396EbJdvRONlngUx0NydfrIQ5lsYu0znKVUzVvArzEIt08V1qhtyESbGVd1FGX7UKtiFp5uwKZdM8wIuQ==}
    engines: {node: '>=8'}
    dependencies:
      '@types/retry': 0.12.0
      retry: 0.13.1
    dev: false

  /p-timeout@3.2.0:
    resolution: {integrity: sha512-rhIwUycgwwKcP9yTOOFK/AKsAopjjCakVqLHePO3CC6Mir1Z99xT+R63jZxAT5lFZLa2inS5h+ZS2GvR99/FBg==}
    engines: {node: '>=8'}
    dependencies:
      p-finally: 1.0.0
    dev: false

  /p-timeout@4.1.0:
    resolution: {integrity: sha512-+/wmHtzJuWii1sXn3HCuH/FTwGhrp4tmJTxSKJbfS+vkipci6osxXM5mY0jUiRzWKMTgUT8l7HFbeSwZAynqHw==}
    engines: {node: '>=10'}
    dev: false

  /p-try@2.2.0:
    resolution: {integrity: sha512-R4nPAVTAU0B9D35/Gk3uJf/7XYbQcyohSKdvAxIRSNghFl4e71hVoGnBNQz9cWaXxO2I10KTC+3jMdvvoKw6dQ==}
    engines: {node: '>=6'}
    dev: true

  /package-json@6.5.0:
    resolution: {integrity: sha512-k3bdm2n25tkyxcjSKzB5x8kfVxlMdgsbPr0GkZcwHsLpba6cBjqCt1KlcChKEvxHIcTB1FVMuwoijZ26xex5MQ==}
    engines: {node: '>=8'}
    dependencies:
      got: 9.6.0
      registry-auth-token: 4.2.2
      registry-url: 5.1.0
      semver: 6.3.0
    dev: false

  /parent-module@1.0.1:
    resolution: {integrity: sha512-GQ2EWRpQV8/o+Aw8YqtfZZPfNRWZYkbidE9k5rpl/hC3vtHHBfGm2Ifi6qWV+coDGkrUKZAxE3Lot5kcsRlh+g==}
    engines: {node: '>=6'}
    dependencies:
      callsites: 3.1.0
    dev: false

  /parse-json@5.2.0:
    resolution: {integrity: sha512-ayCKvm/phCGxOkYRSCM82iDwct8/EonSEgCSxWxD7ve6jHggsFl4fZVQBPRNgQoKiuV/odhFrGzQXZwbifC8Rg==}
    engines: {node: '>=8'}
    dependencies:
      '@babel/code-frame': 7.22.5
      error-ex: 1.3.2
      json-parse-even-better-errors: 2.3.1
      lines-and-columns: 1.2.4
    dev: true

  /parse5-htmlparser2-tree-adapter@7.0.0:
    resolution: {integrity: sha512-B77tOZrqqfUfnVcOrUvfdLbz4pu4RopLD/4vmu3HUPswwTA8OH0EMW9BlWR2B0RCoiZRAHEUu7IxeP1Pd1UU+g==}
    dependencies:
      domhandler: 5.0.3
      parse5: 7.1.2
    dev: false

  /parse5@7.1.2:
    resolution: {integrity: sha512-Czj1WaSVpaoj0wbhMzLmWD69anp2WH7FXMB9n1Sy8/ZFF9jolSQVMu1Ij5WIyGmcBmhk7EOndpO4mIpihVqAXw==}
    dependencies:
      entities: 4.5.0
    dev: false

  /parseurl@1.3.3:
    resolution: {integrity: sha512-CiyeOxFT/JZyN5m0z9PfXw4SCBJ6Sygz1Dpl0wqjlhDEGGBP1GnsUVEL0p63hoG1fcj3fHynXi9NYO4nWOL+qQ==}
    engines: {node: '>= 0.8'}
    dev: false

  /pascal-case@3.1.2:
    resolution: {integrity: sha512-uWlGT3YSnK9x3BQJaOdcZwrnV6hPpd8jFH1/ucpiLRPh/2zCVJKS19E4GvYHvaCcACn3foXZ0cLB9Wrx1KGe5g==}
    dependencies:
      no-case: 3.0.4
      tslib: 2.6.2
    dev: false

  /path-exists@4.0.0:
    resolution: {integrity: sha512-ak9Qy5Q7jYb2Wwcey5Fpvg2KoAc/ZIhLSLOSBmRmygPsGwkVVt0fZa0qrtMz+m6tJTAHfZQ8FnmB4MG4LWy7/w==}
    engines: {node: '>=8'}

  /path-is-absolute@1.0.1:
    resolution: {integrity: sha512-AVbw3UJ2e9bq64vSaS9Am0fje1Pa8pbGqTTsmXfaIiMpnr5DlDhfJOuLj9Sf95ZPVDAUerDfEk88MPmPe7UCQg==}
    engines: {node: '>=0.10.0'}

  /path-key@3.1.1:
    resolution: {integrity: sha512-ojmeN0qd+y0jszEtoY48r0Peq5dwMEkIlCOu6Q5f41lfkswXuKtYrhgoTpLnyIcHm24Uhqx+5Tqm2InSwLhE6Q==}
    engines: {node: '>=8'}

  /path-key@4.0.0:
    resolution: {integrity: sha512-haREypq7xkM7ErfgIyA0z+Bj4AGKlMSdlQE2jvJo6huWD1EdkKYV+G/T4nq0YEF2vgTT8kqMFKo1uHn950r4SQ==}
    engines: {node: '>=12'}
    dev: true

  /path-loader@1.0.12:
    resolution: {integrity: sha512-n7oDG8B+k/p818uweWrOixY9/Dsr89o2TkCm6tOTex3fpdo2+BFDgR+KpB37mGKBRsBAlR8CIJMFN0OEy/7hIQ==}
    dependencies:
      native-promise-only: 0.8.1
      superagent: 7.1.6
    transitivePeerDependencies:
      - supports-color
    dev: true

  /path-parse@1.0.7:
    resolution: {integrity: sha512-LDJzPVEEEPR+y48z93A0Ed0yXb8pAByGWo/k5YYdYgpY2/2EsOsksJrq7lOHxryrVOn1ejG6oAp8ahvOIQD8sw==}

  /path-scurry@1.10.2:
    resolution: {integrity: sha512-7xTavNy5RQXnsjANvVvMkEjvloOinkAjv/Z6Ildz9v2RinZ4SBKTWFOVRbaF8p0vpHnyjV/UwNDdKuUv6M5qcA==}
    engines: {node: '>=16 || 14 >=14.17'}
    dependencies:
      lru-cache: 10.2.0
      minipass: 6.0.2
    dev: true

  /path-scurry@1.9.2:
    resolution: {integrity: sha512-qSDLy2aGFPm8i4rsbHd4MNyTcrzHFsLQykrtbuGRknZZCBBVXSv2tSCDN2Cg6Rt/GFRw8GoW9y9Ecw5rIPG1sg==}
    engines: {node: '>=16 || 14 >=14.17'}
    dependencies:
      lru-cache: 9.1.2
      minipass: 6.0.2

  /path-to-regexp@0.1.7:
    resolution: {integrity: sha512-5DFkuoqlv1uYQKxy8omFBeJPQcdoE07Kv2sferDCrAq1ohOU+MSDswDIbnx3YAM60qIOnYa53wBhXW0EbMonrQ==}
    dev: false

  /path-to-regexp@6.2.1:
    resolution: {integrity: sha512-JLyh7xT1kizaEvcaXOQwOc2/Yhw6KZOvPf1S8401UyLk86CU79LN3vl7ztXGm/pZ+YjoyAJ4rxmHwbkBXJX+yw==}
    dev: false

  /path-type@4.0.0:
    resolution: {integrity: sha512-gDKb8aZMDeD/tZWs9P6+q0J9Mwkdl6xMV8TjnGP3qJVJ06bdMgkbBlLU8IdfOsIsFz2BW1rNVT3XuNEl8zPAvw==}
    engines: {node: '>=8'}

  /pathe@1.1.1:
    resolution: {integrity: sha512-d+RQGp0MAYTIaDBIMmOfMwz3E+LOZnxx1HZd5R18mmCZY0QBlK0LDZfPc8FW8Ed2DlvsuE6PRjroDY+wg4+j/Q==}

  /pathval@1.1.1:
    resolution: {integrity: sha512-Dp6zGqpTdETdR63lehJYPeIOqpiNBNtc7BpWSLrOje7UaIsE5aY92r/AunQA7rsXvet3lrJ3JnZX29UPTKXyKQ==}

  /peek-readable@4.1.0:
    resolution: {integrity: sha512-ZI3LnwUv5nOGbQzD9c2iDG6toheuXSZP5esSHBjopsXH4dg19soufvpUGA3uohi5anFtGb2lhAVdHzH6R/Evvg==}
    engines: {node: '>=8'}
    dev: false

  /pend@1.2.0:
    resolution: {integrity: sha512-F3asv42UuXchdzt+xXqfW1OGlVBe+mxa2mqI0pg5yAHZPvFmY3Y6drSf/GQ1A86WgWEN9Kzh/WrgKa6iGcHXLg==}
    dev: true

  /performance-now@2.1.0:
    resolution: {integrity: sha512-7EAHlyLHI56VEIdK57uwHdHKIaAGbnXPiw0yWbarQZOKaKpvUIgW0jWRVLiatnM+XXlSwsanIBH/hzGMJulMow==}
    dev: false

  /picocolors@1.0.0:
    resolution: {integrity: sha512-1fygroTLlHu66zi26VoTDv8yRgm0Fccecssto+MhsZ0D/DGW2sm8E8AjW7NU5VVTRt5GxbeZ5qBuJr+HyLYkjQ==}

  /picomatch@2.3.1:
    resolution: {integrity: sha512-JU3teHTNjmE2VCGFzuY8EXzCDVwEqB2a8fsIvwaStHhAWJEeVd1o1QD80CU6+ZdEXXSLbSsuLwJjkCBWqRQUVA==}
    engines: {node: '>=8.6'}

  /pify@2.3.0:
    resolution: {integrity: sha512-udgsAY+fTnvv7kI7aaxbqwWNb0AHiB0qBO89PZKPkoTmGOgdbrHDKD+0B2X4uTfJ/FT1R09r9gTsjUjNJotuog==}
    engines: {node: '>=0.10.0'}
    dev: true

  /pify@3.0.0:
    resolution: {integrity: sha512-C3FsVNH1udSEX48gGX1xfvwTWfsYWj5U+8/uK15BGzIGrKoUpghX8hWZwa/OFnakBiiVNmBvemTJR5mcy7iPcg==}
    engines: {node: '>=4'}
    dev: true

  /pify@4.0.1:
    resolution: {integrity: sha512-uB80kBFb/tfd68bVleG9T5GGsGPjJrLAUpR5PZIrhBnIaRTQRjqdJSsIKkOP6OAIFbj7GOrcudc5pNjZ+geV2g==}
    engines: {node: '>=6'}
    dev: false

  /pinkie-promise@2.0.1:
    resolution: {integrity: sha512-0Gni6D4UcLTbv9c57DfxDGdr41XfgUjqWZu492f0cIGr16zDU06BWP/RAEvOuo7CQ0CNjHaLlM59YJJFm3NWlw==}
    engines: {node: '>=0.10.0'}
    dependencies:
      pinkie: 2.0.4
    dev: true

  /pinkie@2.0.4:
    resolution: {integrity: sha512-MnUuEycAemtSaeFSjXKW/aroV7akBbY+Sv+RkyqFjgAe73F+MR0TBWKBRDkmfWq/HiFmdavfZ1G7h4SPZXaCSg==}
    engines: {node: '>=0.10.0'}
    dev: true

  /pirates@4.0.5:
    resolution: {integrity: sha512-8V9+HQPupnaXMA23c5hvl69zXvTwTzyAYasnkb0Tts4XvO4CliqONMOnvlq26rkhLC3nWDFBJf73LU1e1VZLaQ==}
    engines: {node: '>= 6'}
    dev: true

  /pkg-dir@4.2.0:
    resolution: {integrity: sha512-HRDzbaKjC+AOWVXxAU/x54COGeIv9eb+6CkDSQoNTt4XyWoIJvuPsXizxu/Fr23EiekbtZwmh1IcIG/l/a10GQ==}
    engines: {node: '>=8'}
    dependencies:
      find-up: 4.1.0
    dev: true

  /pkg-types@1.0.3:
    resolution: {integrity: sha512-nN7pYi0AQqJnoLPC9eHFQ8AcyaixBUOwvqc5TDnIKCMEE6I0y8P7OKA7fPexsXGCGxQDl/cmrLAp26LhcwxZ4A==}
    dependencies:
      jsonc-parser: 3.2.0
      mlly: 1.4.0
      pathe: 1.1.1

  /please-upgrade-node@3.2.0:
    resolution: {integrity: sha512-gQR3WpIgNIKwBMVLkpMUeR3e1/E1y42bqDQZfql+kDeXd8COYfM8PQA4X6y7a8u9Ua9FHmsrrmirW2vHs45hWg==}
    dependencies:
      semver-compare: 1.0.0
    dev: false

  /pop-iterate@1.0.1:
    resolution: {integrity: sha512-HRCx4+KJE30JhX84wBN4+vja9bNfysxg1y28l0DuJmkoaICiv2ZSilKddbS48pq50P8d2erAhqDLbp47yv3MbQ==}
    dev: false

  /postcss-load-config@4.0.2(ts-node@10.9.1):
    resolution: {integrity: sha512-bSVhyJGL00wMVoPUzAVAnbEoWyqRxkjv64tUl427SKnPrENtq6hJwUojroMz2VB+Q1edmi4IfrAPpami5VVgMQ==}
    engines: {node: '>= 14'}
    peerDependencies:
      postcss: '>=8.0.9'
      ts-node: '>=9.0.0'
    peerDependenciesMeta:
      postcss:
        optional: true
      ts-node:
        optional: true
    dependencies:
      lilconfig: 3.1.1
      ts-node: 10.9.1(@types/node@18.16.16)(typescript@4.9.5)
      yaml: 2.4.1
    dev: true

  /postcss-load-config@4.0.2(ts-node@10.9.2):
    resolution: {integrity: sha512-bSVhyJGL00wMVoPUzAVAnbEoWyqRxkjv64tUl427SKnPrENtq6hJwUojroMz2VB+Q1edmi4IfrAPpami5VVgMQ==}
    engines: {node: '>= 14'}
    peerDependencies:
      postcss: '>=8.0.9'
      ts-node: '>=9.0.0'
    peerDependenciesMeta:
      postcss:
        optional: true
      ts-node:
        optional: true
    dependencies:
      lilconfig: 3.1.1
      ts-node: 10.9.2(@types/node@18.19.10)(typescript@4.9.5)
      yaml: 2.4.1
    dev: true

  /postcss@8.4.26:
    resolution: {integrity: sha512-jrXHFF8iTloAenySjM/ob3gSj7pCu0Ji49hnjqzsgSRa50hkWCKD0HQ+gMNJkW38jBI68MpAAg7ZWwHwX8NMMw==}
    engines: {node: ^10 || ^12 || >=14}
    dependencies:
      nanoid: 3.3.6
      picocolors: 1.0.0
      source-map-js: 1.0.2

  /preact-render-to-string@6.5.7(preact@10.23.1):
    resolution: {integrity: sha512-nACZDdv/ZZciuldVYMcfGqr61DKJeaAfPx96hn6OXoBGhgtU2yGQkA0EpTzWH4SvnwF0syLsL4WK7AIp3Ruc1g==}
    peerDependencies:
      preact: '>=10'
    dependencies:
      preact: 10.23.1
    dev: false

  /preact@10.23.1:
    resolution: {integrity: sha512-O5UdRsNh4vdZaTieWe3XOgSpdMAmkIYBCT3VhQDlKrzyCm8lUYsk0fmVEvoQQifoOjFRTaHZO69ylrzTW2BH+A==}
    dev: false

  /prelude-ls@1.2.1:
    resolution: {integrity: sha512-vkcDPrRZo1QZLbn5RLGPpg/WmIQ65qoWWhcGKf/b5eplkkarX0m9z8ppCat4mlOqUsWpyNuYgO3VRyrYHSzX5g==}
    engines: {node: '>= 0.8.0'}
    dev: false

  /prepend-http@2.0.0:
    resolution: {integrity: sha512-ravE6m9Atw9Z/jjttRUZ+clIXogdghyZAuWJ3qEzjT+jI/dL1ifAqhZeC5VHzQp1MSt1+jxKkFNemj/iO7tVUA==}
    engines: {node: '>=4'}
    dev: false

  /prettier-linter-helpers@1.0.0:
    resolution: {integrity: sha512-GbK2cP9nraSSUF9N2XwUwqfzlAFlMNYYl+ShE/V+H8a9uNl/oUqB1w2EL54Jh0OlyRSd8RfWYJ3coVS4TROP2w==}
    engines: {node: '>=6.0.0'}
    dependencies:
      fast-diff: 1.3.0
    dev: false

  /prettier@2.8.8:
    resolution: {integrity: sha512-tdN8qQGvNjw4CHbY+XXk0JgCXn9QiF21a55rBe5LJAU+kDyC4WQn4+awm2Xfk2lQMk5fKup9XgzTZtGkjBdP9Q==}
    engines: {node: '>=10.13.0'}
    hasBin: true

  /prettier@3.3.3:
    resolution: {integrity: sha512-i2tDNA0O5IrMO757lfrdQZCc2jPNDVntV0m/+4whiDfWaTKfMNgR7Qz0NAeGz/nRqF4m5/6CLzbP4/liHt12Ew==}
    engines: {node: '>=14'}
    hasBin: true
    dev: true

  /pretty-format@29.5.0:
    resolution: {integrity: sha512-V2mGkI31qdttvTFX7Mt4efOqHXqJWMu4/r66Xh3Z3BwZaPfPJgp6/gbwoujRpPUtfEF6AUUWx3Jim3GCw5g/Qw==}
    engines: {node: ^14.15.0 || ^16.10.0 || >=18.0.0}
    dependencies:
      '@jest/schemas': 29.4.3
      ansi-styles: 5.2.0
      react-is: 18.2.0

  /process-nextick-args@2.0.1:
    resolution: {integrity: sha512-3ouUOpQhtgrbOa17J7+uxOTpITYWaGP7/AhoR3+A+/1e9skrzelGi/dXzEYyvbxubEF6Wn2ypscTKiKJFFn1ag==}

  /progress@2.0.3:
    resolution: {integrity: sha512-7PiHtLll5LdnKIMw100I+8xJXR5gW2QwWYkT6iJva0bXitZKa/XMrSbdmg3r2Xnaidz9Qumd0VPaMrZlF9V9sA==}
    engines: {node: '>=0.4.0'}
    dev: true

  /promise.allsettled@1.0.6:
    resolution: {integrity: sha512-22wJUOD3zswWFqgwjNHa1965LvqTX87WPu/lreY2KSd7SVcERfuZ4GfUaOnJNnvtoIv2yXT/W00YIGMetXtFXg==}
    engines: {node: '>= 0.4'}
    dependencies:
      array.prototype.map: 1.0.5
      call-bind: 1.0.2
      define-properties: 1.2.0
      es-abstract: 1.21.2
      get-intrinsic: 1.2.1
      iterate-value: 1.0.2
    dev: false

  /prompts@2.4.2:
    resolution: {integrity: sha512-NxNv/kLguCA7p3jE8oL2aEBsrJWgAakBpgmgK6lpPWV+WuOmY6r2/zbAVnP+T8bQlA0nzHXSJSJW0Hq7ylaD2Q==}
    engines: {node: '>= 6'}
    dependencies:
      kleur: 3.0.3
      sisteransi: 1.0.5

  /proxy-addr@2.0.7:
    resolution: {integrity: sha512-llQsMLSUDUPT44jdrU/O37qlnifitDP+ZwrmmZcoSKyLKvtZxpyV0n2/bD/N4tBAAZ/gJEdZU7KMraoK1+XYAg==}
    engines: {node: '>= 0.10'}
    dependencies:
      forwarded: 0.2.0
      ipaddr.js: 1.9.1
    dev: false

  /proxy-from-env@1.1.0:
    resolution: {integrity: sha512-D+zkORCbA9f1tdWRK0RaCR3GPv50cMxcrz4X8k5LTSUD1Dkw47mKJEZQNunItRTkWwgtaUSo1RVFRIG9ZXiFYg==}

  /pseudomap@1.0.2:
    resolution: {integrity: sha512-b/YwNhb8lk1Zz2+bXXpS/LK9OisiZZ1SNsSLxN1x2OXVEhW2Ckr/7mWE5vrC1ZTiJlD9g19jWszTmJsB+oEpFQ==}
    dev: false

  /psl@1.9.0:
    resolution: {integrity: sha512-E/ZsdU4HLs/68gYzgGTkMicWTLPdAftJLfJFlLUAAKZGkStNU72sZjT66SnMDVOfOWY/YAoiD7Jxa9iHvngcag==}
    dev: false

  /pstree.remy@1.1.8:
    resolution: {integrity: sha512-77DZwxQmxKnu3aR542U+X8FypNzbfJ+C5XQDk3uWjWxn6151aIMGthWYRXTqT1E5oJvg+ljaa2OJi+VfvCOQ8w==}
    dev: true

  /pump@3.0.0:
    resolution: {integrity: sha512-LwZy+p3SFs1Pytd/jYct4wpv49HiYCqd9Rlc5ZVdk0V+8Yzv6jR5Blk3TRmPL1ft69TxP0IMZGJ+WPFU2BFhww==}
    dependencies:
      end-of-stream: 1.4.4
      once: 1.4.0
    dev: false

  /punycode@2.3.0:
    resolution: {integrity: sha512-rRV+zQD8tVFys26lAGR9WUuS4iUAngJScM+ZRSKtvl5tKeZ2t5bvdNFdNHBW9FWR4guGHlgmsZ1G7BSm2wTbuA==}
    engines: {node: '>=6'}

  /pure-rand@6.0.2:
    resolution: {integrity: sha512-6Yg0ekpKICSjPswYOuC5sku/TSWaRYlA0qsXqJgM/d/4pLPHPuTxK7Nbf7jFKzAeedUhR8C7K9Uv63FBsSo8xQ==}
    dev: true

  /q@2.0.3:
    resolution: {integrity: sha512-gv6vLGcmAOg96/fgo3d9tvA4dJNZL3fMyBqVRrGxQ+Q/o4k9QzbJ3NQF9cOO/71wRodoXhaPgphvMFU68qVAJQ==}
    dependencies:
      asap: 2.0.6
      pop-iterate: 1.0.1
      weak-map: 1.0.8
    dev: false

  /qs@6.11.0:
    resolution: {integrity: sha512-MvjoMCJwEarSbUYk5O+nmoSzSutSsTwF85zcHPQ9OrlFoZOYIjaqBAJIqIXjptyD5vThxGq52Xu/MaJzRkIk4Q==}
    engines: {node: '>=0.6'}
    dependencies:
      side-channel: 1.0.4

  /qs@6.5.3:
    resolution: {integrity: sha512-qxXIEh4pCGfHICj1mAJQ2/2XVZkjCDTcEgfoSQxc/fYivUZxTkk7L3bDBJSoNrEzXI17oUO5Dp07ktqE5KzczA==}
    engines: {node: '>=0.6'}
    dev: false

  /query-string@6.14.1:
    resolution: {integrity: sha512-XDxAeVmpfu1/6IjyT/gXHOl+S0vQ9owggJ30hhWKdHAsNPOcasn5o9BW0eejZqL2e4vMjhAxoW3jVHcD6mbcYw==}
    engines: {node: '>=6'}
    dependencies:
      decode-uri-component: 0.2.2
      filter-obj: 1.1.0
      split-on-first: 1.1.0
      strict-uri-encode: 2.0.0
    dev: false

  /query-string@9.1.0:
    resolution: {integrity: sha512-t6dqMECpCkqfyv2FfwVS1xcB6lgXW/0XZSaKdsCNGYkqMO76AFiJEg4vINzoDKcZa6MS7JX+OHIjwh06K5vczw==}
    engines: {node: '>=18'}
    dependencies:
      decode-uri-component: 0.4.1
      filter-obj: 5.1.0
      split-on-first: 3.0.0
    dev: false

  /querystringify@2.2.0:
    resolution: {integrity: sha512-FIqgj2EUvTa7R50u0rGsyTftzjYmv/a3hO345bZNrqabNqjtgiDMgmo4mkUjd+nzU5oF3dClKqFIPUKybUyqoQ==}
    dev: false

  /queue-microtask@1.2.3:
    resolution: {integrity: sha512-NuaNSa6flKT5JaSYQzJok04JzTL1CA6aGhv5rfLW3PgqA+M2ChpZQnAC8h8i4ZFkBS8X5RqkDBHA7r4hej3K9A==}

  /radash@12.1.0:
    resolution: {integrity: sha512-b0Zcf09AhqKS83btmUeYBS8tFK7XL2e3RvLmZcm0sTdF1/UUlHSsjXdCcWNxe7yfmAlPve5ym0DmKGtTzP6kVQ==}
    engines: {node: '>=14.18.0'}
    dev: true

  /radash@9.5.0:
    resolution: {integrity: sha512-t0s8BJlvrk8YPaOS8X0J2xzqAsBlXAUkDEjoBXwlzaXsXNCpBILjT9OvWlabLa2KB/r4XrhThdXjxMs7SiCyIw==}
    engines: {node: '>=14.18.0'}
    dev: false

  /range-parser@1.2.1:
    resolution: {integrity: sha512-Hrgsx+orqoygnmhFbKaHE6c296J+HTAQXoxEF6gNupROmmGJRoyzfG3ccAveqCBrwr/2yxQ5BVd/GTl5agOwSg==}
    engines: {node: '>= 0.6'}
    dev: false

  /raw-body@2.5.1:
    resolution: {integrity: sha512-qqJBtEyVgS0ZmPGdCFPWJ3FreoqvG4MVQln/kCgF7Olq95IbOp0/BWyMwbdtn4VTvkM8Y7khCQ2Xgk/tcrCXig==}
    engines: {node: '>= 0.8'}
    dependencies:
      bytes: 3.1.2
      http-errors: 2.0.0
      iconv-lite: 0.4.24
      unpipe: 1.0.0
    dev: false

  /rc@1.2.8:
    resolution: {integrity: sha512-y3bGgqKj3QBdxLbLkomlohkvsA8gdAiUQlSBJnBhfn+BPxg4bc62d8TcBW15wavDfgexCgccckhcZvywyQYPOw==}
    hasBin: true
    dependencies:
      deep-extend: 0.6.0
      ini: 1.3.8
      minimist: 1.2.8
      strip-json-comments: 2.0.1
    dev: false

  /react-is@18.2.0:
    resolution: {integrity: sha512-xWGDIW6x921xtzPkhiULtthJHoJvBbF3q26fzloPCK0hsvxtPVelvftw3zjbHWSkR2km9Z+4uxbDDK/6Zw9B8w==}

  /react@18.3.1:
    resolution: {integrity: sha512-wS+hAgJShR0KhEvPJArfuPVN1+Hz1t0Y6n5jLrGQbkb4urgPE/0Rve+1kMB1v/oWgHgm4WIcV+i7F2pTVj+2iQ==}
    engines: {node: '>=0.10.0'}
    dependencies:
      loose-envify: 1.4.0
    dev: false

  /readable-stream@2.3.8:
    resolution: {integrity: sha512-8p0AUk4XODgIewSi0l8Epjs+EVnWiK7NoDIEGU0HhE7+ZyY8D1IMY7odu5lRrFXGg71L15KG8QrPmum45RTtdA==}
    dependencies:
      core-util-is: 1.0.2
      inherits: 2.0.4
      isarray: 1.0.0
      process-nextick-args: 2.0.1
      safe-buffer: 5.1.2
      string_decoder: 1.1.1
      util-deprecate: 1.0.2

  /readable-stream@3.6.2:
    resolution: {integrity: sha512-9u/sniCrY3D5WdsERHzHE4G2YCXqoG5FTHUiCC4SIbr6XcLZBY05ya9EKjYek9O5xOAwjGq+1JdGBAS7Q9ScoA==}
    engines: {node: '>= 6'}
    dependencies:
      inherits: 2.0.4
      string_decoder: 1.3.0
      util-deprecate: 1.0.2

  /readable-web-to-node-stream@3.0.2:
    resolution: {integrity: sha512-ePeK6cc1EcKLEhJFt/AebMCLL+GgSKhuygrZ/GLaKZYEecIgIECf4UaUuaByiGtzckwR4ain9VzUh95T1exYGw==}
    engines: {node: '>=8'}
    dependencies:
      readable-stream: 3.6.2
    dev: false

  /readdirp@3.6.0:
    resolution: {integrity: sha512-hOS089on8RduqdbhvQ5Z37A0ESjsqz6qnRcffsMU3495FuTdqSm+7bhJ29JvIOsBDEEnan5DPu9t3To9VRlMzA==}
    engines: {node: '>=8.10.0'}
    dependencies:
      picomatch: 2.3.1

  /readline@1.3.0:
    resolution: {integrity: sha512-k2d6ACCkiNYz222Fs/iNze30rRJ1iIicW7JuX/7/cozvih6YCkFZH+J6mAFDVgv0dRBaAyr4jDqC95R2y4IADg==}
    dev: false

  /regenerator-runtime@0.14.1:
    resolution: {integrity: sha512-dYnhHh0nJoMfnkZs6GmmhFknAGRrLznOu5nc9ML+EJxGvrx6H7teuevqVqCuPcPK//3eDrrjQhehXVx9cnkGdw==}

  /regex-parser@2.2.11:
    resolution: {integrity: sha512-jbD/FT0+9MBU2XAZluI7w2OBs1RBi6p9M83nkoZayQXXU9e8Robt69FcZc7wU4eJD/YFTjn1JdCk3rbMJajz8Q==}
    dev: true

  /regexp.prototype.flags@1.5.0:
    resolution: {integrity: sha512-0SutC3pNudRKgquxGoRGIz946MZVHqbNfPjBdxeOhBrdgDKlRoXmYLQN9xRbrR09ZXWeGAdPuif7egofn6v5LA==}
    engines: {node: '>= 0.4'}
    dependencies:
      call-bind: 1.0.2
      define-properties: 1.2.0
      functions-have-names: 1.2.3
    dev: false

  /registry-auth-token@4.2.2:
    resolution: {integrity: sha512-PC5ZysNb42zpFME6D/XlIgtNGdTl8bBOCw90xQLVMpzuuubJKYDWFAEuUNc+Cn8Z8724tg2SDhDRrkVEsqfDMg==}
    engines: {node: '>=6.0.0'}
    dependencies:
      rc: 1.2.8
    dev: false

  /registry-url@5.1.0:
    resolution: {integrity: sha512-8acYXXTI0AkQv6RAOjE3vOaIXZkT9wo4LOFbBKYQEEnnMNBpKqdUrI6S4NT0KPIo/WVvJ5tE/X5LF/TQUf0ekw==}
    engines: {node: '>=8'}
    dependencies:
      rc: 1.2.8
    dev: false

  /request@2.88.2:
    resolution: {integrity: sha512-MsvtOrfG9ZcrOwAW+Qi+F6HbD0CWXEh9ou77uOb7FM2WPhwT7smM833PzanhJLsgXjN89Ir6V2PczXNnMpwKhw==}
    engines: {node: '>= 6'}
    deprecated: request has been deprecated, see https://github.com/request/request/issues/3142
    dependencies:
      aws-sign2: 0.7.0
      aws4: 1.12.0
      caseless: 0.12.0
      combined-stream: 1.0.8
      extend: 3.0.2
      forever-agent: 0.6.1
      form-data: 2.3.3
      har-validator: 5.1.5
      http-signature: 1.2.0
      is-typedarray: 1.0.0
      isstream: 0.1.2
      json-stringify-safe: 5.0.1
      mime-types: 2.1.35
      oauth-sign: 0.9.0
      performance-now: 2.1.0
      qs: 6.5.3
      safe-buffer: 5.2.1
      tough-cookie: 2.5.0
      tunnel-agent: 0.6.0
      uuid: 3.4.0
    dev: false

  /require-directory@2.1.1:
    resolution: {integrity: sha512-fGxEI7+wsG9xrvdjsrlmL22OMTTiHRwAMroiEeMgq8gzoLC/PQr7RsRDSTLUg/bZAZtF+TVIkHc6/4RIKrui+Q==}
    engines: {node: '>=0.10.0'}

  /require-from-string@2.0.2:
    resolution: {integrity: sha512-Xf0nWe6RseziFMu+Ap9biiUbmplq6S9/p+7w7YXP/JBHhrUDDUhwa+vANyubuqfZWTveU//DYVGsDG7RKL/vEw==}
    engines: {node: '>=0.10.0'}
    dev: true

  /requires-port@1.0.0:
    resolution: {integrity: sha512-KigOCHcocU3XODJxsu8i/j8T9tzT4adHiecwORRQ0ZZFcp7ahwXuRU1m+yuO90C5ZUyGeGfocHDI14M3L3yDAQ==}
    dev: false

  /resolve-cwd@3.0.0:
    resolution: {integrity: sha512-OrZaX2Mb+rJCpH/6CpSqt9xFVpN++x01XnN2ie9g6P5/3xelLAkXWVADpdz1IHD/KFfEXyE6V0U01OQ3UO2rEg==}
    engines: {node: '>=8'}
    dependencies:
      resolve-from: 5.0.0
    dev: true

  /resolve-from@4.0.0:
    resolution: {integrity: sha512-pb/MYmXstAkysRFx8piNI1tGFNQIFA3vkE3Gq4EuA1dF6gHp/+vgZqsCGJapvy8N3Q+4o7FwvquPJcnZ7RYy4g==}
    engines: {node: '>=4'}
    dev: false

  /resolve-from@5.0.0:
    resolution: {integrity: sha512-qYg9KP24dD5qka9J47d0aVky0N+b4fTU89LN9iDnjB5waksiC49rvMB0PrUJQGoTmH50XPiqOvAjDfaijGxYZw==}
    engines: {node: '>=8'}
    dev: true

  /resolve.exports@2.0.2:
    resolution: {integrity: sha512-X2UW6Nw3n/aMgDVy+0rSqgHlv39WZAlZrXCdnbyEiKm17DSqHX4MmQMaST3FbeWR5FTuRcUwYAziZajji0Y7mg==}
    engines: {node: '>=10'}
    dev: true

  /resolve@1.22.2:
    resolution: {integrity: sha512-Sb+mjNHOULsBv818T40qSPeRiuWLyaGMa5ewydRLFimneixmVy2zdivRl+AF6jaYPC8ERxGDmFSiqui6SfPd+g==}
    hasBin: true
    dependencies:
      is-core-module: 2.12.1
      path-parse: 1.0.7
      supports-preserve-symlinks-flag: 1.0.0

  /responselike@1.0.2:
    resolution: {integrity: sha512-/Fpe5guzJk1gPqdJLJR5u7eG/gNY4nImjbRDaVWVMRhne55TCmj2i9Q+54PBRfatRC8v/rIiv9BN0pMd9OV5EQ==}
    dependencies:
      lowercase-keys: 1.0.1
    dev: false

  /retry-cli@0.7.0:
    resolution: {integrity: sha512-VSWsAZFV4AxAsxH2/r+TDQGTS4cTory266mmpI5KiZUZB/8VjqksCZ/kOGMLQ7XZFVNwzVdQ54pEJu6jnLbSVw==}
    hasBin: true
    dependencies:
      cross-spawn: 7.0.3
      node-getopt: 0.3.2
      retry: 0.13.1
    dev: false

  /retry@0.13.1:
    resolution: {integrity: sha512-XQBQ3I8W1Cge0Seh+6gjj03LbmRFWuoszgK9ooCpwYIrhhoO80pfq4cUkU5DkknwfOfFteRwlZ56PYOGYyFWdg==}
    engines: {node: '>= 4'}
    dev: false

  /reusify@1.0.4:
    resolution: {integrity: sha512-U9nH88a3fc/ekCF1l0/UP1IosiuIjyTh7hBvXVMHYgVcfGvt897Xguj2UOLDeI5BG2m7/uwyaLVT6fbtCwTyzw==}
    engines: {iojs: '>=1.0.0', node: '>=0.10.0'}

  /rimraf@3.0.2:
    resolution: {integrity: sha512-JZkJMZkAGFFPP2YqXZXPbMlMBgsxzE8ILs4lMIX/2o0L9UBw9O/Y3o6wFw/i9YLapcUJWwqbi3kdxIPdC62TIA==}
    hasBin: true
    dependencies:
      glob: 7.2.3

  /rollup@3.26.2:
    resolution: {integrity: sha512-6umBIGVz93er97pMgQO08LuH3m6PUb3jlDUUGFsNJB6VgTCUaDFpupf5JfU30529m/UKOgmiX+uY6Sx8cOYpLA==}
    engines: {node: '>=14.18.0', npm: '>=8.0.0'}
    hasBin: true
    optionalDependencies:
      fsevents: 2.3.2

  /rollup@4.13.2:
    resolution: {integrity: sha512-MIlLgsdMprDBXC+4hsPgzWUasLO9CE4zOkj/u6j+Z6j5A4zRY+CtiXAdJyPtgCsc42g658Aeh1DlrdVEJhsL2g==}
    engines: {node: '>=18.0.0', npm: '>=8.0.0'}
    hasBin: true
    dependencies:
      '@types/estree': 1.0.5
    optionalDependencies:
      '@rollup/rollup-android-arm-eabi': 4.13.2
      '@rollup/rollup-android-arm64': 4.13.2
      '@rollup/rollup-darwin-arm64': 4.13.2
      '@rollup/rollup-darwin-x64': 4.13.2
      '@rollup/rollup-linux-arm-gnueabihf': 4.13.2
      '@rollup/rollup-linux-arm64-gnu': 4.13.2
      '@rollup/rollup-linux-arm64-musl': 4.13.2
      '@rollup/rollup-linux-powerpc64le-gnu': 4.13.2
      '@rollup/rollup-linux-riscv64-gnu': 4.13.2
      '@rollup/rollup-linux-s390x-gnu': 4.13.2
      '@rollup/rollup-linux-x64-gnu': 4.13.2
      '@rollup/rollup-linux-x64-musl': 4.13.2
      '@rollup/rollup-win32-arm64-msvc': 4.13.2
      '@rollup/rollup-win32-ia32-msvc': 4.13.2
      '@rollup/rollup-win32-x64-msvc': 4.13.2
      fsevents: 2.3.2
    dev: true

  /rootpath@0.1.2:
    resolution: {integrity: sha512-R3wLbuAYejpxQjL/SjXo1Cjv4wcJECnMRT/FlcCfTwCBhaji9rWaRCoVEQ1SPiTJ4kKK+yh+bZLAV7SCafoDDw==}
    dev: false

  /rsa-pem-from-mod-exp@0.8.5:
    resolution: {integrity: sha512-D5dt0kd9zpOyZJNk3ObG/wJQCfwDwSD1DawIkRr7LXcflcuvWXqhU0QTFkuJNXM8KZJaXw6TD6xCA2SDHqpZzg==}
    dev: false

  /run-parallel@1.2.0:
    resolution: {integrity: sha512-5l4VyZR86LZ/lDxZTR6jqL8AFE2S0IFLMP26AbjsLVADxHdhB/c0GUsH+y39UfCi3dzz8OlQuPmnaJOMoDHQBA==}
    dependencies:
      queue-microtask: 1.2.3

  /runtypes@6.7.0:
    resolution: {integrity: sha512-3TLdfFX8YHNFOhwHrSJza6uxVBmBrEjnNQlNXvXCdItS0Pdskfg5vVXUTWIN+Y23QR09jWpSl99UHkA83m4uWA==}
    dev: false

  /safe-buffer@5.1.2:
    resolution: {integrity: sha512-Gd2UZBJDkXlY7GbJxfsE8/nvKkUEU1G38c1siN6QP6a9PT9MmHB8GnpscSmMJSoF8LOIrt8ud/wPtojys4G6+g==}

  /safe-buffer@5.2.1:
    resolution: {integrity: sha512-rp3So07KcdmmKbGvgaNxQSJr7bGVSVk5S9Eq1F+ppbRo70+YeaDxkw5Dd8NPN+GD6bjnYm2VuPuCXmpuYvmCXQ==}

  /safe-compare@1.1.4:
    resolution: {integrity: sha512-b9wZ986HHCo/HbKrRpBJb2kqXMK9CEWIE1egeEvZsYn69ay3kdfl9nG3RyOcR+jInTDf7a86WQ1d4VJX7goSSQ==}
    dependencies:
      buffer-alloc: 1.2.0
    dev: false

  /safe-regex-test@1.0.0:
    resolution: {integrity: sha512-JBUUzyOgEwXQY1NuPtvcj/qcBDbDmEvWufhlnXZIm75DEHp+afM1r1ujJpJsV/gSM4t59tpDyPi1sd6ZaPFfsA==}
    dependencies:
      call-bind: 1.0.2
      get-intrinsic: 1.2.1
      is-regex: 1.1.4
    dev: false

  /safe-stable-stringify@2.4.3:
    resolution: {integrity: sha512-e2bDA2WJT0wxseVd4lsDP4+3ONX6HpMXQa1ZhFQ7SU+GjvORCmShbCMltrtIDfkYhVHrOcPtj+KhmDBdPdZD1g==}
    engines: {node: '>=10'}

  /safer-buffer@2.1.2:
    resolution: {integrity: sha512-YZo3K82SD7Riyi0E1EQPojLz7kpepnSQI9IyPbHHg1XXXevb5dJI7tpyN2ADxGcQbHG7vcyRHk0cbwqcQriUtg==}
    dev: false

  /sandwich-stream@2.0.2:
    resolution: {integrity: sha512-jLYV0DORrzY3xaz/S9ydJL6Iz7essZeAfnAavsJ+zsJGZ1MOnsS52yRjU3uF3pJa/lla7+wisp//fxOwOH8SKQ==}
    engines: {node: '>= 0.10'}
    dev: false

  /sax@1.2.4:
    resolution: {integrity: sha512-NqVDv9TpANUjFm0N8uM5GxL36UgKi9/atZw+x7YFnQ8ckwFGKrl4xX4yWtrey3UJm5nP1kUbnYgLopqWNSRhWw==}
    dev: false

  /scmp@2.1.0:
    resolution: {integrity: sha512-o/mRQGk9Rcer/jEEw/yw4mwo3EU/NvYvp577/Btqrym9Qy5/MdWGBqipbALgd2lrdWTJ5/gqDusxfnQBxOxT2Q==}
    dev: false

  /seek-bzip@1.0.6:
    resolution: {integrity: sha512-e1QtP3YL5tWww8uKaOCQ18UxIT2laNBXHjV/S2WYCiK4udiv8lkG89KRIoCjUagnAmCBurjF4zEVX2ByBbnCjQ==}
    hasBin: true
    dependencies:
      commander: 2.20.3
    dev: true

  /semver-compare@1.0.0:
    resolution: {integrity: sha512-YM3/ITh2MJ5MtzaM429anh+x2jiLVjqILF4m4oyQB18W7Ggea7BfqdH/wGMK7dDiMghv/6WG7znWMwUDzJiXow==}
    dev: false

  /semver@5.7.1:
    resolution: {integrity: sha512-sauaDf/PZdVgrLTNYHRtpXa1iRiKcaebiKQ1BJdpQlWH2lCvexQdX55snPFyK7QzpudqbCI0qXFfOasHdyNDGQ==}
    hasBin: true

  /semver@6.3.0:
    resolution: {integrity: sha512-b39TBaTSfV6yBrapU89p5fKekE2m/NwnDocOVruQFS1/veMgdzuPcnOM34M6CwxW8jH/lxEa5rBoDeUwu5HHTw==}
    hasBin: true

  /semver@7.0.0:
    resolution: {integrity: sha512-+GB6zVA9LWh6zovYQLALHwv5rb2PHGlJi3lfiqIHxR0uuwCgefcOJc59v9fv1w8GbStwxuuqqAjI9NMAOOgq1A==}
    hasBin: true
    dev: true

  /semver@7.5.1:
    resolution: {integrity: sha512-Wvss5ivl8TMRZXXESstBA4uR5iXgEN/VC5/sOcuXdVLzcdkz4HWetIoRfG5gb5X+ij/G9rw9YoGn3QoQ8OCSpw==}
    engines: {node: '>=10'}
    hasBin: true
    dependencies:
      lru-cache: 6.0.0

  /semver@7.5.4:
    resolution: {integrity: sha512-1bCSESV6Pv+i21Hvpxp3Dx+pSD8lIPt8uVjRrxAUt/nbswYc+tK6Y2btiULjd4+fnq15PX+nqQDC7Oft7WkwcA==}
    engines: {node: '>=10'}
    hasBin: true
    dependencies:
      lru-cache: 6.0.0

  /send@0.18.0:
    resolution: {integrity: sha512-qqWzuOjSFOuqPjFe4NOsMLafToQQwBSOEpS+FwEt3A2V3vKubTquT3vmLTQpFgMXp8AlFWFuP1qKaJZOtPpVXg==}
    engines: {node: '>= 0.8.0'}
    dependencies:
      debug: 2.6.9
      depd: 2.0.0
      destroy: 1.2.0
      encodeurl: 1.0.2
      escape-html: 1.0.3
      etag: 1.8.1
      fresh: 0.5.2
      http-errors: 2.0.0
      mime: 1.6.0
      ms: 2.1.3
      on-finished: 2.4.1
      range-parser: 1.2.1
      statuses: 2.0.1
    transitivePeerDependencies:
      - supports-color
    dev: false

  /serve-static@1.15.0:
    resolution: {integrity: sha512-XGuRDNjXUijsUL0vl6nSD7cwURuzEgglbOaFuZM9g3kwDXOWVTck0jLzjPzGD+TazWbboZYu52/9/XPdUgne9g==}
    engines: {node: '>= 0.8.0'}
    dependencies:
      encodeurl: 1.0.2
      escape-html: 1.0.3
      parseurl: 1.3.3
      send: 0.18.0
    transitivePeerDependencies:
      - supports-color
    dev: false

  /setprototypeof@1.2.0:
    resolution: {integrity: sha512-E5LDX7Wrp85Kil5bhZv46j8jOeboKq5JMmYM3gVGdGH8xFpPWXUMsNrlODCrkoxMEeNi/XZIwuRvY4XNwYMJpw==}
    dev: false

  /shebang-command@2.0.0:
    resolution: {integrity: sha512-kHxr2zZpYtdmrN1qDjrrX/Z1rR1kG8Dx+gkpK1G4eXmvXswmcE1hTWBWYUzlraYw1/yZp6YuDY77YtvbN0dmDA==}
    engines: {node: '>=8'}
    dependencies:
      shebang-regex: 3.0.0

  /shebang-regex@3.0.0:
    resolution: {integrity: sha512-7++dFhtcx3353uBaq8DDR4NuxBetBzC7ZQOhmTQInHEd6bSrXdiEyzCvG07Z44UYdLShWUyXt5M/yhz8ekcb1A==}
    engines: {node: '>=8'}

  /side-channel@1.0.4:
    resolution: {integrity: sha512-q5XPytqFEIKHkGdiMIrY10mvLRvnQh42/+GoBlFW3b2LXLE2xxJpZFdm94we0BaoV3RwJyGqg5wS7epxTv0Zvw==}
    dependencies:
      call-bind: 1.0.2
      get-intrinsic: 1.2.1
      object-inspect: 1.12.3

  /siginfo@2.0.0:
    resolution: {integrity: sha512-ybx0WO1/8bSBLEWXZvEd7gMW3Sn3JFlW3TvX1nREbDLRNQNaeNN8WK0meBwPdAaOI7TtRRRJn/Es1zhrrCHu7g==}

  /signal-exit@3.0.7:
    resolution: {integrity: sha512-wnD2ZE+l+SPC/uoS0vXeE9L1+0wuaMqKlfz9AMUo38JsyLSBWSFcHR1Rri62LZc12vLr1gb3jl7iwQhgwpAbGQ==}
    dev: true

  /signal-exit@4.1.0:
    resolution: {integrity: sha512-bzyZ1e88w9O1iNJbKnOlvYTrWPDl46O1bG0D3XInv+9tkPrxrN8jUUTiFlDkkmKWgn1M6CfIA13SuGqOa9Korw==}
    engines: {node: '>=14'}
    dev: true

  /simple-swizzle@0.2.2:
    resolution: {integrity: sha512-JA//kQgZtbuY83m+xT+tXJkmJncGMTFT+C+g2h2R9uxkYIrE2yy9sgmcLhCnw57/WSD+Eh3J97FPEDFnbXnDUg==}
    dependencies:
      is-arrayish: 0.3.2

  /simple-update-notifier@1.1.0:
    resolution: {integrity: sha512-VpsrsJSUcJEseSbMHkrsrAVSdvVS5I96Qo1QAQ4FxQ9wXFcB+pjj7FB7/us9+GcgfW4ziHtYMc1J0PLczb55mg==}
    engines: {node: '>=8.10.0'}
    dependencies:
      semver: 7.0.0
    dev: true

  /simple-update-notifier@2.0.0:
    resolution: {integrity: sha512-a2B9Y0KlNXl9u/vsW6sTIu9vGEpfKu2wRV6l1H3XEas/0gUIzGzBoP/IouTcUQbm9JWZLH3COxyn03TYlFax6w==}
    engines: {node: '>=10'}
    dependencies:
      semver: 7.5.4
    dev: true

  /sisteransi@1.0.5:
    resolution: {integrity: sha512-bLGGlR1QxBcynn2d5YmDX4MGjlZvy2MRBDRNHLJ8VI6l6+9FUiyTFNJ0IveOSP0bcXgVDPRcfGqA0pjaqUpfVg==}

  /slash@2.0.0:
    resolution: {integrity: sha512-ZYKh3Wh2z1PpEXWr0MpSBZ0V6mZHAQfYevttO11c51CaWjGTaadiKZ+wVt1PbMlDV5qhMFslpZCemhwOK7C89A==}
    engines: {node: '>=6'}
    dev: false

  /slash@3.0.0:
    resolution: {integrity: sha512-g9Q1haeby36OSStwb4ntCGGGaKsaVSjQ68fBxoQcutl5fS1vuY18H3wSt3jFyFtrkx+Kz0V1G85A4MyAdDMi2Q==}
    engines: {node: '>=8'}

  /snake-case@3.0.4:
    resolution: {integrity: sha512-LAOh4z89bGQvl9pFfNF8V146i7o7/CqFPbqzYgP+yYzDIDeS9HaNFtXABamRW+AQzEVODcvE79ljJ+8a9YSdMg==}
    dependencies:
      dot-case: 3.0.4
      tslib: 2.6.2
    dev: false

  /source-map-js@1.0.2:
    resolution: {integrity: sha512-R0XvVJ9WusLiqTCEiGCmICCMplcCkIwwR11mOSD9CR5u+IXYdiseeEuXCVAjS54zqwkLcPNnmU4OeJ6tUrWhDw==}
    engines: {node: '>=0.10.0'}

  /source-map-support@0.5.13:
    resolution: {integrity: sha512-SHSKFHadjVA5oR4PPqhtAVdcBWwRYVd6g6cAXnIbRiIwc2EhPrTuKUBdSLvlEKyIP3GCf89fltvcZiP9MMFA1w==}
    dependencies:
      buffer-from: 1.1.2
      source-map: 0.6.1
    dev: true

  /source-map@0.6.1:
    resolution: {integrity: sha512-UjgapumWlbMhkBgzT7Ykc5YXUT46F0iKu8SGXq0bcwP5dz/h0Plj6enJqjz1Zbq2l5WaqYnrVbwWOWMyF3F47g==}
    engines: {node: '>=0.10.0'}
    requiresBuild: true
    dev: true

  /source-map@0.8.0-beta.0:
    resolution: {integrity: sha512-2ymg6oRBpebeZi9UUNsgQ89bhx01TcTkmNTGnNO88imTmbSgy4nfujrgVEFKWpMTEGA11EDkTt7mqObTPdigIA==}
    engines: {node: '>= 8'}
    dependencies:
      whatwg-url: 7.1.0
    dev: true

  /spdx-exceptions@2.3.0:
    resolution: {integrity: sha512-/tTrYOC7PPI1nUAgx34hUpqXuyJG+DTHJTnIULG4rDygi4xu/tfgmq1e1cIRwRzwZgo4NLySi+ricLkZkw4i5A==}
    dev: false

  /spdx-expression-parse@3.0.1:
    resolution: {integrity: sha512-cbqHunsQWnJNE6KhVSMsMeH5H/L9EpymbzqTQ3uLwNCLZ1Q481oWaofqH7nO6V07xlXwY6PhQdQ2IedWx/ZK4Q==}
    dependencies:
      spdx-exceptions: 2.3.0
      spdx-license-ids: 3.0.13
    dev: false

  /spdx-license-ids@3.0.13:
    resolution: {integrity: sha512-XkD+zwiqXHikFZm4AX/7JSCXA98U5Db4AFd5XUg/+9UNtnH75+Z9KxtpYiJZx36mUDVOwH83pl7yvCer6ewM3w==}
    dev: false

  /split-on-first@1.1.0:
    resolution: {integrity: sha512-43ZssAJaMusuKWL8sKUBQXHWOpq8d6CfN/u1p4gUzfJkM05C8rxTmYrkIPTXapZpORA6LkkzcUulJ8FqA7Uudw==}
    engines: {node: '>=6'}
    dev: false

  /split-on-first@3.0.0:
    resolution: {integrity: sha512-qxQJTx2ryR0Dw0ITYyekNQWpz6f8dGd7vffGNflQQ3Iqj9NJ6qiZ7ELpZsJ/QBhIVAiDfXdag3+Gp8RvWa62AA==}
    engines: {node: '>=12'}
    dev: false

  /sprintf-js@1.0.3:
    resolution: {integrity: sha512-D9cPgkvLlV3t3IzL0D0YLvGA9Ahk4PcvVwUbN0dSGr1aP0Nrt4AEnTUbuGvquEC0mA64Gqt1fzirlRs5ibXx8g==}
    dev: true

  /sshpk@1.17.0:
    resolution: {integrity: sha512-/9HIEs1ZXGhSPE8X6Ccm7Nam1z8KcoCqPdI7ecm1N33EzAetWahvQWVqLZtaZQ+IDKX4IyA2o0gBzqIMkAagHQ==}
    engines: {node: '>=0.10.0'}
    hasBin: true
    dependencies:
      asn1: 0.2.6
      assert-plus: 1.0.0
      bcrypt-pbkdf: 1.0.2
      dashdash: 1.14.1
      ecc-jsbn: 0.1.2
      getpass: 0.1.7
      jsbn: 0.1.1
      safer-buffer: 2.1.2
      tweetnacl: 0.14.5
    dev: false

  /stack-trace@0.0.10:
    resolution: {integrity: sha512-KGzahc7puUKkzyMt+IqAep+TVNbKP+k2Lmwhub39m1AsTSkaDutx56aDCo+HLDzf/D26BIHTJWNiTG1KAJiQCg==}

  /stack-utils@2.0.6:
    resolution: {integrity: sha512-XlkWvfIm6RmsWtNJx+uqtKLS8eqFbxUg0ZzLXqY0caEy9l7hruX8IpiDnjsLavoBgqCCR71TqWO8MaXYheJ3RQ==}
    engines: {node: '>=10'}
    dependencies:
      escape-string-regexp: 2.0.0
    dev: true

  /stackback@0.0.2:
    resolution: {integrity: sha512-1XMJE5fQo1jGH6Y/7ebnwPOBEkIEnT4QF32d5R1+VXdXveM0IBMJt8zfaxX1P3QhVwrYe+576+jkANtSS2mBbw==}

  /statuses@2.0.1:
    resolution: {integrity: sha512-RwNA9Z/7PrK06rYLIzFMlaF+l73iwpzsqRIFgbMLbTcLD6cOao82TaWefPXQvB2fOC4AjuYSEndS7N/mTCbkdQ==}
    engines: {node: '>= 0.8'}
    dev: false

  /std-env@3.3.3:
    resolution: {integrity: sha512-Rz6yejtVyWnVjC1RFvNmYL10kgjC49EOghxWn0RFqlCHGFpQx+Xe7yW3I4ceK1SGrWIGMjD5Kbue8W/udkbMJg==}

  /stop-iteration-iterator@1.0.0:
    resolution: {integrity: sha512-iCGQj+0l0HOdZ2AEeBADlsRC+vsnDsZsbdSiH1yNSjcfKM7fdpCMfqAL/dwF5BLiw/XhRft/Wax6zQbhq2BcjQ==}
    engines: {node: '>= 0.4'}
    dependencies:
      internal-slot: 1.0.5
    dev: false

  /stoppable@1.1.0:
    resolution: {integrity: sha512-KXDYZ9dszj6bzvnEMRYvxgeTHU74QBFL54XKtP3nyMuJ81CFYtABZ3bAzL2EdFUaEwJOBOgENyFj3R7oTzDyyw==}
    engines: {node: '>=4', npm: '>=6'}
    dev: false

  /strict-uri-encode@2.0.0:
    resolution: {integrity: sha512-QwiXZgpRcKkhTj2Scnn++4PKtWsH0kpzZ62L2R6c/LUVYv7hVnZqcg2+sMuT6R7Jusu1vviK/MFsu6kNJfWlEQ==}
    engines: {node: '>=4'}
    dev: false

  /string-length@4.0.2:
    resolution: {integrity: sha512-+l6rNN5fYHNhZZy41RXsYptCjA2Igmq4EG7kZAYFQI1E1VTXarr6ZPXBg6eq7Y6eK4FEhY6AJlyuFIb/v/S0VQ==}
    engines: {node: '>=10'}
    dependencies:
      char-regex: 1.0.2
      strip-ansi: 6.0.1
    dev: true

  /string-width@4.2.3:
    resolution: {integrity: sha512-wKyQRQpjJ0sIp62ErSZdGsjMJWsap5oRNihHhu6G7JVO/9jIB6UyevL+tXuOqrng8j/cxKTWyWUwvSTriiZz/g==}
    engines: {node: '>=8'}
    dependencies:
      emoji-regex: 8.0.0
      is-fullwidth-code-point: 3.0.0
      strip-ansi: 6.0.1

  /string-width@5.1.2:
    resolution: {integrity: sha512-HnLOCR3vjcY8beoNLtcjZ5/nxn2afmME6lhrDrebokqMap+XbeW8n9TXpPDOqdGK5qcI3oT0GKTW6wC7EMiVqA==}
    engines: {node: '>=12'}
    dependencies:
      eastasianwidth: 0.2.0
      emoji-regex: 9.2.2
      strip-ansi: 7.1.0
    dev: true

  /string.prototype.trim@1.2.7:
    resolution: {integrity: sha512-p6TmeT1T3411M8Cgg9wBTMRtY2q9+PNy9EV1i2lIXUN/btt763oIfxwN3RR8VU6wHX8j/1CFy0L+YuThm6bgOg==}
    engines: {node: '>= 0.4'}
    dependencies:
      call-bind: 1.0.2
      define-properties: 1.2.0
      es-abstract: 1.21.2
    dev: false

  /string.prototype.trimend@1.0.6:
    resolution: {integrity: sha512-JySq+4mrPf9EsDBEDYMOb/lM7XQLulwg5R/m1r0PXEFqrV0qHvl58sdTilSXtKOflCsK2E8jxf+GKC0T07RWwQ==}
    dependencies:
      call-bind: 1.0.2
      define-properties: 1.2.0
      es-abstract: 1.21.2
    dev: false

  /string.prototype.trimstart@1.0.6:
    resolution: {integrity: sha512-omqjMDaY92pbn5HOX7f9IccLA+U1tA9GvtU4JrodiXFfYB7jPzzHpRzpglLAjtUV6bB557zwClJezTqnAiYnQA==}
    dependencies:
      call-bind: 1.0.2
      define-properties: 1.2.0
      es-abstract: 1.21.2
    dev: false

  /string_decoder@1.1.1:
    resolution: {integrity: sha512-n/ShnvDi6FHbbVfviro+WojiFzv+s8MPMHBczVePfUpDJLwoLT0ht1l4YwBCbi8pJAveEEdnkHyPyTP/mzRfwg==}
    dependencies:
      safe-buffer: 5.1.2

  /string_decoder@1.3.0:
    resolution: {integrity: sha512-hkRX8U1WjJFd8LsDJ2yQ/wWWxaopEsABU1XfkM8A+j0+85JAGppt16cr1Whg6KIbb4okU6Mql6BOj+uup/wKeA==}
    dependencies:
      safe-buffer: 5.2.1

  /strip-ansi@6.0.1:
    resolution: {integrity: sha512-Y38VPSHcqkFrCpFnQ9vuSXmquuv5oXOKpGeT6aGrr3o3Gc9AlVa6JBfUSOCnbxGGZF+/0ooI7KrPuUSztUdU5A==}
    engines: {node: '>=8'}
    dependencies:
      ansi-regex: 5.0.1

  /strip-ansi@7.1.0:
    resolution: {integrity: sha512-iq6eVVI64nQQTRYq2KtEg2d2uU7LElhTJwsH4YzIHZshxlgZms/wIc4VoDQTlG/IvVIrBKG06CrZnp0qv7hkcQ==}
    engines: {node: '>=12'}
    dependencies:
      ansi-regex: 6.0.1
    dev: true

  /strip-bom@3.0.0:
    resolution: {integrity: sha512-vavAMRXOgBVNF6nyEEmL3DBK19iRpDcoIwW+swQ+CbGiu7lju6t+JklA1MHweoWtadgt4ISVUsXLyDq34ddcwA==}
    engines: {node: '>=4'}

  /strip-bom@4.0.0:
    resolution: {integrity: sha512-3xurFv5tEgii33Zi8Jtp55wEIILR9eh34FAW00PZf+JnSsTmV/ioewSgQl97JHvgjoRGwPShsWm+IdrxB35d0w==}
    engines: {node: '>=8'}
    dev: true

  /strip-dirs@2.1.0:
    resolution: {integrity: sha512-JOCxOeKLm2CAS73y/U4ZeZPTkE+gNVCzKt7Eox84Iej1LT/2pTWYpZKJuxwQpvX1LiZb1xokNR7RLfuBAa7T3g==}
    dependencies:
      is-natural-number: 4.0.1
    dev: true

  /strip-final-newline@2.0.0:
    resolution: {integrity: sha512-BrpvfNAE3dcvq7ll3xVumzjKjZQ5tI1sEUIKr3Uoks0XUl45St3FlatVqef9prk4jRDzhW6WZg+3bk93y6pLjA==}
    engines: {node: '>=6'}
    dev: true

  /strip-final-newline@3.0.0:
    resolution: {integrity: sha512-dOESqjYr96iWYylGObzd39EuNTa5VJxyvVAEm5Jnh7KGo75V43Hk1odPQkNDyXNmUR6k+gEiDVXnjB8HJ3crXw==}
    engines: {node: '>=12'}
    dev: true

  /strip-json-comments@2.0.1:
    resolution: {integrity: sha512-4gB8na07fecVVkOI6Rs4e7T6NOTki5EmL7TUduTs6bu3EdnSycntVJ4re8kgZA+wx9IueI2Y11bfbgwtzuE0KQ==}
    engines: {node: '>=0.10.0'}
    dev: false

  /strip-json-comments@3.1.1:
    resolution: {integrity: sha512-6fPc+R4ihwqP6N/aIv2f1gMH8lOVtWQHoqC4yK6oSDVVocumAsfCqjkXnqiYMhmMwS/mEHLp7Vehlt3ql6lEig==}
    engines: {node: '>=8'}

  /strip-literal@1.0.1:
    resolution: {integrity: sha512-QZTsipNpa2Ppr6v1AmJHESqJ3Uz247MUS0OjrnnZjFAvEoWqxuyFuXn2xLgMtRnijJShAa1HL0gtJyUs7u7n3Q==}
    dependencies:
      acorn: 8.10.0

  /strip-outer@1.0.1:
    resolution: {integrity: sha512-k55yxKHwaXnpYGsOzg4Vl8+tDrWylxDEpknGjhTiZB8dFRU5rTo9CAzeycivxV3s+zlTKwrs6WxMxR95n26kwg==}
    engines: {node: '>=0.10.0'}
    dependencies:
      escape-string-regexp: 1.0.5
    dev: false

  /stripe@13.11.0:
    resolution: {integrity: sha512-yPxVJxUzP1QHhHeFnYjJl48QwDS1+5befcL7ju7+t+i88D5r0rbsL+GkCCS6zgcU+TiV5bF9eMGcKyJfLf8BZQ==}
    engines: {node: '>=12.*'}
    dependencies:
      '@types/node': 18.19.10
      qs: 6.11.0
    dev: false

  /strtok3@6.3.0:
    resolution: {integrity: sha512-fZtbhtvI9I48xDSywd/somNqgUHl2L2cstmXCCif0itOf96jeW18MBSyrLuNicYQVkvpOxkZtkzujiTJ9LW5Jw==}
    engines: {node: '>=10'}
    dependencies:
      '@tokenizer/token': 0.3.0
      peek-readable: 4.1.0
    dev: false

  /sucrase@3.35.0:
    resolution: {integrity: sha512-8EbVDiu9iN/nESwxeSxDKe0dunta1GOlHufmSSXxMD2z2/tMZpDMpvXQGsc+ajGo8y2uYUmixaSRUc/QPoQ0GA==}
    engines: {node: '>=16 || 14 >=14.17'}
    hasBin: true
    dependencies:
      '@jridgewell/gen-mapping': 0.3.3
      commander: 4.1.1
      glob: 10.3.10
      lines-and-columns: 1.2.4
      mz: 2.7.0
      pirates: 4.0.5
      ts-interface-checker: 0.1.13
    dev: true

  /sunshine-conversations-client@9.14.0(@babel/core@7.22.5):
    resolution: {integrity: sha512-4fFoQEvOG7W7DEicVQ5bImblbUan5HPPhSs1Zt+cRXUuiL4wjrWWBWnSQ1REPGAA9Dw2Wcrgj9dgaeHB4AHdrA==}
    dependencies:
      '@babel/cli': 7.22.5(@babel/core@7.22.5)
      superagent: 5.3.1
    transitivePeerDependencies:
      - '@babel/core'
      - supports-color
    dev: false

  /superagent@3.8.1:
    resolution: {integrity: sha512-VMBFLYgFuRdfeNQSMLbxGSLfmXL/xc+OO+BZp41Za/NRDBet/BNbkRJrYzCUu0u4GU0i/ml2dtT8b9qgkw9z6Q==}
    engines: {node: '>= 4.0'}
    deprecated: Please upgrade to v7.0.2+ of superagent.  We have fixed numerous issues with streams, form-data, attach(), filesystem errors not bubbling up (ENOENT on attach()), and all tests are now passing.  See the releases tab for more information at <https://github.com/visionmedia/superagent/releases>.
    dependencies:
      component-emitter: 1.3.0
      cookiejar: 2.1.4
      debug: 3.2.7(supports-color@5.5.0)
      extend: 3.0.2
      form-data: 2.5.1
      formidable: 1.2.6
      methods: 1.1.2
      mime: 1.6.0
      qs: 6.11.0
      readable-stream: 2.3.8
    transitivePeerDependencies:
      - supports-color
    dev: false

  /superagent@5.3.1:
    resolution: {integrity: sha512-wjJ/MoTid2/RuGCOFtlacyGNxN9QLMgcpYLDQlWFIhhdJ93kNscFonGvrpAHSCVjRVj++DGCglocF7Aej1KHvQ==}
    engines: {node: '>= 7.0.0'}
    deprecated: Please upgrade to v7.0.2+ of superagent.  We have fixed numerous issues with streams, form-data, attach(), filesystem errors not bubbling up (ENOENT on attach()), and all tests are now passing.  See the releases tab for more information at <https://github.com/visionmedia/superagent/releases>.
    dependencies:
      component-emitter: 1.3.0
      cookiejar: 2.1.4
      debug: 4.3.4(supports-color@5.5.0)
      fast-safe-stringify: 2.1.1
      form-data: 3.0.1
      formidable: 1.2.6
      methods: 1.1.2
      mime: 2.6.0
      qs: 6.11.0
      readable-stream: 3.6.2
      semver: 7.5.4
    transitivePeerDependencies:
      - supports-color
    dev: false

  /superagent@7.1.6:
    resolution: {integrity: sha512-gZkVCQR1gy/oUXr+kxJMLDjla434KmSOKbx5iGD30Ql+AkJQ/YlPKECJy2nhqOsHLjGHzoDTXNSjhnvWhzKk7g==}
    engines: {node: '>=6.4.0 <13 || >=14'}
    deprecated: Please upgrade to v9.0.0+ as we have fixed a public vulnerability with formidable dependency. Note that v9.0.0+ requires Node.js v14.18.0+. See https://github.com/ladjs/superagent/pull/1800 for insight. This project is supported and maintained by the team at Forward Email @ https://forwardemail.net
    dependencies:
      component-emitter: 1.3.0
      cookiejar: 2.1.4
      debug: 4.3.4(supports-color@5.5.0)
      fast-safe-stringify: 2.1.1
      form-data: 4.0.0
      formidable: 2.1.2
      methods: 1.1.2
      mime: 2.6.0
      qs: 6.11.0
      readable-stream: 3.6.2
      semver: 7.5.4
    transitivePeerDependencies:
      - supports-color
    dev: true

  /supports-color@5.5.0:
    resolution: {integrity: sha512-QjVjwdXIt408MIiAqCX4oUKsgU2EqAGzs2Ppkm4aQYbjm+ZEWEcW4SfFNTr4uMNZma0ey4f5lgLrkB0aX0QMow==}
    engines: {node: '>=4'}
    dependencies:
      has-flag: 3.0.0

  /supports-color@7.2.0:
    resolution: {integrity: sha512-qpCAvRl9stuOHveKsn7HncJRvv501qIacKzQlO/+Lwxc9+0q2wLyv4Dfvt80/DPn2pqOBsJdDiogXGR9+OvwRw==}
    engines: {node: '>=8'}
    dependencies:
      has-flag: 4.0.0

  /supports-color@8.1.1:
    resolution: {integrity: sha512-MpUEN2OodtUzxvKQl72cUF7RQ5EiHsGvSsVG0ia9c5RbWGL2CI4C7EpPS8UTBIplnlzZiNuV56w+FuNxy3ty2Q==}
    engines: {node: '>=10'}
    dependencies:
      has-flag: 4.0.0
    dev: true

  /supports-color@9.4.0:
    resolution: {integrity: sha512-VL+lNrEoIXww1coLPOmiEmK/0sGigko5COxI09KzHc2VJXJsQ37UaQ+8quuxjDeA7+KnLGTWRyOXSLLR2Wb4jw==}
    engines: {node: '>=12'}
    dev: true

  /supports-preserve-symlinks-flag@1.0.0:
    resolution: {integrity: sha512-ot0WnXS9fgdkgIcePe6RHNk1WA8+muPa6cSjeR3V8K27q9BB1rTE3R1p7Hv0z1ZyAc8s6Vvv8DIyWf681MAt0w==}
    engines: {node: '>= 0.4'}

  /tar-stream@1.6.2:
    resolution: {integrity: sha512-rzS0heiNf8Xn7/mpdSVVSMAWAoy9bfb1WOTYC78Z0UQKeKa/CWS8FOq0lKGNa8DWKAn9gxjCvMLYc5PGXYlK2A==}
    engines: {node: '>= 0.8.0'}
    dependencies:
      bl: 1.2.3
      buffer-alloc: 1.2.0
      end-of-stream: 1.4.4
      fs-constants: 1.0.0
      readable-stream: 2.3.8
      to-buffer: 1.1.1
      xtend: 4.0.2
    dev: true

  /telegraf@4.16.3:
    resolution: {integrity: sha512-yjEu2NwkHlXu0OARWoNhJlIjX09dRktiMQFsM678BAH/PEPVwctzL67+tvXqLCRQQvm3SDtki2saGO9hLlz68w==}
    engines: {node: ^12.20.0 || >=14.13.1}
    hasBin: true
    dependencies:
      '@telegraf/types': 7.1.0
      abort-controller: 3.0.0
      debug: 4.3.4(supports-color@5.5.0)
      mri: 1.2.0
      node-fetch: 2.7.0
      p-timeout: 4.1.0
      safe-compare: 1.1.4
      sandwich-stream: 2.0.2
    transitivePeerDependencies:
      - encoding
      - supports-color
    dev: false

  /test-exclude@6.0.0:
    resolution: {integrity: sha512-cAGWPIyOHU6zlmg88jwm7VRyXnMN7iV68OGAbYDk/Mh/xC/pzVPlQtY6ngoIH/5/tciuhGfvESU8GrHrcxD56w==}
    engines: {node: '>=8'}
    dependencies:
      '@istanbuljs/schema': 0.1.3
      glob: 7.2.3
      minimatch: 3.1.2
    dev: true

  /text-hex@1.0.0:
    resolution: {integrity: sha512-uuVGNWzgJ4yhRaNSiubPY7OjISw4sw4E5Uv0wbjp+OzcbmVU/rsT8ujgcXJhn9ypzsgr5vlzpPqP+MBBKcGvbg==}

  /text-table@0.2.0:
    resolution: {integrity: sha512-N+8UisAXDGk8PFXP4HAzVR9nbfmVJ3zYLAWiTIoqC5v5isinhr+r5uaO8+7r3BMfuNIufIsA7RdpVgacC2cSpw==}
    dev: false

  /thenify-all@1.6.0:
    resolution: {integrity: sha512-RNxQH/qI8/t3thXJDwcstUO4zeqo64+Uy/+sNVRBx4Xn2OX+OZ9oP+iJnNFqplFra2ZUVeKCSa2oVWi3T4uVmA==}
    engines: {node: '>=0.8'}
    dependencies:
      thenify: 3.3.1

  /thenify@3.3.1:
    resolution: {integrity: sha512-RVZSIV5IG10Hk3enotrhvz0T9em6cyHBLkH/YAZuKqd8hRkKhSfCGIcP2KUY0EPxndzANBmNllzWPwak+bheSw==}
    dependencies:
      any-promise: 1.3.0

  /through@2.3.8:
    resolution: {integrity: sha512-w89qg7PI8wAdvX60bMDP+bFoD5Dvhm9oLheFp5O4a2QF0cSBGsBX4qZmadPMvVqlLJBBci+WqGGOAPvcDeNSVg==}
    dev: true

  /timers-ext@0.1.7:
    resolution: {integrity: sha512-b85NUNzTSdodShTIbky6ZF02e8STtVVfD+fu4aXXShEELpozH+bCpJLYMPZbsABN2wDH7fJpqIoXxJpzbf0NqQ==}
    dependencies:
      es5-ext: 0.10.62
      next-tick: 1.1.0

  /tinybench@2.5.0:
    resolution: {integrity: sha512-kRwSG8Zx4tjF9ZiyH4bhaebu+EDz1BOx9hOigYHlUW4xxI/wKIUQUqo018UlU4ar6ATPBsaMrdbKZ+tmPdohFA==}

  /tinypool@0.6.0:
    resolution: {integrity: sha512-FdswUUo5SxRizcBc6b1GSuLpLjisa8N8qMyYoP3rl+bym+QauhtJP5bvZY1ytt8krKGmMLYIRl36HBZfeAoqhQ==}
    engines: {node: '>=14.0.0'}

  /tinypool@0.7.0:
    resolution: {integrity: sha512-zSYNUlYSMhJ6Zdou4cJwo/p7w5nmAH17GRfU/ui3ctvjXFErXXkruT4MWW6poDeXgCaIBlGLrfU6TbTXxyGMww==}
    engines: {node: '>=14.0.0'}
    dev: false

  /tinyspy@2.1.1:
    resolution: {integrity: sha512-XPJL2uSzcOyBMky6OFrusqWlzfFrXtE0hPuMgW8A2HmaqrPo4ZQHRN/V0QXN3FSjKxpsbRrFc5LI7KOwBsT1/w==}
    engines: {node: '>=14.0.0'}

  /tmp@0.2.1:
    resolution: {integrity: sha512-76SUhtfqR2Ijn+xllcI5P1oyannHNHByD80W1q447gU3mp9G9PSpGdWmjUOHRDPiHYacIk66W7ubDTuPF3BEtQ==}
    engines: {node: '>=8.17.0'}
    dependencies:
      rimraf: 3.0.2
    dev: true

  /tmpl@1.0.5:
    resolution: {integrity: sha512-3f0uOEAQwIqGuWW2MVzYg8fV/QNnc/IpuJNG837rLuczAaLVHslWHZQj4IGiEl5Hs3kkbhwL9Ab7Hrsmuj+Smw==}
    dev: true

  /to-buffer@1.1.1:
    resolution: {integrity: sha512-lx9B5iv7msuFYE3dytT+KE5tap+rNYw+K4jVkb9R/asAb+pbBSM17jtunHplhBe6RRJdZx3Pn2Jph24O32mOVg==}
    dev: true

  /to-fast-properties@2.0.0:
    resolution: {integrity: sha512-/OaKK0xYrs3DmxRYqL/yDc+FxFUVYhDlXMhRmv3z915w2HF1tnN1omB354j8VUGO/hbRzyD6Y3sA7v7GS/ceog==}
    engines: {node: '>=4'}

  /to-readable-stream@1.0.0:
    resolution: {integrity: sha512-Iq25XBt6zD5npPhlLVXGFN3/gyR2/qODcKNNyTMd4vbm39HUaOiAM4PMq0eMVC/Tkxz+Zjdsc55g9yyz+Yq00Q==}
    engines: {node: '>=6'}
    dev: false

  /to-regex-range@5.0.1:
    resolution: {integrity: sha512-65P7iz6X5yEr1cwcgvQxbbIw7Uk3gOy5dIdtZ4rDveLqhrdJP+Li/Hx6tyK0NEb+2GCyneCMJiGqrADCSNk8sQ==}
    engines: {node: '>=8.0'}
    dependencies:
      is-number: 7.0.0

  /toidentifier@1.0.1:
    resolution: {integrity: sha512-o5sSPKEkg/DIQNmH43V0/uerLrpzVedkUh8tGNvaeXpfpuwjKenlSox/2O/BTlZUtEe+JG7s5YhEz608PlAHRA==}
    engines: {node: '>=0.6'}
    dev: false

  /token-types@4.2.1:
    resolution: {integrity: sha512-6udB24Q737UD/SDsKAHI9FCRP7Bqc9D/MQUV02ORQg5iskjtLJlZJNdN4kKtcdtwCeWIwIHDGaUsTsCCAa8sFQ==}
    engines: {node: '>=10'}
    dependencies:
      '@tokenizer/token': 0.3.0
      ieee754: 1.2.1
    dev: false

  /touch@3.1.0:
    resolution: {integrity: sha512-WBx8Uy5TLtOSRtIq+M03/sKDrXCLHxwDcquSP2c43Le03/9serjQBIztjRz6FkJez9D/hleyAXTBGLwwZUw9lA==}
    hasBin: true
    dependencies:
      nopt: 1.0.10
    dev: true

  /tough-cookie@2.5.0:
    resolution: {integrity: sha512-nlLsUzgm1kfLXSXfRZMc1KLAugd4hqJHDTvc2hDIwS3mZAfMEuMbc03SujMF+GEcpaX/qboeycw6iO8JwVv2+g==}
    engines: {node: '>=0.8'}
    dependencies:
      psl: 1.9.0
      punycode: 2.3.0
    dev: false

  /tough-cookie@3.0.1:
    resolution: {integrity: sha512-yQyJ0u4pZsv9D4clxO69OEjLWYw+jbgspjTue4lTQZLfV0c5l1VmK2y1JK8E9ahdpltPOaAThPcp5nKPUgSnsg==}
    engines: {node: '>=6'}
    dependencies:
      ip-regex: 2.1.0
      psl: 1.9.0
      punycode: 2.3.0
    dev: false

  /tr46@0.0.3:
    resolution: {integrity: sha512-N3WMsuqV66lT30CrXNbEjx4GEwlow3v6rr4mCcv6prnfwhS01rkgyFdjPNBYd9br7LpXV1+Emh01fHnq2Gdgrw==}

  /tr46@1.0.1:
    resolution: {integrity: sha512-dTpowEjclQ7Kgx5SdBkqRzVhERQXov8/l9Ft9dVM9fmg0W0KQSVaXX9T4i6twCPNtYiZM53lpSSUAwJbFPOHxA==}
    dependencies:
      punycode: 2.3.0
    dev: true

  /tree-kill@1.2.2:
    resolution: {integrity: sha512-L0Orpi8qGpRG//Nd+H90vFB+3iHnue1zSSGmNOOCh1GLJ7rUKVwV2HvijphGQS2UmhUZewS9VgvxYIdgr+fG1A==}
    hasBin: true
    dev: true

  /trello.js@1.2.6:
    resolution: {integrity: sha512-ds7prbYHRp1SeNsDHTbLLfN1dOTBfg1AZ+/hnov25aglveFTNK7q/1KSRC533Fcyep7PdngjpWUKpjlGlkFl/Q==}
    dependencies:
<<<<<<< HEAD
      axios: 1.6.8
=======
      axios: 1.7.2
>>>>>>> 9f6eceac
      form-data: 4.0.0
      tslib: 2.6.2
    transitivePeerDependencies:
      - debug
    dev: false

  /trim-repeated@1.0.0:
    resolution: {integrity: sha512-pkonvlKk8/ZuR0D5tLW8ljt5I8kmxp2XKymhepUeOdCEfKpZaktSArkLHZt76OB1ZvO9bssUsDty4SWhLvZpLg==}
    engines: {node: '>=0.10.0'}
    dependencies:
      escape-string-regexp: 1.0.5
    dev: false

  /triple-beam@1.3.0:
    resolution: {integrity: sha512-XrHUvV5HpdLmIj4uVMxHggLbFSZYIn7HEWsqePZcI50pco+MPqJ50wMGY794X7AOOhxOBAjbkqfAbEe/QMp2Lw==}

  /ts-custom-error@3.3.1:
    resolution: {integrity: sha512-5OX1tzOjxWEgsr/YEUWSuPrQ00deKLh6D7OTWcvNHm12/7QPyRh8SYpyWvA4IZv8H/+GQWQEh/kwo95Q9OVW1A==}
    engines: {node: '>=14.0.0'}
    dev: false

  /ts-deepmerge@4.0.0:
    resolution: {integrity: sha512-IrjjAwfM/J6ajWv5wDRZBdpVaTmuONJN1vC85mXlWVPXKelouLFiqsjR7m0h245qY6zZEtcDtcOTc4Rozgg1TQ==}
    engines: {node: '>=14'}
    dev: true

  /ts-interface-checker@0.1.13:
    resolution: {integrity: sha512-Y/arvbn+rrz3JCKl9C4kVNfTfSm2/mEp5FSz5EsZSANGPSlQrpRI5M4PKF+mJnE52jOO90PnPSc3Ur3bTQw0gA==}
    dev: true

  /ts-invariant@0.4.4:
    resolution: {integrity: sha512-uEtWkFM/sdZvRNNDL3Ehu4WVpwaulhwQszV8mrtcdeE8nN00BV9mAmQ88RkrBhFgl9gMgvjJLAQcZbnPXI9mlA==}
    dependencies:
      tslib: 1.14.1
    dev: false

  /ts-jest@29.1.0(@babel/core@7.22.5)(esbuild@0.15.18)(jest@29.5.0)(typescript@4.9.5):
    resolution: {integrity: sha512-ZhNr7Z4PcYa+JjMl62ir+zPiNJfXJN6E8hSLnaUKhOgqcn8vb3e537cpkd0FuAfRK3sR1LSqM1MOhliXNgOFPA==}
    engines: {node: ^14.15.0 || ^16.10.0 || >=18.0.0}
    hasBin: true
    peerDependencies:
      '@babel/core': '>=7.0.0-beta.0 <8'
      '@jest/types': ^29.0.0
      babel-jest: ^29.0.0
      esbuild: '*'
      jest: ^29.0.0
      typescript: '>=4.3 <6'
    peerDependenciesMeta:
      '@babel/core':
        optional: true
      '@jest/types':
        optional: true
      babel-jest:
        optional: true
      esbuild:
        optional: true
    dependencies:
      '@babel/core': 7.22.5
      bs-logger: 0.2.6
      esbuild: 0.15.18
      fast-json-stable-stringify: 2.1.0
      jest: 29.5.0(@types/node@18.16.16)(ts-node@10.9.1)
      jest-util: 29.5.0
      json5: 2.2.3
      lodash.memoize: 4.1.2
      make-error: 1.3.6
      semver: 7.5.1
      typescript: 4.9.5
      yargs-parser: 21.1.1
    dev: true

  /ts-node@10.9.1(@types/node@18.16.0)(typescript@4.9.5):
    resolution: {integrity: sha512-NtVysVPkxxrwFGUUxGYhfux8k78pQB3JqYBXlLRZgdGUqTO5wU/UyHop5p70iEbGhB7q5KmiZiU0Y3KlJrScEw==}
    hasBin: true
    peerDependencies:
      '@swc/core': '>=1.2.50'
      '@swc/wasm': '>=1.2.50'
      '@types/node': '*'
      typescript: '>=2.7'
    peerDependenciesMeta:
      '@swc/core':
        optional: true
      '@swc/wasm':
        optional: true
    dependencies:
      '@cspotcode/source-map-support': 0.8.1
      '@tsconfig/node10': 1.0.9
      '@tsconfig/node12': 1.0.11
      '@tsconfig/node14': 1.0.3
      '@tsconfig/node16': 1.0.4
      '@types/node': 18.16.0
      acorn: 8.10.0
      acorn-walk: 8.2.0
      arg: 4.1.3
      create-require: 1.1.1
      diff: 4.0.2
      make-error: 1.3.6
      typescript: 4.9.5
      v8-compile-cache-lib: 3.0.1
      yn: 3.1.1
    dev: true

  /ts-node@10.9.1(@types/node@18.16.16)(typescript@4.9.5):
    resolution: {integrity: sha512-NtVysVPkxxrwFGUUxGYhfux8k78pQB3JqYBXlLRZgdGUqTO5wU/UyHop5p70iEbGhB7q5KmiZiU0Y3KlJrScEw==}
    hasBin: true
    peerDependencies:
      '@swc/core': '>=1.2.50'
      '@swc/wasm': '>=1.2.50'
      '@types/node': '*'
      typescript: '>=2.7'
    peerDependenciesMeta:
      '@swc/core':
        optional: true
      '@swc/wasm':
        optional: true
    dependencies:
      '@cspotcode/source-map-support': 0.8.1
      '@tsconfig/node10': 1.0.9
      '@tsconfig/node12': 1.0.11
      '@tsconfig/node14': 1.0.3
      '@tsconfig/node16': 1.0.4
      '@types/node': 18.16.16
      acorn: 8.10.0
      acorn-walk: 8.2.0
      arg: 4.1.3
      create-require: 1.1.1
      diff: 4.0.2
      make-error: 1.3.6
      typescript: 4.9.5
      v8-compile-cache-lib: 3.0.1
      yn: 3.1.1

  /ts-node@10.9.2(@types/node@18.19.10)(typescript@4.9.5):
    resolution: {integrity: sha512-f0FFpIdcHgn8zcPSbf1dRevwt047YMnaiJM3u2w2RewrB+fob/zePZcrOyQoLMMO7aBIddLcQIEK5dYjkLnGrQ==}
    hasBin: true
    peerDependencies:
      '@swc/core': '>=1.2.50'
      '@swc/wasm': '>=1.2.50'
      '@types/node': '*'
      typescript: '>=2.7'
    peerDependenciesMeta:
      '@swc/core':
        optional: true
      '@swc/wasm':
        optional: true
    dependencies:
      '@cspotcode/source-map-support': 0.8.1
      '@tsconfig/node10': 1.0.9
      '@tsconfig/node12': 1.0.11
      '@tsconfig/node14': 1.0.3
      '@tsconfig/node16': 1.0.4
      '@types/node': 18.19.10
      acorn: 8.10.0
      acorn-walk: 8.2.0
      arg: 4.1.3
      create-require: 1.1.1
      diff: 4.0.2
      make-error: 1.3.6
      typescript: 4.9.5
      v8-compile-cache-lib: 3.0.1
      yn: 3.1.1
    dev: true

  /tsafe@1.6.6:
    resolution: {integrity: sha512-gzkapsdbMNwBnTIjgO758GujLCj031IgHK/PKr2mrmkCSJMhSOR5FeOuSxKLMUoYc0vAA4RGEYYbjt/v6afD3g==}
    dev: false

  /tsconfig-paths@3.14.2:
    resolution: {integrity: sha512-o/9iXgCYc5L/JxCHPe3Hvh8Q/2xm5Z+p18PESBU6Ff33695QnCHBEjcytY2q19ua7Mbl/DavtBOLq+oG0RCL+g==}
    dependencies:
      '@types/json5': 0.0.29
      json5: 1.0.2
      minimist: 1.2.8
      strip-bom: 3.0.0
    dev: false

  /tsconfig-paths@4.2.0:
    resolution: {integrity: sha512-NoZ4roiN7LnbKn9QqE1amc9DJfzvZXxF4xDavcOWt1BPkdx+m+0gJuPM+S0vCe7zTJMYUP0R8pO2XMr+Y8oLIg==}
    engines: {node: '>=6'}
    dependencies:
      json5: 2.2.3
      minimist: 1.2.8
      strip-bom: 3.0.0
    dev: true

  /tslib@1.14.1:
    resolution: {integrity: sha512-Xni35NKzjgMrwevysHTCArtLDpPvye8zV/0E4EyYn43P7/7qvQwPh9BGkHewbMulVntbigmcT7rdX3BNo9wRJg==}
    dev: false

  /tslib@2.6.2:
    resolution: {integrity: sha512-AEYxH93jGFPn/a2iVAwW87VuUIkR1FVUKB77NwMF7nBTDkDrrT/Hpt/IrCJ0QXhW27jTBDcf5ZY7w6RiqTMw2Q==}
    dev: false

  /tsscmp@1.0.6:
    resolution: {integrity: sha512-LxhtAkPDTkVCMQjt2h6eBVY28KCjikZqZfMcC15YBeNjkgUpdCfBu5HoiOTDu86v6smE8yOjyEktJ8hlbANHQA==}
    engines: {node: '>=0.6.x'}
    dev: false

  /tsup@8.0.2(ts-node@10.9.1)(typescript@4.9.5):
    resolution: {integrity: sha512-NY8xtQXdH7hDUAZwcQdY/Vzlw9johQsaqf7iwZ6g1DOUlFYQ5/AtVAjTvihhEyeRlGo4dLRVHtrRaL35M1daqQ==}
    engines: {node: '>=18'}
    hasBin: true
    peerDependencies:
      '@microsoft/api-extractor': ^7.36.0
      '@swc/core': ^1
      postcss: ^8.4.12
      typescript: '>=4.5.0'
    peerDependenciesMeta:
      '@microsoft/api-extractor':
        optional: true
      '@swc/core':
        optional: true
      postcss:
        optional: true
      typescript:
        optional: true
    dependencies:
      bundle-require: 4.0.2(esbuild@0.19.12)
      cac: 6.7.14
      chokidar: 3.5.3
      debug: 4.3.4(supports-color@5.5.0)
      esbuild: 0.19.12
      execa: 5.1.1
      globby: 11.1.0
      joycon: 3.1.1
      postcss-load-config: 4.0.2(ts-node@10.9.1)
      resolve-from: 5.0.0
      rollup: 4.13.2
      source-map: 0.8.0-beta.0
      sucrase: 3.35.0
      tree-kill: 1.2.2
      typescript: 4.9.5
    transitivePeerDependencies:
      - supports-color
      - ts-node
    dev: true

  /tsup@8.0.2(ts-node@10.9.2)(typescript@4.9.5):
    resolution: {integrity: sha512-NY8xtQXdH7hDUAZwcQdY/Vzlw9johQsaqf7iwZ6g1DOUlFYQ5/AtVAjTvihhEyeRlGo4dLRVHtrRaL35M1daqQ==}
    engines: {node: '>=18'}
    hasBin: true
    peerDependencies:
      '@microsoft/api-extractor': ^7.36.0
      '@swc/core': ^1
      postcss: ^8.4.12
      typescript: '>=4.5.0'
    peerDependenciesMeta:
      '@microsoft/api-extractor':
        optional: true
      '@swc/core':
        optional: true
      postcss:
        optional: true
      typescript:
        optional: true
    dependencies:
      bundle-require: 4.0.2(esbuild@0.19.12)
      cac: 6.7.14
      chokidar: 3.5.3
      debug: 4.3.4(supports-color@5.5.0)
      esbuild: 0.19.12
      execa: 5.1.1
      globby: 11.1.0
      joycon: 3.1.1
      postcss-load-config: 4.0.2(ts-node@10.9.2)
      resolve-from: 5.0.0
      rollup: 4.13.2
      source-map: 0.8.0-beta.0
      sucrase: 3.35.0
      tree-kill: 1.2.2
      typescript: 4.9.5
    transitivePeerDependencies:
      - supports-color
      - ts-node
    dev: true

  /tsutils@3.21.0(typescript@4.9.5):
    resolution: {integrity: sha512-mHKK3iUXL+3UF6xL5k0PEhKRUBKPBCv/+RkEOpjRWxxx27KKRBmmA60A9pgOUvMi8GKhRMPEmjBRPzs2W7O1OA==}
    engines: {node: '>= 6'}
    peerDependencies:
      typescript: '>=2.8.0 || >= 3.2.0-dev || >= 3.3.0-dev || >= 3.4.0-dev || >= 3.5.0-dev || >= 3.6.0-dev || >= 3.6.0-beta || >= 3.7.0-dev || >= 3.7.0-beta'
    dependencies:
      tslib: 1.14.1
      typescript: 4.9.5
    dev: false

  /tunnel-agent@0.6.0:
    resolution: {integrity: sha512-McnNiV1l8RYeY8tBgEpuodCC1mLUdbSN+CYBL7kJsJNInOP8UjDDEwdk6Mw60vdLLrr5NHKZhMAOSrR2NZuQ+w==}
    dependencies:
      safe-buffer: 5.2.1
    dev: false

  /tunnel@0.0.6:
    resolution: {integrity: sha512-1h/Lnq9yajKY2PEbBadPXj3VxsDDu844OnaAo52UVmIzIvwwtBPIuNvkjuzBlTWpfJyUbG3ez0KSBibQkj4ojg==}
    engines: {node: '>=0.6.11 <=0.7.0 || >=0.7.3'}
    dev: false

  /turbo-darwin-64@1.13.3:
    resolution: {integrity: sha512-glup8Qx1qEFB5jerAnXbS8WrL92OKyMmg5Hnd4PleLljAeYmx+cmmnsmLT7tpaVZIN58EAAwu8wHC6kIIqhbWA==}
    cpu: [x64]
    os: [darwin]
    requiresBuild: true
    dev: false
    optional: true

  /turbo-darwin-arm64@1.13.3:
    resolution: {integrity: sha512-/np2xD+f/+9qY8BVtuOQXRq5f9LehCFxamiQnwdqWm5iZmdjygC5T3uVSYuagVFsZKMvX3ycySwh8dylGTl6lg==}
    cpu: [arm64]
    os: [darwin]
    requiresBuild: true
    dev: false
    optional: true

  /turbo-linux-64@1.13.3:
    resolution: {integrity: sha512-G+HGrau54iAnbXLfl+N/PynqpDwi/uDzb6iM9hXEDG+yJnSJxaHMShhOkXYJPk9offm9prH33Khx2scXrYVW1g==}
    cpu: [x64]
    os: [linux]
    requiresBuild: true
    dev: false
    optional: true

  /turbo-linux-arm64@1.13.3:
    resolution: {integrity: sha512-qWwEl5VR02NqRyl68/3pwp3c/olZuSp+vwlwrunuoNTm6JXGLG5pTeme4zoHNnk0qn4cCX7DFrOboArlYxv0wQ==}
    cpu: [arm64]
    os: [linux]
    requiresBuild: true
    dev: false
    optional: true

  /turbo-windows-64@1.13.3:
    resolution: {integrity: sha512-Nudr4bRChfJzBPzEmpVV85VwUYRCGKecwkBFpbp2a4NtrJ3+UP1VZES653ckqCu2FRyRuS0n03v9euMbAvzH+Q==}
    cpu: [x64]
    os: [win32]
    requiresBuild: true
    dev: false
    optional: true

  /turbo-windows-arm64@1.13.3:
    resolution: {integrity: sha512-ouJCgsVLd3icjRLmRvHQDDZnmGzT64GBupM1Y+TjtYn2LVaEBoV6hicFy8x5DUpnqdLy+YpCzRMkWlwhmkX7sQ==}
    cpu: [arm64]
    os: [win32]
    requiresBuild: true
    dev: false
    optional: true

  /turbo@1.13.3:
    resolution: {integrity: sha512-n17HJv4F4CpsYTvKzUJhLbyewbXjq1oLCi90i5tW1TiWDz16ML1eDG7wi5dHaKxzh5efIM56SITnuVbMq5dk4g==}
    hasBin: true
    optionalDependencies:
      turbo-darwin-64: 1.13.3
      turbo-darwin-arm64: 1.13.3
      turbo-linux-64: 1.13.3
      turbo-linux-arm64: 1.13.3
      turbo-windows-64: 1.13.3
      turbo-windows-arm64: 1.13.3
    dev: false

  /tweetnacl@0.14.5:
    resolution: {integrity: sha512-KXXFFdAbFXY4geFIwoyNK+f5Z1b7swfXABfL7HXCmoIWMKU3dmS26672A4EeQtDzLKy7SXmfBu51JolvEKwtGA==}
    dev: false

  /twilio@3.84.1:
    resolution: {integrity: sha512-Q/xaPoayTj+bgJdnUgpE+EiB/VoNOG+byDFdlDej0FgxiHLgXKliZfVv6boqHPWvC1k7Dt0AK96OBFZ0P55QQg==}
    engines: {node: '>=6.0'}
    dependencies:
      axios: 0.26.1
      dayjs: 1.11.8
      https-proxy-agent: 5.0.1
      jsonwebtoken: 8.5.1
      lodash: 4.17.21
      q: 2.0.3
      qs: 6.11.0
      rootpath: 0.1.2
      scmp: 2.1.0
      url-parse: 1.5.10
      xmlbuilder: 13.0.2
    transitivePeerDependencies:
      - debug
      - supports-color
    dev: false

  /type-check@0.4.0:
    resolution: {integrity: sha512-XleUoc9uwGXqjWwXaUTZAmzMcFZ5858QA2vvx1Ur5xIcixXIP+8LnFDgRplU30us6teqdlskFfu+ae4K79Ooew==}
    engines: {node: '>= 0.8.0'}
    dependencies:
      prelude-ls: 1.2.1
    dev: false

  /type-detect@4.0.8:
    resolution: {integrity: sha512-0fr/mIH1dlO+x7TlcMy+bIDqKPsw/70tVyeHW787goQjhmqaZe10uwLujubK9q9Lg6Fiho1KUKDYz0Z7k7g5/g==}
    engines: {node: '>=4'}

  /type-fest@0.15.1:
    resolution: {integrity: sha512-n+UXrN8i5ioo7kqT/nF8xsEzLaqFra7k32SEsSPwvXVGyAcRgV/FUQN/sgfptJTR1oRmmq7z4IXMFSM7im7C9A==}
    engines: {node: '>=10'}
    dev: false

  /type-fest@0.20.2:
    resolution: {integrity: sha512-Ne+eE4r0/iWnpAxD852z3A+N0Bt5RN//NjJwRd2VFHEmrywxf5vsZlh4R6lixl6B+wz/8d+maTSAkN1FIkI3LQ==}
    engines: {node: '>=10'}
    dev: false

  /type-fest@0.21.3:
    resolution: {integrity: sha512-t0rzBq87m3fVcduHDUFhKmyyX+9eo6WQjZvf51Ea/M0Q7+T374Jp1aUiyUl0GKxp8M/OETVHSDvmkyPgvX+X2w==}
    engines: {node: '>=10'}
    dev: true

  /type-fest@3.11.1:
    resolution: {integrity: sha512-aCuRNRERRVh33lgQaJRlUxZqzfhzwTrsE98Mc3o3VXqmiaQdHacgUtJ0esp+7MvZ92qhtzKPeusaX6vIEcoreA==}
    engines: {node: '>=14.16'}

  /type-fest@4.26.1:
    resolution: {integrity: sha512-yOGpmOAL7CkKe/91I5O3gPICmJNLJ1G4zFYVAsRHg7M64biSnPtRj0WNQt++bRkjYOqjWXrhnUw1utzmVErAdg==}
    engines: {node: '>=16'}
    dev: false

  /type-is@1.6.18:
    resolution: {integrity: sha512-TkRKr9sUTxEH8MdfuCSP7VizJyzRNMjj2J2do2Jr3Kym598JVdEksuzPQCnlFPW4ky9Q+iA+ma9BGm06XQBy8g==}
    engines: {node: '>= 0.6'}
    dependencies:
      media-typer: 0.3.0
      mime-types: 2.1.35
    dev: false

  /type@1.2.0:
    resolution: {integrity: sha512-+5nt5AAniqsCnu2cEQQdpzCAh33kVx8n0VoFidKpB1dVVLAN/F+bgVOqOJqOnEnrhp222clB5p3vUlD+1QAnfg==}

  /type@2.7.2:
    resolution: {integrity: sha512-dzlvlNlt6AXU7EBSfpAscydQ7gXB+pPGsPnfJnZpiNJBDj7IaJzQlBZYGdEi4R9HmPdBv2XmWJ6YUtoTa7lmCw==}

  /typed-array-length@1.0.4:
    resolution: {integrity: sha512-KjZypGq+I/H7HI5HlOoGHkWUUGq+Q0TPhQurLbyrVrvnKTBgzLhIJ7j6J/XTQOi0d1RjyZ0wdas8bKs2p0x3Ng==}
    dependencies:
      call-bind: 1.0.2
      for-each: 0.3.3
      is-typed-array: 1.1.10
    dev: false

  /typescript@4.9.5:
    resolution: {integrity: sha512-1FXk9E2Hm+QzZQ7z+McJiHL4NW1F2EzMu9Nq9i3zAaGqibafqYwCVU6WyWAuyQRRzOlxou8xZSyXLEN8oKj24g==}
    engines: {node: '>=4.2.0'}
    hasBin: true

  /ufo@1.1.2:
    resolution: {integrity: sha512-TrY6DsjTQQgyS3E3dBaOXf0TpPD8u9FVrVYmKVegJuFw51n/YB9XPt+U6ydzFG5ZIN7+DIjPbNmXoBj9esYhgQ==}

  /unbox-primitive@1.0.2:
    resolution: {integrity: sha512-61pPlCD9h51VoreyJ0BReideM3MDKMKnh6+V9L08331ipq6Q8OFXZYiqP6n/tbHx4s5I9uRhcye6BrbkizkBDw==}
    dependencies:
      call-bind: 1.0.2
      has-bigints: 1.0.2
      has-symbols: 1.0.3
      which-boxed-primitive: 1.0.2
    dev: false

  /unbzip2-stream@1.4.3:
    resolution: {integrity: sha512-mlExGW4w71ebDJviH16lQLtZS32VKqsSfk80GCfUlwT/4/hNRFsoscrF/c++9xinkMzECL1uL9DDwXqFWkruPg==}
    dependencies:
      buffer: 5.7.1
      through: 2.3.8
    dev: true

  /undefsafe@2.0.5:
    resolution: {integrity: sha512-WxONCrssBM8TSPRqN5EmsjVrsv4A8X12J4ArBiiayv3DyyG3ZlIg6yysuuSYdZsVz3TKcTg2fd//Ujd4CHV1iA==}
    dev: true

  /underscore@1.13.6:
    resolution: {integrity: sha512-+A5Sja4HP1M08MaXya7p5LvjuM7K6q/2EaC0+iovj/wOcMsTzMvDFbasi/oSapiwOlt252IqsKqPjCl7huKS0A==}
    dev: false

  /undici-types@5.26.5:
    resolution: {integrity: sha512-JlCMO+ehdEIKqlFxk6IfVoAUVmgz7cU7zD/h9XZ0qzeosSHmUJVOzSQvvYSYWXkFXC+IfLKSIffhv0sVZup6pA==}

  /undici@5.28.4:
    resolution: {integrity: sha512-72RFADWFqKmUb2hmmvNODKL3p9hcB6Gt2DOQMis1SEBaV6a4MH8soBvzg+95CYhCKPFedut2JY9bMfrDl9D23g==}
    engines: {node: '>=14.0'}
    dependencies:
      '@fastify/busboy': 2.1.1
    dev: true

  /unfetch@4.2.0:
    resolution: {integrity: sha512-F9p7yYCn6cIW9El1zi0HI6vqpeIvBsr3dSuRO6Xuppb1u5rXpCPmMvLSyECLhybr9isec8Ohl0hPekMVrEinDA==}
    dev: false

  /universal-github-app-jwt@1.1.1:
    resolution: {integrity: sha512-G33RTLrIBMFmlDV4u4CBF7dh71eWwykck4XgaxaIVeZKOYZRAAxvcGMRFTUclVY6xoUPQvO4Ne5wKGxYm/Yy9w==}
    dependencies:
      '@types/jsonwebtoken': 9.0.3
      jsonwebtoken: 9.0.0
    dev: false

  /universal-user-agent@6.0.0:
    resolution: {integrity: sha512-isyNax3wXoKaulPDZWHQqbmIx1k2tb9fb3GGDBRxCscfYV2Ch7WxPArBsFEG8s/safwXTT7H4QGhaIkTp9447w==}
    dev: false

  /universalify@0.1.2:
    resolution: {integrity: sha512-rBJeI5CXAlmy1pV+617WB9J63U6XcazHHF2f2dbJix4XzpUF0RS3Zbj0FGIOCAva5P/d/GBOYaACQ1w+0azUkg==}
    engines: {node: '>= 4.0.0'}
    dev: false

  /unpipe@1.0.0:
    resolution: {integrity: sha512-pjy2bYhSsufwWlKwPc+l3cN7+wuJlK6uz0YdJEOlQDbl6jo/YlPi4mb8agUkVC8BF7V8NuzeyPNqRksA3hztKQ==}
    engines: {node: '>= 0.8'}
    dev: false

  /update-browserslist-db@1.0.11(browserslist@4.21.7):
    resolution: {integrity: sha512-dCwEFf0/oT85M1fHBg4F0jtLwJrutGoHSQXCh7u4o2t1drG+c0a9Flnqww6XUKSfQMPpJBRjU8d4RXB09qtvaA==}
    hasBin: true
    peerDependencies:
      browserslist: '>= 4.21.0'
    dependencies:
      browserslist: 4.21.7
      escalade: 3.1.1
      picocolors: 1.0.0

  /upper-case-first@2.0.2:
    resolution: {integrity: sha512-514ppYHBaKwfJRK/pNC6c/OxfGa0obSnAl106u97Ed0I625Nin96KAjttZF6ZL3e1XLtphxnqrOi9iWgm+u+bg==}
    dependencies:
      tslib: 2.6.2
    dev: false

  /uri-js@4.4.1:
    resolution: {integrity: sha512-7rKUyy33Q1yc98pQ1DAmLtwX109F7TIfWlW1Ydo8Wl1ii1SeHieeh0HHfPeL2fMXK6z0s8ecKs9frCuLJvndBg==}
    dependencies:
      punycode: 2.3.0

  /url-join@4.0.1:
    resolution: {integrity: sha512-jk1+QP6ZJqyOiuEI9AEWQfju/nB2Pw466kbA0LEZljHwKeMgd9WrAEgEGxjPDD2+TNbbb37rTyhEfrCXfuKXnA==}
    dev: false

  /url-parse-lax@3.0.0:
    resolution: {integrity: sha512-NjFKA0DidqPa5ciFcSrXnAltTtzz84ogy+NebPvfEgAck0+TNg4UJ4IN+fB7zRZfbgUf0syOo9MDxFkDSMuFaQ==}
    engines: {node: '>=4'}
    dependencies:
      prepend-http: 2.0.0
    dev: false

  /url-parse@1.5.10:
    resolution: {integrity: sha512-WypcfiRhfeUP9vvF0j6rw0J3hrWrw6iZv3+22h6iRMJ/8z1Tj6XfLP4DsUix5MhMPnXpiHDoKyoZ/bdCkwBCiQ==}
    dependencies:
      querystringify: 2.2.0
      requires-port: 1.0.0
    dev: false

  /url-template@2.0.8:
    resolution: {integrity: sha512-XdVKMF4SJ0nP/O7XIPB0JwAEuT9lDIYnNsK8yGVe43y0AWoKeJNdv3ZNWh7ksJ6KqQFjOO6ox/VEitLnaVNufw==}

  /util-deprecate@1.0.2:
    resolution: {integrity: sha512-EPD5q1uXyFxJpCrLnCc1nHnq3gOa6DZBocAIiI2TaSCA7VCJ1UJDMagCzIkXNsUYfD1daK//LTEQ8xiIbrHtcw==}

  /utils-merge@1.0.1:
    resolution: {integrity: sha512-pMZTvIkT1d+TFGvDOqodOclx0QWkkgi6Tdoa8gC8ffGAAqz9pzPTZWAybbsHHoED/ztMtkv/VoYTYyShUn81hA==}
    engines: {node: '>= 0.4.0'}
    dev: false

  /uuid@3.4.0:
    resolution: {integrity: sha512-HjSDRw6gZE5JMggctHBcjVak08+KEVhSIiDzFnT9S9aegmp85S/bReBVTb4QTFaRNptJ9kuYaNhnbNEOkbKb/A==}
    deprecated: Please upgrade  to version 7 or higher.  Older versions may use Math.random() in certain circumstances, which is known to be problematic.  See https://v8.dev/blog/math-random for details.
    hasBin: true
    dev: false

  /uuid@8.3.2:
    resolution: {integrity: sha512-+NYs2QeMWy+GWFOEm9xnn6HCDp0l7QBD7ml8zLUmJ+93Q5NF0NocErnwkTkXVFNiX3/fpC6afS8Dhb/gz7R7eg==}
    hasBin: true
    dev: false

  /uuid@9.0.0:
    resolution: {integrity: sha512-MXcSTerfPa4uqyzStbRoTgt5XIe3x5+42+q1sDuy3R5MDk66URdLMOZe5aPX/SQd+kuYAh0FdP/pO28IkQyTeg==}
    hasBin: true

  /v8-compile-cache-lib@3.0.1:
    resolution: {integrity: sha512-wa7YjyUGfNZngI/vtK0UHAN+lgDCxBPCylVXGp0zu59Fz5aiGtNXaq3DhIov063MorB+VfufLh3JlF2KdTK3xg==}

  /v8-to-istanbul@9.1.0:
    resolution: {integrity: sha512-6z3GW9x8G1gd+JIIgQQQxXuiJtCXeAjp6RaPEPLv62mH3iPHPxV6W3robxtCzNErRo6ZwTmzWhsbNvjyEBKzKA==}
    engines: {node: '>=10.12.0'}
    dependencies:
      '@jridgewell/trace-mapping': 0.3.18
      '@types/istanbul-lib-coverage': 2.0.4
      convert-source-map: 1.9.0
    dev: true

  /vary@1.1.2:
    resolution: {integrity: sha512-BNGbWLfd0eUPabhkXUVm0j8uuvREyTh5ovRa/dyow/BqAbZJyC+5fU+IzQOzmAKzYqYRAISoRhdQr3eIZ/PXqg==}
    engines: {node: '>= 0.8'}
    dev: false

  /verror@1.10.0:
    resolution: {integrity: sha512-ZZKSmDAEFOijERBLkmYfJ+vmk3w+7hOLYDNkRCuRuMJGEmqYNCNLyBBFwWKVMhfwaEF3WOd0Zlw86U/WC/+nYw==}
    engines: {'0': node >=0.6.0}
    dependencies:
      assert-plus: 1.0.0
      core-util-is: 1.0.2
      extsprintf: 1.4.1
    dev: false

  /verror@1.10.1:
    resolution: {integrity: sha512-veufcmxri4e3XSrT0xwfUR7kguIkaxBeosDg00yDWhk49wdwkSUrvvsm7nc75e1PUyvIeZj6nS8VQRYz2/S4Xg==}
    engines: {node: '>=0.6.0'}
    dependencies:
      assert-plus: 1.0.0
      core-util-is: 1.0.2
      extsprintf: 1.4.1

  /vite-node@0.33.0(@types/node@18.19.10):
    resolution: {integrity: sha512-19FpHYbwWWxDr73ruNahC+vtEdza52kA90Qb3La98yZ0xULqV8A5JLNPUff0f5zID4984tW7l3DH2przTJUZSw==}
    engines: {node: '>=v14.18.0'}
    hasBin: true
    dependencies:
      cac: 6.7.14
      debug: 4.3.4(supports-color@5.5.0)
      mlly: 1.4.0
      pathe: 1.1.1
      picocolors: 1.0.0
      vite: 4.4.4(@types/node@18.19.10)
    transitivePeerDependencies:
      - '@types/node'
      - less
      - lightningcss
      - sass
      - stylus
      - sugarss
      - supports-color
      - terser

  /vite-node@0.34.6(@types/node@18.19.10):
    resolution: {integrity: sha512-nlBMJ9x6n7/Amaz6F3zJ97EBwR2FkzhBRxF5e+jE6LA3yi6Wtc2lyTij1OnDMIr34v5g/tVQtsVAzhT0jc5ygA==}
    engines: {node: '>=v14.18.0'}
    hasBin: true
    dependencies:
      cac: 6.7.14
      debug: 4.3.4(supports-color@5.5.0)
      mlly: 1.4.0
      pathe: 1.1.1
      picocolors: 1.0.0
      vite: 4.4.4(@types/node@18.19.10)
    transitivePeerDependencies:
      - '@types/node'
      - less
      - lightningcss
      - sass
      - stylus
      - sugarss
      - supports-color
      - terser
    dev: false

  /vite@4.4.4(@types/node@18.19.10):
    resolution: {integrity: sha512-4mvsTxjkveWrKDJI70QmelfVqTm+ihFAb6+xf4sjEU2TmUCTlVX87tmg/QooPEMQb/lM9qGHT99ebqPziEd3wg==}
    engines: {node: ^14.18.0 || >=16.0.0}
    hasBin: true
    peerDependencies:
      '@types/node': '>= 14'
      less: '*'
      lightningcss: ^1.21.0
      sass: '*'
      stylus: '*'
      sugarss: '*'
      terser: ^5.4.0
    peerDependenciesMeta:
      '@types/node':
        optional: true
      less:
        optional: true
      lightningcss:
        optional: true
      sass:
        optional: true
      stylus:
        optional: true
      sugarss:
        optional: true
      terser:
        optional: true
    dependencies:
      '@types/node': 18.19.10
      esbuild: 0.18.12
      postcss: 8.4.26
      rollup: 3.26.2
    optionalDependencies:
      fsevents: 2.3.2

  /vitest@0.33.0:
    resolution: {integrity: sha512-1CxaugJ50xskkQ0e969R/hW47za4YXDUfWJDxip1hwbnhUjYolpfUn2AMOulqG/Dtd9WYAtkHmM/m3yKVrEejQ==}
    engines: {node: '>=v14.18.0'}
    hasBin: true
    peerDependencies:
      '@edge-runtime/vm': '*'
      '@vitest/browser': '*'
      '@vitest/ui': '*'
      happy-dom: '*'
      jsdom: '*'
      playwright: '*'
      safaridriver: '*'
      webdriverio: '*'
    peerDependenciesMeta:
      '@edge-runtime/vm':
        optional: true
      '@vitest/browser':
        optional: true
      '@vitest/ui':
        optional: true
      happy-dom:
        optional: true
      jsdom:
        optional: true
      playwright:
        optional: true
      safaridriver:
        optional: true
      webdriverio:
        optional: true
    dependencies:
      '@types/chai': 4.3.5
      '@types/chai-subset': 1.3.3
      '@types/node': 18.19.10
      '@vitest/expect': 0.33.0
      '@vitest/runner': 0.33.0
      '@vitest/snapshot': 0.33.0
      '@vitest/spy': 0.33.0
      '@vitest/utils': 0.33.0
      acorn: 8.10.0
      acorn-walk: 8.2.0
      cac: 6.7.14
      chai: 4.3.10
      debug: 4.3.4(supports-color@5.5.0)
      local-pkg: 0.4.3
      magic-string: 0.30.1
      pathe: 1.1.1
      picocolors: 1.0.0
      std-env: 3.3.3
      strip-literal: 1.0.1
      tinybench: 2.5.0
      tinypool: 0.6.0
      vite: 4.4.4(@types/node@18.19.10)
      vite-node: 0.33.0(@types/node@18.19.10)
      why-is-node-running: 2.2.2
    transitivePeerDependencies:
      - less
      - lightningcss
      - sass
      - stylus
      - sugarss
      - supports-color
      - terser

  /vitest@0.34.6:
    resolution: {integrity: sha512-+5CALsOvbNKnS+ZHMXtuUC7nL8/7F1F2DnHGjSsszX8zCjWSSviphCb/NuS9Nzf4Q03KyyDRBAXhF/8lffME4Q==}
    engines: {node: '>=v14.18.0'}
    hasBin: true
    peerDependencies:
      '@edge-runtime/vm': '*'
      '@vitest/browser': '*'
      '@vitest/ui': '*'
      happy-dom: '*'
      jsdom: '*'
      playwright: '*'
      safaridriver: '*'
      webdriverio: '*'
    peerDependenciesMeta:
      '@edge-runtime/vm':
        optional: true
      '@vitest/browser':
        optional: true
      '@vitest/ui':
        optional: true
      happy-dom:
        optional: true
      jsdom:
        optional: true
      playwright:
        optional: true
      safaridriver:
        optional: true
      webdriverio:
        optional: true
    dependencies:
      '@types/chai': 4.3.5
      '@types/chai-subset': 1.3.3
      '@types/node': 18.19.10
      '@vitest/expect': 0.34.6
      '@vitest/runner': 0.34.6
      '@vitest/snapshot': 0.34.6
      '@vitest/spy': 0.34.6
      '@vitest/utils': 0.34.6
      acorn: 8.10.0
      acorn-walk: 8.2.0
      cac: 6.7.14
      chai: 4.3.10
      debug: 4.3.4(supports-color@5.5.0)
      local-pkg: 0.4.3
      magic-string: 0.30.1
      pathe: 1.1.1
      picocolors: 1.0.0
      std-env: 3.3.3
      strip-literal: 1.0.1
      tinybench: 2.5.0
      tinypool: 0.7.0
      vite: 4.4.4(@types/node@18.19.10)
      vite-node: 0.34.6(@types/node@18.19.10)
      why-is-node-running: 2.2.2
    transitivePeerDependencies:
      - less
      - lightningcss
      - sass
      - stylus
      - sugarss
      - supports-color
      - terser
    dev: false

  /walker@1.0.8:
    resolution: {integrity: sha512-ts/8E8l5b7kY0vlWLewOkDXMmPdLcVV4GmOQLyxuSswIJsweeFZtAsMF7k1Nszz+TYBQrlYRmzOnr398y1JemQ==}
    dependencies:
      makeerror: 1.0.12
    dev: true

  /warning@4.0.3:
    resolution: {integrity: sha512-rpJyN222KWIvHJ/F53XSZv0Zl/accqHR8et1kpaMTD/fLCRxtV8iX8czMzY7sVZupTI3zcUTg8eycS2kNF9l6w==}
    dependencies:
      loose-envify: 1.4.0
    dev: false

  /weak-map@1.0.8:
    resolution: {integrity: sha512-lNR9aAefbGPpHO7AEnY0hCFjz1eTkWCXYvkTRrTHs9qv8zJp+SkVYpzfLIFXQQiG3tVvbNFQgVg2bQS8YGgxyw==}
    dev: false

  /web-streams-polyfill@3.3.3:
    resolution: {integrity: sha512-d2JWLCivmZYTSIoge9MsgFCZrt571BikcWGYkjC1khllbTeDlGqZ2D8vD8E/lJa8WGWbb7Plm8/XJYV7IJHZZw==}
    engines: {node: '>= 8'}
    dev: false

  /web-streams-polyfill@4.0.0-beta.3:
    resolution: {integrity: sha512-QW95TCTaHmsYfHDybGMwO5IJIM93I/6vTRk+daHTWFPhwh+C8Cg7j7XyKrwrj8Ib6vYXe0ocYNrmzY4xAAN6ug==}
    engines: {node: '>= 14'}
    dev: false

  /webidl-conversions@3.0.1:
    resolution: {integrity: sha512-2JAn3z8AR6rjK8Sm8orRC0h/bcl/DqL7tRPdGZ4I1CjdF+EaMLmYxBHyXuKL849eucPFhvBoxMsflfOb8kxaeQ==}

  /webidl-conversions@4.0.2:
    resolution: {integrity: sha512-YQ+BmxuTgd6UXZW3+ICGfyqRyHXVlD5GtQr5+qjiNW7bF0cqrzX500HVXPBOvgXb5YnzDd+h0zqyv61KUD7+Sg==}
    dev: true

  /whatsapp-api-js@1.0.5:
    resolution: {integrity: sha512-cuxRRf1pi/ztICjpqw52yHycpoaLF2M74+2A8YMq1lDyuNsy0+4tIXNxoxDMJZxCBkSV8sDMsPK4F7oHjPFYzw==}
    engines: {node: '>14.21'}
    dev: false

  /whatwg-url@5.0.0:
    resolution: {integrity: sha512-saE57nupxk6v3HY35+jzBwYa0rKSy0XR8JSxZPwgLr7ys0IBzhGviA1/TUGJLmSVqs8pb9AnvICXEuOHLprYTw==}
    dependencies:
      tr46: 0.0.3
      webidl-conversions: 3.0.1

  /whatwg-url@7.1.0:
    resolution: {integrity: sha512-WUu7Rg1DroM7oQvGWfOiAK21n74Gg+T4elXEQYkOhtyLeWiJFoOGLXPKI/9gzIie9CtwVLm8wtw6YJdKyxSjeg==}
    dependencies:
      lodash.sortby: 4.7.0
      tr46: 1.0.1
      webidl-conversions: 4.0.2
    dev: true

  /which-boxed-primitive@1.0.2:
    resolution: {integrity: sha512-bwZdv0AKLpplFY2KZRX6TvyuN7ojjr7lwkg6ml0roIy9YeuSr7JS372qlNW18UQYzgYK9ziGcerWqZOmEn9VNg==}
    dependencies:
      is-bigint: 1.0.4
      is-boolean-object: 1.1.2
      is-number-object: 1.0.7
      is-string: 1.0.7
      is-symbol: 1.0.4
    dev: false

  /which-typed-array@1.1.9:
    resolution: {integrity: sha512-w9c4xkx6mPidwp7180ckYWfMmvxpjlZuIudNtDf4N/tTAUB8VJbX25qZoAsrtGuYNnGw3pa0AXgbGKRB8/EceA==}
    engines: {node: '>= 0.4'}
    dependencies:
      available-typed-arrays: 1.0.5
      call-bind: 1.0.2
      for-each: 0.3.3
      gopd: 1.0.1
      has-tostringtag: 1.0.0
      is-typed-array: 1.1.10
    dev: false

  /which@2.0.2:
    resolution: {integrity: sha512-BLI3Tl1TW3Pvl70l3yq3Y64i+awpwXqsGBYWkkqMtnbXgrMD+yj7rhW0kuEDxzJaYXGjEW5ogapKNMEKNMjibA==}
    engines: {node: '>= 8'}
    hasBin: true
    dependencies:
      isexe: 2.0.0

  /why-is-node-running@2.2.2:
    resolution: {integrity: sha512-6tSwToZxTOcotxHeA+qGCq1mVzKR3CwcJGmVcY+QE8SHy6TnpFnh8PAvPNHYr7EcuVeG0QSMxtYCuO1ta/G/oA==}
    engines: {node: '>=8'}
    hasBin: true
    dependencies:
      siginfo: 2.0.0
      stackback: 0.0.2

  /widest-line@3.1.0:
    resolution: {integrity: sha512-NsmoXalsWVDMGupxZ5R08ka9flZjjiLvHVAWYOKtiKM8ujtZWr9cRffak+uSE48+Ob8ObalXpwyeUiyDD6QFgg==}
    engines: {node: '>=8'}
    dependencies:
      string-width: 4.2.3
    dev: false

  /winston-transport@4.5.0:
    resolution: {integrity: sha512-YpZzcUzBedhlTAfJg6vJDlyEai/IFMIVcaEZZyl3UXIl4gmqRpU7AE89AHLkbzLUsv0NVmw7ts+iztqKxxPW1Q==}
    engines: {node: '>= 6.4.0'}
    dependencies:
      logform: 2.5.1
      readable-stream: 3.6.2
      triple-beam: 1.3.0
    dev: false

  /winston-transport@4.7.0:
    resolution: {integrity: sha512-ajBj65K5I7denzer2IYW6+2bNIVqLGDHqDw3Ow8Ohh+vdW+rv4MZ6eiDvHoKhfJFZ2auyN8byXieDDJ96ViONg==}
    engines: {node: '>= 12.0.0'}
    dependencies:
      logform: 2.5.1
      readable-stream: 3.6.2
      triple-beam: 1.3.0
    dev: true

  /winston@3.13.0:
    resolution: {integrity: sha512-rwidmA1w3SE4j0E5MuIufFhyJPBDG7Nu71RkZor1p2+qHvJSZ9GYDA81AyleQcZbh/+V6HjeBdfnTZJm9rSeQQ==}
    engines: {node: '>= 12.0.0'}
    dependencies:
      '@colors/colors': 1.6.0
      '@dabh/diagnostics': 2.0.3
      async: 3.2.4
      is-stream: 2.0.1
      logform: 2.5.1
      one-time: 1.0.0
      readable-stream: 3.6.2
      safe-stable-stringify: 2.4.3
      stack-trace: 0.0.10
      triple-beam: 1.3.0
      winston-transport: 4.7.0
    dev: true

  /winston@3.9.0:
    resolution: {integrity: sha512-jW51iW/X95BCW6MMtZWr2jKQBP4hV5bIDq9QrIjfDk6Q9QuxvTKEAlpUNAzP+HYHFFCeENhph16s0zEunu4uuQ==}
    engines: {node: '>= 12.0.0'}
    dependencies:
      '@colors/colors': 1.5.0
      '@dabh/diagnostics': 2.0.3
      async: 3.2.4
      is-stream: 2.0.1
      logform: 2.5.1
      one-time: 1.0.0
      readable-stream: 3.6.2
      safe-stable-stringify: 2.4.3
      stack-trace: 0.0.10
      triple-beam: 1.3.0
      winston-transport: 4.5.0
    dev: false

  /word-wrap@1.2.3:
    resolution: {integrity: sha512-Hz/mrNwitNRh/HUAtM/VT/5VH+ygD6DV7mYKZAtHOrbs8U7lvPS6xf7EJKMF0uW1KJCl0H701g3ZGus+muE5vQ==}
    engines: {node: '>=0.10.0'}
    dev: false

  /wrap-ansi@7.0.0:
    resolution: {integrity: sha512-YVGIj2kamLSTxw6NsZjoBxfSwsn0ycdesmc4p+Q21c5zPuZ1pl+NfxVdxPtdHvmNVOQ6XSYG4AUtyt/Fi7D16Q==}
    engines: {node: '>=10'}
    dependencies:
      ansi-styles: 4.3.0
      string-width: 4.2.3
      strip-ansi: 6.0.1

  /wrap-ansi@8.1.0:
    resolution: {integrity: sha512-si7QWI6zUMq56bESFvagtmzMdGOtoxfR+Sez11Mobfc7tm+VkUckk9bW2UeffTGVUbOksxmSw0AA2gs8g71NCQ==}
    engines: {node: '>=12'}
    dependencies:
      ansi-styles: 6.2.1
      string-width: 5.1.2
      strip-ansi: 7.1.0
    dev: true

  /wrappy@1.0.2:
    resolution: {integrity: sha512-l4Sp/DRseor9wL6EvV2+TuQn63dMkPjZ/sp9XkghTEbV9KlPS1xUsZ3u7/IQO4wxtcFB4bgpQPRcR3QCvezPcQ==}

  /write-file-atomic@4.0.2:
    resolution: {integrity: sha512-7KxauUdBmSdWnmpaGFg+ppNjKF8uNLry8LyzjauQDOVONfFLNKrKvQOxZ/VuTIcS/gge/YNahf5RIIQWTSarlg==}
    engines: {node: ^12.13.0 || ^14.15.0 || >=16.0.0}
    dependencies:
      imurmurhash: 0.1.4
      signal-exit: 3.0.7
    dev: true

  /ws@7.5.9:
    resolution: {integrity: sha512-F+P9Jil7UiSKSkppIiD94dN07AwvFixvLIj1Og1Rl9GGMuNipJnV9JzjD6XuqmAeiswGvUmNLjr5cFuXwNS77Q==}
    engines: {node: '>=8.3.0'}
    peerDependencies:
      bufferutil: ^4.0.1
      utf-8-validate: ^5.0.2
    peerDependenciesMeta:
      bufferutil:
        optional: true
      utf-8-validate:
        optional: true
    dev: false

  /ws@8.13.0:
    resolution: {integrity: sha512-x9vcZYTrFPC7aSIbj7sRCYo7L/Xb8Iy+pW0ng0wt2vCJv7M9HOMy0UoN3rr+IFC7hb7vXoqS+P9ktyLLLhO+LA==}
    engines: {node: '>=10.0.0'}
    peerDependencies:
      bufferutil: ^4.0.1
      utf-8-validate: '>=5.0.2'
    peerDependenciesMeta:
      bufferutil:
        optional: true
      utf-8-validate:
        optional: true
    dev: false

  /xml2js@0.5.0:
    resolution: {integrity: sha512-drPFnkQJik/O+uPKpqSgr22mpuFHqKdbS835iAQrUC73L2F5WkboIRd63ai/2Yg6I1jzifPFKH2NTK+cfglkIA==}
    engines: {node: '>=4.0.0'}
    dependencies:
      sax: 1.2.4
      xmlbuilder: 11.0.1
    dev: false

  /xmlbuilder@11.0.1:
    resolution: {integrity: sha512-fDlsI/kFEx7gLvbecc0/ohLG50fugQp8ryHzMTuW9vSa1GJ0XYWKnhsUx7oie3G98+r56aTQIUB4kht42R3JvA==}
    engines: {node: '>=4.0'}
    dev: false

  /xmlbuilder@13.0.2:
    resolution: {integrity: sha512-Eux0i2QdDYKbdbA6AM6xE4m6ZTZr4G4xF9kahI2ukSEMCzwce2eX9WlTI5J3s+NU7hpasFsr8hWIONae7LluAQ==}
    engines: {node: '>=6.0'}
    dev: false

  /xpath.js@1.1.0:
    resolution: {integrity: sha512-jg+qkfS4K8E7965sqaUl8mRngXiKb3WZGfONgE18pr03FUQiuSV6G+Ej4tS55B+rIQSFEIw3phdVAQ4pPqNWfQ==}
    engines: {node: '>=0.4.0'}
    dev: false

  /xtend@4.0.2:
    resolution: {integrity: sha512-LKYU1iAXJXUgAXn9URjiu+MWhyUXHsvfp7mcuYm9dSUKK0/CjtrUwFAxD82/mCWbtLsGjFIad0wIsod4zrTAEQ==}
    engines: {node: '>=0.4'}
    dev: true

  /y18n@5.0.8:
    resolution: {integrity: sha512-0pfFzegeDWJHJIAmTLRP2DwHjdF5s7jo9tuztdQxAhINCdvS+3nGINqPd00AphqJR/0LhANUS6/+7SCb98YOfA==}
    engines: {node: '>=10'}

  /yallist@2.1.2:
    resolution: {integrity: sha512-ncTzHV7NvsQZkYe1DW7cbDLm0YpzHmZF5r/iyP3ZnQtMiJ+pjzisCiMNI+Sj+xQF5pXhSHxSB3uDbsBTzY/c2A==}
    dev: false

  /yallist@3.1.1:
    resolution: {integrity: sha512-a4UGQaWPH59mOXUYnAG2ewncQS4i4F43Tv3JoAM+s2VDAmS9NsK8GpDMLrCHPksFT7h3K6TOoUNn2pb7RoXx4g==}

  /yallist@4.0.0:
    resolution: {integrity: sha512-3wdGidZyq5PB084XLES5TpOSRA3wjXAlIWMhum2kRcv/41Sn2emQ0dycQW4uZXLejwKvg6EsvbdlVL+FYEct7A==}

  /yaml@1.10.2:
    resolution: {integrity: sha512-r3vXyErRCYJ7wg28yvBY5VSoAF8ZvlcW9/BwUzEtUsjvX/DKs24dIkuwjtuprwJJHsbyUbLApepYTR1BN4uHrg==}
    engines: {node: '>= 6'}
    dev: true

  /yaml@2.3.1:
    resolution: {integrity: sha512-2eHWfjaoXgTBC2jNM1LRef62VQa0umtvRiDSk6HSzW7RvS5YtkabJrwYLLEKWBc8a5U2PTSCs+dJjUTJdlHsWQ==}
    engines: {node: '>= 14'}
    dev: false

  /yaml@2.4.1:
    resolution: {integrity: sha512-pIXzoImaqmfOrL7teGUBt/T7ZDnyeGBWyXQBvOVhLkWLN37GXv8NMLK406UY6dS51JfcQHsmcW5cJ441bHg6Lg==}
    engines: {node: '>= 14'}
    hasBin: true
    dev: true

  /yargs-parser@21.1.1:
    resolution: {integrity: sha512-tVpsJW7DdjecAiFpbIB1e3qxIQsE6NoPc5/eTdrbbIC4h0LVsWhnoa3g+m2HclBIujHzsxZ4VJVA+GUuc2/LBw==}
    engines: {node: '>=12'}

  /yargs@17.7.2:
    resolution: {integrity: sha512-7dSzzRQ++CKnNI/krKnYRV7JKKPUXMEh61soaHKg9mrWEhzFWhFnxPxGl+69cD1Ou63C13NUPCnmIcrvqCuM6w==}
    engines: {node: '>=12'}
    dependencies:
      cliui: 8.0.1
      escalade: 3.1.1
      get-caller-file: 2.0.5
      require-directory: 2.1.1
      string-width: 4.2.3
      y18n: 5.0.8
      yargs-parser: 21.1.1

  /yauzl@2.10.0:
    resolution: {integrity: sha512-p4a9I6X6nu6IhoGmBqAcbJy1mlC4j27vEPZX9F4L4/vZT3Lyq1VkFHw/V/PUcB9Buo+DG3iHkT0x3Qya58zc3g==}
    dependencies:
      buffer-crc32: 0.2.13
      fd-slicer: 1.1.0
    dev: true

  /yn@3.1.1:
    resolution: {integrity: sha512-Ux4ygGWsu2c7isFWe8Yu1YluJmqVhxqK2cLXNQA5AcC3QfbGNpM7fu0Y8b/z16pXLnFxZYvWhd3fhBY9DLmC6Q==}
    engines: {node: '>=6'}

  /yn@4.0.0:
    resolution: {integrity: sha512-huWiiCS4TxKc4SfgmTwW1K7JmXPPAmuXWYy4j9qjQo4+27Kni8mGhAAi1cloRWmBe2EqcLgt3IGqQoRL/MtPgg==}
    engines: {node: '>=10'}
    dev: false

  /yocto-queue@0.1.0:
    resolution: {integrity: sha512-rVksvsnNCdJ/ohGc6xgPwyN8eheCxsiLM8mxuE/t/mOVqJewPuO1miLpTHQiRgTKCLexL4MeAFVagts7HmNZ2Q==}
    engines: {node: '>=10'}

  /yocto-queue@1.0.0:
    resolution: {integrity: sha512-9bnSc/HEW2uRy67wc+T8UwauLuPJVn28jb+GtJY16iiKWyvmYJRXVT4UamsAEGQfPohgr2q4Tq0sQbQlxTfi1g==}
    engines: {node: '>=12.20'}

  /zod@1.11.17:
    resolution: {integrity: sha512-UzIwO92D0dSFwIRyyqAfRXICITLjF0IP8tRbEK/un7adirMssWZx8xF/1hZNE7t61knWZ+lhEuUvxlu2MO8qqA==}
    dev: false

  /zod@3.22.4:
    resolution: {integrity: sha512-iC+8Io04lddc+mVqQ9AZ7OQ2MrUKGN+oIQyq1vemgt46jwCwLfhq7/pwnBnNXXXZb8VTVLKwp9EDkx+ryxIWmg==}<|MERGE_RESOLUTION|>--- conflicted
+++ resolved
@@ -141,28 +141,6 @@
         specifier: ^4.9.4
         version: 4.9.5
 
-  bots/hit-looper-sf-live-agent:
-    dependencies:
-      '@botpress/client':
-        specifier: workspace:*
-        version: link:../../packages/client
-      '@botpress/sdk':
-        specifier: workspace:*
-        version: link:../../packages/sdk
-    devDependencies:
-      '@bpinternal/es-node':
-        specifier: ^0.0.5
-        version: 0.0.5
-      '@types/node':
-        specifier: ^18.11.17
-        version: 18.19.10
-      execa:
-        specifier: ^8.0.1
-        version: 8.0.1
-      typescript:
-        specifier: ^4.9.4
-        version: 4.9.5
-
   bots/sheetzy:
     dependencies:
       '@botpress/client':
@@ -839,42 +817,11 @@
         specifier: ^0.33.0
         version: 0.33.0
 
-<<<<<<< HEAD
-  integrations/sfliveagent:
-=======
   integrations/openai:
->>>>>>> 9f6eceac
     dependencies:
       '@botpress/client':
         specifier: workspace:*
         version: link:../../packages/client
-<<<<<<< HEAD
-      '@botpress/sdk':
-        specifier: workspace:*
-        version: link:../../packages/sdk
-      '@botpress/sdk-addons':
-        specifier: workspace:*
-        version: link:../../packages/sdk-addons
-      axios:
-        specifier: ^1.4.0
-        version: 1.6.8
-      lodash:
-        specifier: ^4.17.21
-        version: 4.17.21
-      zod:
-        specifier: ^3.21.4
-        version: 3.22.4
-    devDependencies:
-      '@botpress/cli':
-        specifier: workspace:*
-        version: link:../../packages/cli
-      '@sentry/cli':
-        specifier: ^2.18.1
-        version: 2.18.1
-      '@types/lodash':
-        specifier: ^4.14.191
-        version: 4.14.195
-=======
       '@botpress/common':
         specifier: workspace:*
         version: link:../../packages/common
@@ -907,7 +854,6 @@
         specifier: ^13.0.2
         version: 13.0.2
     devDependencies:
->>>>>>> 9f6eceac
       '@types/node':
         specifier: ^18.11.17
         version: 18.19.10
@@ -915,11 +861,7 @@
         specifier: ^10.9.1
         version: 10.9.2(@types/node@18.19.10)(typescript@4.9.5)
       typescript:
-<<<<<<< HEAD
-        specifier: ^4.9.5
-=======
         specifier: ^4.9.4
->>>>>>> 9f6eceac
         version: 4.9.5
 
   integrations/slack:
@@ -4360,7 +4302,7 @@
     requiresBuild: true
     dependencies:
       https-proxy-agent: 5.0.1
-      node-fetch: 2.7.0
+      node-fetch: 2.6.11
       progress: 2.0.3
       proxy-from-env: 1.1.0
       which: 2.0.2
@@ -5544,10 +5486,7 @@
       proxy-from-env: 1.1.0
     transitivePeerDependencies:
       - debug
-<<<<<<< HEAD
-=======
-    dev: false
->>>>>>> 9f6eceac
+    dev: false
 
   /axios@1.7.2:
     resolution: {integrity: sha512-2A8QhOMrbomlDuiLeK9XibIBzuHeRcqqNOHp0Cyp5EoJ1IFDh+XZH3A6BkXtv0K4gFGCI0Y4BM7B1wOEi0Rmgw==}
@@ -7820,7 +7759,7 @@
     engines: {node: '>=14'}
     dependencies:
       extend: 3.0.2
-      https-proxy-agent: 7.0.4
+      https-proxy-agent: 7.0.2
       is-stream: 2.0.1
       node-fetch: 2.7.0
     transitivePeerDependencies:
@@ -8306,21 +8245,12 @@
     transitivePeerDependencies:
       - supports-color
 
-<<<<<<< HEAD
-  /https-proxy-agent@7.0.4:
-    resolution: {integrity: sha512-wlwpilI7YdjSkWaQ/7omYBMTliDcmCN8OLihO6I9B86g06lMyAoqgoDpV0XqoaPOKj+0DIdAvnsWfyAAhmimcg==}
-    engines: {node: '>= 14'}
-    dependencies:
-      agent-base: 7.1.0
-      debug: 4.3.4
-=======
   /https-proxy-agent@7.0.2:
     resolution: {integrity: sha512-NmLNjm6ucYwtcUmL7JQC1ZQ57LmHP4lT15FQ8D61nak1rO6DH+fz5qNK2Ap5UN4ZapYICE3/0KodcLYSPsPbaA==}
     engines: {node: '>= 14'}
     dependencies:
       agent-base: 7.1.0
       debug: 4.3.4(supports-color@5.5.0)
->>>>>>> 9f6eceac
     transitivePeerDependencies:
       - supports-color
 
@@ -9943,7 +9873,6 @@
         optional: true
     dependencies:
       whatwg-url: 5.0.0
-    dev: false
 
   /node-fetch@2.7.0:
     resolution: {integrity: sha512-c4FRfUm/dbcWZ7U+1Wq0AwCyFL+3nt2bEw05wfxSz+DWpWsitgmSgYmy2dQdWyKC1694ELPqMs/YzUSNozLt8A==}
@@ -11629,11 +11558,7 @@
   /trello.js@1.2.6:
     resolution: {integrity: sha512-ds7prbYHRp1SeNsDHTbLLfN1dOTBfg1AZ+/hnov25aglveFTNK7q/1KSRC533Fcyep7PdngjpWUKpjlGlkFl/Q==}
     dependencies:
-<<<<<<< HEAD
-      axios: 1.6.8
-=======
       axios: 1.7.2
->>>>>>> 9f6eceac
       form-data: 4.0.0
       tslib: 2.6.2
     transitivePeerDependencies:
