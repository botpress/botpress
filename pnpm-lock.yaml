--- conflicted
+++ resolved
@@ -1402,13 +1402,8 @@
         version: 3.9.0
     devDependencies:
       '@botpress/sdk':
-<<<<<<< HEAD
-        specifier: 0.6.15
-        version: 0.6.15
-=======
         specifier: 0.7.0
         version: link:../sdk
->>>>>>> ad0f7199
       '@bpinternal/log4bot':
         specifier: ^0.0.4
         version: 0.0.4
@@ -1449,16 +1444,8 @@
         specifier: 0.14.0
         version: link:../../../client
       '@botpress/sdk':
-<<<<<<< HEAD
-        specifier: 0.6.15
-        version: 0.6.15
-=======
         specifier: 0.7.0
         version: link:../../../sdk
-      zod:
-        specifier: ^3.20.6
-        version: 3.20.6
->>>>>>> ad0f7199
     devDependencies:
       '@types/node':
         specifier: ^18.11.17
@@ -1476,16 +1463,8 @@
         specifier: 0.14.0
         version: link:../../../client
       '@botpress/sdk':
-<<<<<<< HEAD
-        specifier: 0.6.15
-        version: 0.6.15
-=======
         specifier: 0.7.0
         version: link:../../../sdk
-      zod:
-        specifier: ^3.20.6
-        version: 3.20.6
->>>>>>> ad0f7199
     devDependencies:
       '@types/node':
         specifier: ^18.11.17
