lockfileVersion: '6.0'

settings:
  autoInstallPeers: true
  excludeLinksFromLockfile: false

importers:

  .:
    dependencies:
      '@botpress/cli':
        specifier: workspace:*
        version: link:packages/cli
      '@botpress/sdk':
        specifier: workspace:^
        version: link:packages/sdk
      '@bpinternal/depsynky':
        specifier: ^0.0.1
        version: 0.0.1
      '@types/node':
        specifier: ^18.11.18
        version: 18.16.16
      '@typescript-eslint/eslint-plugin':
        specifier: ^5.47.0
        version: 5.59.8(@typescript-eslint/parser@5.59.8)(eslint@8.41.0)(typescript@4.9.5)
      '@typescript-eslint/parser':
        specifier: ^5.47.0
        version: 5.59.8(eslint@8.41.0)(typescript@4.9.5)
      eslint:
        specifier: ^8.30.0
        version: 8.41.0
      eslint-config-prettier:
        specifier: ^8.5.0
        version: 8.8.0(eslint@8.41.0)
      eslint-plugin-import:
        specifier: ^2.26.0
        version: 2.27.5(@typescript-eslint/parser@5.59.8)(eslint@8.41.0)
      eslint-plugin-jsdoc:
        specifier: ^39.6.4
        version: 39.9.1(eslint@8.41.0)
      eslint-plugin-prettier:
        specifier: ^4.2.1
        version: 4.2.1(eslint-config-prettier@8.8.0)(eslint@8.41.0)(prettier@2.8.8)
      eslint-plugin-unused-imports:
        specifier: ^2.0.0
        version: 2.0.0(@typescript-eslint/eslint-plugin@5.59.8)(eslint@8.41.0)
      prettier:
        specifier: ^2.8.1
        version: 2.8.8
      retry-cli:
        specifier: ^0.7.0
        version: 0.7.0
      ts-node:
        specifier: ^10.9.1
        version: 10.9.1(@types/node@18.16.16)(typescript@4.9.5)
      turbo:
        specifier: ^1.13.3
        version: 1.13.3
      typescript:
        specifier: ^4.9.4
        version: 4.9.5
      vitest:
        specifier: ^0.33.0
        version: 0.33.0

  bots/bugbuster:
    dependencies:
      '@botpress/client':
        specifier: workspace:*
        version: link:../../packages/client
      '@botpress/sdk':
        specifier: workspace:*
        version: link:../../packages/sdk
    devDependencies:
      '@botpress/cli':
        specifier: workspace:*
        version: link:../../packages/cli
      '@bpinternal/es-node':
        specifier: ^0.0.5
        version: 0.0.5
      '@types/node':
        specifier: ^18.11.17
        version: 18.16.0
      execa:
        specifier: ^8.0.1
        version: 8.0.1
      typescript:
        specifier: ^4.9.4
        version: 4.9.5

  bots/hello-world:
    dependencies:
      '@botpress/cli':
        specifier: workspace:*
        version: link:../../packages/cli
      '@botpress/client':
        specifier: workspace:*
        version: link:../../packages/client
      '@botpress/sdk':
        specifier: workspace:*
        version: link:../../packages/sdk
    devDependencies:
      '@types/json-schema':
        specifier: ^7.0.11
        version: 7.0.12
      '@types/node':
        specifier: ^18.11.17
        version: 18.16.16
      esbuild:
        specifier: ^0.15.18
        version: 0.15.18
      nodemon:
        specifier: ^2.0.20
        version: 2.0.22
      ts-node:
        specifier: ^10.9.1
        version: 10.9.1(@types/node@18.16.16)(typescript@4.9.5)
      typescript:
        specifier: ^4.9.4
        version: 4.9.5

  bots/hit-looper:
    dependencies:
      '@botpress/client':
        specifier: workspace:*
        version: link:../../packages/client
      '@botpress/sdk':
        specifier: workspace:*
        version: link:../../packages/sdk
    devDependencies:
      '@bpinternal/es-node':
        specifier: ^0.0.5
        version: 0.0.5
      '@types/node':
        specifier: ^18.11.17
        version: 18.16.0
      execa:
        specifier: ^8.0.1
        version: 8.0.1
      typescript:
        specifier: ^4.9.4
        version: 4.9.5

  bots/sheetzy:
    dependencies:
      '@botpress/client':
        specifier: workspace:*
        version: link:../../packages/client
      '@botpress/sdk':
        specifier: workspace:*
        version: link:../../packages/sdk
    devDependencies:
      '@bpinternal/es-node':
        specifier: ^0.0.5
        version: 0.0.5
      '@types/node':
        specifier: ^18.11.17
        version: 18.16.16
      execa:
        specifier: ^8.0.1
        version: 8.0.1
      typescript:
        specifier: ^4.9.4
        version: 4.9.5

  bots/sinlin:
    dependencies:
      '@botpress/client':
        specifier: workspace:*
        version: link:../../packages/client
      '@botpress/sdk':
        specifier: workspace:*
        version: link:../../packages/sdk
      lodash:
        specifier: ^4.17.21
        version: 4.17.21
    devDependencies:
      '@botpress/cli':
        specifier: workspace:*
        version: link:../../packages/cli
      '@bpinternal/es-node':
        specifier: ^0.0.5
        version: 0.0.5
      '@types/lodash':
        specifier: ^4.14.191
        version: 4.14.195
      '@types/node':
        specifier: ^18.11.17
        version: 18.19.10
      execa:
        specifier: ^8.0.1
        version: 8.0.1
      typescript:
        specifier: ^4.9.4
        version: 4.9.5

  integrations/anthropic:
    dependencies:
      '@anthropic-ai/sdk':
        specifier: ^0.24.0
        version: 0.24.0
      '@botpress/client':
        specifier: workspace:*
        version: link:../../packages/client
      '@botpress/common':
        specifier: workspace:*
        version: link:../../packages/common
      '@botpress/sdk':
        specifier: workspace:*
        version: link:../../packages/sdk
    devDependencies:
      '@types/node':
        specifier: ^18.11.17
        version: 18.19.10
      ts-node:
        specifier: ^10.9.1
        version: 10.9.2(@types/node@18.19.10)(typescript@4.9.5)
      typescript:
        specifier: ^4.9.4
        version: 4.9.5

  integrations/asana:
    dependencies:
      '@botpress/sdk':
        specifier: workspace:*
        version: link:../../packages/sdk
      '@botpress/sdk-addons':
        specifier: workspace:*
        version: link:../../packages/sdk-addons
      asana:
        specifier: ^1.0.2
        version: 1.0.2
    devDependencies:
      '@botpress/cli':
        specifier: workspace:*
        version: link:../../packages/cli
      '@botpress/client':
        specifier: workspace:*
        version: link:../../packages/client
      '@sentry/cli':
        specifier: ^2.18.1
        version: 2.18.1
      '@types/asana':
        specifier: ^0.18.12
        version: 0.18.12
      '@types/node':
        specifier: ^18.11.17
        version: 18.16.0
      ts-node:
        specifier: ^10.9.1
        version: 10.9.1(@types/node@18.16.0)(typescript@4.9.5)
      typescript:
        specifier: ^4.9.4
        version: 4.9.5

  integrations/charts:
    dependencies:
      '@botpress/sdk':
        specifier: workspace:*
        version: link:../../packages/sdk
      axios:
        specifier: ^1.7.2
        version: 1.7.2
    devDependencies:
      '@types/node':
        specifier: ^18.11.17
        version: 18.19.10
      chart.js:
        specifier: ^3.9.1
        version: 3.9.1
      ts-node:
        specifier: ^10.9.1
        version: 10.9.2(@types/node@18.19.10)(typescript@4.9.5)
      typescript:
        specifier: ^4.9.4
        version: 4.9.5

  integrations/dalle:
    dependencies:
      '@botpress/client':
        specifier: workspace:*
        version: link:../../packages/client
      '@botpress/sdk':
        specifier: workspace:*
        version: link:../../packages/sdk
      axios:
        specifier: ^1.6.7
        version: 1.6.7
    devDependencies:
      '@botpress/cli':
        specifier: workspace:*
        version: link:../../packages/cli
      '@types/node':
        specifier: ^18.19.10
        version: 18.19.10
      ts-node:
        specifier: ^10.9.2
        version: 10.9.2(@types/node@18.19.10)(typescript@4.9.5)
      typescript:
        specifier: ^4.9.5
        version: 4.9.5

  integrations/discord:
    dependencies:
      '@botpress/client':
        specifier: workspace:*
        version: link:../../packages/client
      '@botpress/sdk':
        specifier: workspace:*
        version: link:../../packages/sdk
      '@botpress/sdk-addons':
        specifier: workspace:*
        version: link:../../packages/sdk-addons
    devDependencies:
      '@botpress/cli':
        specifier: workspace:*
        version: link:../../packages/cli
      '@sentry/cli':
        specifier: ^2.18.1
        version: 2.18.1
      '@types/node':
        specifier: ^18.11.17
        version: 18.16.16
      esbuild:
        specifier: ^0.15.18
        version: 0.15.18
      nodemon:
        specifier: ^2.0.20
        version: 2.0.22
      ts-node:
        specifier: ^10.9.1
        version: 10.9.1(@types/node@18.16.16)(typescript@4.9.5)
      typescript:
        specifier: ^4.9.4
        version: 4.9.5

  integrations/github:
    dependencies:
      '@botpress/sdk':
        specifier: workspace:*
        version: link:../../packages/sdk
      '@botpress/sdk-addons':
        specifier: workspace:*
        version: link:../../packages/sdk-addons
      '@octokit/webhooks-methods':
        specifier: ^3.0.2
        version: 3.0.3
      '@octokit/webhooks-types':
        specifier: ^6.10.0
        version: 6.11.0
      fuse.js:
        specifier: ^6.6.2
        version: 6.6.2
      octokit:
        specifier: ^2.0.19
        version: 2.0.19
    devDependencies:
      '@botpress/cli':
        specifier: workspace:*
        version: link:../../packages/cli
      '@botpress/client':
        specifier: workspace:*
        version: link:../../packages/client
      '@sentry/cli':
        specifier: ^2.18.1
        version: 2.18.1
      '@types/node':
        specifier: ^18.11.17
        version: 18.16.16
      typescript:
        specifier: ^4.9.4
        version: 4.9.5

  integrations/gmail:
    dependencies:
      '@botpress/cli':
        specifier: workspace:*
        version: link:../../packages/cli
      '@botpress/client':
        specifier: workspace:*
        version: link:../../packages/client
      '@botpress/sdk':
        specifier: workspace:*
        version: link:../../packages/sdk
      '@botpress/sdk-addons':
        specifier: workspace:*
        version: link:../../packages/sdk-addons
      cheerio:
        specifier: 1.0.0-rc.12
        version: 1.0.0-rc.12
      gmail-api-parse-message:
        specifier: ^2.1.2
        version: 2.1.2
      googleapis:
        specifier: ^112.0.0
        version: 112.0.0
      js-base64:
        specifier: ^3.7.5
        version: 3.7.5
      nodemailer:
        specifier: ^6.7.2
        version: 6.9.3
      query-string:
        specifier: ^6.14.1
        version: 6.14.1
    devDependencies:
      '@sentry/cli':
        specifier: ^2.18.1
        version: 2.18.1
      '@types/node':
        specifier: ^18.11.17
        version: 18.16.16
      '@types/nodemailer':
        specifier: ^6.4.4
        version: 6.4.8
      esbuild:
        specifier: ^0.15.18
        version: 0.15.18
      nodemon:
        specifier: ^2.0.20
        version: 2.0.22
      ts-node:
        specifier: ^10.9.1
        version: 10.9.1(@types/node@18.16.16)(typescript@4.9.5)
      typescript:
        specifier: ^4.9.4
        version: 4.9.5

  integrations/googlecalendar:
    dependencies:
      '@botpress/client':
        specifier: workspace:*
        version: link:../../packages/client
      '@botpress/sdk':
        specifier: workspace:*
        version: link:../../packages/sdk
      google-auth-library:
        specifier: ^9.0.0
        version: 9.0.0
      googleapis:
        specifier: ^126.0.1
        version: 126.0.1
    devDependencies:
      '@botpress/cli':
        specifier: workspace:*
        version: link:../../packages/cli
      '@types/node':
        specifier: ^18.11.17
        version: 18.16.16
      googleapis-common:
        specifier: ^7.0.1
        version: 7.0.1
      typescript:
        specifier: ^4.9.4
        version: 4.9.5

  integrations/groq:
    dependencies:
      '@botpress/client':
        specifier: workspace:*
        version: link:../../packages/client
      '@botpress/common':
        specifier: workspace:*
        version: link:../../packages/common
      '@botpress/sdk':
        specifier: workspace:*
        version: link:../../packages/sdk
      openai:
        specifier: ^4.50.0
        version: 4.50.0
    devDependencies:
      '@types/node':
        specifier: ^18.11.17
        version: 18.19.10
      ts-node:
        specifier: ^10.9.1
        version: 10.9.2(@types/node@18.19.10)(typescript@4.9.5)
      typescript:
        specifier: ^4.9.4
        version: 4.9.5

  integrations/gsheets:
    dependencies:
      '@botpress/client':
        specifier: workspace:*
        version: link:../../packages/client
      '@botpress/sdk':
        specifier: workspace:*
        version: link:../../packages/sdk
      google-auth-library:
        specifier: ^9.0.0
        version: 9.0.0
      googleapis:
        specifier: ^126.0.1
        version: 126.0.1
    devDependencies:
      '@types/node':
        specifier: ^18.11.17
        version: 18.16.0
      ts-node:
        specifier: ^10.9.1
        version: 10.9.1(@types/node@18.16.0)(typescript@4.9.5)
      typescript:
        specifier: ^4.9.4
        version: 4.9.5

  integrations/instagram:
    dependencies:
      '@botpress/cli':
        specifier: workspace:*
        version: link:../../packages/cli
      '@botpress/client':
        specifier: workspace:*
        version: link:../../packages/client
      '@botpress/sdk':
        specifier: workspace:*
        version: link:../../packages/sdk
      '@botpress/sdk-addons':
        specifier: workspace:*
        version: link:../../packages/sdk-addons
      messaging-api-messenger:
        specifier: ^1.1.0
        version: 1.1.0
      query-string:
        specifier: ^6.14.1
        version: 6.14.1
    devDependencies:
      '@sentry/cli':
        specifier: ^2.18.1
        version: 2.18.1
      '@types/node':
        specifier: ^18.11.17
        version: 18.16.16
      esbuild:
        specifier: ^0.15.18
        version: 0.15.18
      nodemon:
        specifier: ^2.0.20
        version: 2.0.22
      ts-node:
        specifier: ^10.9.1
        version: 10.9.1(@types/node@18.16.16)(typescript@4.9.5)
      typescript:
        specifier: ^4.9.4
        version: 4.9.5

  integrations/intercom:
    dependencies:
      '@botpress/cli':
        specifier: workspace:*
        version: link:../../packages/cli
      '@botpress/client':
        specifier: workspace:*
        version: link:../../packages/client
      '@botpress/sdk':
        specifier: workspace:*
        version: link:../../packages/sdk
      '@botpress/sdk-addons':
        specifier: workspace:*
        version: link:../../packages/sdk-addons
      intercom-client:
        specifier: ^4.0.0
        version: 4.0.0
    devDependencies:
      '@sentry/cli':
        specifier: ^2.18.1
        version: 2.18.1
      '@types/node':
        specifier: ^18.11.17
        version: 18.16.16
      esbuild:
        specifier: ^0.15.18
        version: 0.15.18
      nodemon:
        specifier: ^2.0.20
        version: 2.0.22
      ts-node:
        specifier: ^10.9.1
        version: 10.9.1(@types/node@18.16.16)(typescript@4.9.5)
      typescript:
        specifier: ^4.9.4
        version: 4.9.5

  integrations/line:
    dependencies:
      '@botpress/cli':
        specifier: workspace:*
        version: link:../../packages/cli
      '@botpress/client':
        specifier: workspace:*
        version: link:../../packages/client
      '@botpress/sdk':
        specifier: workspace:*
        version: link:../../packages/sdk
      '@botpress/sdk-addons':
        specifier: workspace:*
        version: link:../../packages/sdk-addons
      '@line/bot-sdk':
        specifier: ^7.5.2
        version: 7.5.2
      crypto:
        specifier: ^1.0.1
        version: 1.0.1
    devDependencies:
      '@sentry/cli':
        specifier: ^2.18.1
        version: 2.18.1
      '@types/node':
        specifier: ^18.14.1
        version: 18.16.16
      esbuild:
        specifier: ^0.15.18
        version: 0.15.18
      nodemon:
        specifier: ^2.0.20
        version: 2.0.22
      ts-node:
        specifier: ^10.9.1
        version: 10.9.1(@types/node@18.16.16)(typescript@4.9.5)
      typescript:
        specifier: ^4.9.5
        version: 4.9.5

  integrations/linear:
    dependencies:
      '@botpress/client':
        specifier: workspace:*
        version: link:../../packages/client
      '@botpress/sdk':
        specifier: workspace:*
        version: link:../../packages/sdk
      '@botpress/sdk-addons':
        specifier: workspace:*
        version: link:../../packages/sdk-addons
      '@linear/sdk':
        specifier: ^2.6.0
        version: 2.6.0
      axios:
        specifier: ^1.4.0
        version: 1.6.3
      query-string:
        specifier: ^6.14.1
        version: 6.14.1
      tsafe:
        specifier: ^1.6.4
        version: 1.6.6
    devDependencies:
      '@botpress/cli':
        specifier: workspace:*
        version: link:../../packages/cli
      '@sentry/cli':
        specifier: ^2.18.1
        version: 2.18.1
      '@types/node':
        specifier: ^18.11.17
        version: 18.16.16
      typescript:
        specifier: ^4.9.4
        version: 4.9.5

  integrations/mailchimp:
    dependencies:
      '@botpress/client':
        specifier: workspace:*
        version: link:../../packages/client
      '@botpress/sdk':
        specifier: workspace:*
        version: link:../../packages/sdk
      '@mailchimp/mailchimp_marketing':
        specifier: ^3.0.80
        version: 3.0.80
    devDependencies:
      '@types/mailchimp__mailchimp_marketing':
        specifier: 3.0.10
        version: 3.0.10
      '@types/node':
        specifier: ^18.11.17
        version: 18.16.0
      ts-node:
        specifier: ^10.9.1
        version: 10.9.1(@types/node@18.16.0)(typescript@4.9.5)
      typescript:
        specifier: ^4.9.4
        version: 4.9.5

  integrations/make:
    dependencies:
      '@botpress/client':
        specifier: workspace:*
        version: link:../../packages/client
      '@botpress/sdk':
        specifier: workspace:*
        version: link:../../packages/sdk
      axios:
        specifier: ^1.6.7
        version: 1.6.7
    devDependencies:
      '@botpress/cli':
        specifier: workspace:*
        version: link:../../packages/cli
      '@types/node':
        specifier: ^18.19.10
        version: 18.19.10
      ts-node:
        specifier: ^10.9.2
        version: 10.9.2(@types/node@18.19.10)(typescript@4.9.5)
      typescript:
        specifier: ^4.9.5
        version: 4.9.5

  integrations/messenger:
    dependencies:
      '@botpress/cli':
        specifier: workspace:*
        version: link:../../packages/cli
      '@botpress/client':
        specifier: workspace:*
        version: link:../../packages/client
      '@botpress/sdk':
        specifier: workspace:*
        version: link:../../packages/sdk
      '@botpress/sdk-addons':
        specifier: workspace:*
        version: link:../../packages/sdk-addons
      '@slack/web-api':
        specifier: ^6.8.0
        version: 6.8.1
      messaging-api-messenger:
        specifier: ^1.1.0
        version: 1.1.0
      query-string:
        specifier: ^6.14.1
        version: 6.14.1
    devDependencies:
      '@sentry/cli':
        specifier: ^2.18.1
        version: 2.18.1
      '@types/node':
        specifier: ^18.11.17
        version: 18.16.16
      esbuild:
        specifier: ^0.15.18
        version: 0.15.18
      nodemon:
        specifier: ^2.0.20
        version: 2.0.22
      ts-node:
        specifier: ^10.9.1
        version: 10.9.1(@types/node@18.16.16)(typescript@4.9.5)
      typescript:
        specifier: ^4.9.4
        version: 4.9.5

  integrations/notion:
    dependencies:
      '@botpress/client':
        specifier: workspace:*
        version: link:../../packages/client
      '@botpress/sdk':
        specifier: workspace:*
        version: link:../../packages/sdk
      '@botpress/sdk-addons':
        specifier: workspace:*
        version: link:../../packages/sdk-addons
      '@notionhq/client':
        specifier: ^2.2.7
        version: 2.2.7
    devDependencies:
      '@tsconfig/node18-strictest':
        specifier: ^1.0.0
        version: 1.0.0
      '@types/node':
        specifier: ^18.11.17
        version: 18.16.0
      ts-node:
        specifier: ^10.9.1
        version: 10.9.1(@types/node@18.16.0)(typescript@4.9.5)
      typescript:
        specifier: ^4.9.4
        version: 4.9.5
      vitest:
        specifier: ^0.33.0
        version: 0.33.0

  integrations/openai:
    dependencies:
      '@botpress/client':
        specifier: workspace:*
        version: link:../../packages/client
      '@botpress/common':
        specifier: workspace:*
        version: link:../../packages/common
      '@botpress/sdk':
        specifier: workspace:*
        version: link:../../packages/sdk
      openai:
        specifier: ^4.50.0
        version: 4.50.0
    devDependencies:
      '@types/node':
        specifier: ^18.11.17
        version: 18.19.10
      ts-node:
        specifier: ^10.9.1
        version: 10.9.2(@types/node@18.19.10)(typescript@4.9.5)
      typescript:
        specifier: ^4.9.4
        version: 4.9.5

  integrations/slack:
    dependencies:
      '@botpress/sdk':
        specifier: workspace:*
        version: link:../../packages/sdk
      '@botpress/sdk-addons':
        specifier: workspace:*
        version: link:../../packages/sdk-addons
      '@slack/bolt':
        specifier: ^3.13.1
        version: 3.13.1
      '@slack/web-api':
        specifier: ^6.8.0
        version: 6.8.1
      axios:
        specifier: ^1.3.4
        version: 1.4.0
      fuse.js:
        specifier: ^6.6.2
        version: 6.6.2
      lodash:
        specifier: ^4.17.21
        version: 4.17.21
      query-string:
        specifier: ^6.14.1
        version: 6.14.1
      verror:
        specifier: ^1.10.1
        version: 1.10.1
    devDependencies:
      '@botpress/cli':
        specifier: workspace:*
        version: link:../../packages/cli
      '@botpress/client':
        specifier: workspace:*
        version: link:../../packages/client
      '@sentry/cli':
        specifier: ^2.18.1
        version: 2.18.1
      '@types/lodash':
        specifier: ^4.14.191
        version: 4.14.195
      '@types/node':
        specifier: ^18.11.17
        version: 18.16.16
      '@types/verror':
        specifier: ^1.10.6
        version: 1.10.6
      typescript:
        specifier: ^4.9.4
        version: 4.9.5

  integrations/stripe:
    dependencies:
      '@botpress/client':
        specifier: workspace:*
        version: link:../../packages/client
      '@botpress/sdk':
        specifier: workspace:*
        version: link:../../packages/sdk
      stripe:
        specifier: ^13.5.0
        version: 13.11.0
    devDependencies:
      '@types/node':
        specifier: ^18.11.17
        version: 18.16.16
      typescript:
        specifier: ^4.9.4
        version: 4.9.5

  integrations/sunco:
    dependencies:
      '@botpress/cli':
        specifier: workspace:*
        version: link:../../packages/cli
      '@botpress/client':
        specifier: workspace:*
        version: link:../../packages/client
      '@botpress/sdk':
        specifier: workspace:*
        version: link:../../packages/sdk
      '@botpress/sdk-addons':
        specifier: workspace:*
        version: link:../../packages/sdk-addons
      sunshine-conversations-client:
        specifier: ^9.12.0
        version: 9.14.0(@babel/core@7.22.5)
    devDependencies:
      '@sentry/cli':
        specifier: ^2.18.1
        version: 2.18.1
      '@types/node':
        specifier: ^18.11.17
        version: 18.16.16
      esbuild:
        specifier: ^0.15.18
        version: 0.15.18
      nodemon:
        specifier: ^2.0.20
        version: 2.0.22
      ts-node:
        specifier: ^10.9.1
        version: 10.9.1(@types/node@18.16.16)(typescript@4.9.5)
      typescript:
        specifier: ^4.9.4
        version: 4.9.5

  integrations/teams:
    dependencies:
      '@botpress/client':
        specifier: workspace:*
        version: link:../../packages/client
      '@botpress/sdk':
        specifier: workspace:*
        version: link:../../packages/sdk
      '@botpress/sdk-addons':
        specifier: workspace:*
        version: link:../../packages/sdk-addons
      axios:
        specifier: ^1.5.1
        version: 1.5.1
      botbuilder:
        specifier: ^4.18.0
        version: 4.20.0
      jsonwebtoken:
        specifier: ^9.0.2
        version: 9.0.2
      jwks-rsa:
        specifier: ^3.1.0
        version: 3.1.0
    devDependencies:
      '@botpress/cli':
        specifier: workspace:*
        version: link:../../packages/cli
      '@sentry/cli':
        specifier: ^2.18.1
        version: 2.18.1
      '@types/jsonwebtoken':
        specifier: ^9.0.3
        version: 9.0.3
      '@types/node':
        specifier: ^18.11.17
        version: 18.16.16
      esbuild:
        specifier: ^0.15.18
        version: 0.15.18
      nodemon:
        specifier: ^2.0.20
        version: 2.0.22
      ts-node:
        specifier: ^10.9.1
        version: 10.9.1(@types/node@18.16.16)(typescript@4.9.5)
      typescript:
        specifier: ^4.9.4
        version: 4.9.5

  integrations/telegram:
    dependencies:
      '@botpress/client':
        specifier: workspace:*
        version: link:../../packages/client
      '@botpress/sdk':
        specifier: workspace:*
        version: link:../../packages/sdk
      '@botpress/sdk-addons':
        specifier: workspace:*
        version: link:../../packages/sdk-addons
      '@sentry/node':
        specifier: 7.53.1
        version: 7.53.1
      lodash:
        specifier: ^4.17.21
        version: 4.17.21
      telegraf:
        specifier: ^4.11.2
        version: 4.12.2
      zod:
        specifier: ^3.20.6
        version: 3.22.4
    devDependencies:
      '@botpress/cli':
        specifier: workspace:*
        version: link:../../packages/cli
      '@sentry/cli':
        specifier: ^2.18.1
        version: 2.18.1
      '@types/lodash':
        specifier: ^4.14.191
        version: 4.14.195
      '@types/node':
        specifier: ^18.11.17
        version: 18.16.16
      esbuild:
        specifier: ^0.15.18
        version: 0.15.18
      nodemon:
        specifier: ^2.0.20
        version: 2.0.22
      ts-node:
        specifier: ^10.9.1
        version: 10.9.1(@types/node@18.16.16)(typescript@4.9.5)
      typescript:
        specifier: ^4.9.4
        version: 4.9.5

  integrations/trello:
    dependencies:
      '@botpress/client':
        specifier: workspace:*
        version: link:../../packages/client
      '@botpress/sdk':
        specifier: workspace:*
        version: link:../../packages/sdk
      '@botpress/sdk-addons':
        specifier: workspace:*
        version: link:../../packages/sdk-addons
      trello.js:
        specifier: ^1.2.6
        version: 1.2.6
    devDependencies:
      '@botpress/cli':
        specifier: workspace:*
        version: link:../../packages/cli
      '@sentry/cli':
        specifier: ^2.18.1
        version: 2.18.1
      '@types/node':
        specifier: ^18.11.17
        version: 18.16.0
      esbuild:
        specifier: ^0.15.18
        version: 0.15.18
      nodemon:
        specifier: ^2.0.20
        version: 2.0.22
      ts-node:
        specifier: ^10.9.1
        version: 10.9.1(@types/node@18.16.0)(typescript@4.9.5)
      typescript:
        specifier: ^4.9.4
        version: 4.9.5

  integrations/twilio:
    dependencies:
      '@botpress/client':
        specifier: workspace:*
        version: link:../../packages/client
      '@botpress/sdk':
        specifier: workspace:*
        version: link:../../packages/sdk
      '@botpress/sdk-addons':
        specifier: workspace:*
        version: link:../../packages/sdk-addons
      query-string:
        specifier: ^6.14.1
        version: 6.14.1
      twilio:
        specifier: ^3.84.0
        version: 3.84.1
    devDependencies:
      '@botpress/cli':
        specifier: workspace:*
        version: link:../../packages/cli
      '@sentry/cli':
        specifier: ^2.18.1
        version: 2.18.1
      '@types/node':
        specifier: ^18.11.17
        version: 18.16.16
      esbuild:
        specifier: ^0.15.18
        version: 0.15.18
      nodemon:
        specifier: ^2.0.20
        version: 2.0.22
      ts-node:
        specifier: ^10.9.1
        version: 10.9.1(@types/node@18.16.16)(typescript@4.9.5)
      typescript:
        specifier: ^4.9.4
        version: 4.9.5

  integrations/viber:
    dependencies:
      '@botpress/client':
        specifier: workspace:*
        version: link:../../packages/client
      '@botpress/sdk':
        specifier: workspace:*
        version: link:../../packages/sdk
      '@botpress/sdk-addons':
        specifier: workspace:*
        version: link:../../packages/sdk-addons
      axios:
        specifier: ^1.2.1
        version: 1.4.0
    devDependencies:
      '@botpress/cli':
        specifier: workspace:*
        version: link:../../packages/cli
      '@sentry/cli':
        specifier: ^2.18.1
        version: 2.18.1
      '@types/node':
        specifier: ^18.11.17
        version: 18.16.16
      esbuild:
        specifier: ^0.15.18
        version: 0.15.18
      nodemon:
        specifier: ^2.0.20
        version: 2.0.22
      ts-node:
        specifier: ^10.9.1
        version: 10.9.1(@types/node@18.16.16)(typescript@4.9.5)
      typescript:
        specifier: ^4.9.4
        version: 4.9.5

  integrations/vonage:
    dependencies:
      '@botpress/client':
        specifier: workspace:*
        version: link:../../packages/client
      '@botpress/sdk':
        specifier: workspace:*
        version: link:../../packages/sdk
      '@botpress/sdk-addons':
        specifier: workspace:*
        version: link:../../packages/sdk-addons
      axios:
        specifier: ^0.27.2
        version: 0.27.2
    devDependencies:
      '@botpress/cli':
        specifier: workspace:*
        version: link:../../packages/cli
      '@sentry/cli':
        specifier: ^2.18.1
        version: 2.18.1
      '@types/node':
        specifier: ^18.11.17
        version: 18.16.16
      esbuild:
        specifier: ^0.15.18
        version: 0.15.18
      nodemon:
        specifier: ^2.0.20
        version: 2.0.22
      ts-node:
        specifier: ^10.9.1
        version: 10.9.1(@types/node@18.16.16)(typescript@4.9.5)
      typescript:
        specifier: ^4.9.4
        version: 4.9.5

  integrations/webbrowser:
    dependencies:
      '@botpress/sdk':
        specifier: workspace:*
        version: link:../../packages/sdk
      axios:
        specifier: ^1.7.2
        version: 1.7.2
    devDependencies:
      '@types/node':
        specifier: ^18.11.17
        version: 18.19.10
      ts-node:
        specifier: ^10.9.1
        version: 10.9.2(@types/node@18.19.10)(typescript@4.9.5)
      typescript:
        specifier: ^4.9.4
        version: 4.9.5

  integrations/webchat:
    dependencies:
      '@botpress/messaging-client':
        specifier: 1.2.1
        version: 1.2.1
      '@botpress/sdk':
        specifier: workspace:*
        version: link:../../packages/sdk
      '@botpress/sdk-addons':
        specifier: workspace:*
        version: link:../../packages/sdk-addons
    devDependencies:
      '@botpress/cli':
        specifier: workspace:*
        version: link:../../packages/cli
      '@botpress/client':
        specifier: workspace:*
        version: link:../../packages/client
      '@sentry/cli':
        specifier: ^2.18.1
        version: 2.18.1
      '@types/node':
        specifier: ^18.11.17
        version: 18.16.16
      typescript:
        specifier: ^4.9.4
        version: 4.9.5

  integrations/webhook:
    dependencies:
      '@botpress/cli':
        specifier: workspace:*
        version: link:../../packages/cli
      '@botpress/client':
        specifier: workspace:*
        version: link:../../packages/client
      '@botpress/sdk':
        specifier: workspace:*
        version: link:../../packages/sdk
      '@botpress/sdk-addons':
        specifier: workspace:*
        version: link:../../packages/sdk-addons
      axios:
        specifier: ^1.3.4
        version: 1.4.0
      qs:
        specifier: ^6.11.0
        version: 6.11.0
    devDependencies:
      '@sentry/cli':
        specifier: ^2.18.1
        version: 2.18.1
      '@types/node':
        specifier: ^18.11.17
        version: 18.16.16
      '@types/qs':
        specifier: ^6.9.7
        version: 6.9.7
      esbuild:
        specifier: ^0.15.18
        version: 0.15.18
      nodemon:
        specifier: ^2.0.20
        version: 2.0.22
      ts-node:
        specifier: ^10.9.1
        version: 10.9.1(@types/node@18.16.16)(typescript@4.9.5)
      typescript:
        specifier: ^4.9.4
        version: 4.9.5

  integrations/whatsapp:
    dependencies:
      '@botpress/client':
        specifier: workspace:*
        version: link:../../packages/client
      '@botpress/sdk':
        specifier: workspace:*
        version: link:../../packages/sdk
      '@botpress/sdk-addons':
        specifier: workspace:*
        version: link:../../packages/sdk-addons
      query-string:
        specifier: ^6.14.1
        version: 6.14.1
      whatsapp-api-js:
        specifier: ^1.0.5
        version: 1.0.5
    devDependencies:
      '@botpress/cli':
        specifier: workspace:*
        version: link:../../packages/cli
      '@sentry/cli':
        specifier: ^2.18.1
        version: 2.18.1
      '@types/node':
        specifier: ^18.13.0
        version: 18.16.16
      esbuild:
        specifier: ^0.15.18
        version: 0.15.18
      nodemon:
        specifier: ^2.0.20
        version: 2.0.22
      ts-node:
        specifier: ^10.9.1
        version: 10.9.1(@types/node@18.16.16)(typescript@4.9.5)
      typescript:
        specifier: ^4.9.5
        version: 4.9.5

  integrations/zapier:
    dependencies:
      '@botpress/client':
        specifier: workspace:*
        version: link:../../packages/client
      '@botpress/sdk':
        specifier: workspace:*
        version: link:../../packages/sdk
      '@botpress/sdk-addons':
        specifier: workspace:*
        version: link:../../packages/sdk-addons
      axios:
        specifier: ^1.6.3
        version: 1.6.3
      uuid:
        specifier: ^9.0.0
        version: 9.0.0
    devDependencies:
      '@botpress/cli':
        specifier: workspace:*
        version: link:../../packages/cli
      '@sentry/cli':
        specifier: ^2.18.1
        version: 2.18.1
      '@types/jest':
        specifier: ^29.5.0
        version: 29.5.2
      '@types/node':
        specifier: ^18.15.11
        version: 18.16.16
      '@types/uuid':
        specifier: ^9.0.1
        version: 9.0.1
      esbuild:
        specifier: ^0.15.18
        version: 0.15.18
      jest:
        specifier: ^29.5.0
        version: 29.5.0(@types/node@18.16.16)(ts-node@10.9.1)
      nodemon:
        specifier: ^2.0.22
        version: 2.0.22
      ts-jest:
        specifier: ^29.1.0
        version: 29.1.0(@babel/core@7.22.5)(esbuild@0.15.18)(jest@29.5.0)(typescript@4.9.5)
      ts-node:
        specifier: ^10.9.1
        version: 10.9.1(@types/node@18.16.16)(typescript@4.9.5)
      typescript:
        specifier: ^4.9.5
        version: 4.9.5

  integrations/zendesk:
    dependencies:
      '@botpress/client':
        specifier: workspace:*
        version: link:../../packages/client
      '@botpress/sdk':
        specifier: workspace:*
        version: link:../../packages/sdk
      '@botpress/sdk-addons':
        specifier: workspace:*
        version: link:../../packages/sdk-addons
      axios:
        specifier: ^1.4.0
        version: 1.4.0
      lodash:
        specifier: ^4.17.21
        version: 4.17.21
    devDependencies:
      '@botpress/cli':
        specifier: workspace:*
        version: link:../../packages/cli
      '@sentry/cli':
        specifier: ^2.18.1
        version: 2.18.1
      '@types/lodash':
        specifier: ^4.14.191
        version: 4.14.195
      '@types/node':
        specifier: ^18.11.17
        version: 18.16.0
      ts-node:
        specifier: ^10.9.1
        version: 10.9.1(@types/node@18.16.0)(typescript@4.9.5)
      typescript:
        specifier: ^4.9.5
        version: 4.9.5

  interfaces/creatable:
    dependencies:
      '@botpress/sdk':
        specifier: workspace:*
        version: link:../../packages/sdk
    devDependencies:
      '@botpress/cli':
        specifier: workspace:*
        version: link:../../packages/cli
      typescript:
        specifier: ^4.9.4
        version: 4.9.5

  interfaces/deletable:
    dependencies:
      '@botpress/sdk':
        specifier: workspace:*
        version: link:../../packages/sdk
    devDependencies:
      '@botpress/cli':
        specifier: workspace:*
        version: link:../../packages/cli
      typescript:
        specifier: ^4.9.4
        version: 4.9.5

  interfaces/hitl:
    dependencies:
      '@botpress/sdk':
        specifier: workspace:*
        version: link:../../packages/sdk
    devDependencies:
      '@botpress/cli':
        specifier: workspace:*
        version: link:../../packages/cli
      typescript:
        specifier: ^4.9.4
        version: 4.9.5

  interfaces/listable:
    dependencies:
      '@botpress/sdk':
        specifier: workspace:*
        version: link:../../packages/sdk
    devDependencies:
      '@botpress/cli':
        specifier: workspace:*
        version: link:../../packages/cli
      typescript:
        specifier: ^4.9.4
        version: 4.9.5

  interfaces/llm:
    dependencies:
      '@botpress/sdk':
        specifier: workspace:*
        version: link:../../packages/sdk
    devDependencies:
      '@botpress/cli':
        specifier: workspace:*
        version: link:../../packages/cli
      typescript:
        specifier: ^4.9.4
        version: 4.9.5

  interfaces/readable:
    dependencies:
      '@botpress/sdk':
        specifier: workspace:*
        version: link:../../packages/sdk
    devDependencies:
      '@botpress/cli':
        specifier: workspace:*
        version: link:../../packages/cli
      typescript:
        specifier: ^4.9.4
        version: 4.9.5

  interfaces/updatable:
    dependencies:
      '@botpress/sdk':
        specifier: workspace:*
        version: link:../../packages/sdk
    devDependencies:
      '@botpress/cli':
        specifier: workspace:*
        version: link:../../packages/cli
      typescript:
        specifier: ^4.9.4
        version: 4.9.5

  packages/cli:
    dependencies:
      '@botpress/client':
        specifier: 0.23.1
        version: link:../client
      '@botpress/sdk':
        specifier: 0.8.31
        version: link:../sdk
      '@bpinternal/const':
        specifier: ^0.0.20
        version: 0.0.20
      '@bpinternal/tunnel':
        specifier: ^0.1.1
        version: 0.1.1
      '@bpinternal/yargs-extra':
        specifier: ^0.0.3
        version: 0.0.3
      '@parcel/watcher':
        specifier: ^2.1.0
        version: 2.1.0
      '@types/lodash':
        specifier: ^4.14.191
        version: 4.14.195
      '@types/node':
        specifier: ^18.11.17
        version: 18.16.16
      '@types/verror':
        specifier: ^1.10.6
        version: 1.10.6
      axios:
        specifier: ^1.4.0
        version: 1.4.0
      bluebird:
        specifier: ^3.7.2
        version: 3.7.2
      boxen:
        specifier: 5.1.2
        version: 5.1.2
      chalk:
        specifier: ^4.1.2
        version: 4.1.2
      chokidar:
        specifier: ^3.5.3
        version: 3.5.3
      dotenv:
        specifier: ^16.4.4
        version: 16.4.4
      esbuild:
        specifier: ^0.15.18
        version: 0.15.18
      json-schema-to-typescript:
        specifier: ^11.0.2
        version: 11.0.2
      latest-version:
        specifier: 5.1.0
        version: 5.1.0
      lodash:
        specifier: ^4.17.21
        version: 4.17.21
      prompts:
        specifier: ^2.4.2
        version: 2.4.2
      radash:
        specifier: ^9.5.0
        version: 9.5.0
      semver:
        specifier: ^7.3.8
        version: 7.5.1
      typescript:
        specifier: ^4.9.4
        version: 4.9.5
      uuid:
        specifier: ^9.0.0
        version: 9.0.0
      verror:
        specifier: ^1.10.1
        version: 1.10.1
      winston:
        specifier: ^3.8.2
        version: 3.9.0
    devDependencies:
      '@bpinternal/log4bot':
        specifier: ^0.0.4
        version: 0.0.4
      '@types/bluebird':
        specifier: ^3.5.38
        version: 3.5.38
      '@types/json-schema':
        specifier: ^7.0.11
        version: 7.0.12
      '@types/prompts':
        specifier: ^2.0.14
        version: 2.4.4
      '@types/semver':
        specifier: ^7.3.11
        version: 7.5.0
      '@types/tmp':
        specifier: ^0.2.3
        version: 0.2.3
      '@types/uuid':
        specifier: ^9.0.1
        version: 9.0.1
      find-process:
        specifier: ^1.4.7
        version: 1.4.7
      glob:
        specifier: ^9.3.4
        version: 9.3.5
      tmp:
        specifier: ^0.2.1
        version: 0.2.1
      ts-node:
        specifier: ^10.9.1
        version: 10.9.1(@types/node@18.16.16)(typescript@4.9.5)

  packages/cli/templates/echo-bot:
    dependencies:
      '@botpress/client':
        specifier: 0.23.1
        version: link:../../../client
      '@botpress/sdk':
        specifier: 0.8.31
        version: link:../../../sdk
    devDependencies:
      '@types/node':
        specifier: ^18.11.17
        version: 18.16.16
      ts-node:
        specifier: ^10.9.1
        version: 10.9.1(@types/node@18.16.16)(typescript@4.9.5)
      typescript:
        specifier: ^4.9.4
        version: 4.9.5

  packages/cli/templates/empty-integration:
    dependencies:
      '@botpress/client':
        specifier: 0.23.1
        version: link:../../../client
      '@botpress/sdk':
        specifier: 0.8.31
        version: link:../../../sdk
    devDependencies:
      '@types/node':
        specifier: ^18.11.17
        version: 18.16.16
      ts-node:
        specifier: ^10.9.1
        version: 10.9.1(@types/node@18.16.16)(typescript@4.9.5)
      typescript:
        specifier: ^4.9.4
        version: 4.9.5

  packages/cli/templates/hello-world:
    dependencies:
      '@botpress/client':
        specifier: 0.23.1
        version: link:../../../client
      '@botpress/sdk':
        specifier: 0.8.31
        version: link:../../../sdk
    devDependencies:
      '@types/node':
        specifier: ^18.11.17
        version: 18.19.10
      ts-node:
        specifier: ^10.9.1
        version: 10.9.2(@types/node@18.19.10)(typescript@4.9.5)
      typescript:
        specifier: ^4.9.4
        version: 4.9.5

  packages/cli/templates/webhook-message:
    dependencies:
      '@botpress/client':
        specifier: 0.23.1
        version: link:../../../client
      '@botpress/sdk':
        specifier: 0.8.31
        version: link:../../../sdk
      axios:
        specifier: ^1.6.8
        version: 1.6.8
    devDependencies:
      '@types/node':
        specifier: ^18.11.17
        version: 18.19.10
      ts-node:
        specifier: ^10.9.1
        version: 10.9.2(@types/node@18.19.10)(typescript@4.9.5)
      typescript:
        specifier: ^4.9.4
        version: 4.9.5

  packages/client:
    dependencies:
      axios:
        specifier: ^1.6.1
        version: 1.6.1
      browser-or-node:
        specifier: ^2.1.1
        version: 2.1.1
      qs:
        specifier: ^6.11.0
        version: 6.11.0
      type-fest:
        specifier: ^3.4.0
        version: 3.11.1
    devDependencies:
      '@botpress/api':
        specifier: 0.32.3
        version: 0.32.3(openapi-types@12.1.3)
      '@types/qs':
        specifier: ^6.9.7
        version: 6.9.7
      esbuild:
        specifier: ^0.16.12
        version: 0.16.17
      lodash:
        specifier: ^4.17.21
        version: 4.17.21
      puppeteer:
        specifier: ^22.0.0
        version: 22.0.0(typescript@4.9.5)
      ts-node:
        specifier: ^10.9.2
        version: 10.9.2(@types/node@18.19.10)(typescript@4.9.5)
      typescript:
        specifier: ^4.9.4
        version: 4.9.5
      vitest:
        specifier: ^0.33.0
        version: 0.33.0

  packages/common:
    dependencies:
      '@botpress/client':
        specifier: workspace:*
        version: link:../client
      '@botpress/sdk':
        specifier: workspace:*
        version: link:../sdk
      openai:
        specifier: ^4.50.0
        version: 4.50.0
    devDependencies:
      '@types/node':
        specifier: ^18.11.17
        version: 18.19.10
      typescript:
        specifier: ^4.9.4
        version: 4.9.5

  packages/sdk:
    dependencies:
      '@botpress/client':
        specifier: 0.23.1
        version: link:../client
      '@bpinternal/zui':
        specifier: 0.9.1
        version: 0.9.1(react@18.3.1)
    devDependencies:
      '@types/node':
        specifier: ^18.11.17
        version: 18.16.16
      esbuild:
        specifier: ^0.16.10
        version: 0.16.17
      ts-node:
        specifier: ^10.9.1
        version: 10.9.1(@types/node@18.16.16)(typescript@4.9.5)
      tsup:
        specifier: ^8.0.2
        version: 8.0.2(ts-node@10.9.1)(typescript@4.9.5)
      type-fest:
        specifier: ^3.4.0
        version: 3.11.1
      typescript:
        specifier: ^4.9.4
        version: 4.9.5

  packages/sdk-addons:
    dependencies:
      '@botpress/sdk':
        specifier: workspace:*
        version: link:../sdk
      '@sentry/node':
        specifier: ^7.53.1
        version: 7.53.1
      typescript:
        specifier: ^4.9.4
        version: 4.9.5

packages:

  /@ampproject/remapping@2.2.1:
    resolution: {integrity: sha512-lFMjJTrFL3j7L9yBxwYfCq2k6qqwHyzuUl/XBnif78PWTJYyL/dfowQHWE3sp6U6ZzqWiiIZnpTMO96zhkjwtg==}
    engines: {node: '>=6.0.0'}
    dependencies:
      '@jridgewell/gen-mapping': 0.3.3
      '@jridgewell/trace-mapping': 0.3.18

  /@anatine/zod-openapi@1.12.1(openapi3-ts@2.0.2)(zod@3.22.4):
    resolution: {integrity: sha512-scMpuku9VkDG4NahlnTRQcxlNZP7RGFpjKTOYkteZl/P8SSNaTogyOB1DRak/efQhyJryUAno3wvMVY9WBNxGA==}
    peerDependencies:
      openapi3-ts: ^2.0.0 || ^3.0.0
      zod: ^3.20.0
    dependencies:
      openapi3-ts: 2.0.2
      ts-deepmerge: 4.0.0
      zod: 3.22.4
    dev: true

<<<<<<< HEAD
  /@anthropic-ai/sdk@0.24.0:
    resolution: {integrity: sha512-iMb1bQimQrSw/Rq6duPiuCJ7uvlSciq5PWp17jVOfy5dK2EJY36ol10ttwb+Zf6yzkKHMdt+vNIpznj/HsPXOg==}
    dependencies:
      '@types/node': 18.19.10
      '@types/node-fetch': 2.6.4
      abort-controller: 3.0.0
      agentkeepalive: 4.5.0
      form-data-encoder: 1.7.2
      formdata-node: 4.4.1
      node-fetch: 2.7.0
      web-streams-polyfill: 3.3.3
    transitivePeerDependencies:
      - encoding
    dev: false

  /@apidevtools/json-schema-ref-parser@11.6.4:
    resolution: {integrity: sha512-9K6xOqeevacvweLGik6LnZCb1fBtCOSIWQs8d096XGeqoLKC33UVMGz9+77Gw44KvbH4pKcQPWo4ZpxkXYj05w==}
    engines: {node: '>= 16'}
    dependencies:
      '@jsdevtools/ono': 7.1.3
      '@types/json-schema': 7.0.15
      js-yaml: 4.1.0
    dev: false

=======
>>>>>>> 4b215262
  /@apidevtools/openapi-schemas@2.1.0:
    resolution: {integrity: sha512-Zc1AlqrJlX3SlpupFGpiLi2EbteyP7fXmUOGup6/DnkRgjP9bgMM/ag+n91rsv0U1Gpz0H3VILA/o3bW7Ua6BQ==}
    engines: {node: '>=10'}
    dev: true

  /@apidevtools/swagger-methods@3.0.2:
    resolution: {integrity: sha512-QAkD5kK2b1WfjDS/UQn/qQkbwF31uqRjPTrsCs5ZG9BQGAkjwvqGFjjPqAuzac/IYzpPtRzjCP1WrTuAIjMrXg==}
    dev: true

  /@azure/abort-controller@1.1.0:
    resolution: {integrity: sha512-TrRLIoSQVzfAJX9H1JeFjzAoDGcoK1IYX1UImfceTZpsyYfWr09Ss1aHW1y5TrrR3iq6RZLBwJ3E24uwPhwahw==}
    engines: {node: '>=12.0.0'}
    dependencies:
      tslib: 2.6.2
    dev: false

  /@azure/core-auth@1.4.0:
    resolution: {integrity: sha512-HFrcTgmuSuukRf/EdPmqBrc5l6Q5Uu+2TbuhaKbgaCpP2TfAeiNaQPAadxO+CYBRHGUzIDteMAjFspFLDLnKVQ==}
    engines: {node: '>=12.0.0'}
    dependencies:
      '@azure/abort-controller': 1.1.0
      tslib: 2.6.2
    dev: false

  /@azure/core-client@1.7.3:
    resolution: {integrity: sha512-kleJ1iUTxcO32Y06dH9Pfi9K4U+Tlb111WXEnbt7R/ne+NLRwppZiTGJuTD5VVoxTMK5NTbEtm5t2vcdNCFe2g==}
    engines: {node: '>=14.0.0'}
    dependencies:
      '@azure/abort-controller': 1.1.0
      '@azure/core-auth': 1.4.0
      '@azure/core-rest-pipeline': 1.11.0
      '@azure/core-tracing': 1.0.1
      '@azure/core-util': 1.3.2
      '@azure/logger': 1.0.4
      tslib: 2.6.2
    transitivePeerDependencies:
      - supports-color
    dev: false

  /@azure/core-rest-pipeline@1.11.0:
    resolution: {integrity: sha512-nB4KXl6qAyJmBVLWA7SakT4tzpYZTCk4pvRBeI+Ye0WYSOrlTqlMhc4MSS/8atD3ufeYWdkN380LLoXlUUzThw==}
    engines: {node: '>=14.0.0'}
    dependencies:
      '@azure/abort-controller': 1.1.0
      '@azure/core-auth': 1.4.0
      '@azure/core-tracing': 1.0.1
      '@azure/core-util': 1.3.2
      '@azure/logger': 1.0.4
      form-data: 4.0.0
      http-proxy-agent: 5.0.0
      https-proxy-agent: 5.0.1
      tslib: 2.6.2
    transitivePeerDependencies:
      - supports-color
    dev: false

  /@azure/core-tracing@1.0.1:
    resolution: {integrity: sha512-I5CGMoLtX+pI17ZdiFJZgxMJApsK6jjfm85hpgp3oazCdq5Wxgh4wMr7ge/TTWW1B5WBuvIOI1fMU/FrOAMKrw==}
    engines: {node: '>=12.0.0'}
    dependencies:
      tslib: 2.6.2
    dev: false

  /@azure/core-util@1.3.2:
    resolution: {integrity: sha512-2bECOUh88RvL1pMZTcc6OzfobBeWDBf5oBbhjIhT1MV9otMVWCzpOJkkiKtrnO88y5GGBelgY8At73KGAdbkeQ==}
    engines: {node: '>=14.0.0'}
    dependencies:
      '@azure/abort-controller': 1.1.0
      tslib: 2.6.2
    dev: false

  /@azure/identity@2.1.0:
    resolution: {integrity: sha512-BPDz1sK7Ul9t0l9YKLEa8PHqWU4iCfhGJ+ELJl6c8CP3TpJt2urNCbm0ZHsthmxRsYoMPbz2Dvzj30zXZVmAFw==}
    engines: {node: '>=12.0.0'}
    dependencies:
      '@azure/abort-controller': 1.1.0
      '@azure/core-auth': 1.4.0
      '@azure/core-client': 1.7.3
      '@azure/core-rest-pipeline': 1.11.0
      '@azure/core-tracing': 1.0.1
      '@azure/core-util': 1.3.2
      '@azure/logger': 1.0.4
      '@azure/msal-browser': 2.37.1
      '@azure/msal-common': 7.6.0
      '@azure/msal-node': 1.17.3
      events: 3.3.0
      jws: 4.0.0
      open: 8.4.2
      stoppable: 1.1.0
      tslib: 2.6.2
      uuid: 8.3.2
    transitivePeerDependencies:
      - supports-color
    dev: false

  /@azure/logger@1.0.4:
    resolution: {integrity: sha512-ustrPY8MryhloQj7OWGe+HrYx+aoiOxzbXTtgblbV3xwCqpzUK36phH3XNHQKj3EPonyFUuDTfR3qFhTEAuZEg==}
    engines: {node: '>=14.0.0'}
    dependencies:
      tslib: 2.6.2
    dev: false

  /@azure/ms-rest-js@2.6.6:
    resolution: {integrity: sha512-WYIda8VvrkZE68xHgOxUXvjThxNf1nnGPPe0rAljqK5HJHIZ12Pi3YhEDOn3Ge7UnwaaM3eFO0VtAy4nGVI27Q==}
    dependencies:
      '@azure/core-auth': 1.4.0
      abort-controller: 3.0.0
      form-data: 2.5.1
      node-fetch: 2.7.0
      tough-cookie: 3.0.1
      tslib: 1.14.1
      tunnel: 0.0.6
      uuid: 8.3.2
      xml2js: 0.5.0
    transitivePeerDependencies:
      - encoding
    dev: false

  /@azure/msal-browser@2.37.1:
    resolution: {integrity: sha512-EoKQISEpIY39Ru1OpWkeFZBcwp6Y0bG81bVmdyy4QJebPPDdVzfm62PSU0XFIRc3bqjZ4PBKBLMYLuo9NZYAow==}
    engines: {node: '>=0.8.0'}
    dependencies:
      '@azure/msal-common': 13.1.0
    dev: false

  /@azure/msal-common@13.1.0:
    resolution: {integrity: sha512-wj+ULrRB0HTuMmtrMjg8j3guCx32GE2BCPbsMCZkHgL1BZetC3o/Su5UJEQMX1HNc9CrIaQNx5WaKWHygYDe0g==}
    engines: {node: '>=0.8.0'}
    dev: false

  /@azure/msal-common@7.6.0:
    resolution: {integrity: sha512-XqfbglUTVLdkHQ8F9UQJtKseRr3sSnr9ysboxtoswvaMVaEfvyLtMoHv9XdKUfOc0qKGzNgRFd9yRjIWVepl6Q==}
    engines: {node: '>=0.8.0'}
    dev: false

  /@azure/msal-node@1.17.3:
    resolution: {integrity: sha512-slsa+388bQQWnWH1V91KL+zV57rIp/0OQFfF0EmVMY8gnEIkAnpWWFUVBTTMbxEyjEFMk5ZW9xiHvHBcYFHzDw==}
    engines: {node: 10 || 12 || 14 || 16 || 18}
    dependencies:
      '@azure/msal-common': 13.1.0
      jsonwebtoken: 9.0.2
      uuid: 8.3.2
    dev: false

  /@babel/cli@7.22.5(@babel/core@7.22.5):
    resolution: {integrity: sha512-N5d7MjzwsQ2wppwjhrsicVDhJSqF9labEP/swYiHhio4Ca2XjEehpgPmerjnLQl7BPE59BLud0PTWGYwqFl/cQ==}
    engines: {node: '>=6.9.0'}
    hasBin: true
    peerDependencies:
      '@babel/core': ^7.0.0-0
    dependencies:
      '@babel/core': 7.22.5
      '@jridgewell/trace-mapping': 0.3.18
      commander: 4.1.1
      convert-source-map: 1.9.0
      fs-readdir-recursive: 1.1.0
      glob: 7.2.3
      make-dir: 2.1.0
      slash: 2.0.0
    optionalDependencies:
      '@nicolo-ribaudo/chokidar-2': 2.1.8-no-fsevents.3
      chokidar: 3.5.3
    dev: false

  /@babel/code-frame@7.22.5:
    resolution: {integrity: sha512-Xmwn266vad+6DAqEB2A6V/CcZVp62BbwVmcOJc2RPuwih1kw02TjQvWVWlcKGbBPd+8/0V5DEkOcizRGYsspYQ==}
    engines: {node: '>=6.9.0'}
    dependencies:
      '@babel/highlight': 7.22.5

  /@babel/compat-data@7.22.5:
    resolution: {integrity: sha512-4Jc/YuIaYqKnDDz892kPIledykKg12Aw1PYX5i/TY28anJtacvM1Rrr8wbieB9GfEJwlzqT0hUEao0CxEebiDA==}
    engines: {node: '>=6.9.0'}

  /@babel/core@7.22.5:
    resolution: {integrity: sha512-SBuTAjg91A3eKOvD+bPEz3LlhHZRNu1nFOVts9lzDJTXshHTjII0BAtDS3Y2DAkdZdDKWVZGVwkDfc4Clxn1dg==}
    engines: {node: '>=6.9.0'}
    dependencies:
      '@ampproject/remapping': 2.2.1
      '@babel/code-frame': 7.22.5
      '@babel/generator': 7.22.5
      '@babel/helper-compilation-targets': 7.22.5(@babel/core@7.22.5)
      '@babel/helper-module-transforms': 7.22.5
      '@babel/helpers': 7.22.5
      '@babel/parser': 7.22.5
      '@babel/template': 7.22.5
      '@babel/traverse': 7.22.5
      '@babel/types': 7.22.5
      convert-source-map: 1.9.0
      debug: 4.3.4
      gensync: 1.0.0-beta.2
      json5: 2.2.3
      semver: 6.3.0
    transitivePeerDependencies:
      - supports-color

  /@babel/generator@7.22.5:
    resolution: {integrity: sha512-+lcUbnTRhd0jOewtFSedLyiPsD5tswKkbgcezOqqWFUVNEwoUTlpPOBmvhG7OXWLR4jMdv0czPGH5XbflnD1EA==}
    engines: {node: '>=6.9.0'}
    dependencies:
      '@babel/types': 7.22.5
      '@jridgewell/gen-mapping': 0.3.3
      '@jridgewell/trace-mapping': 0.3.18
      jsesc: 2.5.2

  /@babel/helper-compilation-targets@7.22.5(@babel/core@7.22.5):
    resolution: {integrity: sha512-Ji+ywpHeuqxB8WDxraCiqR0xfhYjiDE/e6k7FuIaANnoOFxAHskHChz4vA1mJC9Lbm01s1PVAGhQY4FUKSkGZw==}
    engines: {node: '>=6.9.0'}
    peerDependencies:
      '@babel/core': ^7.0.0
    dependencies:
      '@babel/compat-data': 7.22.5
      '@babel/core': 7.22.5
      '@babel/helper-validator-option': 7.22.5
      browserslist: 4.21.7
      lru-cache: 5.1.1
      semver: 6.3.0

  /@babel/helper-environment-visitor@7.22.5:
    resolution: {integrity: sha512-XGmhECfVA/5sAt+H+xpSg0mfrHq6FzNr9Oxh7PSEBBRUb/mL7Kz3NICXb194rCqAEdxkhPT1a88teizAFyvk8Q==}
    engines: {node: '>=6.9.0'}

  /@babel/helper-function-name@7.22.5:
    resolution: {integrity: sha512-wtHSq6jMRE3uF2otvfuD3DIvVhOsSNshQl0Qrd7qC9oQJzHvOL4qQXlQn2916+CXGywIjpGuIkoyZRRxHPiNQQ==}
    engines: {node: '>=6.9.0'}
    dependencies:
      '@babel/template': 7.22.5
      '@babel/types': 7.22.5

  /@babel/helper-hoist-variables@7.22.5:
    resolution: {integrity: sha512-wGjk9QZVzvknA6yKIUURb8zY3grXCcOZt+/7Wcy8O2uctxhplmUPkOdlgoNhmdVee2c92JXbf1xpMtVNbfoxRw==}
    engines: {node: '>=6.9.0'}
    dependencies:
      '@babel/types': 7.22.5

  /@babel/helper-module-imports@7.22.5:
    resolution: {integrity: sha512-8Dl6+HD/cKifutF5qGd/8ZJi84QeAKh+CEe1sBzz8UayBBGg1dAIJrdHOcOM5b2MpzWL2yuotJTtGjETq0qjXg==}
    engines: {node: '>=6.9.0'}
    dependencies:
      '@babel/types': 7.22.5

  /@babel/helper-module-transforms@7.22.5:
    resolution: {integrity: sha512-+hGKDt/Ze8GFExiVHno/2dvG5IdstpzCq0y4Qc9OJ25D4q3pKfiIP/4Vp3/JvhDkLKsDK2api3q3fpIgiIF5bw==}
    engines: {node: '>=6.9.0'}
    dependencies:
      '@babel/helper-environment-visitor': 7.22.5
      '@babel/helper-module-imports': 7.22.5
      '@babel/helper-simple-access': 7.22.5
      '@babel/helper-split-export-declaration': 7.22.5
      '@babel/helper-validator-identifier': 7.22.5
      '@babel/template': 7.22.5
      '@babel/traverse': 7.22.5
      '@babel/types': 7.22.5
    transitivePeerDependencies:
      - supports-color

  /@babel/helper-plugin-utils@7.22.5:
    resolution: {integrity: sha512-uLls06UVKgFG9QD4OeFYLEGteMIAa5kpTPcFL28yuCIIzsf6ZyKZMllKVOCZFhiZ5ptnwX4mtKdWCBE/uT4amg==}
    engines: {node: '>=6.9.0'}
    dev: true

  /@babel/helper-simple-access@7.22.5:
    resolution: {integrity: sha512-n0H99E/K+Bika3++WNL17POvo4rKWZ7lZEp1Q+fStVbUi8nxPQEBOlTmCOxW/0JsS56SKKQ+ojAe2pHKJHN35w==}
    engines: {node: '>=6.9.0'}
    dependencies:
      '@babel/types': 7.22.5

  /@babel/helper-split-export-declaration@7.22.5:
    resolution: {integrity: sha512-thqK5QFghPKWLhAV321lxF95yCg2K3Ob5yw+M3VHWfdia0IkPXUtoLH8x/6Fh486QUvzhb8YOWHChTVen2/PoQ==}
    engines: {node: '>=6.9.0'}
    dependencies:
      '@babel/types': 7.22.5

  /@babel/helper-string-parser@7.22.5:
    resolution: {integrity: sha512-mM4COjgZox8U+JcXQwPijIZLElkgEpO5rsERVDJTc2qfCDfERyob6k5WegS14SX18IIjv+XD+GrqNumY5JRCDw==}
    engines: {node: '>=6.9.0'}

  /@babel/helper-validator-identifier@7.22.5:
    resolution: {integrity: sha512-aJXu+6lErq8ltp+JhkJUfk1MTGyuA4v7f3pA+BJ5HLfNC6nAQ0Cpi9uOquUj8Hehg0aUiHzWQbOVJGao6ztBAQ==}
    engines: {node: '>=6.9.0'}

  /@babel/helper-validator-option@7.22.5:
    resolution: {integrity: sha512-R3oB6xlIVKUnxNUxbmgq7pKjxpru24zlimpE8WK47fACIlM0II/Hm1RS8IaOI7NgCr6LNS+jl5l75m20npAziw==}
    engines: {node: '>=6.9.0'}

  /@babel/helpers@7.22.5:
    resolution: {integrity: sha512-pSXRmfE1vzcUIDFQcSGA5Mr+GxBV9oiRKDuDxXvWQQBCh8HoIjs/2DlDB7H8smac1IVrB9/xdXj2N3Wol9Cr+Q==}
    engines: {node: '>=6.9.0'}
    dependencies:
      '@babel/template': 7.22.5
      '@babel/traverse': 7.22.5
      '@babel/types': 7.22.5
    transitivePeerDependencies:
      - supports-color

  /@babel/highlight@7.22.5:
    resolution: {integrity: sha512-BSKlD1hgnedS5XRnGOljZawtag7H1yPfQp0tdNJCHoH6AZ+Pcm9VvkrK59/Yy593Ypg0zMxH2BxD1VPYUQ7UIw==}
    engines: {node: '>=6.9.0'}
    dependencies:
      '@babel/helper-validator-identifier': 7.22.5
      chalk: 2.4.2
      js-tokens: 4.0.0

  /@babel/parser@7.22.5:
    resolution: {integrity: sha512-DFZMC9LJUG9PLOclRC32G63UXwzqS2koQC8dkx+PLdmt1xSePYpbT/NbsrJy8Q/muXz7o/h/d4A7Fuyixm559Q==}
    engines: {node: '>=6.0.0'}
    hasBin: true
    dependencies:
      '@babel/types': 7.22.5

  /@babel/plugin-syntax-async-generators@7.8.4(@babel/core@7.22.5):
    resolution: {integrity: sha512-tycmZxkGfZaxhMRbXlPXuVFpdWlXpir2W4AMhSJgRKzk/eDlIXOhb2LHWoLpDF7TEHylV5zNhykX6KAgHJmTNw==}
    peerDependencies:
      '@babel/core': ^7.0.0-0
    dependencies:
      '@babel/core': 7.22.5
      '@babel/helper-plugin-utils': 7.22.5
    dev: true

  /@babel/plugin-syntax-bigint@7.8.3(@babel/core@7.22.5):
    resolution: {integrity: sha512-wnTnFlG+YxQm3vDxpGE57Pj0srRU4sHE/mDkt1qv2YJJSeUAec2ma4WLUnUPeKjyrfntVwe/N6dCXpU+zL3Npg==}
    peerDependencies:
      '@babel/core': ^7.0.0-0
    dependencies:
      '@babel/core': 7.22.5
      '@babel/helper-plugin-utils': 7.22.5
    dev: true

  /@babel/plugin-syntax-class-properties@7.12.13(@babel/core@7.22.5):
    resolution: {integrity: sha512-fm4idjKla0YahUNgFNLCB0qySdsoPiZP3iQE3rky0mBUtMZ23yDJ9SJdg6dXTSDnulOVqiF3Hgr9nbXvXTQZYA==}
    peerDependencies:
      '@babel/core': ^7.0.0-0
    dependencies:
      '@babel/core': 7.22.5
      '@babel/helper-plugin-utils': 7.22.5
    dev: true

  /@babel/plugin-syntax-import-meta@7.10.4(@babel/core@7.22.5):
    resolution: {integrity: sha512-Yqfm+XDx0+Prh3VSeEQCPU81yC+JWZ2pDPFSS4ZdpfZhp4MkFMaDC1UqseovEKwSUpnIL7+vK+Clp7bfh0iD7g==}
    peerDependencies:
      '@babel/core': ^7.0.0-0
    dependencies:
      '@babel/core': 7.22.5
      '@babel/helper-plugin-utils': 7.22.5
    dev: true

  /@babel/plugin-syntax-json-strings@7.8.3(@babel/core@7.22.5):
    resolution: {integrity: sha512-lY6kdGpWHvjoe2vk4WrAapEuBR69EMxZl+RoGRhrFGNYVK8mOPAW8VfbT/ZgrFbXlDNiiaxQnAtgVCZ6jv30EA==}
    peerDependencies:
      '@babel/core': ^7.0.0-0
    dependencies:
      '@babel/core': 7.22.5
      '@babel/helper-plugin-utils': 7.22.5
    dev: true

  /@babel/plugin-syntax-jsx@7.22.5(@babel/core@7.22.5):
    resolution: {integrity: sha512-gvyP4hZrgrs/wWMaocvxZ44Hw0b3W8Pe+cMxc8V1ULQ07oh8VNbIRaoD1LRZVTvD+0nieDKjfgKg89sD7rrKrg==}
    engines: {node: '>=6.9.0'}
    peerDependencies:
      '@babel/core': ^7.0.0-0
    dependencies:
      '@babel/core': 7.22.5
      '@babel/helper-plugin-utils': 7.22.5
    dev: true

  /@babel/plugin-syntax-logical-assignment-operators@7.10.4(@babel/core@7.22.5):
    resolution: {integrity: sha512-d8waShlpFDinQ5MtvGU9xDAOzKH47+FFoney2baFIoMr952hKOLp1HR7VszoZvOsV/4+RRszNY7D17ba0te0ig==}
    peerDependencies:
      '@babel/core': ^7.0.0-0
    dependencies:
      '@babel/core': 7.22.5
      '@babel/helper-plugin-utils': 7.22.5
    dev: true

  /@babel/plugin-syntax-nullish-coalescing-operator@7.8.3(@babel/core@7.22.5):
    resolution: {integrity: sha512-aSff4zPII1u2QD7y+F8oDsz19ew4IGEJg9SVW+bqwpwtfFleiQDMdzA/R+UlWDzfnHFCxxleFT0PMIrR36XLNQ==}
    peerDependencies:
      '@babel/core': ^7.0.0-0
    dependencies:
      '@babel/core': 7.22.5
      '@babel/helper-plugin-utils': 7.22.5
    dev: true

  /@babel/plugin-syntax-numeric-separator@7.10.4(@babel/core@7.22.5):
    resolution: {integrity: sha512-9H6YdfkcK/uOnY/K7/aA2xpzaAgkQn37yzWUMRK7OaPOqOpGS1+n0H5hxT9AUw9EsSjPW8SVyMJwYRtWs3X3ug==}
    peerDependencies:
      '@babel/core': ^7.0.0-0
    dependencies:
      '@babel/core': 7.22.5
      '@babel/helper-plugin-utils': 7.22.5
    dev: true

  /@babel/plugin-syntax-object-rest-spread@7.8.3(@babel/core@7.22.5):
    resolution: {integrity: sha512-XoqMijGZb9y3y2XskN+P1wUGiVwWZ5JmoDRwx5+3GmEplNyVM2s2Dg8ILFQm8rWM48orGy5YpI5Bl8U1y7ydlA==}
    peerDependencies:
      '@babel/core': ^7.0.0-0
    dependencies:
      '@babel/core': 7.22.5
      '@babel/helper-plugin-utils': 7.22.5
    dev: true

  /@babel/plugin-syntax-optional-catch-binding@7.8.3(@babel/core@7.22.5):
    resolution: {integrity: sha512-6VPD0Pc1lpTqw0aKoeRTMiB+kWhAoT24PA+ksWSBrFtl5SIRVpZlwN3NNPQjehA2E/91FV3RjLWoVTglWcSV3Q==}
    peerDependencies:
      '@babel/core': ^7.0.0-0
    dependencies:
      '@babel/core': 7.22.5
      '@babel/helper-plugin-utils': 7.22.5
    dev: true

  /@babel/plugin-syntax-optional-chaining@7.8.3(@babel/core@7.22.5):
    resolution: {integrity: sha512-KoK9ErH1MBlCPxV0VANkXW2/dw4vlbGDrFgz8bmUsBGYkFRcbRwMh6cIJubdPrkxRwuGdtCk0v/wPTKbQgBjkg==}
    peerDependencies:
      '@babel/core': ^7.0.0-0
    dependencies:
      '@babel/core': 7.22.5
      '@babel/helper-plugin-utils': 7.22.5
    dev: true

  /@babel/plugin-syntax-top-level-await@7.14.5(@babel/core@7.22.5):
    resolution: {integrity: sha512-hx++upLv5U1rgYfwe1xBQUhRmU41NEvpUvrp8jkrSCdvGSnM5/qdRMtylJ6PG5OFkBaHkbTAKTnd3/YyESRHFw==}
    engines: {node: '>=6.9.0'}
    peerDependencies:
      '@babel/core': ^7.0.0-0
    dependencies:
      '@babel/core': 7.22.5
      '@babel/helper-plugin-utils': 7.22.5
    dev: true

  /@babel/plugin-syntax-typescript@7.22.5(@babel/core@7.22.5):
    resolution: {integrity: sha512-1mS2o03i7t1c6VzH6fdQ3OA8tcEIxwG18zIPRp+UY1Ihv6W+XZzBCVxExF9upussPXJ0xE9XRHwMoNs1ep/nRQ==}
    engines: {node: '>=6.9.0'}
    peerDependencies:
      '@babel/core': ^7.0.0-0
    dependencies:
      '@babel/core': 7.22.5
      '@babel/helper-plugin-utils': 7.22.5
    dev: true

  /@babel/runtime@7.24.7:
    resolution: {integrity: sha512-UwgBRMjJP+xv857DCngvqXI3Iq6J4v0wXmwc6sapg+zyhbwmQX67LUEFrkK5tbyJ30jGuG3ZvWpBiB9LCy1kWw==}
    engines: {node: '>=6.9.0'}
    dependencies:
      regenerator-runtime: 0.14.1
    dev: true

  /@babel/template@7.22.5:
    resolution: {integrity: sha512-X7yV7eiwAxdj9k94NEylvbVHLiVG1nvzCV2EAowhxLTwODV1jl9UzZ48leOC0sH7OnuHrIkllaBgneUykIcZaw==}
    engines: {node: '>=6.9.0'}
    dependencies:
      '@babel/code-frame': 7.22.5
      '@babel/parser': 7.22.5
      '@babel/types': 7.22.5

  /@babel/traverse@7.22.5:
    resolution: {integrity: sha512-7DuIjPgERaNo6r+PZwItpjCZEa5vyw4eJGufeLxrPdBXBoLcCJCIasvK6pK/9DVNrLZTLFhUGqaC6X/PA007TQ==}
    engines: {node: '>=6.9.0'}
    dependencies:
      '@babel/code-frame': 7.22.5
      '@babel/generator': 7.22.5
      '@babel/helper-environment-visitor': 7.22.5
      '@babel/helper-function-name': 7.22.5
      '@babel/helper-hoist-variables': 7.22.5
      '@babel/helper-split-export-declaration': 7.22.5
      '@babel/parser': 7.22.5
      '@babel/types': 7.22.5
      debug: 4.3.4
      globals: 11.12.0
    transitivePeerDependencies:
      - supports-color

  /@babel/types@7.22.5:
    resolution: {integrity: sha512-zo3MIHGOkPOfoRXitsgHLjEXmlDaD/5KU1Uzuc9GNiZPhSqVxVRtxuPaSBZDsYZ9qV88AjtMtWW7ww98loJ9KA==}
    engines: {node: '>=6.9.0'}
    dependencies:
      '@babel/helper-string-parser': 7.22.5
      '@babel/helper-validator-identifier': 7.22.5
      to-fast-properties: 2.0.0

  /@bcherny/json-schema-ref-parser@10.0.5-fork:
    resolution: {integrity: sha512-E/jKbPoca1tfUPj3iSbitDZTGnq6FUFjkH6L8U2oDwSuwK1WhnnVtCG7oFOTg/DDnyoXbQYUiUiGOibHqaGVnw==}
    engines: {node: '>= 16'}
    dependencies:
      '@jsdevtools/ono': 7.1.3
      '@types/json-schema': 7.0.15
      call-me-maybe: 1.0.2
      js-yaml: 4.1.0
    dev: true

  /@bcherny/json-schema-ref-parser@9.0.9:
    resolution: {integrity: sha512-vmEmnJCfpkLdas++9OYg6riIezTYqTHpqUTODJzHLzs5UnXujbOJW9VwcVCnyo1mVRt32FRr23iXBx/sX8YbeQ==}
    dependencies:
      '@jsdevtools/ono': 7.1.3
      '@types/json-schema': 7.0.15
      call-me-maybe: 1.0.2
      js-yaml: 4.1.0
    dev: false

  /@bcoe/v8-coverage@0.2.3:
    resolution: {integrity: sha512-0hYQ8SB4Db5zvZB4axdMHGwEaQjkZzFjQiN9LVYvIFB2nSUHW9tYpxWriPrWDASIxiaXax83REcLxuSdnGPZtw==}
    dev: true

  /@botpress/api@0.32.3(openapi-types@12.1.3):
    resolution: {integrity: sha512-W3dU8Nh31PW6b9YDRoGiH0H0rPYTvd56RBKGe6AkpaBWUs72kwCap/oLaWLHScTearCO6my5qxsTrKUDMlLQDA==}
    dependencies:
      '@bpinternal/opapi': 0.10.17(openapi-types@12.1.3)
    transitivePeerDependencies:
      - debug
      - openapi-types
    dev: true

  /@botpress/messaging-base@1.2.0:
    resolution: {integrity: sha512-7cjHeD1Ti4cvDmyUV2D2CFKR1kPYv+eFPgXaJOksvrEoNZ1SrqXbHR9l26ndaAz0TuoX3Wc9l4Q7i5sBoHE44Q==}
    dev: false

  /@botpress/messaging-client@1.2.1:
    resolution: {integrity: sha512-/aoxQsyGL+09yrmyQRVSjveiV/jk9nTaEej74ks1LMrOh4f7g04rsdUZXQ+3IXEqKneXm83LPrKtqm3sYVVi8Q==}
    dependencies:
      '@botpress/messaging-base': 1.2.0
      axios: 0.21.4(debug@4.3.4)
      cookie: 0.4.2
      joi: 17.9.2
    transitivePeerDependencies:
      - debug
    dev: false

  /@bpinternal/const@0.0.20:
    resolution: {integrity: sha512-AVeQy25M9eXMvjnLZVbFmr++qkONYrwW7qLXD9q9ccD4WLEgMmJZ6e+BSUnwPEBQ8LiqWQXf/YJ1MJxoVkcyNw==}
    dependencies:
      vitest: 0.34.6
    transitivePeerDependencies:
      - '@edge-runtime/vm'
      - '@vitest/browser'
      - '@vitest/ui'
      - happy-dom
      - jsdom
      - less
      - lightningcss
      - playwright
      - safaridriver
      - sass
      - stylus
      - sugarss
      - supports-color
      - terser
      - webdriverio
    dev: false

  /@bpinternal/depsynky@0.0.1:
    resolution: {integrity: sha512-Gu3qhkEOThWDLiWgO4LosVerUKIArQFV+SzxUskha/vYTUulBLiIWdTzVEx3HDCKqVQTWc91GIpmNIwce8VKUg==}
    hasBin: true
    dependencies:
      '@bpinternal/yargs-extra': 0.0.3
      chalk: 4.1.2
      glob: 9.3.5
      prettier: 2.8.8
      prompts: 2.4.2
      semver: 7.5.4
      yaml: 2.3.1
    dev: false

  /@bpinternal/es-node@0.0.5:
    resolution: {integrity: sha512-/vrHAMwytIXMXgmVlrRKE7Aj3hsbGA7LfUPiq+ocywU+BDJHATxM6aMVi4yuAiIeZxcbur+LzOund5/zZbaZhA==}
    hasBin: true
    dependencies:
      esbuild: 0.20.2
    dev: true

  /@bpinternal/log4bot@0.0.4:
    resolution: {integrity: sha512-psjT4wxlMcKMnWu+acnxoMeVQaAjD5eRfTdpk1L2uymhy2hnukzxg53Z2cThbFDJsdEufFOneEGwSi2kfWXRwA==}
    dependencies:
      lodash: 4.17.21
      moment: 2.29.4
      regex-parser: 2.2.11
    dev: true

  /@bpinternal/opapi@0.10.17(openapi-types@12.1.3):
    resolution: {integrity: sha512-915A0cARgr1IFjfA+S3HWgZsHePOOADw552HrNbyKqSD31ibcWFRTVUwahyjNp+e4dTdSUXyMcelmrr4GsRHQA==}
    engines: {node: '>=16.0.0', pnpm: '>=9'}
    dependencies:
      '@anatine/zod-openapi': 1.12.1(openapi3-ts@2.0.2)(zod@3.22.4)
      '@readme/openapi-parser': 2.5.1(openapi-types@12.1.3)
      axios: 1.6.8
      chalk: 4.1.2
      decompress: 4.2.1
      execa: 8.0.1
      json-schema-to-typescript: 13.1.2
      lodash: 4.17.21
      openapi-typescript: 6.7.5
      openapi3-ts: 2.0.2
      radash: 12.1.0
      tsconfig-paths: 4.2.0
      verror: 1.10.1
      winston: 3.13.0
      zod: 3.22.4
    transitivePeerDependencies:
      - debug
      - openapi-types
    dev: true

  /@bpinternal/tunnel@0.1.1:
    resolution: {integrity: sha512-B1ryt5n3/PSMFuoOkW4h2zHNF9rcsOB5nDBcCPQtmO2Mrz7c6kAtMBHBMhBe8DWIvqeasZYhDgxYwDh8wivFsw==}
    dependencies:
      '@types/ws': 8.5.5
      browser-or-node: 2.1.1
      isomorphic-ws: 5.0.0(ws@8.13.0)
      ws: 8.13.0
      zod: 3.22.4
    transitivePeerDependencies:
      - bufferutil
      - utf-8-validate
    dev: false

  /@bpinternal/yargs-extra@0.0.3:
    resolution: {integrity: sha512-e/unlq0LX4CJUv1jGOv1UgwB/h2M0NCXnwD4lEw496GpkQikO668RS+BBlRhkqdGfZmvKDkXZZ96xJCn+i6Ymg==}
    dependencies:
      '@types/yargs': 17.0.24
      decamelize: 5.0.1
      json-schema: 0.4.0
      lodash: 4.17.21
      yargs: 17.7.2
      yn: 4.0.0
    dev: false

  /@bpinternal/zui@0.9.1(react@18.3.1):
    resolution: {integrity: sha512-fUn5Liq3i4LQNpWRymtEDz0j34ntntG7PzaPTrQCgjpsvQYAw028723A4abTMg/3eicx8AiV1mzAy3WOhRa5BA==}
    engines: {node: '>=16.0.0', pnpm: 9.1.0}
    peerDependencies:
      react: ^18.2.0
    dependencies:
      react: 18.3.1
    dev: false

  /@colors/colors@1.5.0:
    resolution: {integrity: sha512-ooWCrlZP11i8GImSjTHYHLkvFDP48nS4+204nGb1RiX/WXYHmJA2III9/e2DWVabCESdW7hBAEzHRqUn9OUVvQ==}
    engines: {node: '>=0.1.90'}

  /@colors/colors@1.6.0:
    resolution: {integrity: sha512-Ir+AOibqzrIsL6ajt3Rz3LskB7OiMVHqltZmspbW/TJuTVuyOMirVqAkjfY6JISiLHgyNqicAC8AyHHGzNd/dA==}
    engines: {node: '>=0.1.90'}
    dev: true

  /@cspotcode/source-map-support@0.8.1:
    resolution: {integrity: sha512-IchNf6dN4tHoMFIn/7OE8LWZ19Y6q/67Bmf6vnGREv8RSbBVb9LPJxEcnwrcwX6ixSvaiGoomAUvu4YSxXrVgw==}
    engines: {node: '>=12'}
    dependencies:
      '@jridgewell/trace-mapping': 0.3.9

  /@dabh/diagnostics@2.0.3:
    resolution: {integrity: sha512-hrlQOIi7hAfzsMqlGSFyVucrx38O+j6wiGOf//H2ecvIEqYN4ADBSS2iLMh5UFyDunCNniUIPk/q3riFv45xRA==}
    dependencies:
      colorspace: 1.1.4
      enabled: 2.0.0
      kuler: 2.0.0

  /@es-joy/jsdoccomment@0.36.1:
    resolution: {integrity: sha512-922xqFsTpHs6D0BUiG4toiyPOMc8/jafnWKxz1KWgS4XzKPy2qXf1Pe6UFuNSCQqt6tOuhAWXBNuuyUhJmw9Vg==}
    engines: {node: ^14 || ^16 || ^17 || ^18 || ^19}
    dependencies:
      comment-parser: 1.3.1
      esquery: 1.5.0
      jsdoc-type-pratt-parser: 3.1.0
    dev: false

  /@esbuild/aix-ppc64@0.19.12:
    resolution: {integrity: sha512-bmoCYyWdEL3wDQIVbcyzRyeKLgk2WtWLTWz1ZIAZF/EGbNOwSA6ew3PftJ1PqMiOOGu0OyFMzG53L0zqIpPeNA==}
    engines: {node: '>=12'}
    cpu: [ppc64]
    os: [aix]
    requiresBuild: true
    dev: true
    optional: true

  /@esbuild/aix-ppc64@0.20.2:
    resolution: {integrity: sha512-D+EBOJHXdNZcLJRBkhENNG8Wji2kgc9AZ9KiPr1JuZjsNtyHzrsfLRrY0tk2H2aoFu6RANO1y1iPPUCDYWkb5g==}
    engines: {node: '>=12'}
    cpu: [ppc64]
    os: [aix]
    requiresBuild: true
    dev: true
    optional: true

  /@esbuild/android-arm64@0.16.17:
    resolution: {integrity: sha512-MIGl6p5sc3RDTLLkYL1MyL8BMRN4tLMRCn+yRJJmEDvYZ2M7tmAf80hx1kbNEUX2KJ50RRtxZ4JHLvCfuB6kBg==}
    engines: {node: '>=12'}
    cpu: [arm64]
    os: [android]
    requiresBuild: true
    dev: true
    optional: true

  /@esbuild/android-arm64@0.18.12:
    resolution: {integrity: sha512-BMAlczRqC/LUt2P97E4apTBbkvS9JTJnp2DKFbCwpZ8vBvXVbNdqmvzW/OsdtI/+mGr+apkkpqGM8WecLkPgrA==}
    engines: {node: '>=12'}
    cpu: [arm64]
    os: [android]
    requiresBuild: true
    optional: true

  /@esbuild/android-arm64@0.19.12:
    resolution: {integrity: sha512-P0UVNGIienjZv3f5zq0DP3Nt2IE/3plFzuaS96vihvD0Hd6H/q4WXUGpCxD/E8YrSXfNyRPbpTq+T8ZQioSuPA==}
    engines: {node: '>=12'}
    cpu: [arm64]
    os: [android]
    requiresBuild: true
    dev: true
    optional: true

  /@esbuild/android-arm64@0.20.2:
    resolution: {integrity: sha512-mRzjLacRtl/tWU0SvD8lUEwb61yP9cqQo6noDZP/O8VkwafSYwZ4yWy24kan8jE/IMERpYncRt2dw438LP3Xmg==}
    engines: {node: '>=12'}
    cpu: [arm64]
    os: [android]
    requiresBuild: true
    dev: true
    optional: true

  /@esbuild/android-arm@0.15.18:
    resolution: {integrity: sha512-5GT+kcs2WVGjVs7+boataCkO5Fg0y4kCjzkB5bAip7H4jfnOS3dA6KPiww9W1OEKTKeAcUVhdZGvgI65OXmUnw==}
    engines: {node: '>=12'}
    cpu: [arm]
    os: [android]
    requiresBuild: true
    optional: true

  /@esbuild/android-arm@0.16.17:
    resolution: {integrity: sha512-N9x1CMXVhtWEAMS7pNNONyA14f71VPQN9Cnavj1XQh6T7bskqiLLrSca4O0Vr8Wdcga943eThxnVp3JLnBMYtw==}
    engines: {node: '>=12'}
    cpu: [arm]
    os: [android]
    requiresBuild: true
    dev: true
    optional: true

  /@esbuild/android-arm@0.18.12:
    resolution: {integrity: sha512-LIxaNIQfkFZbTLb4+cX7dozHlAbAshhFE5PKdro0l+FnCpx1GDJaQ2WMcqm+ToXKMt8p8Uojk/MFRuGyz3V5Sw==}
    engines: {node: '>=12'}
    cpu: [arm]
    os: [android]
    requiresBuild: true
    optional: true

  /@esbuild/android-arm@0.19.12:
    resolution: {integrity: sha512-qg/Lj1mu3CdQlDEEiWrlC4eaPZ1KztwGJ9B6J+/6G+/4ewxJg7gqj8eVYWvao1bXrqGiW2rsBZFSX3q2lcW05w==}
    engines: {node: '>=12'}
    cpu: [arm]
    os: [android]
    requiresBuild: true
    dev: true
    optional: true

  /@esbuild/android-arm@0.20.2:
    resolution: {integrity: sha512-t98Ra6pw2VaDhqNWO2Oph2LXbz/EJcnLmKLGBJwEwXX/JAN83Fym1rU8l0JUWK6HkIbWONCSSatf4sf2NBRx/w==}
    engines: {node: '>=12'}
    cpu: [arm]
    os: [android]
    requiresBuild: true
    dev: true
    optional: true

  /@esbuild/android-x64@0.16.17:
    resolution: {integrity: sha512-a3kTv3m0Ghh4z1DaFEuEDfz3OLONKuFvI4Xqczqx4BqLyuFaFkuaG4j2MtA6fuWEFeC5x9IvqnX7drmRq/fyAQ==}
    engines: {node: '>=12'}
    cpu: [x64]
    os: [android]
    requiresBuild: true
    dev: true
    optional: true

  /@esbuild/android-x64@0.18.12:
    resolution: {integrity: sha512-zU5MyluNsykf5cOJ0LZZZjgAHbhPJ1cWfdH1ZXVMXxVMhEV0VZiZXQdwBBVvmvbF28EizeK7obG9fs+fpmS0eQ==}
    engines: {node: '>=12'}
    cpu: [x64]
    os: [android]
    requiresBuild: true
    optional: true

  /@esbuild/android-x64@0.19.12:
    resolution: {integrity: sha512-3k7ZoUW6Q6YqhdhIaq/WZ7HwBpnFBlW905Fa4s4qWJyiNOgT1dOqDiVAQFwBH7gBRZr17gLrlFCRzF6jFh7Kew==}
    engines: {node: '>=12'}
    cpu: [x64]
    os: [android]
    requiresBuild: true
    dev: true
    optional: true

  /@esbuild/android-x64@0.20.2:
    resolution: {integrity: sha512-btzExgV+/lMGDDa194CcUQm53ncxzeBrWJcncOBxuC6ndBkKxnHdFJn86mCIgTELsooUmwUm9FkhSp5HYu00Rg==}
    engines: {node: '>=12'}
    cpu: [x64]
    os: [android]
    requiresBuild: true
    dev: true
    optional: true

  /@esbuild/darwin-arm64@0.16.17:
    resolution: {integrity: sha512-/2agbUEfmxWHi9ARTX6OQ/KgXnOWfsNlTeLcoV7HSuSTv63E4DqtAc+2XqGw1KHxKMHGZgbVCZge7HXWX9Vn+w==}
    engines: {node: '>=12'}
    cpu: [arm64]
    os: [darwin]
    requiresBuild: true
    dev: true
    optional: true

  /@esbuild/darwin-arm64@0.18.12:
    resolution: {integrity: sha512-zUZMep7YONnp6954QOOwEBwFX9svlKd3ov6PkxKd53LGTHsp/gy7vHaPGhhjBmEpqXEXShi6dddjIkmd+NgMsA==}
    engines: {node: '>=12'}
    cpu: [arm64]
    os: [darwin]
    requiresBuild: true
    optional: true

  /@esbuild/darwin-arm64@0.19.12:
    resolution: {integrity: sha512-B6IeSgZgtEzGC42jsI+YYu9Z3HKRxp8ZT3cqhvliEHovq8HSX2YX8lNocDn79gCKJXOSaEot9MVYky7AKjCs8g==}
    engines: {node: '>=12'}
    cpu: [arm64]
    os: [darwin]
    requiresBuild: true
    dev: true
    optional: true

  /@esbuild/darwin-arm64@0.20.2:
    resolution: {integrity: sha512-4J6IRT+10J3aJH3l1yzEg9y3wkTDgDk7TSDFX+wKFiWjqWp/iCfLIYzGyasx9l0SAFPT1HwSCR+0w/h1ES/MjA==}
    engines: {node: '>=12'}
    cpu: [arm64]
    os: [darwin]
    requiresBuild: true
    dev: true
    optional: true

  /@esbuild/darwin-x64@0.16.17:
    resolution: {integrity: sha512-2By45OBHulkd9Svy5IOCZt376Aa2oOkiE9QWUK9fe6Tb+WDr8hXL3dpqi+DeLiMed8tVXspzsTAvd0jUl96wmg==}
    engines: {node: '>=12'}
    cpu: [x64]
    os: [darwin]
    requiresBuild: true
    dev: true
    optional: true

  /@esbuild/darwin-x64@0.18.12:
    resolution: {integrity: sha512-ohqLPc7i67yunArPj1+/FeeJ7AgwAjHqKZ512ADk3WsE3FHU9l+m5aa7NdxXr0HmN1bjDlUslBjWNbFlD9y12Q==}
    engines: {node: '>=12'}
    cpu: [x64]
    os: [darwin]
    requiresBuild: true
    optional: true

  /@esbuild/darwin-x64@0.19.12:
    resolution: {integrity: sha512-hKoVkKzFiToTgn+41qGhsUJXFlIjxI/jSYeZf3ugemDYZldIXIxhvwN6erJGlX4t5h417iFuheZ7l+YVn05N3A==}
    engines: {node: '>=12'}
    cpu: [x64]
    os: [darwin]
    requiresBuild: true
    dev: true
    optional: true

  /@esbuild/darwin-x64@0.20.2:
    resolution: {integrity: sha512-tBcXp9KNphnNH0dfhv8KYkZhjc+H3XBkF5DKtswJblV7KlT9EI2+jeA8DgBjp908WEuYll6pF+UStUCfEpdysA==}
    engines: {node: '>=12'}
    cpu: [x64]
    os: [darwin]
    requiresBuild: true
    dev: true
    optional: true

  /@esbuild/freebsd-arm64@0.16.17:
    resolution: {integrity: sha512-mt+cxZe1tVx489VTb4mBAOo2aKSnJ33L9fr25JXpqQqzbUIw/yzIzi+NHwAXK2qYV1lEFp4OoVeThGjUbmWmdw==}
    engines: {node: '>=12'}
    cpu: [arm64]
    os: [freebsd]
    requiresBuild: true
    dev: true
    optional: true

  /@esbuild/freebsd-arm64@0.18.12:
    resolution: {integrity: sha512-GIIHtQXqgeOOqdG16a/A9N28GpkvjJnjYMhOnXVbn3EDJcoItdR58v/pGN31CHjyXDc8uCcRnFWmqaJt24AYJg==}
    engines: {node: '>=12'}
    cpu: [arm64]
    os: [freebsd]
    requiresBuild: true
    optional: true

  /@esbuild/freebsd-arm64@0.19.12:
    resolution: {integrity: sha512-4aRvFIXmwAcDBw9AueDQ2YnGmz5L6obe5kmPT8Vd+/+x/JMVKCgdcRwH6APrbpNXsPz+K653Qg8HB/oXvXVukA==}
    engines: {node: '>=12'}
    cpu: [arm64]
    os: [freebsd]
    requiresBuild: true
    dev: true
    optional: true

  /@esbuild/freebsd-arm64@0.20.2:
    resolution: {integrity: sha512-d3qI41G4SuLiCGCFGUrKsSeTXyWG6yem1KcGZVS+3FYlYhtNoNgYrWcvkOoaqMhwXSMrZRl69ArHsGJ9mYdbbw==}
    engines: {node: '>=12'}
    cpu: [arm64]
    os: [freebsd]
    requiresBuild: true
    dev: true
    optional: true

  /@esbuild/freebsd-x64@0.16.17:
    resolution: {integrity: sha512-8ScTdNJl5idAKjH8zGAsN7RuWcyHG3BAvMNpKOBaqqR7EbUhhVHOqXRdL7oZvz8WNHL2pr5+eIT5c65kA6NHug==}
    engines: {node: '>=12'}
    cpu: [x64]
    os: [freebsd]
    requiresBuild: true
    dev: true
    optional: true

  /@esbuild/freebsd-x64@0.18.12:
    resolution: {integrity: sha512-zK0b9a1/0wZY+6FdOS3BpZcPc1kcx2G5yxxfEJtEUzVxI6n/FrC2Phsxj/YblPuBchhBZ/1wwn7AyEBUyNSa6g==}
    engines: {node: '>=12'}
    cpu: [x64]
    os: [freebsd]
    requiresBuild: true
    optional: true

  /@esbuild/freebsd-x64@0.19.12:
    resolution: {integrity: sha512-EYoXZ4d8xtBoVN7CEwWY2IN4ho76xjYXqSXMNccFSx2lgqOG/1TBPW0yPx1bJZk94qu3tX0fycJeeQsKovA8gg==}
    engines: {node: '>=12'}
    cpu: [x64]
    os: [freebsd]
    requiresBuild: true
    dev: true
    optional: true

  /@esbuild/freebsd-x64@0.20.2:
    resolution: {integrity: sha512-d+DipyvHRuqEeM5zDivKV1KuXn9WeRX6vqSqIDgwIfPQtwMP4jaDsQsDncjTDDsExT4lR/91OLjRo8bmC1e+Cw==}
    engines: {node: '>=12'}
    cpu: [x64]
    os: [freebsd]
    requiresBuild: true
    dev: true
    optional: true

  /@esbuild/linux-arm64@0.16.17:
    resolution: {integrity: sha512-7S8gJnSlqKGVJunnMCrXHU9Q8Q/tQIxk/xL8BqAP64wchPCTzuM6W3Ra8cIa1HIflAvDnNOt2jaL17vaW+1V0g==}
    engines: {node: '>=12'}
    cpu: [arm64]
    os: [linux]
    requiresBuild: true
    dev: true
    optional: true

  /@esbuild/linux-arm64@0.18.12:
    resolution: {integrity: sha512-JKgG8Q/LL/9sw/iHHxQyVMoQYu3rU3+a5Z87DxC+wAu3engz+EmctIrV+FGOgI6gWG1z1+5nDDbXiRMGQZXqiw==}
    engines: {node: '>=12'}
    cpu: [arm64]
    os: [linux]
    requiresBuild: true
    optional: true

  /@esbuild/linux-arm64@0.19.12:
    resolution: {integrity: sha512-EoTjyYyLuVPfdPLsGVVVC8a0p1BFFvtpQDB/YLEhaXyf/5bczaGeN15QkR+O4S5LeJ92Tqotve7i1jn35qwvdA==}
    engines: {node: '>=12'}
    cpu: [arm64]
    os: [linux]
    requiresBuild: true
    dev: true
    optional: true

  /@esbuild/linux-arm64@0.20.2:
    resolution: {integrity: sha512-9pb6rBjGvTFNira2FLIWqDk/uaf42sSyLE8j1rnUpuzsODBq7FvpwHYZxQ/It/8b+QOS1RYfqgGFNLRI+qlq2A==}
    engines: {node: '>=12'}
    cpu: [arm64]
    os: [linux]
    requiresBuild: true
    dev: true
    optional: true

  /@esbuild/linux-arm@0.16.17:
    resolution: {integrity: sha512-iihzrWbD4gIT7j3caMzKb/RsFFHCwqqbrbH9SqUSRrdXkXaygSZCZg1FybsZz57Ju7N/SHEgPyaR0LZ8Zbe9gQ==}
    engines: {node: '>=12'}
    cpu: [arm]
    os: [linux]
    requiresBuild: true
    dev: true
    optional: true

  /@esbuild/linux-arm@0.18.12:
    resolution: {integrity: sha512-y75OijvrBE/1XRrXq1jtrJfG26eHeMoqLJ2dwQNwviwTuTtHGCojsDO6BJNF8gU+3jTn1KzJEMETytwsFSvc+Q==}
    engines: {node: '>=12'}
    cpu: [arm]
    os: [linux]
    requiresBuild: true
    optional: true

  /@esbuild/linux-arm@0.19.12:
    resolution: {integrity: sha512-J5jPms//KhSNv+LO1S1TX1UWp1ucM6N6XuL6ITdKWElCu8wXP72l9MM0zDTzzeikVyqFE6U8YAV9/tFyj0ti+w==}
    engines: {node: '>=12'}
    cpu: [arm]
    os: [linux]
    requiresBuild: true
    dev: true
    optional: true

  /@esbuild/linux-arm@0.20.2:
    resolution: {integrity: sha512-VhLPeR8HTMPccbuWWcEUD1Az68TqaTYyj6nfE4QByZIQEQVWBB8vup8PpR7y1QHL3CpcF6xd5WVBU/+SBEvGTg==}
    engines: {node: '>=12'}
    cpu: [arm]
    os: [linux]
    requiresBuild: true
    dev: true
    optional: true

  /@esbuild/linux-ia32@0.16.17:
    resolution: {integrity: sha512-kiX69+wcPAdgl3Lonh1VI7MBr16nktEvOfViszBSxygRQqSpzv7BffMKRPMFwzeJGPxcio0pdD3kYQGpqQ2SSg==}
    engines: {node: '>=12'}
    cpu: [ia32]
    os: [linux]
    requiresBuild: true
    dev: true
    optional: true

  /@esbuild/linux-ia32@0.18.12:
    resolution: {integrity: sha512-yoRIAqc0B4lDIAAEFEIu9ttTRFV84iuAl0KNCN6MhKLxNPfzwCBvEMgwco2f71GxmpBcTtn7KdErueZaM2rEvw==}
    engines: {node: '>=12'}
    cpu: [ia32]
    os: [linux]
    requiresBuild: true
    optional: true

  /@esbuild/linux-ia32@0.19.12:
    resolution: {integrity: sha512-Thsa42rrP1+UIGaWz47uydHSBOgTUnwBwNq59khgIwktK6x60Hivfbux9iNR0eHCHzOLjLMLfUMLCypBkZXMHA==}
    engines: {node: '>=12'}
    cpu: [ia32]
    os: [linux]
    requiresBuild: true
    dev: true
    optional: true

  /@esbuild/linux-ia32@0.20.2:
    resolution: {integrity: sha512-o10utieEkNPFDZFQm9CoP7Tvb33UutoJqg3qKf1PWVeeJhJw0Q347PxMvBgVVFgouYLGIhFYG0UGdBumROyiig==}
    engines: {node: '>=12'}
    cpu: [ia32]
    os: [linux]
    requiresBuild: true
    dev: true
    optional: true

  /@esbuild/linux-loong64@0.15.18:
    resolution: {integrity: sha512-L4jVKS82XVhw2nvzLg/19ClLWg0y27ulRwuP7lcyL6AbUWB5aPglXY3M21mauDQMDfRLs8cQmeT03r/+X3cZYQ==}
    engines: {node: '>=12'}
    cpu: [loong64]
    os: [linux]
    requiresBuild: true
    optional: true

  /@esbuild/linux-loong64@0.16.17:
    resolution: {integrity: sha512-dTzNnQwembNDhd654cA4QhbS9uDdXC3TKqMJjgOWsC0yNCbpzfWoXdZvp0mY7HU6nzk5E0zpRGGx3qoQg8T2DQ==}
    engines: {node: '>=12'}
    cpu: [loong64]
    os: [linux]
    requiresBuild: true
    dev: true
    optional: true

  /@esbuild/linux-loong64@0.18.12:
    resolution: {integrity: sha512-qYgt3dHPVvf/MgbIBpJ4Sup/yb9DAopZ3a2JgMpNKIHUpOdnJ2eHBo/aQdnd8dJ21X/+sS58wxHtA9lEazYtXQ==}
    engines: {node: '>=12'}
    cpu: [loong64]
    os: [linux]
    requiresBuild: true
    optional: true

  /@esbuild/linux-loong64@0.19.12:
    resolution: {integrity: sha512-LiXdXA0s3IqRRjm6rV6XaWATScKAXjI4R4LoDlvO7+yQqFdlr1Bax62sRwkVvRIrwXxvtYEHHI4dm50jAXkuAA==}
    engines: {node: '>=12'}
    cpu: [loong64]
    os: [linux]
    requiresBuild: true
    dev: true
    optional: true

  /@esbuild/linux-loong64@0.20.2:
    resolution: {integrity: sha512-PR7sp6R/UC4CFVomVINKJ80pMFlfDfMQMYynX7t1tNTeivQ6XdX5r2XovMmha/VjR1YN/HgHWsVcTRIMkymrgQ==}
    engines: {node: '>=12'}
    cpu: [loong64]
    os: [linux]
    requiresBuild: true
    dev: true
    optional: true

  /@esbuild/linux-mips64el@0.16.17:
    resolution: {integrity: sha512-ezbDkp2nDl0PfIUn0CsQ30kxfcLTlcx4Foz2kYv8qdC6ia2oX5Q3E/8m6lq84Dj/6b0FrkgD582fJMIfHhJfSw==}
    engines: {node: '>=12'}
    cpu: [mips64el]
    os: [linux]
    requiresBuild: true
    dev: true
    optional: true

  /@esbuild/linux-mips64el@0.18.12:
    resolution: {integrity: sha512-wHphlMLK4ufNOONqukELfVIbnGQJrHJ/mxZMMrP2jYrPgCRZhOtf0kC4yAXBwnfmULimV1qt5UJJOw4Kh13Yfg==}
    engines: {node: '>=12'}
    cpu: [mips64el]
    os: [linux]
    requiresBuild: true
    optional: true

  /@esbuild/linux-mips64el@0.19.12:
    resolution: {integrity: sha512-fEnAuj5VGTanfJ07ff0gOA6IPsvrVHLVb6Lyd1g2/ed67oU1eFzL0r9WL7ZzscD+/N6i3dWumGE1Un4f7Amf+w==}
    engines: {node: '>=12'}
    cpu: [mips64el]
    os: [linux]
    requiresBuild: true
    dev: true
    optional: true

  /@esbuild/linux-mips64el@0.20.2:
    resolution: {integrity: sha512-4BlTqeutE/KnOiTG5Y6Sb/Hw6hsBOZapOVF6njAESHInhlQAghVVZL1ZpIctBOoTFbQyGW+LsVYZ8lSSB3wkjA==}
    engines: {node: '>=12'}
    cpu: [mips64el]
    os: [linux]
    requiresBuild: true
    dev: true
    optional: true

  /@esbuild/linux-ppc64@0.16.17:
    resolution: {integrity: sha512-dzS678gYD1lJsW73zrFhDApLVdM3cUF2MvAa1D8K8KtcSKdLBPP4zZSLy6LFZ0jYqQdQ29bjAHJDgz0rVbLB3g==}
    engines: {node: '>=12'}
    cpu: [ppc64]
    os: [linux]
    requiresBuild: true
    dev: true
    optional: true

  /@esbuild/linux-ppc64@0.18.12:
    resolution: {integrity: sha512-TeN//1Ft20ZZW41+zDSdOI/Os1bEq5dbvBvYkberB7PHABbRcsteeoNVZFlI0YLpGdlBqohEpjrn06kv8heCJg==}
    engines: {node: '>=12'}
    cpu: [ppc64]
    os: [linux]
    requiresBuild: true
    optional: true

  /@esbuild/linux-ppc64@0.19.12:
    resolution: {integrity: sha512-nYJA2/QPimDQOh1rKWedNOe3Gfc8PabU7HT3iXWtNUbRzXS9+vgB0Fjaqr//XNbd82mCxHzik2qotuI89cfixg==}
    engines: {node: '>=12'}
    cpu: [ppc64]
    os: [linux]
    requiresBuild: true
    dev: true
    optional: true

  /@esbuild/linux-ppc64@0.20.2:
    resolution: {integrity: sha512-rD3KsaDprDcfajSKdn25ooz5J5/fWBylaaXkuotBDGnMnDP1Uv5DLAN/45qfnf3JDYyJv/ytGHQaziHUdyzaAg==}
    engines: {node: '>=12'}
    cpu: [ppc64]
    os: [linux]
    requiresBuild: true
    dev: true
    optional: true

  /@esbuild/linux-riscv64@0.16.17:
    resolution: {integrity: sha512-ylNlVsxuFjZK8DQtNUwiMskh6nT0vI7kYl/4fZgV1llP5d6+HIeL/vmmm3jpuoo8+NuXjQVZxmKuhDApK0/cKw==}
    engines: {node: '>=12'}
    cpu: [riscv64]
    os: [linux]
    requiresBuild: true
    dev: true
    optional: true

  /@esbuild/linux-riscv64@0.18.12:
    resolution: {integrity: sha512-AgUebVS4DoAblBgiB2ACQ/8l4eGE5aWBb8ZXtkXHiET9mbj7GuWt3OnsIW/zX+XHJt2RYJZctbQ2S/mDjbp0UA==}
    engines: {node: '>=12'}
    cpu: [riscv64]
    os: [linux]
    requiresBuild: true
    optional: true

  /@esbuild/linux-riscv64@0.19.12:
    resolution: {integrity: sha512-2MueBrlPQCw5dVJJpQdUYgeqIzDQgw3QtiAHUC4RBz9FXPrskyyU3VI1hw7C0BSKB9OduwSJ79FTCqtGMWqJHg==}
    engines: {node: '>=12'}
    cpu: [riscv64]
    os: [linux]
    requiresBuild: true
    dev: true
    optional: true

  /@esbuild/linux-riscv64@0.20.2:
    resolution: {integrity: sha512-snwmBKacKmwTMmhLlz/3aH1Q9T8v45bKYGE3j26TsaOVtjIag4wLfWSiZykXzXuE1kbCE+zJRmwp+ZbIHinnVg==}
    engines: {node: '>=12'}
    cpu: [riscv64]
    os: [linux]
    requiresBuild: true
    dev: true
    optional: true

  /@esbuild/linux-s390x@0.16.17:
    resolution: {integrity: sha512-gzy7nUTO4UA4oZ2wAMXPNBGTzZFP7mss3aKR2hH+/4UUkCOyqmjXiKpzGrY2TlEUhbbejzXVKKGazYcQTZWA/w==}
    engines: {node: '>=12'}
    cpu: [s390x]
    os: [linux]
    requiresBuild: true
    dev: true
    optional: true

  /@esbuild/linux-s390x@0.18.12:
    resolution: {integrity: sha512-dJ3Rb3Ei2u/ysSXd6pzleGtfDdc2MuzKt8qc6ls8vreP1G3B7HInX3i7gXS4BGeVd24pp0yqyS7bJ5NHaI9ing==}
    engines: {node: '>=12'}
    cpu: [s390x]
    os: [linux]
    requiresBuild: true
    optional: true

  /@esbuild/linux-s390x@0.19.12:
    resolution: {integrity: sha512-+Pil1Nv3Umes4m3AZKqA2anfhJiVmNCYkPchwFJNEJN5QxmTs1uzyy4TvmDrCRNT2ApwSari7ZIgrPeUx4UZDg==}
    engines: {node: '>=12'}
    cpu: [s390x]
    os: [linux]
    requiresBuild: true
    dev: true
    optional: true

  /@esbuild/linux-s390x@0.20.2:
    resolution: {integrity: sha512-wcWISOobRWNm3cezm5HOZcYz1sKoHLd8VL1dl309DiixxVFoFe/o8HnwuIwn6sXre88Nwj+VwZUvJf4AFxkyrQ==}
    engines: {node: '>=12'}
    cpu: [s390x]
    os: [linux]
    requiresBuild: true
    dev: true
    optional: true

  /@esbuild/linux-x64@0.16.17:
    resolution: {integrity: sha512-mdPjPxfnmoqhgpiEArqi4egmBAMYvaObgn4poorpUaqmvzzbvqbowRllQ+ZgzGVMGKaPkqUmPDOOFQRUFDmeUw==}
    engines: {node: '>=12'}
    cpu: [x64]
    os: [linux]
    requiresBuild: true
    dev: true
    optional: true

  /@esbuild/linux-x64@0.18.12:
    resolution: {integrity: sha512-OrNJMGQbPaVyHHcDF8ybNSwu7TDOfX8NGpXCbetwOSP6txOJiWlgQnRymfC9ocR1S0Y5PW0Wb1mV6pUddqmvmQ==}
    engines: {node: '>=12'}
    cpu: [x64]
    os: [linux]
    requiresBuild: true
    optional: true

  /@esbuild/linux-x64@0.19.12:
    resolution: {integrity: sha512-B71g1QpxfwBvNrfyJdVDexenDIt1CiDN1TIXLbhOw0KhJzE78KIFGX6OJ9MrtC0oOqMWf+0xop4qEU8JrJTwCg==}
    engines: {node: '>=12'}
    cpu: [x64]
    os: [linux]
    requiresBuild: true
    dev: true
    optional: true

  /@esbuild/linux-x64@0.20.2:
    resolution: {integrity: sha512-1MdwI6OOTsfQfek8sLwgyjOXAu+wKhLEoaOLTjbijk6E2WONYpH9ZU2mNtR+lZ2B4uwr+usqGuVfFT9tMtGvGw==}
    engines: {node: '>=12'}
    cpu: [x64]
    os: [linux]
    requiresBuild: true
    dev: true
    optional: true

  /@esbuild/netbsd-x64@0.16.17:
    resolution: {integrity: sha512-/PzmzD/zyAeTUsduZa32bn0ORug+Jd1EGGAUJvqfeixoEISYpGnAezN6lnJoskauoai0Jrs+XSyvDhppCPoKOA==}
    engines: {node: '>=12'}
    cpu: [x64]
    os: [netbsd]
    requiresBuild: true
    dev: true
    optional: true

  /@esbuild/netbsd-x64@0.18.12:
    resolution: {integrity: sha512-55FzVCAiwE9FK8wWeCRuvjazNRJ1QqLCYGZVB6E8RuQuTeStSwotpSW4xoRGwp3a1wUsaVCdYcj5LGCASVJmMg==}
    engines: {node: '>=12'}
    cpu: [x64]
    os: [netbsd]
    requiresBuild: true
    optional: true

  /@esbuild/netbsd-x64@0.19.12:
    resolution: {integrity: sha512-3ltjQ7n1owJgFbuC61Oj++XhtzmymoCihNFgT84UAmJnxJfm4sYCiSLTXZtE00VWYpPMYc+ZQmB6xbSdVh0JWA==}
    engines: {node: '>=12'}
    cpu: [x64]
    os: [netbsd]
    requiresBuild: true
    dev: true
    optional: true

  /@esbuild/netbsd-x64@0.20.2:
    resolution: {integrity: sha512-K8/DhBxcVQkzYc43yJXDSyjlFeHQJBiowJ0uVL6Tor3jGQfSGHNNJcWxNbOI8v5k82prYqzPuwkzHt3J1T1iZQ==}
    engines: {node: '>=12'}
    cpu: [x64]
    os: [netbsd]
    requiresBuild: true
    dev: true
    optional: true

  /@esbuild/openbsd-x64@0.16.17:
    resolution: {integrity: sha512-2yaWJhvxGEz2RiftSk0UObqJa/b+rIAjnODJgv2GbGGpRwAfpgzyrg1WLK8rqA24mfZa9GvpjLcBBg8JHkoodg==}
    engines: {node: '>=12'}
    cpu: [x64]
    os: [openbsd]
    requiresBuild: true
    dev: true
    optional: true

  /@esbuild/openbsd-x64@0.18.12:
    resolution: {integrity: sha512-qnluf8rfb6Y5Lw2tirfK2quZOBbVqmwxut7GPCIJsM8lc4AEUj9L8y0YPdLaPK0TECt4IdyBdBD/KRFKorlK3g==}
    engines: {node: '>=12'}
    cpu: [x64]
    os: [openbsd]
    requiresBuild: true
    optional: true

  /@esbuild/openbsd-x64@0.19.12:
    resolution: {integrity: sha512-RbrfTB9SWsr0kWmb9srfF+L933uMDdu9BIzdA7os2t0TXhCRjrQyCeOt6wVxr79CKD4c+p+YhCj31HBkYcXebw==}
    engines: {node: '>=12'}
    cpu: [x64]
    os: [openbsd]
    requiresBuild: true
    dev: true
    optional: true

  /@esbuild/openbsd-x64@0.20.2:
    resolution: {integrity: sha512-eMpKlV0SThJmmJgiVyN9jTPJ2VBPquf6Kt/nAoo6DgHAoN57K15ZghiHaMvqjCye/uU4X5u3YSMgVBI1h3vKrQ==}
    engines: {node: '>=12'}
    cpu: [x64]
    os: [openbsd]
    requiresBuild: true
    dev: true
    optional: true

  /@esbuild/sunos-x64@0.16.17:
    resolution: {integrity: sha512-xtVUiev38tN0R3g8VhRfN7Zl42YCJvyBhRKw1RJjwE1d2emWTVToPLNEQj/5Qxc6lVFATDiy6LjVHYhIPrLxzw==}
    engines: {node: '>=12'}
    cpu: [x64]
    os: [sunos]
    requiresBuild: true
    dev: true
    optional: true

  /@esbuild/sunos-x64@0.18.12:
    resolution: {integrity: sha512-+RkKpVQR7bICjTOPUpkTBTaJ4TFqQBX5Ywyd/HSdDkQGn65VPkTsR/pL4AMvuMWy+wnXgIl4EY6q4mVpJal8Kg==}
    engines: {node: '>=12'}
    cpu: [x64]
    os: [sunos]
    requiresBuild: true
    optional: true

  /@esbuild/sunos-x64@0.19.12:
    resolution: {integrity: sha512-HKjJwRrW8uWtCQnQOz9qcU3mUZhTUQvi56Q8DPTLLB+DawoiQdjsYq+j+D3s9I8VFtDr+F9CjgXKKC4ss89IeA==}
    engines: {node: '>=12'}
    cpu: [x64]
    os: [sunos]
    requiresBuild: true
    dev: true
    optional: true

  /@esbuild/sunos-x64@0.20.2:
    resolution: {integrity: sha512-2UyFtRC6cXLyejf/YEld4Hajo7UHILetzE1vsRcGL3earZEW77JxrFjH4Ez2qaTiEfMgAXxfAZCm1fvM/G/o8w==}
    engines: {node: '>=12'}
    cpu: [x64]
    os: [sunos]
    requiresBuild: true
    dev: true
    optional: true

  /@esbuild/win32-arm64@0.16.17:
    resolution: {integrity: sha512-ga8+JqBDHY4b6fQAmOgtJJue36scANy4l/rL97W+0wYmijhxKetzZdKOJI7olaBaMhWt8Pac2McJdZLxXWUEQw==}
    engines: {node: '>=12'}
    cpu: [arm64]
    os: [win32]
    requiresBuild: true
    dev: true
    optional: true

  /@esbuild/win32-arm64@0.18.12:
    resolution: {integrity: sha512-GNHuciv0mFM7ouzsU0+AwY+7eV4Mgo5WnbhfDCQGtpvOtD1vbOiRjPYG6dhmMoFyBjj+pNqQu2X+7DKn0KQ/Gw==}
    engines: {node: '>=12'}
    cpu: [arm64]
    os: [win32]
    requiresBuild: true
    optional: true

  /@esbuild/win32-arm64@0.19.12:
    resolution: {integrity: sha512-URgtR1dJnmGvX864pn1B2YUYNzjmXkuJOIqG2HdU62MVS4EHpU2946OZoTMnRUHklGtJdJZ33QfzdjGACXhn1A==}
    engines: {node: '>=12'}
    cpu: [arm64]
    os: [win32]
    requiresBuild: true
    dev: true
    optional: true

  /@esbuild/win32-arm64@0.20.2:
    resolution: {integrity: sha512-GRibxoawM9ZCnDxnP3usoUDO9vUkpAxIIZ6GQI+IlVmr5kP3zUq+l17xELTHMWTWzjxa2guPNyrpq1GWmPvcGQ==}
    engines: {node: '>=12'}
    cpu: [arm64]
    os: [win32]
    requiresBuild: true
    dev: true
    optional: true

  /@esbuild/win32-ia32@0.16.17:
    resolution: {integrity: sha512-WnsKaf46uSSF/sZhwnqE4L/F89AYNMiD4YtEcYekBt9Q7nj0DiId2XH2Ng2PHM54qi5oPrQ8luuzGszqi/veig==}
    engines: {node: '>=12'}
    cpu: [ia32]
    os: [win32]
    requiresBuild: true
    dev: true
    optional: true

  /@esbuild/win32-ia32@0.18.12:
    resolution: {integrity: sha512-kR8cezhYipbbypGkaqCTWIeu4zID17gamC8YTPXYtcN3E5BhhtTnwKBn9I0PJur/T6UVwIEGYzkffNL0lFvxEw==}
    engines: {node: '>=12'}
    cpu: [ia32]
    os: [win32]
    requiresBuild: true
    optional: true

  /@esbuild/win32-ia32@0.19.12:
    resolution: {integrity: sha512-+ZOE6pUkMOJfmxmBZElNOx72NKpIa/HFOMGzu8fqzQJ5kgf6aTGrcJaFsNiVMH4JKpMipyK+7k0n2UXN7a8YKQ==}
    engines: {node: '>=12'}
    cpu: [ia32]
    os: [win32]
    requiresBuild: true
    dev: true
    optional: true

  /@esbuild/win32-ia32@0.20.2:
    resolution: {integrity: sha512-HfLOfn9YWmkSKRQqovpnITazdtquEW8/SoHW7pWpuEeguaZI4QnCRW6b+oZTztdBnZOS2hqJ6im/D5cPzBTTlQ==}
    engines: {node: '>=12'}
    cpu: [ia32]
    os: [win32]
    requiresBuild: true
    dev: true
    optional: true

  /@esbuild/win32-x64@0.16.17:
    resolution: {integrity: sha512-y+EHuSchhL7FjHgvQL/0fnnFmO4T1bhvWANX6gcnqTjtnKWbTvUMCpGnv2+t+31d7RzyEAYAd4u2fnIhHL6N/Q==}
    engines: {node: '>=12'}
    cpu: [x64]
    os: [win32]
    requiresBuild: true
    dev: true
    optional: true

  /@esbuild/win32-x64@0.18.12:
    resolution: {integrity: sha512-O0UYQVkvfM/jO8a4OwoV0mAKSJw+mjWTAd1MJd/1FCX6uiMdLmMRPK/w6e9OQ0ob2WGxzIm9va/KG0Ja4zIOgg==}
    engines: {node: '>=12'}
    cpu: [x64]
    os: [win32]
    requiresBuild: true
    optional: true

  /@esbuild/win32-x64@0.19.12:
    resolution: {integrity: sha512-T1QyPSDCyMXaO3pzBkF96E8xMkiRYbUEZADd29SyPGabqxMViNoii+NcK7eWJAEoU6RZyEm5lVSIjTmcdoB9HA==}
    engines: {node: '>=12'}
    cpu: [x64]
    os: [win32]
    requiresBuild: true
    dev: true
    optional: true

  /@esbuild/win32-x64@0.20.2:
    resolution: {integrity: sha512-N49X4lJX27+l9jbLKSqZ6bKNjzQvHaT8IIFUy+YIqmXQdjYCToGWwOItDrfby14c78aDd5NHQl29xingXfCdLQ==}
    engines: {node: '>=12'}
    cpu: [x64]
    os: [win32]
    requiresBuild: true
    dev: true
    optional: true

  /@eslint-community/eslint-utils@4.4.0(eslint@8.41.0):
    resolution: {integrity: sha512-1/sA4dwrzBAyeUoQ6oxahHKmrZvsnLCg4RfxW3ZFGGmQkSNQPFNLV9CUEFQP1x9EYXHTo5p6xdhZM1Ne9p/AfA==}
    engines: {node: ^12.22.0 || ^14.17.0 || >=16.0.0}
    peerDependencies:
      eslint: ^6.0.0 || ^7.0.0 || >=8.0.0
    dependencies:
      eslint: 8.41.0
      eslint-visitor-keys: 3.4.1
    dev: false

  /@eslint-community/regexpp@4.5.1:
    resolution: {integrity: sha512-Z5ba73P98O1KUYCCJTUeVpja9RcGoMdncZ6T49FCUl2lN38JtCJ+3WgIDBv0AuY4WChU5PmtJmOCTlN6FZTFKQ==}
    engines: {node: ^12.0.0 || ^14.0.0 || >=16.0.0}
    dev: false

  /@eslint/eslintrc@2.0.3:
    resolution: {integrity: sha512-+5gy6OQfk+xx3q0d6jGZZC3f3KzAkXc/IanVxd1is/VIIziRqqt3ongQz0FiTUXqTk0c7aDB3OaFuKnuSoJicQ==}
    engines: {node: ^12.22.0 || ^14.17.0 || >=16.0.0}
    dependencies:
      ajv: 6.12.6
      debug: 4.3.4
      espree: 9.5.2
      globals: 13.20.0
      ignore: 5.2.4
      import-fresh: 3.3.0
      js-yaml: 4.1.0
      minimatch: 3.1.2
      strip-json-comments: 3.1.1
    transitivePeerDependencies:
      - supports-color
    dev: false

  /@eslint/js@8.41.0:
    resolution: {integrity: sha512-LxcyMGxwmTh2lY9FwHPGWOHmYFCZvbrFCBZL4FzSSsxsRPuhrYUg/49/0KDfW8tnIEaEHtfmn6+NPN+1DqaNmA==}
    engines: {node: ^12.22.0 || ^14.17.0 || >=16.0.0}
    dev: false

  /@fastify/busboy@2.1.1:
    resolution: {integrity: sha512-vBZP4NlzfOlerQTnba4aqZoMhE/a9HY7HRqoOPaETQcSQuWEIyZMHGfVu6w9wGtGK5fED5qRs2DteVCjOH60sA==}
    engines: {node: '>=14'}
    dev: true

  /@graphql-typed-document-node/core@3.2.0(graphql@15.8.0):
    resolution: {integrity: sha512-mB9oAsNCm9aM3/SOv4YtBMqZbYj10R7dkq8byBqxGY/ncFwhf2oQzMV+LCRlWoDSEBJ3COiR1yeDvMtsoOsuFQ==}
    peerDependencies:
      graphql: ^0.8.0 || ^0.9.0 || ^0.10.0 || ^0.11.0 || ^0.12.0 || ^0.13.0 || ^14.0.0 || ^15.0.0 || ^16.0.0 || ^17.0.0
    dependencies:
      graphql: 15.8.0
    dev: false

  /@hapi/hoek@9.3.0:
    resolution: {integrity: sha512-/c6rf4UJlmHlC9b5BaNvzAcFv7HZ2QHaV0D4/HNlBdvFnvQq8RI4kYdhyPCl7Xj+oWvTWQ8ujhqS53LIgAe6KQ==}
    dev: false

  /@hapi/topo@5.1.0:
    resolution: {integrity: sha512-foQZKJig7Ob0BMAYBfcJk8d77QtOe7Wo4ox7ff1lQYoNNAb6jwcY1ncdoy2e9wQZzvNy7ODZCYJkK8kzmcAnAg==}
    dependencies:
      '@hapi/hoek': 9.3.0
    dev: false

  /@humanwhocodes/config-array@0.11.10:
    resolution: {integrity: sha512-KVVjQmNUepDVGXNuoRRdmmEjruj0KfiGSbS8LVc12LMsWDQzRXJ0qdhN8L8uUigKpfEHRhlaQFY0ib1tnUbNeQ==}
    engines: {node: '>=10.10.0'}
    dependencies:
      '@humanwhocodes/object-schema': 1.2.1
      debug: 4.3.4
      minimatch: 3.1.2
    transitivePeerDependencies:
      - supports-color
    dev: false

  /@humanwhocodes/module-importer@1.0.1:
    resolution: {integrity: sha512-bxveV4V8v5Yb4ncFTT3rPSgZBOpCkjfK0y4oVVVJwIuDVBRMDXrPyXRL988i5ap9m9bnyEEjWfm5WkBmtffLfA==}
    engines: {node: '>=12.22'}
    dev: false

  /@humanwhocodes/momoa@2.0.4:
    resolution: {integrity: sha512-RE815I4arJFtt+FVeU1Tgp9/Xvecacji8w/V6XtXsWWH/wz/eNkNbhb+ny/+PlVZjV0rxQpRSQKNKE3lcktHEA==}
    engines: {node: '>=10.10.0'}
    dev: true

  /@humanwhocodes/object-schema@1.2.1:
    resolution: {integrity: sha512-ZnQMnLV4e7hDlUvw8H+U8ASL02SS2Gn6+9Ac3wGGLIe7+je2AeAOxPY+izIPJDfFDb7eDjev0Us8MO1iFRN8hA==}
    dev: false

  /@isaacs/cliui@8.0.2:
    resolution: {integrity: sha512-O8jcjabXaleOG9DQ0+ARXWZBTfnP4WNAqzuiJK7ll44AmxGKv/J2M4TPjxjY3znBCfvBXFzucm1twdyFybFqEA==}
    engines: {node: '>=12'}
    dependencies:
      string-width: 5.1.2
      string-width-cjs: /string-width@4.2.3
      strip-ansi: 7.1.0
      strip-ansi-cjs: /strip-ansi@6.0.1
      wrap-ansi: 8.1.0
      wrap-ansi-cjs: /wrap-ansi@7.0.0
    dev: true

  /@istanbuljs/load-nyc-config@1.1.0:
    resolution: {integrity: sha512-VjeHSlIzpv/NyD3N0YuHfXOPDIixcA1q2ZV98wsMqcYlPmv2n3Yb2lYP9XMElnaFVXg5A7YLTeLu6V84uQDjmQ==}
    engines: {node: '>=8'}
    dependencies:
      camelcase: 5.3.1
      find-up: 4.1.0
      get-package-type: 0.1.0
      js-yaml: 3.14.1
      resolve-from: 5.0.0
    dev: true

  /@istanbuljs/schema@0.1.3:
    resolution: {integrity: sha512-ZXRY4jNvVgSVQ8DL3LTcakaAtXwTVUxE81hslsyD2AtoXW/wVob10HkOJ1X/pAlcI7D+2YoZKg5do8G/w6RYgA==}
    engines: {node: '>=8'}
    dev: true

  /@jest/console@29.5.0:
    resolution: {integrity: sha512-NEpkObxPwyw/XxZVLPmAGKE89IQRp4puc6IQRPru6JKd1M3fW9v1xM1AnzIJE65hbCkzQAdnL8P47e9hzhiYLQ==}
    engines: {node: ^14.15.0 || ^16.10.0 || >=18.0.0}
    dependencies:
      '@jest/types': 29.5.0
      '@types/node': 18.19.10
      chalk: 4.1.2
      jest-message-util: 29.5.0
      jest-util: 29.5.0
      slash: 3.0.0
    dev: true

  /@jest/core@29.5.0(ts-node@10.9.1):
    resolution: {integrity: sha512-28UzQc7ulUrOQw1IsN/kv1QES3q2kkbl/wGslyhAclqZ/8cMdB5M68BffkIdSJgKBUt50d3hbwJ92XESlE7LiQ==}
    engines: {node: ^14.15.0 || ^16.10.0 || >=18.0.0}
    peerDependencies:
      node-notifier: ^8.0.1 || ^9.0.0 || ^10.0.0
    peerDependenciesMeta:
      node-notifier:
        optional: true
    dependencies:
      '@jest/console': 29.5.0
      '@jest/reporters': 29.5.0
      '@jest/test-result': 29.5.0
      '@jest/transform': 29.5.0
      '@jest/types': 29.5.0
      '@types/node': 18.19.10
      ansi-escapes: 4.3.2
      chalk: 4.1.2
      ci-info: 3.8.0
      exit: 0.1.2
      graceful-fs: 4.2.11
      jest-changed-files: 29.5.0
      jest-config: 29.5.0(@types/node@18.19.10)(ts-node@10.9.1)
      jest-haste-map: 29.5.0
      jest-message-util: 29.5.0
      jest-regex-util: 29.4.3
      jest-resolve: 29.5.0
      jest-resolve-dependencies: 29.5.0
      jest-runner: 29.5.0
      jest-runtime: 29.5.0
      jest-snapshot: 29.5.0
      jest-util: 29.5.0
      jest-validate: 29.5.0
      jest-watcher: 29.5.0
      micromatch: 4.0.5
      pretty-format: 29.5.0
      slash: 3.0.0
      strip-ansi: 6.0.1
    transitivePeerDependencies:
      - supports-color
      - ts-node
    dev: true

  /@jest/environment@29.5.0:
    resolution: {integrity: sha512-5FXw2+wD29YU1d4I2htpRX7jYnAyTRjP2CsXQdo9SAM8g3ifxWPSV0HnClSn71xwctr0U3oZIIH+dtbfmnbXVQ==}
    engines: {node: ^14.15.0 || ^16.10.0 || >=18.0.0}
    dependencies:
      '@jest/fake-timers': 29.5.0
      '@jest/types': 29.5.0
      '@types/node': 18.19.10
      jest-mock: 29.5.0
    dev: true

  /@jest/expect-utils@29.5.0:
    resolution: {integrity: sha512-fmKzsidoXQT2KwnrwE0SQq3uj8Z763vzR8LnLBwC2qYWEFpjX8daRsk6rHUM1QvNlEW/UJXNXm59ztmJJWs2Mg==}
    engines: {node: ^14.15.0 || ^16.10.0 || >=18.0.0}
    dependencies:
      jest-get-type: 29.4.3
    dev: true

  /@jest/expect@29.5.0:
    resolution: {integrity: sha512-PueDR2HGihN3ciUNGr4uelropW7rqUfTiOn+8u0leg/42UhblPxHkfoh0Ruu3I9Y1962P3u2DY4+h7GVTSVU6g==}
    engines: {node: ^14.15.0 || ^16.10.0 || >=18.0.0}
    dependencies:
      expect: 29.5.0
      jest-snapshot: 29.5.0
    transitivePeerDependencies:
      - supports-color
    dev: true

  /@jest/fake-timers@29.5.0:
    resolution: {integrity: sha512-9ARvuAAQcBwDAqOnglWq2zwNIRUDtk/SCkp/ToGEhFv5r86K21l+VEs0qNTaXtyiY0lEePl3kylijSYJQqdbDg==}
    engines: {node: ^14.15.0 || ^16.10.0 || >=18.0.0}
    dependencies:
      '@jest/types': 29.5.0
      '@sinonjs/fake-timers': 10.2.0
      '@types/node': 18.19.10
      jest-message-util: 29.5.0
      jest-mock: 29.5.0
      jest-util: 29.5.0
    dev: true

  /@jest/globals@29.5.0:
    resolution: {integrity: sha512-S02y0qMWGihdzNbUiqSAiKSpSozSuHX5UYc7QbnHP+D9Lyw8DgGGCinrN9uSuHPeKgSSzvPom2q1nAtBvUsvPQ==}
    engines: {node: ^14.15.0 || ^16.10.0 || >=18.0.0}
    dependencies:
      '@jest/environment': 29.5.0
      '@jest/expect': 29.5.0
      '@jest/types': 29.5.0
      jest-mock: 29.5.0
    transitivePeerDependencies:
      - supports-color
    dev: true

  /@jest/reporters@29.5.0:
    resolution: {integrity: sha512-D05STXqj/M8bP9hQNSICtPqz97u7ffGzZu+9XLucXhkOFBqKcXe04JLZOgIekOxdb73MAoBUFnqvf7MCpKk5OA==}
    engines: {node: ^14.15.0 || ^16.10.0 || >=18.0.0}
    peerDependencies:
      node-notifier: ^8.0.1 || ^9.0.0 || ^10.0.0
    peerDependenciesMeta:
      node-notifier:
        optional: true
    dependencies:
      '@bcoe/v8-coverage': 0.2.3
      '@jest/console': 29.5.0
      '@jest/test-result': 29.5.0
      '@jest/transform': 29.5.0
      '@jest/types': 29.5.0
      '@jridgewell/trace-mapping': 0.3.18
      '@types/node': 18.19.10
      chalk: 4.1.2
      collect-v8-coverage: 1.0.1
      exit: 0.1.2
      glob: 7.2.3
      graceful-fs: 4.2.11
      istanbul-lib-coverage: 3.2.0
      istanbul-lib-instrument: 5.2.1
      istanbul-lib-report: 3.0.0
      istanbul-lib-source-maps: 4.0.1
      istanbul-reports: 3.1.5
      jest-message-util: 29.5.0
      jest-util: 29.5.0
      jest-worker: 29.5.0
      slash: 3.0.0
      string-length: 4.0.2
      strip-ansi: 6.0.1
      v8-to-istanbul: 9.1.0
    transitivePeerDependencies:
      - supports-color
    dev: true

  /@jest/schemas@29.4.3:
    resolution: {integrity: sha512-VLYKXQmtmuEz6IxJsrZwzG9NvtkQsWNnWMsKxqWNu3+CnfzJQhp0WDDKWLVV9hLKr0l3SLLFRqcYHjhtyuDVxg==}
    engines: {node: ^14.15.0 || ^16.10.0 || >=18.0.0}
    dependencies:
      '@sinclair/typebox': 0.25.24

  /@jest/source-map@29.4.3:
    resolution: {integrity: sha512-qyt/mb6rLyd9j1jUts4EQncvS6Yy3PM9HghnNv86QBlV+zdL2inCdK1tuVlL+J+lpiw2BI67qXOrX3UurBqQ1w==}
    engines: {node: ^14.15.0 || ^16.10.0 || >=18.0.0}
    dependencies:
      '@jridgewell/trace-mapping': 0.3.18
      callsites: 3.1.0
      graceful-fs: 4.2.11
    dev: true

  /@jest/test-result@29.5.0:
    resolution: {integrity: sha512-fGl4rfitnbfLsrfx1uUpDEESS7zM8JdgZgOCQuxQvL1Sn/I6ijeAVQWGfXI9zb1i9Mzo495cIpVZhA0yr60PkQ==}
    engines: {node: ^14.15.0 || ^16.10.0 || >=18.0.0}
    dependencies:
      '@jest/console': 29.5.0
      '@jest/types': 29.5.0
      '@types/istanbul-lib-coverage': 2.0.4
      collect-v8-coverage: 1.0.1
    dev: true

  /@jest/test-sequencer@29.5.0:
    resolution: {integrity: sha512-yPafQEcKjkSfDXyvtgiV4pevSeyuA6MQr6ZIdVkWJly9vkqjnFfcfhRQqpD5whjoU8EORki752xQmjaqoFjzMQ==}
    engines: {node: ^14.15.0 || ^16.10.0 || >=18.0.0}
    dependencies:
      '@jest/test-result': 29.5.0
      graceful-fs: 4.2.11
      jest-haste-map: 29.5.0
      slash: 3.0.0
    dev: true

  /@jest/transform@29.5.0:
    resolution: {integrity: sha512-8vbeZWqLJOvHaDfeMuoHITGKSz5qWc9u04lnWrQE3VyuSw604PzQM824ZeX9XSjUCeDiE3GuxZe5UKa8J61NQw==}
    engines: {node: ^14.15.0 || ^16.10.0 || >=18.0.0}
    dependencies:
      '@babel/core': 7.22.5
      '@jest/types': 29.5.0
      '@jridgewell/trace-mapping': 0.3.18
      babel-plugin-istanbul: 6.1.1
      chalk: 4.1.2
      convert-source-map: 2.0.0
      fast-json-stable-stringify: 2.1.0
      graceful-fs: 4.2.11
      jest-haste-map: 29.5.0
      jest-regex-util: 29.4.3
      jest-util: 29.5.0
      micromatch: 4.0.5
      pirates: 4.0.5
      slash: 3.0.0
      write-file-atomic: 4.0.2
    transitivePeerDependencies:
      - supports-color
    dev: true

  /@jest/types@29.5.0:
    resolution: {integrity: sha512-qbu7kN6czmVRc3xWFQcAN03RAUamgppVUdXrvl1Wr3jlNF93o9mJbGcDWrwGB6ht44u7efB1qCFgVQmca24Uog==}
    engines: {node: ^14.15.0 || ^16.10.0 || >=18.0.0}
    dependencies:
      '@jest/schemas': 29.4.3
      '@types/istanbul-lib-coverage': 2.0.4
      '@types/istanbul-reports': 3.0.1
      '@types/node': 18.19.10
      '@types/yargs': 17.0.24
      chalk: 4.1.2
    dev: true

  /@jridgewell/gen-mapping@0.3.3:
    resolution: {integrity: sha512-HLhSWOLRi875zjjMG/r+Nv0oCW8umGb0BgEhyX3dDX3egwZtB8PqLnjz3yedt8R5StBrzcg4aBpnh8UA9D1BoQ==}
    engines: {node: '>=6.0.0'}
    dependencies:
      '@jridgewell/set-array': 1.1.2
      '@jridgewell/sourcemap-codec': 1.4.15
      '@jridgewell/trace-mapping': 0.3.18

  /@jridgewell/resolve-uri@3.1.0:
    resolution: {integrity: sha512-F2msla3tad+Mfht5cJq7LSXcdudKTWCVYUgw6pLFOOHSTtZlj6SWNYAp+AhuqLmWdBO2X5hPrLcu8cVP8fy28w==}
    engines: {node: '>=6.0.0'}

  /@jridgewell/resolve-uri@3.1.1:
    resolution: {integrity: sha512-dSYZh7HhCDtCKm4QakX0xFpsRDqjjtZf/kjI/v3T3Nwt5r8/qz/M19F9ySyOqU94SXBmeG9ttTul+YnR4LOxFA==}
    engines: {node: '>=6.0.0'}

  /@jridgewell/set-array@1.1.2:
    resolution: {integrity: sha512-xnkseuNADM0gt2bs+BvhO0p78Mk762YnZdsuzFV018NoG1Sj1SCQvpSqa7XUaTam5vAGasABV9qXASMKnFMwMw==}
    engines: {node: '>=6.0.0'}

  /@jridgewell/sourcemap-codec@1.4.14:
    resolution: {integrity: sha512-XPSJHWmi394fuUuzDnGz1wiKqWfo1yXecHQMRf2l6hztTO+nPru658AyDngaBe7isIxEkRsPR3FZh+s7iVa4Uw==}

  /@jridgewell/sourcemap-codec@1.4.15:
    resolution: {integrity: sha512-eF2rxCRulEKXHTRiDrDy6erMYWqNw4LPdQ8UQA4huuxaQsVeRPFl2oM8oDGxMFhJUWZf9McpLtJasDDZb/Bpeg==}

  /@jridgewell/trace-mapping@0.3.18:
    resolution: {integrity: sha512-w+niJYzMHdd7USdiH2U6869nqhD2nbfZXND5Yp93qIbEmnDNk7PD48o+YchRVpzMU7M6jVCbenTR7PA1FLQ9pA==}
    dependencies:
      '@jridgewell/resolve-uri': 3.1.0
      '@jridgewell/sourcemap-codec': 1.4.14

  /@jridgewell/trace-mapping@0.3.9:
    resolution: {integrity: sha512-3Belt6tdc8bPgAtbcmdtNJlirVoTmEb5e2gC94PnkwEW9jI6CAHUeoG85tjWP5WquqfavoMtMwiG4P926ZKKuQ==}
    dependencies:
      '@jridgewell/resolve-uri': 3.1.1
      '@jridgewell/sourcemap-codec': 1.4.15

  /@jsdevtools/ono@7.1.3:
    resolution: {integrity: sha512-4JQNk+3mVzK3xh2rqd6RB4J46qUR19azEHBneZyTZM+c456qOrbbM/5xcR8huNCCcbVt7+UmizG6GuUvPvKUYg==}

  /@line/bot-sdk@7.5.2:
    resolution: {integrity: sha512-mMaDnr+mOqQDLYJcUp+fQwZklg/LoOZzNILlWdsj2IFD2nXF+HhAm3KEy5tyUx629Y2bCx6nv9Jl0UlMwBiAiw==}
    engines: {node: '>=10'}
    dependencies:
      '@types/body-parser': 1.19.2
      '@types/node': 16.18.34
      axios: 0.27.2
      body-parser: 1.20.1
      file-type: 16.5.4
      form-data: 4.0.0
    transitivePeerDependencies:
      - debug
      - supports-color
    dev: false

  /@linear/sdk@2.6.0:
    resolution: {integrity: sha512-L7Bsd5Ooa+RusZ6Y1yuzsq3NnrSOqHbhZHvdY+anNTOEtFPKonFCNeUdWXpBlyM21rzx7MWq+TfjtMo9dbxxPQ==}
    engines: {node: '>=12.x', yarn: 1.x}
    dependencies:
      '@graphql-typed-document-node/core': 3.2.0(graphql@15.8.0)
      graphql: 15.8.0
      isomorphic-unfetch: 3.1.0
    transitivePeerDependencies:
      - encoding
    dev: false

  /@mailchimp/mailchimp_marketing@3.0.80:
    resolution: {integrity: sha512-Cgz0xPb+1DUjmrl5whAsmqfAChBko+Wf4/PLQE4RvwfPlcq2agfHr1QFiXEhZ8e+GQwQ3hZQn9iLGXwIXwxUCg==}
    engines: {node: '>=10.0.0'}
    dependencies:
      dotenv: 8.6.0
      superagent: 3.8.1
    transitivePeerDependencies:
      - supports-color
    dev: false

  /@nicolo-ribaudo/chokidar-2@2.1.8-no-fsevents.3:
    resolution: {integrity: sha512-s88O1aVtXftvp5bCPB7WnmXc5IwOZZ7YPuwNPt+GtOOXpPvad1LfbmjYv+qII7zP6RU2QGnqve27dnLycEnyEQ==}
    requiresBuild: true
    dev: false
    optional: true

  /@nodelib/fs.scandir@2.1.5:
    resolution: {integrity: sha512-vq24Bq3ym5HEQm2NKCr3yXDwjc7vTsEThRDnkp2DK9p1uqLR+DHurm/NOTo0KG7HYHU7eppKZj3MyqYuMBf62g==}
    engines: {node: '>= 8'}
    dependencies:
      '@nodelib/fs.stat': 2.0.5
      run-parallel: 1.2.0

  /@nodelib/fs.stat@2.0.5:
    resolution: {integrity: sha512-RkhPPp2zrqDAQA/2jNhnztcPAlv64XdhIp7a7454A5ovI7Bukxgt7MX7udwAu3zg1DcpPU0rz3VV1SeaqvY4+A==}
    engines: {node: '>= 8'}

  /@nodelib/fs.walk@1.2.8:
    resolution: {integrity: sha512-oGB+UxlgWcgQkgwo8GcEGwemoTFt3FIO9ababBmaGwXIoBKZ+GTy0pP185beGg7Llih/NSHSV2XAs1lnznocSg==}
    engines: {node: '>= 8'}
    dependencies:
      '@nodelib/fs.scandir': 2.1.5
      fastq: 1.15.0

  /@notionhq/client@2.2.7:
    resolution: {integrity: sha512-ackhUZiCTxsDacHPfnuwfJmo7fmi6Il6BK+YByCZM5NEXVIohyEBWm/r18OQkuJzJjeC6Q+Jhh+0yhxjvWq/cA==}
    engines: {node: '>=12'}
    dependencies:
      '@types/node-fetch': 2.6.4
      node-fetch: 2.6.11
    transitivePeerDependencies:
      - encoding
    dev: false

  /@octokit/app@13.1.5:
    resolution: {integrity: sha512-6qTa24S+gdQUU66SCVfqTkyt2jAr9/ZeyPqJhnNI9PZ8Wum4lQy3bPS+voGlxABNOlzRKnxbSdYKoraMr3MqBA==}
    engines: {node: '>= 14'}
    dependencies:
      '@octokit/auth-app': 4.0.13
      '@octokit/auth-unauthenticated': 3.0.5
      '@octokit/core': 4.2.1
      '@octokit/oauth-app': 4.2.2
      '@octokit/plugin-paginate-rest': 6.1.2(@octokit/core@4.2.1)
      '@octokit/types': 9.2.3
      '@octokit/webhooks': 10.9.1
    transitivePeerDependencies:
      - encoding
    dev: false

  /@octokit/auth-app@4.0.13:
    resolution: {integrity: sha512-NBQkmR/Zsc+8fWcVIFrwDgNXS7f4XDrkd9LHdi9DPQw1NdGHLviLzRO2ZBwTtepnwHXW5VTrVU9eFGijMUqllg==}
    engines: {node: '>= 14'}
    dependencies:
      '@octokit/auth-oauth-app': 5.0.5
      '@octokit/auth-oauth-user': 2.1.1
      '@octokit/request': 6.2.5
      '@octokit/request-error': 3.0.3
      '@octokit/types': 9.2.3
      deprecation: 2.3.1
      lru-cache: 9.1.2
      universal-github-app-jwt: 1.1.1
      universal-user-agent: 6.0.0
    transitivePeerDependencies:
      - encoding
    dev: false

  /@octokit/auth-oauth-app@5.0.5:
    resolution: {integrity: sha512-UPX1su6XpseaeLVCi78s9droxpGtBWIgz9XhXAx9VXabksoF0MyI5vaa1zo1njyYt6VaAjFisC2A2Wchcu2WmQ==}
    engines: {node: '>= 14'}
    dependencies:
      '@octokit/auth-oauth-device': 4.0.4
      '@octokit/auth-oauth-user': 2.1.1
      '@octokit/request': 6.2.5
      '@octokit/types': 9.2.3
      '@types/btoa-lite': 1.0.0
      btoa-lite: 1.0.0
      universal-user-agent: 6.0.0
    transitivePeerDependencies:
      - encoding
    dev: false

  /@octokit/auth-oauth-device@4.0.4:
    resolution: {integrity: sha512-Xl85BZYfqCMv+Uvz33nVVUjE7I/PVySNaK6dRRqlkvYcArSr9vRcZC9KVjXYObGRTCN6mISeYdakAZvWEN4+Jw==}
    engines: {node: '>= 14'}
    dependencies:
      '@octokit/oauth-methods': 2.0.5
      '@octokit/request': 6.2.5
      '@octokit/types': 9.2.3
      universal-user-agent: 6.0.0
    transitivePeerDependencies:
      - encoding
    dev: false

  /@octokit/auth-oauth-user@2.1.1:
    resolution: {integrity: sha512-JgqnNNPf9CaWLxWm9uh2WgxcaVYhxBR09NVIPTiMU2dVZ3FObOHs3njBiLNw+zq84k+rEdm5Y7AsiASrZ84Apg==}
    engines: {node: '>= 14'}
    dependencies:
      '@octokit/auth-oauth-device': 4.0.4
      '@octokit/oauth-methods': 2.0.5
      '@octokit/request': 6.2.5
      '@octokit/types': 9.2.3
      btoa-lite: 1.0.0
      universal-user-agent: 6.0.0
    transitivePeerDependencies:
      - encoding
    dev: false

  /@octokit/auth-token@3.0.4:
    resolution: {integrity: sha512-TWFX7cZF2LXoCvdmJWY7XVPi74aSY0+FfBZNSXEXFkMpjcqsQwDSYVv5FhRFaI0V1ECnwbz4j59T/G+rXNWaIQ==}
    engines: {node: '>= 14'}
    dev: false

  /@octokit/auth-unauthenticated@3.0.5:
    resolution: {integrity: sha512-yH2GPFcjrTvDWPwJWWCh0tPPtTL5SMgivgKPA+6v/XmYN6hGQkAto8JtZibSKOpf8ipmeYhLNWQ2UgW0GYILCw==}
    engines: {node: '>= 14'}
    dependencies:
      '@octokit/request-error': 3.0.3
      '@octokit/types': 9.2.3
    dev: false

  /@octokit/core@4.2.1:
    resolution: {integrity: sha512-tEDxFx8E38zF3gT7sSMDrT1tGumDgsw5yPG6BBh/X+5ClIQfMH/Yqocxz1PnHx6CHyF6pxmovUTOfZAUvQ0Lvw==}
    engines: {node: '>= 14'}
    dependencies:
      '@octokit/auth-token': 3.0.4
      '@octokit/graphql': 5.0.6
      '@octokit/request': 6.2.5
      '@octokit/request-error': 3.0.3
      '@octokit/types': 9.2.3
      before-after-hook: 2.2.3
      universal-user-agent: 6.0.0
    transitivePeerDependencies:
      - encoding
    dev: false

  /@octokit/endpoint@7.0.5:
    resolution: {integrity: sha512-LG4o4HMY1Xoaec87IqQ41TQ+glvIeTKqfjkCEmt5AIwDZJwQeVZFIEYXrYY6yLwK+pAScb9Gj4q+Nz2qSw1roA==}
    engines: {node: '>= 14'}
    dependencies:
      '@octokit/types': 9.2.3
      is-plain-object: 5.0.0
      universal-user-agent: 6.0.0
    dev: false

  /@octokit/graphql@5.0.6:
    resolution: {integrity: sha512-Fxyxdy/JH0MnIB5h+UQ3yCoh1FG4kWXfFKkpWqjZHw/p+Kc8Y44Hu/kCgNBT6nU1shNumEchmW/sUO1JuQnPcw==}
    engines: {node: '>= 14'}
    dependencies:
      '@octokit/request': 6.2.5
      '@octokit/types': 9.2.3
      universal-user-agent: 6.0.0
    transitivePeerDependencies:
      - encoding
    dev: false

  /@octokit/oauth-app@4.2.2:
    resolution: {integrity: sha512-/jsPd43Yu2UXJ4XGq9KyOjPj5kNWQ5pfVzeDEfIVE8ENchyIPS+/IY2a8b0+OQSAsBKBLTHVp9m51RfGHmPZlw==}
    engines: {node: '>= 14'}
    dependencies:
      '@octokit/auth-oauth-app': 5.0.5
      '@octokit/auth-oauth-user': 2.1.1
      '@octokit/auth-unauthenticated': 3.0.5
      '@octokit/core': 4.2.1
      '@octokit/oauth-authorization-url': 5.0.0
      '@octokit/oauth-methods': 2.0.5
      '@types/aws-lambda': 8.10.116
      fromentries: 1.3.2
      universal-user-agent: 6.0.0
    transitivePeerDependencies:
      - encoding
    dev: false

  /@octokit/oauth-authorization-url@5.0.0:
    resolution: {integrity: sha512-y1WhN+ERDZTh0qZ4SR+zotgsQUE1ysKnvBt1hvDRB2WRzYtVKQjn97HEPzoehh66Fj9LwNdlZh+p6TJatT0zzg==}
    engines: {node: '>= 14'}
    dev: false

  /@octokit/oauth-methods@2.0.5:
    resolution: {integrity: sha512-yQP6B5gE3axNxuM3U9KqWs/ErAQ+WLPaPgC/7EjsZsQibkf8sjdAfF8/y/EJW+Dd05XQvadX4WhQZPMnO1SE1A==}
    engines: {node: '>= 14'}
    dependencies:
      '@octokit/oauth-authorization-url': 5.0.0
      '@octokit/request': 6.2.5
      '@octokit/request-error': 3.0.3
      '@octokit/types': 9.2.3
      btoa-lite: 1.0.0
    transitivePeerDependencies:
      - encoding
    dev: false

  /@octokit/openapi-types@17.2.0:
    resolution: {integrity: sha512-MazrFNx4plbLsGl+LFesMo96eIXkFgEtaKbnNpdh4aQ0VM10aoylFsTYP1AEjkeoRNZiiPe3T6Gl2Hr8dJWdlQ==}
    dev: false

  /@octokit/plugin-paginate-rest@6.1.2(@octokit/core@4.2.1):
    resolution: {integrity: sha512-qhrmtQeHU/IivxucOV1bbI/xZyC/iOBhclokv7Sut5vnejAIAEXVcGQeRpQlU39E0WwK9lNvJHphHri/DB6lbQ==}
    engines: {node: '>= 14'}
    peerDependencies:
      '@octokit/core': '>=4'
    dependencies:
      '@octokit/core': 4.2.1
      '@octokit/tsconfig': 1.0.2
      '@octokit/types': 9.2.3
    dev: false

  /@octokit/plugin-rest-endpoint-methods@7.1.3(@octokit/core@4.2.1):
    resolution: {integrity: sha512-0aoPd4f1k/KXPTGSX0NbxcBrShBHArgcW3pujEvLa6wUfcfA1BehxQ2Ifwa6CbJ4SfzaO79FvGgaUipoxDsgjA==}
    engines: {node: '>= 14'}
    peerDependencies:
      '@octokit/core': '>=3'
    dependencies:
      '@octokit/core': 4.2.1
      '@octokit/types': 9.2.3
    dev: false

  /@octokit/plugin-retry@4.1.6(@octokit/core@4.2.1):
    resolution: {integrity: sha512-obkYzIgEC75r8+9Pnfiiqy3y/x1bc3QLE5B7qvv9wi9Kj0R5tGQFC6QMBg1154WQ9lAVypuQDGyp3hNpp15gQQ==}
    engines: {node: '>= 14'}
    peerDependencies:
      '@octokit/core': '>=3'
    dependencies:
      '@octokit/core': 4.2.1
      '@octokit/types': 9.2.3
      bottleneck: 2.19.5
    dev: false

  /@octokit/plugin-throttling@5.2.3(@octokit/core@4.2.1):
    resolution: {integrity: sha512-C9CFg9mrf6cugneKiaI841iG8DOv6P5XXkjmiNNut+swePxQ7RWEdAZRp5rJoE1hjsIqiYcKa/ZkOQ+ujPI39Q==}
    engines: {node: '>= 14'}
    peerDependencies:
      '@octokit/core': ^4.0.0
    dependencies:
      '@octokit/core': 4.2.1
      '@octokit/types': 9.2.3
      bottleneck: 2.19.5
    dev: false

  /@octokit/request-error@3.0.3:
    resolution: {integrity: sha512-crqw3V5Iy2uOU5Np+8M/YexTlT8zxCfI+qu+LxUB7SZpje4Qmx3mub5DfEKSO8Ylyk0aogi6TYdf6kxzh2BguQ==}
    engines: {node: '>= 14'}
    dependencies:
      '@octokit/types': 9.2.3
      deprecation: 2.3.1
      once: 1.4.0
    dev: false

  /@octokit/request@6.2.5:
    resolution: {integrity: sha512-z83E8UIlPNaJUsXpjD8E0V5o/5f+vJJNbNcBwVZsX3/vC650U41cOkTLjq4PKk9BYonQGOnx7N17gvLyNjgGcQ==}
    engines: {node: '>= 14'}
    dependencies:
      '@octokit/endpoint': 7.0.5
      '@octokit/request-error': 3.0.3
      '@octokit/types': 9.2.3
      is-plain-object: 5.0.0
      node-fetch: 2.7.0
      universal-user-agent: 6.0.0
    transitivePeerDependencies:
      - encoding
    dev: false

  /@octokit/tsconfig@1.0.2:
    resolution: {integrity: sha512-I0vDR0rdtP8p2lGMzvsJzbhdOWy405HcGovrspJ8RRibHnyRgggUSNO5AIox5LmqiwmatHKYsvj6VGFHkqS7lA==}
    dev: false

  /@octokit/types@9.2.3:
    resolution: {integrity: sha512-MMeLdHyFIALioycq+LFcA71v0S2xpQUX2cw6pPbHQjaibcHYwLnmK/kMZaWuGfGfjBJZ3wRUq+dOaWsvrPJVvA==}
    dependencies:
      '@octokit/openapi-types': 17.2.0
    dev: false

  /@octokit/webhooks-methods@3.0.3:
    resolution: {integrity: sha512-2vM+DCNTJ5vL62O5LagMru6XnYhV4fJslK+5YUkTa6rWlW2S+Tqs1lF9Wr9OGqHfVwpBj3TeztWfVON/eUoW1Q==}
    engines: {node: '>= 14'}
    dev: false

  /@octokit/webhooks-types@6.11.0:
    resolution: {integrity: sha512-AanzbulOHljrku1NGfafxdpTCfw2ENaWzH01N2vqQM+cUFbk868Cgh0xylz0JIM9BoKbfI++bdD6EYX0Q/UTEw==}
    dev: false

  /@octokit/webhooks@10.9.1:
    resolution: {integrity: sha512-5NXU4VfsNOo2VSU/SrLrpPH2Z1ZVDOWFcET4EpnEBX1uh/v8Uz65UVuHIRx5TZiXhnWyRE9AO1PXHa+M/iWwZA==}
    engines: {node: '>= 14'}
    dependencies:
      '@octokit/request-error': 3.0.3
      '@octokit/webhooks-methods': 3.0.3
      '@octokit/webhooks-types': 6.11.0
      aggregate-error: 3.1.0
    dev: false

  /@parcel/watcher@2.1.0:
    resolution: {integrity: sha512-8s8yYjd19pDSsBpbkOHnT6Z2+UJSuLQx61pCFM0s5wSRvKCEMDjd/cHY3/GI1szHIWbpXpsJdg3V6ISGGx9xDw==}
    engines: {node: '>= 10.0.0'}
    requiresBuild: true
    dependencies:
      is-glob: 4.0.3
      micromatch: 4.0.5
      node-addon-api: 3.2.1
      node-gyp-build: 4.6.0
    dev: false

  /@pkgjs/parseargs@0.11.0:
    resolution: {integrity: sha512-+1VkjdD0QBLPodGrJUeqarH8VAIvQODIbwh9XpP5Syisf7YoQgsJKPNFoqqLQlu+VQ/tVSshMR6loPMn8U+dPg==}
    engines: {node: '>=14'}
    requiresBuild: true
    dev: true
    optional: true

  /@puppeteer/browsers@2.0.0:
    resolution: {integrity: sha512-3PS82/5+tnpEaUWonjAFFvlf35QHF15xqyGd34GBa5oP5EPVfFXRsbSxIGYf1M+vZlqBZ3oxT1kRg9OYhtt8ng==}
    engines: {node: '>=18'}
    hasBin: true
    dependencies:
      debug: 4.3.4
      extract-zip: 2.0.1
      progress: 2.0.3
      proxy-agent: 6.3.1
      tar-fs: 3.0.4
      unbzip2-stream: 1.4.3
      yargs: 17.7.2
    transitivePeerDependencies:
      - supports-color
    dev: true

  /@readme/better-ajv-errors@1.6.0(ajv@8.16.0):
    resolution: {integrity: sha512-9gO9rld84Jgu13kcbKRU+WHseNhaVt76wYMeRDGsUGYxwJtI3RmEJ9LY9dZCYQGI8eUZLuxb5qDja0nqklpFjQ==}
    engines: {node: '>=14'}
    peerDependencies:
      ajv: 4.11.8 - 8
    dependencies:
      '@babel/code-frame': 7.22.5
      '@babel/runtime': 7.24.7
      '@humanwhocodes/momoa': 2.0.4
      ajv: 8.16.0
      chalk: 4.1.2
      json-to-ast: 2.1.0
      jsonpointer: 5.0.1
      leven: 3.1.0
    dev: true

  /@readme/json-schema-ref-parser@1.2.0:
    resolution: {integrity: sha512-Bt3QVovFSua4QmHa65EHUmh2xS0XJ3rgTEUPH998f4OW4VVJke3BuS16f+kM0ZLOGdvIrzrPRqwihuv5BAjtrA==}
    dependencies:
      '@jsdevtools/ono': 7.1.3
      '@types/json-schema': 7.0.15
      call-me-maybe: 1.0.2
      js-yaml: 4.1.0
    dev: true

  /@readme/openapi-parser@2.5.1(openapi-types@12.1.3):
    resolution: {integrity: sha512-p9ndWhwjtP+DEiOOF6jeNMpdmYIPM4nl+JEIdnQNdq7b68esI024x7HiYACZpaYaSvISDSyKc7aiRJx4K4IDhg==}
    engines: {node: '>=18'}
    peerDependencies:
      openapi-types: '>=7'
    dependencies:
      '@apidevtools/openapi-schemas': 2.1.0
      '@apidevtools/swagger-methods': 3.0.2
      '@jsdevtools/ono': 7.1.3
      '@readme/better-ajv-errors': 1.6.0(ajv@8.16.0)
      '@readme/json-schema-ref-parser': 1.2.0
      ajv: 8.16.0
      ajv-draft-04: 1.0.0(ajv@8.16.0)
      call-me-maybe: 1.0.2
      openapi-types: 12.1.3
    dev: true

  /@rollup/rollup-android-arm-eabi@4.13.2:
    resolution: {integrity: sha512-3XFIDKWMFZrMnao1mJhnOT1h2g0169Os848NhhmGweEcfJ4rCi+3yMCOLG4zA61rbJdkcrM/DjVZm9Hg5p5w7g==}
    cpu: [arm]
    os: [android]
    requiresBuild: true
    dev: true
    optional: true

  /@rollup/rollup-android-arm64@4.13.2:
    resolution: {integrity: sha512-GdxxXbAuM7Y/YQM9/TwwP+L0omeE/lJAR1J+olu36c3LqqZEBdsIWeQ91KBe6nxwOnb06Xh7JS2U5ooWU5/LgQ==}
    cpu: [arm64]
    os: [android]
    requiresBuild: true
    dev: true
    optional: true

  /@rollup/rollup-darwin-arm64@4.13.2:
    resolution: {integrity: sha512-mCMlpzlBgOTdaFs83I4XRr8wNPveJiJX1RLfv4hggyIVhfB5mJfN4P8Z6yKh+oE4Luz+qq1P3kVdWrCKcMYrrA==}
    cpu: [arm64]
    os: [darwin]
    requiresBuild: true
    dev: true
    optional: true

  /@rollup/rollup-darwin-x64@4.13.2:
    resolution: {integrity: sha512-yUoEvnH0FBef/NbB1u6d3HNGyruAKnN74LrPAfDQL3O32e3k3OSfLrPgSJmgb3PJrBZWfPyt6m4ZhAFa2nZp2A==}
    cpu: [x64]
    os: [darwin]
    requiresBuild: true
    dev: true
    optional: true

  /@rollup/rollup-linux-arm-gnueabihf@4.13.2:
    resolution: {integrity: sha512-GYbLs5ErswU/Xs7aGXqzc3RrdEjKdmoCrgzhJWyFL0r5fL3qd1NPcDKDowDnmcoSiGJeU68/Vy+OMUluRxPiLQ==}
    cpu: [arm]
    os: [linux]
    requiresBuild: true
    dev: true
    optional: true

  /@rollup/rollup-linux-arm64-gnu@4.13.2:
    resolution: {integrity: sha512-L1+D8/wqGnKQIlh4Zre9i4R4b4noxzH5DDciyahX4oOz62CphY7WDWqJoQ66zNR4oScLNOqQJfNSIAe/6TPUmQ==}
    cpu: [arm64]
    os: [linux]
    requiresBuild: true
    dev: true
    optional: true

  /@rollup/rollup-linux-arm64-musl@4.13.2:
    resolution: {integrity: sha512-tK5eoKFkXdz6vjfkSTCupUzCo40xueTOiOO6PeEIadlNBkadH1wNOH8ILCPIl8by/Gmb5AGAeQOFeLev7iZDOA==}
    cpu: [arm64]
    os: [linux]
    requiresBuild: true
    dev: true
    optional: true

  /@rollup/rollup-linux-powerpc64le-gnu@4.13.2:
    resolution: {integrity: sha512-zvXvAUGGEYi6tYhcDmb9wlOckVbuD+7z3mzInCSTACJ4DQrdSLPNUeDIcAQW39M3q6PDquqLWu7pnO39uSMRzQ==}
    cpu: [ppc64le]
    os: [linux]
    requiresBuild: true
    dev: true
    optional: true

  /@rollup/rollup-linux-riscv64-gnu@4.13.2:
    resolution: {integrity: sha512-C3GSKvMtdudHCN5HdmAMSRYR2kkhgdOfye4w0xzyii7lebVr4riCgmM6lRiSCnJn2w1Xz7ZZzHKuLrjx5620kw==}
    cpu: [riscv64]
    os: [linux]
    requiresBuild: true
    dev: true
    optional: true

  /@rollup/rollup-linux-s390x-gnu@4.13.2:
    resolution: {integrity: sha512-l4U0KDFwzD36j7HdfJ5/TveEQ1fUTjFFQP5qIt9gBqBgu1G8/kCaq5Ok05kd5TG9F8Lltf3MoYsUMw3rNlJ0Yg==}
    cpu: [s390x]
    os: [linux]
    requiresBuild: true
    dev: true
    optional: true

  /@rollup/rollup-linux-x64-gnu@4.13.2:
    resolution: {integrity: sha512-xXMLUAMzrtsvh3cZ448vbXqlUa7ZL8z0MwHp63K2IIID2+DeP5iWIT6g1SN7hg1VxPzqx0xZdiDM9l4n9LRU1A==}
    cpu: [x64]
    os: [linux]
    requiresBuild: true
    dev: true
    optional: true

  /@rollup/rollup-linux-x64-musl@4.13.2:
    resolution: {integrity: sha512-M/JYAWickafUijWPai4ehrjzVPKRCyDb1SLuO+ZyPfoXgeCEAlgPkNXewFZx0zcnoIe3ay4UjXIMdXQXOZXWqA==}
    cpu: [x64]
    os: [linux]
    requiresBuild: true
    dev: true
    optional: true

  /@rollup/rollup-win32-arm64-msvc@4.13.2:
    resolution: {integrity: sha512-2YWwoVg9KRkIKaXSh0mz3NmfurpmYoBBTAXA9qt7VXk0Xy12PoOP40EFuau+ajgALbbhi4uTj3tSG3tVseCjuA==}
    cpu: [arm64]
    os: [win32]
    requiresBuild: true
    dev: true
    optional: true

  /@rollup/rollup-win32-ia32-msvc@4.13.2:
    resolution: {integrity: sha512-2FSsE9aQ6OWD20E498NYKEQLneShWes0NGMPQwxWOdws35qQXH+FplabOSP5zEe1pVjurSDOGEVCE2agFwSEsw==}
    cpu: [ia32]
    os: [win32]
    requiresBuild: true
    dev: true
    optional: true

  /@rollup/rollup-win32-x64-msvc@4.13.2:
    resolution: {integrity: sha512-7h7J2nokcdPePdKykd8wtc8QqqkqxIrUz7MHj6aNr8waBRU//NLDVnNjQnqQO6fqtjrtCdftpbTuOKAyrAQETQ==}
    cpu: [x64]
    os: [win32]
    requiresBuild: true
    dev: true
    optional: true

  /@sentry-internal/tracing@7.53.1:
    resolution: {integrity: sha512-a4H4rvVdz0XDGgNfRqc7zg6rMt2P1P05xBmgfIfztYy94Vciw1QMdboNiT7einr8ra8wogdEaK4Pe2AzYAPBJQ==}
    engines: {node: '>=8'}
    dependencies:
      '@sentry/core': 7.53.1
      '@sentry/types': 7.53.1
      '@sentry/utils': 7.53.1
      tslib: 1.14.1
    dev: false

  /@sentry/cli@2.18.1:
    resolution: {integrity: sha512-lc/dX/cvcmznWNbLzDbzxn224vwY5zLIDBe3yOO6Usg3CDgkZZ3xfjN4AIUZwkiTEPIOELodrOfdoMxqpXyYDw==}
    engines: {node: '>= 10'}
    hasBin: true
    requiresBuild: true
    dependencies:
      https-proxy-agent: 5.0.1
      node-fetch: 2.6.11
      progress: 2.0.3
      proxy-from-env: 1.1.0
      which: 2.0.2
    transitivePeerDependencies:
      - encoding
      - supports-color
    dev: true

  /@sentry/core@7.53.1:
    resolution: {integrity: sha512-DAH8IJNORJJ7kQLqsZuhMkN6cwJjXzFuuUoZor7IIDHIHjtl51W+2F3Stg3+I3ZoKDfJfUNKqhipk2WZjG0FBg==}
    engines: {node: '>=8'}
    dependencies:
      '@sentry/types': 7.53.1
      '@sentry/utils': 7.53.1
      tslib: 1.14.1
    dev: false

  /@sentry/node@7.53.1:
    resolution: {integrity: sha512-B4ax8sRd54xj4ad+4eY2EOKNt0Mh1NjuLW1zUKS8HW3h0bmuaDFzGuhEVvEY5H4SaV6tZKj1c0dvnMnyUbYkhA==}
    engines: {node: '>=8'}
    dependencies:
      '@sentry-internal/tracing': 7.53.1
      '@sentry/core': 7.53.1
      '@sentry/types': 7.53.1
      '@sentry/utils': 7.53.1
      cookie: 0.4.2
      https-proxy-agent: 5.0.1
      lru_map: 0.3.3
      tslib: 1.14.1
    transitivePeerDependencies:
      - supports-color
    dev: false

  /@sentry/types@7.53.1:
    resolution: {integrity: sha512-/ijchRIu+jz3+j/zY+7KRPfLSCY14fTx5xujjbOdmEKjmIHQmwPBdszcQm40uwofrR8taV4hbt5MFN+WnjCkCw==}
    engines: {node: '>=8'}
    dev: false

  /@sentry/utils@7.53.1:
    resolution: {integrity: sha512-DKJA1LSUOEv4KOR828MzVuLh+drjeAgzyKgN063OEKmnirgjgRgNNS8wUgwpG0Tn2k6ANZGCwrdfzPeSBxshKg==}
    engines: {node: '>=8'}
    dependencies:
      '@sentry/types': 7.53.1
      tslib: 1.14.1
    dev: false

  /@sideway/address@4.1.4:
    resolution: {integrity: sha512-7vwq+rOHVWjyXxVlR76Agnvhy8I9rpzjosTESvmhNeXOXdZZB15Fl+TI9x1SiHZH5Jv2wTGduSxFDIaq0m3DUw==}
    dependencies:
      '@hapi/hoek': 9.3.0
    dev: false

  /@sideway/formula@3.0.1:
    resolution: {integrity: sha512-/poHZJJVjx3L+zVD6g9KgHfYnb443oi7wLu/XKojDviHy6HOEOA6z1Trk5aR1dGcmPenJEgb2sK2I80LeS3MIg==}
    dev: false

  /@sideway/pinpoint@2.0.0:
    resolution: {integrity: sha512-RNiOoTPkptFtSVzQevY/yWtZwf/RxyVnPy/OcA9HBM3MlGDnBEYL5B41H0MTn0Uec8Hi+2qUtTfG2WWZBmMejQ==}
    dev: false

  /@sinclair/typebox@0.25.24:
    resolution: {integrity: sha512-XJfwUVUKDHF5ugKwIcxEgc9k8b7HbznCp6eUfWgu710hMPNIO4aw4/zB5RogDQz8nd6gyCDpU9O/m6qYEWY6yQ==}

  /@sindresorhus/is@0.14.0:
    resolution: {integrity: sha512-9NET910DNaIPngYnLLPeg+Ogzqsi9uM4mSboU5y6p8S5DzMTVEsJZrawi+BoDNUVBa2DhJqQYUFvMDfgU062LQ==}
    engines: {node: '>=6'}
    dev: false

  /@sinonjs/commons@3.0.0:
    resolution: {integrity: sha512-jXBtWAF4vmdNmZgD5FoKsVLv3rPgDnLgPbU84LIJ3otV44vJlDRokVng5v8NFJdCf/da9legHcKaRuZs4L7faA==}
    dependencies:
      type-detect: 4.0.8
    dev: true

  /@sinonjs/fake-timers@10.2.0:
    resolution: {integrity: sha512-OPwQlEdg40HAj5KNF8WW6q2KG4Z+cBCZb3m4ninfTZKaBmbIJodviQsDBoYMPHkOyJJMHnOJo5j2+LKDOhOACg==}
    dependencies:
      '@sinonjs/commons': 3.0.0
    dev: true

  /@slack/bolt@3.13.1:
    resolution: {integrity: sha512-ifWmlgW2pmtVfbb2YLuicKJu0PQEY0ZncAXTBxIgTP+EIl9okZnY5uIfCqFWzR9LkU0JWGdxMrHVKTptHV3YRQ==}
    engines: {node: '>=12.13.0', npm: '>=6.12.0'}
    dependencies:
      '@slack/logger': 3.0.0
      '@slack/oauth': 2.6.1
      '@slack/socket-mode': 1.3.2
      '@slack/types': 2.8.0
      '@slack/web-api': 6.8.1
      '@types/express': 4.17.17
      '@types/node': 18.16.0
      '@types/promise.allsettled': 1.0.3
      '@types/tsscmp': 1.0.0
      axios: 0.27.2
      express: 4.18.2
      path-to-regexp: 6.2.1
      please-upgrade-node: 3.2.0
      promise.allsettled: 1.0.6
      raw-body: 2.5.1
      tsscmp: 1.0.6
    transitivePeerDependencies:
      - bufferutil
      - debug
      - supports-color
      - utf-8-validate
    dev: false

  /@slack/logger@3.0.0:
    resolution: {integrity: sha512-DTuBFbqu4gGfajREEMrkq5jBhcnskinhr4+AnfJEk48zhVeEv3XnUKGIX98B74kxhYsIMfApGGySTn7V3b5yBA==}
    engines: {node: '>= 12.13.0', npm: '>= 6.12.0'}
    dependencies:
      '@types/node': 18.19.10
    dev: false

  /@slack/oauth@2.6.1:
    resolution: {integrity: sha512-Qm8LI+W9gtC5YQz/3yq7b6Qza7SSIJ9jVIgbkrY3AGwT4E0P6mUFV5gKHadvDEfTGG3ZiWuKMyC06ZpexZsQgg==}
    engines: {node: '>=12.13.0', npm: '>=6.12.0'}
    dependencies:
      '@slack/logger': 3.0.0
      '@slack/web-api': 6.8.1
      '@types/jsonwebtoken': 8.5.9
      '@types/node': 18.19.10
      jsonwebtoken: 9.0.0
      lodash.isstring: 4.0.1
    transitivePeerDependencies:
      - debug
    dev: false

  /@slack/socket-mode@1.3.2:
    resolution: {integrity: sha512-6LiwYE6k4DNbnctZZSLfERiOzWngAvXogxQEYzUkxeZgh2GC6EdmRq6OEbZXOBe71/K66YVx05VfR7B4b1ScTQ==}
    engines: {node: '>=12.13.0', npm: '>=6.12.0'}
    dependencies:
      '@slack/logger': 3.0.0
      '@slack/web-api': 6.8.1
      '@types/node': 18.19.10
      '@types/p-queue': 2.3.2
      '@types/ws': 7.4.7
      eventemitter3: 3.1.2
      finity: 0.5.4
      p-cancelable: 1.1.0
      p-queue: 2.4.2
      ws: 7.5.9
    transitivePeerDependencies:
      - bufferutil
      - debug
      - utf-8-validate
    dev: false

  /@slack/types@2.8.0:
    resolution: {integrity: sha512-ghdfZSF0b4NC9ckBA8QnQgC9DJw2ZceDq0BIjjRSv6XAZBXJdWgxIsYz0TYnWSiqsKZGH2ZXbj9jYABZdH3OSQ==}
    engines: {node: '>= 12.13.0', npm: '>= 6.12.0'}
    dev: false

  /@slack/web-api@6.8.1:
    resolution: {integrity: sha512-eMPk2S99S613gcu7odSw/LV+Qxr8A+RXvBD0GYW510wJuTERiTjP5TgCsH8X09+lxSumbDE88wvWbuFuvGa74g==}
    engines: {node: '>= 12.13.0', npm: '>= 6.12.0'}
    dependencies:
      '@slack/logger': 3.0.0
      '@slack/types': 2.8.0
      '@types/is-stream': 1.1.0
      '@types/node': 18.19.10
      axios: 0.27.2
      eventemitter3: 3.1.2
      form-data: 2.5.1
      is-electron: 2.2.0
      is-stream: 1.1.0
      p-queue: 6.6.2
      p-retry: 4.6.2
    transitivePeerDependencies:
      - debug
    dev: false

  /@szmarczak/http-timer@1.1.2:
    resolution: {integrity: sha512-XIB2XbzHTN6ieIjfIMV9hlVcfPU26s2vafYWQcZHWXHOxiaRZYEDKEwdl129Zyg50+foYV2jCgtrqSA6qNuNSA==}
    engines: {node: '>=6'}
    dependencies:
      defer-to-connect: 1.1.3
    dev: false

  /@tokenizer/token@0.3.0:
    resolution: {integrity: sha512-OvjF+z51L3ov0OyAU0duzsYuvO01PH7x4t6DJx+guahgTnBHkhJdG7soQeTSFLWN3efnHyibZ4Z8l2EuWwJN3A==}
    dev: false

  /@tootallnate/once@2.0.0:
    resolution: {integrity: sha512-XCuKFP5PS55gnMVu3dty8KPatLqUoy/ZYzDzAGCQ8JNFCkLXzmI7vNHCR+XpbZaMWQK/vQubr7PkYq8g470J/A==}
    engines: {node: '>= 10'}
    dev: false

  /@tootallnate/quickjs-emscripten@0.23.0:
    resolution: {integrity: sha512-C5Mc6rdnsaJDjO3UpGW/CQTHtCKaYlScZTly4JIu97Jxo/odCiH0ITnDXSJPTOrEKk/ycSZ0AOgTmkDtkOsvIA==}
    dev: true

  /@tsconfig/node10@1.0.9:
    resolution: {integrity: sha512-jNsYVVxU8v5g43Erja32laIDHXeoNvFEpX33OK4d6hljo3jDhCBDhx5dhCCTMWUojscpAagGiRkBKxpdl9fxqA==}

  /@tsconfig/node12@1.0.11:
    resolution: {integrity: sha512-cqefuRsh12pWyGsIoBKJA9luFu3mRxCA+ORZvA4ktLSzIuCUtWVxGIuXigEwO5/ywWFMZ2QEGKWvkZG1zDMTag==}

  /@tsconfig/node14@1.0.3:
    resolution: {integrity: sha512-ysT8mhdixWK6Hw3i1V2AeRqZ5WfXg1G43mqoYlM2nc6388Fq5jcXyr5mRsqViLx/GJYdoL0bfXD8nmF+Zn/Iow==}

  /@tsconfig/node16@1.0.4:
    resolution: {integrity: sha512-vxhUy4J8lyeyinH7Azl1pdd43GJhZH/tP2weN8TntQblOY+A0XbT8DJk1/oCPuOOyg/Ja757rG0CgHcWC8OfMA==}

  /@tsconfig/node18-strictest@1.0.0:
    resolution: {integrity: sha512-bOuNKwO4Fzbt+Su5wqI9zNHwx5C25gLnutwVQA1sBZk0cW8UjVPVcwzIUhJIIJDUx7zDEbAwdCD2HfvIsV8dYg==}
    deprecated: TypeScript 5.0 supports combining TSConfigs using array syntax in extends
    dev: true

  /@types/append-query@2.0.1:
    resolution: {integrity: sha512-L/RxncHj5Wh8B0A5yGTYQbCu+YVbrbtuPaemp/yrQCy1du/qYqEnQBgZoipeSYhTSJoTqRJGLqmnbUOn5iu0cQ==}
    dev: false

  /@types/asana@0.18.12:
    resolution: {integrity: sha512-A0AD7eZahS10Tq+CHIValIJP0yxnQRzuWP5E+uuhzFVTwiH8qaLVJWZ2jpVV1x1TUdetQnmNnRQjeCN5V+uDDw==}
    dependencies:
      '@types/bluebird': 3.5.38
    dev: true

  /@types/aws-lambda@8.10.116:
    resolution: {integrity: sha512-LSvIyxYCsIMOiBnb5D6HTf7JXLCh3KPiZWL6Pkn1MqV/v5OoP42GDqn5H4wHKGGKN0mJB+4y1r0oat1dLBAkuA==}
    dev: false

  /@types/babel__core@7.20.1:
    resolution: {integrity: sha512-aACu/U/omhdk15O4Nfb+fHgH/z3QsfQzpnvRZhYhThms83ZnAOZz7zZAWO7mn2yyNQaA4xTO8GLK3uqFU4bYYw==}
    dependencies:
      '@babel/parser': 7.22.5
      '@babel/types': 7.22.5
      '@types/babel__generator': 7.6.4
      '@types/babel__template': 7.4.1
      '@types/babel__traverse': 7.20.1
    dev: true

  /@types/babel__generator@7.6.4:
    resolution: {integrity: sha512-tFkciB9j2K755yrTALxD44McOrk+gfpIpvC3sxHjRawj6PfnQxrse4Clq5y/Rq+G3mrBurMax/lG8Qn2t9mSsg==}
    dependencies:
      '@babel/types': 7.22.5
    dev: true

  /@types/babel__template@7.4.1:
    resolution: {integrity: sha512-azBFKemX6kMg5Io+/rdGT0dkGreboUVR0Cdm3fz9QJWpaQGJRQXl7C+6hOTCZcMll7KFyEQpgbYI2lHdsS4U7g==}
    dependencies:
      '@babel/parser': 7.22.5
      '@babel/types': 7.22.5
    dev: true

  /@types/babel__traverse@7.20.1:
    resolution: {integrity: sha512-MitHFXnhtgwsGZWtT68URpOvLN4EREih1u3QtQiN4VdAxWKRVvGCSvw/Qth0M0Qq3pJpnGOu5JaM/ydK7OGbqg==}
    dependencies:
      '@babel/types': 7.22.5
    dev: true

  /@types/bluebird@3.5.38:
    resolution: {integrity: sha512-yR/Kxc0dd4FfwtEoLZMoqJbM/VE/W7hXn/MIjb+axcwag0iFmSPK7OBUZq1YWLynJUoWQkfUrI7T0HDqGApNSg==}
    dev: true

  /@types/body-parser@1.19.2:
    resolution: {integrity: sha512-ALYone6pm6QmwZoAgeyNksccT9Q4AWZQ6PvfwR37GT6r6FWUPguq6sUmNGSMV2Wr761oQoBxwGGa6DR5o1DC9g==}
    dependencies:
      '@types/connect': 3.4.35
      '@types/node': 18.19.10
    dev: false

  /@types/btoa-lite@1.0.0:
    resolution: {integrity: sha512-wJsiX1tosQ+J5+bY5LrSahHxr2wT+uME5UDwdN1kg4frt40euqA+wzECkmq4t5QbveHiJepfdThgQrPw6KiSlg==}
    dev: false

  /@types/chai-subset@1.3.3:
    resolution: {integrity: sha512-frBecisrNGz+F4T6bcc+NLeolfiojh5FxW2klu669+8BARtyQv2C/GkNW6FUodVe4BroGMP/wER/YDGc7rEllw==}
    dependencies:
      '@types/chai': 4.3.5

  /@types/chai@4.3.5:
    resolution: {integrity: sha512-mEo1sAde+UCE6b2hxn332f1g1E8WfYRu6p5SvTKr2ZKC1f7gFJXk4h5PyGP9Dt6gCaG8y8XhwnXWC6Iy2cmBng==}

  /@types/connect@3.4.35:
    resolution: {integrity: sha512-cdeYyv4KWoEgpBISTxWvqYsVy444DOqehiF3fM3ne10AmJ62RSyNkUnxMJXHQWRQQX2eR94m5y1IZyDwBjV9FQ==}
    dependencies:
      '@types/node': 18.19.10
    dev: false

  /@types/debug@4.1.8:
    resolution: {integrity: sha512-/vPO1EPOs306Cvhwv7KfVfYvOJqA/S/AXjaHQiJboCZzcNDb+TIJFN9/2C9DZ//ijSKWioNyUxD792QmDJ+HKQ==}
    dependencies:
      '@types/ms': 0.7.31
    dev: false

  /@types/estree@1.0.5:
    resolution: {integrity: sha512-/kYRxGDLWzHOB7q+wtSUQlFrtcdUccpfy+X+9iMBpHK8QLLhx2wIPYuS5DYtR9Wa/YlZAbIovy7qVdB1Aq6Lyw==}
    dev: true

  /@types/express-serve-static-core@4.17.35:
    resolution: {integrity: sha512-wALWQwrgiB2AWTT91CB62b6Yt0sNHpznUXeZEcnPU3DRdlDIz74x8Qg1UUYKSVFi+va5vKOLYRBI1bRKiLLKIg==}
    dependencies:
      '@types/node': 18.19.10
      '@types/qs': 6.9.7
      '@types/range-parser': 1.2.4
      '@types/send': 0.17.1
    dev: false

  /@types/express@4.17.17:
    resolution: {integrity: sha512-Q4FmmuLGBG58btUnfS1c1r/NQdlp3DMfGDGig8WhfpA2YRUtEkxAjkZb0yvplJGYdF1fsQ81iMDcH24sSCNC/Q==}
    dependencies:
      '@types/body-parser': 1.19.2
      '@types/express-serve-static-core': 4.17.35
      '@types/qs': 6.9.7
      '@types/serve-static': 1.15.1
    dev: false

  /@types/glob@7.2.0:
    resolution: {integrity: sha512-ZUxbzKl0IfJILTS6t7ip5fQQM/J3TJYubDm3nMbgubNNYS62eXeUpoLUC8/7fJNiFYHTrGPQn7hspDUzIHX3UA==}
    dependencies:
      '@types/minimatch': 5.1.2
      '@types/node': 18.19.10

  /@types/graceful-fs@4.1.6:
    resolution: {integrity: sha512-Sig0SNORX9fdW+bQuTEovKj3uHcUL6LQKbCrrqb1X7J6/ReAbhCXRAhc+SMejhLELFj2QcyuxmUooZ4bt5ReSw==}
    dependencies:
      '@types/node': 18.19.10
    dev: true

  /@types/is-stream@1.1.0:
    resolution: {integrity: sha512-jkZatu4QVbR60mpIzjINmtS1ZF4a/FqdTUTBeQDVOQ2PYyidtwFKr0B5G6ERukKwliq+7mIXvxyppwzG5EgRYg==}
    dependencies:
      '@types/node': 18.19.10
    dev: false

  /@types/istanbul-lib-coverage@2.0.4:
    resolution: {integrity: sha512-z/QT1XN4K4KYuslS23k62yDIDLwLFkzxOuMplDtObz0+y7VqJCaO2o+SPwHCvLFZh7xazvvoor2tA/hPz9ee7g==}
    dev: true

  /@types/istanbul-lib-report@3.0.0:
    resolution: {integrity: sha512-plGgXAPfVKFoYfa9NpYDAkseG+g6Jr294RqeqcqDixSbU34MZVJRi/P+7Y8GDpzkEwLaGZZOpKIEmeVZNtKsrg==}
    dependencies:
      '@types/istanbul-lib-coverage': 2.0.4
    dev: true

  /@types/istanbul-reports@3.0.1:
    resolution: {integrity: sha512-c3mAZEuK0lvBp8tmuL74XRKn1+y2dcwOUpH7x4WrF6gk1GIgiluDRgMYQtw2OFcBvAJWlt6ASU3tSqxp0Uu0Aw==}
    dependencies:
      '@types/istanbul-lib-report': 3.0.0
    dev: true

  /@types/jest@29.5.2:
    resolution: {integrity: sha512-mSoZVJF5YzGVCk+FsDxzDuH7s+SCkzrgKZzf0Z0T2WudhBUPoF6ktoTPC4R0ZoCPCV5xUvuU6ias5NvxcBcMMg==}
    dependencies:
      expect: 29.5.0
      pretty-format: 29.5.0
    dev: true

  /@types/json-schema@7.0.12:
    resolution: {integrity: sha512-Hr5Jfhc9eYOQNPYO5WLDq/n4jqijdHNlDXjuAQkkt+mWdQR+XJToOHrsD4cPaMXpn6KO7y2+wM8AZEs8VpBLVA==}

  /@types/json-schema@7.0.15:
    resolution: {integrity: sha512-5+fP8P8MFNC+AyZCDxrB2pkZFPGzqQWUzpSeuuVLvm8VMcorNYavBqoFcxK8bQz4Qsbn4oUEEem4wDLfcysGHA==}

  /@types/json5@0.0.29:
    resolution: {integrity: sha512-dRLjCWHYg4oaA77cxO64oO+7JwCwnIzkZPdrrC71jQmQtlhM556pwKo5bUzqvZndkVbeFLIIi+9TC40JNF5hNQ==}
    dev: false

  /@types/jsonwebtoken@8.5.9:
    resolution: {integrity: sha512-272FMnFGzAVMGtu9tkr29hRL6bZj4Zs1KZNeHLnKqAvp06tAIcarTMwOh8/8bz4FmKRcMxZhZNeUAQsNLoiPhg==}
    dependencies:
      '@types/node': 18.19.10
    dev: false

  /@types/jsonwebtoken@9.0.3:
    resolution: {integrity: sha512-b0jGiOgHtZ2jqdPgPnP6WLCXZk1T8p06A/vPGzUvxpFGgKMbjXJDjC5m52ErqBnIuWZFgGoIJyRdeG5AyreJjA==}
    dependencies:
      '@types/node': 18.19.10

  /@types/keyv@3.1.4:
    resolution: {integrity: sha512-BQ5aZNSCpj7D6K2ksrRCTmKRLEpnPvWDiLPfoGyhZ++8YtiK9d/3DBKPJgry359X/P1PfruyYwvnvwFjuEiEIg==}
    dependencies:
      '@types/node': 18.19.10
    dev: false

  /@types/lodash@4.14.195:
    resolution: {integrity: sha512-Hwx9EUgdwf2GLarOjQp5ZH8ZmblzcbTBC2wtQWNKARBSxM9ezRIAUpeDTgoQRAFB0+8CNWXVA9+MaSOzOF3nPg==}

  /@types/mailchimp__mailchimp_marketing@3.0.10:
    resolution: {integrity: sha512-UMeHXH1XQUuj6PBWQzripZhH7ENEFMHiH55aGXKKuqhM29kF//xHWwqazY/zwT8TWKHvXAmIg/MKT8ZM1pFWrw==}
    dev: true

  /@types/mime@1.3.2:
    resolution: {integrity: sha512-YATxVxgRqNH6nHEIsvg6k2Boc1JHI9ZbH5iWFFv/MTkchz3b1ieGDa5T0a9RznNdI0KhVbdbWSN+KWWrQZRxTw==}
    dev: false

  /@types/mime@3.0.1:
    resolution: {integrity: sha512-Y4XFY5VJAuw0FgAqPNd6NNoV44jbq9Bz2L7Rh/J6jLTiHBSBJa9fxqQIvkIld4GsoDOcCbvzOUAbLPsSKKg+uA==}
    dev: false

  /@types/minimatch@5.1.2:
    resolution: {integrity: sha512-K0VQKziLUWkVKiRVrx4a40iPaxTUefQmjtkQofBkYRcoaaL/8rhwDWww9qWbrgicNOgnpIsMxyNIUM4+n6dUIA==}

  /@types/ms@0.7.31:
    resolution: {integrity: sha512-iiUgKzV9AuaEkZqkOLDIvlQiL6ltuZd9tGcW3gwpnX8JbuiuhFlEGmmFXEXkN50Cvq7Os88IY2v0dkDqXYWVgA==}
    dev: false

  /@types/node-fetch@2.6.4:
    resolution: {integrity: sha512-1ZX9fcN4Rvkvgv4E6PAY5WXUFWFcRWxZa3EW83UjycOB9ljJCedb2CupIP4RZMEwF/M3eTcCihbBRgwtGbg5Rg==}
    dependencies:
      '@types/node': 18.19.10
      form-data: 3.0.1
    dev: false

  /@types/node@10.17.60:
    resolution: {integrity: sha512-F0KIgDJfy2nA3zMLmWGKxcH2ZVEtCZXHHdOQs2gSaQ27+lNeEfGxzkIw90aXswATX7AZ33tahPbzy6KAfUreVw==}
    dev: false

  /@types/node@16.18.34:
    resolution: {integrity: sha512-VmVm7gXwhkUimRfBwVI1CHhwp86jDWR04B5FGebMMyxV90SlCmFujwUHrxTD4oO+SOYU86SoxvhgeRQJY7iXFg==}
    dev: false

  /@types/node@18.16.0:
    resolution: {integrity: sha512-BsAaKhB+7X+H4GnSjGhJG9Qi8Tw+inU9nJDwmD5CgOmBLEI6ArdhikpLX7DjbjDRDTbqZzU2LSQNZg8WGPiSZQ==}

  /@types/node@18.16.16:
    resolution: {integrity: sha512-NpaM49IGQQAUlBhHMF82QH80J08os4ZmyF9MkpCzWAGuOHqE4gTEbhzd7L3l5LmWuZ6E0OiC1FweQ4tsiW35+g==}

  /@types/node@18.19.10:
    resolution: {integrity: sha512-IZD8kAM02AW1HRDTPOlz3npFava678pr8Ie9Vp8uRhBROXAv8MXT2pCnGZZAKYdromsNQLHQcfWQ6EOatVLtqA==}
    dependencies:
      undici-types: 5.26.5

  /@types/nodemailer@6.4.8:
    resolution: {integrity: sha512-oVsJSCkqViCn8/pEu2hfjwVO+Gb3e+eTWjg3PcjeFKRItfKpKwHphQqbYmPQrlMk+op7pNNWPbsJIEthpFN/OQ==}
    dependencies:
      '@types/node': 18.19.10
    dev: true

  /@types/p-queue@2.3.2:
    resolution: {integrity: sha512-eKAv5Ql6k78dh3ULCsSBxX6bFNuGjTmof5Q/T6PiECDq0Yf8IIn46jCyp3RJvCi8owaEmm3DZH1PEImjBMd/vQ==}
    dev: false

  /@types/prettier@2.7.3:
    resolution: {integrity: sha512-+68kP9yzs4LMp7VNh8gdzMSPZFL44MLGqiHWvttYJe+6qnuVr4Ek9wSBQoveqY/r+LwjCcU29kNVkidwim+kYA==}

  /@types/promise.allsettled@1.0.3:
    resolution: {integrity: sha512-b/IFHHTkYkTqu41IH9UtpICwqrpKj2oNlb4KHPzFQDMiz+h1BgAeATeO0/XTph4+UkH9W2U0E4B4j64KWOovag==}
    dev: false

  /@types/prompts@2.4.4:
    resolution: {integrity: sha512-p5N9uoTH76lLvSAaYSZtBCdEXzpOOufsRjnhjVSrZGXikVGHX9+cc9ERtHRV4hvBKHyZb1bg4K+56Bd2TqUn4A==}
    dependencies:
      '@types/node': 18.19.10
      kleur: 3.0.3
    dev: true

  /@types/qs@6.9.7:
    resolution: {integrity: sha512-FGa1F62FT09qcrueBA6qYTrJPVDzah9a+493+o2PCXsesWHIn27G98TsSMs3WPNbZIEj4+VJf6saSFpvD+3Zsw==}

  /@types/range-parser@1.2.4:
    resolution: {integrity: sha512-EEhsLsD6UsDM1yFhAvy0Cjr6VwmpMWqFBCb9w07wVugF7w9nfajxLuVmngTIpgS6svCnm6Vaw+MZhoDCKnOfsw==}
    dev: false

  /@types/responselike@1.0.0:
    resolution: {integrity: sha512-85Y2BjiufFzaMIlvJDvTTB8Fxl2xfLo4HgmHzVBz08w4wDePCTjYw66PdrolO0kzli3yam/YCgRufyo1DdQVTA==}
    dependencies:
      '@types/node': 18.19.10
    dev: false

  /@types/retry@0.12.0:
    resolution: {integrity: sha512-wWKOClTTiizcZhXnPY4wikVAwmdYHp8q6DmC+EJUzAMsycb7HB32Kh9RN4+0gExjmPmZSAQjgURXIGATPegAvA==}
    dev: false

  /@types/semver@7.5.0:
    resolution: {integrity: sha512-G8hZ6XJiHnuhQKR7ZmysCeJWE08o8T0AXtk5darsCaTVsYZhhgUrq53jizaR2FvsoeCwJhlmwTjkXBY5Pn/ZHw==}

  /@types/send@0.17.1:
    resolution: {integrity: sha512-Cwo8LE/0rnvX7kIIa3QHCkcuF21c05Ayb0ZfxPiv0W8VRiZiNW/WuRupHKpqqGVGf7SUA44QSOUKaEd9lIrd/Q==}
    dependencies:
      '@types/mime': 1.3.2
      '@types/node': 18.19.10
    dev: false

  /@types/serve-static@1.15.1:
    resolution: {integrity: sha512-NUo5XNiAdULrJENtJXZZ3fHtfMolzZwczzBbnAeBbqBwG+LaG6YaJtuwzwGSQZ2wsCrxjEhNNjAkKigy3n8teQ==}
    dependencies:
      '@types/mime': 3.0.1
      '@types/node': 18.19.10
    dev: false

  /@types/stack-utils@2.0.1:
    resolution: {integrity: sha512-Hl219/BT5fLAaz6NDkSuhzasy49dwQS/DSdu4MdggFB8zcXv7vflBI3xp7FEmkmdDkBUI2bPUNeMttp2knYdxw==}
    dev: true

  /@types/tmp@0.2.3:
    resolution: {integrity: sha512-dDZH/tXzwjutnuk4UacGgFRwV+JSLaXL1ikvidfJprkb7L9Nx1njcRHHmi3Dsvt7pgqqTEeucQuOrWHPFgzVHA==}
    dev: true

  /@types/triple-beam@1.3.2:
    resolution: {integrity: sha512-txGIh+0eDFzKGC25zORnswy+br1Ha7hj5cMVwKIU7+s0U2AxxJru/jZSMU6OC9MJWP6+pc/hc6ZjyZShpsyY2g==}

  /@types/tsscmp@1.0.0:
    resolution: {integrity: sha512-rj18XR6c4Ohds86Lq8MI1NMRrXes4eLo4H06e5bJyKucE1rXGsfBBbFGD2oDC+DSufQCpnU3TTW7QAiwLx+7Yw==}
    dev: false

  /@types/url-join@4.0.1:
    resolution: {integrity: sha512-wDXw9LEEUHyV+7UWy7U315nrJGJ7p1BzaCxDpEoLr789Dk1WDVMMlf3iBfbG2F8NdWnYyFbtTxUn2ZNbm1Q4LQ==}
    dev: false

  /@types/uuid@9.0.1:
    resolution: {integrity: sha512-rFT3ak0/2trgvp4yYZo5iKFEPsET7vKydKF+VRCxlQ9bpheehyAJH89dAkaLEq/j/RZXJIqcgsmPJKUP1Z28HA==}
    dev: true

  /@types/verror@1.10.6:
    resolution: {integrity: sha512-NNm+gdePAX1VGvPcGZCDKQZKYSiAWigKhKaz5KF94hG6f2s8de9Ow5+7AbXoeKxL8gavZfk4UquSAygOF2duEQ==}

  /@types/warning@3.0.0:
    resolution: {integrity: sha512-t/Tvs5qR47OLOr+4E9ckN8AmP2Tf16gWq+/qA4iUGS/OOyHVO8wv2vjJuX8SNOUTJyWb+2t7wJm6cXILFnOROA==}
    dev: false

  /@types/ws@6.0.4:
    resolution: {integrity: sha512-PpPrX7SZW9re6+Ha8ojZG4Se8AZXgf0GK6zmfqEuCsY49LFDNXO3SByp44X3dFEqtB73lkCDAdUazhAjVPiNwg==}
    dependencies:
      '@types/node': 18.19.10
    dev: false

  /@types/ws@7.4.7:
    resolution: {integrity: sha512-JQbbmxZTZehdc2iszGKs5oC3NFnjeay7mtAWrdt7qNtAVK0g19muApzAy4bm9byz79xa2ZnO/BOBC2R8RC5Lww==}
    dependencies:
      '@types/node': 18.19.10
    dev: false

  /@types/ws@8.5.5:
    resolution: {integrity: sha512-lwhs8hktwxSjf9UaZ9tG5M03PGogvFaH8gUgLNbN9HKIg0dvv6q+gkSuJ8HN4/VbyxkuLzCjlN7GquQ0gUJfIg==}
    dependencies:
      '@types/node': 18.19.10
    dev: false

  /@types/yargs-parser@21.0.0:
    resolution: {integrity: sha512-iO9ZQHkZxHn4mSakYV0vFHAVDyEOIJQrV2uZ06HxEPcx+mt8swXoZHIbaaJ2crJYFfErySgktuTZ3BeLz+XmFA==}

  /@types/yargs@17.0.24:
    resolution: {integrity: sha512-6i0aC7jV6QzQB8ne1joVZ0eSFIstHsCrobmOtghM11yGlH0j43FKL2UhWdELkyps0zuf7qVTUVCCR+tgSlyLLw==}
    dependencies:
      '@types/yargs-parser': 21.0.0

  /@types/yauzl@2.10.3:
    resolution: {integrity: sha512-oJoftv0LSuaDZE3Le4DbKX+KS9G36NzOeSap90UIK0yMA/NhKJhqlSGtNDORNRaIbQfzjXDrQa0ytJ6mNRGz/Q==}
    requiresBuild: true
    dependencies:
      '@types/node': 18.19.10
    dev: true
    optional: true

  /@typescript-eslint/eslint-plugin@5.59.8(@typescript-eslint/parser@5.59.8)(eslint@8.41.0)(typescript@4.9.5):
    resolution: {integrity: sha512-JDMOmhXteJ4WVKOiHXGCoB96ADWg9q7efPWHRViT/f09bA8XOMLAVHHju3l0MkZnG1izaWXYmgvQcUjTRcpShQ==}
    engines: {node: ^12.22.0 || ^14.17.0 || >=16.0.0}
    peerDependencies:
      '@typescript-eslint/parser': ^5.0.0
      eslint: ^6.0.0 || ^7.0.0 || ^8.0.0
      typescript: '*'
    peerDependenciesMeta:
      typescript:
        optional: true
    dependencies:
      '@eslint-community/regexpp': 4.5.1
      '@typescript-eslint/parser': 5.59.8(eslint@8.41.0)(typescript@4.9.5)
      '@typescript-eslint/scope-manager': 5.59.8
      '@typescript-eslint/type-utils': 5.59.8(eslint@8.41.0)(typescript@4.9.5)
      '@typescript-eslint/utils': 5.59.8(eslint@8.41.0)(typescript@4.9.5)
      debug: 4.3.4
      eslint: 8.41.0
      grapheme-splitter: 1.0.4
      ignore: 5.2.4
      natural-compare-lite: 1.4.0
      semver: 7.5.1
      tsutils: 3.21.0(typescript@4.9.5)
      typescript: 4.9.5
    transitivePeerDependencies:
      - supports-color
    dev: false

  /@typescript-eslint/parser@5.59.8(eslint@8.41.0)(typescript@4.9.5):
    resolution: {integrity: sha512-AnR19RjJcpjoeGojmwZtCwBX/RidqDZtzcbG3xHrmz0aHHoOcbWnpDllenRDmDvsV0RQ6+tbb09/kyc+UT9Orw==}
    engines: {node: ^12.22.0 || ^14.17.0 || >=16.0.0}
    peerDependencies:
      eslint: ^6.0.0 || ^7.0.0 || ^8.0.0
      typescript: '*'
    peerDependenciesMeta:
      typescript:
        optional: true
    dependencies:
      '@typescript-eslint/scope-manager': 5.59.8
      '@typescript-eslint/types': 5.59.8
      '@typescript-eslint/typescript-estree': 5.59.8(typescript@4.9.5)
      debug: 4.3.4
      eslint: 8.41.0
      typescript: 4.9.5
    transitivePeerDependencies:
      - supports-color
    dev: false

  /@typescript-eslint/scope-manager@5.59.8:
    resolution: {integrity: sha512-/w08ndCYI8gxGf+9zKf1vtx/16y8MHrZs5/tnjHhMLNSixuNcJavSX4wAiPf4aS5x41Es9YPCn44MIe4cxIlig==}
    engines: {node: ^12.22.0 || ^14.17.0 || >=16.0.0}
    dependencies:
      '@typescript-eslint/types': 5.59.8
      '@typescript-eslint/visitor-keys': 5.59.8
    dev: false

  /@typescript-eslint/type-utils@5.59.8(eslint@8.41.0)(typescript@4.9.5):
    resolution: {integrity: sha512-+5M518uEIHFBy3FnyqZUF3BMP+AXnYn4oyH8RF012+e7/msMY98FhGL5SrN29NQ9xDgvqCgYnsOiKp1VjZ/fpA==}
    engines: {node: ^12.22.0 || ^14.17.0 || >=16.0.0}
    peerDependencies:
      eslint: '*'
      typescript: '*'
    peerDependenciesMeta:
      typescript:
        optional: true
    dependencies:
      '@typescript-eslint/typescript-estree': 5.59.8(typescript@4.9.5)
      '@typescript-eslint/utils': 5.59.8(eslint@8.41.0)(typescript@4.9.5)
      debug: 4.3.4
      eslint: 8.41.0
      tsutils: 3.21.0(typescript@4.9.5)
      typescript: 4.9.5
    transitivePeerDependencies:
      - supports-color
    dev: false

  /@typescript-eslint/types@5.59.8:
    resolution: {integrity: sha512-+uWuOhBTj/L6awoWIg0BlWy0u9TyFpCHrAuQ5bNfxDaZ1Ppb3mx6tUigc74LHcbHpOHuOTOJrBoAnhdHdaea1w==}
    engines: {node: ^12.22.0 || ^14.17.0 || >=16.0.0}
    dev: false

  /@typescript-eslint/typescript-estree@5.59.8(typescript@4.9.5):
    resolution: {integrity: sha512-Jy/lPSDJGNow14vYu6IrW790p7HIf/SOV1Bb6lZ7NUkLc2iB2Z9elESmsaUtLw8kVqogSbtLH9tut5GCX1RLDg==}
    engines: {node: ^12.22.0 || ^14.17.0 || >=16.0.0}
    peerDependencies:
      typescript: '*'
    peerDependenciesMeta:
      typescript:
        optional: true
    dependencies:
      '@typescript-eslint/types': 5.59.8
      '@typescript-eslint/visitor-keys': 5.59.8
      debug: 4.3.4
      globby: 11.1.0
      is-glob: 4.0.3
      semver: 7.5.4
      tsutils: 3.21.0(typescript@4.9.5)
      typescript: 4.9.5
    transitivePeerDependencies:
      - supports-color
    dev: false

  /@typescript-eslint/utils@5.59.8(eslint@8.41.0)(typescript@4.9.5):
    resolution: {integrity: sha512-Tr65630KysnNn9f9G7ROF3w1b5/7f6QVCJ+WK9nhIocWmx9F+TmCAcglF26Vm7z8KCTwoKcNEBZrhlklla3CKg==}
    engines: {node: ^12.22.0 || ^14.17.0 || >=16.0.0}
    peerDependencies:
      eslint: ^6.0.0 || ^7.0.0 || ^8.0.0
    dependencies:
      '@eslint-community/eslint-utils': 4.4.0(eslint@8.41.0)
      '@types/json-schema': 7.0.12
      '@types/semver': 7.5.0
      '@typescript-eslint/scope-manager': 5.59.8
      '@typescript-eslint/types': 5.59.8
      '@typescript-eslint/typescript-estree': 5.59.8(typescript@4.9.5)
      eslint: 8.41.0
      eslint-scope: 5.1.1
      semver: 7.5.4
    transitivePeerDependencies:
      - supports-color
      - typescript
    dev: false

  /@typescript-eslint/visitor-keys@5.59.8:
    resolution: {integrity: sha512-pJhi2ms0x0xgloT7xYabil3SGGlojNNKjK/q6dB3Ey0uJLMjK2UDGJvHieiyJVW/7C3KI+Z4Q3pEHkm4ejA+xQ==}
    engines: {node: ^12.22.0 || ^14.17.0 || >=16.0.0}
    dependencies:
      '@typescript-eslint/types': 5.59.8
      eslint-visitor-keys: 3.4.1
    dev: false

  /@vitest/expect@0.33.0:
    resolution: {integrity: sha512-sVNf+Gla3mhTCxNJx+wJLDPp/WcstOe0Ksqz4Vec51MmgMth/ia0MGFEkIZmVGeTL5HtjYR4Wl/ZxBxBXZJTzQ==}
    dependencies:
      '@vitest/spy': 0.33.0
      '@vitest/utils': 0.33.0
      chai: 4.3.7

  /@vitest/expect@0.34.6:
    resolution: {integrity: sha512-QUzKpUQRc1qC7qdGo7rMK3AkETI7w18gTCUrsNnyjjJKYiuUB9+TQK3QnR1unhCnWRC0AbKv2omLGQDF/mIjOw==}
    dependencies:
      '@vitest/spy': 0.34.6
      '@vitest/utils': 0.34.6
      chai: 4.3.10
    dev: false

  /@vitest/runner@0.33.0:
    resolution: {integrity: sha512-UPfACnmCB6HKRHTlcgCoBh6ppl6fDn+J/xR8dTufWiKt/74Y9bHci5CKB8tESSV82zKYtkBJo9whU3mNvfaisg==}
    dependencies:
      '@vitest/utils': 0.33.0
      p-limit: 4.0.0
      pathe: 1.1.1

  /@vitest/runner@0.34.6:
    resolution: {integrity: sha512-1CUQgtJSLF47NnhN+F9X2ycxUP0kLHQ/JWvNHbeBfwW8CzEGgeskzNnHDyv1ieKTltuR6sdIHV+nmR6kPxQqzQ==}
    dependencies:
      '@vitest/utils': 0.34.6
      p-limit: 4.0.0
      pathe: 1.1.1
    dev: false

  /@vitest/snapshot@0.33.0:
    resolution: {integrity: sha512-tJjrl//qAHbyHajpFvr8Wsk8DIOODEebTu7pgBrP07iOepR5jYkLFiqLq2Ltxv+r0uptUb4izv1J8XBOwKkVYA==}
    dependencies:
      magic-string: 0.30.1
      pathe: 1.1.1
      pretty-format: 29.5.0

  /@vitest/snapshot@0.34.6:
    resolution: {integrity: sha512-B3OZqYn6k4VaN011D+ve+AA4whM4QkcwcrwaKwAbyyvS/NB1hCWjFIBQxAQQSQir9/RtyAAGuq+4RJmbn2dH4w==}
    dependencies:
      magic-string: 0.30.1
      pathe: 1.1.1
      pretty-format: 29.5.0
    dev: false

  /@vitest/spy@0.33.0:
    resolution: {integrity: sha512-Kv+yZ4hnH1WdiAkPUQTpRxW8kGtH8VRTnus7ZTGovFYM1ZezJpvGtb9nPIjPnptHbsyIAxYZsEpVPYgtpjGnrg==}
    dependencies:
      tinyspy: 2.1.1

  /@vitest/spy@0.34.6:
    resolution: {integrity: sha512-xaCvneSaeBw/cz8ySmF7ZwGvL0lBjfvqc1LpQ/vcdHEvpLn3Ff1vAvjw+CoGn0802l++5L/pxb7whwcWAw+DUQ==}
    dependencies:
      tinyspy: 2.1.1
    dev: false

  /@vitest/utils@0.33.0:
    resolution: {integrity: sha512-pF1w22ic965sv+EN6uoePkAOTkAPWM03Ri/jXNyMIKBb/XHLDPfhLvf/Fa9g0YECevAIz56oVYXhodLvLQ/awA==}
    dependencies:
      diff-sequences: 29.4.3
      loupe: 2.3.6
      pretty-format: 29.5.0

  /@vitest/utils@0.34.6:
    resolution: {integrity: sha512-IG5aDD8S6zlvloDsnzHw0Ut5xczlF+kv2BOTo+iXfPr54Yhi5qbVOgGB1hZaVq4iJ4C/MZ2J0y15IlsV/ZcI0A==}
    dependencies:
      diff-sequences: 29.4.3
      loupe: 2.3.6
      pretty-format: 29.5.0
    dev: false

  /@xmldom/xmldom@0.7.11:
    resolution: {integrity: sha512-UDi3g6Jss/W5FnSzO9jCtQwEpfymt0M+sPPlmLhDH6h2TJ8j4ESE/LpmNPBij15J5NKkk4/cg/qoVMdWI3vnlQ==}
    engines: {node: '>=10.0.0'}
    dev: false

  /abbrev@1.1.1:
    resolution: {integrity: sha512-nne9/IiQ/hzIhY6pdDnbBtz7DjPTKrY00P/zvPSm5pOFkl6xuGrGnXn/VtTNNfNtAfZ9/1RtehkszU9qcTii0Q==}
    dev: true

  /abort-controller@3.0.0:
    resolution: {integrity: sha512-h8lQ8tacZYnR3vNQTgibj+tODHI5/+l06Au2Pcriv/Gmet0eaj4TwWH41sO9wnHDiQsEj19q0drzdWdeAHtweg==}
    engines: {node: '>=6.5'}
    dependencies:
      event-target-shim: 5.0.1
    dev: false

  /accepts@1.3.8:
    resolution: {integrity: sha512-PYAthTa2m2VKxuvSD3DPC/Gy+U+sOA1LAuT8mkmRuvw+NACSaeXEQ+NHcVF7rONl6qcaxV3Uuemwawk+7+SJLw==}
    engines: {node: '>= 0.6'}
    dependencies:
      mime-types: 2.1.35
      negotiator: 0.6.3
    dev: false

  /acorn-jsx@5.3.2(acorn@8.10.0):
    resolution: {integrity: sha512-rq9s+JNhf0IChjtDXxllJ7g41oZk5SlXtp0LHwyA5cejwn7vKmKp4pPri6YEePv2PU65sAsegbXtIinmDFDXgQ==}
    peerDependencies:
      acorn: ^6.0.0 || ^7.0.0 || ^8.0.0
    dependencies:
      acorn: 8.10.0
    dev: false

  /acorn-walk@8.2.0:
    resolution: {integrity: sha512-k+iyHEuPgSw6SbuDpGQM+06HQUa04DZ3o+F6CSzXMvvI5KMvnaEqXe+YVe555R9nn6GPt404fos4wcgpw12SDA==}
    engines: {node: '>=0.4.0'}

  /acorn@8.10.0:
    resolution: {integrity: sha512-F0SAmZ8iUtS//m8DmCTA0jlh6TDKkHQyK6xc6V4KDTyZKA9dnvX9/3sRTVQrWm79glUAZbnmmNcdYwUIHWVybw==}
    engines: {node: '>=0.4.0'}
    hasBin: true

  /adal-node@0.2.3:
    resolution: {integrity: sha512-gMKr8RuYEYvsj7jyfCv/4BfKToQThz20SP71N3AtFn3ia3yAR8Qt2T3aVQhuJzunWs2b38ZsQV0qsZPdwZr7VQ==}
    engines: {node: '>= 0.6.15'}
    dependencies:
      '@xmldom/xmldom': 0.7.11
      async: 2.6.4
      axios: 0.21.4(debug@4.3.4)
      date-utils: 1.2.21
      jws: 3.2.2
      underscore: 1.13.6
      uuid: 3.4.0
      xpath.js: 1.1.0
    transitivePeerDependencies:
      - debug
    dev: false

  /agent-base@6.0.2:
    resolution: {integrity: sha512-RZNwNclF7+MS/8bDg70amg32dyeZGZxiDuQmZxKLAlQjr3jGyLx+4Kkk58UO7D2QdgFIQCovuSuZESne6RG6XQ==}
    engines: {node: '>= 6.0.0'}
    dependencies:
      debug: 4.3.4
    transitivePeerDependencies:
      - supports-color

  /agent-base@7.1.0:
    resolution: {integrity: sha512-o/zjMZRhJxny7OyEF+Op8X+efiELC7k7yOjMzgfzVqOzXqkBkWI79YoTdOtsuWd5BWhAGAuOY/Xa6xpiaWXiNg==}
    engines: {node: '>= 14'}
    dependencies:
      debug: 4.3.4
    transitivePeerDependencies:
      - supports-color

  /agentkeepalive@4.5.0:
    resolution: {integrity: sha512-5GG/5IbQQpC9FpkRGsSvZI5QYeSCzlJHdpBQntCsuTOxhKD8lqKhrleg2Yi7yvMIf82Ycmmqln9U8V9qwEiJew==}
    engines: {node: '>= 8.0.0'}
    dependencies:
      humanize-ms: 1.2.1
    dev: false

  /aggregate-error@3.1.0:
    resolution: {integrity: sha512-4I7Td01quW/RpocfNayFdFVk1qSuoh0E7JrbRJ16nH01HhKFQ88INq9Sd+nd72zqRySlr9BmDA8xlEJ6vJMrYA==}
    engines: {node: '>=8'}
    dependencies:
      clean-stack: 2.2.0
      indent-string: 4.0.0
    dev: false

  /ajv-draft-04@1.0.0(ajv@8.16.0):
    resolution: {integrity: sha512-mv00Te6nmYbRp5DCwclxtt7yV/joXJPGS7nM+97GdxvuttCOfgI3K4U25zboyeX0O+myI8ERluxQe5wljMmVIw==}
    peerDependencies:
      ajv: ^8.5.0
    peerDependenciesMeta:
      ajv:
        optional: true
    dependencies:
      ajv: 8.16.0
    dev: true

  /ajv@6.12.6:
    resolution: {integrity: sha512-j3fVLgvTo527anyYyJOGTYJbG+vnnQYvE0m5mmkc1TK+nxAppkCLMIL0aZ4dblVCNoGShhm+kzE4ZUykBoMg4g==}
    dependencies:
      fast-deep-equal: 3.1.3
      fast-json-stable-stringify: 2.1.0
      json-schema-traverse: 0.4.1
      uri-js: 4.4.1
    dev: false

  /ajv@8.16.0:
    resolution: {integrity: sha512-F0twR8U1ZU67JIEtekUcLkXkoO5mMMmgGD8sK/xUFzJ805jxHQl92hImFAqqXMyMYjSPOyUPAwHYhB72g5sTXw==}
    dependencies:
      fast-deep-equal: 3.1.3
      json-schema-traverse: 1.0.0
      require-from-string: 2.0.2
      uri-js: 4.4.1
    dev: true

  /ansi-align@3.0.1:
    resolution: {integrity: sha512-IOfwwBF5iczOjp/WeY4YxyjqAFMQoZufdQWDd19SEExbVLNXqvpzSJ/M7Za4/sCPmQ0+GRquoA7bGcINcxew6w==}
    dependencies:
      string-width: 4.2.3
    dev: false

  /ansi-colors@4.1.3:
    resolution: {integrity: sha512-/6w/C21Pm1A7aZitlI5Ni/2J6FFQN8i1Cvz3kHABAAbw93v/NlvKdVOqz7CCWz/3iv/JplRSEEZ83XION15ovw==}
    engines: {node: '>=6'}
    dev: true

  /ansi-escapes@4.3.2:
    resolution: {integrity: sha512-gKXj5ALrKWQLsYG9jlTRmR/xKluxHV+Z9QEwNIgCfM1/uwPMCuzVVnh5mwTd+OuBZcwSIMbqssNWRm1lE51QaQ==}
    engines: {node: '>=8'}
    dependencies:
      type-fest: 0.21.3
    dev: true

  /ansi-regex@5.0.1:
    resolution: {integrity: sha512-quJQXlTSUGL2LH9SUXo8VwsY4soanhgo6LNSm84E1LBcE8s3O0wpdiRzyR9z/ZZJMlMWv37qOOb9pdJlMUEKFQ==}
    engines: {node: '>=8'}

  /ansi-regex@6.0.1:
    resolution: {integrity: sha512-n5M855fKb2SsfMIiFFoVrABHJC8QtHwVx+mHWP3QcEqBHYienj5dHSgjbxtC0WEZXYt4wcD6zrQElDPhFuZgfA==}
    engines: {node: '>=12'}
    dev: true

  /ansi-styles@3.2.1:
    resolution: {integrity: sha512-VT0ZI6kZRdTh8YyJw3SMbYm/u+NqfsAxEpWO0Pf9sq8/e94WxxOpPKx9FR1FlyCtOVDNOQ+8ntlqFxiRc+r5qA==}
    engines: {node: '>=4'}
    dependencies:
      color-convert: 1.9.3

  /ansi-styles@4.3.0:
    resolution: {integrity: sha512-zbB9rCJAT1rbjiVDb2hqKFHNYLxgtk8NURxZ3IZwD3F6NtxbXZQCnnSi1Lkx+IDohdPlFp222wVALIheZJQSEg==}
    engines: {node: '>=8'}
    dependencies:
      color-convert: 2.0.1

  /ansi-styles@5.2.0:
    resolution: {integrity: sha512-Cxwpt2SfTzTtXcfOlzGEee8O+c+MmUgGrNiBcXnuWxuFJHe6a5Hz7qwhwe5OgaSYI0IJvkLqWX1ASG+cJOkEiA==}
    engines: {node: '>=10'}

  /ansi-styles@6.2.1:
    resolution: {integrity: sha512-bN798gFfQX+viw3R7yrGWRqnrN2oRkEkUjjl4JNn4E8GxxbjtG3FbrEIIY3l8/hrwUwIeCZvi4QuOTP4MErVug==}
    engines: {node: '>=12'}
    dev: true

  /any-promise@1.3.0:
    resolution: {integrity: sha512-7UvmKalWRt1wgjL1RrGxoSJW/0QZFIegpeGvZG9kjp8vrRu55XTHbwnqq2GpXm9uLbcuhxm3IqX9OB4MZR1b2A==}

  /anymatch@3.1.3:
    resolution: {integrity: sha512-KMReFUr0B4t+D+OBkjR3KYqvocp2XaSzO55UcB6mgQMd3KbcE+mWTyvVV7D/zsdEbNnV6acZUutkiHQXvTr1Rw==}
    engines: {node: '>= 8'}
    dependencies:
      normalize-path: 3.0.0
      picomatch: 2.3.1

  /append-query@2.1.1:
    resolution: {integrity: sha512-adm0E8o1o7ay+HbkWvGIpNNeciLB/rxJ0heThHuzSSVq5zcdQ5/ZubFnUoY0imFmk6gZVghSpwoubLVtwi9EHQ==}
    dependencies:
      extend: 3.0.2
    dev: false

  /arg@4.1.3:
    resolution: {integrity: sha512-58S9QDqG0Xx27YwPSt9fJxivjYl432YCwfDMfZ+71RAqUrZef7LrKQZ3LHLOwCS4FLNBplP533Zx895SeOCHvA==}

  /argparse@1.0.10:
    resolution: {integrity: sha512-o5Roy6tNG4SL/FOkCAN6RzjiakZS25RLYFrcMttJqbdd8BWrnA+fGz57iN5Pb06pvBGvl5gQ0B48dJlslXvoTg==}
    dependencies:
      sprintf-js: 1.0.3
    dev: true

  /argparse@2.0.1:
    resolution: {integrity: sha512-8+9WqebbFzpX9OR+Wa6O29asIogeRMzcGtAINdpMHHyAg10f05aSFVBbcEqGf/PXw1EjAZ+q2/bEBg3DvurK3Q==}

  /array-buffer-byte-length@1.0.0:
    resolution: {integrity: sha512-LPuwb2P+NrQw3XhxGc36+XSvuBPopovXYTR9Ew++Du9Yb/bx5AzBfrIsBoj0EZUifjQU+sHL21sseZ3jerWO/A==}
    dependencies:
      call-bind: 1.0.2
      is-array-buffer: 3.0.2
    dev: false

  /array-flatten@1.1.1:
    resolution: {integrity: sha512-PCVAQswWemu6UdxsDFFX/+gVeYqKAod3D3UVm91jHwynguOwAvYPhx8nNlM++NqRcK6CxxpUafjmhIdKiHibqg==}
    dev: false

  /array-includes@3.1.6:
    resolution: {integrity: sha512-sgTbLvL6cNnw24FnbaDyjmvddQ2ML8arZsgaJhoABMoplz/4QRhtrYS+alr1BUM1Bwp6dhx8vVCBSLG+StwOFw==}
    engines: {node: '>= 0.4'}
    dependencies:
      call-bind: 1.0.2
      define-properties: 1.2.0
      es-abstract: 1.21.2
      get-intrinsic: 1.2.1
      is-string: 1.0.7
    dev: false

  /array-union@2.1.0:
    resolution: {integrity: sha512-HGyxoOTYUyCM6stUe6EJgnd4EoewAI7zMdfqO+kGjnlZmBDz/cR5pf8r/cR4Wq60sL/p0IkcjUEEPwS3GFrIyw==}
    engines: {node: '>=8'}

  /array.prototype.flat@1.3.1:
    resolution: {integrity: sha512-roTU0KWIOmJ4DRLmwKd19Otg0/mT3qPNt0Qb3GWW8iObuZXxrjB/pzn0R3hqpRSWg4HCwqx+0vwOnWnvlOyeIA==}
    engines: {node: '>= 0.4'}
    dependencies:
      call-bind: 1.0.2
      define-properties: 1.2.0
      es-abstract: 1.21.2
      es-shim-unscopables: 1.0.0
    dev: false

  /array.prototype.flatmap@1.3.1:
    resolution: {integrity: sha512-8UGn9O1FDVvMNB0UlLv4voxRMze7+FpHyF5mSMRjWHUMlpoDViniy05870VlxhfgTnLbpuwTzvD76MTtWxB/mQ==}
    engines: {node: '>= 0.4'}
    dependencies:
      call-bind: 1.0.2
      define-properties: 1.2.0
      es-abstract: 1.21.2
      es-shim-unscopables: 1.0.0
    dev: false

  /array.prototype.map@1.0.5:
    resolution: {integrity: sha512-gfaKntvwqYIuC7mLLyv2wzZIJqrRhn5PZ9EfFejSx6a78sV7iDsGpG9P+3oUPtm1Rerqm6nrKS4FYuTIvWfo3g==}
    engines: {node: '>= 0.4'}
    dependencies:
      call-bind: 1.0.2
      define-properties: 1.2.0
      es-abstract: 1.21.2
      es-array-method-boxes-properly: 1.0.0
      is-string: 1.0.7
    dev: false

  /arrify@2.0.1:
    resolution: {integrity: sha512-3duEwti880xqi4eAMN8AyR4a0ByT90zoYdLlevfrvU43vb0YZwZVfxOgxWrLXXXpyugL0hNZc9G6BiB5B3nUug==}
    engines: {node: '>=8'}
    dev: false

  /asana@1.0.2:
    resolution: {integrity: sha512-U/i3f8gK7Ux4vCSWMGPj934yRjKuszIEFzYFiOeWgjMwxa8ksKyYnv9vM8lg6FXxMYXwgKiI9JM1YyOVTvj/eQ==}
    dependencies:
      bluebird: 3.7.2
      browser-request: 0.3.3
      lodash: 4.17.21
      readline: 1.3.0
      request: 2.88.2
    dev: false

  /asap@2.0.6:
    resolution: {integrity: sha512-BSHWgDSAiKs50o2Re8ppvp3seVHXSRM44cdSsT9FfNEUUZLOGWVCsiWaRPWM1Znn+mqZ1OfVZ3z3DWEzSp7hRA==}
    dev: false

  /asn1@0.2.6:
    resolution: {integrity: sha512-ix/FxPn0MDjeyJ7i/yoHGFt/EX6LyNbxSEhPPXODPL+KB0VPk86UYfL0lMdy+KCnv+fmvIzySwaK5COwqVbWTQ==}
    dependencies:
      safer-buffer: 2.1.2
    dev: false

  /assert-plus@1.0.0:
    resolution: {integrity: sha512-NfJ4UzBCcQGLDlQq7nHxH+tv3kyZ0hHQqF5BO6J7tNJeP5do1llPr8dZ8zHonfhAu0PHAdMkSo+8o0wxg9lZWw==}
    engines: {node: '>=0.8'}

  /assertion-error@1.1.0:
    resolution: {integrity: sha512-jgsaNduz+ndvGyFt3uSuWqvy4lCnIJiovtouQN5JZHOKCS2QuhEdbcQHFhVksz2N2U9hXJo8odG7ETyWlEeuDw==}

  /ast-types@0.13.4:
    resolution: {integrity: sha512-x1FCFnFifvYDDzTaLII71vG5uvDwgtmDTEVWAxrgeiR8VjMONcCXJx7E+USjDtHlwFmt9MysbqgF9b9Vjr6w+w==}
    engines: {node: '>=4'}
    dependencies:
      tslib: 2.6.2
    dev: true

  /async@2.6.4:
    resolution: {integrity: sha512-mzo5dfJYwAn29PeiJ0zvwTo04zj8HDJj0Mn8TD7sno7q12prdbnasKJHhkm2c1LgrhlJ0teaea8860oxi51mGA==}
    dependencies:
      lodash: 4.17.21
    dev: false

  /async@3.2.4:
    resolution: {integrity: sha512-iAB+JbDEGXhyIUavoDl9WP/Jj106Kz9DEn1DPgYw5ruDn0e3Wgi3sKFm55sASdGBNOQB8F59d9qQ7deqrHA8wQ==}

  /asynckit@0.4.0:
    resolution: {integrity: sha512-Oei9OH4tRh0YqU3GxhX79dM/mwVgvbZJaSNaRk+bshkj0S5cfHcgYakreBjrHwatXKbz+IoIdYLxrKim2MjW0Q==}

  /available-typed-arrays@1.0.5:
    resolution: {integrity: sha512-DMD0KiN46eipeziST1LPP/STfDU0sufISXmjSgvVsoU2tqxctQeASejWcfNtxYKqETM1UxQ8sp2OrSBWpHY6sw==}
    engines: {node: '>= 0.4'}
    dev: false

  /aws-sign2@0.7.0:
    resolution: {integrity: sha512-08kcGqnYf/YmjoRhfxyu+CLxBjUtHLXLXX/vUfx9l2LYzG3c1m61nrpyFUZI6zeS+Li/wWMMidD9KgrqtGq3mA==}
    dev: false

  /aws4@1.12.0:
    resolution: {integrity: sha512-NmWvPnx0F1SfrQbYwOi7OeaNGokp9XhzNioJ/CSBs8Qa4vxug81mhJEAVZwxXuBmYB5KDRfMq/F3RR0BIU7sWg==}
    dev: false

  /axios-error@1.0.4:
    resolution: {integrity: sha512-ay1l7dXNW288c39KcNAijpE3w8X3tP4V3Hf5yttKp4Kacrq5mnL7s0Z9GXYHRProTvRXytvs4SOriBlsGcVlfA==}
    engines: {node: '>=8'}
    dependencies:
      axios: 0.21.4(debug@4.3.4)
      type-fest: 0.15.1
    transitivePeerDependencies:
      - debug
    dev: false

  /axios@0.21.4(debug@4.3.4):
    resolution: {integrity: sha512-ut5vewkiu8jjGBdqpM44XxjuCjq9LAKeHVmoVfHVzy8eHgxxq8SbAVQNovDA8mVi05kP0Ea/n/UzcSHcTJQfNg==}
    dependencies:
      follow-redirects: 1.15.6(debug@4.3.4)
    transitivePeerDependencies:
      - debug
    dev: false

  /axios@0.24.0:
    resolution: {integrity: sha512-Q6cWsys88HoPgAaFAVUb0WpPk0O8iTeisR9IMqy9G8AbO4NlpVknrnQS03zzF9PGAWgO3cgletO3VjV/P7VztA==}
    dependencies:
      follow-redirects: 1.15.6(debug@4.3.4)
    transitivePeerDependencies:
      - debug
    dev: false

  /axios@0.25.0:
    resolution: {integrity: sha512-cD8FOb0tRH3uuEe6+evtAbgJtfxr7ly3fQjYcMcuPlgkwVS9xboaVIpcDV+cYQe+yGykgwZCs1pzjntcGa6l5g==}
    dependencies:
      follow-redirects: 1.15.6(debug@4.3.4)
    transitivePeerDependencies:
      - debug
    dev: false

  /axios@0.26.1:
    resolution: {integrity: sha512-fPwcX4EvnSHuInCMItEhAGnaSEXRBjtzh9fOtsE6E1G6p7vl7edEeZe11QHf18+6+9gR5PbKV/sGKNaD8YaMeA==}
    dependencies:
      follow-redirects: 1.15.6(debug@4.3.4)
    transitivePeerDependencies:
      - debug
    dev: false

  /axios@0.27.2:
    resolution: {integrity: sha512-t+yRIyySRTp/wua5xEr+z1q60QmLq8ABsS5O9Me1AsE5dfKqgnCFzwiCZZ/cGNd1lq4/7akDWMxdhVlucjmnOQ==}
    dependencies:
      follow-redirects: 1.15.2
      form-data: 4.0.0
    transitivePeerDependencies:
      - debug
    dev: false

  /axios@1.4.0:
    resolution: {integrity: sha512-S4XCWMEmzvo64T9GfvQDOXgYRDJ/wsSZc7Jvdgx5u1sd0JwsuPLqb3SYmusag+edF6ziyMensPVqLTSc1PiSEA==}
    dependencies:
      follow-redirects: 1.15.2
      form-data: 4.0.0
      proxy-from-env: 1.1.0
    transitivePeerDependencies:
      - debug
    dev: false

  /axios@1.5.1:
    resolution: {integrity: sha512-Q28iYCWzNHjAm+yEAot5QaAMxhMghWLFVf7rRdwhUI+c2jix2DUXjAHXVi+s1ibs3mjPO/cCgbA++3BjD0vP/A==}
    dependencies:
      follow-redirects: 1.15.2
      form-data: 4.0.0
      proxy-from-env: 1.1.0
    transitivePeerDependencies:
      - debug
    dev: false

  /axios@1.6.1:
    resolution: {integrity: sha512-vfBmhDpKafglh0EldBEbVuoe7DyAavGSLWhuSm5ZSEKQnHhBf0xAAwybbNH1IkrJNGnS/VG4I5yxig1pCEXE4g==}
    dependencies:
      follow-redirects: 1.15.2
      form-data: 4.0.0
      proxy-from-env: 1.1.0
    transitivePeerDependencies:
      - debug
    dev: false

  /axios@1.6.3:
    resolution: {integrity: sha512-fWyNdeawGam70jXSVlKl+SUNVcL6j6W79CuSIPfi6HnDUmSCH6gyUys/HrqHeA/wU0Az41rRgean494d0Jb+ww==}
    dependencies:
      follow-redirects: 1.15.2
      form-data: 4.0.0
      proxy-from-env: 1.1.0
    transitivePeerDependencies:
      - debug
    dev: false

  /axios@1.6.7:
    resolution: {integrity: sha512-/hDJGff6/c7u0hDkvkGxR/oy6CbCs8ziCsC7SqmhjfozqiJGc8Z11wrv9z9lYfY4K8l+H9TpjcMDX0xOZmx+RA==}
    dependencies:
      follow-redirects: 1.15.5
      form-data: 4.0.0
      proxy-from-env: 1.1.0
    transitivePeerDependencies:
      - debug
    dev: false

  /axios@1.6.8:
    resolution: {integrity: sha512-v/ZHtJDU39mDpyBoFVkETcd/uNdxrWRrg3bKpOKzXFA6Bvqopts6ALSMU3y6ijYxbw2B+wPrIv46egTzJXCLGQ==}
    dependencies:
      follow-redirects: 1.15.6(debug@4.3.4)
      form-data: 4.0.0
      proxy-from-env: 1.1.0
    transitivePeerDependencies:
      - debug

  /axios@1.7.2:
    resolution: {integrity: sha512-2A8QhOMrbomlDuiLeK9XibIBzuHeRcqqNOHp0Cyp5EoJ1IFDh+XZH3A6BkXtv0K4gFGCI0Y4BM7B1wOEi0Rmgw==}
    dependencies:
      follow-redirects: 1.15.6(debug@4.3.4)
      form-data: 4.0.0
      proxy-from-env: 1.1.0
    transitivePeerDependencies:
      - debug
    dev: false

  /b4a@1.6.6:
    resolution: {integrity: sha512-5Tk1HLk6b6ctmjIkAcU/Ujv/1WqiDl0F0JdRCR80VsOcUlHcu7pWeWRlOqQLHfDEsVx9YH/aif5AG4ehoCtTmg==}
    dev: true

  /babel-jest@29.5.0(@babel/core@7.22.5):
    resolution: {integrity: sha512-mA4eCDh5mSo2EcA9xQjVTpmbbNk32Zb3Q3QFQsNhaK56Q+yoXowzFodLux30HRgyOho5rsQ6B0P9QpMkvvnJ0Q==}
    engines: {node: ^14.15.0 || ^16.10.0 || >=18.0.0}
    peerDependencies:
      '@babel/core': ^7.8.0
    dependencies:
      '@babel/core': 7.22.5
      '@jest/transform': 29.5.0
      '@types/babel__core': 7.20.1
      babel-plugin-istanbul: 6.1.1
      babel-preset-jest: 29.5.0(@babel/core@7.22.5)
      chalk: 4.1.2
      graceful-fs: 4.2.11
      slash: 3.0.0
    transitivePeerDependencies:
      - supports-color
    dev: true

  /babel-plugin-istanbul@6.1.1:
    resolution: {integrity: sha512-Y1IQok9821cC9onCx5otgFfRm7Lm+I+wwxOx738M/WLPZ9Q42m4IG5W0FNX8WLL2gYMZo3JkuXIH2DOpWM+qwA==}
    engines: {node: '>=8'}
    dependencies:
      '@babel/helper-plugin-utils': 7.22.5
      '@istanbuljs/load-nyc-config': 1.1.0
      '@istanbuljs/schema': 0.1.3
      istanbul-lib-instrument: 5.2.1
      test-exclude: 6.0.0
    transitivePeerDependencies:
      - supports-color
    dev: true

  /babel-plugin-jest-hoist@29.5.0:
    resolution: {integrity: sha512-zSuuuAlTMT4mzLj2nPnUm6fsE6270vdOfnpbJ+RmruU75UhLFvL0N2NgI7xpeS7NaB6hGqmd5pVpGTDYvi4Q3w==}
    engines: {node: ^14.15.0 || ^16.10.0 || >=18.0.0}
    dependencies:
      '@babel/template': 7.22.5
      '@babel/types': 7.22.5
      '@types/babel__core': 7.20.1
      '@types/babel__traverse': 7.20.1
    dev: true

  /babel-preset-current-node-syntax@1.0.1(@babel/core@7.22.5):
    resolution: {integrity: sha512-M7LQ0bxarkxQoN+vz5aJPsLBn77n8QgTFmo8WK0/44auK2xlCXrYcUxHFxgU7qW5Yzw/CjmLRK2uJzaCd7LvqQ==}
    peerDependencies:
      '@babel/core': ^7.0.0
    dependencies:
      '@babel/core': 7.22.5
      '@babel/plugin-syntax-async-generators': 7.8.4(@babel/core@7.22.5)
      '@babel/plugin-syntax-bigint': 7.8.3(@babel/core@7.22.5)
      '@babel/plugin-syntax-class-properties': 7.12.13(@babel/core@7.22.5)
      '@babel/plugin-syntax-import-meta': 7.10.4(@babel/core@7.22.5)
      '@babel/plugin-syntax-json-strings': 7.8.3(@babel/core@7.22.5)
      '@babel/plugin-syntax-logical-assignment-operators': 7.10.4(@babel/core@7.22.5)
      '@babel/plugin-syntax-nullish-coalescing-operator': 7.8.3(@babel/core@7.22.5)
      '@babel/plugin-syntax-numeric-separator': 7.10.4(@babel/core@7.22.5)
      '@babel/plugin-syntax-object-rest-spread': 7.8.3(@babel/core@7.22.5)
      '@babel/plugin-syntax-optional-catch-binding': 7.8.3(@babel/core@7.22.5)
      '@babel/plugin-syntax-optional-chaining': 7.8.3(@babel/core@7.22.5)
      '@babel/plugin-syntax-top-level-await': 7.14.5(@babel/core@7.22.5)
    dev: true

  /babel-preset-jest@29.5.0(@babel/core@7.22.5):
    resolution: {integrity: sha512-JOMloxOqdiBSxMAzjRaH023/vvcaSaec49zvg+2LmNsktC7ei39LTJGw02J+9uUtTZUq6xbLyJ4dxe9sSmIuAg==}
    engines: {node: ^14.15.0 || ^16.10.0 || >=18.0.0}
    peerDependencies:
      '@babel/core': ^7.0.0
    dependencies:
      '@babel/core': 7.22.5
      babel-plugin-jest-hoist: 29.5.0
      babel-preset-current-node-syntax: 1.0.1(@babel/core@7.22.5)
    dev: true

  /balanced-match@1.0.2:
    resolution: {integrity: sha512-3oSeUO0TMV67hN1AmbXsK4yaqU7tjiHlbxRDZOpH0KW9+CeX4bRAaX0Anxt0tx2MrpRpWwQaPwIlISEJhYU5Pw==}

  /bare-events@2.2.1:
    resolution: {integrity: sha512-9GYPpsPFvrWBkelIhOhTWtkeZxVxZOdb3VnFTCzlOo3OjvmTvzLoZFUT8kNFACx0vJej6QPney1Cf9BvzCNE/A==}
    requiresBuild: true
    dev: true
    optional: true

  /base-64@0.1.0:
    resolution: {integrity: sha512-Y5gU45svrR5tI2Vt/X9GPd3L0HNIKzGu202EjxrXMpuc2V2CiKgemAbUUsqYmZJvPtCXoUKjNZwBJzsNScUbXA==}
    dev: false

  /base64-js@1.5.1:
    resolution: {integrity: sha512-AKpaYlHn8t4SVbOHCy+b5+KKgvR4vrsD8vbvrbiQJps7fKDTkjkDry6ji0rUJjC0kzbNePLwzxq8iypo41qeWA==}

  /base64url@3.0.1:
    resolution: {integrity: sha512-ir1UPr3dkwexU7FdV8qBBbNDRUhMmIekYMFZfi+C/sLNnRESKPl23nB9b2pltqfOQNnGzsDdId90AEtG5tCx4A==}
    engines: {node: '>=6.0.0'}
    dev: false

  /basic-ftp@5.0.5:
    resolution: {integrity: sha512-4Bcg1P8xhUuqcii/S0Z9wiHIrQVPMermM1any+MX5GeGD7faD3/msQUDGLol9wOcz4/jbg/WJnGqoJF6LiBdtg==}
    engines: {node: '>=10.0.0'}
    dev: true

  /bcrypt-pbkdf@1.0.2:
    resolution: {integrity: sha512-qeFIXtP4MSoi6NLqO12WfqARWWuCKi2Rn/9hJLEmtB5yTNr9DqFWkJRCf2qShWzPeAMRnOgCrq0sg/KLv5ES9w==}
    dependencies:
      tweetnacl: 0.14.5
    dev: false

  /before-after-hook@2.2.3:
    resolution: {integrity: sha512-NzUnlZexiaH/46WDhANlyR2bXRopNg4F/zuSA3OpZnllCUgRaOF2znDioDWrmbNVsuZk6l9pMquQB38cfBZwkQ==}
    dev: false

  /bignumber.js@9.1.1:
    resolution: {integrity: sha512-pHm4LsMJ6lzgNGVfZHjMoO8sdoRhOzOH4MLmY65Jg70bpxCKu5iOHNJyfF6OyvYw7t8Fpf35RuzUyqnQsj8Vig==}

  /binary-extensions@2.2.0:
    resolution: {integrity: sha512-jDctJ/IVQbZoJykoeHbhXpOlNBqGNcwXJKJog42E5HDPUwQTSdjCHdihjj0DlnheQ7blbT6dHOafNAiS8ooQKA==}
    engines: {node: '>=8'}

  /bl@1.2.3:
    resolution: {integrity: sha512-pvcNpa0UU69UT341rO6AYy4FVAIkUHuZXRIWbq+zHnsVcRzDDjIAhGuuYoi0d//cwIwtt4pkpKycWEfjdV+vww==}
    dependencies:
      readable-stream: 2.3.8
      safe-buffer: 5.2.1
    dev: true

  /bluebird@3.7.2:
    resolution: {integrity: sha512-XpNj6GDQzdfW+r2Wnn7xiSAd7TM3jzkxGXBGTtWKuSXv1xUV+azxAm8jdWZN06QTQk+2N2XB9jRDkvbmQmcRtg==}
    dev: false

  /body-parser@1.20.1:
    resolution: {integrity: sha512-jWi7abTbYwajOytWCQc37VulmWiRae5RyTpaCyDcS5/lMdtwSz5lOpDE67srw/HYe35f1z3fDQw+3txg7gNtWw==}
    engines: {node: '>= 0.8', npm: 1.2.8000 || >= 1.4.16}
    dependencies:
      bytes: 3.1.2
      content-type: 1.0.5
      debug: 2.6.9
      depd: 2.0.0
      destroy: 1.2.0
      http-errors: 2.0.0
      iconv-lite: 0.4.24
      on-finished: 2.4.1
      qs: 6.11.0
      raw-body: 2.5.1
      type-is: 1.6.18
      unpipe: 1.0.0
    transitivePeerDependencies:
      - supports-color
    dev: false

  /boolbase@1.0.0:
    resolution: {integrity: sha512-JZOSA7Mo9sNGB8+UjSgzdLtokWAky1zbztM3WRLCbZ70/3cTANmQmOdR7y2g+J0e2WXywy1yS468tY+IruqEww==}
    dev: false

  /botbuilder-core@4.20.0:
    resolution: {integrity: sha512-UxJF31nkIuiVHerPhtJKAyzfIbdG7sTgsS4bXvCqkQvxaY+60p6mIwuxOZZQf3AIOPIxCysMKAmhfoaFyTc+Uw==}
    dependencies:
      botbuilder-dialogs-adaptive-runtime-core: 4.20.0-preview
      botbuilder-stdlib: 4.20.0-internal
      botframework-connector: 4.20.0
      botframework-schema: 4.20.0
      uuid: 8.3.2
      zod: 1.11.17
    transitivePeerDependencies:
      - debug
      - encoding
      - supports-color
    dev: false

  /botbuilder-dialogs-adaptive-runtime-core@4.20.0-preview:
    resolution: {integrity: sha512-P7ezlaFsv5xPHGRYHHsb5UgvkbyxCj0OTHpIfIRCPYLWaKYrzcLI46zzIj76XImn/aYLUsKU7Xg/qw13l9sPKA==}
    dependencies:
      dependency-graph: 0.10.0
    dev: false

  /botbuilder-stdlib@4.20.0-internal:
    resolution: {integrity: sha512-WtMQkl1PHWX+GkdqufDC4nv+JZTUitvjLpdh56piQaakxozK6FQqQzJFdMvUdOMgfJ/mQMPmtojLhfbQOKYvfA==}
    dev: false

  /botbuilder@4.20.0:
    resolution: {integrity: sha512-YfJgAcUyjKZQP3XzXqBoQmj8S5NoIGmqX5g/5coLlsNEaFLAbQXmOEBddN+ww4gz49S246MDspoGaqtweTu/pw==}
    dependencies:
      '@azure/ms-rest-js': 2.6.6
      axios: 0.25.0
      botbuilder-core: 4.20.0
      botbuilder-stdlib: 4.20.0-internal
      botframework-connector: 4.20.0
      botframework-schema: 4.20.0
      botframework-streaming: 4.20.0
      dayjs: 1.11.8
      filenamify: 4.3.0
      fs-extra: 7.0.1
      htmlparser2: 6.1.0
      uuid: 8.3.2
      zod: 1.11.17
    transitivePeerDependencies:
      - bufferutil
      - debug
      - encoding
      - supports-color
      - utf-8-validate
    dev: false

  /botframework-connector@4.20.0:
    resolution: {integrity: sha512-3mP67NHOGdLeODxuXNchK9gzzTafzLdBGZDSWkJDRvIPORbfoxvA/kXsWU2USwMXBnu/M5YeDZn/eUPjDu1nvw==}
    dependencies:
      '@azure/identity': 2.1.0
      '@azure/ms-rest-js': 2.6.6
      adal-node: 0.2.3
      axios: 0.25.0
      base64url: 3.0.1
      botbuilder-stdlib: 4.20.0-internal
      botframework-schema: 4.20.0
      cross-fetch: 3.1.6
      jsonwebtoken: 9.0.2
      rsa-pem-from-mod-exp: 0.8.5
      zod: 1.11.17
    transitivePeerDependencies:
      - debug
      - encoding
      - supports-color
    dev: false

  /botframework-schema@4.20.0:
    resolution: {integrity: sha512-Tda488691XFlkBKdMLdlGWRI8IebLprxqQf57LpuRQHqK2ttbvmfwjFiW5V3VcTBBz1SVzMhwJBAWVDG+MexLA==}
    dependencies:
      uuid: 8.3.2
      zod: 1.11.17
    dev: false

  /botframework-streaming@4.20.0:
    resolution: {integrity: sha512-yPH9+BYJ9RPb76OcARjls3QHfwRejNQz9RxR9YXt6OX0nMfP+sdMfE8BYTDqvBiIXLivbPi+pJG334PwskfohA==}
    dependencies:
      '@types/node': 10.17.60
      '@types/ws': 6.0.4
      uuid: 8.3.2
      ws: 7.5.9
    transitivePeerDependencies:
      - bufferutil
      - utf-8-validate
    dev: false

  /bottleneck@2.19.5:
    resolution: {integrity: sha512-VHiNCbI1lKdl44tGrhNfU3lup0Tj/ZBMJB5/2ZbNXRCPuRCO7ed2mgcK4r17y+KB2EfuYuRaVlwNbAeaWGSpbw==}
    dev: false

  /boxen@5.1.2:
    resolution: {integrity: sha512-9gYgQKXx+1nP8mP7CzFyaUARhg7D3n1dF/FnErWmu9l6JvGpNUN278h0aSb+QjoiKSWG+iZ3uHrcqk0qrY9RQQ==}
    engines: {node: '>=10'}
    dependencies:
      ansi-align: 3.0.1
      camelcase: 6.3.0
      chalk: 4.1.2
      cli-boxes: 2.2.1
      string-width: 4.2.3
      type-fest: 0.20.2
      widest-line: 3.1.0
      wrap-ansi: 7.0.0
    dev: false

  /brace-expansion@1.1.11:
    resolution: {integrity: sha512-iCuPHDFgrHX7H2vEI/5xpz07zSHB00TpugqhmYtVmMO6518mCuRMoOYFldEBl0g187ufozdaHgWKcYFb61qGiA==}
    dependencies:
      balanced-match: 1.0.2
      concat-map: 0.0.1

  /brace-expansion@2.0.1:
    resolution: {integrity: sha512-XnAIvQ8eM+kC6aULx6wuQiwVsnzsi9d3WxzV3FpWTGA19F621kwdbsAcFKXgKUHZWsy+mY6iL1sHTxWEFCytDA==}
    dependencies:
      balanced-match: 1.0.2

  /braces@3.0.2:
    resolution: {integrity: sha512-b8um+L1RzM3WDSzvhm6gIz1yfTbBt6YTlcEKAvsmqCZZFw46z626lVj9j1yEPW33H5H+lBQpZMP1k8l+78Ha0A==}
    engines: {node: '>=8'}
    dependencies:
      fill-range: 7.0.1

  /browser-or-node@2.1.1:
    resolution: {integrity: sha512-8CVjaLJGuSKMVTxJ2DpBl5XnlNDiT4cQFeuCJJrvJmts9YrTZDizTX7PjC2s6W4x+MBGZeEY6dGMrF04/6Hgqg==}
    dev: false

  /browser-request@0.3.3:
    resolution: {integrity: sha512-YyNI4qJJ+piQG6MMEuo7J3Bzaqssufx04zpEKYfSrl/1Op59HWali9zMtBpXnkmqMcOuWJPZvudrm9wISmnCbg==}
    engines: {'0': node}
    dev: false

  /browserslist@4.21.7:
    resolution: {integrity: sha512-BauCXrQ7I2ftSqd2mvKHGo85XR0u7Ru3C/Hxsy/0TkfCtjrmAbPdzLGasmoiBxplpDXlPvdjX9u7srIMfgasNA==}
    engines: {node: ^6 || ^7 || ^8 || ^9 || ^10 || ^11 || ^12 || >=13.7}
    hasBin: true
    dependencies:
      caniuse-lite: 1.0.30001495
      electron-to-chromium: 1.4.425
      node-releases: 2.0.12
      update-browserslist-db: 1.0.11(browserslist@4.21.7)

  /bs-logger@0.2.6:
    resolution: {integrity: sha512-pd8DCoxmbgc7hyPKOvxtqNcjYoOsABPQdcCUjGp3d42VR2CX1ORhk2A87oqqu5R1kk+76nsxZupkmyd+MVtCog==}
    engines: {node: '>= 6'}
    dependencies:
      fast-json-stable-stringify: 2.1.0
    dev: true

  /bser@2.1.1:
    resolution: {integrity: sha512-gQxTNE/GAfIIrmHLUE3oJyp5FO6HRBfhjnw4/wMmA63ZGDJnWBmgY/lyQBpnDUkGmAhbSe39tx2d/iTOAfglwQ==}
    dependencies:
      node-int64: 0.4.0
    dev: true

  /btoa-lite@1.0.0:
    resolution: {integrity: sha512-gvW7InbIyF8AicrqWoptdW08pUxuhq8BEgowNajy9RhiE86fmGAGl+bLKo6oB8QP0CkqHLowfN0oJdKC/J6LbA==}
    dev: false

  /buffer-alloc-unsafe@1.1.0:
    resolution: {integrity: sha512-TEM2iMIEQdJ2yjPJoSIsldnleVaAk1oW3DBVUykyOLsEsFmEc9kn+SFFPz+gl54KQNxlDnAwCXosOS9Okx2xAg==}

  /buffer-alloc@1.2.0:
    resolution: {integrity: sha512-CFsHQgjtW1UChdXgbyJGtnm+O/uLQeZdtbDo8mfUgYXCHSM1wgrVxXm6bSyrUuErEb+4sYVGCzASBRot7zyrow==}
    dependencies:
      buffer-alloc-unsafe: 1.1.0
      buffer-fill: 1.0.0

  /buffer-crc32@0.2.13:
    resolution: {integrity: sha512-VO9Ht/+p3SN7SKWqcrgEzjGbRSJYTx+Q1pTQC0wrWqHx0vpJraQ6GtHx8tvcg1rlK1byhU5gccxgOgj7B0TDkQ==}
    dev: true

  /buffer-equal-constant-time@1.0.1:
    resolution: {integrity: sha512-zRpUiDwd/xk6ADqPMATG8vc9VPrkck7T07OIx0gnjmJAnHnTVXNQG3vfvWNuiZIkwu9KrKdA1iJKfsfTVxE6NA==}

  /buffer-fill@1.0.0:
    resolution: {integrity: sha512-T7zexNBwiiaCOGDg9xNX9PBmjrubblRkENuptryuI64URkXDFum9il/JGL8Lm8wYfAXpredVXXZz7eMHilimiQ==}

  /buffer-from@1.1.2:
    resolution: {integrity: sha512-E+XQCRwSbaaiChtv6k6Dwgc+bx+Bs6vuKJHHl5kox/BaKbhiXzqQOwK4cO22yElGp2OCmjwVhT3HmxgyPGnJfQ==}
    dev: true

  /buffer@5.7.1:
    resolution: {integrity: sha512-EHcyIPBQ4BSGlvjB16k5KgAJ27CIsHY/2JBmCRReo48y9rQ3MaUzWX3KVlBa4U7MyX02HdVj0K7C3WaB3ju7FQ==}
    dependencies:
      base64-js: 1.5.1
      ieee754: 1.2.1
    dev: true

  /bundle-require@4.0.2(esbuild@0.19.12):
    resolution: {integrity: sha512-jwzPOChofl67PSTW2SGubV9HBQAhhR2i6nskiOThauo9dzwDUgOWQScFVaJkjEfYX+UXiD+LEx8EblQMc2wIag==}
    engines: {node: ^12.20.0 || ^14.13.1 || >=16.0.0}
    peerDependencies:
      esbuild: '>=0.17'
    dependencies:
      esbuild: 0.19.12
      load-tsconfig: 0.2.5
    dev: true

  /bytes@3.1.2:
    resolution: {integrity: sha512-/Nf7TyzTx6S3yRJObOAV7956r8cr2+Oj8AC5dt8wSP3BQAoeX58NoHyCU8P8zGkNXStjTSi6fzO6F0pBdcYbEg==}
    engines: {node: '>= 0.8'}
    dev: false

  /cac@6.7.14:
    resolution: {integrity: sha512-b6Ilus+c3RrdDk+JhLKUAQfzzgLEPy6wcXqS7f/xe1EETvsDP6GORG7SFuOs6cID5YkqchW/LXZbX5bc8j7ZcQ==}
    engines: {node: '>=8'}

  /cacheable-request@6.1.0:
    resolution: {integrity: sha512-Oj3cAGPCqOZX7Rz64Uny2GYAZNliQSqfbePrgAQ1wKAihYmCUnraBtJtKcGR4xz7wF+LoJC+ssFZvv5BgF9Igg==}
    engines: {node: '>=8'}
    dependencies:
      clone-response: 1.0.3
      get-stream: 5.2.0
      http-cache-semantics: 4.1.1
      keyv: 3.1.0
      lowercase-keys: 2.0.0
      normalize-url: 4.5.1
      responselike: 1.0.2
    dev: false

  /call-bind@1.0.2:
    resolution: {integrity: sha512-7O+FbCihrB5WGbFYesctwmTKae6rOiIzmz1icreWJ+0aA7LJfuqhEso2T9ncpcFtzMQtzXf2QGGueWJGTYsqrA==}
    dependencies:
      function-bind: 1.1.1
      get-intrinsic: 1.2.1

  /call-me-maybe@1.0.2:
    resolution: {integrity: sha512-HpX65o1Hnr9HH25ojC1YGs7HCQLq0GCOibSaWER0eNpgJ/Z1MZv2mTc7+xh6WOPxbRVcmgbv4hGU+uSQ/2xFZQ==}

  /callsites@3.1.0:
    resolution: {integrity: sha512-P8BjAsXvZS+VIDUI11hHCQEv74YT67YUi5JJFNWIqL235sBmjX4+qx9Muvls5ivyNENctx46xQLQ3aTuE7ssaQ==}
    engines: {node: '>=6'}

  /camel-case@4.1.2:
    resolution: {integrity: sha512-gxGWBrTT1JuMx6R+o5PTXMmUnhnVzLQ9SNutD4YqKtI6ap897t3tKECYla6gCWEkplXnlNybEkZg9GEGxKFCgw==}
    dependencies:
      pascal-case: 3.1.2
      tslib: 2.6.2
    dev: false

  /camelcase@5.3.1:
    resolution: {integrity: sha512-L28STB170nwWS63UjtlEOE3dldQApaJXZkOI1uMFfzf3rRuPegHaHesyee+YxQ+W6SvRDQV6UrdOdRiR153wJg==}
    engines: {node: '>=6'}
    dev: true

  /camelcase@6.3.0:
    resolution: {integrity: sha512-Gmy6FhYlCY7uOElZUSbxo2UCDH8owEk996gkbrpsgGtrJLM3J7jGxl9Ic7Qwwj4ivOE5AWZWRMecDdF7hqGjFA==}
    engines: {node: '>=10'}

  /caniuse-lite@1.0.30001495:
    resolution: {integrity: sha512-F6x5IEuigtUfU5ZMQK2jsy5JqUUlEFRVZq8bO2a+ysq5K7jD6PPc9YXZj78xDNS3uNchesp1Jw47YXEqr+Viyg==}

  /caseless@0.12.0:
    resolution: {integrity: sha512-4tYFyifaFfGacoiObjJegolkwSU4xQNGbVgUiNYVUxbQ2x2lUsFvY4hVgVzGiIe6WLOPqycWXA40l+PWsxthUw==}
    dev: false

  /chai@4.3.10:
    resolution: {integrity: sha512-0UXG04VuVbruMUYbJ6JctvH0YnC/4q3/AkT18q4NaITo91CUm0liMS9VqzT9vZhVQ/1eqPanMWjBM+Juhfb/9g==}
    engines: {node: '>=4'}
    dependencies:
      assertion-error: 1.1.0
      check-error: 1.0.3
      deep-eql: 4.1.3
      get-func-name: 2.0.2
      loupe: 2.3.6
      pathval: 1.1.1
      type-detect: 4.0.8

  /chai@4.3.7:
    resolution: {integrity: sha512-HLnAzZ2iupm25PlN0xFreAlBA5zaBSv3og0DdeGA4Ar6h6rJ3A0rolRUKJhSF2V10GZKDgWF/VmAEsNWjCRB+A==}
    engines: {node: '>=4'}
    dependencies:
      assertion-error: 1.1.0
      check-error: 1.0.3
      deep-eql: 4.1.3
      get-func-name: 2.0.2
      loupe: 2.3.6
      pathval: 1.1.1
      type-detect: 4.0.8

  /chalk@2.4.2:
    resolution: {integrity: sha512-Mti+f9lpJNcwF4tWV8/OrTTtF1gZi+f8FqlyAdouralcFWFQWF2+NgCHShjkCb+IFBLq9buZwE1xckQU4peSuQ==}
    engines: {node: '>=4'}
    dependencies:
      ansi-styles: 3.2.1
      escape-string-regexp: 1.0.5
      supports-color: 5.5.0

  /chalk@4.1.2:
    resolution: {integrity: sha512-oKnbhFyRIXpUuez8iBMmyEa4nbj4IOQyuhc/wy9kY7/WVPcwIO9VA668Pu8RkO7+0G76SLROeyw9CpQ061i4mA==}
    engines: {node: '>=10'}
    dependencies:
      ansi-styles: 4.3.0
      supports-color: 7.2.0

  /char-regex@1.0.2:
    resolution: {integrity: sha512-kWWXztvZ5SBQV+eRgKFeh8q5sLuZY2+8WUIzlxWVTg+oGwY14qylx1KbKzHd8P6ZYkAg0xyIDU9JMHhyJMZ1jw==}
    engines: {node: '>=10'}
    dev: true

  /chart.js@3.9.1:
    resolution: {integrity: sha512-Ro2JbLmvg83gXF5F4sniaQ+lTbSv18E+TIf2cOeiH1Iqd2PGFOtem+DUufMZsCJwFE7ywPOpfXFBwRTGq7dh6w==}
    dev: true

  /check-error@1.0.3:
    resolution: {integrity: sha512-iKEoDYaRmd1mxM90a2OEfWhjsjPpYPuQ+lMYsoxB126+t8fw7ySEO48nmDg5COTjxDI65/Y2OWpeEHk3ZOe8zg==}
    dependencies:
      get-func-name: 2.0.2

  /cheerio-select@2.1.0:
    resolution: {integrity: sha512-9v9kG0LvzrlcungtnJtpGNxY+fzECQKhK4EGJX2vByejiMX84MFNQw4UxPJl3bFbTMw+Dfs37XaIkCwTZfLh4g==}
    dependencies:
      boolbase: 1.0.0
      css-select: 5.1.0
      css-what: 6.1.0
      domelementtype: 2.3.0
      domhandler: 5.0.3
      domutils: 3.1.0
    dev: false

  /cheerio@1.0.0-rc.12:
    resolution: {integrity: sha512-VqR8m68vM46BNnuZ5NtnGBKIE/DfN0cRIzg9n40EIq9NOv90ayxLBXA8fXC5gquFRGJSTRqBq25Jt2ECLR431Q==}
    engines: {node: '>= 6'}
    dependencies:
      cheerio-select: 2.1.0
      dom-serializer: 2.0.0
      domhandler: 5.0.3
      domutils: 3.1.0
      htmlparser2: 8.0.2
      parse5: 7.1.2
      parse5-htmlparser2-tree-adapter: 7.0.0
    dev: false

  /chokidar@3.5.3:
    resolution: {integrity: sha512-Dr3sfKRP6oTcjf2JmUmFJfeVMvXBdegxB0iVQ5eb2V10uFJUCAS8OByZdVAyVb8xXNz3GjjTgj9kLWsZTqE6kw==}
    engines: {node: '>= 8.10.0'}
    dependencies:
      anymatch: 3.1.3
      braces: 3.0.2
      glob-parent: 5.1.2
      is-binary-path: 2.1.0
      is-glob: 4.0.3
      normalize-path: 3.0.0
      readdirp: 3.6.0
    optionalDependencies:
      fsevents: 2.3.2

  /chromium-bidi@0.5.8(devtools-protocol@0.0.1232444):
    resolution: {integrity: sha512-blqh+1cEQbHBKmok3rVJkBlBxt9beKBgOsxbFgs7UJcoVbbeZ+K7+6liAsjgpc8l1Xd55cQUy14fXZdGSb4zIw==}
    peerDependencies:
      devtools-protocol: '*'
    dependencies:
      devtools-protocol: 0.0.1232444
      mitt: 3.0.1
      urlpattern-polyfill: 10.0.0
    dev: true

  /ci-info@3.8.0:
    resolution: {integrity: sha512-eXTggHWSooYhq49F2opQhuHWgzucfF2YgODK4e1566GQs5BIfP30B0oenwBJHfWxAs2fyPB1s7Mg949zLf61Yw==}
    engines: {node: '>=8'}
    dev: true

  /cjs-module-lexer@1.2.2:
    resolution: {integrity: sha512-cOU9usZw8/dXIXKtwa8pM0OTJQuJkxMN6w30csNRUerHfeQ5R6U3kkU/FtJeIf3M202OHfY2U8ccInBG7/xogA==}
    dev: true

  /clean-stack@2.2.0:
    resolution: {integrity: sha512-4diC9HaTE+KRAMWhDhrGOECgWZxoevMc5TlkObMqNSsVU62PYzXZ/SMTjzyGAFF1YusgxGcSWTEXBhp0CPwQ1A==}
    engines: {node: '>=6'}
    dev: false

  /cli-boxes@2.2.1:
    resolution: {integrity: sha512-y4coMcylgSCdVinjiDBuR8PCC2bLjyGTwEmPb9NHR/QaNU6EUOXcTY/s6VjGMD6ENSEaeQYHCY0GNGS5jfMwPw==}
    engines: {node: '>=6'}
    dev: false

  /cli-color@2.0.3:
    resolution: {integrity: sha512-OkoZnxyC4ERN3zLzZaY9Emb7f/MhBOIpePv0Ycok0fJYT+Ouo00UBEIwsVsr0yoow++n5YWlSUgST9GKhNHiRQ==}
    engines: {node: '>=0.10'}
    dependencies:
      d: 1.0.1
      es5-ext: 0.10.62
      es6-iterator: 2.0.3
      memoizee: 0.4.15
      timers-ext: 0.1.7

  /cliui@8.0.1:
    resolution: {integrity: sha512-BSeNnyus75C4//NQ9gQt1/csTXyo/8Sb+afLAkzAptFuMsod9HFokGNudZpi/oQV73hnVK+sR+5PVRMd+Dr7YQ==}
    engines: {node: '>=12'}
    dependencies:
      string-width: 4.2.3
      strip-ansi: 6.0.1
      wrap-ansi: 7.0.0

  /clone-response@1.0.3:
    resolution: {integrity: sha512-ROoL94jJH2dUVML2Y/5PEDNaSHgeOdSDicUyS7izcF63G6sTc/FTjLub4b8Il9S8S0beOfYt0TaA5qvFK+w0wA==}
    dependencies:
      mimic-response: 1.0.1
    dev: false

  /co@4.6.0:
    resolution: {integrity: sha512-QVb0dM5HvG+uaxitm8wONl7jltx8dqhfU33DcqtOZcLSVIKSDDLDi7+0LbAKiyI8hD9u42m2YxXSkMGWThaecQ==}
    engines: {iojs: '>= 1.0.0', node: '>= 0.12.0'}
    dev: true

  /code-error-fragment@0.0.230:
    resolution: {integrity: sha512-cadkfKp6932H8UkhzE/gcUqhRMNf8jHzkAN7+5Myabswaghu4xABTgPHDCjW+dBAJxj/SpkTYokpzDqY4pCzQw==}
    engines: {node: '>= 4'}
    dev: true

  /collect-v8-coverage@1.0.1:
    resolution: {integrity: sha512-iBPtljfCNcTKNAto0KEtDfZ3qzjJvqE3aTGZsbhjSBlorqpXJlaWWtPO35D+ZImoC3KWejX64o+yPGxhWSTzfg==}
    dev: true

  /color-convert@1.9.3:
    resolution: {integrity: sha512-QfAUtd+vFdAtFQcC8CCyYt1fYWxSqAiK2cSD6zDB8N3cpsEBAvRxp9zOGg6G/SHHJYAT88/az/IuDGALsNVbGg==}
    dependencies:
      color-name: 1.1.3

  /color-convert@2.0.1:
    resolution: {integrity: sha512-RRECPsj7iu/xb5oKYcsFHSppFNnsj/52OVTRKb4zP5onXwVF3zVmmToNcOfGC+CRDpfK/U584fMg38ZHCaElKQ==}
    engines: {node: '>=7.0.0'}
    dependencies:
      color-name: 1.1.4

  /color-name@1.1.3:
    resolution: {integrity: sha512-72fSenhMw2HZMTVHeCA9KCmpEIbzWiQsjN+BHcBbS9vr1mtt+vJjPdksIBNUmKAW8TFUDPJK5SUU3QhE9NEXDw==}

  /color-name@1.1.4:
    resolution: {integrity: sha512-dOy+3AuW3a2wNbZHIuMZpTcgjGuLU/uBL/ubcZF9OXbDo8ff4O8yVp5Bf0efS8uEoYo5q4Fx7dY9OgQGXgAsQA==}

  /color-string@1.9.1:
    resolution: {integrity: sha512-shrVawQFojnZv6xM40anx4CkoDP+fZsw/ZerEMsW/pyzsRbElpsL/DBVW7q3ExxwusdNXI3lXpuhEZkzs8p5Eg==}
    dependencies:
      color-name: 1.1.4
      simple-swizzle: 0.2.2

  /color@3.2.1:
    resolution: {integrity: sha512-aBl7dZI9ENN6fUGC7mWpMTPNHmWUSNan9tuWN6ahh5ZLNk9baLJOnSMlrQkHcrfFgz2/RigjUVAjdx36VcemKA==}
    dependencies:
      color-convert: 1.9.3
      color-string: 1.9.1

  /colorspace@1.1.4:
    resolution: {integrity: sha512-BgvKJiuVu1igBUF2kEjRCZXol6wiiGbY5ipL/oVPwm0BL9sIpMIzM8IK7vwuxIIzOXMV3Ey5w+vxhm0rR/TN8w==}
    dependencies:
      color: 3.2.1
      text-hex: 1.0.0

  /combined-stream@1.0.8:
    resolution: {integrity: sha512-FQN4MRfuJeHf7cBbBMJFXhKSDq+2kAArBlmRBvcvFE5BB1HZKXtSFASDhdlz9zOYwxh8lDdnvmMOe/+5cdoEdg==}
    engines: {node: '>= 0.8'}
    dependencies:
      delayed-stream: 1.0.0

  /commander@2.20.3:
    resolution: {integrity: sha512-GpVkmM8vF2vQUkj2LvZmD35JxeJOLCwJ9cUkugyk2nuhbv3+mJvpLYYt+0+USMxE+oj+ey/lJEnhZw75x/OMcQ==}
    dev: true

  /commander@4.1.1:
    resolution: {integrity: sha512-NOKm8xhkzAjzFx8B2v5OAHT+u5pRQc2UCa2Vq9jYL/31o2wi9mxBA7LIFs3sV5VSC49z6pEhfbMULvShKj26WA==}
    engines: {node: '>= 6'}

  /commander@5.1.0:
    resolution: {integrity: sha512-P0CysNDQ7rtVw4QIQtm+MRxV66vKFSvlsQvGYXZWR3qFU0jlMKHZZZgw8e+8DSah4UDKMqnknRDQz+xuQXQ/Zg==}
    engines: {node: '>= 6'}
    dev: true

  /comment-parser@1.3.1:
    resolution: {integrity: sha512-B52sN2VNghyq5ofvUsqZjmk6YkihBX5vMSChmSK9v4ShjKf3Vk5Xcmgpw4o+iIgtrnM/u5FiMpz9VKb8lpBveA==}
    engines: {node: '>= 12.0.0'}
    dev: false

  /component-emitter@1.3.0:
    resolution: {integrity: sha512-Rd3se6QB+sO1TwqZjscQrurpEPIfO0/yYnSin6Q/rD3mOutHvUrCAhJub3r90uNb+SESBuE0QYoB90YdfatsRg==}
    dev: false

  /concat-map@0.0.1:
    resolution: {integrity: sha512-/Srv4dswyQNBfohGpz9o6Yb3Gz3SrUDqBH5rTuhGR7ahtlbYKnVxw2bCFMRljaA7EXHaXZ8wsHdodFvbkhKmqg==}

  /content-disposition@0.5.4:
    resolution: {integrity: sha512-FveZTNuGw04cxlAiWbzi6zTAL/lhehaWbTtgluJh4/E95DqMwTmha3KZN1aAWA8cFIhHzMZUvLevkw5Rqk+tSQ==}
    engines: {node: '>= 0.6'}
    dependencies:
      safe-buffer: 5.2.1
    dev: false

  /content-type@1.0.5:
    resolution: {integrity: sha512-nTjqfcBFEipKdXCv4YDQWCfmcLZKm81ldF0pAopTvyrFGVbcR6P/VAAd5G7N+0tTr8QqiU0tFadD6FK4NtJwOA==}
    engines: {node: '>= 0.6'}
    dev: false

  /convert-source-map@1.9.0:
    resolution: {integrity: sha512-ASFBup0Mz1uyiIjANan1jzLQami9z1PoYSZCiiYW2FczPbenXc45FZdBZLzOT+r6+iciuEModtmCti+hjaAk0A==}

  /convert-source-map@2.0.0:
    resolution: {integrity: sha512-Kvp459HrV2FEJ1CAsi1Ku+MY3kasH19TFykTz2xWmMeq6bk2NU3XXvfJ+Q61m0xktWwt+1HSYf3JZsTms3aRJg==}
    dev: true

  /cookie-signature@1.0.6:
    resolution: {integrity: sha512-QADzlaHc8icV8I7vbaJXJwod9HWYp8uCqf1xa4OfNu1T7JVxQIrUgOWtHdNDtPiywmFbiS12VjotIXLrKM3orQ==}
    dev: false

  /cookie@0.4.2:
    resolution: {integrity: sha512-aSWTXFzaKWkvHO1Ny/s+ePFpvKsPnjc551iI41v3ny/ow6tBG5Vd+FuqGNhh1LxOmVzOlGUriIlOaokOvhaStA==}
    engines: {node: '>= 0.6'}
    dev: false

  /cookie@0.5.0:
    resolution: {integrity: sha512-YZ3GUyn/o8gfKJlnlX7g7xq4gyO6OSuhGPKaaGssGB2qgDUS0gPgtTvoyZLTt9Ab6dC4hfc9dV5arkvc/OCmrw==}
    engines: {node: '>= 0.6'}
    dev: false

  /cookiejar@2.1.4:
    resolution: {integrity: sha512-LDx6oHrK+PhzLKJU9j5S7/Y3jM/mUHvD/DeI1WQmJn652iPC5Y4TBzC9l+5OMOXlyTTA+SmVUPm0HQUwpD5Jqw==}
    dev: false

  /core-util-is@1.0.2:
    resolution: {integrity: sha512-3lqz5YjWTYnW6dlDa5TLaTCcShfar1e40rmcJVwCBJC6mWlFuj0eCHIElmG1g5kyuJ/GD+8Wn4FFCcz4gJPfaQ==}

  /cosmiconfig@9.0.0(typescript@4.9.5):
    resolution: {integrity: sha512-itvL5h8RETACmOTFc4UfIyB2RfEHi71Ax6E/PivVxq9NseKbOWpeyHEOIbmAw1rs8Ak0VursQNww7lf7YtUwzg==}
    engines: {node: '>=14'}
    peerDependencies:
      typescript: '>=4.9.5'
    peerDependenciesMeta:
      typescript:
        optional: true
    dependencies:
      env-paths: 2.2.1
      import-fresh: 3.3.0
      js-yaml: 4.1.0
      parse-json: 5.2.0
      typescript: 4.9.5
    dev: true

  /create-require@1.1.1:
    resolution: {integrity: sha512-dcKFX3jn0MpIaXjisoRvexIJVEKzaq7z2rZKxf+MSr9TkdmHmsU4m2lcLojrj/FHl8mk5VxMmYA+ftRkP/3oKQ==}

  /cross-fetch@3.1.6:
    resolution: {integrity: sha512-riRvo06crlE8HiqOwIpQhxwdOk4fOeR7FVM/wXoxchFEqMNUjvbs3bfo4OTgMEMHzppd4DxFBDbyySj8Cv781g==}
    dependencies:
      node-fetch: 2.7.0
    transitivePeerDependencies:
      - encoding
    dev: false

  /cross-fetch@4.0.0:
    resolution: {integrity: sha512-e4a5N8lVvuLgAWgnCrLr2PP0YyDOTHa9H/Rj54dirp61qXnNq46m82bRhNqIA5VccJtWBvPTFRV3TtvHUKPB1g==}
    dependencies:
      node-fetch: 2.7.0
    transitivePeerDependencies:
      - encoding
    dev: true

  /cross-spawn@7.0.3:
    resolution: {integrity: sha512-iRDPJKUPVEND7dHPO8rkbOnPpyDygcDFtWjpeWNCgy8WP2rXcxXL8TskReQl6OrB2G7+UJrags1q15Fudc7G6w==}
    engines: {node: '>= 8'}
    dependencies:
      path-key: 3.1.1
      shebang-command: 2.0.0
      which: 2.0.2

  /crypto@1.0.1:
    resolution: {integrity: sha512-VxBKmeNcqQdiUQUW2Tzq0t377b54N2bMtXO/qiLa+6eRRmmC4qT3D4OnTGoT/U6O9aklQ/jTwbOtRMTTY8G0Ig==}
    deprecated: This package is no longer supported. It's now a built-in Node module. If you've depended on crypto, you should switch to the one that's built-in.
    dev: false

  /css-select@5.1.0:
    resolution: {integrity: sha512-nwoRF1rvRRnnCqqY7updORDsuqKzqYJ28+oSMaJMMgOauh3fvwHqMS7EZpIPqK8GL+g9mKxF1vP/ZjSeNjEVHg==}
    dependencies:
      boolbase: 1.0.0
      css-what: 6.1.0
      domhandler: 5.0.3
      domutils: 3.1.0
      nth-check: 2.1.1
    dev: false

  /css-what@6.1.0:
    resolution: {integrity: sha512-HTUrgRJ7r4dsZKU6GjmpfRK1O76h97Z8MfS1G0FozR+oF2kG6Vfe8JE6zwrkbxigziPHinCJ+gCPjA9EaBDtRw==}
    engines: {node: '>= 6'}
    dev: false

  /d@1.0.1:
    resolution: {integrity: sha512-m62ShEObQ39CfralilEQRjH6oAMtNCV1xJyEx5LpRYUVN+EviphDgUc/F3hnYbADmkiNs67Y+3ylmlG7Lnu+FA==}
    dependencies:
      es5-ext: 0.10.62
      type: 1.2.0

  /dashdash@1.14.1:
    resolution: {integrity: sha512-jRFi8UDGo6j+odZiEpjazZaWqEal3w/basFjQHQEwVtZJGDpxbH1MeYluwCS8Xq5wmLJooDlMgvVarmWfGM44g==}
    engines: {node: '>=0.10'}
    dependencies:
      assert-plus: 1.0.0
    dev: false

  /data-uri-to-buffer@6.0.2:
    resolution: {integrity: sha512-7hvf7/GW8e86rW0ptuwS3OcBGDjIi6SZva7hCyWC0yYry2cOPmLIjXAUHI6DK2HsnwJd9ifmt57i8eV2n4YNpw==}
    engines: {node: '>= 14'}
    dev: true

  /date-utils@1.2.21:
    resolution: {integrity: sha512-wJMBjqlwXR0Iv0wUo/lFbhSQ7MmG1hl36iuxuE91kW+5b5sWbase73manEqNH9sOLFAMG83B4ffNKq9/Iq0FVA==}
    engines: {node: '>0.4.0'}
    dev: false

  /dayjs@1.11.8:
    resolution: {integrity: sha512-LcgxzFoWMEPO7ggRv1Y2N31hUf2R0Vj7fuy/m+Bg1K8rr+KAs1AEy4y9jd5DXe8pbHgX+srkHNS7TH6Q6ZhYeQ==}
    dev: false

  /debug@2.6.9:
    resolution: {integrity: sha512-bC7ElrdJaJnPbAP+1EotYvqZsb3ecl5wi6Bfi6BJTUcNowp6cvspg0jXznRTKDjm/E7AdgFBVeAPVMNcKGsHMA==}
    peerDependencies:
      supports-color: '*'
    peerDependenciesMeta:
      supports-color:
        optional: true
    dependencies:
      ms: 2.0.0
    dev: false

  /debug@3.2.7(supports-color@5.5.0):
    resolution: {integrity: sha512-CFjzYYAi4ThfiQvizrFQevTTXHtnCqWfe7x1AhgEscTz6ZbLbfoLRLPugTQyBth6f8ZERVUSyWHFD/7Wu4t1XQ==}
    peerDependencies:
      supports-color: '*'
    peerDependenciesMeta:
      supports-color:
        optional: true
    dependencies:
      ms: 2.1.3
      supports-color: 5.5.0

  /debug@4.3.4:
    resolution: {integrity: sha512-PRWFHuSU3eDtQJPvnNY7Jcket1j0t5OuOsFzPPzsekD52Zl8qUfFIPEiswXqIvHWGVHOgX+7G/vCNNhehwxfkQ==}
    engines: {node: '>=6.0'}
    peerDependencies:
      supports-color: '*'
    peerDependenciesMeta:
      supports-color:
        optional: true
    dependencies:
      ms: 2.1.2

  /decamelize@5.0.1:
    resolution: {integrity: sha512-VfxadyCECXgQlkoEAjeghAr5gY3Hf+IKjKb+X8tGVDtveCjN+USwprd2q3QXBR9T1+x2DG0XZF5/w+7HAtSaXA==}
    engines: {node: '>=10'}
    dev: false

  /decode-uri-component@0.2.2:
    resolution: {integrity: sha512-FqUYQ+8o158GyGTrMFJms9qh3CqTKvAqgqsTnkLI8sKu0028orqBhxNMFkFen0zGyg6epACD32pjVk58ngIErQ==}
    engines: {node: '>=0.10'}
    dev: false

  /decompress-response@3.3.0:
    resolution: {integrity: sha512-BzRPQuY1ip+qDonAOz42gRm/pg9F768C+npV/4JOsxRC2sq+Rlk+Q4ZCAsOhnIaMrgarILY+RMUIvMmmX1qAEA==}
    engines: {node: '>=4'}
    dependencies:
      mimic-response: 1.0.1
    dev: false

  /decompress-tar@4.1.1:
    resolution: {integrity: sha512-JdJMaCrGpB5fESVyxwpCx4Jdj2AagLmv3y58Qy4GE6HMVjWz1FeVQk1Ct4Kye7PftcdOo/7U7UKzYBJgqnGeUQ==}
    engines: {node: '>=4'}
    dependencies:
      file-type: 5.2.0
      is-stream: 1.1.0
      tar-stream: 1.6.2
    dev: true

  /decompress-tarbz2@4.1.1:
    resolution: {integrity: sha512-s88xLzf1r81ICXLAVQVzaN6ZmX4A6U4z2nMbOwobxkLoIIfjVMBg7TeguTUXkKeXni795B6y5rnvDw7rxhAq9A==}
    engines: {node: '>=4'}
    dependencies:
      decompress-tar: 4.1.1
      file-type: 6.2.0
      is-stream: 1.1.0
      seek-bzip: 1.0.6
      unbzip2-stream: 1.4.3
    dev: true

  /decompress-targz@4.1.1:
    resolution: {integrity: sha512-4z81Znfr6chWnRDNfFNqLwPvm4db3WuZkqV+UgXQzSngG3CEKdBkw5jrv3axjjL96glyiiKjsxJG3X6WBZwX3w==}
    engines: {node: '>=4'}
    dependencies:
      decompress-tar: 4.1.1
      file-type: 5.2.0
      is-stream: 1.1.0
    dev: true

  /decompress-unzip@4.0.1:
    resolution: {integrity: sha512-1fqeluvxgnn86MOh66u8FjbtJpAFv5wgCT9Iw8rcBqQcCo5tO8eiJw7NNTrvt9n4CRBVq7CstiS922oPgyGLrw==}
    engines: {node: '>=4'}
    dependencies:
      file-type: 3.9.0
      get-stream: 2.3.1
      pify: 2.3.0
      yauzl: 2.10.0
    dev: true

  /decompress@4.2.1:
    resolution: {integrity: sha512-e48kc2IjU+2Zw8cTb6VZcJQ3lgVbS4uuB1TfCHbiZIP/haNXm+SVyhu+87jts5/3ROpd82GSVCoNs/z8l4ZOaQ==}
    engines: {node: '>=4'}
    dependencies:
      decompress-tar: 4.1.1
      decompress-tarbz2: 4.1.1
      decompress-targz: 4.1.1
      decompress-unzip: 4.0.1
      graceful-fs: 4.2.11
      make-dir: 1.3.0
      pify: 2.3.0
      strip-dirs: 2.1.0
    dev: true

  /dedent@0.7.0:
    resolution: {integrity: sha512-Q6fKUPqnAHAyhiUgFU7BUzLiv0kd8saH9al7tnu5Q/okj6dnupxyTgFIBjVzJATdfIAm9NAsvXNzjaKa+bxVyA==}
    dev: true

  /deep-eql@4.1.3:
    resolution: {integrity: sha512-WaEtAOpRA1MQ0eohqZjpGD8zdI0Ovsm8mmFhaDN8dvDZzyoUMcYDnf5Y6iu7HTXxf8JDS23qWa4a+hKCDyOPzw==}
    engines: {node: '>=6'}
    dependencies:
      type-detect: 4.0.8

  /deep-extend@0.6.0:
    resolution: {integrity: sha512-LOHxIOaPYdHlJRtCQfDIVZtfw/ufM8+rVj649RIHzcm/vGwQRXFt6OPqIFWsm2XEMrNIEtWR64sY1LEKD2vAOA==}
    engines: {node: '>=4.0.0'}
    dev: false

  /deep-is@0.1.4:
    resolution: {integrity: sha512-oIPzksmTg4/MriiaYGO+okXDT7ztn/w3Eptv/+gSIdMdKsJo0u4CfYNFJPy+4SKMuCqGw2wxnA+URMg3t8a/bQ==}
    dev: false

  /deepmerge@4.3.1:
    resolution: {integrity: sha512-3sUqbMEc77XqpdNO7FRyRog+eW3ph+GYCbj+rK+uYyRMuwsVy0rMiVtPn+QJlKFvWP/1PYpapqYn0Me2knFn+A==}
    engines: {node: '>=0.10.0'}
    dev: true

  /defer-to-connect@1.1.3:
    resolution: {integrity: sha512-0ISdNousHvZT2EiFlZeZAHBUvSxmKswVCEf8hW7KWgG4a8MVEu/3Vb6uWYozkjylyCxe0JBIiRB1jV45S70WVQ==}
    dev: false

  /define-lazy-prop@2.0.0:
    resolution: {integrity: sha512-Ds09qNh8yw3khSjiJjiUInaGX9xlqZDY7JVryGxdxV7NPeuqQfplOpQ66yJFZut3jLa5zOwkXw1g9EI2uKh4Og==}
    engines: {node: '>=8'}
    dev: false

  /define-properties@1.2.0:
    resolution: {integrity: sha512-xvqAVKGfT1+UAvPwKTVw/njhdQ8ZhXK4lI0bCIuCMrp2up9nPnaDftrLtmpTazqd1o+UY4zgzU+avtMbDP+ldA==}
    engines: {node: '>= 0.4'}
    dependencies:
      has-property-descriptors: 1.0.0
      object-keys: 1.1.1
    dev: false

  /degenerator@5.0.1:
    resolution: {integrity: sha512-TllpMR/t0M5sqCXfj85i4XaAzxmS5tVA16dqvdkMwGmzI+dXLXnw3J+3Vdv7VKw+ThlTMboK6i9rnZ6Nntj5CQ==}
    engines: {node: '>= 14'}
    dependencies:
      ast-types: 0.13.4
      escodegen: 2.1.0
      esprima: 4.0.1
    dev: true

  /delayed-stream@1.0.0:
    resolution: {integrity: sha512-ZySD7Nf91aLB0RxL4KGrKHBXl7Eds1DAmEdcoVawXnLD7SDhpNgtuII2aAkg7a7QS41jxPSZ17p4VdGnMHk3MQ==}
    engines: {node: '>=0.4.0'}

  /depd@2.0.0:
    resolution: {integrity: sha512-g7nH6P6dyDioJogAAGprGpCtVImJhpPk/roCzdb3fIh61/s/nPsfR6onyMwkCAR/OlC3yBC0lESvUoQEAssIrw==}
    engines: {node: '>= 0.8'}
    dev: false

  /dependency-graph@0.10.0:
    resolution: {integrity: sha512-c9amUgpgxSi1bE5/sbLwcs5diLD0ygCQYmhfM5H1s5VH1mCsYkcmAL3CcNdv4kdSw6JuMoHeDGzLgj/gAXdWVg==}
    engines: {node: '>= 0.6.0'}
    dev: false

  /deprecation@2.3.1:
    resolution: {integrity: sha512-xmHIy4F3scKVwMsQ4WnVaS8bHOx0DmVwRywosKhaILI0ywMDWPtBSku2HNxRvF7jtwDRsoEwYQSfbxj8b7RlJQ==}
    dev: false

  /destroy@1.2.0:
    resolution: {integrity: sha512-2sJGJTaXIIaR1w4iJSNoN0hnMY7Gpc/n8D4qSCJw8QqFWXf7cuAgnEHxBpweaVcPevC2l3KpjYCx3NypQQgaJg==}
    engines: {node: '>= 0.8', npm: 1.2.8000 || >= 1.4.16}
    dev: false

  /detect-newline@3.1.0:
    resolution: {integrity: sha512-TLz+x/vEXm/Y7P7wn1EJFNLxYpUD4TgMosxY6fAVJUnJMbupHBOncxyWUG9OpTaH9EBD7uFI5LfEgmMOc54DsA==}
    engines: {node: '>=8'}
    dev: true

  /devtools-protocol@0.0.1232444:
    resolution: {integrity: sha512-pM27vqEfxSxRkTMnF+XCmxSEb6duO5R+t8A9DEEJgy4Wz2RVanje2mmj99B6A3zv2r/qGfYlOvYznUhuokizmg==}
    dev: true

  /diff-sequences@29.4.3:
    resolution: {integrity: sha512-ofrBgwpPhCD85kMKtE9RYFFq6OC1A89oW2vvgWZNCwxrUpRUILopY7lsYyMDSjc8g6U6aiO0Qubg6r4Wgt5ZnA==}
    engines: {node: ^14.15.0 || ^16.10.0 || >=18.0.0}

  /diff@4.0.2:
    resolution: {integrity: sha512-58lmxKSA4BNyLz+HHMUzlOEpg09FV+ev6ZMe3vJihgdxzgcwZ8VoEEPmALCZG9LmqfVoNMMKpttIYTVG6uDY7A==}
    engines: {node: '>=0.3.1'}

  /dir-glob@3.0.1:
    resolution: {integrity: sha512-WkrWp9GR4KXfKGYzOLmTuGVi1UWFfws377n9cc55/tb6DuqyF6pcQ5AbiHEshaDpY9v6oaSr2XCDidGmMwdzIA==}
    engines: {node: '>=8'}
    dependencies:
      path-type: 4.0.0

  /doctrine@2.1.0:
    resolution: {integrity: sha512-35mSku4ZXK0vfCuHEDAwt55dg2jNajHZ1odvF+8SSr82EsZY4QmXfuWso8oEd8zRhVObSN18aM0CjSdoBX7zIw==}
    engines: {node: '>=0.10.0'}
    dependencies:
      esutils: 2.0.3
    dev: false

  /doctrine@3.0.0:
    resolution: {integrity: sha512-yS+Q5i3hBf7GBkd4KG8a7eBNNWNGLTaEwwYWUijIYM7zrlYDM0BFXHjjPWlWZ1Rg7UaddZeIDmi9jF3HmqiQ2w==}
    engines: {node: '>=6.0.0'}
    dependencies:
      esutils: 2.0.3
    dev: false

  /dom-serializer@1.4.1:
    resolution: {integrity: sha512-VHwB3KfrcOOkelEG2ZOfxqLZdfkil8PtJi4P8N2MMXucZq2yLp75ClViUlOVwyoHEDjYU433Aq+5zWP61+RGag==}
    dependencies:
      domelementtype: 2.3.0
      domhandler: 4.3.1
      entities: 2.2.0
    dev: false

  /dom-serializer@2.0.0:
    resolution: {integrity: sha512-wIkAryiqt/nV5EQKqQpo3SToSOV9J0DnbJqwK7Wv/Trc92zIAYZ4FlMu+JPFW1DfGFt81ZTCGgDEabffXeLyJg==}
    dependencies:
      domelementtype: 2.3.0
      domhandler: 5.0.3
      entities: 4.5.0
    dev: false

  /domelementtype@2.3.0:
    resolution: {integrity: sha512-OLETBj6w0OsagBwdXnPdN0cnMfF9opN69co+7ZrbfPGrdpPVNBUj02spi6B1N7wChLQiPn4CSH/zJvXw56gmHw==}
    dev: false

  /domhandler@4.3.1:
    resolution: {integrity: sha512-GrwoxYN+uWlzO8uhUXRl0P+kHE4GtVPfYzVLcUxPL7KNdHKj66vvlhiweIHqYYXWlw+T8iLMp42Lm67ghw4WMQ==}
    engines: {node: '>= 4'}
    dependencies:
      domelementtype: 2.3.0
    dev: false

  /domhandler@5.0.3:
    resolution: {integrity: sha512-cgwlv/1iFQiFnU96XXgROh8xTeetsnJiDsTc7TYCLFd9+/WNkIqPTxiM/8pSd8VIrhXGTf1Ny1q1hquVqDJB5w==}
    engines: {node: '>= 4'}
    dependencies:
      domelementtype: 2.3.0
    dev: false

  /domutils@2.8.0:
    resolution: {integrity: sha512-w96Cjofp72M5IIhpjgobBimYEfoPjx1Vx0BSX9P30WBdZW2WIKU0T1Bd0kz2eNZ9ikjKgHbEyKx8BB6H1L3h3A==}
    dependencies:
      dom-serializer: 1.4.1
      domelementtype: 2.3.0
      domhandler: 4.3.1
    dev: false

  /domutils@3.1.0:
    resolution: {integrity: sha512-H78uMmQtI2AhgDJjWeQmHwJJ2bLPD3GMmO7Zja/ZZh84wkm+4ut+IUnUdRa8uCGX88DiVx1j6FRe1XfxEgjEZA==}
    dependencies:
      dom-serializer: 2.0.0
      domelementtype: 2.3.0
      domhandler: 5.0.3
    dev: false

  /dot-case@3.0.4:
    resolution: {integrity: sha512-Kv5nKlh6yRrdrGvxeJ2e5y2eRUpkUosIW4A2AS38zwSz27zu7ufDwQPi5Jhs3XAlGNetl3bmnGhQsMtkKJnj3w==}
    dependencies:
      no-case: 3.0.4
      tslib: 2.6.2
    dev: false

  /dotenv@16.4.4:
    resolution: {integrity: sha512-XvPXc8XAQThSjAbY6cQ/9PcBXmFoWuw1sQ3b8HqUCR6ziGXjkTi//kB9SWa2UwqlgdAIuRqAa/9hVljzPehbYg==}
    engines: {node: '>=12'}
    dev: false

  /dotenv@8.6.0:
    resolution: {integrity: sha512-IrPdXQsk2BbzvCBGBOTmmSH5SodmqZNt4ERAZDmW4CT+tL8VtvinqywuANaFu4bOMWki16nqf0e4oC0QIaDr/g==}
    engines: {node: '>=10'}
    dev: false

  /duplexer3@0.1.5:
    resolution: {integrity: sha512-1A8za6ws41LQgv9HrE/66jyC5yuSjQ3L/KOpFtoBilsAK2iA2wuS5rTt1OCzIvtS2V7nVmedsUU+DGRcjBmOYA==}
    dev: false

  /eastasianwidth@0.2.0:
    resolution: {integrity: sha512-I88TYZWc9XiYHRQ4/3c5rjjfgkjhLyW2luGIheGERbNQ6OY7yTybanSpDXZa8y7VUP9YmDcYa+eyq4ca7iLqWA==}
    dev: true

  /ecc-jsbn@0.1.2:
    resolution: {integrity: sha512-eh9O+hwRHNbG4BLTjEl3nw044CkGm5X6LoaCf7LPp7UU8Qrt47JYNi6nPX8xjW97TKGKm1ouctg0QSpZe9qrnw==}
    dependencies:
      jsbn: 0.1.1
      safer-buffer: 2.1.2
    dev: false

  /ecdsa-sig-formatter@1.0.11:
    resolution: {integrity: sha512-nagl3RYrbNv6kQkeJIpt6NJZy8twLB/2vtz6yN9Z4vRKHN4/QZJIEbqohALSgwKdnksuY3k5Addp5lg8sVoVcQ==}
    dependencies:
      safe-buffer: 5.2.1

  /ee-first@1.1.1:
    resolution: {integrity: sha512-WMwm9LhRUo+WUaRN+vRuETqG89IgZphVSNkdFgeb6sS/E4OrDIN7t48CAewSHXc6C8lefD8KKfr5vY61brQlow==}
    dev: false

  /electron-to-chromium@1.4.425:
    resolution: {integrity: sha512-wv1NufHxu11zfDbY4fglYQApMswleE9FL/DSeyOyauVXDZ+Kco96JK/tPfBUaDqfRarYp2WH2hJ/5UnVywp9Jg==}

  /emittery@0.13.1:
    resolution: {integrity: sha512-DeWwawk6r5yR9jFgnDKYt4sLS0LmHJJi3ZOnb5/JdbYwj3nW+FxQnHIjhBKz8YLC7oRNPVM9NQ47I3CVx34eqQ==}
    engines: {node: '>=12'}
    dev: true

  /emoji-regex@8.0.0:
    resolution: {integrity: sha512-MSjYzcWNOA0ewAHpz0MxpYFvwg6yjy1NG3xteoqz644VCo/RPgnr1/GGt+ic3iJTzQ8Eu3TdM14SawnVUmGE6A==}

  /emoji-regex@9.2.2:
    resolution: {integrity: sha512-L18DaJsXSUk2+42pv8mLs5jJT2hqFkFE4j21wOmgbUqsZ2hL72NsUU785g9RXgo3s0ZNgVl42TiHp3ZtOv/Vyg==}
    dev: true

  /enabled@2.0.0:
    resolution: {integrity: sha512-AKrN98kuwOzMIdAizXGI86UFBoo26CL21UM763y1h/GMSJ4/OHU9k2YlsmBpyScFo/wbLzWQJBMCW4+IO3/+OQ==}

  /encodeurl@1.0.2:
    resolution: {integrity: sha512-TPJXq8JqFaVYm2CWmPvnP2Iyo4ZSM7/QKcSmuMLDObfpH5fi7RUGmd/rTDf+rut/saiDiQEeVTNgAmJEdAOx0w==}
    engines: {node: '>= 0.8'}
    dev: false

  /end-of-stream@1.4.4:
    resolution: {integrity: sha512-+uw1inIHVPQoaVuHzRyXd21icM+cnt4CzD5rW+NC1wjOUSTOs+Te7FOv7AhN7vS9x/oIyhLP5PR1H+phQAHu5Q==}
    dependencies:
      once: 1.4.0

  /entities@2.2.0:
    resolution: {integrity: sha512-p92if5Nz619I0w+akJrLZH0MX0Pb5DX39XOwQTtXSdQQOaYH03S1uIQp4mhOZtAXrxq4ViO67YTiLBo2638o9A==}
    dev: false

  /entities@4.5.0:
    resolution: {integrity: sha512-V0hjH4dGPh9Ao5p0MoRY6BVqtwCjhz6vI5LT8AJ55H+4g9/4vbHx1I54fS0XuclLhDHArPQCiMjDxjaL8fPxhw==}
    engines: {node: '>=0.12'}
    dev: false

  /env-paths@2.2.1:
    resolution: {integrity: sha512-+h1lkLKhZMTYjog1VEpJNG7NZJWcuc2DDk/qsqSTRRCOXiLjeQ1d1/udrUGhqMxUgAlwKNZ0cf2uqan5GLuS2A==}
    engines: {node: '>=6'}
    dev: true

  /error-ex@1.3.2:
    resolution: {integrity: sha512-7dFHNmqeFSEt2ZBsCriorKnn3Z2pj+fd9kmI6QoWw4//DL+icEBfc0U7qJCisqrTsKTjw4fNFy2pW9OqStD84g==}
    dependencies:
      is-arrayish: 0.2.1
    dev: true

  /es-abstract@1.21.2:
    resolution: {integrity: sha512-y/B5POM2iBnIxCiernH1G7rC9qQoM77lLIMQLuob0zhp8C56Po81+2Nj0WFKnd0pNReDTnkYryc+zhOzpEIROg==}
    engines: {node: '>= 0.4'}
    dependencies:
      array-buffer-byte-length: 1.0.0
      available-typed-arrays: 1.0.5
      call-bind: 1.0.2
      es-set-tostringtag: 2.0.1
      es-to-primitive: 1.2.1
      function.prototype.name: 1.1.5
      get-intrinsic: 1.2.1
      get-symbol-description: 1.0.0
      globalthis: 1.0.3
      gopd: 1.0.1
      has: 1.0.3
      has-property-descriptors: 1.0.0
      has-proto: 1.0.1
      has-symbols: 1.0.3
      internal-slot: 1.0.5
      is-array-buffer: 3.0.2
      is-callable: 1.2.7
      is-negative-zero: 2.0.2
      is-regex: 1.1.4
      is-shared-array-buffer: 1.0.2
      is-string: 1.0.7
      is-typed-array: 1.1.10
      is-weakref: 1.0.2
      object-inspect: 1.12.3
      object-keys: 1.1.1
      object.assign: 4.1.4
      regexp.prototype.flags: 1.5.0
      safe-regex-test: 1.0.0
      string.prototype.trim: 1.2.7
      string.prototype.trimend: 1.0.6
      string.prototype.trimstart: 1.0.6
      typed-array-length: 1.0.4
      unbox-primitive: 1.0.2
      which-typed-array: 1.1.9
    dev: false

  /es-array-method-boxes-properly@1.0.0:
    resolution: {integrity: sha512-wd6JXUmyHmt8T5a2xreUwKcGPq6f1f+WwIJkijUqiGcJz1qqnZgP6XIK+QyIWU5lT7imeNxUll48bziG+TSYcA==}
    dev: false

  /es-get-iterator@1.1.3:
    resolution: {integrity: sha512-sPZmqHBe6JIiTfN5q2pEi//TwxmAFHwj/XEuYjTuse78i8KxaqMTTzxPoFKuzRpDpTJ+0NAbpfenkmH2rePtuw==}
    dependencies:
      call-bind: 1.0.2
      get-intrinsic: 1.2.1
      has-symbols: 1.0.3
      is-arguments: 1.1.1
      is-map: 2.0.2
      is-set: 2.0.2
      is-string: 1.0.7
      isarray: 2.0.5
      stop-iteration-iterator: 1.0.0
    dev: false

  /es-set-tostringtag@2.0.1:
    resolution: {integrity: sha512-g3OMbtlwY3QewlqAiMLI47KywjWZoEytKr8pf6iTC8uJq5bIAH52Z9pnQ8pVL6whrCto53JZDuUIsifGeLorTg==}
    engines: {node: '>= 0.4'}
    dependencies:
      get-intrinsic: 1.2.1
      has: 1.0.3
      has-tostringtag: 1.0.0
    dev: false

  /es-shim-unscopables@1.0.0:
    resolution: {integrity: sha512-Jm6GPcCdC30eMLbZ2x8z2WuRwAws3zTBBKuusffYVUrNj/GVSUAZ+xKMaUpfNDR5IbyNA5LJbaecoUVbmUcB1w==}
    dependencies:
      has: 1.0.3
    dev: false

  /es-to-primitive@1.2.1:
    resolution: {integrity: sha512-QCOllgZJtaUo9miYBcLChTUaHNjJF3PYs1VidD7AwiEj1kYxKeQTctLAezAOH5ZKRH0g2IgPn6KwB4IT8iRpvA==}
    engines: {node: '>= 0.4'}
    dependencies:
      is-callable: 1.2.7
      is-date-object: 1.0.5
      is-symbol: 1.0.4
    dev: false

  /es5-ext@0.10.62:
    resolution: {integrity: sha512-BHLqn0klhEpnOKSrzn/Xsz2UIW8j+cGmo9JLzr8BiUapV8hPL9+FliFqjwr9ngW7jWdnxv6eO+/LqyhJVqgrjA==}
    engines: {node: '>=0.10'}
    requiresBuild: true
    dependencies:
      es6-iterator: 2.0.3
      es6-symbol: 3.1.3
      next-tick: 1.1.0

  /es6-iterator@2.0.3:
    resolution: {integrity: sha512-zw4SRzoUkd+cl+ZoE15A9o1oQd920Bb0iOJMQkQhl3jNc03YqVjAhG7scf9C5KWRU/R13Orf588uCC6525o02g==}
    dependencies:
      d: 1.0.1
      es5-ext: 0.10.62
      es6-symbol: 3.1.3

  /es6-symbol@3.1.3:
    resolution: {integrity: sha512-NJ6Yn3FuDinBaBRWl/q5X/s4koRHBrgKAu+yGI6JCBeiu3qrcbJhwT2GeR/EXVfylRk8dpQVJoLEFhK+Mu31NA==}
    dependencies:
      d: 1.0.1
      ext: 1.7.0

  /es6-weak-map@2.0.3:
    resolution: {integrity: sha512-p5um32HOTO1kP+w7PRnB+5lQ43Z6muuMuIMffvDN8ZB4GcnjLBV6zGStpbASIMk4DCAvEaamhe2zhyCb/QXXsA==}
    dependencies:
      d: 1.0.1
      es5-ext: 0.10.62
      es6-iterator: 2.0.3
      es6-symbol: 3.1.3

  /esbuild-android-64@0.15.18:
    resolution: {integrity: sha512-wnpt3OXRhcjfIDSZu9bnzT4/TNTDsOUvip0foZOUBG7QbSt//w3QV4FInVJxNhKc/ErhUxc5z4QjHtMi7/TbgA==}
    engines: {node: '>=12'}
    cpu: [x64]
    os: [android]
    requiresBuild: true
    optional: true

  /esbuild-android-arm64@0.15.18:
    resolution: {integrity: sha512-G4xu89B8FCzav9XU8EjsXacCKSG2FT7wW9J6hOc18soEHJdtWu03L3TQDGf0geNxfLTtxENKBzMSq9LlbjS8OQ==}
    engines: {node: '>=12'}
    cpu: [arm64]
    os: [android]
    requiresBuild: true
    optional: true

  /esbuild-darwin-64@0.15.18:
    resolution: {integrity: sha512-2WAvs95uPnVJPuYKP0Eqx+Dl/jaYseZEUUT1sjg97TJa4oBtbAKnPnl3b5M9l51/nbx7+QAEtuummJZW0sBEmg==}
    engines: {node: '>=12'}
    cpu: [x64]
    os: [darwin]
    requiresBuild: true
    optional: true

  /esbuild-darwin-arm64@0.15.18:
    resolution: {integrity: sha512-tKPSxcTJ5OmNb1btVikATJ8NftlyNlc8BVNtyT/UAr62JFOhwHlnoPrhYWz09akBLHI9nElFVfWSTSRsrZiDUA==}
    engines: {node: '>=12'}
    cpu: [arm64]
    os: [darwin]
    requiresBuild: true
    optional: true

  /esbuild-freebsd-64@0.15.18:
    resolution: {integrity: sha512-TT3uBUxkteAjR1QbsmvSsjpKjOX6UkCstr8nMr+q7zi3NuZ1oIpa8U41Y8I8dJH2fJgdC3Dj3CXO5biLQpfdZA==}
    engines: {node: '>=12'}
    cpu: [x64]
    os: [freebsd]
    requiresBuild: true
    optional: true

  /esbuild-freebsd-arm64@0.15.18:
    resolution: {integrity: sha512-R/oVr+X3Tkh+S0+tL41wRMbdWtpWB8hEAMsOXDumSSa6qJR89U0S/PpLXrGF7Wk/JykfpWNokERUpCeHDl47wA==}
    engines: {node: '>=12'}
    cpu: [arm64]
    os: [freebsd]
    requiresBuild: true
    optional: true

  /esbuild-linux-32@0.15.18:
    resolution: {integrity: sha512-lphF3HiCSYtaa9p1DtXndiQEeQDKPl9eN/XNoBf2amEghugNuqXNZA/ZovthNE2aa4EN43WroO0B85xVSjYkbg==}
    engines: {node: '>=12'}
    cpu: [ia32]
    os: [linux]
    requiresBuild: true
    optional: true

  /esbuild-linux-64@0.15.18:
    resolution: {integrity: sha512-hNSeP97IviD7oxLKFuii5sDPJ+QHeiFTFLoLm7NZQligur8poNOWGIgpQ7Qf8Balb69hptMZzyOBIPtY09GZYw==}
    engines: {node: '>=12'}
    cpu: [x64]
    os: [linux]
    requiresBuild: true
    optional: true

  /esbuild-linux-arm64@0.15.18:
    resolution: {integrity: sha512-54qr8kg/6ilcxd+0V3h9rjT4qmjc0CccMVWrjOEM/pEcUzt8X62HfBSeZfT2ECpM7104mk4yfQXkosY8Quptug==}
    engines: {node: '>=12'}
    cpu: [arm64]
    os: [linux]
    requiresBuild: true
    optional: true

  /esbuild-linux-arm@0.15.18:
    resolution: {integrity: sha512-UH779gstRblS4aoS2qpMl3wjg7U0j+ygu3GjIeTonCcN79ZvpPee12Qun3vcdxX+37O5LFxz39XeW2I9bybMVA==}
    engines: {node: '>=12'}
    cpu: [arm]
    os: [linux]
    requiresBuild: true
    optional: true

  /esbuild-linux-mips64le@0.15.18:
    resolution: {integrity: sha512-Mk6Ppwzzz3YbMl/ZZL2P0q1tnYqh/trYZ1VfNP47C31yT0K8t9s7Z077QrDA/guU60tGNp2GOwCQnp+DYv7bxQ==}
    engines: {node: '>=12'}
    cpu: [mips64el]
    os: [linux]
    requiresBuild: true
    optional: true

  /esbuild-linux-ppc64le@0.15.18:
    resolution: {integrity: sha512-b0XkN4pL9WUulPTa/VKHx2wLCgvIAbgwABGnKMY19WhKZPT+8BxhZdqz6EgkqCLld7X5qiCY2F/bfpUUlnFZ9w==}
    engines: {node: '>=12'}
    cpu: [ppc64]
    os: [linux]
    requiresBuild: true
    optional: true

  /esbuild-linux-riscv64@0.15.18:
    resolution: {integrity: sha512-ba2COaoF5wL6VLZWn04k+ACZjZ6NYniMSQStodFKH/Pu6RxzQqzsmjR1t9QC89VYJxBeyVPTaHuBMCejl3O/xg==}
    engines: {node: '>=12'}
    cpu: [riscv64]
    os: [linux]
    requiresBuild: true
    optional: true

  /esbuild-linux-s390x@0.15.18:
    resolution: {integrity: sha512-VbpGuXEl5FCs1wDVp93O8UIzl3ZrglgnSQ+Hu79g7hZu6te6/YHgVJxCM2SqfIila0J3k0csfnf8VD2W7u2kzQ==}
    engines: {node: '>=12'}
    cpu: [s390x]
    os: [linux]
    requiresBuild: true
    optional: true

  /esbuild-netbsd-64@0.15.18:
    resolution: {integrity: sha512-98ukeCdvdX7wr1vUYQzKo4kQ0N2p27H7I11maINv73fVEXt2kyh4K4m9f35U1K43Xc2QGXlzAw0K9yoU7JUjOg==}
    engines: {node: '>=12'}
    cpu: [x64]
    os: [netbsd]
    requiresBuild: true
    optional: true

  /esbuild-openbsd-64@0.15.18:
    resolution: {integrity: sha512-yK5NCcH31Uae076AyQAXeJzt/vxIo9+omZRKj1pauhk3ITuADzuOx5N2fdHrAKPxN+zH3w96uFKlY7yIn490xQ==}
    engines: {node: '>=12'}
    cpu: [x64]
    os: [openbsd]
    requiresBuild: true
    optional: true

  /esbuild-sunos-64@0.15.18:
    resolution: {integrity: sha512-On22LLFlBeLNj/YF3FT+cXcyKPEI263nflYlAhz5crxtp3yRG1Ugfr7ITyxmCmjm4vbN/dGrb/B7w7U8yJR9yw==}
    engines: {node: '>=12'}
    cpu: [x64]
    os: [sunos]
    requiresBuild: true
    optional: true

  /esbuild-windows-32@0.15.18:
    resolution: {integrity: sha512-o+eyLu2MjVny/nt+E0uPnBxYuJHBvho8vWsC2lV61A7wwTWC3jkN2w36jtA+yv1UgYkHRihPuQsL23hsCYGcOQ==}
    engines: {node: '>=12'}
    cpu: [ia32]
    os: [win32]
    requiresBuild: true
    optional: true

  /esbuild-windows-64@0.15.18:
    resolution: {integrity: sha512-qinug1iTTaIIrCorAUjR0fcBk24fjzEedFYhhispP8Oc7SFvs+XeW3YpAKiKp8dRpizl4YYAhxMjlftAMJiaUw==}
    engines: {node: '>=12'}
    cpu: [x64]
    os: [win32]
    requiresBuild: true
    optional: true

  /esbuild-windows-arm64@0.15.18:
    resolution: {integrity: sha512-q9bsYzegpZcLziq0zgUi5KqGVtfhjxGbnksaBFYmWLxeV/S1fK4OLdq2DFYnXcLMjlZw2L0jLsk1eGoB522WXQ==}
    engines: {node: '>=12'}
    cpu: [arm64]
    os: [win32]
    requiresBuild: true
    optional: true

  /esbuild@0.15.18:
    resolution: {integrity: sha512-x/R72SmW3sSFRm5zrrIjAhCeQSAWoni3CmHEqfQrZIQTM3lVCdehdwuIqaOtfC2slvpdlLa62GYoN8SxT23m6Q==}
    engines: {node: '>=12'}
    hasBin: true
    requiresBuild: true
    optionalDependencies:
      '@esbuild/android-arm': 0.15.18
      '@esbuild/linux-loong64': 0.15.18
      esbuild-android-64: 0.15.18
      esbuild-android-arm64: 0.15.18
      esbuild-darwin-64: 0.15.18
      esbuild-darwin-arm64: 0.15.18
      esbuild-freebsd-64: 0.15.18
      esbuild-freebsd-arm64: 0.15.18
      esbuild-linux-32: 0.15.18
      esbuild-linux-64: 0.15.18
      esbuild-linux-arm: 0.15.18
      esbuild-linux-arm64: 0.15.18
      esbuild-linux-mips64le: 0.15.18
      esbuild-linux-ppc64le: 0.15.18
      esbuild-linux-riscv64: 0.15.18
      esbuild-linux-s390x: 0.15.18
      esbuild-netbsd-64: 0.15.18
      esbuild-openbsd-64: 0.15.18
      esbuild-sunos-64: 0.15.18
      esbuild-windows-32: 0.15.18
      esbuild-windows-64: 0.15.18
      esbuild-windows-arm64: 0.15.18

  /esbuild@0.16.17:
    resolution: {integrity: sha512-G8LEkV0XzDMNwXKgM0Jwu3nY3lSTwSGY6XbxM9cr9+s0T/qSV1q1JVPBGzm3dcjhCic9+emZDmMffkwgPeOeLg==}
    engines: {node: '>=12'}
    hasBin: true
    requiresBuild: true
    optionalDependencies:
      '@esbuild/android-arm': 0.16.17
      '@esbuild/android-arm64': 0.16.17
      '@esbuild/android-x64': 0.16.17
      '@esbuild/darwin-arm64': 0.16.17
      '@esbuild/darwin-x64': 0.16.17
      '@esbuild/freebsd-arm64': 0.16.17
      '@esbuild/freebsd-x64': 0.16.17
      '@esbuild/linux-arm': 0.16.17
      '@esbuild/linux-arm64': 0.16.17
      '@esbuild/linux-ia32': 0.16.17
      '@esbuild/linux-loong64': 0.16.17
      '@esbuild/linux-mips64el': 0.16.17
      '@esbuild/linux-ppc64': 0.16.17
      '@esbuild/linux-riscv64': 0.16.17
      '@esbuild/linux-s390x': 0.16.17
      '@esbuild/linux-x64': 0.16.17
      '@esbuild/netbsd-x64': 0.16.17
      '@esbuild/openbsd-x64': 0.16.17
      '@esbuild/sunos-x64': 0.16.17
      '@esbuild/win32-arm64': 0.16.17
      '@esbuild/win32-ia32': 0.16.17
      '@esbuild/win32-x64': 0.16.17
    dev: true

  /esbuild@0.18.12:
    resolution: {integrity: sha512-XuOVLDdtsDslXStStduT41op21Ytmf4/BDS46aa3xPJ7X5h2eMWBF1oAe3QjUH3bDksocNXgzGUZ7XHIBya6Tg==}
    engines: {node: '>=12'}
    hasBin: true
    requiresBuild: true
    optionalDependencies:
      '@esbuild/android-arm': 0.18.12
      '@esbuild/android-arm64': 0.18.12
      '@esbuild/android-x64': 0.18.12
      '@esbuild/darwin-arm64': 0.18.12
      '@esbuild/darwin-x64': 0.18.12
      '@esbuild/freebsd-arm64': 0.18.12
      '@esbuild/freebsd-x64': 0.18.12
      '@esbuild/linux-arm': 0.18.12
      '@esbuild/linux-arm64': 0.18.12
      '@esbuild/linux-ia32': 0.18.12
      '@esbuild/linux-loong64': 0.18.12
      '@esbuild/linux-mips64el': 0.18.12
      '@esbuild/linux-ppc64': 0.18.12
      '@esbuild/linux-riscv64': 0.18.12
      '@esbuild/linux-s390x': 0.18.12
      '@esbuild/linux-x64': 0.18.12
      '@esbuild/netbsd-x64': 0.18.12
      '@esbuild/openbsd-x64': 0.18.12
      '@esbuild/sunos-x64': 0.18.12
      '@esbuild/win32-arm64': 0.18.12
      '@esbuild/win32-ia32': 0.18.12
      '@esbuild/win32-x64': 0.18.12

  /esbuild@0.19.12:
    resolution: {integrity: sha512-aARqgq8roFBj054KvQr5f1sFu0D65G+miZRCuJyJ0G13Zwx7vRar5Zhn2tkQNzIXcBrNVsv/8stehpj+GAjgbg==}
    engines: {node: '>=12'}
    hasBin: true
    requiresBuild: true
    optionalDependencies:
      '@esbuild/aix-ppc64': 0.19.12
      '@esbuild/android-arm': 0.19.12
      '@esbuild/android-arm64': 0.19.12
      '@esbuild/android-x64': 0.19.12
      '@esbuild/darwin-arm64': 0.19.12
      '@esbuild/darwin-x64': 0.19.12
      '@esbuild/freebsd-arm64': 0.19.12
      '@esbuild/freebsd-x64': 0.19.12
      '@esbuild/linux-arm': 0.19.12
      '@esbuild/linux-arm64': 0.19.12
      '@esbuild/linux-ia32': 0.19.12
      '@esbuild/linux-loong64': 0.19.12
      '@esbuild/linux-mips64el': 0.19.12
      '@esbuild/linux-ppc64': 0.19.12
      '@esbuild/linux-riscv64': 0.19.12
      '@esbuild/linux-s390x': 0.19.12
      '@esbuild/linux-x64': 0.19.12
      '@esbuild/netbsd-x64': 0.19.12
      '@esbuild/openbsd-x64': 0.19.12
      '@esbuild/sunos-x64': 0.19.12
      '@esbuild/win32-arm64': 0.19.12
      '@esbuild/win32-ia32': 0.19.12
      '@esbuild/win32-x64': 0.19.12
    dev: true

  /esbuild@0.20.2:
    resolution: {integrity: sha512-WdOOppmUNU+IbZ0PaDiTst80zjnrOkyJNHoKupIcVyU8Lvla3Ugx94VzkQ32Ijqd7UhHJy75gNWDMUekcrSJ6g==}
    engines: {node: '>=12'}
    hasBin: true
    requiresBuild: true
    optionalDependencies:
      '@esbuild/aix-ppc64': 0.20.2
      '@esbuild/android-arm': 0.20.2
      '@esbuild/android-arm64': 0.20.2
      '@esbuild/android-x64': 0.20.2
      '@esbuild/darwin-arm64': 0.20.2
      '@esbuild/darwin-x64': 0.20.2
      '@esbuild/freebsd-arm64': 0.20.2
      '@esbuild/freebsd-x64': 0.20.2
      '@esbuild/linux-arm': 0.20.2
      '@esbuild/linux-arm64': 0.20.2
      '@esbuild/linux-ia32': 0.20.2
      '@esbuild/linux-loong64': 0.20.2
      '@esbuild/linux-mips64el': 0.20.2
      '@esbuild/linux-ppc64': 0.20.2
      '@esbuild/linux-riscv64': 0.20.2
      '@esbuild/linux-s390x': 0.20.2
      '@esbuild/linux-x64': 0.20.2
      '@esbuild/netbsd-x64': 0.20.2
      '@esbuild/openbsd-x64': 0.20.2
      '@esbuild/sunos-x64': 0.20.2
      '@esbuild/win32-arm64': 0.20.2
      '@esbuild/win32-ia32': 0.20.2
      '@esbuild/win32-x64': 0.20.2
    dev: true

  /escalade@3.1.1:
    resolution: {integrity: sha512-k0er2gUkLf8O0zKJiAhmkTnJlTvINGv7ygDNPbeIsX/TJjGJZHuh9B2UxbsaEkmlEo9MfhrSzmhIlhRlI2GXnw==}
    engines: {node: '>=6'}

  /escape-html@1.0.3:
    resolution: {integrity: sha512-NiSupZ4OeuGwr68lGIeym/ksIZMJodUGOSCZ/FSnTxcrekbvqrgdUxlJOMpijaKZVjAJrWrGs/6Jy8OMuyj9ow==}
    dev: false

  /escape-string-regexp@1.0.5:
    resolution: {integrity: sha512-vbRorB5FUQWvla16U8R/qgaFIya2qGzwDrNmCZuYKrbdSUMG6I1ZCGQRefkRVhuOkIGVne7BQ35DSfo1qvJqFg==}
    engines: {node: '>=0.8.0'}

  /escape-string-regexp@2.0.0:
    resolution: {integrity: sha512-UpzcLCXolUWcNu5HtVMHYdXJjArjsF9C0aNnquZYY4uW/Vu0miy5YoWvbV345HauVvcAUnpRuhMMcqTcGOY2+w==}
    engines: {node: '>=8'}
    dev: true

  /escape-string-regexp@4.0.0:
    resolution: {integrity: sha512-TtpcNJ3XAzx3Gq8sWRzJaVajRs0uVxA2YAkdb1jm2YkPz4G6egUFAyA3n5vtEIZefPk5Wa4UXbKuS5fKkJWdgA==}
    engines: {node: '>=10'}
    dev: false

  /escodegen@2.1.0:
    resolution: {integrity: sha512-2NlIDTwUWJN0mRPQOdtQBzbUHvdGY2P1VXSyU83Q3xKxM7WHX2Ql8dKq782Q9TgQUNOLEzEYu9bzLNj1q88I5w==}
    engines: {node: '>=6.0'}
    hasBin: true
    dependencies:
      esprima: 4.0.1
      estraverse: 5.3.0
      esutils: 2.0.3
    optionalDependencies:
      source-map: 0.6.1
    dev: true

  /eslint-config-prettier@8.8.0(eslint@8.41.0):
    resolution: {integrity: sha512-wLbQiFre3tdGgpDv67NQKnJuTlcUVYHas3k+DZCc2U2BadthoEY4B7hLPvAxaqdyOGCzuLfii2fqGph10va7oA==}
    hasBin: true
    peerDependencies:
      eslint: '>=7.0.0'
    dependencies:
      eslint: 8.41.0
    dev: false

  /eslint-import-resolver-node@0.3.7:
    resolution: {integrity: sha512-gozW2blMLJCeFpBwugLTGyvVjNoeo1knonXAcatC6bjPBZitotxdWf7Gimr25N4c0AAOo4eOUfaG82IJPDpqCA==}
    dependencies:
      debug: 3.2.7(supports-color@5.5.0)
      is-core-module: 2.12.1
      resolve: 1.22.2
    transitivePeerDependencies:
      - supports-color
    dev: false

  /eslint-module-utils@2.8.0(@typescript-eslint/parser@5.59.8)(eslint-import-resolver-node@0.3.7)(eslint@8.41.0):
    resolution: {integrity: sha512-aWajIYfsqCKRDgUfjEXNN/JlrzauMuSEy5sbd7WXbtW3EH6A6MpwEh42c7qD+MqQo9QMJ6fWLAeIJynx0g6OAw==}
    engines: {node: '>=4'}
    peerDependencies:
      '@typescript-eslint/parser': '*'
      eslint: '*'
      eslint-import-resolver-node: '*'
      eslint-import-resolver-typescript: '*'
      eslint-import-resolver-webpack: '*'
    peerDependenciesMeta:
      '@typescript-eslint/parser':
        optional: true
      eslint:
        optional: true
      eslint-import-resolver-node:
        optional: true
      eslint-import-resolver-typescript:
        optional: true
      eslint-import-resolver-webpack:
        optional: true
    dependencies:
      '@typescript-eslint/parser': 5.59.8(eslint@8.41.0)(typescript@4.9.5)
      debug: 3.2.7(supports-color@5.5.0)
      eslint: 8.41.0
      eslint-import-resolver-node: 0.3.7
    transitivePeerDependencies:
      - supports-color
    dev: false

  /eslint-plugin-import@2.27.5(@typescript-eslint/parser@5.59.8)(eslint@8.41.0):
    resolution: {integrity: sha512-LmEt3GVofgiGuiE+ORpnvP+kAm3h6MLZJ4Q5HCyHADofsb4VzXFsRiWj3c0OFiV+3DWFh0qg3v9gcPlfc3zRow==}
    engines: {node: '>=4'}
    peerDependencies:
      '@typescript-eslint/parser': '*'
      eslint: ^2 || ^3 || ^4 || ^5 || ^6 || ^7.2.0 || ^8
    peerDependenciesMeta:
      '@typescript-eslint/parser':
        optional: true
    dependencies:
      '@typescript-eslint/parser': 5.59.8(eslint@8.41.0)(typescript@4.9.5)
      array-includes: 3.1.6
      array.prototype.flat: 1.3.1
      array.prototype.flatmap: 1.3.1
      debug: 3.2.7(supports-color@5.5.0)
      doctrine: 2.1.0
      eslint: 8.41.0
      eslint-import-resolver-node: 0.3.7
      eslint-module-utils: 2.8.0(@typescript-eslint/parser@5.59.8)(eslint-import-resolver-node@0.3.7)(eslint@8.41.0)
      has: 1.0.3
      is-core-module: 2.12.1
      is-glob: 4.0.3
      minimatch: 3.1.2
      object.values: 1.1.6
      resolve: 1.22.2
      semver: 6.3.0
      tsconfig-paths: 3.14.2
    transitivePeerDependencies:
      - eslint-import-resolver-typescript
      - eslint-import-resolver-webpack
      - supports-color
    dev: false

  /eslint-plugin-jsdoc@39.9.1(eslint@8.41.0):
    resolution: {integrity: sha512-Rq2QY6BZP2meNIs48aZ3GlIlJgBqFCmR55+UBvaDkA3ZNQ0SvQXOs2QKkubakEijV8UbIVbVZKsOVN8G3MuqZw==}
    engines: {node: ^14 || ^16 || ^17 || ^18 || ^19}
    peerDependencies:
      eslint: ^7.0.0 || ^8.0.0
    dependencies:
      '@es-joy/jsdoccomment': 0.36.1
      comment-parser: 1.3.1
      debug: 4.3.4
      escape-string-regexp: 4.0.0
      eslint: 8.41.0
      esquery: 1.5.0
      semver: 7.5.1
      spdx-expression-parse: 3.0.1
    transitivePeerDependencies:
      - supports-color
    dev: false

  /eslint-plugin-prettier@4.2.1(eslint-config-prettier@8.8.0)(eslint@8.41.0)(prettier@2.8.8):
    resolution: {integrity: sha512-f/0rXLXUt0oFYs8ra4w49wYZBG5GKZpAYsJSm6rnYL5uVDjd+zowwMwVZHnAjf4edNrKpCDYfXDgmRE/Ak7QyQ==}
    engines: {node: '>=12.0.0'}
    peerDependencies:
      eslint: '>=7.28.0'
      eslint-config-prettier: '*'
      prettier: '>=2.0.0'
    peerDependenciesMeta:
      eslint-config-prettier:
        optional: true
    dependencies:
      eslint: 8.41.0
      eslint-config-prettier: 8.8.0(eslint@8.41.0)
      prettier: 2.8.8
      prettier-linter-helpers: 1.0.0
    dev: false

  /eslint-plugin-unused-imports@2.0.0(@typescript-eslint/eslint-plugin@5.59.8)(eslint@8.41.0):
    resolution: {integrity: sha512-3APeS/tQlTrFa167ThtP0Zm0vctjr4M44HMpeg1P4bK6wItarumq0Ma82xorMKdFsWpphQBlRPzw/pxiVELX1A==}
    engines: {node: ^12.22.0 || ^14.17.0 || >=16.0.0}
    peerDependencies:
      '@typescript-eslint/eslint-plugin': ^5.0.0
      eslint: ^8.0.0
    peerDependenciesMeta:
      '@typescript-eslint/eslint-plugin':
        optional: true
    dependencies:
      '@typescript-eslint/eslint-plugin': 5.59.8(@typescript-eslint/parser@5.59.8)(eslint@8.41.0)(typescript@4.9.5)
      eslint: 8.41.0
      eslint-rule-composer: 0.3.0
    dev: false

  /eslint-rule-composer@0.3.0:
    resolution: {integrity: sha512-bt+Sh8CtDmn2OajxvNO+BX7Wn4CIWMpTRm3MaiKPCQcnnlm0CS2mhui6QaoeQugs+3Kj2ESKEEGJUdVafwhiCg==}
    engines: {node: '>=4.0.0'}
    dev: false

  /eslint-scope@5.1.1:
    resolution: {integrity: sha512-2NxwbF/hZ0KpepYN0cNbo+FN6XoK7GaHlQhgx/hIZl6Va0bF45RQOOwhLIy8lQDbuCiadSLCBnH2CFYquit5bw==}
    engines: {node: '>=8.0.0'}
    dependencies:
      esrecurse: 4.3.0
      estraverse: 4.3.0
    dev: false

  /eslint-scope@7.2.0:
    resolution: {integrity: sha512-DYj5deGlHBfMt15J7rdtyKNq/Nqlv5KfU4iodrQ019XESsRnwXH9KAE0y3cwtUHDo2ob7CypAnCqefh6vioWRw==}
    engines: {node: ^12.22.0 || ^14.17.0 || >=16.0.0}
    dependencies:
      esrecurse: 4.3.0
      estraverse: 5.3.0
    dev: false

  /eslint-visitor-keys@3.4.1:
    resolution: {integrity: sha512-pZnmmLwYzf+kWaM/Qgrvpen51upAktaaiI01nsJD/Yr3lMOdNtq0cxkrrg16w64VtisN6okbs7Q8AfGqj4c9fA==}
    engines: {node: ^12.22.0 || ^14.17.0 || >=16.0.0}
    dev: false

  /eslint@8.41.0:
    resolution: {integrity: sha512-WQDQpzGBOP5IrXPo4Hc0814r4/v2rrIsB0rhT7jtunIalgg6gYXWhRMOejVO8yH21T/FGaxjmFjBMNqcIlmH1Q==}
    engines: {node: ^12.22.0 || ^14.17.0 || >=16.0.0}
    hasBin: true
    dependencies:
      '@eslint-community/eslint-utils': 4.4.0(eslint@8.41.0)
      '@eslint-community/regexpp': 4.5.1
      '@eslint/eslintrc': 2.0.3
      '@eslint/js': 8.41.0
      '@humanwhocodes/config-array': 0.11.10
      '@humanwhocodes/module-importer': 1.0.1
      '@nodelib/fs.walk': 1.2.8
      ajv: 6.12.6
      chalk: 4.1.2
      cross-spawn: 7.0.3
      debug: 4.3.4
      doctrine: 3.0.0
      escape-string-regexp: 4.0.0
      eslint-scope: 7.2.0
      eslint-visitor-keys: 3.4.1
      espree: 9.5.2
      esquery: 1.5.0
      esutils: 2.0.3
      fast-deep-equal: 3.1.3
      file-entry-cache: 6.0.1
      find-up: 5.0.0
      glob-parent: 6.0.2
      globals: 13.20.0
      graphemer: 1.4.0
      ignore: 5.2.4
      import-fresh: 3.3.0
      imurmurhash: 0.1.4
      is-glob: 4.0.3
      is-path-inside: 3.0.3
      js-yaml: 4.1.0
      json-stable-stringify-without-jsonify: 1.0.1
      levn: 0.4.1
      lodash.merge: 4.6.2
      minimatch: 3.1.2
      natural-compare: 1.4.0
      optionator: 0.9.1
      strip-ansi: 6.0.1
      strip-json-comments: 3.1.1
      text-table: 0.2.0
    transitivePeerDependencies:
      - supports-color
    dev: false

  /espree@9.5.2:
    resolution: {integrity: sha512-7OASN1Wma5fum5SrNhFMAMJxOUAbhyfQ8dQ//PJaJbNw0URTPWqIghHWt1MmAANKhHZIYOHruW4Kw4ruUWOdGw==}
    engines: {node: ^12.22.0 || ^14.17.0 || >=16.0.0}
    dependencies:
      acorn: 8.10.0
      acorn-jsx: 5.3.2(acorn@8.10.0)
      eslint-visitor-keys: 3.4.1
    dev: false

  /esprima@4.0.1:
    resolution: {integrity: sha512-eGuFFw7Upda+g4p+QHvnW0RyTX/SVeJBDM/gCtMARO0cLuT2HcEKnTPvhjV6aGeqrCB/sbNop0Kszm0jsaWU4A==}
    engines: {node: '>=4'}
    hasBin: true
    dev: true

  /esquery@1.5.0:
    resolution: {integrity: sha512-YQLXUplAwJgCydQ78IMJywZCceoqk1oH01OERdSAJc/7U2AylwjhSCLDEtqwg811idIS/9fIU5GjG73IgjKMVg==}
    engines: {node: '>=0.10'}
    dependencies:
      estraverse: 5.3.0
    dev: false

  /esrecurse@4.3.0:
    resolution: {integrity: sha512-KmfKL3b6G+RXvP8N1vr3Tq1kL/oCFgn2NYXEtqP8/L3pKapUA4G8cFVaoF3SU323CD4XypR/ffioHmkti6/Tag==}
    engines: {node: '>=4.0'}
    dependencies:
      estraverse: 5.3.0
    dev: false

  /estraverse@4.3.0:
    resolution: {integrity: sha512-39nnKffWz8xN1BU/2c79n9nB9HDzo0niYUqx6xyqUnyoAnQyyWpOTdZEeiCch8BBu515t4wp9ZmgVfVhn9EBpw==}
    engines: {node: '>=4.0'}
    dev: false

  /estraverse@5.3.0:
    resolution: {integrity: sha512-MMdARuVEQziNTeJD8DgMqmhwR11BRQ/cBP+pLtYdSTnf3MIO8fFeiINEbX36ZdNlfU/7A9f3gUw49B3oQsvwBA==}
    engines: {node: '>=4.0'}

  /esutils@2.0.3:
    resolution: {integrity: sha512-kVscqXk4OCp68SZ0dkgEKVi6/8ij300KBWTJq32P/dYeWTSwK41WyTxalN1eRmA5Z9UU/LX9D7FWSmV9SAYx6g==}
    engines: {node: '>=0.10.0'}

  /etag@1.8.1:
    resolution: {integrity: sha512-aIL5Fx7mawVa300al2BnEE4iNvo1qETxLrPI/o05L7z6go7fCw1J6EQmbK4FmJ2AS7kgVF/KEZWufBfdClMcPg==}
    engines: {node: '>= 0.6'}
    dev: false

  /event-emitter@0.3.5:
    resolution: {integrity: sha512-D9rRn9y7kLPnJ+hMq7S/nhvoKwwvVJahBi2BPmx3bvbsEdK3W9ii8cBSGjP+72/LnM4n6fo3+dkCX5FeTQruXA==}
    dependencies:
      d: 1.0.1
      es5-ext: 0.10.62

  /event-target-shim@5.0.1:
    resolution: {integrity: sha512-i/2XbnSz/uxRCU6+NdVJgKWDTM427+MqYbkQzD321DuCQJUqOuJKIA0IM2+W2xtYHdKOmZ4dR6fExsd4SXL+WQ==}
    engines: {node: '>=6'}
    dev: false

  /eventemitter3@3.1.2:
    resolution: {integrity: sha512-tvtQIeLVHjDkJYnzf2dgVMxfuSGJeM/7UCG17TT4EumTfNtF+0nebF/4zWOIkCreAbtNqhGEboB6BWrwqNaw4Q==}
    dev: false

  /eventemitter3@4.0.7:
    resolution: {integrity: sha512-8guHBZCwKnFhYdHr2ysuRWErTwhoN2X8XELRlrRwpmfeY2jjuUN4taQMsULKUVo1K4DvZl+0pgfyoysHxvmvEw==}
    dev: false

  /events@3.3.0:
    resolution: {integrity: sha512-mQw+2fkQbALzQ7V0MY0IqdnXNOeTtP4r0lN9z7AAawCXgqea7bDii20AYrIBrFd/Hx0M2Ocz6S111CaFkUcb0Q==}
    engines: {node: '>=0.8.x'}
    dev: false

  /execa@5.1.1:
    resolution: {integrity: sha512-8uSpZZocAZRBAPIEINJj3Lo9HyGitllczc27Eh5YYojjMFMn8yHMDMaUHE2Jqfq05D/wucwI4JGURyXt1vchyg==}
    engines: {node: '>=10'}
    dependencies:
      cross-spawn: 7.0.3
      get-stream: 6.0.1
      human-signals: 2.1.0
      is-stream: 2.0.1
      merge-stream: 2.0.0
      npm-run-path: 4.0.1
      onetime: 5.1.2
      signal-exit: 3.0.7
      strip-final-newline: 2.0.0
    dev: true

  /execa@8.0.1:
    resolution: {integrity: sha512-VyhnebXciFV2DESc+p6B+y0LjSm0krU4OgJN44qFAhBY0TJ+1V61tYD2+wHusZ6F9n5K+vl8k0sTy7PEfV4qpg==}
    engines: {node: '>=16.17'}
    dependencies:
      cross-spawn: 7.0.3
      get-stream: 8.0.1
      human-signals: 5.0.0
      is-stream: 3.0.0
      merge-stream: 2.0.0
      npm-run-path: 5.3.0
      onetime: 6.0.0
      signal-exit: 4.1.0
      strip-final-newline: 3.0.0
    dev: true

  /exit@0.1.2:
    resolution: {integrity: sha512-Zk/eNKV2zbjpKzrsQ+n1G6poVbErQxJ0LBOJXaKZ1EViLzH+hrLu9cdXI4zw9dBQJslwBEpbQ2P1oS7nDxs6jQ==}
    engines: {node: '>= 0.8.0'}
    dev: true

  /expect@29.5.0:
    resolution: {integrity: sha512-yM7xqUrCO2JdpFo4XpM82t+PJBFybdqoQuJLDGeDX2ij8NZzqRHyu3Hp188/JX7SWqud+7t4MUdvcgGBICMHZg==}
    engines: {node: ^14.15.0 || ^16.10.0 || >=18.0.0}
    dependencies:
      '@jest/expect-utils': 29.5.0
      jest-get-type: 29.4.3
      jest-matcher-utils: 29.5.0
      jest-message-util: 29.5.0
      jest-util: 29.5.0
    dev: true

  /express@4.18.2:
    resolution: {integrity: sha512-5/PsL6iGPdfQ/lKM1UuielYgv3BUoJfz1aUwU9vHZ+J7gyvwdQXFEBIEIaxeGf0GIcreATNyBExtalisDbuMqQ==}
    engines: {node: '>= 0.10.0'}
    dependencies:
      accepts: 1.3.8
      array-flatten: 1.1.1
      body-parser: 1.20.1
      content-disposition: 0.5.4
      content-type: 1.0.5
      cookie: 0.5.0
      cookie-signature: 1.0.6
      debug: 2.6.9
      depd: 2.0.0
      encodeurl: 1.0.2
      escape-html: 1.0.3
      etag: 1.8.1
      finalhandler: 1.2.0
      fresh: 0.5.2
      http-errors: 2.0.0
      merge-descriptors: 1.0.1
      methods: 1.1.2
      on-finished: 2.4.1
      parseurl: 1.3.3
      path-to-regexp: 0.1.7
      proxy-addr: 2.0.7
      qs: 6.11.0
      range-parser: 1.2.1
      safe-buffer: 5.2.1
      send: 0.18.0
      serve-static: 1.15.0
      setprototypeof: 1.2.0
      statuses: 2.0.1
      type-is: 1.6.18
      utils-merge: 1.0.1
      vary: 1.1.2
    transitivePeerDependencies:
      - supports-color
    dev: false

  /ext@1.7.0:
    resolution: {integrity: sha512-6hxeJYaL110a9b5TEJSj0gojyHQAmA2ch5Os+ySCiA1QGdS697XWY1pzsrSjqA9LDEEgdB/KypIlR59RcLuHYw==}
    dependencies:
      type: 2.7.2

  /extend@3.0.2:
    resolution: {integrity: sha512-fjquC59cD7CyW6urNXK0FBufkZcoiGG80wTuPujX590cB5Ttln20E2UB4S/WARVqhXffZl2LNgS+gQdPIIim/g==}

  /extract-zip@2.0.1:
    resolution: {integrity: sha512-GDhU9ntwuKyGXdZBUgTIe+vXnWj0fppUEtMDL0+idd5Sta8TGpHssn/eusA9mrPr9qNDym6SxAYZjNvCn/9RBg==}
    engines: {node: '>= 10.17.0'}
    hasBin: true
    dependencies:
      debug: 4.3.4
      get-stream: 5.2.0
      yauzl: 2.10.0
    optionalDependencies:
      '@types/yauzl': 2.10.3
    transitivePeerDependencies:
      - supports-color
    dev: true

  /extsprintf@1.3.0:
    resolution: {integrity: sha512-11Ndz7Nv+mvAC1j0ktTa7fAb0vLyGGX+rMHNBYQviQDGU0Hw7lhctJANqbPhu9nV9/izT/IntTgZ7Im/9LJs9g==}
    engines: {'0': node >=0.6.0}
    dev: false

  /extsprintf@1.4.1:
    resolution: {integrity: sha512-Wrk35e8ydCKDj/ArClo1VrPVmN8zph5V4AtHwIuHhvMXsKf73UT3BOD+azBIW+3wOJ4FhEH7zyaJCFvChjYvMA==}
    engines: {'0': node >=0.6.0}

  /fast-deep-equal@3.1.3:
    resolution: {integrity: sha512-f3qQ9oQy9j2AhBe/H9VC91wLmKBCCU/gDOnKNAYG5hswO7BLKj09Hc5HYNz9cGI++xlpDCIgDaitVs03ATR84Q==}

  /fast-diff@1.3.0:
    resolution: {integrity: sha512-VxPP4NqbUjj6MaAOafWeUn2cXWLcCtljklUtZf0Ind4XQ+QPtmA0b18zZy0jIQx+ExRVCR/ZQpBmik5lXshNsw==}
    dev: false

  /fast-fifo@1.3.2:
    resolution: {integrity: sha512-/d9sfos4yxzpwkDkuN7k2SqFKtYNmCTzgfEpz82x34IM9/zc8KGxQoXg1liNC/izpRM/MBdt44Nmx41ZWqk+FQ==}
    dev: true

  /fast-glob@3.3.2:
    resolution: {integrity: sha512-oX2ruAFQwf/Orj8m737Y5adxDQO0LAB7/S5MnxCdTNDd4p6BsyIVsv9JQsATbTSq8KHRpLwIHbVlUNatxd+1Ow==}
    engines: {node: '>=8.6.0'}
    dependencies:
      '@nodelib/fs.stat': 2.0.5
      '@nodelib/fs.walk': 1.2.8
      glob-parent: 5.1.2
      merge2: 1.4.1
      micromatch: 4.0.5

  /fast-json-stable-stringify@2.1.0:
    resolution: {integrity: sha512-lhd/wF+Lk98HZoTCtlVraHtfh5XYijIjalXck7saUtuanSDyLMxnHhSXEDJqHxD7msR8D0uCmqlkwjCV8xvwHw==}

  /fast-levenshtein@2.0.6:
    resolution: {integrity: sha512-DCXu6Ifhqcks7TZKY3Hxp3y6qphY5SJZmrWMDrKcERSOXWQdMhU9Ig/PYrzyw/ul9jOIyh0N4M0tbC5hodg8dw==}
    dev: false

  /fast-safe-stringify@2.1.1:
    resolution: {integrity: sha512-W+KJc2dmILlPplD/H4K9l9LcAHAfPtP6BY84uVLXQ6Evcz9Lcg33Y2z1IVblT6xdY54PXYVHEv+0Wpq8Io6zkA==}
    dev: false

  /fast-text-encoding@1.0.6:
    resolution: {integrity: sha512-VhXlQgj9ioXCqGstD37E/HBeqEGV/qOD/kmbVG8h5xKBYvM1L3lR1Zn4555cQ8GkYbJa8aJSipLPndE1k6zK2w==}
    dev: false

  /fastq@1.15.0:
    resolution: {integrity: sha512-wBrocU2LCXXa+lWBt8RoIRD89Fi8OdABODa/kEnyeyjS5aZO5/GNvI5sEINADqP/h8M29UHTHUb53sUu5Ihqdw==}
    dependencies:
      reusify: 1.0.4

  /fb-watchman@2.0.2:
    resolution: {integrity: sha512-p5161BqbuCaSnB8jIbzQHOlpgsPmK5rJVDfDKO91Axs5NC1uu3HRQm6wt9cd9/+GtQQIO53JdGXXoyDpTAsgYA==}
    dependencies:
      bser: 2.1.1
    dev: true

  /fd-slicer@1.1.0:
    resolution: {integrity: sha512-cE1qsB/VwyQozZ+q1dGxR8LBYNZeofhEdUNGSMbQD3Gw2lAzX9Zb3uIU6Ebc/Fmyjo9AWWfnn0AUCHqtevs/8g==}
    dependencies:
      pend: 1.2.0
    dev: true

  /fecha@4.2.3:
    resolution: {integrity: sha512-OP2IUU6HeYKJi3i0z4A19kHMQoLVs4Hc+DPqqxI2h/DPZHTm/vjsfC6P0b4jCMy14XizLBqvndQ+UilD7707Jw==}

  /file-entry-cache@6.0.1:
    resolution: {integrity: sha512-7Gps/XWymbLk2QLYK4NzpMOrYjMhdIxXuIvy2QBsLE6ljuodKvdkWs/cpyJJ3CVIVpH0Oi1Hvg1ovbMzLdFBBg==}
    engines: {node: ^10.12.0 || >=12.0.0}
    dependencies:
      flat-cache: 3.0.4
    dev: false

  /file-type@16.5.4:
    resolution: {integrity: sha512-/yFHK0aGjFEgDJjEKP0pWCplsPFPhwyfwevf/pVxiN0tmE4L9LmwWxWukdJSHdoCli4VgQLehjJtwQBnqmsKcw==}
    engines: {node: '>=10'}
    dependencies:
      readable-web-to-node-stream: 3.0.2
      strtok3: 6.3.0
      token-types: 4.2.1
    dev: false

  /file-type@3.9.0:
    resolution: {integrity: sha512-RLoqTXE8/vPmMuTI88DAzhMYC99I8BWv7zYP4A1puo5HIjEJ5EX48ighy4ZyKMG9EDXxBgW6e++cn7d1xuFghA==}
    engines: {node: '>=0.10.0'}
    dev: true

  /file-type@5.2.0:
    resolution: {integrity: sha512-Iq1nJ6D2+yIO4c8HHg4fyVb8mAJieo1Oloy1mLLaB2PvezNedhBVm+QU7g0qM42aiMbRXTxKKwGD17rjKNJYVQ==}
    engines: {node: '>=4'}
    dev: true

  /file-type@6.2.0:
    resolution: {integrity: sha512-YPcTBDV+2Tm0VqjybVd32MHdlEGAtuxS3VAYsumFokDSMG+ROT5wawGlnHDoz7bfMcMDt9hxuXvXwoKUx2fkOg==}
    engines: {node: '>=4'}
    dev: true

  /filename-reserved-regex@2.0.0:
    resolution: {integrity: sha512-lc1bnsSr4L4Bdif8Xb/qrtokGbq5zlsms/CYH8PP+WtCkGNF65DPiQY8vG3SakEdRn8Dlnm+gW/qWKKjS5sZzQ==}
    engines: {node: '>=4'}
    dev: false

  /filenamify@4.3.0:
    resolution: {integrity: sha512-hcFKyUG57yWGAzu1CMt/dPzYZuv+jAJUT85bL8mrXvNe6hWj6yEHEc4EdcgiA6Z3oi1/9wXJdZPXF2dZNgwgOg==}
    engines: {node: '>=8'}
    dependencies:
      filename-reserved-regex: 2.0.0
      strip-outer: 1.0.1
      trim-repeated: 1.0.0
    dev: false

  /fill-range@7.0.1:
    resolution: {integrity: sha512-qOo9F+dMUmC2Lcb4BbVvnKJxTPjCm+RRpe4gDuGrzkL7mEVl/djYSu2OdQ2Pa302N4oqkSg9ir6jaLWJ2USVpQ==}
    engines: {node: '>=8'}
    dependencies:
      to-regex-range: 5.0.1

  /filter-obj@1.1.0:
    resolution: {integrity: sha512-8rXg1ZnX7xzy2NGDVkBVaAy+lSlPNwad13BtgSlLuxfIslyt5Vg64U7tFcCt4WS1R0hvtnQybT/IyCkGZ3DpXQ==}
    engines: {node: '>=0.10.0'}
    dev: false

  /finalhandler@1.2.0:
    resolution: {integrity: sha512-5uXcUVftlQMFnWC9qu/svkWv3GTd2PfUhK/3PLkYNAe7FbqJMt3515HaxE6eRL74GdsriiwujiawdaB1BpEISg==}
    engines: {node: '>= 0.8'}
    dependencies:
      debug: 2.6.9
      encodeurl: 1.0.2
      escape-html: 1.0.3
      on-finished: 2.4.1
      parseurl: 1.3.3
      statuses: 2.0.1
      unpipe: 1.0.0
    transitivePeerDependencies:
      - supports-color
    dev: false

  /find-process@1.4.7:
    resolution: {integrity: sha512-/U4CYp1214Xrp3u3Fqr9yNynUrr5Le4y0SsJh2lMDDSbpwYSz3M2SMWQC+wqcx79cN8PQtHQIL8KnuY9M66fdg==}
    hasBin: true
    dependencies:
      chalk: 4.1.2
      commander: 5.1.0
      debug: 4.3.4
    transitivePeerDependencies:
      - supports-color
    dev: true

  /find-up@4.1.0:
    resolution: {integrity: sha512-PpOwAdQ/YlXQ2vj8a3h8IipDuYRi3wceVQQGYWxNINccq40Anw7BlsEXCMbt1Zt+OLA6Fq9suIpIWD0OsnISlw==}
    engines: {node: '>=8'}
    dependencies:
      locate-path: 5.0.0
      path-exists: 4.0.0
    dev: true

  /find-up@5.0.0:
    resolution: {integrity: sha512-78/PXT1wlLLDgTzDs7sjq9hzz0vXD+zn+7wypEe4fXQxCmdmqfGsEPQxmiCSQI3ajFV91bVSsvNtrJRiW6nGng==}
    engines: {node: '>=10'}
    dependencies:
      locate-path: 6.0.0
      path-exists: 4.0.0
    dev: false

  /finity@0.5.4:
    resolution: {integrity: sha512-3l+5/1tuw616Lgb0QBimxfdd2TqaDGpfCBpfX6EqtFmqUV3FtQnVEX4Aa62DagYEqnsTIjZcTfbq9msDbXYgyA==}
    dev: false

  /flat-cache@3.0.4:
    resolution: {integrity: sha512-dm9s5Pw7Jc0GvMYbshN6zchCA9RgQlzzEZX3vylR9IqFfS8XciblUXOKfW6SiuJ0e13eDYZoZV5wdrev7P3Nwg==}
    engines: {node: ^10.12.0 || >=12.0.0}
    dependencies:
      flatted: 3.2.7
      rimraf: 3.0.2
    dev: false

  /flatted@3.2.7:
    resolution: {integrity: sha512-5nqDSxl8nn5BSNxyR3n4I6eDmbolI6WT+QqR547RwxQapgjQBmtktdP+HTBb/a/zLsbzERTONyUB5pefh5TtjQ==}
    dev: false

  /fn.name@1.1.0:
    resolution: {integrity: sha512-GRnmB5gPyJpAhTQdSZTSp9uaPSvl09KoYcMQtsB9rQoOmzs9dH6ffeccH+Z+cv6P68Hu5bC6JjRh4Ah/mHSNRw==}

  /follow-redirects@1.15.2:
    resolution: {integrity: sha512-VQLG33o04KaQ8uYi2tVNbdrWp1QWxNNea+nmIB4EVM28v0hmP17z7aG1+wAkNzVq4KeXTq3221ye5qTJP91JwA==}
    engines: {node: '>=4.0'}
    peerDependencies:
      debug: '*'
    peerDependenciesMeta:
      debug:
        optional: true
    dev: false

  /follow-redirects@1.15.5:
    resolution: {integrity: sha512-vSFWUON1B+yAw1VN4xMfxgn5fTUiaOzAJCKBwIIgT/+7CuGy9+r+5gITvP62j3RmaD5Ph65UaERdOSRGUzZtgw==}
    engines: {node: '>=4.0'}
    peerDependencies:
      debug: '*'
    peerDependenciesMeta:
      debug:
        optional: true
    dev: false

  /follow-redirects@1.15.6(debug@4.3.4):
    resolution: {integrity: sha512-wWN62YITEaOpSK584EZXJafH1AGpO8RVgElfkuXbTOrPX4fIfOyEpW/CsiNd8JdYrAoOvafRTOEnvsO++qCqFA==}
    engines: {node: '>=4.0'}
    peerDependencies:
      debug: '*'
    peerDependenciesMeta:
      debug:
        optional: true
    dependencies:
      debug: 4.3.4

  /for-each@0.3.3:
    resolution: {integrity: sha512-jqYfLp7mo9vIyQf8ykW2v7A+2N4QjeCeI5+Dz9XraiO1ign81wjiH7Fb9vSOWvQfNtmSa4H2RoQTrrXivdUZmw==}
    dependencies:
      is-callable: 1.2.7
    dev: false

  /foreground-child@3.1.1:
    resolution: {integrity: sha512-TMKDUnIte6bfb5nWv7V/caI169OHgvwjb7V4WkeUvbQQdjr5rWKqHFiKWb/fcOwB+CzBT+qbWjvj+DVwRskpIg==}
    engines: {node: '>=14'}
    dependencies:
      cross-spawn: 7.0.3
      signal-exit: 4.1.0
    dev: true

  /forever-agent@0.6.1:
    resolution: {integrity: sha512-j0KLYPhm6zeac4lz3oJ3o65qvgQCcPubiyotZrXqEaG4hNagNYO8qdlUrX5vwqv9ohqeT/Z3j6+yW067yWWdUw==}
    dev: false

  /form-data-encoder@1.7.2:
    resolution: {integrity: sha512-qfqtYan3rxrnCk1VYaA4H+Ms9xdpPqvLZa6xmMgFvhO32x7/3J/ExcTd6qpxM0vH2GdMI+poehyBZvqfMTto8A==}
    dev: false

  /form-data@2.3.3:
    resolution: {integrity: sha512-1lLKB2Mu3aGP1Q/2eCOx0fNbRMe7XdwktwOruhfqqd0rIJWwN4Dh+E3hrPSlDCXnSR7UtZ1N38rVXm+6+MEhJQ==}
    engines: {node: '>= 0.12'}
    dependencies:
      asynckit: 0.4.0
      combined-stream: 1.0.8
      mime-types: 2.1.35
    dev: false

  /form-data@2.5.1:
    resolution: {integrity: sha512-m21N3WOmEEURgk6B9GLOE4RuWOFf28Lhh9qGYeNlGq4VDXUlJy2th2slBNU8Gp8EzloYZOibZJ7t5ecIrFSjVA==}
    engines: {node: '>= 0.12'}
    dependencies:
      asynckit: 0.4.0
      combined-stream: 1.0.8
      mime-types: 2.1.35
    dev: false

  /form-data@3.0.1:
    resolution: {integrity: sha512-RHkBKtLWUVwd7SqRIvCZMEvAMoGUp0XU+seQiZejj0COz3RI3hWP4sCv3gZWWLjJTd7rGwcsF5eKZGii0r/hbg==}
    engines: {node: '>= 6'}
    dependencies:
      asynckit: 0.4.0
      combined-stream: 1.0.8
      mime-types: 2.1.35
    dev: false

  /form-data@4.0.0:
    resolution: {integrity: sha512-ETEklSGi5t0QMZuiXoA/Q6vcnxcLQP5vdugSpuAyi6SVGi2clPPp+xgEhuMaHC+zGgn31Kd235W35f7Hykkaww==}
    engines: {node: '>= 6'}
    dependencies:
      asynckit: 0.4.0
      combined-stream: 1.0.8
      mime-types: 2.1.35

  /formdata-node@4.4.1:
    resolution: {integrity: sha512-0iirZp3uVDjVGt9p49aTaqjk84TrglENEDuqfdlZQ1roC9CWlPk6Avf8EEnZNcAqPonwkG35x4n3ww/1THYAeQ==}
    engines: {node: '>= 12.20'}
    dependencies:
      node-domexception: 1.0.0
      web-streams-polyfill: 4.0.0-beta.3
    dev: false

  /formidable@1.2.6:
    resolution: {integrity: sha512-KcpbcpuLNOwrEjnbpMC0gS+X8ciDoZE1kkqzat4a8vrprf+s9pKNQ/QIwWfbfs4ltgmFl3MD177SNTkve3BwGQ==}
    deprecated: 'Please upgrade to latest, formidable@v2 or formidable@v3! Check these notes: https://bit.ly/2ZEqIau'
    dev: false

  /forwarded@0.2.0:
    resolution: {integrity: sha512-buRG0fpBtRHSTCOASe6hD258tEubFoRLb4ZNA6NxMVHNw2gOcwHo9wyablzMzOA5z9xA9L1KNjk/Nt6MT9aYow==}
    engines: {node: '>= 0.6'}
    dev: false

  /fresh@0.5.2:
    resolution: {integrity: sha512-zJ2mQYM18rEFOudeV4GShTGIQ7RbzA7ozbU9I/XBpm7kqgMywgmylMwXHxZJmkVoYkna9d2pVXVXPdYTP9ej8Q==}
    engines: {node: '>= 0.6'}
    dev: false

  /fromentries@1.3.2:
    resolution: {integrity: sha512-cHEpEQHUg0f8XdtZCc2ZAhrHzKzT0MrFUTcvx+hfxYu7rGMDc5SKoXFh+n4YigxsHXRzc6OrCshdR1bWH6HHyg==}
    dev: false

  /fs-constants@1.0.0:
    resolution: {integrity: sha512-y6OAwoSIf7FyjMIv94u+b5rdheZEjzR63GTyZJm5qh4Bi+2YgwLCcI/fPFZkL5PSixOt6ZNKm+w+Hfp/Bciwow==}
    dev: true

  /fs-extra@11.2.0:
    resolution: {integrity: sha512-PmDi3uwK5nFuXh7XDTlVnS17xJS7vW36is2+w3xcv8SVxiB4NyATf4ctkVY5bkSjX0Y4nbvZCq1/EjtEyr9ktw==}
    engines: {node: '>=14.14'}
    dependencies:
      graceful-fs: 4.2.11
      jsonfile: 6.1.0
      universalify: 2.0.1
    dev: true

  /fs-extra@7.0.1:
    resolution: {integrity: sha512-YJDaCJZEnBmcbw13fvdAM9AwNOJwOzrE4pqMqBq5nFiEqXUqHwlK4B+3pUw6JNvfSPtX05xFHtYy/1ni01eGCw==}
    engines: {node: '>=6 <7 || >=8'}
    dependencies:
      graceful-fs: 4.2.11
      jsonfile: 4.0.0
      universalify: 0.1.2
    dev: false

  /fs-readdir-recursive@1.1.0:
    resolution: {integrity: sha512-GNanXlVr2pf02+sPN40XN8HG+ePaNcvM0q5mZBd668Obwb0yD5GiUbZOFgwn8kGMY6I3mdyDJzieUy3PTYyTRA==}
    dev: false

  /fs.realpath@1.0.0:
    resolution: {integrity: sha512-OO0pH2lK6a0hZnAdau5ItzHPI6pUlvI7jMVnxUQRtw4owF2wk8lOSabtGDCTP4Ggrg2MbGnWO9X8K1t4+fGMDw==}

  /fsevents@2.3.2:
    resolution: {integrity: sha512-xiqMQR4xAeHTuB9uWm+fFRcIOgKBMiOBP+eXiyT7jsgVCq1bkVygt00oASowB7EdtpOHaaPgKt812P9ab+DDKA==}
    engines: {node: ^8.16.0 || ^10.6.0 || >=11.0.0}
    os: [darwin]
    requiresBuild: true
    optional: true

  /function-bind@1.1.1:
    resolution: {integrity: sha512-yIovAzMX49sF8Yl58fSCWJ5svSLuaibPxXQJFLmBObTuCr0Mf1KiPopGM9NiFjiYBCbfaa2Fh6breQ6ANVTI0A==}

  /function.prototype.name@1.1.5:
    resolution: {integrity: sha512-uN7m/BzVKQnCUF/iW8jYea67v++2u7m5UgENbHRtdDVclOUP+FMPlCNdmk0h/ysGyo2tavMJEDqJAkJdRa1vMA==}
    engines: {node: '>= 0.4'}
    dependencies:
      call-bind: 1.0.2
      define-properties: 1.2.0
      es-abstract: 1.21.2
      functions-have-names: 1.2.3
    dev: false

  /functions-have-names@1.2.3:
    resolution: {integrity: sha512-xckBUXyTIqT97tq2x2AMb+g163b5JFysYk0x4qxNFwbfQkmNZoiRHb6sPzI9/QV33WeuvVYBUIiD4NzNIyqaRQ==}
    dev: false

  /fuse.js@6.6.2:
    resolution: {integrity: sha512-cJaJkxCCxC8qIIcPBF9yGxY0W/tVZS3uEISDxhYIdtk8OL93pe+6Zj7LjCqVV4dzbqcriOZ+kQ/NE4RXZHsIGA==}
    engines: {node: '>=10'}
    dev: false

  /gaxios@5.1.0:
    resolution: {integrity: sha512-aezGIjb+/VfsJtIcHGcBSerNEDdfdHeMros+RbYbGpmonKWQCOVOes0LVZhn1lDtIgq55qq0HaxymIoae3Fl/A==}
    engines: {node: '>=12'}
    dependencies:
      extend: 3.0.2
      https-proxy-agent: 5.0.1
      is-stream: 2.0.1
      node-fetch: 2.7.0
    transitivePeerDependencies:
      - encoding
      - supports-color
    dev: false

  /gaxios@6.1.1:
    resolution: {integrity: sha512-bw8smrX+XlAoo9o1JAksBwX+hi/RG15J+NTSxmNPIclKC3ZVK6C2afwY8OSdRvOK0+ZLecUJYtj2MmjOt3Dm0w==}
    engines: {node: '>=14'}
    dependencies:
      extend: 3.0.2
      https-proxy-agent: 7.0.2
      is-stream: 2.0.1
      node-fetch: 2.7.0
    transitivePeerDependencies:
      - encoding
      - supports-color

  /gcp-metadata@5.2.0:
    resolution: {integrity: sha512-aFhhvvNycky2QyhG+dcfEdHBF0FRbYcf39s6WNHUDysKSrbJ5vuFbjydxBcmewtXeV248GP8dWT3ByPNxsyHCw==}
    engines: {node: '>=12'}
    dependencies:
      gaxios: 5.1.0
      json-bigint: 1.0.0
    transitivePeerDependencies:
      - encoding
      - supports-color
    dev: false

  /gcp-metadata@6.0.0:
    resolution: {integrity: sha512-Ozxyi23/1Ar51wjUT2RDklK+3HxqDr8TLBNK8rBBFQ7T85iIGnXnVusauj06QyqCXRFZig8LZC+TUddWbndlpQ==}
    engines: {node: '>=14'}
    dependencies:
      gaxios: 6.1.1
      json-bigint: 1.0.0
    transitivePeerDependencies:
      - encoding
      - supports-color

  /gensync@1.0.0-beta.2:
    resolution: {integrity: sha512-3hN7NaskYvMDLQY55gnW3NQ+mesEAepTqlg+VEbj7zzqEMBVNhzcGYYeqFo/TlYz6eQiFcp1HcsCZO+nGgS8zg==}
    engines: {node: '>=6.9.0'}

  /get-caller-file@2.0.5:
    resolution: {integrity: sha512-DyFP3BM/3YHTQOCUL/w0OZHR0lpKeGrxotcHWcqNEdnltqFwXVfhEBQ94eIo34AfQpo0rGki4cyIiftY06h2Fg==}
    engines: {node: 6.* || 8.* || >= 10.*}

  /get-func-name@2.0.2:
    resolution: {integrity: sha512-8vXOvuE167CtIc3OyItco7N/dpRtBbYOsPsXCz7X/PMnlGjYjSGuZJgM1Y7mmew7BKf9BqvLX2tnOVy1BBUsxQ==}

  /get-intrinsic@1.2.1:
    resolution: {integrity: sha512-2DcsyfABl+gVHEfCOaTrWgyt+tb6MSEGmKq+kI5HwLbIYgjgmMcV8KQ41uaKz1xxUcn9tJtgFbQUEVcEbd0FYw==}
    dependencies:
      function-bind: 1.1.1
      has: 1.0.3
      has-proto: 1.0.1
      has-symbols: 1.0.3

  /get-package-type@0.1.0:
    resolution: {integrity: sha512-pjzuKtY64GYfWizNAJ0fr9VqttZkNiK2iS430LtIHzjBEr6bX8Am2zm4sW4Ro5wjWW5cAlRL1qAMTcXbjNAO2Q==}
    engines: {node: '>=8.0.0'}
    dev: true

  /get-stdin@8.0.0:
    resolution: {integrity: sha512-sY22aA6xchAzprjyqmSEQv4UbAAzRN0L2dQB0NlN5acTTK9Don6nhoc3eAbUnpZiCANAMfd/+40kVdKfFygohg==}
    engines: {node: '>=10'}

  /get-stream@2.3.1:
    resolution: {integrity: sha512-AUGhbbemXxrZJRD5cDvKtQxLuYaIbNtDTK8YqupCI393Q2KSTreEsLUN3ZxAWFGiKTzL6nKuzfcIvieflUX9qA==}
    engines: {node: '>=0.10.0'}
    dependencies:
      object-assign: 4.1.1
      pinkie-promise: 2.0.1
    dev: true

  /get-stream@4.1.0:
    resolution: {integrity: sha512-GMat4EJ5161kIy2HevLlr4luNjBgvmj413KaQA7jt4V8B4RDsfpHk7WQ9GVqfYyyx8OS/L66Kox+rJRNklLK7w==}
    engines: {node: '>=6'}
    dependencies:
      pump: 3.0.0
    dev: false

  /get-stream@5.2.0:
    resolution: {integrity: sha512-nBF+F1rAZVCu/p7rjzgA+Yb4lfYXrpl7a6VmJrU8wF9I1CKvP/QwPNZHnOlwbTkY6dvtFIzFMSyQXbLoTQPRpA==}
    engines: {node: '>=8'}
    dependencies:
      pump: 3.0.0

  /get-stream@6.0.1:
    resolution: {integrity: sha512-ts6Wi+2j3jQjqi70w5AlN8DFnkSwC+MqmxEzdEALB2qXZYV3X/b1CTfgPLGJNMeAWxdPfU8FO1ms3NUfaHCPYg==}
    engines: {node: '>=10'}
    dev: true

  /get-stream@8.0.1:
    resolution: {integrity: sha512-VaUJspBffn/LMCJVoMvSAdmscJyS1auj5Zulnn5UoYcY531UWmdwhRWkcGKnGU93m5HSXP9LP2usOryrBtQowA==}
    engines: {node: '>=16'}
    dev: true

  /get-symbol-description@1.0.0:
    resolution: {integrity: sha512-2EmdH1YvIQiZpltCNgkuiUnyukzxM/R6NDJX31Ke3BG1Nq5b0S2PhX59UKi9vZpPDQVdqn+1IcaAwnzTT5vCjw==}
    engines: {node: '>= 0.4'}
    dependencies:
      call-bind: 1.0.2
      get-intrinsic: 1.2.1
    dev: false

  /get-uri@6.0.3:
    resolution: {integrity: sha512-BzUrJBS9EcUb4cFol8r4W3v1cPsSyajLSthNkz5BxbpDcHN5tIrM10E2eNvfnvBn3DaT3DUgx0OpsBKkaOpanw==}
    engines: {node: '>= 14'}
    dependencies:
      basic-ftp: 5.0.5
      data-uri-to-buffer: 6.0.2
      debug: 4.3.4
      fs-extra: 11.2.0
    transitivePeerDependencies:
      - supports-color
    dev: true

  /getpass@0.1.7:
    resolution: {integrity: sha512-0fzj9JxOLfJ+XGLhR8ze3unN0KZCgZwiSSDz168VERjK8Wl8kVSdcu2kspd4s4wtAa1y/qrVRiAA0WclVsu0ng==}
    dependencies:
      assert-plus: 1.0.0
    dev: false

  /glob-parent@5.1.2:
    resolution: {integrity: sha512-AOIgSQCepiJYwP3ARnGx+5VnTu2HBYdzbGP45eLw1vr3zB3vZLeyed1sC9hnbcOc9/SrMyM5RPQrkGz4aS9Zow==}
    engines: {node: '>= 6'}
    dependencies:
      is-glob: 4.0.3

  /glob-parent@6.0.2:
    resolution: {integrity: sha512-XxwI8EOhVQgWp6iDL+3b0r86f4d6AX6zSU55HfB4ydCEuXLXc5FcYeOu+nnGftS4TEju/11rt4KJPTMgbfmv4A==}
    engines: {node: '>=10.13.0'}
    dependencies:
      is-glob: 4.0.3
    dev: false

  /glob-promise@4.2.2(glob@7.2.3):
    resolution: {integrity: sha512-xcUzJ8NWN5bktoTIX7eOclO1Npxd/dyVqUJxlLIDasT4C7KZyqlPIwkdJ0Ypiy3p2ZKahTjK4M9uC3sNSfNMzw==}
    engines: {node: '>=12'}
    peerDependencies:
      glob: ^7.1.6
    dependencies:
      '@types/glob': 7.2.0
      glob: 7.2.3

  /glob@10.3.10:
    resolution: {integrity: sha512-fa46+tv1Ak0UPK1TOy/pZrIybNNt4HCv7SDzwyfiOZkvZLEbjsZkJBPtDHVshZjbecAoAGSC20MjLDG/qr679g==}
    engines: {node: '>=16 || 14 >=14.17'}
    hasBin: true
    dependencies:
      foreground-child: 3.1.1
      jackspeak: 2.3.6
      minimatch: 9.0.3
      minipass: 6.0.2
      path-scurry: 1.10.2
    dev: true

  /glob@7.2.3:
    resolution: {integrity: sha512-nFR0zLpU2YCaRxwoCJvL6UvCH2JFyFVIvwTLsIf21AuHlMskA1hhTdk+LlYJtOlYt9v6dvszD2BGRqBL+iQK9Q==}
    deprecated: Glob versions prior to v9 are no longer supported
    dependencies:
      fs.realpath: 1.0.0
      inflight: 1.0.6
      inherits: 2.0.4
      minimatch: 3.1.2
      once: 1.4.0
      path-is-absolute: 1.0.1

  /glob@9.3.5:
    resolution: {integrity: sha512-e1LleDykUz2Iu+MTYdkSsuWX8lvAjAcs0Xef0lNIu0S2wOAzuTxCJtcd9S3cijlwYF18EsU3rzb8jPVobxDh9Q==}
    engines: {node: '>=16 || 14 >=14.17'}
    dependencies:
      fs.realpath: 1.0.0
      minimatch: 8.0.4
      minipass: 4.2.8
      path-scurry: 1.9.2

  /globals@11.12.0:
    resolution: {integrity: sha512-WOBp/EEGUiIsJSp7wcv/y6MO+lV9UoncWqxuFfm8eBwzWNgyfBd6Gz+IeKQ9jCmyhoH99g15M3T+QaVHFjizVA==}
    engines: {node: '>=4'}

  /globals@13.20.0:
    resolution: {integrity: sha512-Qg5QtVkCy/kv3FUSlu4ukeZDVf9ee0iXLAUYX13gbR17bnejFTzr4iS9bY7kwCf1NztRNm1t91fjOiyx4CSwPQ==}
    engines: {node: '>=8'}
    dependencies:
      type-fest: 0.20.2
    dev: false

  /globalthis@1.0.3:
    resolution: {integrity: sha512-sFdI5LyBiNTHjRd7cGPWapiHWMOXKyuBNX/cWJ3NfzrZQVa8GI/8cofCl74AOVqq9W5kNmguTIzJ/1s2gyI9wA==}
    engines: {node: '>= 0.4'}
    dependencies:
      define-properties: 1.2.0
    dev: false

  /globby@11.1.0:
    resolution: {integrity: sha512-jhIXaOzy1sb8IyocaruWSn1TjmnBVs8Ayhcy83rmxNJ8q2uWKCAj3CnJY+KpGSXCueAPc0i05kVvVKtP1t9S3g==}
    engines: {node: '>=10'}
    dependencies:
      array-union: 2.1.0
      dir-glob: 3.0.1
      fast-glob: 3.3.2
      ignore: 5.2.4
      merge2: 1.4.1
      slash: 3.0.0

  /gmail-api-parse-message@2.1.2:
    resolution: {integrity: sha512-d0JlbAAwnH2btAVQClS70dTmzvTk4wrPey+mQsTcRb7YpynOC2ACn8jOELe7GkiMyMY3Ymk9aw/CpdUlmvUofg==}
    dependencies:
      base-64: 0.1.0
    dev: false

  /google-auth-library@8.8.0:
    resolution: {integrity: sha512-0iJn7IDqObDG5Tu9Tn2WemmJ31ksEa96IyK0J0OZCpTh6CrC6FrattwKX87h3qKVuprCJpdOGKc1Xi8V0kMh8Q==}
    engines: {node: '>=12'}
    dependencies:
      arrify: 2.0.1
      base64-js: 1.5.1
      ecdsa-sig-formatter: 1.0.11
      fast-text-encoding: 1.0.6
      gaxios: 5.1.0
      gcp-metadata: 5.2.0
      gtoken: 6.1.2
      jws: 4.0.0
      lru-cache: 6.0.0
    transitivePeerDependencies:
      - encoding
      - supports-color
    dev: false

  /google-auth-library@9.0.0:
    resolution: {integrity: sha512-IQGjgQoVUAfOk6khqTVMLvWx26R+yPw9uLyb1MNyMQpdKiKt0Fd9sp4NWoINjyGHR8S3iw12hMTYK7O8J07c6Q==}
    engines: {node: '>=14'}
    dependencies:
      base64-js: 1.5.1
      ecdsa-sig-formatter: 1.0.11
      gaxios: 6.1.1
      gcp-metadata: 6.0.0
      gtoken: 7.0.1
      jws: 4.0.0
      lru-cache: 6.0.0
    transitivePeerDependencies:
      - encoding
      - supports-color

  /google-p12-pem@4.0.1:
    resolution: {integrity: sha512-WPkN4yGtz05WZ5EhtlxNDWPhC4JIic6G8ePitwUWy4l+XPVYec+a0j0Ts47PDtW59y3RwAhUd9/h9ZZ63px6RQ==}
    engines: {node: '>=12.0.0'}
    hasBin: true
    dependencies:
      node-forge: 1.3.1
    dev: false

  /googleapis-common@6.0.4:
    resolution: {integrity: sha512-m4ErxGE8unR1z0VajT6AYk3s6a9gIMM6EkDZfkPnES8joeOlEtFEJeF8IyZkb0tjPXkktUfYrE4b3Li1DNyOwA==}
    engines: {node: '>=12.0.0'}
    dependencies:
      extend: 3.0.2
      gaxios: 5.1.0
      google-auth-library: 8.8.0
      qs: 6.11.0
      url-template: 2.0.8
      uuid: 9.0.0
    transitivePeerDependencies:
      - encoding
      - supports-color
    dev: false

  /googleapis-common@7.0.1:
    resolution: {integrity: sha512-mgt5zsd7zj5t5QXvDanjWguMdHAcJmmDrF9RkInCecNsyV7S7YtGqm5v2IWONNID88osb7zmx5FtrAP12JfD0w==}
    engines: {node: '>=14.0.0'}
    dependencies:
      extend: 3.0.2
      gaxios: 6.1.1
      google-auth-library: 9.0.0
      qs: 6.11.0
      url-template: 2.0.8
      uuid: 9.0.0
    transitivePeerDependencies:
      - encoding
      - supports-color

  /googleapis@112.0.0:
    resolution: {integrity: sha512-WPfXhYZVrbbJRxB+ZZDksjuelmt49Mcl/1mo7w05kvLS1EbynvTELsNTJwh+hNrjsFKdh4izWLAcjTDo0Boycg==}
    engines: {node: '>=12.0.0'}
    dependencies:
      google-auth-library: 8.8.0
      googleapis-common: 6.0.4
    transitivePeerDependencies:
      - encoding
      - supports-color
    dev: false

  /googleapis@126.0.1:
    resolution: {integrity: sha512-4N8LLi+hj6ytK3PhE52KcM8iSGhJjtXnCDYB4fp6l+GdLbYz4FoDmx074WqMbl7iYMDN87vqD/8drJkhxW92mQ==}
    engines: {node: '>=14.0.0'}
    dependencies:
      google-auth-library: 9.0.0
      googleapis-common: 7.0.1
    transitivePeerDependencies:
      - encoding
      - supports-color
    dev: false

  /gopd@1.0.1:
    resolution: {integrity: sha512-d65bNlIadxvpb/A2abVdlqKqV563juRnZ1Wtk6s1sIR8uNsXR70xqIzVqxVf1eTqDunwT2MkczEeaezCKTZhwA==}
    dependencies:
      get-intrinsic: 1.2.1
    dev: false

  /got@9.6.0:
    resolution: {integrity: sha512-R7eWptXuGYxwijs0eV+v3o6+XH1IqVK8dJOEecQfTmkncw9AV4dcw/Dhxi8MdlqPthxxpZyizMzyg8RTmEsG+Q==}
    engines: {node: '>=8.6'}
    dependencies:
      '@sindresorhus/is': 0.14.0
      '@szmarczak/http-timer': 1.1.2
      '@types/keyv': 3.1.4
      '@types/responselike': 1.0.0
      cacheable-request: 6.1.0
      decompress-response: 3.3.0
      duplexer3: 0.1.5
      get-stream: 4.1.0
      lowercase-keys: 1.0.1
      mimic-response: 1.0.1
      p-cancelable: 1.1.0
      to-readable-stream: 1.0.0
      url-parse-lax: 3.0.0
    dev: false

  /graceful-fs@4.2.11:
    resolution: {integrity: sha512-RbJ5/jmFcNNCcDV5o9eTnBLJ/HszWV0P73bc+Ff4nS/rJj+YaS6IGyiOL0VoBYX+l1Wrl3k63h/KrH+nhJ0XvQ==}

  /grapheme-splitter@1.0.4:
    resolution: {integrity: sha512-bzh50DW9kTPM00T8y4o8vQg89Di9oLJVLW/KaOGIXJWP/iqCN6WKYkbNOF04vFLJhwcpYUh9ydh/+5vpOqV4YQ==}

  /graphemer@1.4.0:
    resolution: {integrity: sha512-EtKwoO6kxCL9WO5xipiHTZlSzBm7WLT627TqC/uVRd0HKmq8NXyebnNYxDoBi7wt8eTWrUrKXCOVaFq9x1kgag==}
    dev: false

  /graphql@15.8.0:
    resolution: {integrity: sha512-5gghUc24tP9HRznNpV2+FIoq3xKkj5dTQqf4v0CpdPbFVwFkWoxOM+o+2OC9ZSvjEMTjfmG9QT+gcvggTwW1zw==}
    engines: {node: '>= 10.x'}
    dev: false

  /gtoken@6.1.2:
    resolution: {integrity: sha512-4ccGpzz7YAr7lxrT2neugmXQ3hP9ho2gcaityLVkiUecAiwiy60Ii8gRbZeOsXV19fYaRjgBSshs8kXw+NKCPQ==}
    engines: {node: '>=12.0.0'}
    dependencies:
      gaxios: 5.1.0
      google-p12-pem: 4.0.1
      jws: 4.0.0
    transitivePeerDependencies:
      - encoding
      - supports-color
    dev: false

  /gtoken@7.0.1:
    resolution: {integrity: sha512-KcFVtoP1CVFtQu0aSk3AyAt2og66PFhZAlkUOuWKwzMLoulHXG5W5wE5xAnHb+yl3/wEFoqGW7/cDGMU8igDZQ==}
    engines: {node: '>=14.0.0'}
    dependencies:
      gaxios: 6.1.1
      jws: 4.0.0
    transitivePeerDependencies:
      - encoding
      - supports-color

  /har-schema@2.0.0:
    resolution: {integrity: sha512-Oqluz6zhGX8cyRaTQlFMPw80bSJVG2x/cFb8ZPhUILGgHka9SsokCCOQgpveePerqidZOrT14ipqfJb7ILcW5Q==}
    engines: {node: '>=4'}
    dev: false

  /har-validator@5.1.5:
    resolution: {integrity: sha512-nmT2T0lljbxdQZfspsno9hgrG3Uir6Ks5afism62poxqBM6sDnMEuPmzTq8XN0OEwqKLLdh1jQI3qyE66Nzb3w==}
    engines: {node: '>=6'}
    deprecated: this library is no longer supported
    dependencies:
      ajv: 6.12.6
      har-schema: 2.0.0
    dev: false

  /has-bigints@1.0.2:
    resolution: {integrity: sha512-tSvCKtBr9lkF0Ex0aQiP9N+OpV4zi2r/Nee5VkRDbaqv35RLYMzbwQfFSZZH0kR+Rd6302UJZ2p/bJCEoR3VoQ==}
    dev: false

  /has-flag@3.0.0:
    resolution: {integrity: sha512-sKJf1+ceQBr4SMkvQnBDNDtf4TXpVhVGateu0t918bl30FnbE2m4vNLX+VWe/dpjlb+HugGYzW7uQXH98HPEYw==}
    engines: {node: '>=4'}

  /has-flag@4.0.0:
    resolution: {integrity: sha512-EykJT/Q1KjTWctppgIAgfSO0tKVuZUjhgMr17kqTumMl6Afv3EISleU7qZUzoXDFTAHTDC4NOoG/ZxU3EvlMPQ==}
    engines: {node: '>=8'}

  /has-property-descriptors@1.0.0:
    resolution: {integrity: sha512-62DVLZGoiEBDHQyqG4w9xCuZ7eJEwNmJRWw2VY84Oedb7WFcA27fiEVe8oUQx9hAUJ4ekurquucTGwsyO1XGdQ==}
    dependencies:
      get-intrinsic: 1.2.1
    dev: false

  /has-proto@1.0.1:
    resolution: {integrity: sha512-7qE+iP+O+bgF9clE5+UoBFzE65mlBiVj3tKCrlNQ0Ogwm0BjpT/gK4SlLYDMybDh5I3TCTKnPPa0oMG7JDYrhg==}
    engines: {node: '>= 0.4'}

  /has-symbols@1.0.3:
    resolution: {integrity: sha512-l3LCuF6MgDNwTDKkdYGEihYjt5pRPbEg46rtlmnSPlUbgmB8LOIrKJbYYFBSbnPaJexMKtiPO8hmeRjRz2Td+A==}
    engines: {node: '>= 0.4'}

  /has-tostringtag@1.0.0:
    resolution: {integrity: sha512-kFjcSNhnlGV1kyoGk7OXKSawH5JOb/LzUc5w9B02hOTO0dfFRjbHQKvg1d6cf3HbeUmtU9VbbV3qzZ2Teh97WQ==}
    engines: {node: '>= 0.4'}
    dependencies:
      has-symbols: 1.0.3
    dev: false

  /has@1.0.3:
    resolution: {integrity: sha512-f2dvO0VU6Oej7RkWJGrehjbzMAjFp5/VKPp5tTpWIV4JHHZK1/BxbFRtf/siA2SWTe09caDmVtYYzWEIbBS4zw==}
    engines: {node: '>= 0.4.0'}
    dependencies:
      function-bind: 1.1.1

  /html-escaper@2.0.2:
    resolution: {integrity: sha512-H2iMtd0I4Mt5eYiapRdIDjp+XzelXQ0tFE4JS7YFwFevXXMmOp9myNrUvCg0D6ws8iqkRPBfKHgbwig1SmlLfg==}
    dev: true

  /htmlencode@0.0.4:
    resolution: {integrity: sha512-0uDvNVpzj/E2TfvLLyyXhKBRvF1y84aZsyRxRXFsQobnHaL4pcaXk+Y9cnFlvnxrBLeXDNq/VJBD+ngdBgQG1w==}
    dev: false

  /htmlparser2@6.1.0:
    resolution: {integrity: sha512-gyyPk6rgonLFEDGoeRgQNaEUvdJ4ktTmmUh/h2t7s+M8oPpIPxgNACWa+6ESR57kXstwqPiCut0V8NRpcwgU7A==}
    dependencies:
      domelementtype: 2.3.0
      domhandler: 4.3.1
      domutils: 2.8.0
      entities: 2.2.0
    dev: false

  /htmlparser2@8.0.2:
    resolution: {integrity: sha512-GYdjWKDkbRLkZ5geuHs5NY1puJ+PXwP7+fHPRz06Eirsb9ugf6d8kkXav6ADhcODhFFPMIXyxkxSuMf3D6NCFA==}
    dependencies:
      domelementtype: 2.3.0
      domhandler: 5.0.3
      domutils: 3.1.0
      entities: 4.5.0
    dev: false

  /http-cache-semantics@4.1.1:
    resolution: {integrity: sha512-er295DKPVsV82j5kw1Gjt+ADA/XYHsajl82cGNQG2eyoPkvgUhX+nDIyelzhIWbbsXP39EHcI6l5tYs2FYqYXQ==}
    dev: false

  /http-errors@2.0.0:
    resolution: {integrity: sha512-FtwrG/euBzaEjYeRqOgly7G0qviiXoJWnvEH2Z1plBdXgbyjv34pHTSb9zoeHMyDy33+DWy5Wt9Wo+TURtOYSQ==}
    engines: {node: '>= 0.8'}
    dependencies:
      depd: 2.0.0
      inherits: 2.0.4
      setprototypeof: 1.2.0
      statuses: 2.0.1
      toidentifier: 1.0.1
    dev: false

  /http-proxy-agent@5.0.0:
    resolution: {integrity: sha512-n2hY8YdoRE1i7r6M0w9DIw5GgZN0G25P8zLCRQ8rjXtTU3vsNFBI/vWK/UIeE6g5MUUz6avwAPXmL6Fy9D/90w==}
    engines: {node: '>= 6'}
    dependencies:
      '@tootallnate/once': 2.0.0
      agent-base: 6.0.2
      debug: 4.3.4
    transitivePeerDependencies:
      - supports-color
    dev: false

  /http-proxy-agent@7.0.2:
    resolution: {integrity: sha512-T1gkAiYYDWYx3V5Bmyu7HcfcvL7mUrTWiM6yOfa3PIphViJ/gFPbvidQ+veqSOHci/PxBcDabeUNCzpOODJZig==}
    engines: {node: '>= 14'}
    dependencies:
      agent-base: 7.1.0
      debug: 4.3.4
    transitivePeerDependencies:
      - supports-color
    dev: true

  /http-signature@1.2.0:
    resolution: {integrity: sha512-CAbnr6Rz4CYQkLYUtSNXxQPUH2gK8f3iWexVlsnMeD+GjlsQ0Xsy1cOX+mN3dtxYomRy21CiOzU8Uhw6OwncEQ==}
    engines: {node: '>=0.8', npm: '>=1.3.7'}
    dependencies:
      assert-plus: 1.0.0
      jsprim: 1.4.2
      sshpk: 1.17.0
    dev: false

  /https-proxy-agent@5.0.1:
    resolution: {integrity: sha512-dFcAjpTQFgoLMzC2VwU+C/CbS7uRL0lWmxDITmqm7C+7F0Odmj6s9l6alZc6AELXhrnggM2CeWSXHGOdX2YtwA==}
    engines: {node: '>= 6'}
    dependencies:
      agent-base: 6.0.2
      debug: 4.3.4
    transitivePeerDependencies:
      - supports-color

  /https-proxy-agent@7.0.2:
    resolution: {integrity: sha512-NmLNjm6ucYwtcUmL7JQC1ZQ57LmHP4lT15FQ8D61nak1rO6DH+fz5qNK2Ap5UN4ZapYICE3/0KodcLYSPsPbaA==}
    engines: {node: '>= 14'}
    dependencies:
      agent-base: 7.1.0
      debug: 4.3.4
    transitivePeerDependencies:
      - supports-color

  /https-proxy-agent@7.0.4:
    resolution: {integrity: sha512-wlwpilI7YdjSkWaQ/7omYBMTliDcmCN8OLihO6I9B86g06lMyAoqgoDpV0XqoaPOKj+0DIdAvnsWfyAAhmimcg==}
    engines: {node: '>= 14'}
    dependencies:
      agent-base: 7.1.0
      debug: 4.3.4
    transitivePeerDependencies:
      - supports-color
    dev: true

  /human-signals@2.1.0:
    resolution: {integrity: sha512-B4FFZ6q/T2jhhksgkbEW3HBvWIfDW85snkQgawt07S7J5QXTk6BkNV+0yAeZrM5QpMAdYlocGoljn0sJ/WQkFw==}
    engines: {node: '>=10.17.0'}
    dev: true

  /human-signals@5.0.0:
    resolution: {integrity: sha512-AXcZb6vzzrFAUE61HnN4mpLqd/cSIwNQjtNWR0euPm6y0iqx3G4gOXaIDdtdDwZmhwe82LA6+zinmW4UBWVePQ==}
    engines: {node: '>=16.17.0'}
    dev: true

  /humanize-ms@1.2.1:
    resolution: {integrity: sha512-Fl70vYtsAFb/C06PTS9dZBo7ihau+Tu/DNCk/OyHhea07S+aeMWpFFkUaXRa8fI+ScZbEI8dfSxwY7gxZ9SAVQ==}
    dependencies:
      ms: 2.1.3
    dev: false

  /iconv-lite@0.4.24:
    resolution: {integrity: sha512-v3MXnZAcvnywkTUEZomIActle7RXXeedOR31wwl7VlyoXO4Qi9arvSenNQWne1TcRwhCL1HwLI21bEqdpj8/rA==}
    engines: {node: '>=0.10.0'}
    dependencies:
      safer-buffer: 2.1.2
    dev: false

  /ieee754@1.2.1:
    resolution: {integrity: sha512-dcyqhDvX1C46lXZcVqCpK+FtMRQVdIMN6/Df5js2zouUsqG7I6sFxitIC+7KYK29KdXOLHdu9zL4sFnoVQnqaA==}

  /ignore-by-default@1.0.1:
    resolution: {integrity: sha512-Ius2VYcGNk7T90CppJqcIkS5ooHUZyIQK+ClZfMfMNFEF9VSE73Fq+906u/CWu92x4gzZMWOwfFYckPObzdEbA==}
    dev: true

  /ignore@5.2.4:
    resolution: {integrity: sha512-MAb38BcSbH0eHNBxn7ql2NH/kX33OkB3lZ1BNdh7ENeRChHTYsTvWrMubiIAMNS2llXEEgZ1MUOBtXChP3kaFQ==}
    engines: {node: '>= 4'}

  /import-fresh@3.3.0:
    resolution: {integrity: sha512-veYYhQa+D1QBKznvhUHxb8faxlrwUnxseDAbAp457E0wLNio2bOSKnjYDhMj+YiAq61xrMGhQk9iXVk5FzgQMw==}
    engines: {node: '>=6'}
    dependencies:
      parent-module: 1.0.1
      resolve-from: 4.0.0

  /import-local@3.1.0:
    resolution: {integrity: sha512-ASB07uLtnDs1o6EHjKpX34BKYDSqnFerfTOJL2HvMqF70LnxpjkzDB8J44oT9pu4AMPkQwf8jl6szgvNd2tRIg==}
    engines: {node: '>=8'}
    hasBin: true
    dependencies:
      pkg-dir: 4.2.0
      resolve-cwd: 3.0.0
    dev: true

  /imurmurhash@0.1.4:
    resolution: {integrity: sha512-JmXMZ6wuvDmLiHEml9ykzqO6lwFbof0GG4IkcGaENdCRDDmMVnny7s5HsIgHCbaq0w2MyPhDqkhTUgS2LU2PHA==}
    engines: {node: '>=0.8.19'}

  /indent-string@4.0.0:
    resolution: {integrity: sha512-EdDDZu4A2OyIK7Lr/2zG+w5jmbuk1DVBnEwREQvBzspBJkCEbRa8GxU1lghYcaGJCnRWibjDXlq779X1/y5xwg==}
    engines: {node: '>=8'}
    dev: false

  /inflight@1.0.6:
    resolution: {integrity: sha512-k92I/b08q4wvFscXCLvqfsHCrjrF7yiXsQuIVvVE7N82W3+aqpzuUdBbfhWcy/FZR3/4IgflMgKLOsvPDrGCJA==}
    deprecated: This module is not supported, and leaks memory. Do not use it. Check out lru-cache if you want a good and tested way to coalesce async requests by a key value, which is much more comprehensive and powerful.
    dependencies:
      once: 1.4.0
      wrappy: 1.0.2

  /inherits@2.0.4:
    resolution: {integrity: sha512-k/vGaX4/Yla3WzyMCvTQOXYeIHvqOKtnqBduzTHpzpQZzAskKMhZ2K+EnBiSM9zGSoIFeMpXKxa4dYeZIQqewQ==}

  /ini@1.3.8:
    resolution: {integrity: sha512-JV/yugV2uzW5iMRSiZAyDtQd+nxtUnjeLt0acNdw98kKLrvuRVyB80tsREOE7yvGVgalhZ6RNXCmEHkUKBKxew==}
    dev: false

  /intercom-client@4.0.0:
    resolution: {integrity: sha512-xtAsO0wnyd46JNRP98/JK0BXIfWNTO/tUk+1op4rnZ+N/DSdhAaBw8ZaJD8bL8ePNhyAMl/Vd6h7kYI/h9riaw==}
    engines: {node: '>= v8.0.0'}
    dependencies:
      axios: 0.24.0
      htmlencode: 0.0.4
      lodash: 4.17.21
    transitivePeerDependencies:
      - debug
    dev: false

  /internal-slot@1.0.5:
    resolution: {integrity: sha512-Y+R5hJrzs52QCG2laLn4udYVnxsfny9CpOhNhUvk/SSSVyF6T27FzRbF0sroPidSu3X8oEAkOn2K804mjpt6UQ==}
    engines: {node: '>= 0.4'}
    dependencies:
      get-intrinsic: 1.2.1
      has: 1.0.3
      side-channel: 1.0.4
    dev: false

  /ip-address@9.0.5:
    resolution: {integrity: sha512-zHtQzGojZXTwZTHQqra+ETKd4Sn3vgi7uBmlPoXVWZqYvuKmtI0l/VZTjqGmJY9x88GGOaZ9+G9ES8hC4T4X8g==}
    engines: {node: '>= 12'}
    dependencies:
      jsbn: 1.1.0
      sprintf-js: 1.1.3
    dev: true

  /ip-regex@2.1.0:
    resolution: {integrity: sha512-58yWmlHpp7VYfcdTwMTvwMmqx/Elfxjd9RXTDyMsbL7lLWmhMylLEqiYVLKuLzOZqVgiWXD9MfR62Vv89VRxkw==}
    engines: {node: '>=4'}
    dev: false

  /ipaddr.js@1.9.1:
    resolution: {integrity: sha512-0KI/607xoxSToH7GjN1FfSbLoU0+btTicjsQSWQlh/hZykN8KpmMf7uYwPW3R+akZ6R/w18ZlXSHBYXiYUPO3g==}
    engines: {node: '>= 0.10'}
    dev: false

  /is-arguments@1.1.1:
    resolution: {integrity: sha512-8Q7EARjzEnKpt/PCD7e1cgUS0a6X8u5tdSiMqXhojOdoV9TsMsiO+9VLC5vAmO8N7/GmXn7yjR8qnA6bVAEzfA==}
    engines: {node: '>= 0.4'}
    dependencies:
      call-bind: 1.0.2
      has-tostringtag: 1.0.0
    dev: false

  /is-array-buffer@3.0.2:
    resolution: {integrity: sha512-y+FyyR/w8vfIRq4eQcM1EYgSTnmHXPqaF+IgzgraytCFq5Xh8lllDVmAZolPJiZttZLeFSINPYMaEJ7/vWUa1w==}
    dependencies:
      call-bind: 1.0.2
      get-intrinsic: 1.2.1
      is-typed-array: 1.1.10
    dev: false

  /is-arrayish@0.2.1:
    resolution: {integrity: sha512-zz06S8t0ozoDXMG+ube26zeCTNXcKIPJZJi8hBrF4idCLms4CG9QtK7qBl1boi5ODzFpjswb5JPmHCbMpjaYzg==}
    dev: true

  /is-arrayish@0.3.2:
    resolution: {integrity: sha512-eVRqCvVlZbuw3GrM63ovNSNAeA1K16kaR/LRY/92w0zxQ5/1YzwblUX652i4Xs9RwAGjW9d9y6X88t8OaAJfWQ==}

  /is-bigint@1.0.4:
    resolution: {integrity: sha512-zB9CruMamjym81i2JZ3UMn54PKGsQzsJeo6xvN3HJJ4CAsQNB6iRutp2To77OfCNuoxspsIhzaPoO1zyCEhFOg==}
    dependencies:
      has-bigints: 1.0.2
    dev: false

  /is-binary-path@2.1.0:
    resolution: {integrity: sha512-ZMERYes6pDydyuGidse7OsHxtbI7WVeUEozgR/g7rd0xUimYNlvZRE/K2MgZTjWy725IfelLeVcEM97mmtRGXw==}
    engines: {node: '>=8'}
    dependencies:
      binary-extensions: 2.2.0

  /is-boolean-object@1.1.2:
    resolution: {integrity: sha512-gDYaKHJmnj4aWxyj6YHyXVpdQawtVLHU5cb+eztPGczf6cjuTdwve5ZIEfgXqH4e57An1D1AKf8CZ3kYrQRqYA==}
    engines: {node: '>= 0.4'}
    dependencies:
      call-bind: 1.0.2
      has-tostringtag: 1.0.0
    dev: false

  /is-callable@1.2.7:
    resolution: {integrity: sha512-1BC0BVFhS/p0qtw6enp8e+8OD0UrK0oFLztSjNzhcKA3WDuJxxAPXzPuPtKkjEY9UUoEWlX/8fgKeu2S8i9JTA==}
    engines: {node: '>= 0.4'}
    dev: false

  /is-core-module@2.12.1:
    resolution: {integrity: sha512-Q4ZuBAe2FUsKtyQJoQHlvP8OvBERxO3jEmy1I7hcRXcJBGGHFh/aJBswbXuS9sgrDH2QUO8ilkwNPHvHMd8clg==}
    dependencies:
      has: 1.0.3

  /is-date-object@1.0.5:
    resolution: {integrity: sha512-9YQaSxsAiSwcvS33MBk3wTCVnWK+HhF8VZR2jRxehM16QcVOdHqPn4VPHmRK4lSr38n9JriurInLcP90xsYNfQ==}
    engines: {node: '>= 0.4'}
    dependencies:
      has-tostringtag: 1.0.0
    dev: false

  /is-docker@2.2.1:
    resolution: {integrity: sha512-F+i2BKsFrH66iaUFc0woD8sLy8getkwTwtOBjvs56Cx4CgJDeKQeqfz8wAYiSb8JOprWhHH5p77PbmYCvvUuXQ==}
    engines: {node: '>=8'}
    hasBin: true
    dev: false

  /is-electron@2.2.0:
    resolution: {integrity: sha512-SpMppC2XR3YdxSzczXReBjqs2zGscWQpBIKqwXYBFic0ERaxNVgwLCHwOLZeESfdJQjX0RDvrJ1lBXX2ij+G1Q==}
    dev: false

  /is-extglob@2.1.1:
    resolution: {integrity: sha512-SbKbANkN603Vi4jEZv49LeVJMn4yGwsbzZworEoyEiutsN3nJYdbO36zfhGJ6QEDpOZIFkDtnq5JRxmvl3jsoQ==}
    engines: {node: '>=0.10.0'}

  /is-fullwidth-code-point@3.0.0:
    resolution: {integrity: sha512-zymm5+u+sCsSWyD9qNaejV3DFvhCKclKdizYaJUuHA83RLjb7nSuGnddCHGv0hk+KY7BMAlsWeK4Ueg6EV6XQg==}
    engines: {node: '>=8'}

  /is-generator-fn@2.1.0:
    resolution: {integrity: sha512-cTIB4yPYL/Grw0EaSzASzg6bBy9gqCofvWN8okThAYIxKJZC+udlRAmGbM0XLeniEJSs8uEgHPGuHSe1XsOLSQ==}
    engines: {node: '>=6'}
    dev: true

  /is-glob@4.0.3:
    resolution: {integrity: sha512-xelSayHH36ZgE7ZWhli7pW34hNbNl8Ojv5KVmkJD4hBdD3th8Tfk9vYasLM+mXWOZhFkgZfxhLSnrwRr4elSSg==}
    engines: {node: '>=0.10.0'}
    dependencies:
      is-extglob: 2.1.1

  /is-map@2.0.2:
    resolution: {integrity: sha512-cOZFQQozTha1f4MxLFzlgKYPTyj26picdZTx82hbc/Xf4K/tZOOXSCkMvU4pKioRXGDLJRn0GM7Upe7kR721yg==}
    dev: false

  /is-natural-number@4.0.1:
    resolution: {integrity: sha512-Y4LTamMe0DDQIIAlaer9eKebAlDSV6huy+TWhJVPlzZh2o4tRP5SQWFlLn5N0To4mDD22/qdOq+veo1cSISLgQ==}
    dev: true

  /is-negative-zero@2.0.2:
    resolution: {integrity: sha512-dqJvarLawXsFbNDeJW7zAz8ItJ9cd28YufuuFzh0G8pNHjJMnY08Dv7sYX2uF5UpQOwieAeOExEYAWWfu7ZZUA==}
    engines: {node: '>= 0.4'}
    dev: false

  /is-number-object@1.0.7:
    resolution: {integrity: sha512-k1U0IRzLMo7ZlYIfzRu23Oh6MiIFasgpb9X76eqfFZAqwH44UI4KTBvBYIZ1dSL9ZzChTB9ShHfLkR4pdW5krQ==}
    engines: {node: '>= 0.4'}
    dependencies:
      has-tostringtag: 1.0.0
    dev: false

  /is-number@7.0.0:
    resolution: {integrity: sha512-41Cifkg6e8TylSpdtTpeLVMqvSBEVzTttHvERD741+pnZ8ANv0004MRL43QKPDlK9cGvNp6NZWZUBlbGXYxxng==}
    engines: {node: '>=0.12.0'}

  /is-path-inside@3.0.3:
    resolution: {integrity: sha512-Fd4gABb+ycGAmKou8eMftCupSir5lRxqf4aD/vd0cD2qc4HL07OjCeuHMr8Ro4CoMaeCKDB0/ECBOVWjTwUvPQ==}
    engines: {node: '>=8'}
    dev: false

  /is-plain-object@5.0.0:
    resolution: {integrity: sha512-VRSzKkbMm5jMDoKLbltAkFQ5Qr7VDiTFGXxYFXXowVj387GeGNOCsOH6Msy00SGZ3Fp84b1Naa1psqgcCIEP5Q==}
    engines: {node: '>=0.10.0'}
    dev: false

  /is-promise@2.2.2:
    resolution: {integrity: sha512-+lP4/6lKUBfQjZ2pdxThZvLUAafmZb8OAxFb8XXtiQmS35INgr85hdOGoEs124ez1FCnZJt6jau/T+alh58QFQ==}

  /is-regex@1.1.4:
    resolution: {integrity: sha512-kvRdxDsxZjhzUX07ZnLydzS1TU/TJlTUHHY4YLL87e37oUA49DfkLqgy+VjFocowy29cKvcSiu+kIv728jTTVg==}
    engines: {node: '>= 0.4'}
    dependencies:
      call-bind: 1.0.2
      has-tostringtag: 1.0.0
    dev: false

  /is-set@2.0.2:
    resolution: {integrity: sha512-+2cnTEZeY5z/iXGbLhPrOAaK/Mau5k5eXq9j14CpRTftq0pAJu2MwVRSZhyZWBzx3o6X795Lz6Bpb6R0GKf37g==}
    dev: false

  /is-shared-array-buffer@1.0.2:
    resolution: {integrity: sha512-sqN2UDu1/0y6uvXyStCOzyhAjCSlHceFoMKJW8W9EU9cvic/QdsZ0kEU93HEy3IUEFZIiH/3w+AH/UQbPHNdhA==}
    dependencies:
      call-bind: 1.0.2
    dev: false

  /is-stream@1.1.0:
    resolution: {integrity: sha512-uQPm8kcs47jx38atAcWTVxyltQYoPT68y9aWYdV6yWXSyW8mzSat0TL6CiWdZeCdF3KrAvpVtnHbTv4RN+rqdQ==}
    engines: {node: '>=0.10.0'}

  /is-stream@2.0.1:
    resolution: {integrity: sha512-hFoiJiTl63nn+kstHGBtewWSKnQLpyb155KHheA1l39uvtO9nWIop1p3udqPcUd/xbF1VLMO4n7OI6p7RbngDg==}
    engines: {node: '>=8'}

  /is-stream@3.0.0:
    resolution: {integrity: sha512-LnQR4bZ9IADDRSkvpqMGvt/tEJWclzklNgSw48V5EAaAeDd6qGvN8ei6k5p0tvxSR171VmGyHuTiAOfxAbr8kA==}
    engines: {node: ^12.20.0 || ^14.13.1 || >=16.0.0}
    dev: true

  /is-string@1.0.7:
    resolution: {integrity: sha512-tE2UXzivje6ofPW7l23cjDOMa09gb7xlAqG6jG5ej6uPV32TlWP3NKPigtaGeHNu9fohccRYvIiZMfOOnOYUtg==}
    engines: {node: '>= 0.4'}
    dependencies:
      has-tostringtag: 1.0.0
    dev: false

  /is-symbol@1.0.4:
    resolution: {integrity: sha512-C/CPBqKWnvdcxqIARxyOh4v1UUEOCHpgDa0WYgpKDFMszcrPcffg5uhwSgPCLD2WWxmq6isisz87tzT01tuGhg==}
    engines: {node: '>= 0.4'}
    dependencies:
      has-symbols: 1.0.3
    dev: false

  /is-typed-array@1.1.10:
    resolution: {integrity: sha512-PJqgEHiWZvMpaFZ3uTc8kHPM4+4ADTlDniuQL7cU/UDA0Ql7F70yGfHph3cLNe+c9toaigv+DFzTJKhc2CtO6A==}
    engines: {node: '>= 0.4'}
    dependencies:
      available-typed-arrays: 1.0.5
      call-bind: 1.0.2
      for-each: 0.3.3
      gopd: 1.0.1
      has-tostringtag: 1.0.0
    dev: false

  /is-typedarray@1.0.0:
    resolution: {integrity: sha512-cyA56iCMHAh5CdzjJIa4aohJyeO1YbwLi3Jc35MmRU6poroFjIGZzUzupGiRPOjgHg9TLu43xbpwXk523fMxKA==}
    dev: false

  /is-weakref@1.0.2:
    resolution: {integrity: sha512-qctsuLZmIQ0+vSSMfoVvyFe2+GSEvnmZ2ezTup1SBse9+twCCeial6EEi3Nc2KFcf6+qz2FBPnjXsk8xhKSaPQ==}
    dependencies:
      call-bind: 1.0.2
    dev: false

  /is-wsl@2.2.0:
    resolution: {integrity: sha512-fKzAra0rGJUUBwGBgNkHZuToZcn+TtXHpeCgmkMJMMYx1sQDYaCSyjJBSCa2nH1DGm7s3n1oBnohoVTBaN7Lww==}
    engines: {node: '>=8'}
    dependencies:
      is-docker: 2.2.1
    dev: false

  /isarray@1.0.0:
    resolution: {integrity: sha512-VLghIWNM6ELQzo7zwmcg0NmTVyWKYjvIeM83yjp0wRDTmUnrM678fQbcKBo6n2CJEF0szoG//ytg+TKla89ALQ==}

  /isarray@2.0.5:
    resolution: {integrity: sha512-xHjhDr3cNBK0BzdUJSPXZntQUx/mwMS5Rw4A7lPJ90XGAO6ISP/ePDNuo0vhqOZU+UD5JoodwCAAoZQd3FeAKw==}
    dev: false

  /isexe@2.0.0:
    resolution: {integrity: sha512-RHxMLp9lnKHGHRng9QFhRCMbYAcVpn69smSGcq3f36xjgVVWThj4qqLbTLlq7Ssj8B+fIQ1EuCEGI2lKsyQeIw==}

  /isomorphic-unfetch@3.1.0:
    resolution: {integrity: sha512-geDJjpoZ8N0kWexiwkX8F9NkTsXhetLPVbZFQ+JTW239QNOwvB0gniuR1Wc6f0AMTn7/mFGyXvHTifrCp/GH8Q==}
    dependencies:
      node-fetch: 2.7.0
      unfetch: 4.2.0
    transitivePeerDependencies:
      - encoding
    dev: false

  /isomorphic-ws@5.0.0(ws@8.13.0):
    resolution: {integrity: sha512-muId7Zzn9ywDsyXgTIafTry2sV3nySZeUDe6YedVd1Hvuuep5AsIlqK+XefWpYTyJG5e503F2xIuT2lcU6rCSw==}
    peerDependencies:
      ws: '*'
    dependencies:
      ws: 8.13.0
    dev: false

  /isstream@0.1.2:
    resolution: {integrity: sha512-Yljz7ffyPbrLpLngrMtZ7NduUgVvi6wG9RJ9IUcyCd59YQ911PBJphODUcbOVbqYfxe1wuYf/LJ8PauMRwsM/g==}
    dev: false

  /istanbul-lib-coverage@3.2.0:
    resolution: {integrity: sha512-eOeJ5BHCmHYvQK7xt9GkdHuzuCGS1Y6g9Gvnx3Ym33fz/HpLRYxiS0wHNr+m/MBC8B647Xt608vCDEvhl9c6Mw==}
    engines: {node: '>=8'}
    dev: true

  /istanbul-lib-instrument@5.2.1:
    resolution: {integrity: sha512-pzqtp31nLv/XFOzXGuvhCb8qhjmTVo5vjVk19XE4CRlSWz0KoeJ3bw9XsA7nOp9YBf4qHjwBxkDzKcME/J29Yg==}
    engines: {node: '>=8'}
    dependencies:
      '@babel/core': 7.22.5
      '@babel/parser': 7.22.5
      '@istanbuljs/schema': 0.1.3
      istanbul-lib-coverage: 3.2.0
      semver: 6.3.0
    transitivePeerDependencies:
      - supports-color
    dev: true

  /istanbul-lib-report@3.0.0:
    resolution: {integrity: sha512-wcdi+uAKzfiGT2abPpKZ0hSU1rGQjUQnLvtY5MpQ7QCTahD3VODhcu4wcfY1YtkGaDD5yuydOLINXsfbus9ROw==}
    engines: {node: '>=8'}
    dependencies:
      istanbul-lib-coverage: 3.2.0
      make-dir: 3.1.0
      supports-color: 7.2.0
    dev: true

  /istanbul-lib-source-maps@4.0.1:
    resolution: {integrity: sha512-n3s8EwkdFIJCG3BPKBYvskgXGoy88ARzvegkitk60NxRdwltLOTaH7CUiMRXvwYorl0Q712iEjcWB+fK/MrWVw==}
    engines: {node: '>=10'}
    dependencies:
      debug: 4.3.4
      istanbul-lib-coverage: 3.2.0
      source-map: 0.6.1
    transitivePeerDependencies:
      - supports-color
    dev: true

  /istanbul-reports@3.1.5:
    resolution: {integrity: sha512-nUsEMa9pBt/NOHqbcbeJEgqIlY/K7rVWUX6Lql2orY5e9roQOthbR3vtY4zzf2orPELg80fnxxk9zUyPlgwD1w==}
    engines: {node: '>=8'}
    dependencies:
      html-escaper: 2.0.2
      istanbul-lib-report: 3.0.0
    dev: true

  /iterate-iterator@1.0.2:
    resolution: {integrity: sha512-t91HubM4ZDQ70M9wqp+pcNpu8OyJ9UAtXntT/Bcsvp5tZMnz9vRa+IunKXeI8AnfZMTv0jNuVEmGeLSMjVvfPw==}
    dev: false

  /iterate-value@1.0.2:
    resolution: {integrity: sha512-A6fMAio4D2ot2r/TYzr4yUWrmwNdsN5xL7+HUiyACE4DXm+q8HtPcnFTp+NnW3k4N05tZ7FVYFFb2CR13NxyHQ==}
    dependencies:
      es-get-iterator: 1.1.3
      iterate-iterator: 1.0.2
    dev: false

  /jackspeak@2.3.6:
    resolution: {integrity: sha512-N3yCS/NegsOBokc8GAdM8UcmfsKiSS8cipheD/nivzr700H+nsMOxJjQnvwOcRYVuFkdH0wGUvW2WbXGmrZGbQ==}
    engines: {node: '>=14'}
    dependencies:
      '@isaacs/cliui': 8.0.2
    optionalDependencies:
      '@pkgjs/parseargs': 0.11.0
    dev: true

  /jest-changed-files@29.5.0:
    resolution: {integrity: sha512-IFG34IUMUaNBIxjQXF/iu7g6EcdMrGRRxaUSw92I/2g2YC6vCdTltl4nHvt7Ci5nSJwXIkCu8Ka1DKF+X7Z1Ag==}
    engines: {node: ^14.15.0 || ^16.10.0 || >=18.0.0}
    dependencies:
      execa: 5.1.1
      p-limit: 3.1.0
    dev: true

  /jest-circus@29.5.0:
    resolution: {integrity: sha512-gq/ongqeQKAplVxqJmbeUOJJKkW3dDNPY8PjhJ5G0lBRvu0e3EWGxGy5cI4LAGA7gV2UHCtWBI4EMXK8c9nQKA==}
    engines: {node: ^14.15.0 || ^16.10.0 || >=18.0.0}
    dependencies:
      '@jest/environment': 29.5.0
      '@jest/expect': 29.5.0
      '@jest/test-result': 29.5.0
      '@jest/types': 29.5.0
      '@types/node': 18.19.10
      chalk: 4.1.2
      co: 4.6.0
      dedent: 0.7.0
      is-generator-fn: 2.1.0
      jest-each: 29.5.0
      jest-matcher-utils: 29.5.0
      jest-message-util: 29.5.0
      jest-runtime: 29.5.0
      jest-snapshot: 29.5.0
      jest-util: 29.5.0
      p-limit: 3.1.0
      pretty-format: 29.5.0
      pure-rand: 6.0.2
      slash: 3.0.0
      stack-utils: 2.0.6
    transitivePeerDependencies:
      - supports-color
    dev: true

  /jest-cli@29.5.0(@types/node@18.16.16)(ts-node@10.9.1):
    resolution: {integrity: sha512-L1KcP1l4HtfwdxXNFCL5bmUbLQiKrakMUriBEcc1Vfz6gx31ORKdreuWvmQVBit+1ss9NNR3yxjwfwzZNdQXJw==}
    engines: {node: ^14.15.0 || ^16.10.0 || >=18.0.0}
    hasBin: true
    peerDependencies:
      node-notifier: ^8.0.1 || ^9.0.0 || ^10.0.0
    peerDependenciesMeta:
      node-notifier:
        optional: true
    dependencies:
      '@jest/core': 29.5.0(ts-node@10.9.1)
      '@jest/test-result': 29.5.0
      '@jest/types': 29.5.0
      chalk: 4.1.2
      exit: 0.1.2
      graceful-fs: 4.2.11
      import-local: 3.1.0
      jest-config: 29.5.0(@types/node@18.16.16)(ts-node@10.9.1)
      jest-util: 29.5.0
      jest-validate: 29.5.0
      prompts: 2.4.2
      yargs: 17.7.2
    transitivePeerDependencies:
      - '@types/node'
      - supports-color
      - ts-node
    dev: true

  /jest-config@29.5.0(@types/node@18.16.16)(ts-node@10.9.1):
    resolution: {integrity: sha512-kvDUKBnNJPNBmFFOhDbm59iu1Fii1Q6SxyhXfvylq3UTHbg6o7j/g8k2dZyXWLvfdKB1vAPxNZnMgtKJcmu3kA==}
    engines: {node: ^14.15.0 || ^16.10.0 || >=18.0.0}
    peerDependencies:
      '@types/node': '*'
      ts-node: '>=9.0.0'
    peerDependenciesMeta:
      '@types/node':
        optional: true
      ts-node:
        optional: true
    dependencies:
      '@babel/core': 7.22.5
      '@jest/test-sequencer': 29.5.0
      '@jest/types': 29.5.0
      '@types/node': 18.16.16
      babel-jest: 29.5.0(@babel/core@7.22.5)
      chalk: 4.1.2
      ci-info: 3.8.0
      deepmerge: 4.3.1
      glob: 7.2.3
      graceful-fs: 4.2.11
      jest-circus: 29.5.0
      jest-environment-node: 29.5.0
      jest-get-type: 29.4.3
      jest-regex-util: 29.4.3
      jest-resolve: 29.5.0
      jest-runner: 29.5.0
      jest-util: 29.5.0
      jest-validate: 29.5.0
      micromatch: 4.0.5
      parse-json: 5.2.0
      pretty-format: 29.5.0
      slash: 3.0.0
      strip-json-comments: 3.1.1
      ts-node: 10.9.1(@types/node@18.16.16)(typescript@4.9.5)
    transitivePeerDependencies:
      - supports-color
    dev: true

  /jest-config@29.5.0(@types/node@18.19.10)(ts-node@10.9.1):
    resolution: {integrity: sha512-kvDUKBnNJPNBmFFOhDbm59iu1Fii1Q6SxyhXfvylq3UTHbg6o7j/g8k2dZyXWLvfdKB1vAPxNZnMgtKJcmu3kA==}
    engines: {node: ^14.15.0 || ^16.10.0 || >=18.0.0}
    peerDependencies:
      '@types/node': '*'
      ts-node: '>=9.0.0'
    peerDependenciesMeta:
      '@types/node':
        optional: true
      ts-node:
        optional: true
    dependencies:
      '@babel/core': 7.22.5
      '@jest/test-sequencer': 29.5.0
      '@jest/types': 29.5.0
      '@types/node': 18.19.10
      babel-jest: 29.5.0(@babel/core@7.22.5)
      chalk: 4.1.2
      ci-info: 3.8.0
      deepmerge: 4.3.1
      glob: 7.2.3
      graceful-fs: 4.2.11
      jest-circus: 29.5.0
      jest-environment-node: 29.5.0
      jest-get-type: 29.4.3
      jest-regex-util: 29.4.3
      jest-resolve: 29.5.0
      jest-runner: 29.5.0
      jest-util: 29.5.0
      jest-validate: 29.5.0
      micromatch: 4.0.5
      parse-json: 5.2.0
      pretty-format: 29.5.0
      slash: 3.0.0
      strip-json-comments: 3.1.1
      ts-node: 10.9.1(@types/node@18.16.16)(typescript@4.9.5)
    transitivePeerDependencies:
      - supports-color
    dev: true

  /jest-diff@29.5.0:
    resolution: {integrity: sha512-LtxijLLZBduXnHSniy0WMdaHjmQnt3g5sa16W4p0HqukYTTsyTW3GD1q41TyGl5YFXj/5B2U6dlh5FM1LIMgxw==}
    engines: {node: ^14.15.0 || ^16.10.0 || >=18.0.0}
    dependencies:
      chalk: 4.1.2
      diff-sequences: 29.4.3
      jest-get-type: 29.4.3
      pretty-format: 29.5.0
    dev: true

  /jest-docblock@29.4.3:
    resolution: {integrity: sha512-fzdTftThczeSD9nZ3fzA/4KkHtnmllawWrXO69vtI+L9WjEIuXWs4AmyME7lN5hU7dB0sHhuPfcKofRsUb/2Fg==}
    engines: {node: ^14.15.0 || ^16.10.0 || >=18.0.0}
    dependencies:
      detect-newline: 3.1.0
    dev: true

  /jest-each@29.5.0:
    resolution: {integrity: sha512-HM5kIJ1BTnVt+DQZ2ALp3rzXEl+g726csObrW/jpEGl+CDSSQpOJJX2KE/vEg8cxcMXdyEPu6U4QX5eruQv5hA==}
    engines: {node: ^14.15.0 || ^16.10.0 || >=18.0.0}
    dependencies:
      '@jest/types': 29.5.0
      chalk: 4.1.2
      jest-get-type: 29.4.3
      jest-util: 29.5.0
      pretty-format: 29.5.0
    dev: true

  /jest-environment-node@29.5.0:
    resolution: {integrity: sha512-ExxuIK/+yQ+6PRGaHkKewYtg6hto2uGCgvKdb2nfJfKXgZ17DfXjvbZ+jA1Qt9A8EQSfPnt5FKIfnOO3u1h9qw==}
    engines: {node: ^14.15.0 || ^16.10.0 || >=18.0.0}
    dependencies:
      '@jest/environment': 29.5.0
      '@jest/fake-timers': 29.5.0
      '@jest/types': 29.5.0
      '@types/node': 18.19.10
      jest-mock: 29.5.0
      jest-util: 29.5.0
    dev: true

  /jest-get-type@29.4.3:
    resolution: {integrity: sha512-J5Xez4nRRMjk8emnTpWrlkyb9pfRQQanDrvWHhsR1+VUfbwxi30eVcZFlcdGInRibU4G5LwHXpI7IRHU0CY+gg==}
    engines: {node: ^14.15.0 || ^16.10.0 || >=18.0.0}
    dev: true

  /jest-haste-map@29.5.0:
    resolution: {integrity: sha512-IspOPnnBro8YfVYSw6yDRKh/TiCdRngjxeacCps1cQ9cgVN6+10JUcuJ1EabrgYLOATsIAigxA0rLR9x/YlrSA==}
    engines: {node: ^14.15.0 || ^16.10.0 || >=18.0.0}
    dependencies:
      '@jest/types': 29.5.0
      '@types/graceful-fs': 4.1.6
      '@types/node': 18.19.10
      anymatch: 3.1.3
      fb-watchman: 2.0.2
      graceful-fs: 4.2.11
      jest-regex-util: 29.4.3
      jest-util: 29.5.0
      jest-worker: 29.5.0
      micromatch: 4.0.5
      walker: 1.0.8
    optionalDependencies:
      fsevents: 2.3.2
    dev: true

  /jest-leak-detector@29.5.0:
    resolution: {integrity: sha512-u9YdeeVnghBUtpN5mVxjID7KbkKE1QU4f6uUwuxiY0vYRi9BUCLKlPEZfDGR67ofdFmDz9oPAy2G92Ujrntmow==}
    engines: {node: ^14.15.0 || ^16.10.0 || >=18.0.0}
    dependencies:
      jest-get-type: 29.4.3
      pretty-format: 29.5.0
    dev: true

  /jest-matcher-utils@29.5.0:
    resolution: {integrity: sha512-lecRtgm/rjIK0CQ7LPQwzCs2VwW6WAahA55YBuI+xqmhm7LAaxokSB8C97yJeYyT+HvQkH741StzpU41wohhWw==}
    engines: {node: ^14.15.0 || ^16.10.0 || >=18.0.0}
    dependencies:
      chalk: 4.1.2
      jest-diff: 29.5.0
      jest-get-type: 29.4.3
      pretty-format: 29.5.0
    dev: true

  /jest-message-util@29.5.0:
    resolution: {integrity: sha512-Kijeg9Dag6CKtIDA7O21zNTACqD5MD/8HfIV8pdD94vFyFuer52SigdC3IQMhab3vACxXMiFk+yMHNdbqtyTGA==}
    engines: {node: ^14.15.0 || ^16.10.0 || >=18.0.0}
    dependencies:
      '@babel/code-frame': 7.22.5
      '@jest/types': 29.5.0
      '@types/stack-utils': 2.0.1
      chalk: 4.1.2
      graceful-fs: 4.2.11
      micromatch: 4.0.5
      pretty-format: 29.5.0
      slash: 3.0.0
      stack-utils: 2.0.6
    dev: true

  /jest-mock@29.5.0:
    resolution: {integrity: sha512-GqOzvdWDE4fAV2bWQLQCkujxYWL7RxjCnj71b5VhDAGOevB3qj3Ovg26A5NI84ZpODxyzaozXLOh2NCgkbvyaw==}
    engines: {node: ^14.15.0 || ^16.10.0 || >=18.0.0}
    dependencies:
      '@jest/types': 29.5.0
      '@types/node': 18.19.10
      jest-util: 29.5.0
    dev: true

  /jest-pnp-resolver@1.2.3(jest-resolve@29.5.0):
    resolution: {integrity: sha512-+3NpwQEnRoIBtx4fyhblQDPgJI0H1IEIkX7ShLUjPGA7TtUTvI1oiKi3SR4oBR0hQhQR80l4WAe5RrXBwWMA8w==}
    engines: {node: '>=6'}
    peerDependencies:
      jest-resolve: '*'
    peerDependenciesMeta:
      jest-resolve:
        optional: true
    dependencies:
      jest-resolve: 29.5.0
    dev: true

  /jest-regex-util@29.4.3:
    resolution: {integrity: sha512-O4FglZaMmWXbGHSQInfXewIsd1LMn9p3ZXB/6r4FOkyhX2/iP/soMG98jGvk/A3HAN78+5VWcBGO0BJAPRh4kg==}
    engines: {node: ^14.15.0 || ^16.10.0 || >=18.0.0}
    dev: true

  /jest-resolve-dependencies@29.5.0:
    resolution: {integrity: sha512-sjV3GFr0hDJMBpYeUuGduP+YeCRbd7S/ck6IvL3kQ9cpySYKqcqhdLLC2rFwrcL7tz5vYibomBrsFYWkIGGjOg==}
    engines: {node: ^14.15.0 || ^16.10.0 || >=18.0.0}
    dependencies:
      jest-regex-util: 29.4.3
      jest-snapshot: 29.5.0
    transitivePeerDependencies:
      - supports-color
    dev: true

  /jest-resolve@29.5.0:
    resolution: {integrity: sha512-1TzxJ37FQq7J10jPtQjcc+MkCkE3GBpBecsSUWJ0qZNJpmg6m0D9/7II03yJulm3H/fvVjgqLh/k2eYg+ui52w==}
    engines: {node: ^14.15.0 || ^16.10.0 || >=18.0.0}
    dependencies:
      chalk: 4.1.2
      graceful-fs: 4.2.11
      jest-haste-map: 29.5.0
      jest-pnp-resolver: 1.2.3(jest-resolve@29.5.0)
      jest-util: 29.5.0
      jest-validate: 29.5.0
      resolve: 1.22.2
      resolve.exports: 2.0.2
      slash: 3.0.0
    dev: true

  /jest-runner@29.5.0:
    resolution: {integrity: sha512-m7b6ypERhFghJsslMLhydaXBiLf7+jXy8FwGRHO3BGV1mcQpPbwiqiKUR2zU2NJuNeMenJmlFZCsIqzJCTeGLQ==}
    engines: {node: ^14.15.0 || ^16.10.0 || >=18.0.0}
    dependencies:
      '@jest/console': 29.5.0
      '@jest/environment': 29.5.0
      '@jest/test-result': 29.5.0
      '@jest/transform': 29.5.0
      '@jest/types': 29.5.0
      '@types/node': 18.19.10
      chalk: 4.1.2
      emittery: 0.13.1
      graceful-fs: 4.2.11
      jest-docblock: 29.4.3
      jest-environment-node: 29.5.0
      jest-haste-map: 29.5.0
      jest-leak-detector: 29.5.0
      jest-message-util: 29.5.0
      jest-resolve: 29.5.0
      jest-runtime: 29.5.0
      jest-util: 29.5.0
      jest-watcher: 29.5.0
      jest-worker: 29.5.0
      p-limit: 3.1.0
      source-map-support: 0.5.13
    transitivePeerDependencies:
      - supports-color
    dev: true

  /jest-runtime@29.5.0:
    resolution: {integrity: sha512-1Hr6Hh7bAgXQP+pln3homOiEZtCDZFqwmle7Ew2j8OlbkIu6uE3Y/etJQG8MLQs3Zy90xrp2C0BRrtPHG4zryw==}
    engines: {node: ^14.15.0 || ^16.10.0 || >=18.0.0}
    dependencies:
      '@jest/environment': 29.5.0
      '@jest/fake-timers': 29.5.0
      '@jest/globals': 29.5.0
      '@jest/source-map': 29.4.3
      '@jest/test-result': 29.5.0
      '@jest/transform': 29.5.0
      '@jest/types': 29.5.0
      '@types/node': 18.19.10
      chalk: 4.1.2
      cjs-module-lexer: 1.2.2
      collect-v8-coverage: 1.0.1
      glob: 7.2.3
      graceful-fs: 4.2.11
      jest-haste-map: 29.5.0
      jest-message-util: 29.5.0
      jest-mock: 29.5.0
      jest-regex-util: 29.4.3
      jest-resolve: 29.5.0
      jest-snapshot: 29.5.0
      jest-util: 29.5.0
      slash: 3.0.0
      strip-bom: 4.0.0
    transitivePeerDependencies:
      - supports-color
    dev: true

  /jest-snapshot@29.5.0:
    resolution: {integrity: sha512-x7Wolra5V0tt3wRs3/ts3S6ciSQVypgGQlJpz2rsdQYoUKxMxPNaoHMGJN6qAuPJqS+2iQ1ZUn5kl7HCyls84g==}
    engines: {node: ^14.15.0 || ^16.10.0 || >=18.0.0}
    dependencies:
      '@babel/core': 7.22.5
      '@babel/generator': 7.22.5
      '@babel/plugin-syntax-jsx': 7.22.5(@babel/core@7.22.5)
      '@babel/plugin-syntax-typescript': 7.22.5(@babel/core@7.22.5)
      '@babel/traverse': 7.22.5
      '@babel/types': 7.22.5
      '@jest/expect-utils': 29.5.0
      '@jest/transform': 29.5.0
      '@jest/types': 29.5.0
      '@types/babel__traverse': 7.20.1
      '@types/prettier': 2.7.3
      babel-preset-current-node-syntax: 1.0.1(@babel/core@7.22.5)
      chalk: 4.1.2
      expect: 29.5.0
      graceful-fs: 4.2.11
      jest-diff: 29.5.0
      jest-get-type: 29.4.3
      jest-matcher-utils: 29.5.0
      jest-message-util: 29.5.0
      jest-util: 29.5.0
      natural-compare: 1.4.0
      pretty-format: 29.5.0
      semver: 7.5.4
    transitivePeerDependencies:
      - supports-color
    dev: true

  /jest-util@29.5.0:
    resolution: {integrity: sha512-RYMgG/MTadOr5t8KdhejfvUU82MxsCu5MF6KuDUHl+NuwzUt+Sm6jJWxTJVrDR1j5M/gJVCPKQEpWXY+yIQ6lQ==}
    engines: {node: ^14.15.0 || ^16.10.0 || >=18.0.0}
    dependencies:
      '@jest/types': 29.5.0
      '@types/node': 18.19.10
      chalk: 4.1.2
      ci-info: 3.8.0
      graceful-fs: 4.2.11
      picomatch: 2.3.1
    dev: true

  /jest-validate@29.5.0:
    resolution: {integrity: sha512-pC26etNIi+y3HV8A+tUGr/lph9B18GnzSRAkPaaZJIE1eFdiYm6/CewuiJQ8/RlfHd1u/8Ioi8/sJ+CmbA+zAQ==}
    engines: {node: ^14.15.0 || ^16.10.0 || >=18.0.0}
    dependencies:
      '@jest/types': 29.5.0
      camelcase: 6.3.0
      chalk: 4.1.2
      jest-get-type: 29.4.3
      leven: 3.1.0
      pretty-format: 29.5.0
    dev: true

  /jest-watcher@29.5.0:
    resolution: {integrity: sha512-KmTojKcapuqYrKDpRwfqcQ3zjMlwu27SYext9pt4GlF5FUgB+7XE1mcCnSm6a4uUpFyQIkb6ZhzZvHl+jiBCiA==}
    engines: {node: ^14.15.0 || ^16.10.0 || >=18.0.0}
    dependencies:
      '@jest/test-result': 29.5.0
      '@jest/types': 29.5.0
      '@types/node': 18.19.10
      ansi-escapes: 4.3.2
      chalk: 4.1.2
      emittery: 0.13.1
      jest-util: 29.5.0
      string-length: 4.0.2
    dev: true

  /jest-worker@29.5.0:
    resolution: {integrity: sha512-NcrQnevGoSp4b5kg+akIpthoAFHxPBcb5P6mYPY0fUNT+sSvmtu6jlkEle3anczUKIKEbMxFimk9oTP/tpIPgA==}
    engines: {node: ^14.15.0 || ^16.10.0 || >=18.0.0}
    dependencies:
      '@types/node': 18.19.10
      jest-util: 29.5.0
      merge-stream: 2.0.0
      supports-color: 8.1.1
    dev: true

  /jest@29.5.0(@types/node@18.16.16)(ts-node@10.9.1):
    resolution: {integrity: sha512-juMg3he2uru1QoXX078zTa7pO85QyB9xajZc6bU+d9yEGwrKX6+vGmJQ3UdVZsvTEUARIdObzH68QItim6OSSQ==}
    engines: {node: ^14.15.0 || ^16.10.0 || >=18.0.0}
    hasBin: true
    peerDependencies:
      node-notifier: ^8.0.1 || ^9.0.0 || ^10.0.0
    peerDependenciesMeta:
      node-notifier:
        optional: true
    dependencies:
      '@jest/core': 29.5.0(ts-node@10.9.1)
      '@jest/types': 29.5.0
      import-local: 3.1.0
      jest-cli: 29.5.0(@types/node@18.16.16)(ts-node@10.9.1)
    transitivePeerDependencies:
      - '@types/node'
      - supports-color
      - ts-node
    dev: true

  /joi@17.9.2:
    resolution: {integrity: sha512-Itk/r+V4Dx0V3c7RLFdRh12IOjySm2/WGPMubBT92cQvRfYZhPM2W0hZlctjj72iES8jsRCwp7S/cRmWBnJ4nw==}
    dependencies:
      '@hapi/hoek': 9.3.0
      '@hapi/topo': 5.1.0
      '@sideway/address': 4.1.4
      '@sideway/formula': 3.0.1
      '@sideway/pinpoint': 2.0.0
    dev: false

  /jose@4.15.2:
    resolution: {integrity: sha512-IY73F228OXRl9ar3jJagh7Vnuhj/GzBunPiZP13K0lOl7Am9SoWW3kEzq3MCllJMTtZqHTiDXQvoRd4U95aU6A==}
    dev: false

  /joycon@3.1.1:
    resolution: {integrity: sha512-34wB/Y7MW7bzjKRjUKTa46I2Z7eV62Rkhva+KkopW7Qvv/OSWBqvkSY7vusOPrNuZcUG3tApvdVgNB8POj3SPw==}
    engines: {node: '>=10'}
    dev: true

  /js-base64@3.7.5:
    resolution: {integrity: sha512-3MEt5DTINKqfScXKfJFrRbxkrnk2AxPWGBL/ycjz4dK8iqiSJ06UxD8jh8xuh6p10TX4t2+7FsBYVxxQbMg+qA==}
    dev: false

  /js-tokens@4.0.0:
    resolution: {integrity: sha512-RdJUflcE3cUzKiMqQgsCu06FPu9UdIJO0beYbPhHN4k6apgJtifcoCtT9bcxOpYBtpD2kCM6Sbzg4CausW/PKQ==}

  /js-yaml@3.14.1:
    resolution: {integrity: sha512-okMH7OXXJ7YrN9Ok3/SXrnu4iX9yOk+25nqX4imS2npuvTYDmo/QEZoqwZkYaIDk3jVvBOTOIEgEhaLOynBS9g==}
    hasBin: true
    dependencies:
      argparse: 1.0.10
      esprima: 4.0.1
    dev: true

  /js-yaml@4.1.0:
    resolution: {integrity: sha512-wpxZs9NoxZaJESJGIZTyDEaYpl0FKSA+FB9aJiyemKhMwkxQg63h4T1KJgUGHpTqPDNRcmmYLugrRjJlBtWvRA==}
    hasBin: true
    dependencies:
      argparse: 2.0.1

  /jsbn@0.1.1:
    resolution: {integrity: sha512-UVU9dibq2JcFWxQPA6KCqj5O42VOmAY3zQUfEKxU0KpTGXwNoCjkX1e13eHNvw/xPynt6pU0rZ1htjWTNTSXsg==}
    dev: false

  /jsbn@1.1.0:
    resolution: {integrity: sha512-4bYVV3aAMtDTTu4+xsDYa6sy9GyJ69/amsu9sYF2zqjiEoZA5xJi3BrfX3uY+/IekIu7MwdObdbDWpoZdBv3/A==}
    dev: true

  /jsdoc-type-pratt-parser@3.1.0:
    resolution: {integrity: sha512-MgtD0ZiCDk9B+eI73BextfRrVQl0oyzRG8B2BjORts6jbunj4ScKPcyXGTbB6eXL4y9TzxCm6hyeLq/2ASzNdw==}
    engines: {node: '>=12.0.0'}
    dev: false

  /jsesc@2.5.2:
    resolution: {integrity: sha512-OYu7XEzjkCQ3C5Ps3QIZsQfNpqoJyZZA99wd9aWd05NCtC5pWOkShK2mkL6HXQR6/Cy2lbNdPlZBpuQHXE63gA==}
    engines: {node: '>=4'}
    hasBin: true

  /json-bigint@1.0.0:
    resolution: {integrity: sha512-SiPv/8VpZuWbvLSMtTDU8hEfrZWg/mH/nV/b4o0CYbSxu1UIQPLdwKOCIyLQX+VIPO5vrLX3i8qtqFyhdPSUSQ==}
    dependencies:
      bignumber.js: 9.1.1

  /json-buffer@3.0.0:
    resolution: {integrity: sha512-CuUqjv0FUZIdXkHPI8MezCnFCdaTAacej1TZYulLoAg1h/PhwkdXFN4V/gzY4g+fMBCOV2xF+rp7t2XD2ns/NQ==}
    dev: false

  /json-parse-even-better-errors@2.3.1:
    resolution: {integrity: sha512-xyFwyhro/JEof6Ghe2iz2NcXoj2sloNsWr/XsERDK/oiPCfaNhl5ONfp+jQdAZRQQ0IJWNzH9zIZF7li91kh2w==}
    dev: true

  /json-schema-to-typescript@11.0.2:
    resolution: {integrity: sha512-XRyeXBJeo/IH4eTP5D1ptX78vCvH86nMDt2k3AxO28C3uYWEDmy4mgPyMpb8bLJ/pJMElOGuQbnKR5Y6NSh3QQ==}
    engines: {node: '>=12.0.0'}
    hasBin: true
    dependencies:
      '@bcherny/json-schema-ref-parser': 9.0.9
      '@types/json-schema': 7.0.12
      '@types/lodash': 4.14.195
      '@types/prettier': 2.7.3
      cli-color: 2.0.3
      get-stdin: 8.0.0
      glob: 7.2.3
      glob-promise: 4.2.2(glob@7.2.3)
      is-glob: 4.0.3
      lodash: 4.17.21
      minimist: 1.2.8
      mkdirp: 1.0.4
      mz: 2.7.0
      prettier: 2.8.8
    dev: false

  /json-schema-to-typescript@13.1.2:
    resolution: {integrity: sha512-17G+mjx4nunvOpkPvcz7fdwUwYCEwyH8vR3Ym3rFiQ8uzAL3go+c1306Kk7iGRk8HuXBXqy+JJJmpYl0cvOllw==}
    engines: {node: '>=12.0.0'}
    hasBin: true
    dependencies:
      '@bcherny/json-schema-ref-parser': 10.0.5-fork
      '@types/json-schema': 7.0.15
      '@types/lodash': 4.14.195
      '@types/prettier': 2.7.3
      cli-color: 2.0.3
      get-stdin: 8.0.0
      glob: 7.2.3
      glob-promise: 4.2.2(glob@7.2.3)
      is-glob: 4.0.3
      lodash: 4.17.21
      minimist: 1.2.8
      mkdirp: 1.0.4
      mz: 2.7.0
      prettier: 2.8.8
    dev: true

  /json-schema-traverse@0.4.1:
    resolution: {integrity: sha512-xbbCH5dCYU5T8LcEhhuh7HJ88HXuW3qsI3Y0zOZFKfZEHcpWiHU/Jxzk629Brsab/mMiHQti9wMP+845RPe3Vg==}
    dev: false

  /json-schema-traverse@1.0.0:
    resolution: {integrity: sha512-NM8/P9n3XjXhIZn1lLhkFaACTOURQXjWhV4BA/RnOv8xvgqtqpAX9IO4mRQxSx1Rlo4tqzeqb0sOlruaOy3dug==}
    dev: true

  /json-schema@0.4.0:
    resolution: {integrity: sha512-es94M3nTIfsEPisRafak+HDLfHXnKBhV3vU5eqPcS3flIWqcxJWgXHXiey3YrpaNsanY5ei1VoYEbOzijuq9BA==}
    dev: false

  /json-stable-stringify-without-jsonify@1.0.1:
    resolution: {integrity: sha512-Bdboy+l7tA3OGW6FjyFHWkP5LuByj1Tk33Ljyq0axyzdk9//JSi2u3fP1QSmd1KNwq6VOKYGlAu87CisVir6Pw==}
    dev: false

  /json-stringify-safe@5.0.1:
    resolution: {integrity: sha512-ZClg6AaYvamvYEE82d3Iyd3vSSIjQ+odgjaTzRuO3s7toCdFKczob2i0zCh7JE8kWn17yvAWhUVxvqGwUalsRA==}
    dev: false

  /json-to-ast@2.1.0:
    resolution: {integrity: sha512-W9Lq347r8tA1DfMvAGn9QNcgYm4Wm7Yc+k8e6vezpMnRT+NHbtlxgNBXRVjXe9YM6eTn6+p/MKOlV/aABJcSnQ==}
    engines: {node: '>= 4'}
    dependencies:
      code-error-fragment: 0.0.230
      grapheme-splitter: 1.0.4
    dev: true

  /json5@1.0.2:
    resolution: {integrity: sha512-g1MWMLBiz8FKi1e4w0UyVL3w+iJceWAFBAaBnnGKOpNa5f8TLktkbre1+s6oICydWAm+HRUGTmI+//xv2hvXYA==}
    hasBin: true
    dependencies:
      minimist: 1.2.8
    dev: false

  /json5@2.2.3:
    resolution: {integrity: sha512-XmOWe7eyHYH14cLdVPoyg+GOH3rYX++KpzrylJwSW98t3Nk+U8XOl8FWKOgwtzdb8lXGf6zYwDUzeHMWfxasyg==}
    engines: {node: '>=6'}
    hasBin: true

  /jsonc-parser@3.2.0:
    resolution: {integrity: sha512-gfFQZrcTc8CnKXp6Y4/CBT3fTc0OVuDofpre4aEeEpSBPV5X5v4+Vmx+8snU7RLPrNHPKSgLxGo9YuQzz20o+w==}

  /jsonfile@4.0.0:
    resolution: {integrity: sha512-m6F1R3z8jjlf2imQHS2Qez5sjKWQzbuuhuJ/FKYFRZvPE3PuHcSMVZzfsLhGVOkfd20obL5SWEBew5ShlquNxg==}
    optionalDependencies:
      graceful-fs: 4.2.11
    dev: false

  /jsonfile@6.1.0:
    resolution: {integrity: sha512-5dgndWOriYSm5cnYaJNhalLNDKOqFwyDB/rr1E9ZsGciGvKPs8R2xYGCacuf3z6K1YKDz182fd+fY3cn3pMqXQ==}
    dependencies:
      universalify: 2.0.1
    optionalDependencies:
      graceful-fs: 4.2.11
    dev: true

  /jsonpointer@5.0.1:
    resolution: {integrity: sha512-p/nXbhSEcu3pZRdkW1OfJhpsVtW1gd4Wa1fnQc9YLiTfAjn0312eMKimbdIQzuZl9aa9xUGaRlP9T/CJE/ditQ==}
    engines: {node: '>=0.10.0'}
    dev: true

  /jsonwebtoken@8.5.1:
    resolution: {integrity: sha512-XjwVfRS6jTMsqYs0EsuJ4LGxXV14zQybNd4L2r0UvbVnSF9Af8x7p5MzbJ90Ioz/9TI41/hTCvznF/loiSzn8w==}
    engines: {node: '>=4', npm: '>=1.4.28'}
    dependencies:
      jws: 3.2.2
      lodash.includes: 4.3.0
      lodash.isboolean: 3.0.3
      lodash.isinteger: 4.0.4
      lodash.isnumber: 3.0.3
      lodash.isplainobject: 4.0.6
      lodash.isstring: 4.0.1
      lodash.once: 4.1.1
      ms: 2.1.3
      semver: 5.7.1
    dev: false

  /jsonwebtoken@9.0.0:
    resolution: {integrity: sha512-tuGfYXxkQGDPnLJ7SibiQgVgeDgfbPq2k2ICcbgqW8WxWLBAxKQM/ZCu/IT8SOSwmaYl4dpTFCW5xZv7YbbWUw==}
    engines: {node: '>=12', npm: '>=6'}
    dependencies:
      jws: 3.2.2
      lodash: 4.17.21
      ms: 2.1.3
      semver: 7.5.4
    dev: false

  /jsonwebtoken@9.0.2:
    resolution: {integrity: sha512-PRp66vJ865SSqOlgqS8hujT5U4AOgMfhrwYIuIhfKaoSCZcirrmASQr8CX7cUg+RMih+hgznrjp99o+W4pJLHQ==}
    engines: {node: '>=12', npm: '>=6'}
    dependencies:
      jws: 3.2.2
      lodash.includes: 4.3.0
      lodash.isboolean: 3.0.3
      lodash.isinteger: 4.0.4
      lodash.isnumber: 3.0.3
      lodash.isplainobject: 4.0.6
      lodash.isstring: 4.0.1
      lodash.once: 4.1.1
      ms: 2.1.3
      semver: 7.5.4
    dev: false

  /jsprim@1.4.2:
    resolution: {integrity: sha512-P2bSOMAc/ciLz6DzgjVlGJP9+BrJWu5UDGK70C2iweC5QBIeFf0ZXRvGjEj2uYgrY2MkAAhsSWHDWlFtEroZWw==}
    engines: {node: '>=0.6.0'}
    dependencies:
      assert-plus: 1.0.0
      extsprintf: 1.3.0
      json-schema: 0.4.0
      verror: 1.10.0
    dev: false

  /jwa@1.4.1:
    resolution: {integrity: sha512-qiLX/xhEEFKUAJ6FiBMbes3w9ATzyk5W7Hvzpa/SLYdxNtng+gcurvrI7TbACjIXlsJyr05/S1oUhZrc63evQA==}
    dependencies:
      buffer-equal-constant-time: 1.0.1
      ecdsa-sig-formatter: 1.0.11
      safe-buffer: 5.2.1
    dev: false

  /jwa@2.0.0:
    resolution: {integrity: sha512-jrZ2Qx916EA+fq9cEAeCROWPTfCwi1IVHqT2tapuqLEVVDKFDENFw1oL+MwrTvH6msKxsd1YTDVw6uKEcsrLEA==}
    dependencies:
      buffer-equal-constant-time: 1.0.1
      ecdsa-sig-formatter: 1.0.11
      safe-buffer: 5.2.1

  /jwks-rsa@3.1.0:
    resolution: {integrity: sha512-v7nqlfezb9YfHHzYII3ef2a2j1XnGeSE/bK3WfumaYCqONAIstJbrEGapz4kadScZzEt7zYCN7bucj8C0Mv/Rg==}
    engines: {node: '>=14'}
    dependencies:
      '@types/express': 4.17.17
      '@types/jsonwebtoken': 9.0.3
      debug: 4.3.4
      jose: 4.15.2
      limiter: 1.1.5
      lru-memoizer: 2.2.0
    transitivePeerDependencies:
      - supports-color
    dev: false

  /jws@3.2.2:
    resolution: {integrity: sha512-YHlZCB6lMTllWDtSPHz/ZXTsi8S00usEV6v1tjq8tOUZzw7DpSDWVXjXDre6ed1w/pd495ODpHZYSdkRTsa0HA==}
    dependencies:
      jwa: 1.4.1
      safe-buffer: 5.2.1
    dev: false

  /jws@4.0.0:
    resolution: {integrity: sha512-KDncfTmOZoOMTFG4mBlG0qUIOlc03fmzH+ru6RgYVZhPkyiy/92Owlt/8UEN+a4TXR1FQetfIpJE8ApdvdVxTg==}
    dependencies:
      jwa: 2.0.0
      safe-buffer: 5.2.1

  /keyv@3.1.0:
    resolution: {integrity: sha512-9ykJ/46SN/9KPM/sichzQ7OvXyGDYKGTaDlKMGCAlg2UK8KRy4jb0d8sFc+0Tt0YYnThq8X2RZgCg74RPxgcVA==}
    dependencies:
      json-buffer: 3.0.0
    dev: false

  /kleur@3.0.3:
    resolution: {integrity: sha512-eTIzlVOSUR+JxdDFepEYcBMtZ9Qqdef+rnzWdRZuMbOywu5tO2w2N7rqjoANZ5k9vywhL6Br1VRjUIgTQx4E8w==}
    engines: {node: '>=6'}

  /kuler@2.0.0:
    resolution: {integrity: sha512-Xq9nH7KlWZmXAtodXDDRE7vs6DU1gTU8zYDHDiWLSip45Egwq3plLHzPn27NgvzL2r1LMPC1vdqh98sQxtqj4A==}

  /latest-version@5.1.0:
    resolution: {integrity: sha512-weT+r0kTkRQdCdYCNtkMwWXQTMEswKrFBkm4ckQOMVhhqhIMI1UT2hMj+1iigIhgSZm5gTmrRXBNoGUgaTY1xA==}
    engines: {node: '>=8'}
    dependencies:
      package-json: 6.5.0
    dev: false

  /leven@3.1.0:
    resolution: {integrity: sha512-qsda+H8jTaUaN/x5vzW2rzc+8Rw4TAQ/4KjB46IwK5VH+IlVeeeje/EoZRpiXvIqjFgK84QffqPztGI3VBLG1A==}
    engines: {node: '>=6'}
    dev: true

  /levn@0.4.1:
    resolution: {integrity: sha512-+bT2uH4E5LGE7h/n3evcS/sQlJXCpIp6ym8OWJ5eV6+67Dsql/LaaT7qJBAt2rzfoa/5QBGBhxDix1dMt2kQKQ==}
    engines: {node: '>= 0.8.0'}
    dependencies:
      prelude-ls: 1.2.1
      type-check: 0.4.0
    dev: false

  /lilconfig@3.1.1:
    resolution: {integrity: sha512-O18pf7nyvHTckunPWCV1XUNXU1piu01y2b7ATJ0ppkUkk8ocqVWBrYjJBCwHDjD/ZWcfyrA0P4gKhzWGi5EINQ==}
    engines: {node: '>=14'}
    dev: true

  /limiter@1.1.5:
    resolution: {integrity: sha512-FWWMIEOxz3GwUI4Ts/IvgVy6LPvoMPgjMdQ185nN6psJyBJ4yOpzqm695/h5umdLJg2vW3GR5iG11MAkR2AzJA==}
    dev: false

  /lines-and-columns@1.2.4:
    resolution: {integrity: sha512-7ylylesZQ/PV29jhEDl3Ufjo6ZX7gCqJr5F7PKrqc93v7fzSymt1BpwEU8nAUXs8qzzvqhbjhK5QZg6Mt/HkBg==}
    dev: true

  /load-tsconfig@0.2.5:
    resolution: {integrity: sha512-IXO6OCs9yg8tMKzfPZ1YmheJbZCiEsnBdcB03l0OcfK9prKnJb96siuHCr5Fl37/yo9DnKU+TLpxzTUspw9shg==}
    engines: {node: ^12.20.0 || ^14.13.1 || >=16.0.0}
    dev: true

  /local-pkg@0.4.3:
    resolution: {integrity: sha512-SFppqq5p42fe2qcZQqqEOiVRXl+WCP1MdT6k7BDEW1j++sp5fIY+/fdRQitvKgB5BrBcmrs5m/L0v2FrU5MY1g==}
    engines: {node: '>=14'}

  /locate-path@5.0.0:
    resolution: {integrity: sha512-t7hw9pI+WvuwNJXwk5zVHpyhIqzg2qTlklJOf0mVxGSbe3Fp2VieZcduNYjaLDoy6p9uGpQEGWG87WpMKlNq8g==}
    engines: {node: '>=8'}
    dependencies:
      p-locate: 4.1.0
    dev: true

  /locate-path@6.0.0:
    resolution: {integrity: sha512-iPZK6eYjbxRu3uB4/WZ3EsEIMJFMqAoopl3R+zuq0UjcAm/MO6KCweDgPfP3elTztoKP3KtnVHxTn2NHBSDVUw==}
    engines: {node: '>=10'}
    dependencies:
      p-locate: 5.0.0
    dev: false

  /lodash.clonedeep@4.5.0:
    resolution: {integrity: sha512-H5ZhCF25riFd9uB5UCkVKo61m3S/xZk1x4wA6yp/L3RFP6Z/eHH1ymQcGLo7J3GMPfm0V/7m1tryHuGVxpqEBQ==}
    dev: false

  /lodash.includes@4.3.0:
    resolution: {integrity: sha512-W3Bx6mdkRTGtlJISOvVD/lbqjTlPPUDTMnlXZFnVwi9NKJ6tiAk6LVdlhZMm17VZisqhKcgzpO5Wz91PCt5b0w==}
    dev: false

  /lodash.isboolean@3.0.3:
    resolution: {integrity: sha512-Bz5mupy2SVbPHURB98VAcw+aHh4vRV5IPNhILUCsOzRmsTmSQ17jIuqopAentWoehktxGd9e/hbIXq980/1QJg==}
    dev: false

  /lodash.isinteger@4.0.4:
    resolution: {integrity: sha512-DBwtEWN2caHQ9/imiNeEA5ys1JoRtRfY3d7V9wkqtbycnAmTvRRmbHKDV4a0EYc678/dia0jrte4tjYwVBaZUA==}
    dev: false

  /lodash.isnumber@3.0.3:
    resolution: {integrity: sha512-QYqzpfwO3/CWf3XP+Z+tkQsfaLL/EnUlXWVkIk5FUPc4sBdTehEqZONuyRt2P67PXAk+NXmTBcc97zw9t1FQrw==}
    dev: false

  /lodash.isplainobject@4.0.6:
    resolution: {integrity: sha512-oSXzaWypCMHkPC3NvBEaPHf0KsA5mvPrOPgQWDsbg8n7orZ290M0BmC/jgRZ4vcJ6DTAhjrsSYgdsW/F+MFOBA==}
    dev: false

  /lodash.isstring@4.0.1:
    resolution: {integrity: sha512-0wJxfxH1wgO3GrbuP+dTTk7op+6L41QCXbGINEmD+ny/G/eCqGzxyCsh7159S+mgDDcoarnBw6PC1PS5+wUGgw==}
    dev: false

  /lodash.memoize@4.1.2:
    resolution: {integrity: sha512-t7j+NzmgnQzTAYXcsHYLgimltOV1MXHtlOWf6GjL9Kj8GK5FInw5JotxvbOs+IvV1/Dzo04/fCGfLVs7aXb4Ag==}
    dev: true

  /lodash.merge@4.6.2:
    resolution: {integrity: sha512-0KpjqXRVvrYyCsX1swR/XTK0va6VQkQM6MNo7PqW77ByjAhoARA8EfrP1N4+KlKj8YS0ZUCtRT/YUuhyYDujIQ==}
    dev: false

  /lodash.once@4.1.1:
    resolution: {integrity: sha512-Sb487aTOCr9drQVL8pIxOzVhafOjZN9UU54hiN8PU3uAiSV7lx1yYNpbNmex2PK6dSJoNTSJUUswT651yww3Mg==}
    dev: false

  /lodash.sortby@4.7.0:
    resolution: {integrity: sha512-HDWXG8isMntAyRF5vZ7xKuEvOhT4AhlRt/3czTSjvGUxjYCBVRQY48ViDHyfYz9VIoBkW4TMGQNapx+l3RUwdA==}
    dev: true

  /lodash@4.17.21:
    resolution: {integrity: sha512-v2kDEe57lecTulaDIuNTPy3Ry4gLGJ6Z1O3vE1krgXZNrsQ+LFTGHVxVjcXPs17LhbZVGedAJv8XZ1tvj5FvSg==}

  /logform@2.5.1:
    resolution: {integrity: sha512-9FyqAm9o9NKKfiAKfZoYo9bGXXuwMkxQiQttkT4YjjVtQVIQtK6LmVtlxmCaFswo6N4AfEkHqZTV0taDtPotNg==}
    dependencies:
      '@colors/colors': 1.5.0
      '@types/triple-beam': 1.3.2
      fecha: 4.2.3
      ms: 2.1.3
      safe-stable-stringify: 2.4.3
      triple-beam: 1.3.0

  /loose-envify@1.4.0:
    resolution: {integrity: sha512-lyuxPGr/Wfhrlem2CL/UcnUc1zcqKAImBDzukY7Y5F/yQiNdko6+fRLevlw1HgMySw7f611UIY408EtxRSoK3Q==}
    hasBin: true
    dependencies:
      js-tokens: 4.0.0
    dev: false

  /loupe@2.3.6:
    resolution: {integrity: sha512-RaPMZKiMy8/JruncMU5Bt6na1eftNoo++R4Y+N2FrxkDVTrGvcyzFTsaGif4QTeKESheMGegbhw6iUAq+5A8zA==}
    deprecated: Please upgrade to 2.3.7 which fixes GHSA-4q6p-r6v2-jvc5
    dependencies:
      get-func-name: 2.0.2

  /lower-case@2.0.2:
    resolution: {integrity: sha512-7fm3l3NAF9WfN6W3JOmf5drwpVqX78JtoGJ3A6W0a6ZnldM41w2fV5D490psKFTpMds8TJse/eHLFFsNHHjHgg==}
    dependencies:
      tslib: 2.6.2
    dev: false

  /lowercase-keys@1.0.1:
    resolution: {integrity: sha512-G2Lj61tXDnVFFOi8VZds+SoQjtQC3dgokKdDG2mTm1tx4m50NUHBOZSBwQQHyy0V12A0JTG4icfZQH+xPyh8VA==}
    engines: {node: '>=0.10.0'}
    dev: false

  /lowercase-keys@2.0.0:
    resolution: {integrity: sha512-tqNXrS78oMOE73NMxK4EMLQsQowWf8jKooH9g7xPavRT706R6bkQJ6DY2Te7QukaZsulxa30wQ7bk0pm4XiHmA==}
    engines: {node: '>=8'}
    dev: false

  /lru-cache@10.2.0:
    resolution: {integrity: sha512-2bIM8x+VAf6JT4bKAljS1qUWgMsqZRPGJS6FSahIMPVvctcNhyVp7AJu7quxOW9jwkryBReKZY5tY5JYv2n/7Q==}
    engines: {node: 14 || >=16.14}
    dev: true

  /lru-cache@4.0.2:
    resolution: {integrity: sha512-uQw9OqphAGiZhkuPlpFGmdTU2tEuhxTourM/19qGJrxBPHAr/f8BT1a0i/lOclESnGatdJG/UCkP9kZB/Lh1iw==}
    dependencies:
      pseudomap: 1.0.2
      yallist: 2.1.2
    dev: false

  /lru-cache@5.1.1:
    resolution: {integrity: sha512-KpNARQA3Iwv+jTA0utUVVbrh+Jlrr1Fv0e56GGzAFOXN7dk/FviaDW8LHmK52DlcH4WP2n6gI8vN1aesBFgo9w==}
    dependencies:
      yallist: 3.1.1

  /lru-cache@6.0.0:
    resolution: {integrity: sha512-Jo6dJ04CmSjuznwJSS3pUeWmd/H0ffTlkXXgwZi+eq1UCmqQwCh+eLsYOYCwY991i2Fah4h1BEMCx4qThGbsiA==}
    engines: {node: '>=10'}
    dependencies:
      yallist: 4.0.0

  /lru-cache@7.18.3:
    resolution: {integrity: sha512-jumlc0BIUrS3qJGgIkWZsyfAM7NCWiBcCDhnd+3NNM5KbBmLTgHVfWBcg6W+rLUsIpzpERPsvwUP7CckAQSOoA==}
    engines: {node: '>=12'}
    dev: true

  /lru-cache@9.1.2:
    resolution: {integrity: sha512-ERJq3FOzJTxBbFjZ7iDs+NiK4VI9Wz+RdrrAB8dio1oV+YvdPzUEE4QNiT2VD51DkIbCYRUUzCRkssXCHqSnKQ==}
    engines: {node: 14 || >=16.14}

  /lru-memoizer@2.2.0:
    resolution: {integrity: sha512-QfOZ6jNkxCcM/BkIPnFsqDhtrazLRsghi9mBwFAzol5GCvj4EkFT899Za3+QwikCg5sRX8JstioBDwOxEyzaNw==}
    dependencies:
      lodash.clonedeep: 4.5.0
      lru-cache: 4.0.2
    dev: false

  /lru-queue@0.1.0:
    resolution: {integrity: sha512-BpdYkt9EvGl8OfWHDQPISVpcl5xZthb+XPsbELj5AQXxIC8IriDZIQYjBJPEm5rS420sjZ0TLEzRcq5KdBhYrQ==}
    dependencies:
      es5-ext: 0.10.62

  /lru_map@0.3.3:
    resolution: {integrity: sha512-Pn9cox5CsMYngeDbmChANltQl+5pi6XmTrraMSzhPmMBbmgcxmqWry0U3PGapCU1yB4/LqCcom7qhHZiF/jGfQ==}
    dev: false

  /magic-string@0.30.1:
    resolution: {integrity: sha512-mbVKXPmS0z0G4XqFDCTllmDQ6coZzn94aMlb0o/A4HEHJCKcanlDZwYJgwnkmgD3jyWhUgj9VsPrfd972yPffA==}
    engines: {node: '>=12'}
    dependencies:
      '@jridgewell/sourcemap-codec': 1.4.15

  /make-dir@1.3.0:
    resolution: {integrity: sha512-2w31R7SJtieJJnQtGc7RVL2StM2vGYVfqUOvUDxH6bC6aJTxPxTF0GnIgCyu7tjockiUWAYQRbxa7vKn34s5sQ==}
    engines: {node: '>=4'}
    dependencies:
      pify: 3.0.0
    dev: true

  /make-dir@2.1.0:
    resolution: {integrity: sha512-LS9X+dc8KLxXCb8dni79fLIIUA5VyZoyjSMCwTluaXA0o27cCK0bhXkpgw+sTXVpPy/lSO57ilRixqk0vDmtRA==}
    engines: {node: '>=6'}
    dependencies:
      pify: 4.0.1
      semver: 5.7.1
    dev: false

  /make-dir@3.1.0:
    resolution: {integrity: sha512-g3FeP20LNwhALb/6Cz6Dd4F2ngze0jz7tbzrD2wAV+o9FeNHe4rL+yK2md0J/fiSf1sa1ADhXqi5+oVwOM/eGw==}
    engines: {node: '>=8'}
    dependencies:
      semver: 6.3.0
    dev: true

  /make-error@1.3.6:
    resolution: {integrity: sha512-s8UhlNe7vPKomQhC1qFelMokr/Sc3AgNbso3n74mVPA5LTZwkB9NlXf4XPamLxJE8h0gh73rM94xvwRT2CVInw==}

  /makeerror@1.0.12:
    resolution: {integrity: sha512-JmqCvUhmt43madlpFzG4BQzG2Z3m6tvQDNKdClZnO3VbIudJYmxsT0FNJMeiB2+JTSlTQTSbU8QdesVmwJcmLg==}
    dependencies:
      tmpl: 1.0.5
    dev: true

  /map-obj@4.3.0:
    resolution: {integrity: sha512-hdN1wVrZbb29eBGiGjJbeP8JbKjq1urkHJ/LIP/NY48MZ1QVXUsQBV1G1zvYFHn1XE06cwjBsOI2K3Ulnj1YXQ==}
    engines: {node: '>=8'}
    dev: false

  /media-typer@0.3.0:
    resolution: {integrity: sha512-dq+qelQ9akHpcOl/gUVRTxVIOkAJ1wR3QAvb4RsVjS8oVoFjDGTc679wJYmUmknUF5HwMLOgb5O+a3KxfWapPQ==}
    engines: {node: '>= 0.6'}
    dev: false

  /memoizee@0.4.15:
    resolution: {integrity: sha512-UBWmJpLZd5STPm7PMUlOw/TSy972M+z8gcyQ5veOnSDRREz/0bmpyTfKt3/51DhEBqCZQn1udM/5flcSPYhkdQ==}
    dependencies:
      d: 1.0.1
      es5-ext: 0.10.62
      es6-weak-map: 2.0.3
      event-emitter: 0.3.5
      is-promise: 2.2.2
      lru-queue: 0.1.0
      next-tick: 1.1.0
      timers-ext: 0.1.7

  /merge-descriptors@1.0.1:
    resolution: {integrity: sha512-cCi6g3/Zr1iqQi6ySbseM1Xvooa98N0w31jzUYrXPX2xqObmFGHJ0tQ5u74H3mVh7wLouTseZyYIq39g8cNp1w==}
    dev: false

  /merge-stream@2.0.0:
    resolution: {integrity: sha512-abv/qOcuPfk3URPfDzmZU1LKmuw8kT+0nIHvKrKgFrwifol/doWcdA4ZqsWQ8ENrFKkd67Mfpo/LovbIUsbt3w==}
    dev: true

  /merge2@1.4.1:
    resolution: {integrity: sha512-8q7VEgMJW4J8tcfVPy8g09NcQwZdbwFEqhe/WZkoIzjn/3TGDwtOCYtXGxA3O8tPzpczCCDgv+P2P5y00ZJOOg==}
    engines: {node: '>= 8'}

  /messaging-api-common@1.0.4:
    resolution: {integrity: sha512-riYl+FnUtbUxxBfmUXBZSw4akK9hWAGGobulT81DK4Y5s/zeCKQcwa5uKHLG5HrR0RCtATIj7tQM8J29z61jRg==}
    engines: {node: '>=10'}
    dependencies:
      '@types/debug': 4.1.8
      '@types/lodash': 4.14.195
      '@types/url-join': 4.0.1
      axios: 0.21.4(debug@4.3.4)
      camel-case: 4.1.2
      debug: 4.3.4
      lodash: 4.17.21
      map-obj: 4.3.0
      pascal-case: 3.1.2
      snake-case: 3.0.4
      url-join: 4.0.1
    transitivePeerDependencies:
      - supports-color
    dev: false

  /messaging-api-messenger@1.1.0:
    resolution: {integrity: sha512-WfODwHvkkC/oJMrqr7ukm2yTf4DqWg8BvnwmGOU53fRMvuCQNGWYSKQPk8k/s0Evl56J32iDidooGIL9fAGOjQ==}
    engines: {node: '>=10'}
    dependencies:
      '@types/append-query': 2.0.1
      '@types/lodash': 4.14.195
      '@types/warning': 3.0.0
      append-query: 2.1.1
      axios: 0.21.4(debug@4.3.4)
      axios-error: 1.0.4
      form-data: 3.0.1
      lodash: 4.17.21
      messaging-api-common: 1.0.4
      ts-invariant: 0.4.4
      warning: 4.0.3
    transitivePeerDependencies:
      - debug
      - supports-color
    dev: false

  /methods@1.1.2:
    resolution: {integrity: sha512-iclAHeNqNm68zFtnZ0e+1L2yUIdvzNoauKU4WBA3VvH/vPFieF7qfRlwUZU+DA9P9bPXIS90ulxoUoCH23sV2w==}
    engines: {node: '>= 0.6'}
    dev: false

  /micromatch@4.0.5:
    resolution: {integrity: sha512-DMy+ERcEW2q8Z2Po+WNXuw3c5YaUSFjAO5GsJqfEl7UjvtIuFKO6ZrKvcItdy98dwFI2N1tg3zNIdKaQT+aNdA==}
    engines: {node: '>=8.6'}
    dependencies:
      braces: 3.0.2
      picomatch: 2.3.1

  /mime-db@1.52.0:
    resolution: {integrity: sha512-sPU4uV7dYlvtWJxwwxHD0PuihVNiE7TyAbQ5SWxDCB9mUYvOgroQOwYQQOKPJ8CIbE+1ETVlOoK1UC2nU3gYvg==}
    engines: {node: '>= 0.6'}

  /mime-types@2.1.35:
    resolution: {integrity: sha512-ZDY+bPm5zTTF+YpCrAU9nK0UgICYPT0QtT1NZWFv4s++TNkcgVaT0g6+4R2uI4MjQjzysHB1zxuWL50hzaeXiw==}
    engines: {node: '>= 0.6'}
    dependencies:
      mime-db: 1.52.0

  /mime@1.6.0:
    resolution: {integrity: sha512-x0Vn8spI+wuJ1O6S7gnbaQg8Pxh4NNHb7KSINmEWKiPE4RKOplvijn+NkmYmmRgP68mc70j2EbeTFRsrswaQeg==}
    engines: {node: '>=4'}
    hasBin: true
    dev: false

  /mime@2.6.0:
    resolution: {integrity: sha512-USPkMeET31rOMiarsBNIHZKLGgvKc/LrjofAnBlOttf5ajRvqiRA8QsenbcooctK6d6Ts6aqZXBA+XbkKthiQg==}
    engines: {node: '>=4.0.0'}
    hasBin: true
    dev: false

  /mimic-fn@2.1.0:
    resolution: {integrity: sha512-OqbOk5oEQeAZ8WXWydlu9HJjz9WVdEIvamMCcXmuqUYjTknH/sqsWvhQ3vgwKFRR1HpjvNBKQ37nbJgYzGqGcg==}
    engines: {node: '>=6'}
    dev: true

  /mimic-fn@4.0.0:
    resolution: {integrity: sha512-vqiC06CuhBTUdZH+RYl8sFrL096vA45Ok5ISO6sE/Mr1jRbGH4Csnhi8f3wKVl7x8mO4Au7Ir9D3Oyv1VYMFJw==}
    engines: {node: '>=12'}
    dev: true

  /mimic-response@1.0.1:
    resolution: {integrity: sha512-j5EctnkH7amfV/q5Hgmoal1g2QHFJRraOtmx0JpIqkxhBhI/lJSl1nMpQ45hVarwNETOoWEimndZ4QK0RHxuxQ==}
    engines: {node: '>=4'}
    dev: false

  /minimatch@3.1.2:
    resolution: {integrity: sha512-J7p63hRiAjw1NDEww1W7i37+ByIrOWO5XQQAzZ3VOcL0PNybwpfmV/N05zFAzwQ9USyEcX6t3UO+K5aqBQOIHw==}
    dependencies:
      brace-expansion: 1.1.11

  /minimatch@8.0.4:
    resolution: {integrity: sha512-W0Wvr9HyFXZRGIDgCicunpQ299OKXs9RgZfaukz4qAW/pJhcpUfupc9c+OObPOFueNy8VSrZgEmDtk6Kh4WzDA==}
    engines: {node: '>=16 || 14 >=14.17'}
    dependencies:
      brace-expansion: 2.0.1

  /minimatch@9.0.3:
    resolution: {integrity: sha512-RHiac9mvaRw0x3AYRgDC1CxAP7HTcNrrECeA8YYJeWnpo+2Q5CegtZjaotWTWxDG3UeGA1coE05iH1mPjT/2mg==}
    engines: {node: '>=16 || 14 >=14.17'}
    dependencies:
      brace-expansion: 2.0.1
    dev: true

  /minimist@1.2.8:
    resolution: {integrity: sha512-2yyAR8qBkN3YuheJanUpWC5U3bb5osDywNB8RzDVlDwDHbocAJveqqj1u8+SVD7jkWT4yvsHCpWqqWqAxb0zCA==}

  /minipass@4.2.8:
    resolution: {integrity: sha512-fNzuVyifolSLFL4NzpF+wEF4qrgqaaKX0haXPQEdQ7NKAN+WecoKMHV09YcuL/DHxrUsYQOK3MiuDf7Ip2OXfQ==}
    engines: {node: '>=8'}

  /minipass@6.0.2:
    resolution: {integrity: sha512-MzWSV5nYVT7mVyWCwn2o7JH13w2TBRmmSqSRCKzTw+lmft9X4z+3wjvs06Tzijo5z4W/kahUCDpRXTF+ZrmF/w==}
    engines: {node: '>=16 || 14 >=14.17'}

  /mitt@3.0.1:
    resolution: {integrity: sha512-vKivATfr97l2/QBCYAkXYDbrIWPM2IIKEl7YPhjCvKlG3kE2gm+uBo6nEXK3M5/Ffh/FLpKExzOQ3JJoJGFKBw==}
    dev: true

  /mkdirp-classic@0.5.3:
    resolution: {integrity: sha512-gKLcREMhtuZRwRAfqP3RFW+TK4JqApVBtOIftVgjuABpAtpxhPGaDcfvbhNvD0B8iD1oUr/txX35NjcaY6Ns/A==}
    dev: true

  /mkdirp@1.0.4:
    resolution: {integrity: sha512-vVqVZQyf3WLx2Shd0qJ9xuvqgAyKPLAiqITEtqW0oIUjzo3PePDd6fW9iFz30ef7Ysp/oiWqbhszeGWW2T6Gzw==}
    engines: {node: '>=10'}
    hasBin: true

  /mlly@1.4.0:
    resolution: {integrity: sha512-ua8PAThnTwpprIaU47EPeZ/bPUVp2QYBbWMphUQpVdBI3Lgqzm5KZQ45Agm3YJedHXaIHl6pBGabaLSUPPSptg==}
    dependencies:
      acorn: 8.10.0
      pathe: 1.1.1
      pkg-types: 1.0.3
      ufo: 1.1.2

  /moment@2.29.4:
    resolution: {integrity: sha512-5LC9SOxjSc2HF6vO2CyuTDNivEdoz2IvyJJGj6X8DJ0eFyfszE0QiEd+iXmBvUP3WHxSjFH/vIsA0EN00cgr8w==}
    dev: true

  /mri@1.2.0:
    resolution: {integrity: sha512-tzzskb3bG8LvYGFF/mDTpq3jpI6Q9wc3LEmBaghu+DdCssd1FakN7Bc0hVNmEyGq1bq3RgfkCb3cmQLpNPOroA==}
    engines: {node: '>=4'}
    dev: false

  /ms@2.0.0:
    resolution: {integrity: sha512-Tpp60P6IUJDTuOq/5Z8cdskzJujfwqfOTkrwIwj7IRISpnkJnT6SyJ4PCPnGMoFjC9ddhal5KVIYtAt97ix05A==}
    dev: false

  /ms@2.1.2:
    resolution: {integrity: sha512-sGkPx+VjMtmA6MX27oA4FBFELFCZZ4S4XqeGOXCv68tT+jb3vk/RyaKWP0PTKyWtmLSM0b+adUTEvbs1PEaH2w==}

  /ms@2.1.3:
    resolution: {integrity: sha512-6FlzubTLZG3J2a/NVCAleEhjzq5oxgHyaCU9yYXvcLsvoVaHJq/s5xXI6/XXP6tz7R9xAOtHnSO/tXtF3WRTlA==}

  /mz@2.7.0:
    resolution: {integrity: sha512-z81GNO7nnYMEhrGh9LeymoE4+Yr0Wn5McHIZMK5cfQCl+NDX08sCZgUc9/6MHni9IWuFLm1Z3HTCXu2z9fN62Q==}
    dependencies:
      any-promise: 1.3.0
      object-assign: 4.1.1
      thenify-all: 1.6.0

  /nanoid@3.3.6:
    resolution: {integrity: sha512-BGcqMMJuToF7i1rt+2PWSNVnWIkGCU78jBG3RxO/bZlnZPK2Cmi2QaffxGO/2RvWi9sL+FAiRiXMgsyxQ1DIDA==}
    engines: {node: ^10 || ^12 || ^13.7 || ^14 || >=15.0.1}
    hasBin: true

  /natural-compare-lite@1.4.0:
    resolution: {integrity: sha512-Tj+HTDSJJKaZnfiuw+iaF9skdPpTo2GtEly5JHnWV/hfv2Qj/9RKsGISQtLh2ox3l5EAGw487hnBee0sIJ6v2g==}
    dev: false

  /natural-compare@1.4.0:
    resolution: {integrity: sha512-OWND8ei3VtNC9h7V60qff3SVobHr996CTwgxubgyQYEpg290h9J0buyECNNJexkFm5sOajh5G116RYA1c8ZMSw==}

  /negotiator@0.6.3:
    resolution: {integrity: sha512-+EUsqGPLsM+j/zdChZjsnX51g4XrHFOIXwfnCVPGlQk/k5giakcKsuxCObBRu6DSm9opw/O6slWbJdghQM4bBg==}
    engines: {node: '>= 0.6'}
    dev: false

  /netmask@2.0.2:
    resolution: {integrity: sha512-dBpDMdxv9Irdq66304OLfEmQ9tbNRFnFTuZiLo+bD+r332bBmMJ8GBLXklIXXgxd3+v9+KUnZaUR5PJMa75Gsg==}
    engines: {node: '>= 0.4.0'}
    dev: true

  /next-tick@1.1.0:
    resolution: {integrity: sha512-CXdUiJembsNjuToQvxayPZF9Vqht7hewsvy2sOWafLvi2awflj9mOC6bHIg50orX8IJvWKY9wYQ/zB2kogPslQ==}

  /no-case@3.0.4:
    resolution: {integrity: sha512-fgAN3jGAh+RoxUGZHTSOLJIqUc2wmoBwGR4tbpNAKmmovFoWq0OdRkb0VkldReO2a2iBT/OEulG9XSUc10r3zg==}
    dependencies:
      lower-case: 2.0.2
      tslib: 2.6.2
    dev: false

  /node-addon-api@3.2.1:
    resolution: {integrity: sha512-mmcei9JghVNDYydghQmeDX8KoAm0FAiYyIcUt/N4nhyAipB17pllZQDOJD2fotxABnt4Mdz+dKTO7eftLg4d0A==}
    dev: false

  /node-domexception@1.0.0:
    resolution: {integrity: sha512-/jKZoMpw0F8GRwl4/eLROPA3cfcXtLApP0QzLmUT/HuPCZWyB7IY9ZrMeKw2O/nFIqPQB3PVM9aYm0F312AXDQ==}
    engines: {node: '>=10.5.0'}
    dev: false

  /node-fetch@2.6.11:
    resolution: {integrity: sha512-4I6pdBY1EthSqDmJkiNk3JIT8cswwR9nfeW/cPdUagJYEQG7R95WRH74wpz7ma8Gh/9dI9FP+OU+0E4FvtA55w==}
    engines: {node: 4.x || >=6.0.0}
    peerDependencies:
      encoding: ^0.1.0
    peerDependenciesMeta:
      encoding:
        optional: true
    dependencies:
      whatwg-url: 5.0.0

  /node-fetch@2.7.0:
    resolution: {integrity: sha512-c4FRfUm/dbcWZ7U+1Wq0AwCyFL+3nt2bEw05wfxSz+DWpWsitgmSgYmy2dQdWyKC1694ELPqMs/YzUSNozLt8A==}
    engines: {node: 4.x || >=6.0.0}
    peerDependencies:
      encoding: ^0.1.0
    peerDependenciesMeta:
      encoding:
        optional: true
    dependencies:
      whatwg-url: 5.0.0

  /node-forge@1.3.1:
    resolution: {integrity: sha512-dPEtOeMvF9VMcYV/1Wb8CPoVAXtp6MKMlcbAt4ddqmGqUJ6fQZFXkNZNkNlfevtNkGtaSoXf/vNNNSvgrdXwtA==}
    engines: {node: '>= 6.13.0'}
    dev: false

  /node-getopt@0.3.2:
    resolution: {integrity: sha512-yqkmYrMbK1wPrfz7mgeYvA4tBperLg9FQ4S3Sau3nSAkpOA0x0zC8nQ1siBwozy1f4SE8vq2n1WKv99r+PCa1Q==}
    engines: {node: '>= 0.6.0'}
    dev: false

  /node-gyp-build@4.6.0:
    resolution: {integrity: sha512-NTZVKn9IylLwUzaKjkas1e4u2DLNcV4rdYagA4PWdPwW87Bi7z+BznyKSRwS/761tV/lzCGXplWsiaMjLqP2zQ==}
    hasBin: true
    dev: false

  /node-int64@0.4.0:
    resolution: {integrity: sha512-O5lz91xSOeoXP6DulyHfllpq+Eg00MWitZIbtPfoSEvqIHdl5gfcY6hYzDWnj0qD5tz52PI08u9qUvSVeUBeHw==}
    dev: true

  /node-releases@2.0.12:
    resolution: {integrity: sha512-QzsYKWhXTWx8h1kIvqfnC++o0pEmpRQA/aenALsL2F4pqNVr7YzcdMlDij5WBnwftRbJCNJL/O7zdKaxKPHqgQ==}

  /nodemailer@6.9.3:
    resolution: {integrity: sha512-fy9v3NgTzBngrMFkDsKEj0r02U7jm6XfC3b52eoNV+GCrGj+s8pt5OqhiJdWKuw51zCTdiNR/IUD1z33LIIGpg==}
    engines: {node: '>=6.0.0'}
    dev: false

  /nodemon@2.0.22:
    resolution: {integrity: sha512-B8YqaKMmyuCO7BowF1Z1/mkPqLk6cs/l63Ojtd6otKjMx47Dq1utxfRxcavH1I7VSaL8n5BUaoutadnsX3AAVQ==}
    engines: {node: '>=8.10.0'}
    hasBin: true
    dependencies:
      chokidar: 3.5.3
      debug: 3.2.7(supports-color@5.5.0)
      ignore-by-default: 1.0.1
      minimatch: 3.1.2
      pstree.remy: 1.1.8
      semver: 5.7.1
      simple-update-notifier: 1.1.0
      supports-color: 5.5.0
      touch: 3.1.0
      undefsafe: 2.0.5
    dev: true

  /nopt@1.0.10:
    resolution: {integrity: sha512-NWmpvLSqUrgrAC9HCuxEvb+PSloHpqVu+FqcO4eeF2h5qYRhA7ev6KvelyQAKtegUbC6RypJnlEOhd8vloNKYg==}
    hasBin: true
    dependencies:
      abbrev: 1.1.1
    dev: true

  /normalize-path@3.0.0:
    resolution: {integrity: sha512-6eZs5Ls3WtCisHWp9S2GUy8dqkpGi4BVSz3GaqiE6ezub0512ESztXUwUB6C6IKbQkY2Pnb/mD4WYojCRwcwLA==}
    engines: {node: '>=0.10.0'}

  /normalize-url@4.5.1:
    resolution: {integrity: sha512-9UZCFRHQdNrfTpGg8+1INIg93B6zE0aXMVFkw1WFwvO4SlZywU6aLg5Of0Ap/PgcbSw4LNxvMWXMeugwMCX0AA==}
    engines: {node: '>=8'}
    dev: false

  /npm-run-path@4.0.1:
    resolution: {integrity: sha512-S48WzZW777zhNIrn7gxOlISNAqi9ZC/uQFnRdbeIHhZhCA6UqpkOT8T1G7BvfdgP4Er8gF4sUbaS0i7QvIfCWw==}
    engines: {node: '>=8'}
    dependencies:
      path-key: 3.1.1
    dev: true

  /npm-run-path@5.3.0:
    resolution: {integrity: sha512-ppwTtiJZq0O/ai0z7yfudtBpWIoxM8yE6nHi1X47eFR2EWORqfbu6CnPlNsjeN683eT0qG6H/Pyf9fCcvjnnnQ==}
    engines: {node: ^12.20.0 || ^14.13.1 || >=16.0.0}
    dependencies:
      path-key: 4.0.0
    dev: true

  /nth-check@2.1.1:
    resolution: {integrity: sha512-lqjrjmaOoAnWfMmBPL+XNnynZh2+swxiX3WUE0s4yEHI6m+AwrK2UZOimIRl3X/4QctVqS8AiZjFqyOGrMXb/w==}
    dependencies:
      boolbase: 1.0.0
    dev: false

  /oauth-sign@0.9.0:
    resolution: {integrity: sha512-fexhUFFPTGV8ybAtSIGbV6gOkSv8UtRbDBnAyLQw4QPKkgNlsH2ByPGtMUqdWkos6YCRmAqViwgZrJc/mRDzZQ==}
    dev: false

  /object-assign@4.1.1:
    resolution: {integrity: sha512-rJgTQnkUnH1sFw8yT6VSU3zD3sWmu6sZhIseY8VX+GRu3P6F7Fu+JNDoXfklElbLJSnc3FUQHVe4cU5hj+BcUg==}
    engines: {node: '>=0.10.0'}

  /object-inspect@1.12.3:
    resolution: {integrity: sha512-geUvdk7c+eizMNUDkRpW1wJwgfOiOeHbxBR/hLXK1aT6zmVSO0jsQcs7fj6MGw89jC/cjGfLcNOrtMYtGqm81g==}

  /object-keys@1.1.1:
    resolution: {integrity: sha512-NuAESUOUMrlIXOfHKzD6bpPu3tYt3xvjNdRIQ+FeT0lNb4K8WR70CaDxhuNguS2XG+GjkyMwOzsN5ZktImfhLA==}
    engines: {node: '>= 0.4'}
    dev: false

  /object.assign@4.1.4:
    resolution: {integrity: sha512-1mxKf0e58bvyjSCtKYY4sRe9itRk3PJpquJOjeIkz885CczcI4IvJJDLPS72oowuSh+pBxUFROpX+TU++hxhZQ==}
    engines: {node: '>= 0.4'}
    dependencies:
      call-bind: 1.0.2
      define-properties: 1.2.0
      has-symbols: 1.0.3
      object-keys: 1.1.1
    dev: false

  /object.values@1.1.6:
    resolution: {integrity: sha512-FVVTkD1vENCsAcwNs9k6jea2uHC/X0+JcjG8YA60FN5CMaJmG95wT9jek/xX9nornqGRrBkKtzuAu2wuHpKqvw==}
    engines: {node: '>= 0.4'}
    dependencies:
      call-bind: 1.0.2
      define-properties: 1.2.0
      es-abstract: 1.21.2
    dev: false

  /octokit@2.0.19:
    resolution: {integrity: sha512-hSloK4MK78QGbAuBrtIir0bsxMoRVZE5CkwKSbSRH9lqv2hx9EwhCxtPqEF+BtHqLXkXdfUaGkJMyMBotYno+A==}
    engines: {node: '>= 14'}
    dependencies:
      '@octokit/app': 13.1.5
      '@octokit/core': 4.2.1
      '@octokit/oauth-app': 4.2.2
      '@octokit/plugin-paginate-rest': 6.1.2(@octokit/core@4.2.1)
      '@octokit/plugin-rest-endpoint-methods': 7.1.3(@octokit/core@4.2.1)
      '@octokit/plugin-retry': 4.1.6(@octokit/core@4.2.1)
      '@octokit/plugin-throttling': 5.2.3(@octokit/core@4.2.1)
      '@octokit/types': 9.2.3
    transitivePeerDependencies:
      - encoding
    dev: false

  /on-finished@2.4.1:
    resolution: {integrity: sha512-oVlzkg3ENAhCk2zdv7IJwd/QUD4z2RxRwpkcGY8psCVcCYZNq4wYnVWALHM+brtuJjePWiYF/ClmuDr8Ch5+kg==}
    engines: {node: '>= 0.8'}
    dependencies:
      ee-first: 1.1.1
    dev: false

  /once@1.4.0:
    resolution: {integrity: sha512-lNaJgI+2Q5URQBkccEKHTQOPaXdUxnZZElQTZY0MFUAuaEqe1E+Nyvgdz/aIyNi6Z9MzO5dv1H8n58/GELp3+w==}
    dependencies:
      wrappy: 1.0.2

  /one-time@1.0.0:
    resolution: {integrity: sha512-5DXOiRKwuSEcQ/l0kGCF6Q3jcADFv5tSmRaJck/OqkVFcOzutB134KRSfF0xDrL39MNnqxbHBbUUcjZIhTgb2g==}
    dependencies:
      fn.name: 1.1.0

  /onetime@5.1.2:
    resolution: {integrity: sha512-kbpaSSGJTWdAY5KPVeMOKXSrPtr8C8C7wodJbcsd51jRnmD+GZu8Y0VoU6Dm5Z4vWr0Ig/1NKuWRKf7j5aaYSg==}
    engines: {node: '>=6'}
    dependencies:
      mimic-fn: 2.1.0
    dev: true

  /onetime@6.0.0:
    resolution: {integrity: sha512-1FlR+gjXK7X+AsAHso35MnyN5KqGwJRi/31ft6x0M194ht7S+rWAvd7PHss9xSKMzE0asv1pyIHaJYq+BbacAQ==}
    engines: {node: '>=12'}
    dependencies:
      mimic-fn: 4.0.0
    dev: true

  /open@8.4.2:
    resolution: {integrity: sha512-7x81NCL719oNbsq/3mh+hVrAWmFuEYUqrq/Iw3kUzH8ReypT9QQ0BLoJS7/G9k6N81XjW4qHWtjWwe/9eLy1EQ==}
    engines: {node: '>=12'}
    dependencies:
      define-lazy-prop: 2.0.0
      is-docker: 2.2.1
      is-wsl: 2.2.0
    dev: false

  /openai@4.50.0:
    resolution: {integrity: sha512-2ADkNIU6Q589oYHr5pn9k7SbUcrBTK9X0rIXrYqwMVSoqOj1yK9/1OO0ExaWsqOOpD7o58UmRjeKlx9gKAcuKQ==}
    hasBin: true
    dependencies:
      '@types/node': 18.19.10
      '@types/node-fetch': 2.6.4
      abort-controller: 3.0.0
      agentkeepalive: 4.5.0
      form-data-encoder: 1.7.2
      formdata-node: 4.4.1
      node-fetch: 2.7.0
      web-streams-polyfill: 3.3.3
    transitivePeerDependencies:
      - encoding
    dev: false

  /openapi-types@12.1.3:
    resolution: {integrity: sha512-N4YtSYJqghVu4iek2ZUvcN/0aqH1kRDuNqzcycDxhOUpg7GdvLa2F3DgS6yBNhInhv2r/6I0Flkn7CqL8+nIcw==}
    dev: true

  /openapi-typescript@6.7.5:
    resolution: {integrity: sha512-ZD6dgSZi0u1QCP55g8/2yS5hNJfIpgqsSGHLxxdOjvY7eIrXzj271FJEQw33VwsZ6RCtO/NOuhxa7GBWmEudyA==}
    hasBin: true
    dependencies:
      ansi-colors: 4.1.3
      fast-glob: 3.3.2
      js-yaml: 4.1.0
      supports-color: 9.4.0
      undici: 5.28.4
      yargs-parser: 21.1.1
    dev: true

  /openapi3-ts@2.0.2:
    resolution: {integrity: sha512-TxhYBMoqx9frXyOgnRHufjQfPXomTIHYKhSKJ6jHfj13kS8OEIhvmE8CTuQyKtjjWttAjX5DPxM1vmalEpo8Qw==}
    dependencies:
      yaml: 1.10.2
    dev: true

  /optionator@0.9.1:
    resolution: {integrity: sha512-74RlY5FCnhq4jRxVUPKDaRwrVNXMqsGsiW6AJw4XK8hmtm10wC0ypZBLw5IIp85NZMr91+qd1RvvENwg7jjRFw==}
    engines: {node: '>= 0.8.0'}
    dependencies:
      deep-is: 0.1.4
      fast-levenshtein: 2.0.6
      levn: 0.4.1
      prelude-ls: 1.2.1
      type-check: 0.4.0
      word-wrap: 1.2.3
    dev: false

  /p-cancelable@1.1.0:
    resolution: {integrity: sha512-s73XxOZ4zpt1edZYZzvhqFa6uvQc1vwUa0K0BdtIZgQMAJj9IbebH+JkgKZc9h+B05PKHLOTl4ajG1BmNrVZlw==}
    engines: {node: '>=6'}
    dev: false

  /p-finally@1.0.0:
    resolution: {integrity: sha512-LICb2p9CB7FS+0eR1oqWnHhp0FljGLZCWBE9aix0Uye9W8LTQPwMTYVGWQWIw9RdQiDg4+epXQODwIYJtSJaow==}
    engines: {node: '>=4'}
    dev: false

  /p-limit@2.3.0:
    resolution: {integrity: sha512-//88mFWSJx8lxCzwdAABTJL2MyWB12+eIY7MDL2SqLmAkeKU9qxRvWuSyTjm3FUmpBEMuFfckAIqEaVGUDxb6w==}
    engines: {node: '>=6'}
    dependencies:
      p-try: 2.2.0
    dev: true

  /p-limit@3.1.0:
    resolution: {integrity: sha512-TYOanM3wGwNGsZN2cVTYPArw454xnXj5qmWF1bEoAc4+cU/ol7GVh7odevjp1FNHduHc3KZMcFduxU5Xc6uJRQ==}
    engines: {node: '>=10'}
    dependencies:
      yocto-queue: 0.1.0

  /p-limit@4.0.0:
    resolution: {integrity: sha512-5b0R4txpzjPWVw/cXXUResoD4hb6U/x9BH08L7nw+GN1sezDzPdxeRvpc9c433fZhBan/wusjbCsqwqm4EIBIQ==}
    engines: {node: ^12.20.0 || ^14.13.1 || >=16.0.0}
    dependencies:
      yocto-queue: 1.0.0

  /p-locate@4.1.0:
    resolution: {integrity: sha512-R79ZZ/0wAxKGu3oYMlz8jy/kbhsNrS7SKZ7PxEHBgJ5+F2mtFW2fK2cOtBh1cHYkQsbzFV7I+EoRKe6Yt0oK7A==}
    engines: {node: '>=8'}
    dependencies:
      p-limit: 2.3.0
    dev: true

  /p-locate@5.0.0:
    resolution: {integrity: sha512-LaNjtRWUBY++zB5nE/NwcaoMylSPk+S+ZHNB1TzdbMJMny6dynpAGt7X/tl/QYq3TIeE6nxHppbo2LGymrG5Pw==}
    engines: {node: '>=10'}
    dependencies:
      p-limit: 3.1.0
    dev: false

  /p-queue@2.4.2:
    resolution: {integrity: sha512-n8/y+yDJwBjoLQe1GSJbbaYQLTI7QHNZI2+rpmCDbe++WLf9HC3gf6iqj5yfPAV71W4UF3ql5W1+UBPXoXTxng==}
    engines: {node: '>=4'}
    dev: false

  /p-queue@6.6.2:
    resolution: {integrity: sha512-RwFpb72c/BhQLEXIZ5K2e+AhgNVmIejGlTgiB9MzZ0e93GRvqZ7uSi0dvRF7/XIXDeNkra2fNHBxTyPDGySpjQ==}
    engines: {node: '>=8'}
    dependencies:
      eventemitter3: 4.0.7
      p-timeout: 3.2.0
    dev: false

  /p-retry@4.6.2:
    resolution: {integrity: sha512-312Id396EbJdvRONlngUx0NydfrIQ5lsYu0znKVUzVvArzEIt08V1qhtyESbGVd1FGX7UKtiFp5uwKZdM8wIuQ==}
    engines: {node: '>=8'}
    dependencies:
      '@types/retry': 0.12.0
      retry: 0.13.1
    dev: false

  /p-timeout@3.2.0:
    resolution: {integrity: sha512-rhIwUycgwwKcP9yTOOFK/AKsAopjjCakVqLHePO3CC6Mir1Z99xT+R63jZxAT5lFZLa2inS5h+ZS2GvR99/FBg==}
    engines: {node: '>=8'}
    dependencies:
      p-finally: 1.0.0
    dev: false

  /p-timeout@4.1.0:
    resolution: {integrity: sha512-+/wmHtzJuWii1sXn3HCuH/FTwGhrp4tmJTxSKJbfS+vkipci6osxXM5mY0jUiRzWKMTgUT8l7HFbeSwZAynqHw==}
    engines: {node: '>=10'}
    dev: false

  /p-try@2.2.0:
    resolution: {integrity: sha512-R4nPAVTAU0B9D35/Gk3uJf/7XYbQcyohSKdvAxIRSNghFl4e71hVoGnBNQz9cWaXxO2I10KTC+3jMdvvoKw6dQ==}
    engines: {node: '>=6'}
    dev: true

  /pac-proxy-agent@7.0.1:
    resolution: {integrity: sha512-ASV8yU4LLKBAjqIPMbrgtaKIvxQri/yh2OpI+S6hVa9JRkUI3Y3NPFbfngDtY7oFtSMD3w31Xns89mDa3Feo5A==}
    engines: {node: '>= 14'}
    dependencies:
      '@tootallnate/quickjs-emscripten': 0.23.0
      agent-base: 7.1.0
      debug: 4.3.4
      get-uri: 6.0.3
      http-proxy-agent: 7.0.2
      https-proxy-agent: 7.0.4
      pac-resolver: 7.0.1
      socks-proxy-agent: 8.0.2
    transitivePeerDependencies:
      - supports-color
    dev: true

  /pac-resolver@7.0.1:
    resolution: {integrity: sha512-5NPgf87AT2STgwa2ntRMr45jTKrYBGkVU36yT0ig/n/GMAa3oPqhZfIQ2kMEimReg0+t9kZViDVZ83qfVUlckg==}
    engines: {node: '>= 14'}
    dependencies:
      degenerator: 5.0.1
      netmask: 2.0.2
    dev: true

  /package-json@6.5.0:
    resolution: {integrity: sha512-k3bdm2n25tkyxcjSKzB5x8kfVxlMdgsbPr0GkZcwHsLpba6cBjqCt1KlcChKEvxHIcTB1FVMuwoijZ26xex5MQ==}
    engines: {node: '>=8'}
    dependencies:
      got: 9.6.0
      registry-auth-token: 4.2.2
      registry-url: 5.1.0
      semver: 6.3.0
    dev: false

  /parent-module@1.0.1:
    resolution: {integrity: sha512-GQ2EWRpQV8/o+Aw8YqtfZZPfNRWZYkbidE9k5rpl/hC3vtHHBfGm2Ifi6qWV+coDGkrUKZAxE3Lot5kcsRlh+g==}
    engines: {node: '>=6'}
    dependencies:
      callsites: 3.1.0

  /parse-json@5.2.0:
    resolution: {integrity: sha512-ayCKvm/phCGxOkYRSCM82iDwct8/EonSEgCSxWxD7ve6jHggsFl4fZVQBPRNgQoKiuV/odhFrGzQXZwbifC8Rg==}
    engines: {node: '>=8'}
    dependencies:
      '@babel/code-frame': 7.22.5
      error-ex: 1.3.2
      json-parse-even-better-errors: 2.3.1
      lines-and-columns: 1.2.4
    dev: true

  /parse5-htmlparser2-tree-adapter@7.0.0:
    resolution: {integrity: sha512-B77tOZrqqfUfnVcOrUvfdLbz4pu4RopLD/4vmu3HUPswwTA8OH0EMW9BlWR2B0RCoiZRAHEUu7IxeP1Pd1UU+g==}
    dependencies:
      domhandler: 5.0.3
      parse5: 7.1.2
    dev: false

  /parse5@7.1.2:
    resolution: {integrity: sha512-Czj1WaSVpaoj0wbhMzLmWD69anp2WH7FXMB9n1Sy8/ZFF9jolSQVMu1Ij5WIyGmcBmhk7EOndpO4mIpihVqAXw==}
    dependencies:
      entities: 4.5.0
    dev: false

  /parseurl@1.3.3:
    resolution: {integrity: sha512-CiyeOxFT/JZyN5m0z9PfXw4SCBJ6Sygz1Dpl0wqjlhDEGGBP1GnsUVEL0p63hoG1fcj3fHynXi9NYO4nWOL+qQ==}
    engines: {node: '>= 0.8'}
    dev: false

  /pascal-case@3.1.2:
    resolution: {integrity: sha512-uWlGT3YSnK9x3BQJaOdcZwrnV6hPpd8jFH1/ucpiLRPh/2zCVJKS19E4GvYHvaCcACn3foXZ0cLB9Wrx1KGe5g==}
    dependencies:
      no-case: 3.0.4
      tslib: 2.6.2
    dev: false

  /path-exists@4.0.0:
    resolution: {integrity: sha512-ak9Qy5Q7jYb2Wwcey5Fpvg2KoAc/ZIhLSLOSBmRmygPsGwkVVt0fZa0qrtMz+m6tJTAHfZQ8FnmB4MG4LWy7/w==}
    engines: {node: '>=8'}

  /path-is-absolute@1.0.1:
    resolution: {integrity: sha512-AVbw3UJ2e9bq64vSaS9Am0fje1Pa8pbGqTTsmXfaIiMpnr5DlDhfJOuLj9Sf95ZPVDAUerDfEk88MPmPe7UCQg==}
    engines: {node: '>=0.10.0'}

  /path-key@3.1.1:
    resolution: {integrity: sha512-ojmeN0qd+y0jszEtoY48r0Peq5dwMEkIlCOu6Q5f41lfkswXuKtYrhgoTpLnyIcHm24Uhqx+5Tqm2InSwLhE6Q==}
    engines: {node: '>=8'}

  /path-key@4.0.0:
    resolution: {integrity: sha512-haREypq7xkM7ErfgIyA0z+Bj4AGKlMSdlQE2jvJo6huWD1EdkKYV+G/T4nq0YEF2vgTT8kqMFKo1uHn950r4SQ==}
    engines: {node: '>=12'}
    dev: true

  /path-parse@1.0.7:
    resolution: {integrity: sha512-LDJzPVEEEPR+y48z93A0Ed0yXb8pAByGWo/k5YYdYgpY2/2EsOsksJrq7lOHxryrVOn1ejG6oAp8ahvOIQD8sw==}

  /path-scurry@1.10.2:
    resolution: {integrity: sha512-7xTavNy5RQXnsjANvVvMkEjvloOinkAjv/Z6Ildz9v2RinZ4SBKTWFOVRbaF8p0vpHnyjV/UwNDdKuUv6M5qcA==}
    engines: {node: '>=16 || 14 >=14.17'}
    dependencies:
      lru-cache: 10.2.0
      minipass: 6.0.2
    dev: true

  /path-scurry@1.9.2:
    resolution: {integrity: sha512-qSDLy2aGFPm8i4rsbHd4MNyTcrzHFsLQykrtbuGRknZZCBBVXSv2tSCDN2Cg6Rt/GFRw8GoW9y9Ecw5rIPG1sg==}
    engines: {node: '>=16 || 14 >=14.17'}
    dependencies:
      lru-cache: 9.1.2
      minipass: 6.0.2

  /path-to-regexp@0.1.7:
    resolution: {integrity: sha512-5DFkuoqlv1uYQKxy8omFBeJPQcdoE07Kv2sferDCrAq1ohOU+MSDswDIbnx3YAM60qIOnYa53wBhXW0EbMonrQ==}
    dev: false

  /path-to-regexp@6.2.1:
    resolution: {integrity: sha512-JLyh7xT1kizaEvcaXOQwOc2/Yhw6KZOvPf1S8401UyLk86CU79LN3vl7ztXGm/pZ+YjoyAJ4rxmHwbkBXJX+yw==}
    dev: false

  /path-type@4.0.0:
    resolution: {integrity: sha512-gDKb8aZMDeD/tZWs9P6+q0J9Mwkdl6xMV8TjnGP3qJVJ06bdMgkbBlLU8IdfOsIsFz2BW1rNVT3XuNEl8zPAvw==}
    engines: {node: '>=8'}

  /pathe@1.1.1:
    resolution: {integrity: sha512-d+RQGp0MAYTIaDBIMmOfMwz3E+LOZnxx1HZd5R18mmCZY0QBlK0LDZfPc8FW8Ed2DlvsuE6PRjroDY+wg4+j/Q==}

  /pathval@1.1.1:
    resolution: {integrity: sha512-Dp6zGqpTdETdR63lehJYPeIOqpiNBNtc7BpWSLrOje7UaIsE5aY92r/AunQA7rsXvet3lrJ3JnZX29UPTKXyKQ==}

  /peek-readable@4.1.0:
    resolution: {integrity: sha512-ZI3LnwUv5nOGbQzD9c2iDG6toheuXSZP5esSHBjopsXH4dg19soufvpUGA3uohi5anFtGb2lhAVdHzH6R/Evvg==}
    engines: {node: '>=8'}
    dev: false

  /pend@1.2.0:
    resolution: {integrity: sha512-F3asv42UuXchdzt+xXqfW1OGlVBe+mxa2mqI0pg5yAHZPvFmY3Y6drSf/GQ1A86WgWEN9Kzh/WrgKa6iGcHXLg==}
    dev: true

  /performance-now@2.1.0:
    resolution: {integrity: sha512-7EAHlyLHI56VEIdK57uwHdHKIaAGbnXPiw0yWbarQZOKaKpvUIgW0jWRVLiatnM+XXlSwsanIBH/hzGMJulMow==}
    dev: false

  /picocolors@1.0.0:
    resolution: {integrity: sha512-1fygroTLlHu66zi26VoTDv8yRgm0Fccecssto+MhsZ0D/DGW2sm8E8AjW7NU5VVTRt5GxbeZ5qBuJr+HyLYkjQ==}

  /picomatch@2.3.1:
    resolution: {integrity: sha512-JU3teHTNjmE2VCGFzuY8EXzCDVwEqB2a8fsIvwaStHhAWJEeVd1o1QD80CU6+ZdEXXSLbSsuLwJjkCBWqRQUVA==}
    engines: {node: '>=8.6'}

  /pify@2.3.0:
    resolution: {integrity: sha512-udgsAY+fTnvv7kI7aaxbqwWNb0AHiB0qBO89PZKPkoTmGOgdbrHDKD+0B2X4uTfJ/FT1R09r9gTsjUjNJotuog==}
    engines: {node: '>=0.10.0'}
    dev: true

  /pify@3.0.0:
    resolution: {integrity: sha512-C3FsVNH1udSEX48gGX1xfvwTWfsYWj5U+8/uK15BGzIGrKoUpghX8hWZwa/OFnakBiiVNmBvemTJR5mcy7iPcg==}
    engines: {node: '>=4'}
    dev: true

  /pify@4.0.1:
    resolution: {integrity: sha512-uB80kBFb/tfd68bVleG9T5GGsGPjJrLAUpR5PZIrhBnIaRTQRjqdJSsIKkOP6OAIFbj7GOrcudc5pNjZ+geV2g==}
    engines: {node: '>=6'}
    dev: false

  /pinkie-promise@2.0.1:
    resolution: {integrity: sha512-0Gni6D4UcLTbv9c57DfxDGdr41XfgUjqWZu492f0cIGr16zDU06BWP/RAEvOuo7CQ0CNjHaLlM59YJJFm3NWlw==}
    engines: {node: '>=0.10.0'}
    dependencies:
      pinkie: 2.0.4
    dev: true

  /pinkie@2.0.4:
    resolution: {integrity: sha512-MnUuEycAemtSaeFSjXKW/aroV7akBbY+Sv+RkyqFjgAe73F+MR0TBWKBRDkmfWq/HiFmdavfZ1G7h4SPZXaCSg==}
    engines: {node: '>=0.10.0'}
    dev: true

  /pirates@4.0.5:
    resolution: {integrity: sha512-8V9+HQPupnaXMA23c5hvl69zXvTwTzyAYasnkb0Tts4XvO4CliqONMOnvlq26rkhLC3nWDFBJf73LU1e1VZLaQ==}
    engines: {node: '>= 6'}
    dev: true

  /pkg-dir@4.2.0:
    resolution: {integrity: sha512-HRDzbaKjC+AOWVXxAU/x54COGeIv9eb+6CkDSQoNTt4XyWoIJvuPsXizxu/Fr23EiekbtZwmh1IcIG/l/a10GQ==}
    engines: {node: '>=8'}
    dependencies:
      find-up: 4.1.0
    dev: true

  /pkg-types@1.0.3:
    resolution: {integrity: sha512-nN7pYi0AQqJnoLPC9eHFQ8AcyaixBUOwvqc5TDnIKCMEE6I0y8P7OKA7fPexsXGCGxQDl/cmrLAp26LhcwxZ4A==}
    dependencies:
      jsonc-parser: 3.2.0
      mlly: 1.4.0
      pathe: 1.1.1

  /please-upgrade-node@3.2.0:
    resolution: {integrity: sha512-gQR3WpIgNIKwBMVLkpMUeR3e1/E1y42bqDQZfql+kDeXd8COYfM8PQA4X6y7a8u9Ua9FHmsrrmirW2vHs45hWg==}
    dependencies:
      semver-compare: 1.0.0
    dev: false

  /pop-iterate@1.0.1:
    resolution: {integrity: sha512-HRCx4+KJE30JhX84wBN4+vja9bNfysxg1y28l0DuJmkoaICiv2ZSilKddbS48pq50P8d2erAhqDLbp47yv3MbQ==}
    dev: false

  /postcss-load-config@4.0.2(ts-node@10.9.1):
    resolution: {integrity: sha512-bSVhyJGL00wMVoPUzAVAnbEoWyqRxkjv64tUl427SKnPrENtq6hJwUojroMz2VB+Q1edmi4IfrAPpami5VVgMQ==}
    engines: {node: '>= 14'}
    peerDependencies:
      postcss: '>=8.0.9'
      ts-node: '>=9.0.0'
    peerDependenciesMeta:
      postcss:
        optional: true
      ts-node:
        optional: true
    dependencies:
      lilconfig: 3.1.1
      ts-node: 10.9.1(@types/node@18.16.16)(typescript@4.9.5)
      yaml: 2.4.1
    dev: true

  /postcss@8.4.26:
    resolution: {integrity: sha512-jrXHFF8iTloAenySjM/ob3gSj7pCu0Ji49hnjqzsgSRa50hkWCKD0HQ+gMNJkW38jBI68MpAAg7ZWwHwX8NMMw==}
    engines: {node: ^10 || ^12 || >=14}
    dependencies:
      nanoid: 3.3.6
      picocolors: 1.0.0
      source-map-js: 1.0.2

  /prelude-ls@1.2.1:
    resolution: {integrity: sha512-vkcDPrRZo1QZLbn5RLGPpg/WmIQ65qoWWhcGKf/b5eplkkarX0m9z8ppCat4mlOqUsWpyNuYgO3VRyrYHSzX5g==}
    engines: {node: '>= 0.8.0'}
    dev: false

  /prepend-http@2.0.0:
    resolution: {integrity: sha512-ravE6m9Atw9Z/jjttRUZ+clIXogdghyZAuWJ3qEzjT+jI/dL1ifAqhZeC5VHzQp1MSt1+jxKkFNemj/iO7tVUA==}
    engines: {node: '>=4'}
    dev: false

  /prettier-linter-helpers@1.0.0:
    resolution: {integrity: sha512-GbK2cP9nraSSUF9N2XwUwqfzlAFlMNYYl+ShE/V+H8a9uNl/oUqB1w2EL54Jh0OlyRSd8RfWYJ3coVS4TROP2w==}
    engines: {node: '>=6.0.0'}
    dependencies:
      fast-diff: 1.3.0
    dev: false

  /prettier@2.8.8:
    resolution: {integrity: sha512-tdN8qQGvNjw4CHbY+XXk0JgCXn9QiF21a55rBe5LJAU+kDyC4WQn4+awm2Xfk2lQMk5fKup9XgzTZtGkjBdP9Q==}
    engines: {node: '>=10.13.0'}
    hasBin: true

  /pretty-format@29.5.0:
    resolution: {integrity: sha512-V2mGkI31qdttvTFX7Mt4efOqHXqJWMu4/r66Xh3Z3BwZaPfPJgp6/gbwoujRpPUtfEF6AUUWx3Jim3GCw5g/Qw==}
    engines: {node: ^14.15.0 || ^16.10.0 || >=18.0.0}
    dependencies:
      '@jest/schemas': 29.4.3
      ansi-styles: 5.2.0
      react-is: 18.2.0

  /process-nextick-args@2.0.1:
    resolution: {integrity: sha512-3ouUOpQhtgrbOa17J7+uxOTpITYWaGP7/AhoR3+A+/1e9skrzelGi/dXzEYyvbxubEF6Wn2ypscTKiKJFFn1ag==}

  /progress@2.0.3:
    resolution: {integrity: sha512-7PiHtLll5LdnKIMw100I+8xJXR5gW2QwWYkT6iJva0bXitZKa/XMrSbdmg3r2Xnaidz9Qumd0VPaMrZlF9V9sA==}
    engines: {node: '>=0.4.0'}
    dev: true

  /promise.allsettled@1.0.6:
    resolution: {integrity: sha512-22wJUOD3zswWFqgwjNHa1965LvqTX87WPu/lreY2KSd7SVcERfuZ4GfUaOnJNnvtoIv2yXT/W00YIGMetXtFXg==}
    engines: {node: '>= 0.4'}
    dependencies:
      array.prototype.map: 1.0.5
      call-bind: 1.0.2
      define-properties: 1.2.0
      es-abstract: 1.21.2
      get-intrinsic: 1.2.1
      iterate-value: 1.0.2
    dev: false

  /prompts@2.4.2:
    resolution: {integrity: sha512-NxNv/kLguCA7p3jE8oL2aEBsrJWgAakBpgmgK6lpPWV+WuOmY6r2/zbAVnP+T8bQlA0nzHXSJSJW0Hq7ylaD2Q==}
    engines: {node: '>= 6'}
    dependencies:
      kleur: 3.0.3
      sisteransi: 1.0.5

  /proxy-addr@2.0.7:
    resolution: {integrity: sha512-llQsMLSUDUPT44jdrU/O37qlnifitDP+ZwrmmZcoSKyLKvtZxpyV0n2/bD/N4tBAAZ/gJEdZU7KMraoK1+XYAg==}
    engines: {node: '>= 0.10'}
    dependencies:
      forwarded: 0.2.0
      ipaddr.js: 1.9.1
    dev: false

  /proxy-agent@6.3.1:
    resolution: {integrity: sha512-Rb5RVBy1iyqOtNl15Cw/llpeLH8bsb37gM1FUfKQ+Wck6xHlbAhWGUFiTRHtkjqGTA5pSHz6+0hrPW/oECihPQ==}
    engines: {node: '>= 14'}
    dependencies:
      agent-base: 7.1.0
      debug: 4.3.4
      http-proxy-agent: 7.0.2
      https-proxy-agent: 7.0.4
      lru-cache: 7.18.3
      pac-proxy-agent: 7.0.1
      proxy-from-env: 1.1.0
      socks-proxy-agent: 8.0.2
    transitivePeerDependencies:
      - supports-color
    dev: true

  /proxy-from-env@1.1.0:
    resolution: {integrity: sha512-D+zkORCbA9f1tdWRK0RaCR3GPv50cMxcrz4X8k5LTSUD1Dkw47mKJEZQNunItRTkWwgtaUSo1RVFRIG9ZXiFYg==}

  /pseudomap@1.0.2:
    resolution: {integrity: sha512-b/YwNhb8lk1Zz2+bXXpS/LK9OisiZZ1SNsSLxN1x2OXVEhW2Ckr/7mWE5vrC1ZTiJlD9g19jWszTmJsB+oEpFQ==}
    dev: false

  /psl@1.9.0:
    resolution: {integrity: sha512-E/ZsdU4HLs/68gYzgGTkMicWTLPdAftJLfJFlLUAAKZGkStNU72sZjT66SnMDVOfOWY/YAoiD7Jxa9iHvngcag==}
    dev: false

  /pstree.remy@1.1.8:
    resolution: {integrity: sha512-77DZwxQmxKnu3aR542U+X8FypNzbfJ+C5XQDk3uWjWxn6151aIMGthWYRXTqT1E5oJvg+ljaa2OJi+VfvCOQ8w==}
    dev: true

  /pump@3.0.0:
    resolution: {integrity: sha512-LwZy+p3SFs1Pytd/jYct4wpv49HiYCqd9Rlc5ZVdk0V+8Yzv6jR5Blk3TRmPL1ft69TxP0IMZGJ+WPFU2BFhww==}
    dependencies:
      end-of-stream: 1.4.4
      once: 1.4.0

  /punycode@2.3.0:
    resolution: {integrity: sha512-rRV+zQD8tVFys26lAGR9WUuS4iUAngJScM+ZRSKtvl5tKeZ2t5bvdNFdNHBW9FWR4guGHlgmsZ1G7BSm2wTbuA==}
    engines: {node: '>=6'}

  /puppeteer-core@22.0.0:
    resolution: {integrity: sha512-S3s91rLde0A86PWVeNY82h+P0fdS7CTiNWAicCVH/bIspRP4nS2PnO5j+VTFqCah0ZJizGzpVPAmxVYbLxTc9w==}
    engines: {node: '>=18'}
    dependencies:
      '@puppeteer/browsers': 2.0.0
      chromium-bidi: 0.5.8(devtools-protocol@0.0.1232444)
      cross-fetch: 4.0.0
      debug: 4.3.4
      devtools-protocol: 0.0.1232444
      ws: 8.16.0
    transitivePeerDependencies:
      - bufferutil
      - encoding
      - supports-color
      - utf-8-validate
    dev: true

  /puppeteer@22.0.0(typescript@4.9.5):
    resolution: {integrity: sha512-zYVnjwJngnSB4dbkWp7DHFSIc3nqHvZzrdHyo9+ugV1nq1Lm8obOMcmCFaGfR3PJs0EmYNz+/skBeO45yvASCQ==}
    engines: {node: '>=18'}
    hasBin: true
    requiresBuild: true
    dependencies:
      '@puppeteer/browsers': 2.0.0
      cosmiconfig: 9.0.0(typescript@4.9.5)
      puppeteer-core: 22.0.0
    transitivePeerDependencies:
      - bufferutil
      - encoding
      - supports-color
      - typescript
      - utf-8-validate
    dev: true

  /pure-rand@6.0.2:
    resolution: {integrity: sha512-6Yg0ekpKICSjPswYOuC5sku/TSWaRYlA0qsXqJgM/d/4pLPHPuTxK7Nbf7jFKzAeedUhR8C7K9Uv63FBsSo8xQ==}
    dev: true

  /q@2.0.3:
    resolution: {integrity: sha512-gv6vLGcmAOg96/fgo3d9tvA4dJNZL3fMyBqVRrGxQ+Q/o4k9QzbJ3NQF9cOO/71wRodoXhaPgphvMFU68qVAJQ==}
    dependencies:
      asap: 2.0.6
      pop-iterate: 1.0.1
      weak-map: 1.0.8
    dev: false

  /qs@6.11.0:
    resolution: {integrity: sha512-MvjoMCJwEarSbUYk5O+nmoSzSutSsTwF85zcHPQ9OrlFoZOYIjaqBAJIqIXjptyD5vThxGq52Xu/MaJzRkIk4Q==}
    engines: {node: '>=0.6'}
    dependencies:
      side-channel: 1.0.4

  /qs@6.5.3:
    resolution: {integrity: sha512-qxXIEh4pCGfHICj1mAJQ2/2XVZkjCDTcEgfoSQxc/fYivUZxTkk7L3bDBJSoNrEzXI17oUO5Dp07ktqE5KzczA==}
    engines: {node: '>=0.6'}
    dev: false

  /query-string@6.14.1:
    resolution: {integrity: sha512-XDxAeVmpfu1/6IjyT/gXHOl+S0vQ9owggJ30hhWKdHAsNPOcasn5o9BW0eejZqL2e4vMjhAxoW3jVHcD6mbcYw==}
    engines: {node: '>=6'}
    dependencies:
      decode-uri-component: 0.2.2
      filter-obj: 1.1.0
      split-on-first: 1.1.0
      strict-uri-encode: 2.0.0
    dev: false

  /querystringify@2.2.0:
    resolution: {integrity: sha512-FIqgj2EUvTa7R50u0rGsyTftzjYmv/a3hO345bZNrqabNqjtgiDMgmo4mkUjd+nzU5oF3dClKqFIPUKybUyqoQ==}
    dev: false

  /queue-microtask@1.2.3:
    resolution: {integrity: sha512-NuaNSa6flKT5JaSYQzJok04JzTL1CA6aGhv5rfLW3PgqA+M2ChpZQnAC8h8i4ZFkBS8X5RqkDBHA7r4hej3K9A==}

  /queue-tick@1.0.1:
    resolution: {integrity: sha512-kJt5qhMxoszgU/62PLP1CJytzd2NKetjSRnyuj31fDd3Rlcz3fzlFdFLD1SItunPwyqEOkca6GbV612BWfaBag==}
    requiresBuild: true
    dev: true

  /radash@12.1.0:
    resolution: {integrity: sha512-b0Zcf09AhqKS83btmUeYBS8tFK7XL2e3RvLmZcm0sTdF1/UUlHSsjXdCcWNxe7yfmAlPve5ym0DmKGtTzP6kVQ==}
    engines: {node: '>=14.18.0'}
    dev: true

  /radash@9.5.0:
    resolution: {integrity: sha512-t0s8BJlvrk8YPaOS8X0J2xzqAsBlXAUkDEjoBXwlzaXsXNCpBILjT9OvWlabLa2KB/r4XrhThdXjxMs7SiCyIw==}
    engines: {node: '>=14.18.0'}
    dev: false

  /range-parser@1.2.1:
    resolution: {integrity: sha512-Hrgsx+orqoygnmhFbKaHE6c296J+HTAQXoxEF6gNupROmmGJRoyzfG3ccAveqCBrwr/2yxQ5BVd/GTl5agOwSg==}
    engines: {node: '>= 0.6'}
    dev: false

  /raw-body@2.5.1:
    resolution: {integrity: sha512-qqJBtEyVgS0ZmPGdCFPWJ3FreoqvG4MVQln/kCgF7Olq95IbOp0/BWyMwbdtn4VTvkM8Y7khCQ2Xgk/tcrCXig==}
    engines: {node: '>= 0.8'}
    dependencies:
      bytes: 3.1.2
      http-errors: 2.0.0
      iconv-lite: 0.4.24
      unpipe: 1.0.0
    dev: false

  /rc@1.2.8:
    resolution: {integrity: sha512-y3bGgqKj3QBdxLbLkomlohkvsA8gdAiUQlSBJnBhfn+BPxg4bc62d8TcBW15wavDfgexCgccckhcZvywyQYPOw==}
    hasBin: true
    dependencies:
      deep-extend: 0.6.0
      ini: 1.3.8
      minimist: 1.2.8
      strip-json-comments: 2.0.1
    dev: false

  /react-is@18.2.0:
    resolution: {integrity: sha512-xWGDIW6x921xtzPkhiULtthJHoJvBbF3q26fzloPCK0hsvxtPVelvftw3zjbHWSkR2km9Z+4uxbDDK/6Zw9B8w==}

  /react@18.3.1:
    resolution: {integrity: sha512-wS+hAgJShR0KhEvPJArfuPVN1+Hz1t0Y6n5jLrGQbkb4urgPE/0Rve+1kMB1v/oWgHgm4WIcV+i7F2pTVj+2iQ==}
    engines: {node: '>=0.10.0'}
    dependencies:
      loose-envify: 1.4.0
    dev: false

  /readable-stream@2.3.8:
    resolution: {integrity: sha512-8p0AUk4XODgIewSi0l8Epjs+EVnWiK7NoDIEGU0HhE7+ZyY8D1IMY7odu5lRrFXGg71L15KG8QrPmum45RTtdA==}
    dependencies:
      core-util-is: 1.0.2
      inherits: 2.0.4
      isarray: 1.0.0
      process-nextick-args: 2.0.1
      safe-buffer: 5.1.2
      string_decoder: 1.1.1
      util-deprecate: 1.0.2

  /readable-stream@3.6.2:
    resolution: {integrity: sha512-9u/sniCrY3D5WdsERHzHE4G2YCXqoG5FTHUiCC4SIbr6XcLZBY05ya9EKjYek9O5xOAwjGq+1JdGBAS7Q9ScoA==}
    engines: {node: '>= 6'}
    dependencies:
      inherits: 2.0.4
      string_decoder: 1.3.0
      util-deprecate: 1.0.2

  /readable-web-to-node-stream@3.0.2:
    resolution: {integrity: sha512-ePeK6cc1EcKLEhJFt/AebMCLL+GgSKhuygrZ/GLaKZYEecIgIECf4UaUuaByiGtzckwR4ain9VzUh95T1exYGw==}
    engines: {node: '>=8'}
    dependencies:
      readable-stream: 3.6.2
    dev: false

  /readdirp@3.6.0:
    resolution: {integrity: sha512-hOS089on8RduqdbhvQ5Z37A0ESjsqz6qnRcffsMU3495FuTdqSm+7bhJ29JvIOsBDEEnan5DPu9t3To9VRlMzA==}
    engines: {node: '>=8.10.0'}
    dependencies:
      picomatch: 2.3.1

  /readline@1.3.0:
    resolution: {integrity: sha512-k2d6ACCkiNYz222Fs/iNze30rRJ1iIicW7JuX/7/cozvih6YCkFZH+J6mAFDVgv0dRBaAyr4jDqC95R2y4IADg==}
    dev: false

  /regenerator-runtime@0.14.1:
    resolution: {integrity: sha512-dYnhHh0nJoMfnkZs6GmmhFknAGRrLznOu5nc9ML+EJxGvrx6H7teuevqVqCuPcPK//3eDrrjQhehXVx9cnkGdw==}
    dev: true

  /regex-parser@2.2.11:
    resolution: {integrity: sha512-jbD/FT0+9MBU2XAZluI7w2OBs1RBi6p9M83nkoZayQXXU9e8Robt69FcZc7wU4eJD/YFTjn1JdCk3rbMJajz8Q==}
    dev: true

  /regexp.prototype.flags@1.5.0:
    resolution: {integrity: sha512-0SutC3pNudRKgquxGoRGIz946MZVHqbNfPjBdxeOhBrdgDKlRoXmYLQN9xRbrR09ZXWeGAdPuif7egofn6v5LA==}
    engines: {node: '>= 0.4'}
    dependencies:
      call-bind: 1.0.2
      define-properties: 1.2.0
      functions-have-names: 1.2.3
    dev: false

  /registry-auth-token@4.2.2:
    resolution: {integrity: sha512-PC5ZysNb42zpFME6D/XlIgtNGdTl8bBOCw90xQLVMpzuuubJKYDWFAEuUNc+Cn8Z8724tg2SDhDRrkVEsqfDMg==}
    engines: {node: '>=6.0.0'}
    dependencies:
      rc: 1.2.8
    dev: false

  /registry-url@5.1.0:
    resolution: {integrity: sha512-8acYXXTI0AkQv6RAOjE3vOaIXZkT9wo4LOFbBKYQEEnnMNBpKqdUrI6S4NT0KPIo/WVvJ5tE/X5LF/TQUf0ekw==}
    engines: {node: '>=8'}
    dependencies:
      rc: 1.2.8
    dev: false

  /request@2.88.2:
    resolution: {integrity: sha512-MsvtOrfG9ZcrOwAW+Qi+F6HbD0CWXEh9ou77uOb7FM2WPhwT7smM833PzanhJLsgXjN89Ir6V2PczXNnMpwKhw==}
    engines: {node: '>= 6'}
    deprecated: request has been deprecated, see https://github.com/request/request/issues/3142
    dependencies:
      aws-sign2: 0.7.0
      aws4: 1.12.0
      caseless: 0.12.0
      combined-stream: 1.0.8
      extend: 3.0.2
      forever-agent: 0.6.1
      form-data: 2.3.3
      har-validator: 5.1.5
      http-signature: 1.2.0
      is-typedarray: 1.0.0
      isstream: 0.1.2
      json-stringify-safe: 5.0.1
      mime-types: 2.1.35
      oauth-sign: 0.9.0
      performance-now: 2.1.0
      qs: 6.5.3
      safe-buffer: 5.2.1
      tough-cookie: 2.5.0
      tunnel-agent: 0.6.0
      uuid: 3.4.0
    dev: false

  /require-directory@2.1.1:
    resolution: {integrity: sha512-fGxEI7+wsG9xrvdjsrlmL22OMTTiHRwAMroiEeMgq8gzoLC/PQr7RsRDSTLUg/bZAZtF+TVIkHc6/4RIKrui+Q==}
    engines: {node: '>=0.10.0'}

  /require-from-string@2.0.2:
    resolution: {integrity: sha512-Xf0nWe6RseziFMu+Ap9biiUbmplq6S9/p+7w7YXP/JBHhrUDDUhwa+vANyubuqfZWTveU//DYVGsDG7RKL/vEw==}
    engines: {node: '>=0.10.0'}
    dev: true

  /requires-port@1.0.0:
    resolution: {integrity: sha512-KigOCHcocU3XODJxsu8i/j8T9tzT4adHiecwORRQ0ZZFcp7ahwXuRU1m+yuO90C5ZUyGeGfocHDI14M3L3yDAQ==}
    dev: false

  /resolve-cwd@3.0.0:
    resolution: {integrity: sha512-OrZaX2Mb+rJCpH/6CpSqt9xFVpN++x01XnN2ie9g6P5/3xelLAkXWVADpdz1IHD/KFfEXyE6V0U01OQ3UO2rEg==}
    engines: {node: '>=8'}
    dependencies:
      resolve-from: 5.0.0
    dev: true

  /resolve-from@4.0.0:
    resolution: {integrity: sha512-pb/MYmXstAkysRFx8piNI1tGFNQIFA3vkE3Gq4EuA1dF6gHp/+vgZqsCGJapvy8N3Q+4o7FwvquPJcnZ7RYy4g==}
    engines: {node: '>=4'}

  /resolve-from@5.0.0:
    resolution: {integrity: sha512-qYg9KP24dD5qka9J47d0aVky0N+b4fTU89LN9iDnjB5waksiC49rvMB0PrUJQGoTmH50XPiqOvAjDfaijGxYZw==}
    engines: {node: '>=8'}
    dev: true

  /resolve.exports@2.0.2:
    resolution: {integrity: sha512-X2UW6Nw3n/aMgDVy+0rSqgHlv39WZAlZrXCdnbyEiKm17DSqHX4MmQMaST3FbeWR5FTuRcUwYAziZajji0Y7mg==}
    engines: {node: '>=10'}
    dev: true

  /resolve@1.22.2:
    resolution: {integrity: sha512-Sb+mjNHOULsBv818T40qSPeRiuWLyaGMa5ewydRLFimneixmVy2zdivRl+AF6jaYPC8ERxGDmFSiqui6SfPd+g==}
    hasBin: true
    dependencies:
      is-core-module: 2.12.1
      path-parse: 1.0.7
      supports-preserve-symlinks-flag: 1.0.0

  /responselike@1.0.2:
    resolution: {integrity: sha512-/Fpe5guzJk1gPqdJLJR5u7eG/gNY4nImjbRDaVWVMRhne55TCmj2i9Q+54PBRfatRC8v/rIiv9BN0pMd9OV5EQ==}
    dependencies:
      lowercase-keys: 1.0.1
    dev: false

  /retry-cli@0.7.0:
    resolution: {integrity: sha512-VSWsAZFV4AxAsxH2/r+TDQGTS4cTory266mmpI5KiZUZB/8VjqksCZ/kOGMLQ7XZFVNwzVdQ54pEJu6jnLbSVw==}
    hasBin: true
    dependencies:
      cross-spawn: 7.0.3
      node-getopt: 0.3.2
      retry: 0.13.1
    dev: false

  /retry@0.13.1:
    resolution: {integrity: sha512-XQBQ3I8W1Cge0Seh+6gjj03LbmRFWuoszgK9ooCpwYIrhhoO80pfq4cUkU5DkknwfOfFteRwlZ56PYOGYyFWdg==}
    engines: {node: '>= 4'}
    dev: false

  /reusify@1.0.4:
    resolution: {integrity: sha512-U9nH88a3fc/ekCF1l0/UP1IosiuIjyTh7hBvXVMHYgVcfGvt897Xguj2UOLDeI5BG2m7/uwyaLVT6fbtCwTyzw==}
    engines: {iojs: '>=1.0.0', node: '>=0.10.0'}

  /rimraf@3.0.2:
    resolution: {integrity: sha512-JZkJMZkAGFFPP2YqXZXPbMlMBgsxzE8ILs4lMIX/2o0L9UBw9O/Y3o6wFw/i9YLapcUJWwqbi3kdxIPdC62TIA==}
    hasBin: true
    dependencies:
      glob: 7.2.3

  /rollup@3.26.2:
    resolution: {integrity: sha512-6umBIGVz93er97pMgQO08LuH3m6PUb3jlDUUGFsNJB6VgTCUaDFpupf5JfU30529m/UKOgmiX+uY6Sx8cOYpLA==}
    engines: {node: '>=14.18.0', npm: '>=8.0.0'}
    hasBin: true
    optionalDependencies:
      fsevents: 2.3.2

  /rollup@4.13.2:
    resolution: {integrity: sha512-MIlLgsdMprDBXC+4hsPgzWUasLO9CE4zOkj/u6j+Z6j5A4zRY+CtiXAdJyPtgCsc42g658Aeh1DlrdVEJhsL2g==}
    engines: {node: '>=18.0.0', npm: '>=8.0.0'}
    hasBin: true
    dependencies:
      '@types/estree': 1.0.5
    optionalDependencies:
      '@rollup/rollup-android-arm-eabi': 4.13.2
      '@rollup/rollup-android-arm64': 4.13.2
      '@rollup/rollup-darwin-arm64': 4.13.2
      '@rollup/rollup-darwin-x64': 4.13.2
      '@rollup/rollup-linux-arm-gnueabihf': 4.13.2
      '@rollup/rollup-linux-arm64-gnu': 4.13.2
      '@rollup/rollup-linux-arm64-musl': 4.13.2
      '@rollup/rollup-linux-powerpc64le-gnu': 4.13.2
      '@rollup/rollup-linux-riscv64-gnu': 4.13.2
      '@rollup/rollup-linux-s390x-gnu': 4.13.2
      '@rollup/rollup-linux-x64-gnu': 4.13.2
      '@rollup/rollup-linux-x64-musl': 4.13.2
      '@rollup/rollup-win32-arm64-msvc': 4.13.2
      '@rollup/rollup-win32-ia32-msvc': 4.13.2
      '@rollup/rollup-win32-x64-msvc': 4.13.2
      fsevents: 2.3.2
    dev: true

  /rootpath@0.1.2:
    resolution: {integrity: sha512-R3wLbuAYejpxQjL/SjXo1Cjv4wcJECnMRT/FlcCfTwCBhaji9rWaRCoVEQ1SPiTJ4kKK+yh+bZLAV7SCafoDDw==}
    dev: false

  /rsa-pem-from-mod-exp@0.8.5:
    resolution: {integrity: sha512-D5dt0kd9zpOyZJNk3ObG/wJQCfwDwSD1DawIkRr7LXcflcuvWXqhU0QTFkuJNXM8KZJaXw6TD6xCA2SDHqpZzg==}
    dev: false

  /run-parallel@1.2.0:
    resolution: {integrity: sha512-5l4VyZR86LZ/lDxZTR6jqL8AFE2S0IFLMP26AbjsLVADxHdhB/c0GUsH+y39UfCi3dzz8OlQuPmnaJOMoDHQBA==}
    dependencies:
      queue-microtask: 1.2.3

  /safe-buffer@5.1.2:
    resolution: {integrity: sha512-Gd2UZBJDkXlY7GbJxfsE8/nvKkUEU1G38c1siN6QP6a9PT9MmHB8GnpscSmMJSoF8LOIrt8ud/wPtojys4G6+g==}

  /safe-buffer@5.2.1:
    resolution: {integrity: sha512-rp3So07KcdmmKbGvgaNxQSJr7bGVSVk5S9Eq1F+ppbRo70+YeaDxkw5Dd8NPN+GD6bjnYm2VuPuCXmpuYvmCXQ==}

  /safe-compare@1.1.4:
    resolution: {integrity: sha512-b9wZ986HHCo/HbKrRpBJb2kqXMK9CEWIE1egeEvZsYn69ay3kdfl9nG3RyOcR+jInTDf7a86WQ1d4VJX7goSSQ==}
    dependencies:
      buffer-alloc: 1.2.0
    dev: false

  /safe-regex-test@1.0.0:
    resolution: {integrity: sha512-JBUUzyOgEwXQY1NuPtvcj/qcBDbDmEvWufhlnXZIm75DEHp+afM1r1ujJpJsV/gSM4t59tpDyPi1sd6ZaPFfsA==}
    dependencies:
      call-bind: 1.0.2
      get-intrinsic: 1.2.1
      is-regex: 1.1.4
    dev: false

  /safe-stable-stringify@2.4.3:
    resolution: {integrity: sha512-e2bDA2WJT0wxseVd4lsDP4+3ONX6HpMXQa1ZhFQ7SU+GjvORCmShbCMltrtIDfkYhVHrOcPtj+KhmDBdPdZD1g==}
    engines: {node: '>=10'}

  /safer-buffer@2.1.2:
    resolution: {integrity: sha512-YZo3K82SD7Riyi0E1EQPojLz7kpepnSQI9IyPbHHg1XXXevb5dJI7tpyN2ADxGcQbHG7vcyRHk0cbwqcQriUtg==}
    dev: false

  /sandwich-stream@2.0.2:
    resolution: {integrity: sha512-jLYV0DORrzY3xaz/S9ydJL6Iz7essZeAfnAavsJ+zsJGZ1MOnsS52yRjU3uF3pJa/lla7+wisp//fxOwOH8SKQ==}
    engines: {node: '>= 0.10'}
    dev: false

  /sax@1.2.4:
    resolution: {integrity: sha512-NqVDv9TpANUjFm0N8uM5GxL36UgKi9/atZw+x7YFnQ8ckwFGKrl4xX4yWtrey3UJm5nP1kUbnYgLopqWNSRhWw==}
    dev: false

  /scmp@2.1.0:
    resolution: {integrity: sha512-o/mRQGk9Rcer/jEEw/yw4mwo3EU/NvYvp577/Btqrym9Qy5/MdWGBqipbALgd2lrdWTJ5/gqDusxfnQBxOxT2Q==}
    dev: false

  /seek-bzip@1.0.6:
    resolution: {integrity: sha512-e1QtP3YL5tWww8uKaOCQ18UxIT2laNBXHjV/S2WYCiK4udiv8lkG89KRIoCjUagnAmCBurjF4zEVX2ByBbnCjQ==}
    hasBin: true
    dependencies:
      commander: 2.20.3
    dev: true

  /semver-compare@1.0.0:
    resolution: {integrity: sha512-YM3/ITh2MJ5MtzaM429anh+x2jiLVjqILF4m4oyQB18W7Ggea7BfqdH/wGMK7dDiMghv/6WG7znWMwUDzJiXow==}
    dev: false

  /semver@5.7.1:
    resolution: {integrity: sha512-sauaDf/PZdVgrLTNYHRtpXa1iRiKcaebiKQ1BJdpQlWH2lCvexQdX55snPFyK7QzpudqbCI0qXFfOasHdyNDGQ==}
    hasBin: true

  /semver@6.3.0:
    resolution: {integrity: sha512-b39TBaTSfV6yBrapU89p5fKekE2m/NwnDocOVruQFS1/veMgdzuPcnOM34M6CwxW8jH/lxEa5rBoDeUwu5HHTw==}
    hasBin: true

  /semver@7.0.0:
    resolution: {integrity: sha512-+GB6zVA9LWh6zovYQLALHwv5rb2PHGlJi3lfiqIHxR0uuwCgefcOJc59v9fv1w8GbStwxuuqqAjI9NMAOOgq1A==}
    hasBin: true
    dev: true

  /semver@7.5.1:
    resolution: {integrity: sha512-Wvss5ivl8TMRZXXESstBA4uR5iXgEN/VC5/sOcuXdVLzcdkz4HWetIoRfG5gb5X+ij/G9rw9YoGn3QoQ8OCSpw==}
    engines: {node: '>=10'}
    hasBin: true
    dependencies:
      lru-cache: 6.0.0

  /semver@7.5.4:
    resolution: {integrity: sha512-1bCSESV6Pv+i21Hvpxp3Dx+pSD8lIPt8uVjRrxAUt/nbswYc+tK6Y2btiULjd4+fnq15PX+nqQDC7Oft7WkwcA==}
    engines: {node: '>=10'}
    hasBin: true
    dependencies:
      lru-cache: 6.0.0

  /send@0.18.0:
    resolution: {integrity: sha512-qqWzuOjSFOuqPjFe4NOsMLafToQQwBSOEpS+FwEt3A2V3vKubTquT3vmLTQpFgMXp8AlFWFuP1qKaJZOtPpVXg==}
    engines: {node: '>= 0.8.0'}
    dependencies:
      debug: 2.6.9
      depd: 2.0.0
      destroy: 1.2.0
      encodeurl: 1.0.2
      escape-html: 1.0.3
      etag: 1.8.1
      fresh: 0.5.2
      http-errors: 2.0.0
      mime: 1.6.0
      ms: 2.1.3
      on-finished: 2.4.1
      range-parser: 1.2.1
      statuses: 2.0.1
    transitivePeerDependencies:
      - supports-color
    dev: false

  /serve-static@1.15.0:
    resolution: {integrity: sha512-XGuRDNjXUijsUL0vl6nSD7cwURuzEgglbOaFuZM9g3kwDXOWVTck0jLzjPzGD+TazWbboZYu52/9/XPdUgne9g==}
    engines: {node: '>= 0.8.0'}
    dependencies:
      encodeurl: 1.0.2
      escape-html: 1.0.3
      parseurl: 1.3.3
      send: 0.18.0
    transitivePeerDependencies:
      - supports-color
    dev: false

  /setprototypeof@1.2.0:
    resolution: {integrity: sha512-E5LDX7Wrp85Kil5bhZv46j8jOeboKq5JMmYM3gVGdGH8xFpPWXUMsNrlODCrkoxMEeNi/XZIwuRvY4XNwYMJpw==}
    dev: false

  /shebang-command@2.0.0:
    resolution: {integrity: sha512-kHxr2zZpYtdmrN1qDjrrX/Z1rR1kG8Dx+gkpK1G4eXmvXswmcE1hTWBWYUzlraYw1/yZp6YuDY77YtvbN0dmDA==}
    engines: {node: '>=8'}
    dependencies:
      shebang-regex: 3.0.0

  /shebang-regex@3.0.0:
    resolution: {integrity: sha512-7++dFhtcx3353uBaq8DDR4NuxBetBzC7ZQOhmTQInHEd6bSrXdiEyzCvG07Z44UYdLShWUyXt5M/yhz8ekcb1A==}
    engines: {node: '>=8'}

  /side-channel@1.0.4:
    resolution: {integrity: sha512-q5XPytqFEIKHkGdiMIrY10mvLRvnQh42/+GoBlFW3b2LXLE2xxJpZFdm94we0BaoV3RwJyGqg5wS7epxTv0Zvw==}
    dependencies:
      call-bind: 1.0.2
      get-intrinsic: 1.2.1
      object-inspect: 1.12.3

  /siginfo@2.0.0:
    resolution: {integrity: sha512-ybx0WO1/8bSBLEWXZvEd7gMW3Sn3JFlW3TvX1nREbDLRNQNaeNN8WK0meBwPdAaOI7TtRRRJn/Es1zhrrCHu7g==}

  /signal-exit@3.0.7:
    resolution: {integrity: sha512-wnD2ZE+l+SPC/uoS0vXeE9L1+0wuaMqKlfz9AMUo38JsyLSBWSFcHR1Rri62LZc12vLr1gb3jl7iwQhgwpAbGQ==}
    dev: true

  /signal-exit@4.1.0:
    resolution: {integrity: sha512-bzyZ1e88w9O1iNJbKnOlvYTrWPDl46O1bG0D3XInv+9tkPrxrN8jUUTiFlDkkmKWgn1M6CfIA13SuGqOa9Korw==}
    engines: {node: '>=14'}
    dev: true

  /simple-swizzle@0.2.2:
    resolution: {integrity: sha512-JA//kQgZtbuY83m+xT+tXJkmJncGMTFT+C+g2h2R9uxkYIrE2yy9sgmcLhCnw57/WSD+Eh3J97FPEDFnbXnDUg==}
    dependencies:
      is-arrayish: 0.3.2

  /simple-update-notifier@1.1.0:
    resolution: {integrity: sha512-VpsrsJSUcJEseSbMHkrsrAVSdvVS5I96Qo1QAQ4FxQ9wXFcB+pjj7FB7/us9+GcgfW4ziHtYMc1J0PLczb55mg==}
    engines: {node: '>=8.10.0'}
    dependencies:
      semver: 7.0.0
    dev: true

  /sisteransi@1.0.5:
    resolution: {integrity: sha512-bLGGlR1QxBcynn2d5YmDX4MGjlZvy2MRBDRNHLJ8VI6l6+9FUiyTFNJ0IveOSP0bcXgVDPRcfGqA0pjaqUpfVg==}

  /slash@2.0.0:
    resolution: {integrity: sha512-ZYKh3Wh2z1PpEXWr0MpSBZ0V6mZHAQfYevttO11c51CaWjGTaadiKZ+wVt1PbMlDV5qhMFslpZCemhwOK7C89A==}
    engines: {node: '>=6'}
    dev: false

  /slash@3.0.0:
    resolution: {integrity: sha512-g9Q1haeby36OSStwb4ntCGGGaKsaVSjQ68fBxoQcutl5fS1vuY18H3wSt3jFyFtrkx+Kz0V1G85A4MyAdDMi2Q==}
    engines: {node: '>=8'}

  /smart-buffer@4.2.0:
    resolution: {integrity: sha512-94hK0Hh8rPqQl2xXc3HsaBoOXKV20MToPkcXvwbISWLEs+64sBq5kFgn2kJDHb1Pry9yrP0dxrCI9RRci7RXKg==}
    engines: {node: '>= 6.0.0', npm: '>= 3.0.0'}
    dev: true

  /snake-case@3.0.4:
    resolution: {integrity: sha512-LAOh4z89bGQvl9pFfNF8V146i7o7/CqFPbqzYgP+yYzDIDeS9HaNFtXABamRW+AQzEVODcvE79ljJ+8a9YSdMg==}
    dependencies:
      dot-case: 3.0.4
      tslib: 2.6.2
    dev: false

  /socks-proxy-agent@8.0.2:
    resolution: {integrity: sha512-8zuqoLv1aP/66PHF5TqwJ7Czm3Yv32urJQHrVyhD7mmA6d61Zv8cIXQYPTWwmg6qlupnPvs/QKDmfa4P/qct2g==}
    engines: {node: '>= 14'}
    dependencies:
      agent-base: 7.1.0
      debug: 4.3.4
      socks: 2.8.1
    transitivePeerDependencies:
      - supports-color
    dev: true

  /socks@2.8.1:
    resolution: {integrity: sha512-B6w7tkwNid7ToxjZ08rQMT8M9BJAf8DKx8Ft4NivzH0zBUfd6jldGcisJn/RLgxcX3FPNDdNQCUEMMT79b+oCQ==}
    engines: {node: '>= 10.0.0', npm: '>= 3.0.0'}
    dependencies:
      ip-address: 9.0.5
      smart-buffer: 4.2.0
    dev: true

  /source-map-js@1.0.2:
    resolution: {integrity: sha512-R0XvVJ9WusLiqTCEiGCmICCMplcCkIwwR11mOSD9CR5u+IXYdiseeEuXCVAjS54zqwkLcPNnmU4OeJ6tUrWhDw==}
    engines: {node: '>=0.10.0'}

  /source-map-support@0.5.13:
    resolution: {integrity: sha512-SHSKFHadjVA5oR4PPqhtAVdcBWwRYVd6g6cAXnIbRiIwc2EhPrTuKUBdSLvlEKyIP3GCf89fltvcZiP9MMFA1w==}
    dependencies:
      buffer-from: 1.1.2
      source-map: 0.6.1
    dev: true

  /source-map@0.6.1:
    resolution: {integrity: sha512-UjgapumWlbMhkBgzT7Ykc5YXUT46F0iKu8SGXq0bcwP5dz/h0Plj6enJqjz1Zbq2l5WaqYnrVbwWOWMyF3F47g==}
    engines: {node: '>=0.10.0'}
    requiresBuild: true
    dev: true

  /source-map@0.8.0-beta.0:
    resolution: {integrity: sha512-2ymg6oRBpebeZi9UUNsgQ89bhx01TcTkmNTGnNO88imTmbSgy4nfujrgVEFKWpMTEGA11EDkTt7mqObTPdigIA==}
    engines: {node: '>= 8'}
    dependencies:
      whatwg-url: 7.1.0
    dev: true

  /spdx-exceptions@2.3.0:
    resolution: {integrity: sha512-/tTrYOC7PPI1nUAgx34hUpqXuyJG+DTHJTnIULG4rDygi4xu/tfgmq1e1cIRwRzwZgo4NLySi+ricLkZkw4i5A==}
    dev: false

  /spdx-expression-parse@3.0.1:
    resolution: {integrity: sha512-cbqHunsQWnJNE6KhVSMsMeH5H/L9EpymbzqTQ3uLwNCLZ1Q481oWaofqH7nO6V07xlXwY6PhQdQ2IedWx/ZK4Q==}
    dependencies:
      spdx-exceptions: 2.3.0
      spdx-license-ids: 3.0.13
    dev: false

  /spdx-license-ids@3.0.13:
    resolution: {integrity: sha512-XkD+zwiqXHikFZm4AX/7JSCXA98U5Db4AFd5XUg/+9UNtnH75+Z9KxtpYiJZx36mUDVOwH83pl7yvCer6ewM3w==}
    dev: false

  /split-on-first@1.1.0:
    resolution: {integrity: sha512-43ZssAJaMusuKWL8sKUBQXHWOpq8d6CfN/u1p4gUzfJkM05C8rxTmYrkIPTXapZpORA6LkkzcUulJ8FqA7Uudw==}
    engines: {node: '>=6'}
    dev: false

  /sprintf-js@1.0.3:
    resolution: {integrity: sha512-D9cPgkvLlV3t3IzL0D0YLvGA9Ahk4PcvVwUbN0dSGr1aP0Nrt4AEnTUbuGvquEC0mA64Gqt1fzirlRs5ibXx8g==}
    dev: true

  /sprintf-js@1.1.3:
    resolution: {integrity: sha512-Oo+0REFV59/rz3gfJNKQiBlwfHaSESl1pcGyABQsnnIfWOFt6JNj5gCog2U6MLZ//IGYD+nA8nI+mTShREReaA==}
    dev: true

  /sshpk@1.17.0:
    resolution: {integrity: sha512-/9HIEs1ZXGhSPE8X6Ccm7Nam1z8KcoCqPdI7ecm1N33EzAetWahvQWVqLZtaZQ+IDKX4IyA2o0gBzqIMkAagHQ==}
    engines: {node: '>=0.10.0'}
    hasBin: true
    dependencies:
      asn1: 0.2.6
      assert-plus: 1.0.0
      bcrypt-pbkdf: 1.0.2
      dashdash: 1.14.1
      ecc-jsbn: 0.1.2
      getpass: 0.1.7
      jsbn: 0.1.1
      safer-buffer: 2.1.2
      tweetnacl: 0.14.5
    dev: false

  /stack-trace@0.0.10:
    resolution: {integrity: sha512-KGzahc7puUKkzyMt+IqAep+TVNbKP+k2Lmwhub39m1AsTSkaDutx56aDCo+HLDzf/D26BIHTJWNiTG1KAJiQCg==}

  /stack-utils@2.0.6:
    resolution: {integrity: sha512-XlkWvfIm6RmsWtNJx+uqtKLS8eqFbxUg0ZzLXqY0caEy9l7hruX8IpiDnjsLavoBgqCCR71TqWO8MaXYheJ3RQ==}
    engines: {node: '>=10'}
    dependencies:
      escape-string-regexp: 2.0.0
    dev: true

  /stackback@0.0.2:
    resolution: {integrity: sha512-1XMJE5fQo1jGH6Y/7ebnwPOBEkIEnT4QF32d5R1+VXdXveM0IBMJt8zfaxX1P3QhVwrYe+576+jkANtSS2mBbw==}

  /statuses@2.0.1:
    resolution: {integrity: sha512-RwNA9Z/7PrK06rYLIzFMlaF+l73iwpzsqRIFgbMLbTcLD6cOao82TaWefPXQvB2fOC4AjuYSEndS7N/mTCbkdQ==}
    engines: {node: '>= 0.8'}
    dev: false

  /std-env@3.3.3:
    resolution: {integrity: sha512-Rz6yejtVyWnVjC1RFvNmYL10kgjC49EOghxWn0RFqlCHGFpQx+Xe7yW3I4ceK1SGrWIGMjD5Kbue8W/udkbMJg==}

  /stop-iteration-iterator@1.0.0:
    resolution: {integrity: sha512-iCGQj+0l0HOdZ2AEeBADlsRC+vsnDsZsbdSiH1yNSjcfKM7fdpCMfqAL/dwF5BLiw/XhRft/Wax6zQbhq2BcjQ==}
    engines: {node: '>= 0.4'}
    dependencies:
      internal-slot: 1.0.5
    dev: false

  /stoppable@1.1.0:
    resolution: {integrity: sha512-KXDYZ9dszj6bzvnEMRYvxgeTHU74QBFL54XKtP3nyMuJ81CFYtABZ3bAzL2EdFUaEwJOBOgENyFj3R7oTzDyyw==}
    engines: {node: '>=4', npm: '>=6'}
    dev: false

  /streamx@2.16.1:
    resolution: {integrity: sha512-m9QYj6WygWyWa3H1YY69amr4nVgy61xfjys7xO7kviL5rfIEc2naf+ewFiOA+aEJD7y0JO3h2GoiUv4TDwEGzQ==}
    dependencies:
      fast-fifo: 1.3.2
      queue-tick: 1.0.1
    optionalDependencies:
      bare-events: 2.2.1
    dev: true

  /strict-uri-encode@2.0.0:
    resolution: {integrity: sha512-QwiXZgpRcKkhTj2Scnn++4PKtWsH0kpzZ62L2R6c/LUVYv7hVnZqcg2+sMuT6R7Jusu1vviK/MFsu6kNJfWlEQ==}
    engines: {node: '>=4'}
    dev: false

  /string-length@4.0.2:
    resolution: {integrity: sha512-+l6rNN5fYHNhZZy41RXsYptCjA2Igmq4EG7kZAYFQI1E1VTXarr6ZPXBg6eq7Y6eK4FEhY6AJlyuFIb/v/S0VQ==}
    engines: {node: '>=10'}
    dependencies:
      char-regex: 1.0.2
      strip-ansi: 6.0.1
    dev: true

  /string-width@4.2.3:
    resolution: {integrity: sha512-wKyQRQpjJ0sIp62ErSZdGsjMJWsap5oRNihHhu6G7JVO/9jIB6UyevL+tXuOqrng8j/cxKTWyWUwvSTriiZz/g==}
    engines: {node: '>=8'}
    dependencies:
      emoji-regex: 8.0.0
      is-fullwidth-code-point: 3.0.0
      strip-ansi: 6.0.1

  /string-width@5.1.2:
    resolution: {integrity: sha512-HnLOCR3vjcY8beoNLtcjZ5/nxn2afmME6lhrDrebokqMap+XbeW8n9TXpPDOqdGK5qcI3oT0GKTW6wC7EMiVqA==}
    engines: {node: '>=12'}
    dependencies:
      eastasianwidth: 0.2.0
      emoji-regex: 9.2.2
      strip-ansi: 7.1.0
    dev: true

  /string.prototype.trim@1.2.7:
    resolution: {integrity: sha512-p6TmeT1T3411M8Cgg9wBTMRtY2q9+PNy9EV1i2lIXUN/btt763oIfxwN3RR8VU6wHX8j/1CFy0L+YuThm6bgOg==}
    engines: {node: '>= 0.4'}
    dependencies:
      call-bind: 1.0.2
      define-properties: 1.2.0
      es-abstract: 1.21.2
    dev: false

  /string.prototype.trimend@1.0.6:
    resolution: {integrity: sha512-JySq+4mrPf9EsDBEDYMOb/lM7XQLulwg5R/m1r0PXEFqrV0qHvl58sdTilSXtKOflCsK2E8jxf+GKC0T07RWwQ==}
    dependencies:
      call-bind: 1.0.2
      define-properties: 1.2.0
      es-abstract: 1.21.2
    dev: false

  /string.prototype.trimstart@1.0.6:
    resolution: {integrity: sha512-omqjMDaY92pbn5HOX7f9IccLA+U1tA9GvtU4JrodiXFfYB7jPzzHpRzpglLAjtUV6bB557zwClJezTqnAiYnQA==}
    dependencies:
      call-bind: 1.0.2
      define-properties: 1.2.0
      es-abstract: 1.21.2
    dev: false

  /string_decoder@1.1.1:
    resolution: {integrity: sha512-n/ShnvDi6FHbbVfviro+WojiFzv+s8MPMHBczVePfUpDJLwoLT0ht1l4YwBCbi8pJAveEEdnkHyPyTP/mzRfwg==}
    dependencies:
      safe-buffer: 5.1.2

  /string_decoder@1.3.0:
    resolution: {integrity: sha512-hkRX8U1WjJFd8LsDJ2yQ/wWWxaopEsABU1XfkM8A+j0+85JAGppt16cr1Whg6KIbb4okU6Mql6BOj+uup/wKeA==}
    dependencies:
      safe-buffer: 5.2.1

  /strip-ansi@6.0.1:
    resolution: {integrity: sha512-Y38VPSHcqkFrCpFnQ9vuSXmquuv5oXOKpGeT6aGrr3o3Gc9AlVa6JBfUSOCnbxGGZF+/0ooI7KrPuUSztUdU5A==}
    engines: {node: '>=8'}
    dependencies:
      ansi-regex: 5.0.1

  /strip-ansi@7.1.0:
    resolution: {integrity: sha512-iq6eVVI64nQQTRYq2KtEg2d2uU7LElhTJwsH4YzIHZshxlgZms/wIc4VoDQTlG/IvVIrBKG06CrZnp0qv7hkcQ==}
    engines: {node: '>=12'}
    dependencies:
      ansi-regex: 6.0.1
    dev: true

  /strip-bom@3.0.0:
    resolution: {integrity: sha512-vavAMRXOgBVNF6nyEEmL3DBK19iRpDcoIwW+swQ+CbGiu7lju6t+JklA1MHweoWtadgt4ISVUsXLyDq34ddcwA==}
    engines: {node: '>=4'}

  /strip-bom@4.0.0:
    resolution: {integrity: sha512-3xurFv5tEgii33Zi8Jtp55wEIILR9eh34FAW00PZf+JnSsTmV/ioewSgQl97JHvgjoRGwPShsWm+IdrxB35d0w==}
    engines: {node: '>=8'}
    dev: true

  /strip-dirs@2.1.0:
    resolution: {integrity: sha512-JOCxOeKLm2CAS73y/U4ZeZPTkE+gNVCzKt7Eox84Iej1LT/2pTWYpZKJuxwQpvX1LiZb1xokNR7RLfuBAa7T3g==}
    dependencies:
      is-natural-number: 4.0.1
    dev: true

  /strip-final-newline@2.0.0:
    resolution: {integrity: sha512-BrpvfNAE3dcvq7ll3xVumzjKjZQ5tI1sEUIKr3Uoks0XUl45St3FlatVqef9prk4jRDzhW6WZg+3bk93y6pLjA==}
    engines: {node: '>=6'}
    dev: true

  /strip-final-newline@3.0.0:
    resolution: {integrity: sha512-dOESqjYr96iWYylGObzd39EuNTa5VJxyvVAEm5Jnh7KGo75V43Hk1odPQkNDyXNmUR6k+gEiDVXnjB8HJ3crXw==}
    engines: {node: '>=12'}
    dev: true

  /strip-json-comments@2.0.1:
    resolution: {integrity: sha512-4gB8na07fecVVkOI6Rs4e7T6NOTki5EmL7TUduTs6bu3EdnSycntVJ4re8kgZA+wx9IueI2Y11bfbgwtzuE0KQ==}
    engines: {node: '>=0.10.0'}
    dev: false

  /strip-json-comments@3.1.1:
    resolution: {integrity: sha512-6fPc+R4ihwqP6N/aIv2f1gMH8lOVtWQHoqC4yK6oSDVVocumAsfCqjkXnqiYMhmMwS/mEHLp7Vehlt3ql6lEig==}
    engines: {node: '>=8'}

  /strip-literal@1.0.1:
    resolution: {integrity: sha512-QZTsipNpa2Ppr6v1AmJHESqJ3Uz247MUS0OjrnnZjFAvEoWqxuyFuXn2xLgMtRnijJShAa1HL0gtJyUs7u7n3Q==}
    dependencies:
      acorn: 8.10.0

  /strip-outer@1.0.1:
    resolution: {integrity: sha512-k55yxKHwaXnpYGsOzg4Vl8+tDrWylxDEpknGjhTiZB8dFRU5rTo9CAzeycivxV3s+zlTKwrs6WxMxR95n26kwg==}
    engines: {node: '>=0.10.0'}
    dependencies:
      escape-string-regexp: 1.0.5
    dev: false

  /stripe@13.11.0:
    resolution: {integrity: sha512-yPxVJxUzP1QHhHeFnYjJl48QwDS1+5befcL7ju7+t+i88D5r0rbsL+GkCCS6zgcU+TiV5bF9eMGcKyJfLf8BZQ==}
    engines: {node: '>=12.*'}
    dependencies:
      '@types/node': 18.19.10
      qs: 6.11.0
    dev: false

  /strtok3@6.3.0:
    resolution: {integrity: sha512-fZtbhtvI9I48xDSywd/somNqgUHl2L2cstmXCCif0itOf96jeW18MBSyrLuNicYQVkvpOxkZtkzujiTJ9LW5Jw==}
    engines: {node: '>=10'}
    dependencies:
      '@tokenizer/token': 0.3.0
      peek-readable: 4.1.0
    dev: false

  /sucrase@3.35.0:
    resolution: {integrity: sha512-8EbVDiu9iN/nESwxeSxDKe0dunta1GOlHufmSSXxMD2z2/tMZpDMpvXQGsc+ajGo8y2uYUmixaSRUc/QPoQ0GA==}
    engines: {node: '>=16 || 14 >=14.17'}
    hasBin: true
    dependencies:
      '@jridgewell/gen-mapping': 0.3.3
      commander: 4.1.1
      glob: 10.3.10
      lines-and-columns: 1.2.4
      mz: 2.7.0
      pirates: 4.0.5
      ts-interface-checker: 0.1.13
    dev: true

  /sunshine-conversations-client@9.14.0(@babel/core@7.22.5):
    resolution: {integrity: sha512-4fFoQEvOG7W7DEicVQ5bImblbUan5HPPhSs1Zt+cRXUuiL4wjrWWBWnSQ1REPGAA9Dw2Wcrgj9dgaeHB4AHdrA==}
    dependencies:
      '@babel/cli': 7.22.5(@babel/core@7.22.5)
      superagent: 5.3.1
    transitivePeerDependencies:
      - '@babel/core'
      - supports-color
    dev: false

  /superagent@3.8.1:
    resolution: {integrity: sha512-VMBFLYgFuRdfeNQSMLbxGSLfmXL/xc+OO+BZp41Za/NRDBet/BNbkRJrYzCUu0u4GU0i/ml2dtT8b9qgkw9z6Q==}
    engines: {node: '>= 4.0'}
    deprecated: Please upgrade to v7.0.2+ of superagent.  We have fixed numerous issues with streams, form-data, attach(), filesystem errors not bubbling up (ENOENT on attach()), and all tests are now passing.  See the releases tab for more information at <https://github.com/visionmedia/superagent/releases>.
    dependencies:
      component-emitter: 1.3.0
      cookiejar: 2.1.4
      debug: 3.2.7(supports-color@5.5.0)
      extend: 3.0.2
      form-data: 2.5.1
      formidable: 1.2.6
      methods: 1.1.2
      mime: 1.6.0
      qs: 6.11.0
      readable-stream: 2.3.8
    transitivePeerDependencies:
      - supports-color
    dev: false

  /superagent@5.3.1:
    resolution: {integrity: sha512-wjJ/MoTid2/RuGCOFtlacyGNxN9QLMgcpYLDQlWFIhhdJ93kNscFonGvrpAHSCVjRVj++DGCglocF7Aej1KHvQ==}
    engines: {node: '>= 7.0.0'}
    deprecated: Please upgrade to v7.0.2+ of superagent.  We have fixed numerous issues with streams, form-data, attach(), filesystem errors not bubbling up (ENOENT on attach()), and all tests are now passing.  See the releases tab for more information at <https://github.com/visionmedia/superagent/releases>.
    dependencies:
      component-emitter: 1.3.0
      cookiejar: 2.1.4
      debug: 4.3.4
      fast-safe-stringify: 2.1.1
      form-data: 3.0.1
      formidable: 1.2.6
      methods: 1.1.2
      mime: 2.6.0
      qs: 6.11.0
      readable-stream: 3.6.2
      semver: 7.5.4
    transitivePeerDependencies:
      - supports-color
    dev: false

  /supports-color@5.5.0:
    resolution: {integrity: sha512-QjVjwdXIt408MIiAqCX4oUKsgU2EqAGzs2Ppkm4aQYbjm+ZEWEcW4SfFNTr4uMNZma0ey4f5lgLrkB0aX0QMow==}
    engines: {node: '>=4'}
    dependencies:
      has-flag: 3.0.0

  /supports-color@7.2.0:
    resolution: {integrity: sha512-qpCAvRl9stuOHveKsn7HncJRvv501qIacKzQlO/+Lwxc9+0q2wLyv4Dfvt80/DPn2pqOBsJdDiogXGR9+OvwRw==}
    engines: {node: '>=8'}
    dependencies:
      has-flag: 4.0.0

  /supports-color@8.1.1:
    resolution: {integrity: sha512-MpUEN2OodtUzxvKQl72cUF7RQ5EiHsGvSsVG0ia9c5RbWGL2CI4C7EpPS8UTBIplnlzZiNuV56w+FuNxy3ty2Q==}
    engines: {node: '>=10'}
    dependencies:
      has-flag: 4.0.0
    dev: true

  /supports-color@9.4.0:
    resolution: {integrity: sha512-VL+lNrEoIXww1coLPOmiEmK/0sGigko5COxI09KzHc2VJXJsQ37UaQ+8quuxjDeA7+KnLGTWRyOXSLLR2Wb4jw==}
    engines: {node: '>=12'}
    dev: true

  /supports-preserve-symlinks-flag@1.0.0:
    resolution: {integrity: sha512-ot0WnXS9fgdkgIcePe6RHNk1WA8+muPa6cSjeR3V8K27q9BB1rTE3R1p7Hv0z1ZyAc8s6Vvv8DIyWf681MAt0w==}
    engines: {node: '>= 0.4'}

  /tar-fs@3.0.4:
    resolution: {integrity: sha512-5AFQU8b9qLfZCX9zp2duONhPmZv0hGYiBPJsyUdqMjzq/mqVpy/rEUSeHk1+YitmxugaptgBh5oDGU3VsAJq4w==}
    dependencies:
      mkdirp-classic: 0.5.3
      pump: 3.0.0
      tar-stream: 3.1.7
    dev: true

  /tar-stream@1.6.2:
    resolution: {integrity: sha512-rzS0heiNf8Xn7/mpdSVVSMAWAoy9bfb1WOTYC78Z0UQKeKa/CWS8FOq0lKGNa8DWKAn9gxjCvMLYc5PGXYlK2A==}
    engines: {node: '>= 0.8.0'}
    dependencies:
      bl: 1.2.3
      buffer-alloc: 1.2.0
      end-of-stream: 1.4.4
      fs-constants: 1.0.0
      readable-stream: 2.3.8
      to-buffer: 1.1.1
      xtend: 4.0.2
    dev: true

  /tar-stream@3.1.7:
    resolution: {integrity: sha512-qJj60CXt7IU1Ffyc3NJMjh6EkuCFej46zUqJ4J7pqYlThyd9bO0XBTmcOIhSzZJVWfsLks0+nle/j538YAW9RQ==}
    dependencies:
      b4a: 1.6.6
      fast-fifo: 1.3.2
      streamx: 2.16.1
    dev: true

  /telegraf@4.12.2:
    resolution: {integrity: sha512-PgwqI4wD86cMqVfFtEM9JkGGnMHgvgLJbReZMmwW4z35QeOi4DvbdItONld4bPnYn3A1jcO0SRKs0BXmR+x+Ew==}
    engines: {node: ^12.20.0 || >=14.13.1}
    hasBin: true
    dependencies:
      abort-controller: 3.0.0
      debug: 4.3.4
      mri: 1.2.0
      node-fetch: 2.6.11
      p-timeout: 4.1.0
      safe-compare: 1.1.4
      sandwich-stream: 2.0.2
      typegram: 4.3.0
    transitivePeerDependencies:
      - encoding
      - supports-color
    dev: false

  /test-exclude@6.0.0:
    resolution: {integrity: sha512-cAGWPIyOHU6zlmg88jwm7VRyXnMN7iV68OGAbYDk/Mh/xC/pzVPlQtY6ngoIH/5/tciuhGfvESU8GrHrcxD56w==}
    engines: {node: '>=8'}
    dependencies:
      '@istanbuljs/schema': 0.1.3
      glob: 7.2.3
      minimatch: 3.1.2
    dev: true

  /text-hex@1.0.0:
    resolution: {integrity: sha512-uuVGNWzgJ4yhRaNSiubPY7OjISw4sw4E5Uv0wbjp+OzcbmVU/rsT8ujgcXJhn9ypzsgr5vlzpPqP+MBBKcGvbg==}

  /text-table@0.2.0:
    resolution: {integrity: sha512-N+8UisAXDGk8PFXP4HAzVR9nbfmVJ3zYLAWiTIoqC5v5isinhr+r5uaO8+7r3BMfuNIufIsA7RdpVgacC2cSpw==}
    dev: false

  /thenify-all@1.6.0:
    resolution: {integrity: sha512-RNxQH/qI8/t3thXJDwcstUO4zeqo64+Uy/+sNVRBx4Xn2OX+OZ9oP+iJnNFqplFra2ZUVeKCSa2oVWi3T4uVmA==}
    engines: {node: '>=0.8'}
    dependencies:
      thenify: 3.3.1

  /thenify@3.3.1:
    resolution: {integrity: sha512-RVZSIV5IG10Hk3enotrhvz0T9em6cyHBLkH/YAZuKqd8hRkKhSfCGIcP2KUY0EPxndzANBmNllzWPwak+bheSw==}
    dependencies:
      any-promise: 1.3.0

  /through@2.3.8:
    resolution: {integrity: sha512-w89qg7PI8wAdvX60bMDP+bFoD5Dvhm9oLheFp5O4a2QF0cSBGsBX4qZmadPMvVqlLJBBci+WqGGOAPvcDeNSVg==}
    dev: true

  /timers-ext@0.1.7:
    resolution: {integrity: sha512-b85NUNzTSdodShTIbky6ZF02e8STtVVfD+fu4aXXShEELpozH+bCpJLYMPZbsABN2wDH7fJpqIoXxJpzbf0NqQ==}
    dependencies:
      es5-ext: 0.10.62
      next-tick: 1.1.0

  /tinybench@2.5.0:
    resolution: {integrity: sha512-kRwSG8Zx4tjF9ZiyH4bhaebu+EDz1BOx9hOigYHlUW4xxI/wKIUQUqo018UlU4ar6ATPBsaMrdbKZ+tmPdohFA==}

  /tinypool@0.6.0:
    resolution: {integrity: sha512-FdswUUo5SxRizcBc6b1GSuLpLjisa8N8qMyYoP3rl+bym+QauhtJP5bvZY1ytt8krKGmMLYIRl36HBZfeAoqhQ==}
    engines: {node: '>=14.0.0'}

  /tinypool@0.7.0:
    resolution: {integrity: sha512-zSYNUlYSMhJ6Zdou4cJwo/p7w5nmAH17GRfU/ui3ctvjXFErXXkruT4MWW6poDeXgCaIBlGLrfU6TbTXxyGMww==}
    engines: {node: '>=14.0.0'}
    dev: false

  /tinyspy@2.1.1:
    resolution: {integrity: sha512-XPJL2uSzcOyBMky6OFrusqWlzfFrXtE0hPuMgW8A2HmaqrPo4ZQHRN/V0QXN3FSjKxpsbRrFc5LI7KOwBsT1/w==}
    engines: {node: '>=14.0.0'}

  /tmp@0.2.1:
    resolution: {integrity: sha512-76SUhtfqR2Ijn+xllcI5P1oyannHNHByD80W1q447gU3mp9G9PSpGdWmjUOHRDPiHYacIk66W7ubDTuPF3BEtQ==}
    engines: {node: '>=8.17.0'}
    dependencies:
      rimraf: 3.0.2
    dev: true

  /tmpl@1.0.5:
    resolution: {integrity: sha512-3f0uOEAQwIqGuWW2MVzYg8fV/QNnc/IpuJNG837rLuczAaLVHslWHZQj4IGiEl5Hs3kkbhwL9Ab7Hrsmuj+Smw==}
    dev: true

  /to-buffer@1.1.1:
    resolution: {integrity: sha512-lx9B5iv7msuFYE3dytT+KE5tap+rNYw+K4jVkb9R/asAb+pbBSM17jtunHplhBe6RRJdZx3Pn2Jph24O32mOVg==}
    dev: true

  /to-fast-properties@2.0.0:
    resolution: {integrity: sha512-/OaKK0xYrs3DmxRYqL/yDc+FxFUVYhDlXMhRmv3z915w2HF1tnN1omB354j8VUGO/hbRzyD6Y3sA7v7GS/ceog==}
    engines: {node: '>=4'}

  /to-readable-stream@1.0.0:
    resolution: {integrity: sha512-Iq25XBt6zD5npPhlLVXGFN3/gyR2/qODcKNNyTMd4vbm39HUaOiAM4PMq0eMVC/Tkxz+Zjdsc55g9yyz+Yq00Q==}
    engines: {node: '>=6'}
    dev: false

  /to-regex-range@5.0.1:
    resolution: {integrity: sha512-65P7iz6X5yEr1cwcgvQxbbIw7Uk3gOy5dIdtZ4rDveLqhrdJP+Li/Hx6tyK0NEb+2GCyneCMJiGqrADCSNk8sQ==}
    engines: {node: '>=8.0'}
    dependencies:
      is-number: 7.0.0

  /toidentifier@1.0.1:
    resolution: {integrity: sha512-o5sSPKEkg/DIQNmH43V0/uerLrpzVedkUh8tGNvaeXpfpuwjKenlSox/2O/BTlZUtEe+JG7s5YhEz608PlAHRA==}
    engines: {node: '>=0.6'}
    dev: false

  /token-types@4.2.1:
    resolution: {integrity: sha512-6udB24Q737UD/SDsKAHI9FCRP7Bqc9D/MQUV02ORQg5iskjtLJlZJNdN4kKtcdtwCeWIwIHDGaUsTsCCAa8sFQ==}
    engines: {node: '>=10'}
    dependencies:
      '@tokenizer/token': 0.3.0
      ieee754: 1.2.1
    dev: false

  /touch@3.1.0:
    resolution: {integrity: sha512-WBx8Uy5TLtOSRtIq+M03/sKDrXCLHxwDcquSP2c43Le03/9serjQBIztjRz6FkJez9D/hleyAXTBGLwwZUw9lA==}
    hasBin: true
    dependencies:
      nopt: 1.0.10
    dev: true

  /tough-cookie@2.5.0:
    resolution: {integrity: sha512-nlLsUzgm1kfLXSXfRZMc1KLAugd4hqJHDTvc2hDIwS3mZAfMEuMbc03SujMF+GEcpaX/qboeycw6iO8JwVv2+g==}
    engines: {node: '>=0.8'}
    dependencies:
      psl: 1.9.0
      punycode: 2.3.0
    dev: false

  /tough-cookie@3.0.1:
    resolution: {integrity: sha512-yQyJ0u4pZsv9D4clxO69OEjLWYw+jbgspjTue4lTQZLfV0c5l1VmK2y1JK8E9ahdpltPOaAThPcp5nKPUgSnsg==}
    engines: {node: '>=6'}
    dependencies:
      ip-regex: 2.1.0
      psl: 1.9.0
      punycode: 2.3.0
    dev: false

  /tr46@0.0.3:
    resolution: {integrity: sha512-N3WMsuqV66lT30CrXNbEjx4GEwlow3v6rr4mCcv6prnfwhS01rkgyFdjPNBYd9br7LpXV1+Emh01fHnq2Gdgrw==}

  /tr46@1.0.1:
    resolution: {integrity: sha512-dTpowEjclQ7Kgx5SdBkqRzVhERQXov8/l9Ft9dVM9fmg0W0KQSVaXX9T4i6twCPNtYiZM53lpSSUAwJbFPOHxA==}
    dependencies:
      punycode: 2.3.0
    dev: true

  /tree-kill@1.2.2:
    resolution: {integrity: sha512-L0Orpi8qGpRG//Nd+H90vFB+3iHnue1zSSGmNOOCh1GLJ7rUKVwV2HvijphGQS2UmhUZewS9VgvxYIdgr+fG1A==}
    hasBin: true
    dev: true

  /trello.js@1.2.6:
    resolution: {integrity: sha512-ds7prbYHRp1SeNsDHTbLLfN1dOTBfg1AZ+/hnov25aglveFTNK7q/1KSRC533Fcyep7PdngjpWUKpjlGlkFl/Q==}
    dependencies:
      axios: 1.7.2
      form-data: 4.0.0
      tslib: 2.6.2
    transitivePeerDependencies:
      - debug
    dev: false

  /trim-repeated@1.0.0:
    resolution: {integrity: sha512-pkonvlKk8/ZuR0D5tLW8ljt5I8kmxp2XKymhepUeOdCEfKpZaktSArkLHZt76OB1ZvO9bssUsDty4SWhLvZpLg==}
    engines: {node: '>=0.10.0'}
    dependencies:
      escape-string-regexp: 1.0.5
    dev: false

  /triple-beam@1.3.0:
    resolution: {integrity: sha512-XrHUvV5HpdLmIj4uVMxHggLbFSZYIn7HEWsqePZcI50pco+MPqJ50wMGY794X7AOOhxOBAjbkqfAbEe/QMp2Lw==}

  /ts-deepmerge@4.0.0:
    resolution: {integrity: sha512-IrjjAwfM/J6ajWv5wDRZBdpVaTmuONJN1vC85mXlWVPXKelouLFiqsjR7m0h245qY6zZEtcDtcOTc4Rozgg1TQ==}
    engines: {node: '>=14'}
    dev: true

  /ts-interface-checker@0.1.13:
    resolution: {integrity: sha512-Y/arvbn+rrz3JCKl9C4kVNfTfSm2/mEp5FSz5EsZSANGPSlQrpRI5M4PKF+mJnE52jOO90PnPSc3Ur3bTQw0gA==}
    dev: true

  /ts-invariant@0.4.4:
    resolution: {integrity: sha512-uEtWkFM/sdZvRNNDL3Ehu4WVpwaulhwQszV8mrtcdeE8nN00BV9mAmQ88RkrBhFgl9gMgvjJLAQcZbnPXI9mlA==}
    dependencies:
      tslib: 1.14.1
    dev: false

  /ts-jest@29.1.0(@babel/core@7.22.5)(esbuild@0.15.18)(jest@29.5.0)(typescript@4.9.5):
    resolution: {integrity: sha512-ZhNr7Z4PcYa+JjMl62ir+zPiNJfXJN6E8hSLnaUKhOgqcn8vb3e537cpkd0FuAfRK3sR1LSqM1MOhliXNgOFPA==}
    engines: {node: ^14.15.0 || ^16.10.0 || >=18.0.0}
    hasBin: true
    peerDependencies:
      '@babel/core': '>=7.0.0-beta.0 <8'
      '@jest/types': ^29.0.0
      babel-jest: ^29.0.0
      esbuild: '*'
      jest: ^29.0.0
      typescript: '>=4.3 <6'
    peerDependenciesMeta:
      '@babel/core':
        optional: true
      '@jest/types':
        optional: true
      babel-jest:
        optional: true
      esbuild:
        optional: true
    dependencies:
      '@babel/core': 7.22.5
      bs-logger: 0.2.6
      esbuild: 0.15.18
      fast-json-stable-stringify: 2.1.0
      jest: 29.5.0(@types/node@18.16.16)(ts-node@10.9.1)
      jest-util: 29.5.0
      json5: 2.2.3
      lodash.memoize: 4.1.2
      make-error: 1.3.6
      semver: 7.5.1
      typescript: 4.9.5
      yargs-parser: 21.1.1
    dev: true

  /ts-node@10.9.1(@types/node@18.16.0)(typescript@4.9.5):
    resolution: {integrity: sha512-NtVysVPkxxrwFGUUxGYhfux8k78pQB3JqYBXlLRZgdGUqTO5wU/UyHop5p70iEbGhB7q5KmiZiU0Y3KlJrScEw==}
    hasBin: true
    peerDependencies:
      '@swc/core': '>=1.2.50'
      '@swc/wasm': '>=1.2.50'
      '@types/node': '*'
      typescript: '>=2.7'
    peerDependenciesMeta:
      '@swc/core':
        optional: true
      '@swc/wasm':
        optional: true
    dependencies:
      '@cspotcode/source-map-support': 0.8.1
      '@tsconfig/node10': 1.0.9
      '@tsconfig/node12': 1.0.11
      '@tsconfig/node14': 1.0.3
      '@tsconfig/node16': 1.0.4
      '@types/node': 18.16.0
      acorn: 8.10.0
      acorn-walk: 8.2.0
      arg: 4.1.3
      create-require: 1.1.1
      diff: 4.0.2
      make-error: 1.3.6
      typescript: 4.9.5
      v8-compile-cache-lib: 3.0.1
      yn: 3.1.1
    dev: true

  /ts-node@10.9.1(@types/node@18.16.16)(typescript@4.9.5):
    resolution: {integrity: sha512-NtVysVPkxxrwFGUUxGYhfux8k78pQB3JqYBXlLRZgdGUqTO5wU/UyHop5p70iEbGhB7q5KmiZiU0Y3KlJrScEw==}
    hasBin: true
    peerDependencies:
      '@swc/core': '>=1.2.50'
      '@swc/wasm': '>=1.2.50'
      '@types/node': '*'
      typescript: '>=2.7'
    peerDependenciesMeta:
      '@swc/core':
        optional: true
      '@swc/wasm':
        optional: true
    dependencies:
      '@cspotcode/source-map-support': 0.8.1
      '@tsconfig/node10': 1.0.9
      '@tsconfig/node12': 1.0.11
      '@tsconfig/node14': 1.0.3
      '@tsconfig/node16': 1.0.4
      '@types/node': 18.16.16
      acorn: 8.10.0
      acorn-walk: 8.2.0
      arg: 4.1.3
      create-require: 1.1.1
      diff: 4.0.2
      make-error: 1.3.6
      typescript: 4.9.5
      v8-compile-cache-lib: 3.0.1
      yn: 3.1.1

  /ts-node@10.9.2(@types/node@18.19.10)(typescript@4.9.5):
    resolution: {integrity: sha512-f0FFpIdcHgn8zcPSbf1dRevwt047YMnaiJM3u2w2RewrB+fob/zePZcrOyQoLMMO7aBIddLcQIEK5dYjkLnGrQ==}
    hasBin: true
    peerDependencies:
      '@swc/core': '>=1.2.50'
      '@swc/wasm': '>=1.2.50'
      '@types/node': '*'
      typescript: '>=2.7'
    peerDependenciesMeta:
      '@swc/core':
        optional: true
      '@swc/wasm':
        optional: true
    dependencies:
      '@cspotcode/source-map-support': 0.8.1
      '@tsconfig/node10': 1.0.9
      '@tsconfig/node12': 1.0.11
      '@tsconfig/node14': 1.0.3
      '@tsconfig/node16': 1.0.4
      '@types/node': 18.19.10
      acorn: 8.10.0
      acorn-walk: 8.2.0
      arg: 4.1.3
      create-require: 1.1.1
      diff: 4.0.2
      make-error: 1.3.6
      typescript: 4.9.5
      v8-compile-cache-lib: 3.0.1
      yn: 3.1.1
    dev: true

  /tsafe@1.6.6:
    resolution: {integrity: sha512-gzkapsdbMNwBnTIjgO758GujLCj031IgHK/PKr2mrmkCSJMhSOR5FeOuSxKLMUoYc0vAA4RGEYYbjt/v6afD3g==}
    dev: false

  /tsconfig-paths@3.14.2:
    resolution: {integrity: sha512-o/9iXgCYc5L/JxCHPe3Hvh8Q/2xm5Z+p18PESBU6Ff33695QnCHBEjcytY2q19ua7Mbl/DavtBOLq+oG0RCL+g==}
    dependencies:
      '@types/json5': 0.0.29
      json5: 1.0.2
      minimist: 1.2.8
      strip-bom: 3.0.0
    dev: false

  /tsconfig-paths@4.2.0:
    resolution: {integrity: sha512-NoZ4roiN7LnbKn9QqE1amc9DJfzvZXxF4xDavcOWt1BPkdx+m+0gJuPM+S0vCe7zTJMYUP0R8pO2XMr+Y8oLIg==}
    engines: {node: '>=6'}
    dependencies:
      json5: 2.2.3
      minimist: 1.2.8
      strip-bom: 3.0.0
    dev: true

  /tslib@1.14.1:
    resolution: {integrity: sha512-Xni35NKzjgMrwevysHTCArtLDpPvye8zV/0E4EyYn43P7/7qvQwPh9BGkHewbMulVntbigmcT7rdX3BNo9wRJg==}
    dev: false

  /tslib@2.6.2:
    resolution: {integrity: sha512-AEYxH93jGFPn/a2iVAwW87VuUIkR1FVUKB77NwMF7nBTDkDrrT/Hpt/IrCJ0QXhW27jTBDcf5ZY7w6RiqTMw2Q==}

  /tsscmp@1.0.6:
    resolution: {integrity: sha512-LxhtAkPDTkVCMQjt2h6eBVY28KCjikZqZfMcC15YBeNjkgUpdCfBu5HoiOTDu86v6smE8yOjyEktJ8hlbANHQA==}
    engines: {node: '>=0.6.x'}
    dev: false

  /tsup@8.0.2(ts-node@10.9.1)(typescript@4.9.5):
    resolution: {integrity: sha512-NY8xtQXdH7hDUAZwcQdY/Vzlw9johQsaqf7iwZ6g1DOUlFYQ5/AtVAjTvihhEyeRlGo4dLRVHtrRaL35M1daqQ==}
    engines: {node: '>=18'}
    hasBin: true
    peerDependencies:
      '@microsoft/api-extractor': ^7.36.0
      '@swc/core': ^1
      postcss: ^8.4.12
      typescript: '>=4.5.0'
    peerDependenciesMeta:
      '@microsoft/api-extractor':
        optional: true
      '@swc/core':
        optional: true
      postcss:
        optional: true
      typescript:
        optional: true
    dependencies:
      bundle-require: 4.0.2(esbuild@0.19.12)
      cac: 6.7.14
      chokidar: 3.5.3
      debug: 4.3.4
      esbuild: 0.19.12
      execa: 5.1.1
      globby: 11.1.0
      joycon: 3.1.1
      postcss-load-config: 4.0.2(ts-node@10.9.1)
      resolve-from: 5.0.0
      rollup: 4.13.2
      source-map: 0.8.0-beta.0
      sucrase: 3.35.0
      tree-kill: 1.2.2
      typescript: 4.9.5
    transitivePeerDependencies:
      - supports-color
      - ts-node
    dev: true

  /tsutils@3.21.0(typescript@4.9.5):
    resolution: {integrity: sha512-mHKK3iUXL+3UF6xL5k0PEhKRUBKPBCv/+RkEOpjRWxxx27KKRBmmA60A9pgOUvMi8GKhRMPEmjBRPzs2W7O1OA==}
    engines: {node: '>= 6'}
    peerDependencies:
      typescript: '>=2.8.0 || >= 3.2.0-dev || >= 3.3.0-dev || >= 3.4.0-dev || >= 3.5.0-dev || >= 3.6.0-dev || >= 3.6.0-beta || >= 3.7.0-dev || >= 3.7.0-beta'
    dependencies:
      tslib: 1.14.1
      typescript: 4.9.5
    dev: false

  /tunnel-agent@0.6.0:
    resolution: {integrity: sha512-McnNiV1l8RYeY8tBgEpuodCC1mLUdbSN+CYBL7kJsJNInOP8UjDDEwdk6Mw60vdLLrr5NHKZhMAOSrR2NZuQ+w==}
    dependencies:
      safe-buffer: 5.2.1
    dev: false

  /tunnel@0.0.6:
    resolution: {integrity: sha512-1h/Lnq9yajKY2PEbBadPXj3VxsDDu844OnaAo52UVmIzIvwwtBPIuNvkjuzBlTWpfJyUbG3ez0KSBibQkj4ojg==}
    engines: {node: '>=0.6.11 <=0.7.0 || >=0.7.3'}
    dev: false

  /turbo-darwin-64@1.13.3:
    resolution: {integrity: sha512-glup8Qx1qEFB5jerAnXbS8WrL92OKyMmg5Hnd4PleLljAeYmx+cmmnsmLT7tpaVZIN58EAAwu8wHC6kIIqhbWA==}
    cpu: [x64]
    os: [darwin]
    requiresBuild: true
    dev: false
    optional: true

  /turbo-darwin-arm64@1.13.3:
    resolution: {integrity: sha512-/np2xD+f/+9qY8BVtuOQXRq5f9LehCFxamiQnwdqWm5iZmdjygC5T3uVSYuagVFsZKMvX3ycySwh8dylGTl6lg==}
    cpu: [arm64]
    os: [darwin]
    requiresBuild: true
    dev: false
    optional: true

  /turbo-linux-64@1.13.3:
    resolution: {integrity: sha512-G+HGrau54iAnbXLfl+N/PynqpDwi/uDzb6iM9hXEDG+yJnSJxaHMShhOkXYJPk9offm9prH33Khx2scXrYVW1g==}
    cpu: [x64]
    os: [linux]
    requiresBuild: true
    dev: false
    optional: true

  /turbo-linux-arm64@1.13.3:
    resolution: {integrity: sha512-qWwEl5VR02NqRyl68/3pwp3c/olZuSp+vwlwrunuoNTm6JXGLG5pTeme4zoHNnk0qn4cCX7DFrOboArlYxv0wQ==}
    cpu: [arm64]
    os: [linux]
    requiresBuild: true
    dev: false
    optional: true

  /turbo-windows-64@1.13.3:
    resolution: {integrity: sha512-Nudr4bRChfJzBPzEmpVV85VwUYRCGKecwkBFpbp2a4NtrJ3+UP1VZES653ckqCu2FRyRuS0n03v9euMbAvzH+Q==}
    cpu: [x64]
    os: [win32]
    requiresBuild: true
    dev: false
    optional: true

  /turbo-windows-arm64@1.13.3:
    resolution: {integrity: sha512-ouJCgsVLd3icjRLmRvHQDDZnmGzT64GBupM1Y+TjtYn2LVaEBoV6hicFy8x5DUpnqdLy+YpCzRMkWlwhmkX7sQ==}
    cpu: [arm64]
    os: [win32]
    requiresBuild: true
    dev: false
    optional: true

  /turbo@1.13.3:
    resolution: {integrity: sha512-n17HJv4F4CpsYTvKzUJhLbyewbXjq1oLCi90i5tW1TiWDz16ML1eDG7wi5dHaKxzh5efIM56SITnuVbMq5dk4g==}
    hasBin: true
    optionalDependencies:
      turbo-darwin-64: 1.13.3
      turbo-darwin-arm64: 1.13.3
      turbo-linux-64: 1.13.3
      turbo-linux-arm64: 1.13.3
      turbo-windows-64: 1.13.3
      turbo-windows-arm64: 1.13.3
    dev: false

  /tweetnacl@0.14.5:
    resolution: {integrity: sha512-KXXFFdAbFXY4geFIwoyNK+f5Z1b7swfXABfL7HXCmoIWMKU3dmS26672A4EeQtDzLKy7SXmfBu51JolvEKwtGA==}
    dev: false

  /twilio@3.84.1:
    resolution: {integrity: sha512-Q/xaPoayTj+bgJdnUgpE+EiB/VoNOG+byDFdlDej0FgxiHLgXKliZfVv6boqHPWvC1k7Dt0AK96OBFZ0P55QQg==}
    engines: {node: '>=6.0'}
    dependencies:
      axios: 0.26.1
      dayjs: 1.11.8
      https-proxy-agent: 5.0.1
      jsonwebtoken: 8.5.1
      lodash: 4.17.21
      q: 2.0.3
      qs: 6.11.0
      rootpath: 0.1.2
      scmp: 2.1.0
      url-parse: 1.5.10
      xmlbuilder: 13.0.2
    transitivePeerDependencies:
      - debug
      - supports-color
    dev: false

  /type-check@0.4.0:
    resolution: {integrity: sha512-XleUoc9uwGXqjWwXaUTZAmzMcFZ5858QA2vvx1Ur5xIcixXIP+8LnFDgRplU30us6teqdlskFfu+ae4K79Ooew==}
    engines: {node: '>= 0.8.0'}
    dependencies:
      prelude-ls: 1.2.1
    dev: false

  /type-detect@4.0.8:
    resolution: {integrity: sha512-0fr/mIH1dlO+x7TlcMy+bIDqKPsw/70tVyeHW787goQjhmqaZe10uwLujubK9q9Lg6Fiho1KUKDYz0Z7k7g5/g==}
    engines: {node: '>=4'}

  /type-fest@0.15.1:
    resolution: {integrity: sha512-n+UXrN8i5ioo7kqT/nF8xsEzLaqFra7k32SEsSPwvXVGyAcRgV/FUQN/sgfptJTR1oRmmq7z4IXMFSM7im7C9A==}
    engines: {node: '>=10'}
    dev: false

  /type-fest@0.20.2:
    resolution: {integrity: sha512-Ne+eE4r0/iWnpAxD852z3A+N0Bt5RN//NjJwRd2VFHEmrywxf5vsZlh4R6lixl6B+wz/8d+maTSAkN1FIkI3LQ==}
    engines: {node: '>=10'}
    dev: false

  /type-fest@0.21.3:
    resolution: {integrity: sha512-t0rzBq87m3fVcduHDUFhKmyyX+9eo6WQjZvf51Ea/M0Q7+T374Jp1aUiyUl0GKxp8M/OETVHSDvmkyPgvX+X2w==}
    engines: {node: '>=10'}
    dev: true

  /type-fest@3.11.1:
    resolution: {integrity: sha512-aCuRNRERRVh33lgQaJRlUxZqzfhzwTrsE98Mc3o3VXqmiaQdHacgUtJ0esp+7MvZ92qhtzKPeusaX6vIEcoreA==}
    engines: {node: '>=14.16'}

  /type-is@1.6.18:
    resolution: {integrity: sha512-TkRKr9sUTxEH8MdfuCSP7VizJyzRNMjj2J2do2Jr3Kym598JVdEksuzPQCnlFPW4ky9Q+iA+ma9BGm06XQBy8g==}
    engines: {node: '>= 0.6'}
    dependencies:
      media-typer: 0.3.0
      mime-types: 2.1.35
    dev: false

  /type@1.2.0:
    resolution: {integrity: sha512-+5nt5AAniqsCnu2cEQQdpzCAh33kVx8n0VoFidKpB1dVVLAN/F+bgVOqOJqOnEnrhp222clB5p3vUlD+1QAnfg==}

  /type@2.7.2:
    resolution: {integrity: sha512-dzlvlNlt6AXU7EBSfpAscydQ7gXB+pPGsPnfJnZpiNJBDj7IaJzQlBZYGdEi4R9HmPdBv2XmWJ6YUtoTa7lmCw==}

  /typed-array-length@1.0.4:
    resolution: {integrity: sha512-KjZypGq+I/H7HI5HlOoGHkWUUGq+Q0TPhQurLbyrVrvnKTBgzLhIJ7j6J/XTQOi0d1RjyZ0wdas8bKs2p0x3Ng==}
    dependencies:
      call-bind: 1.0.2
      for-each: 0.3.3
      is-typed-array: 1.1.10
    dev: false

  /typegram@4.3.0:
    resolution: {integrity: sha512-pS4STyOZoJ++Mwa9GPMTNjOwEzMkxFfFt1By6IbMOJfheP0utMP/H1ga6J9R4DTjAYBr0UDn4eQg++LpWBvcAg==}
    dev: false

  /typescript@4.9.5:
    resolution: {integrity: sha512-1FXk9E2Hm+QzZQ7z+McJiHL4NW1F2EzMu9Nq9i3zAaGqibafqYwCVU6WyWAuyQRRzOlxou8xZSyXLEN8oKj24g==}
    engines: {node: '>=4.2.0'}
    hasBin: true

  /ufo@1.1.2:
    resolution: {integrity: sha512-TrY6DsjTQQgyS3E3dBaOXf0TpPD8u9FVrVYmKVegJuFw51n/YB9XPt+U6ydzFG5ZIN7+DIjPbNmXoBj9esYhgQ==}

  /unbox-primitive@1.0.2:
    resolution: {integrity: sha512-61pPlCD9h51VoreyJ0BReideM3MDKMKnh6+V9L08331ipq6Q8OFXZYiqP6n/tbHx4s5I9uRhcye6BrbkizkBDw==}
    dependencies:
      call-bind: 1.0.2
      has-bigints: 1.0.2
      has-symbols: 1.0.3
      which-boxed-primitive: 1.0.2
    dev: false

  /unbzip2-stream@1.4.3:
    resolution: {integrity: sha512-mlExGW4w71ebDJviH16lQLtZS32VKqsSfk80GCfUlwT/4/hNRFsoscrF/c++9xinkMzECL1uL9DDwXqFWkruPg==}
    dependencies:
      buffer: 5.7.1
      through: 2.3.8
    dev: true

  /undefsafe@2.0.5:
    resolution: {integrity: sha512-WxONCrssBM8TSPRqN5EmsjVrsv4A8X12J4ArBiiayv3DyyG3ZlIg6yysuuSYdZsVz3TKcTg2fd//Ujd4CHV1iA==}
    dev: true

  /underscore@1.13.6:
    resolution: {integrity: sha512-+A5Sja4HP1M08MaXya7p5LvjuM7K6q/2EaC0+iovj/wOcMsTzMvDFbasi/oSapiwOlt252IqsKqPjCl7huKS0A==}
    dev: false

  /undici-types@5.26.5:
    resolution: {integrity: sha512-JlCMO+ehdEIKqlFxk6IfVoAUVmgz7cU7zD/h9XZ0qzeosSHmUJVOzSQvvYSYWXkFXC+IfLKSIffhv0sVZup6pA==}

  /undici@5.28.4:
    resolution: {integrity: sha512-72RFADWFqKmUb2hmmvNODKL3p9hcB6Gt2DOQMis1SEBaV6a4MH8soBvzg+95CYhCKPFedut2JY9bMfrDl9D23g==}
    engines: {node: '>=14.0'}
    dependencies:
      '@fastify/busboy': 2.1.1
    dev: true

  /unfetch@4.2.0:
    resolution: {integrity: sha512-F9p7yYCn6cIW9El1zi0HI6vqpeIvBsr3dSuRO6Xuppb1u5rXpCPmMvLSyECLhybr9isec8Ohl0hPekMVrEinDA==}
    dev: false

  /universal-github-app-jwt@1.1.1:
    resolution: {integrity: sha512-G33RTLrIBMFmlDV4u4CBF7dh71eWwykck4XgaxaIVeZKOYZRAAxvcGMRFTUclVY6xoUPQvO4Ne5wKGxYm/Yy9w==}
    dependencies:
      '@types/jsonwebtoken': 9.0.3
      jsonwebtoken: 9.0.0
    dev: false

  /universal-user-agent@6.0.0:
    resolution: {integrity: sha512-isyNax3wXoKaulPDZWHQqbmIx1k2tb9fb3GGDBRxCscfYV2Ch7WxPArBsFEG8s/safwXTT7H4QGhaIkTp9447w==}
    dev: false

  /universalify@0.1.2:
    resolution: {integrity: sha512-rBJeI5CXAlmy1pV+617WB9J63U6XcazHHF2f2dbJix4XzpUF0RS3Zbj0FGIOCAva5P/d/GBOYaACQ1w+0azUkg==}
    engines: {node: '>= 4.0.0'}
    dev: false

  /universalify@2.0.1:
    resolution: {integrity: sha512-gptHNQghINnc/vTGIk0SOFGFNXw7JVrlRUtConJRlvaw6DuX0wO5Jeko9sWrMBhh+PsYAZ7oXAiOnf/UKogyiw==}
    engines: {node: '>= 10.0.0'}
    dev: true

  /unpipe@1.0.0:
    resolution: {integrity: sha512-pjy2bYhSsufwWlKwPc+l3cN7+wuJlK6uz0YdJEOlQDbl6jo/YlPi4mb8agUkVC8BF7V8NuzeyPNqRksA3hztKQ==}
    engines: {node: '>= 0.8'}
    dev: false

  /update-browserslist-db@1.0.11(browserslist@4.21.7):
    resolution: {integrity: sha512-dCwEFf0/oT85M1fHBg4F0jtLwJrutGoHSQXCh7u4o2t1drG+c0a9Flnqww6XUKSfQMPpJBRjU8d4RXB09qtvaA==}
    hasBin: true
    peerDependencies:
      browserslist: '>= 4.21.0'
    dependencies:
      browserslist: 4.21.7
      escalade: 3.1.1
      picocolors: 1.0.0

  /uri-js@4.4.1:
    resolution: {integrity: sha512-7rKUyy33Q1yc98pQ1DAmLtwX109F7TIfWlW1Ydo8Wl1ii1SeHieeh0HHfPeL2fMXK6z0s8ecKs9frCuLJvndBg==}
    dependencies:
      punycode: 2.3.0

  /url-join@4.0.1:
    resolution: {integrity: sha512-jk1+QP6ZJqyOiuEI9AEWQfju/nB2Pw466kbA0LEZljHwKeMgd9WrAEgEGxjPDD2+TNbbb37rTyhEfrCXfuKXnA==}
    dev: false

  /url-parse-lax@3.0.0:
    resolution: {integrity: sha512-NjFKA0DidqPa5ciFcSrXnAltTtzz84ogy+NebPvfEgAck0+TNg4UJ4IN+fB7zRZfbgUf0syOo9MDxFkDSMuFaQ==}
    engines: {node: '>=4'}
    dependencies:
      prepend-http: 2.0.0
    dev: false

  /url-parse@1.5.10:
    resolution: {integrity: sha512-WypcfiRhfeUP9vvF0j6rw0J3hrWrw6iZv3+22h6iRMJ/8z1Tj6XfLP4DsUix5MhMPnXpiHDoKyoZ/bdCkwBCiQ==}
    dependencies:
      querystringify: 2.2.0
      requires-port: 1.0.0
    dev: false

  /url-template@2.0.8:
    resolution: {integrity: sha512-XdVKMF4SJ0nP/O7XIPB0JwAEuT9lDIYnNsK8yGVe43y0AWoKeJNdv3ZNWh7ksJ6KqQFjOO6ox/VEitLnaVNufw==}

  /urlpattern-polyfill@10.0.0:
    resolution: {integrity: sha512-H/A06tKD7sS1O1X2SshBVeA5FLycRpjqiBeqGKmBwBDBy28EnRjORxTNe269KSSr5un5qyWi1iL61wLxpd+ZOg==}
    dev: true

  /util-deprecate@1.0.2:
    resolution: {integrity: sha512-EPD5q1uXyFxJpCrLnCc1nHnq3gOa6DZBocAIiI2TaSCA7VCJ1UJDMagCzIkXNsUYfD1daK//LTEQ8xiIbrHtcw==}

  /utils-merge@1.0.1:
    resolution: {integrity: sha512-pMZTvIkT1d+TFGvDOqodOclx0QWkkgi6Tdoa8gC8ffGAAqz9pzPTZWAybbsHHoED/ztMtkv/VoYTYyShUn81hA==}
    engines: {node: '>= 0.4.0'}
    dev: false

  /uuid@3.4.0:
    resolution: {integrity: sha512-HjSDRw6gZE5JMggctHBcjVak08+KEVhSIiDzFnT9S9aegmp85S/bReBVTb4QTFaRNptJ9kuYaNhnbNEOkbKb/A==}
    deprecated: Please upgrade  to version 7 or higher.  Older versions may use Math.random() in certain circumstances, which is known to be problematic.  See https://v8.dev/blog/math-random for details.
    hasBin: true
    dev: false

  /uuid@8.3.2:
    resolution: {integrity: sha512-+NYs2QeMWy+GWFOEm9xnn6HCDp0l7QBD7ml8zLUmJ+93Q5NF0NocErnwkTkXVFNiX3/fpC6afS8Dhb/gz7R7eg==}
    hasBin: true
    dev: false

  /uuid@9.0.0:
    resolution: {integrity: sha512-MXcSTerfPa4uqyzStbRoTgt5XIe3x5+42+q1sDuy3R5MDk66URdLMOZe5aPX/SQd+kuYAh0FdP/pO28IkQyTeg==}
    hasBin: true

  /v8-compile-cache-lib@3.0.1:
    resolution: {integrity: sha512-wa7YjyUGfNZngI/vtK0UHAN+lgDCxBPCylVXGp0zu59Fz5aiGtNXaq3DhIov063MorB+VfufLh3JlF2KdTK3xg==}

  /v8-to-istanbul@9.1.0:
    resolution: {integrity: sha512-6z3GW9x8G1gd+JIIgQQQxXuiJtCXeAjp6RaPEPLv62mH3iPHPxV6W3robxtCzNErRo6ZwTmzWhsbNvjyEBKzKA==}
    engines: {node: '>=10.12.0'}
    dependencies:
      '@jridgewell/trace-mapping': 0.3.18
      '@types/istanbul-lib-coverage': 2.0.4
      convert-source-map: 1.9.0
    dev: true

  /vary@1.1.2:
    resolution: {integrity: sha512-BNGbWLfd0eUPabhkXUVm0j8uuvREyTh5ovRa/dyow/BqAbZJyC+5fU+IzQOzmAKzYqYRAISoRhdQr3eIZ/PXqg==}
    engines: {node: '>= 0.8'}
    dev: false

  /verror@1.10.0:
    resolution: {integrity: sha512-ZZKSmDAEFOijERBLkmYfJ+vmk3w+7hOLYDNkRCuRuMJGEmqYNCNLyBBFwWKVMhfwaEF3WOd0Zlw86U/WC/+nYw==}
    engines: {'0': node >=0.6.0}
    dependencies:
      assert-plus: 1.0.0
      core-util-is: 1.0.2
      extsprintf: 1.4.1
    dev: false

  /verror@1.10.1:
    resolution: {integrity: sha512-veufcmxri4e3XSrT0xwfUR7kguIkaxBeosDg00yDWhk49wdwkSUrvvsm7nc75e1PUyvIeZj6nS8VQRYz2/S4Xg==}
    engines: {node: '>=0.6.0'}
    dependencies:
      assert-plus: 1.0.0
      core-util-is: 1.0.2
      extsprintf: 1.4.1

  /vite-node@0.33.0(@types/node@18.19.10):
    resolution: {integrity: sha512-19FpHYbwWWxDr73ruNahC+vtEdza52kA90Qb3La98yZ0xULqV8A5JLNPUff0f5zID4984tW7l3DH2przTJUZSw==}
    engines: {node: '>=v14.18.0'}
    hasBin: true
    dependencies:
      cac: 6.7.14
      debug: 4.3.4
      mlly: 1.4.0
      pathe: 1.1.1
      picocolors: 1.0.0
      vite: 4.4.4(@types/node@18.19.10)
    transitivePeerDependencies:
      - '@types/node'
      - less
      - lightningcss
      - sass
      - stylus
      - sugarss
      - supports-color
      - terser

  /vite-node@0.34.6(@types/node@18.19.10):
    resolution: {integrity: sha512-nlBMJ9x6n7/Amaz6F3zJ97EBwR2FkzhBRxF5e+jE6LA3yi6Wtc2lyTij1OnDMIr34v5g/tVQtsVAzhT0jc5ygA==}
    engines: {node: '>=v14.18.0'}
    hasBin: true
    dependencies:
      cac: 6.7.14
      debug: 4.3.4
      mlly: 1.4.0
      pathe: 1.1.1
      picocolors: 1.0.0
      vite: 4.4.4(@types/node@18.19.10)
    transitivePeerDependencies:
      - '@types/node'
      - less
      - lightningcss
      - sass
      - stylus
      - sugarss
      - supports-color
      - terser
    dev: false

  /vite@4.4.4(@types/node@18.19.10):
    resolution: {integrity: sha512-4mvsTxjkveWrKDJI70QmelfVqTm+ihFAb6+xf4sjEU2TmUCTlVX87tmg/QooPEMQb/lM9qGHT99ebqPziEd3wg==}
    engines: {node: ^14.18.0 || >=16.0.0}
    hasBin: true
    peerDependencies:
      '@types/node': '>= 14'
      less: '*'
      lightningcss: ^1.21.0
      sass: '*'
      stylus: '*'
      sugarss: '*'
      terser: ^5.4.0
    peerDependenciesMeta:
      '@types/node':
        optional: true
      less:
        optional: true
      lightningcss:
        optional: true
      sass:
        optional: true
      stylus:
        optional: true
      sugarss:
        optional: true
      terser:
        optional: true
    dependencies:
      '@types/node': 18.19.10
      esbuild: 0.18.12
      postcss: 8.4.26
      rollup: 3.26.2
    optionalDependencies:
      fsevents: 2.3.2

  /vitest@0.33.0:
    resolution: {integrity: sha512-1CxaugJ50xskkQ0e969R/hW47za4YXDUfWJDxip1hwbnhUjYolpfUn2AMOulqG/Dtd9WYAtkHmM/m3yKVrEejQ==}
    engines: {node: '>=v14.18.0'}
    hasBin: true
    peerDependencies:
      '@edge-runtime/vm': '*'
      '@vitest/browser': '*'
      '@vitest/ui': '*'
      happy-dom: '*'
      jsdom: '*'
      playwright: '*'
      safaridriver: '*'
      webdriverio: '*'
    peerDependenciesMeta:
      '@edge-runtime/vm':
        optional: true
      '@vitest/browser':
        optional: true
      '@vitest/ui':
        optional: true
      happy-dom:
        optional: true
      jsdom:
        optional: true
      playwright:
        optional: true
      safaridriver:
        optional: true
      webdriverio:
        optional: true
    dependencies:
      '@types/chai': 4.3.5
      '@types/chai-subset': 1.3.3
      '@types/node': 18.19.10
      '@vitest/expect': 0.33.0
      '@vitest/runner': 0.33.0
      '@vitest/snapshot': 0.33.0
      '@vitest/spy': 0.33.0
      '@vitest/utils': 0.33.0
      acorn: 8.10.0
      acorn-walk: 8.2.0
      cac: 6.7.14
      chai: 4.3.10
      debug: 4.3.4
      local-pkg: 0.4.3
      magic-string: 0.30.1
      pathe: 1.1.1
      picocolors: 1.0.0
      std-env: 3.3.3
      strip-literal: 1.0.1
      tinybench: 2.5.0
      tinypool: 0.6.0
      vite: 4.4.4(@types/node@18.19.10)
      vite-node: 0.33.0(@types/node@18.19.10)
      why-is-node-running: 2.2.2
    transitivePeerDependencies:
      - less
      - lightningcss
      - sass
      - stylus
      - sugarss
      - supports-color
      - terser

  /vitest@0.34.6:
    resolution: {integrity: sha512-+5CALsOvbNKnS+ZHMXtuUC7nL8/7F1F2DnHGjSsszX8zCjWSSviphCb/NuS9Nzf4Q03KyyDRBAXhF/8lffME4Q==}
    engines: {node: '>=v14.18.0'}
    hasBin: true
    peerDependencies:
      '@edge-runtime/vm': '*'
      '@vitest/browser': '*'
      '@vitest/ui': '*'
      happy-dom: '*'
      jsdom: '*'
      playwright: '*'
      safaridriver: '*'
      webdriverio: '*'
    peerDependenciesMeta:
      '@edge-runtime/vm':
        optional: true
      '@vitest/browser':
        optional: true
      '@vitest/ui':
        optional: true
      happy-dom:
        optional: true
      jsdom:
        optional: true
      playwright:
        optional: true
      safaridriver:
        optional: true
      webdriverio:
        optional: true
    dependencies:
      '@types/chai': 4.3.5
      '@types/chai-subset': 1.3.3
      '@types/node': 18.19.10
      '@vitest/expect': 0.34.6
      '@vitest/runner': 0.34.6
      '@vitest/snapshot': 0.34.6
      '@vitest/spy': 0.34.6
      '@vitest/utils': 0.34.6
      acorn: 8.10.0
      acorn-walk: 8.2.0
      cac: 6.7.14
      chai: 4.3.10
      debug: 4.3.4
      local-pkg: 0.4.3
      magic-string: 0.30.1
      pathe: 1.1.1
      picocolors: 1.0.0
      std-env: 3.3.3
      strip-literal: 1.0.1
      tinybench: 2.5.0
      tinypool: 0.7.0
      vite: 4.4.4(@types/node@18.19.10)
      vite-node: 0.34.6(@types/node@18.19.10)
      why-is-node-running: 2.2.2
    transitivePeerDependencies:
      - less
      - lightningcss
      - sass
      - stylus
      - sugarss
      - supports-color
      - terser
    dev: false

  /walker@1.0.8:
    resolution: {integrity: sha512-ts/8E8l5b7kY0vlWLewOkDXMmPdLcVV4GmOQLyxuSswIJsweeFZtAsMF7k1Nszz+TYBQrlYRmzOnr398y1JemQ==}
    dependencies:
      makeerror: 1.0.12
    dev: true

  /warning@4.0.3:
    resolution: {integrity: sha512-rpJyN222KWIvHJ/F53XSZv0Zl/accqHR8et1kpaMTD/fLCRxtV8iX8czMzY7sVZupTI3zcUTg8eycS2kNF9l6w==}
    dependencies:
      loose-envify: 1.4.0
    dev: false

  /weak-map@1.0.8:
    resolution: {integrity: sha512-lNR9aAefbGPpHO7AEnY0hCFjz1eTkWCXYvkTRrTHs9qv8zJp+SkVYpzfLIFXQQiG3tVvbNFQgVg2bQS8YGgxyw==}
    dev: false

  /web-streams-polyfill@3.3.3:
    resolution: {integrity: sha512-d2JWLCivmZYTSIoge9MsgFCZrt571BikcWGYkjC1khllbTeDlGqZ2D8vD8E/lJa8WGWbb7Plm8/XJYV7IJHZZw==}
    engines: {node: '>= 8'}
    dev: false

  /web-streams-polyfill@4.0.0-beta.3:
    resolution: {integrity: sha512-QW95TCTaHmsYfHDybGMwO5IJIM93I/6vTRk+daHTWFPhwh+C8Cg7j7XyKrwrj8Ib6vYXe0ocYNrmzY4xAAN6ug==}
    engines: {node: '>= 14'}
    dev: false

  /webidl-conversions@3.0.1:
    resolution: {integrity: sha512-2JAn3z8AR6rjK8Sm8orRC0h/bcl/DqL7tRPdGZ4I1CjdF+EaMLmYxBHyXuKL849eucPFhvBoxMsflfOb8kxaeQ==}

  /webidl-conversions@4.0.2:
    resolution: {integrity: sha512-YQ+BmxuTgd6UXZW3+ICGfyqRyHXVlD5GtQr5+qjiNW7bF0cqrzX500HVXPBOvgXb5YnzDd+h0zqyv61KUD7+Sg==}
    dev: true

  /whatsapp-api-js@1.0.5:
    resolution: {integrity: sha512-cuxRRf1pi/ztICjpqw52yHycpoaLF2M74+2A8YMq1lDyuNsy0+4tIXNxoxDMJZxCBkSV8sDMsPK4F7oHjPFYzw==}
    engines: {node: '>14.21'}
    dev: false

  /whatwg-url@5.0.0:
    resolution: {integrity: sha512-saE57nupxk6v3HY35+jzBwYa0rKSy0XR8JSxZPwgLr7ys0IBzhGviA1/TUGJLmSVqs8pb9AnvICXEuOHLprYTw==}
    dependencies:
      tr46: 0.0.3
      webidl-conversions: 3.0.1

  /whatwg-url@7.1.0:
    resolution: {integrity: sha512-WUu7Rg1DroM7oQvGWfOiAK21n74Gg+T4elXEQYkOhtyLeWiJFoOGLXPKI/9gzIie9CtwVLm8wtw6YJdKyxSjeg==}
    dependencies:
      lodash.sortby: 4.7.0
      tr46: 1.0.1
      webidl-conversions: 4.0.2
    dev: true

  /which-boxed-primitive@1.0.2:
    resolution: {integrity: sha512-bwZdv0AKLpplFY2KZRX6TvyuN7ojjr7lwkg6ml0roIy9YeuSr7JS372qlNW18UQYzgYK9ziGcerWqZOmEn9VNg==}
    dependencies:
      is-bigint: 1.0.4
      is-boolean-object: 1.1.2
      is-number-object: 1.0.7
      is-string: 1.0.7
      is-symbol: 1.0.4
    dev: false

  /which-typed-array@1.1.9:
    resolution: {integrity: sha512-w9c4xkx6mPidwp7180ckYWfMmvxpjlZuIudNtDf4N/tTAUB8VJbX25qZoAsrtGuYNnGw3pa0AXgbGKRB8/EceA==}
    engines: {node: '>= 0.4'}
    dependencies:
      available-typed-arrays: 1.0.5
      call-bind: 1.0.2
      for-each: 0.3.3
      gopd: 1.0.1
      has-tostringtag: 1.0.0
      is-typed-array: 1.1.10
    dev: false

  /which@2.0.2:
    resolution: {integrity: sha512-BLI3Tl1TW3Pvl70l3yq3Y64i+awpwXqsGBYWkkqMtnbXgrMD+yj7rhW0kuEDxzJaYXGjEW5ogapKNMEKNMjibA==}
    engines: {node: '>= 8'}
    hasBin: true
    dependencies:
      isexe: 2.0.0

  /why-is-node-running@2.2.2:
    resolution: {integrity: sha512-6tSwToZxTOcotxHeA+qGCq1mVzKR3CwcJGmVcY+QE8SHy6TnpFnh8PAvPNHYr7EcuVeG0QSMxtYCuO1ta/G/oA==}
    engines: {node: '>=8'}
    hasBin: true
    dependencies:
      siginfo: 2.0.0
      stackback: 0.0.2

  /widest-line@3.1.0:
    resolution: {integrity: sha512-NsmoXalsWVDMGupxZ5R08ka9flZjjiLvHVAWYOKtiKM8ujtZWr9cRffak+uSE48+Ob8ObalXpwyeUiyDD6QFgg==}
    engines: {node: '>=8'}
    dependencies:
      string-width: 4.2.3
    dev: false

  /winston-transport@4.5.0:
    resolution: {integrity: sha512-YpZzcUzBedhlTAfJg6vJDlyEai/IFMIVcaEZZyl3UXIl4gmqRpU7AE89AHLkbzLUsv0NVmw7ts+iztqKxxPW1Q==}
    engines: {node: '>= 6.4.0'}
    dependencies:
      logform: 2.5.1
      readable-stream: 3.6.2
      triple-beam: 1.3.0
    dev: false

  /winston-transport@4.7.0:
    resolution: {integrity: sha512-ajBj65K5I7denzer2IYW6+2bNIVqLGDHqDw3Ow8Ohh+vdW+rv4MZ6eiDvHoKhfJFZ2auyN8byXieDDJ96ViONg==}
    engines: {node: '>= 12.0.0'}
    dependencies:
      logform: 2.5.1
      readable-stream: 3.6.2
      triple-beam: 1.3.0
    dev: true

  /winston@3.13.0:
    resolution: {integrity: sha512-rwidmA1w3SE4j0E5MuIufFhyJPBDG7Nu71RkZor1p2+qHvJSZ9GYDA81AyleQcZbh/+V6HjeBdfnTZJm9rSeQQ==}
    engines: {node: '>= 12.0.0'}
    dependencies:
      '@colors/colors': 1.6.0
      '@dabh/diagnostics': 2.0.3
      async: 3.2.4
      is-stream: 2.0.1
      logform: 2.5.1
      one-time: 1.0.0
      readable-stream: 3.6.2
      safe-stable-stringify: 2.4.3
      stack-trace: 0.0.10
      triple-beam: 1.3.0
      winston-transport: 4.7.0
    dev: true

  /winston@3.9.0:
    resolution: {integrity: sha512-jW51iW/X95BCW6MMtZWr2jKQBP4hV5bIDq9QrIjfDk6Q9QuxvTKEAlpUNAzP+HYHFFCeENhph16s0zEunu4uuQ==}
    engines: {node: '>= 12.0.0'}
    dependencies:
      '@colors/colors': 1.5.0
      '@dabh/diagnostics': 2.0.3
      async: 3.2.4
      is-stream: 2.0.1
      logform: 2.5.1
      one-time: 1.0.0
      readable-stream: 3.6.2
      safe-stable-stringify: 2.4.3
      stack-trace: 0.0.10
      triple-beam: 1.3.0
      winston-transport: 4.5.0
    dev: false

  /word-wrap@1.2.3:
    resolution: {integrity: sha512-Hz/mrNwitNRh/HUAtM/VT/5VH+ygD6DV7mYKZAtHOrbs8U7lvPS6xf7EJKMF0uW1KJCl0H701g3ZGus+muE5vQ==}
    engines: {node: '>=0.10.0'}
    dev: false

  /wrap-ansi@7.0.0:
    resolution: {integrity: sha512-YVGIj2kamLSTxw6NsZjoBxfSwsn0ycdesmc4p+Q21c5zPuZ1pl+NfxVdxPtdHvmNVOQ6XSYG4AUtyt/Fi7D16Q==}
    engines: {node: '>=10'}
    dependencies:
      ansi-styles: 4.3.0
      string-width: 4.2.3
      strip-ansi: 6.0.1

  /wrap-ansi@8.1.0:
    resolution: {integrity: sha512-si7QWI6zUMq56bESFvagtmzMdGOtoxfR+Sez11Mobfc7tm+VkUckk9bW2UeffTGVUbOksxmSw0AA2gs8g71NCQ==}
    engines: {node: '>=12'}
    dependencies:
      ansi-styles: 6.2.1
      string-width: 5.1.2
      strip-ansi: 7.1.0
    dev: true

  /wrappy@1.0.2:
    resolution: {integrity: sha512-l4Sp/DRseor9wL6EvV2+TuQn63dMkPjZ/sp9XkghTEbV9KlPS1xUsZ3u7/IQO4wxtcFB4bgpQPRcR3QCvezPcQ==}

  /write-file-atomic@4.0.2:
    resolution: {integrity: sha512-7KxauUdBmSdWnmpaGFg+ppNjKF8uNLry8LyzjauQDOVONfFLNKrKvQOxZ/VuTIcS/gge/YNahf5RIIQWTSarlg==}
    engines: {node: ^12.13.0 || ^14.15.0 || >=16.0.0}
    dependencies:
      imurmurhash: 0.1.4
      signal-exit: 3.0.7
    dev: true

  /ws@7.5.9:
    resolution: {integrity: sha512-F+P9Jil7UiSKSkppIiD94dN07AwvFixvLIj1Og1Rl9GGMuNipJnV9JzjD6XuqmAeiswGvUmNLjr5cFuXwNS77Q==}
    engines: {node: '>=8.3.0'}
    peerDependencies:
      bufferutil: ^4.0.1
      utf-8-validate: ^5.0.2
    peerDependenciesMeta:
      bufferutil:
        optional: true
      utf-8-validate:
        optional: true
    dev: false

  /ws@8.13.0:
    resolution: {integrity: sha512-x9vcZYTrFPC7aSIbj7sRCYo7L/Xb8Iy+pW0ng0wt2vCJv7M9HOMy0UoN3rr+IFC7hb7vXoqS+P9ktyLLLhO+LA==}
    engines: {node: '>=10.0.0'}
    peerDependencies:
      bufferutil: ^4.0.1
      utf-8-validate: '>=5.0.2'
    peerDependenciesMeta:
      bufferutil:
        optional: true
      utf-8-validate:
        optional: true
    dev: false

  /ws@8.16.0:
    resolution: {integrity: sha512-HS0c//TP7Ina87TfiPUz1rQzMhHrl/SG2guqRcTOIUYD2q8uhUdNHZYJUaQ8aTGPzCh+c6oawMKW35nFl1dxyQ==}
    engines: {node: '>=10.0.0'}
    peerDependencies:
      bufferutil: ^4.0.1
      utf-8-validate: '>=5.0.2'
    peerDependenciesMeta:
      bufferutil:
        optional: true
      utf-8-validate:
        optional: true
    dev: true

  /xml2js@0.5.0:
    resolution: {integrity: sha512-drPFnkQJik/O+uPKpqSgr22mpuFHqKdbS835iAQrUC73L2F5WkboIRd63ai/2Yg6I1jzifPFKH2NTK+cfglkIA==}
    engines: {node: '>=4.0.0'}
    dependencies:
      sax: 1.2.4
      xmlbuilder: 11.0.1
    dev: false

  /xmlbuilder@11.0.1:
    resolution: {integrity: sha512-fDlsI/kFEx7gLvbecc0/ohLG50fugQp8ryHzMTuW9vSa1GJ0XYWKnhsUx7oie3G98+r56aTQIUB4kht42R3JvA==}
    engines: {node: '>=4.0'}
    dev: false

  /xmlbuilder@13.0.2:
    resolution: {integrity: sha512-Eux0i2QdDYKbdbA6AM6xE4m6ZTZr4G4xF9kahI2ukSEMCzwce2eX9WlTI5J3s+NU7hpasFsr8hWIONae7LluAQ==}
    engines: {node: '>=6.0'}
    dev: false

  /xpath.js@1.1.0:
    resolution: {integrity: sha512-jg+qkfS4K8E7965sqaUl8mRngXiKb3WZGfONgE18pr03FUQiuSV6G+Ej4tS55B+rIQSFEIw3phdVAQ4pPqNWfQ==}
    engines: {node: '>=0.4.0'}
    dev: false

  /xtend@4.0.2:
    resolution: {integrity: sha512-LKYU1iAXJXUgAXn9URjiu+MWhyUXHsvfp7mcuYm9dSUKK0/CjtrUwFAxD82/mCWbtLsGjFIad0wIsod4zrTAEQ==}
    engines: {node: '>=0.4'}
    dev: true

  /y18n@5.0.8:
    resolution: {integrity: sha512-0pfFzegeDWJHJIAmTLRP2DwHjdF5s7jo9tuztdQxAhINCdvS+3nGINqPd00AphqJR/0LhANUS6/+7SCb98YOfA==}
    engines: {node: '>=10'}

  /yallist@2.1.2:
    resolution: {integrity: sha512-ncTzHV7NvsQZkYe1DW7cbDLm0YpzHmZF5r/iyP3ZnQtMiJ+pjzisCiMNI+Sj+xQF5pXhSHxSB3uDbsBTzY/c2A==}
    dev: false

  /yallist@3.1.1:
    resolution: {integrity: sha512-a4UGQaWPH59mOXUYnAG2ewncQS4i4F43Tv3JoAM+s2VDAmS9NsK8GpDMLrCHPksFT7h3K6TOoUNn2pb7RoXx4g==}

  /yallist@4.0.0:
    resolution: {integrity: sha512-3wdGidZyq5PB084XLES5TpOSRA3wjXAlIWMhum2kRcv/41Sn2emQ0dycQW4uZXLejwKvg6EsvbdlVL+FYEct7A==}

  /yaml@1.10.2:
    resolution: {integrity: sha512-r3vXyErRCYJ7wg28yvBY5VSoAF8ZvlcW9/BwUzEtUsjvX/DKs24dIkuwjtuprwJJHsbyUbLApepYTR1BN4uHrg==}
    engines: {node: '>= 6'}
    dev: true

  /yaml@2.3.1:
    resolution: {integrity: sha512-2eHWfjaoXgTBC2jNM1LRef62VQa0umtvRiDSk6HSzW7RvS5YtkabJrwYLLEKWBc8a5U2PTSCs+dJjUTJdlHsWQ==}
    engines: {node: '>= 14'}
    dev: false

  /yaml@2.4.1:
    resolution: {integrity: sha512-pIXzoImaqmfOrL7teGUBt/T7ZDnyeGBWyXQBvOVhLkWLN37GXv8NMLK406UY6dS51JfcQHsmcW5cJ441bHg6Lg==}
    engines: {node: '>= 14'}
    hasBin: true
    dev: true

  /yargs-parser@21.1.1:
    resolution: {integrity: sha512-tVpsJW7DdjecAiFpbIB1e3qxIQsE6NoPc5/eTdrbbIC4h0LVsWhnoa3g+m2HclBIujHzsxZ4VJVA+GUuc2/LBw==}
    engines: {node: '>=12'}

  /yargs@17.7.2:
    resolution: {integrity: sha512-7dSzzRQ++CKnNI/krKnYRV7JKKPUXMEh61soaHKg9mrWEhzFWhFnxPxGl+69cD1Ou63C13NUPCnmIcrvqCuM6w==}
    engines: {node: '>=12'}
    dependencies:
      cliui: 8.0.1
      escalade: 3.1.1
      get-caller-file: 2.0.5
      require-directory: 2.1.1
      string-width: 4.2.3
      y18n: 5.0.8
      yargs-parser: 21.1.1

  /yauzl@2.10.0:
    resolution: {integrity: sha512-p4a9I6X6nu6IhoGmBqAcbJy1mlC4j27vEPZX9F4L4/vZT3Lyq1VkFHw/V/PUcB9Buo+DG3iHkT0x3Qya58zc3g==}
    dependencies:
      buffer-crc32: 0.2.13
      fd-slicer: 1.1.0
    dev: true

  /yn@3.1.1:
    resolution: {integrity: sha512-Ux4ygGWsu2c7isFWe8Yu1YluJmqVhxqK2cLXNQA5AcC3QfbGNpM7fu0Y8b/z16pXLnFxZYvWhd3fhBY9DLmC6Q==}
    engines: {node: '>=6'}

  /yn@4.0.0:
    resolution: {integrity: sha512-huWiiCS4TxKc4SfgmTwW1K7JmXPPAmuXWYy4j9qjQo4+27Kni8mGhAAi1cloRWmBe2EqcLgt3IGqQoRL/MtPgg==}
    engines: {node: '>=10'}
    dev: false

  /yocto-queue@0.1.0:
    resolution: {integrity: sha512-rVksvsnNCdJ/ohGc6xgPwyN8eheCxsiLM8mxuE/t/mOVqJewPuO1miLpTHQiRgTKCLexL4MeAFVagts7HmNZ2Q==}
    engines: {node: '>=10'}

  /yocto-queue@1.0.0:
    resolution: {integrity: sha512-9bnSc/HEW2uRy67wc+T8UwauLuPJVn28jb+GtJY16iiKWyvmYJRXVT4UamsAEGQfPohgr2q4Tq0sQbQlxTfi1g==}
    engines: {node: '>=12.20'}

  /zod@1.11.17:
    resolution: {integrity: sha512-UzIwO92D0dSFwIRyyqAfRXICITLjF0IP8tRbEK/un7adirMssWZx8xF/1hZNE7t61knWZ+lhEuUvxlu2MO8qqA==}
    dev: false

  /zod@3.22.4:
    resolution: {integrity: sha512-iC+8Io04lddc+mVqQ9AZ7OQ2MrUKGN+oIQyq1vemgt46jwCwLfhq7/pwnBnNXXXZb8VTVLKwp9EDkx+ryxIWmg==}<|MERGE_RESOLUTION|>--- conflicted
+++ resolved
@@ -1787,7 +1787,6 @@
       zod: 3.22.4
     dev: true
 
-<<<<<<< HEAD
   /@anthropic-ai/sdk@0.24.0:
     resolution: {integrity: sha512-iMb1bQimQrSw/Rq6duPiuCJ7uvlSciq5PWp17jVOfy5dK2EJY36ol10ttwb+Zf6yzkKHMdt+vNIpznj/HsPXOg==}
     dependencies:
@@ -1803,17 +1802,6 @@
       - encoding
     dev: false
 
-  /@apidevtools/json-schema-ref-parser@11.6.4:
-    resolution: {integrity: sha512-9K6xOqeevacvweLGik6LnZCb1fBtCOSIWQs8d096XGeqoLKC33UVMGz9+77Gw44KvbH4pKcQPWo4ZpxkXYj05w==}
-    engines: {node: '>= 16'}
-    dependencies:
-      '@jsdevtools/ono': 7.1.3
-      '@types/json-schema': 7.0.15
-      js-yaml: 4.1.0
-    dev: false
-
-=======
->>>>>>> 4b215262
   /@apidevtools/openapi-schemas@2.1.0:
     resolution: {integrity: sha512-Zc1AlqrJlX3SlpupFGpiLi2EbteyP7fXmUOGup6/DnkRgjP9bgMM/ag+n91rsv0U1Gpz0H3VILA/o3bW7Ua6BQ==}
     engines: {node: '>=10'}
