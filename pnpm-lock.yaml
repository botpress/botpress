--- conflicted
+++ resolved
@@ -10376,8 +10376,6 @@
       '@tsconfig/node16': 1.0.4
       '@types/node': 18.16.16
       acorn: 8.10.0
-<<<<<<< HEAD
-=======
       acorn-walk: 8.2.0
       arg: 4.1.3
       create-require: 1.1.1
@@ -10408,7 +10406,6 @@
       '@tsconfig/node16': 1.0.4
       '@types/node': 18.19.10
       acorn: 8.10.0
->>>>>>> 144f502a
       acorn-walk: 8.2.0
       arg: 4.1.3
       create-require: 1.1.1
