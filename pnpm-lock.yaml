lockfileVersion: '6.0'

settings:
  autoInstallPeers: true
  excludeLinksFromLockfile: false

importers:

  .:
    dependencies:
      '@botpress/cli':
        specifier: workspace:*
        version: link:packages/cli
      '@botpress/sdk':
        specifier: workspace:^
        version: link:packages/sdk
      '@bpinternal/depsynky':
        specifier: ^0.0.1
        version: 0.0.1
      '@types/node':
        specifier: ^18.11.18
        version: 18.16.16
      '@typescript-eslint/eslint-plugin':
        specifier: ^5.47.0
        version: 5.59.8(@typescript-eslint/parser@5.59.8)(eslint@8.41.0)(typescript@4.9.5)
      '@typescript-eslint/parser':
        specifier: ^5.47.0
        version: 5.59.8(eslint@8.41.0)(typescript@4.9.5)
      eslint:
        specifier: ^8.30.0
        version: 8.41.0
      eslint-config-prettier:
        specifier: ^8.5.0
        version: 8.8.0(eslint@8.41.0)
      eslint-plugin-import:
        specifier: ^2.26.0
        version: 2.27.5(@typescript-eslint/parser@5.59.8)(eslint@8.41.0)
      eslint-plugin-jsdoc:
        specifier: ^39.6.4
        version: 39.9.1(eslint@8.41.0)
      eslint-plugin-prettier:
        specifier: ^4.2.1
        version: 4.2.1(eslint-config-prettier@8.8.0)(eslint@8.41.0)(prettier@2.8.8)
      eslint-plugin-unused-imports:
        specifier: ^2.0.0
        version: 2.0.0(@typescript-eslint/eslint-plugin@5.59.8)(eslint@8.41.0)
      prettier:
        specifier: ^2.8.1
        version: 2.8.8
      retry-cli:
        specifier: ^0.7.0
        version: 0.7.0
      ts-node:
        specifier: ^10.9.1
        version: 10.9.1(@types/node@18.16.16)(typescript@4.9.5)
      turbo:
        specifier: ^1.13.3
        version: 1.13.3
      typescript:
        specifier: ^4.9.4
        version: 4.9.5
      vitest:
        specifier: ^0.33.0
        version: 0.33.0

  bots/bugbuster:
    dependencies:
      '@botpress/client':
        specifier: workspace:*
        version: link:../../packages/client
      '@botpress/sdk':
        specifier: workspace:*
        version: link:../../packages/sdk
    devDependencies:
      '@botpress/cli':
        specifier: workspace:*
        version: link:../../packages/cli
      '@bpinternal/genenv':
        specifier: 0.0.1
        version: 0.0.1
      '@types/node':
        specifier: ^18.11.17
        version: 18.16.0
      execa:
        specifier: ^8.0.1
        version: 8.0.1
      typescript:
        specifier: ^4.9.4
        version: 4.9.5

  bots/hello-world:
    dependencies:
      '@botpress/cli':
        specifier: workspace:*
        version: link:../../packages/cli
      '@botpress/client':
        specifier: workspace:*
        version: link:../../packages/client
      '@botpress/sdk':
        specifier: workspace:*
        version: link:../../packages/sdk
    devDependencies:
      '@types/json-schema':
        specifier: ^7.0.11
        version: 7.0.12
      '@types/node':
        specifier: ^18.11.17
        version: 18.16.16
      esbuild:
        specifier: ^0.15.18
        version: 0.15.18
      nodemon:
        specifier: ^2.0.20
        version: 2.0.22
      ts-node:
        specifier: ^10.9.1
        version: 10.9.1(@types/node@18.16.16)(typescript@4.9.5)
      typescript:
        specifier: ^4.9.4
        version: 4.9.5

  bots/hit-looper:
    dependencies:
      '@botpress/client':
        specifier: workspace:*
        version: link:../../packages/client
      '@botpress/sdk':
        specifier: workspace:*
        version: link:../../packages/sdk
    devDependencies:
      '@bpinternal/genenv':
        specifier: 0.0.1
        version: 0.0.1
      '@types/node':
        specifier: ^18.11.17
        version: 18.16.0
      execa:
        specifier: ^8.0.1
        version: 8.0.1
      typescript:
        specifier: ^4.9.4
        version: 4.9.5

  bots/sheetzy:
    dependencies:
      '@botpress/client':
        specifier: workspace:*
        version: link:../../packages/client
      '@botpress/sdk':
        specifier: workspace:*
        version: link:../../packages/sdk
    devDependencies:
      '@bpinternal/genenv':
        specifier: 0.0.1
        version: 0.0.1
      '@types/node':
        specifier: ^18.11.17
        version: 18.16.16
      execa:
        specifier: ^8.0.1
        version: 8.0.1
      typescript:
        specifier: ^4.9.4
        version: 4.9.5

  bots/sinlin:
    dependencies:
      '@botpress/client':
        specifier: workspace:*
        version: link:../../packages/client
      '@botpress/sdk':
        specifier: workspace:*
        version: link:../../packages/sdk
      lodash:
        specifier: ^4.17.21
        version: 4.17.21
    devDependencies:
      '@botpress/cli':
        specifier: workspace:*
        version: link:../../packages/cli
      '@bpinternal/genenv':
        specifier: 0.0.1
        version: 0.0.1
      '@types/lodash':
        specifier: ^4.14.191
        version: 4.14.195
      '@types/node':
        specifier: ^18.11.17
        version: 18.19.10
      execa:
        specifier: ^8.0.1
        version: 8.0.1
      typescript:
        specifier: ^4.9.4
        version: 4.9.5

  integrations/airtable:
    dependencies:
      '@botpress/sdk':
        specifier: workspace:*
        version: link:../../packages/sdk
      airtable:
        specifier: ^0.12.2
        version: 0.12.2
      axios:
        specifier: ^1.5.0
        version: 1.6.7
    devDependencies:
      '@types/node':
        specifier: ^18.11.17
        version: 18.16.16
      ts-node:
        specifier: ^10.9.1
        version: 10.9.1(@types/node@18.16.16)(typescript@4.9.5)
      typescript:
        specifier: ^4.9.4
        version: 4.9.5

  integrations/anthropic:
    dependencies:
      '@anthropic-ai/sdk':
        specifier: ^0.24.0
        version: 0.24.0
      '@botpress/client':
        specifier: workspace:*
        version: link:../../packages/client
      '@botpress/common':
        specifier: workspace:*
        version: link:../../packages/common
      '@botpress/sdk':
        specifier: workspace:*
        version: link:../../packages/sdk
    devDependencies:
      '@types/node':
        specifier: ^18.11.17
        version: 18.19.10
      ts-node:
        specifier: ^10.9.1
        version: 10.9.2(@types/node@18.19.10)(typescript@4.9.5)
      typescript:
        specifier: ^4.9.4
        version: 4.9.5

  integrations/asana:
    dependencies:
      '@botpress/sdk':
        specifier: workspace:*
        version: link:../../packages/sdk
      '@botpress/sdk-addons':
        specifier: workspace:*
        version: link:../../packages/sdk-addons
      asana:
        specifier: ^1.0.2
        version: 1.0.2
    devDependencies:
      '@botpress/cli':
        specifier: workspace:*
        version: link:../../packages/cli
      '@botpress/client':
        specifier: workspace:*
        version: link:../../packages/client
      '@sentry/cli':
        specifier: ^2.18.1
        version: 2.18.1
      '@types/asana':
        specifier: ^0.18.12
        version: 0.18.12
      '@types/node':
        specifier: ^18.11.17
        version: 18.16.0
      ts-node:
        specifier: ^10.9.1
        version: 10.9.1(@types/node@18.16.0)(typescript@4.9.5)
      typescript:
        specifier: ^4.9.4
        version: 4.9.5

  integrations/browser:
    dependencies:
      '@botpress/sdk':
        specifier: workspace:*
        version: link:../../packages/sdk
      axios:
        specifier: ^1.7.2
        version: 1.7.2
    devDependencies:
      '@types/node':
        specifier: ^18.11.17
        version: 18.19.10
      ts-node:
        specifier: ^10.9.1
        version: 10.9.2(@types/node@18.19.10)(typescript@4.9.5)
      typescript:
        specifier: ^4.9.4
        version: 4.9.5

  integrations/cerebras:
    dependencies:
      '@botpress/client':
        specifier: workspace:*
        version: link:../../packages/client
      '@botpress/common':
        specifier: workspace:*
        version: link:../../packages/common
      '@botpress/sdk':
        specifier: workspace:*
        version: link:../../packages/sdk
      openai:
        specifier: ^4.53.0
        version: 4.53.0
    devDependencies:
      '@types/node':
        specifier: ^18.11.17
        version: 18.19.10
      ts-node:
        specifier: ^10.9.1
        version: 10.9.2(@types/node@18.19.10)(typescript@4.9.5)
      typescript:
        specifier: ^4.9.4
        version: 4.9.5

  integrations/charts:
    dependencies:
      '@botpress/sdk':
        specifier: workspace:*
        version: link:../../packages/sdk
      axios:
        specifier: ^1.7.2
        version: 1.7.2
    devDependencies:
      '@types/node':
        specifier: ^18.11.17
        version: 18.19.10
      chart.js:
        specifier: ^3.9.1
        version: 3.9.1
      ts-node:
        specifier: ^10.9.1
        version: 10.9.2(@types/node@18.19.10)(typescript@4.9.5)
      typescript:
        specifier: ^4.9.4
        version: 4.9.5

  integrations/dalle:
    dependencies:
      '@botpress/client':
        specifier: workspace:*
        version: link:../../packages/client
      '@botpress/sdk':
        specifier: workspace:*
        version: link:../../packages/sdk
      axios:
        specifier: ^1.6.7
        version: 1.6.7
    devDependencies:
      '@botpress/cli':
        specifier: workspace:*
        version: link:../../packages/cli
      '@types/node':
        specifier: ^18.19.10
        version: 18.19.10
      ts-node:
        specifier: ^10.9.2
        version: 10.9.2(@types/node@18.19.10)(typescript@4.9.5)
      typescript:
        specifier: ^4.9.5
        version: 4.9.5

  integrations/fireworks-ai:
    dependencies:
      '@botpress/client':
        specifier: workspace:*
        version: link:../../packages/client
      '@botpress/common':
        specifier: workspace:*
        version: link:../../packages/common
      '@botpress/sdk':
        specifier: workspace:*
        version: link:../../packages/sdk
      openai:
        specifier: ^4.53.0
        version: 4.53.0
    devDependencies:
      '@types/node':
        specifier: ^18.11.17
        version: 18.19.10
      ts-node:
        specifier: ^10.9.1
        version: 10.9.2(@types/node@18.19.10)(typescript@4.9.5)
      typescript:
        specifier: ^4.9.4
        version: 4.9.5

  integrations/github:
    dependencies:
      '@botpress/common':
        specifier: workspace:*
        version: link:../../packages/common
      '@botpress/sdk':
        specifier: workspace:*
        version: link:../../packages/sdk
      '@botpress/sdk-addons':
        specifier: workspace:*
        version: link:../../packages/sdk-addons
      '@octokit/webhooks-methods':
        specifier: ^3.0.2
        version: 3.0.3
      '@octokit/webhooks-types':
        specifier: ^7.6.1
        version: 7.6.1
      fuse.js:
        specifier: ^6.6.2
        version: 6.6.2
      octokit:
        specifier: ^2.0.19
        version: 2.0.19
    devDependencies:
      '@botpress/cli':
        specifier: workspace:*
        version: link:../../packages/cli
      '@botpress/client':
        specifier: workspace:*
        version: link:../../packages/client
      '@sentry/cli':
        specifier: ^2.18.1
        version: 2.18.1
      '@types/node':
        specifier: ^18.19.10
        version: 18.19.50
      typescript:
        specifier: ^4.9.4
        version: 4.9.5

  integrations/gmail:
    dependencies:
      '@botpress/cli':
        specifier: workspace:*
        version: link:../../packages/cli
      '@botpress/client':
        specifier: workspace:*
        version: link:../../packages/client
      '@botpress/common':
        specifier: workspace:*
        version: link:../../packages/common
      '@botpress/sdk':
        specifier: workspace:*
        version: link:../../packages/sdk
      '@botpress/sdk-addons':
        specifier: workspace:*
        version: link:../../packages/sdk-addons
      gmail-api-parse-message:
        specifier: ^2.1.2
        version: 2.1.2
      googleapis:
        specifier: ^112.0.0
        version: 112.0.0
      js-base64:
        specifier: ^3.7.5
        version: 3.7.5
      node-html-parser:
        specifier: ^6
        version: 6.1.13
      nodemailer:
        specifier: ^6.7.2
        version: 6.9.3
      query-string:
        specifier: ^6.14.1
        version: 6.14.1
    devDependencies:
      '@sentry/cli':
        specifier: ^2.18.1
        version: 2.18.1
      '@types/node':
        specifier: ^18.19.10
        version: 18.19.50
      '@types/nodemailer':
        specifier: ^6.4.4
        version: 6.4.8
      esbuild:
        specifier: ^0.15.18
        version: 0.15.18
      nodemon:
        specifier: ^2.0.20
        version: 2.0.22
      ts-node:
        specifier: ^10.9.1
        version: 10.9.1(@types/node@18.19.50)(typescript@4.9.5)
      typescript:
        specifier: ^4.9.4
        version: 4.9.5

  integrations/googlecalendar:
    dependencies:
      '@botpress/client':
        specifier: workspace:*
        version: link:../../packages/client
      '@botpress/sdk':
        specifier: workspace:*
        version: link:../../packages/sdk
      google-auth-library:
        specifier: ^9.0.0
        version: 9.0.0
      googleapis:
        specifier: ^126.0.1
        version: 126.0.1
    devDependencies:
      '@botpress/cli':
        specifier: workspace:*
        version: link:../../packages/cli
      '@types/node':
        specifier: ^18.11.17
        version: 18.16.16
      googleapis-common:
        specifier: ^7.0.1
        version: 7.0.1
      typescript:
        specifier: ^4.9.4
        version: 4.9.5

  integrations/groq:
    dependencies:
      '@botpress/client':
        specifier: workspace:*
        version: link:../../packages/client
      '@botpress/common':
        specifier: workspace:*
        version: link:../../packages/common
      '@botpress/sdk':
        specifier: workspace:*
        version: link:../../packages/sdk
      openai:
        specifier: ^4.53.0
        version: 4.53.0
    devDependencies:
      '@types/node':
        specifier: ^18.11.17
        version: 18.19.10
      ts-node:
        specifier: ^10.9.1
        version: 10.9.2(@types/node@18.19.10)(typescript@4.9.5)
      typescript:
        specifier: ^4.9.4
        version: 4.9.5

  integrations/gsheets:
    dependencies:
      '@botpress/client':
        specifier: workspace:*
        version: link:../../packages/client
      '@botpress/sdk':
        specifier: workspace:*
        version: link:../../packages/sdk
      google-auth-library:
        specifier: ^9.0.0
        version: 9.0.0
      googleapis:
        specifier: ^126.0.1
        version: 126.0.1
    devDependencies:
      '@types/node':
        specifier: ^18.11.17
        version: 18.16.0
      ts-node:
        specifier: ^10.9.1
        version: 10.9.1(@types/node@18.16.0)(typescript@4.9.5)
      typescript:
        specifier: ^4.9.4
        version: 4.9.5

  integrations/instagram:
    dependencies:
      '@botpress/cli':
        specifier: workspace:*
        version: link:../../packages/cli
      '@botpress/client':
        specifier: workspace:*
        version: link:../../packages/client
      '@botpress/sdk':
        specifier: workspace:*
        version: link:../../packages/sdk
      '@botpress/sdk-addons':
        specifier: workspace:*
        version: link:../../packages/sdk-addons
      messaging-api-messenger:
        specifier: ^1.1.0
        version: 1.1.0
      query-string:
        specifier: ^6.14.1
        version: 6.14.1
    devDependencies:
      '@sentry/cli':
        specifier: ^2.18.1
        version: 2.18.1
      '@types/node':
        specifier: ^18.11.17
        version: 18.16.16
      esbuild:
        specifier: ^0.15.18
        version: 0.15.18
      nodemon:
        specifier: ^2.0.20
        version: 2.0.22
      ts-node:
        specifier: ^10.9.1
        version: 10.9.1(@types/node@18.16.16)(typescript@4.9.5)
      typescript:
        specifier: ^4.9.4
        version: 4.9.5

  integrations/intercom:
    dependencies:
      '@botpress/cli':
        specifier: workspace:*
        version: link:../../packages/cli
      '@botpress/client':
        specifier: workspace:*
        version: link:../../packages/client
      '@botpress/sdk':
        specifier: workspace:*
        version: link:../../packages/sdk
      '@botpress/sdk-addons':
        specifier: workspace:*
        version: link:../../packages/sdk-addons
      intercom-client:
        specifier: ^4.0.0
        version: 4.0.0
    devDependencies:
      '@sentry/cli':
        specifier: ^2.18.1
        version: 2.18.1
      '@types/node':
        specifier: ^18.11.17
        version: 18.16.16
      esbuild:
        specifier: ^0.15.18
        version: 0.15.18
      nodemon:
        specifier: ^2.0.20
        version: 2.0.22
      ts-node:
        specifier: ^10.9.1
        version: 10.9.1(@types/node@18.16.16)(typescript@4.9.5)
      typescript:
        specifier: ^4.9.4
        version: 4.9.5

  integrations/line:
    dependencies:
      '@botpress/cli':
        specifier: workspace:*
        version: link:../../packages/cli
      '@botpress/client':
        specifier: workspace:*
        version: link:../../packages/client
      '@botpress/sdk':
        specifier: workspace:*
        version: link:../../packages/sdk
      '@botpress/sdk-addons':
        specifier: workspace:*
        version: link:../../packages/sdk-addons
      '@line/bot-sdk':
        specifier: ^7.5.2
        version: 7.5.2
      crypto:
        specifier: ^1.0.1
        version: 1.0.1
    devDependencies:
      '@sentry/cli':
        specifier: ^2.18.1
        version: 2.18.1
      '@types/node':
        specifier: ^18.14.1
        version: 18.16.16
      esbuild:
        specifier: ^0.15.18
        version: 0.15.18
      nodemon:
        specifier: ^2.0.20
        version: 2.0.22
      ts-node:
        specifier: ^10.9.1
        version: 10.9.1(@types/node@18.16.16)(typescript@4.9.5)
      typescript:
        specifier: ^4.9.5
        version: 4.9.5

  integrations/linear:
    dependencies:
      '@botpress/client':
        specifier: workspace:*
        version: link:../../packages/client
      '@botpress/sdk':
        specifier: workspace:*
        version: link:../../packages/sdk
      '@botpress/sdk-addons':
        specifier: workspace:*
        version: link:../../packages/sdk-addons
      '@linear/sdk':
        specifier: ^2.6.0
        version: 2.6.0
      axios:
        specifier: ^1.4.0
        version: 1.6.3
      query-string:
        specifier: ^6.14.1
        version: 6.14.1
      tsafe:
        specifier: ^1.6.4
        version: 1.6.6
    devDependencies:
      '@botpress/cli':
        specifier: workspace:*
        version: link:../../packages/cli
      '@sentry/cli':
        specifier: ^2.18.1
        version: 2.18.1
      '@types/node':
        specifier: ^18.11.17
        version: 18.16.16
      typescript:
        specifier: ^4.9.4
        version: 4.9.5

  integrations/mailchimp:
    dependencies:
      '@botpress/client':
        specifier: workspace:*
        version: link:../../packages/client
      '@botpress/sdk':
        specifier: workspace:*
        version: link:../../packages/sdk
      '@mailchimp/mailchimp_marketing':
        specifier: ^3.0.80
        version: 3.0.80
    devDependencies:
      '@types/mailchimp__mailchimp_marketing':
        specifier: 3.0.10
        version: 3.0.10
      '@types/node':
        specifier: ^18.11.17
        version: 18.16.0
      ts-node:
        specifier: ^10.9.1
        version: 10.9.1(@types/node@18.16.0)(typescript@4.9.5)
      typescript:
        specifier: ^4.9.4
        version: 4.9.5

  integrations/make:
    dependencies:
      '@botpress/client':
        specifier: workspace:*
        version: link:../../packages/client
      '@botpress/sdk':
        specifier: workspace:*
        version: link:../../packages/sdk
      axios:
        specifier: ^1.6.7
        version: 1.6.7
    devDependencies:
      '@botpress/cli':
        specifier: workspace:*
        version: link:../../packages/cli
      '@types/node':
        specifier: ^18.19.10
        version: 18.19.10
      ts-node:
        specifier: ^10.9.2
        version: 10.9.2(@types/node@18.19.10)(typescript@4.9.5)
      typescript:
        specifier: ^4.9.5
        version: 4.9.5

  integrations/messenger:
    dependencies:
      '@botpress/cli':
        specifier: workspace:*
        version: link:../../packages/cli
      '@botpress/client':
        specifier: workspace:*
        version: link:../../packages/client
      '@botpress/sdk':
        specifier: workspace:*
        version: link:../../packages/sdk
      '@botpress/sdk-addons':
        specifier: workspace:*
        version: link:../../packages/sdk-addons
      '@slack/web-api':
        specifier: ^6.8.0
        version: 6.8.1
      axios:
        specifier: ^1.6.2
        version: 1.6.2
      messaging-api-messenger:
        specifier: ^1.1.0
        version: 1.1.0
      preact:
        specifier: ^10.23.1
        version: 10.23.1
      preact-render-to-string:
        specifier: ^6.5.7
        version: 6.5.7(preact@10.23.1)
      query-string:
        specifier: ^6.14.1
        version: 6.14.1
    devDependencies:
      '@sentry/cli':
        specifier: ^2.18.1
        version: 2.18.1
      '@types/node':
        specifier: ^18.11.17
        version: 18.16.16
      esbuild:
        specifier: ^0.15.18
        version: 0.15.18
      nodemon:
        specifier: ^2.0.20
        version: 2.0.22
      ts-node:
        specifier: ^10.9.1
        version: 10.9.1(@types/node@18.16.16)(typescript@4.9.5)
      typescript:
        specifier: ^4.9.4
        version: 4.9.5

  integrations/notion:
    dependencies:
      '@botpress/client':
        specifier: workspace:*
        version: link:../../packages/client
      '@botpress/sdk':
        specifier: workspace:*
        version: link:../../packages/sdk
      '@botpress/sdk-addons':
        specifier: workspace:*
        version: link:../../packages/sdk-addons
      '@notionhq/client':
        specifier: ^2.2.7
        version: 2.2.7
    devDependencies:
      '@tsconfig/node18-strictest':
        specifier: ^1.0.0
        version: 1.0.0
      '@types/node':
        specifier: ^18.11.17
        version: 18.16.0
      ts-node:
        specifier: ^10.9.1
        version: 10.9.1(@types/node@18.16.0)(typescript@4.9.5)
      typescript:
        specifier: ^4.9.4
        version: 4.9.5
      vitest:
        specifier: ^0.33.0
        version: 0.33.0

  integrations/openai:
    dependencies:
      '@botpress/client':
        specifier: workspace:*
        version: link:../../packages/client
      '@botpress/common':
        specifier: workspace:*
        version: link:../../packages/common
      '@botpress/sdk':
        specifier: workspace:*
        version: link:../../packages/sdk
      openai:
        specifier: ^4.53.0
        version: 4.53.0
    devDependencies:
      '@types/node':
        specifier: ^18.11.17
        version: 18.19.10
      ts-node:
        specifier: ^10.9.1
        version: 10.9.2(@types/node@18.19.10)(typescript@4.9.5)
      typescript:
        specifier: ^4.9.4
        version: 4.9.5

  integrations/pdf-generator:
    dependencies:
      '@botpress/sdk':
        specifier: workspace:*
        version: link:../../packages/sdk
      axios:
        specifier: ^1.7.2
        version: 1.7.2
      marked:
        specifier: ^13.0.2
        version: 13.0.2
    devDependencies:
      '@types/node':
        specifier: ^18.11.17
        version: 18.19.10
      ts-node:
        specifier: ^10.9.1
        version: 10.9.2(@types/node@18.19.10)(typescript@4.9.5)
      typescript:
        specifier: ^4.9.4
        version: 4.9.5

  integrations/slack:
    dependencies:
      '@botpress/sdk':
        specifier: workspace:*
        version: link:../../packages/sdk
      '@botpress/sdk-addons':
        specifier: workspace:*
        version: link:../../packages/sdk-addons
      '@slack/types':
        specifier: ^2.13.1
        version: 2.13.1
      '@slack/web-api':
        specifier: ^6.8.0
        version: 6.8.1
      axios:
        specifier: ^1.3.4
        version: 1.4.0
      fuse.js:
        specifier: ^6.6.2
        version: 6.6.2
      lodash:
        specifier: ^4.17.21
        version: 4.17.21
      query-string:
        specifier: ^6.14.1
        version: 6.14.1
      verror:
        specifier: ^1.10.1
        version: 1.10.1
    devDependencies:
      '@botpress/cli':
        specifier: workspace:*
        version: link:../../packages/cli
      '@botpress/client':
        specifier: workspace:*
        version: link:../../packages/client
      '@sentry/cli':
        specifier: ^2.18.1
        version: 2.18.1
      '@types/lodash':
        specifier: ^4.14.191
        version: 4.14.195
      '@types/node':
        specifier: ^18.11.17
        version: 18.16.16
      '@types/verror':
        specifier: ^1.10.6
        version: 1.10.6
      typescript:
        specifier: ^4.9.4
        version: 4.9.5

  integrations/stripe:
    dependencies:
      '@botpress/client':
        specifier: workspace:*
        version: link:../../packages/client
      '@botpress/sdk':
        specifier: workspace:*
        version: link:../../packages/sdk
      stripe:
        specifier: ^13.5.0
        version: 13.11.0
    devDependencies:
      '@types/node':
        specifier: ^18.11.17
        version: 18.16.16
      typescript:
        specifier: ^4.9.4
        version: 4.9.5

  integrations/sunco:
    dependencies:
      '@botpress/cli':
        specifier: workspace:*
        version: link:../../packages/cli
      '@botpress/client':
        specifier: workspace:*
        version: link:../../packages/client
      '@botpress/sdk':
        specifier: workspace:*
        version: link:../../packages/sdk
      '@botpress/sdk-addons':
        specifier: workspace:*
        version: link:../../packages/sdk-addons
      sunshine-conversations-client:
        specifier: ^9.12.0
        version: 9.14.0(@babel/core@7.22.5)
    devDependencies:
      '@sentry/cli':
        specifier: ^2.18.1
        version: 2.18.1
      '@types/node':
        specifier: ^18.11.17
        version: 18.16.16
      esbuild:
        specifier: ^0.15.18
        version: 0.15.18
      nodemon:
        specifier: ^2.0.20
        version: 2.0.22
      ts-node:
        specifier: ^10.9.1
        version: 10.9.1(@types/node@18.16.16)(typescript@4.9.5)
      typescript:
        specifier: ^4.9.4
        version: 4.9.5

  integrations/teams:
    dependencies:
      '@botpress/client':
        specifier: workspace:*
        version: link:../../packages/client
      '@botpress/sdk':
        specifier: workspace:*
        version: link:../../packages/sdk
      '@botpress/sdk-addons':
        specifier: workspace:*
        version: link:../../packages/sdk-addons
      axios:
        specifier: ^1.5.1
        version: 1.5.1
      botbuilder:
        specifier: ^4.18.0
        version: 4.20.0
      jsonwebtoken:
        specifier: ^9.0.2
        version: 9.0.2
      jwks-rsa:
        specifier: ^3.1.0
        version: 3.1.0
    devDependencies:
      '@botpress/cli':
        specifier: workspace:*
        version: link:../../packages/cli
      '@sentry/cli':
        specifier: ^2.18.1
        version: 2.18.1
      '@types/jsonwebtoken':
        specifier: ^9.0.3
        version: 9.0.3
      '@types/node':
        specifier: ^18.11.17
        version: 18.16.16
      esbuild:
        specifier: ^0.15.18
        version: 0.15.18
      nodemon:
        specifier: ^2.0.20
        version: 2.0.22
      ts-node:
        specifier: ^10.9.1
        version: 10.9.1(@types/node@18.16.16)(typescript@4.9.5)
      typescript:
        specifier: ^4.9.4
        version: 4.9.5

  integrations/telegram:
    dependencies:
      '@botpress/client':
        specifier: workspace:*
        version: link:../../packages/client
      '@botpress/sdk':
        specifier: workspace:*
        version: link:../../packages/sdk
      '@botpress/sdk-addons':
        specifier: workspace:*
        version: link:../../packages/sdk-addons
      '@sentry/node':
        specifier: 7.53.1
        version: 7.53.1
      lodash:
        specifier: ^4.17.21
        version: 4.17.21
      telegraf:
        specifier: ^4.16.3
        version: 4.16.3
    devDependencies:
      '@botpress/cli':
        specifier: workspace:*
        version: link:../../packages/cli
      '@sentry/cli':
        specifier: ^2.18.1
        version: 2.18.1
      '@types/lodash':
        specifier: ^4.14.191
        version: 4.14.195
      '@types/node':
        specifier: ^18.11.17
        version: 18.16.16
      esbuild:
        specifier: ^0.15.18
        version: 0.15.18
      nodemon:
        specifier: ^2.0.20
        version: 2.0.22
      ts-node:
        specifier: ^10.9.1
        version: 10.9.1(@types/node@18.16.16)(typescript@4.9.5)
      typescript:
        specifier: ^4.9.4
        version: 4.9.5

  integrations/todoist:
    dependencies:
      '@botpress/sdk':
        specifier: workspace:*
        version: link:../../packages/sdk
      '@doist/todoist-api-typescript':
        specifier: ^3.0.3
        version: 3.0.3(type-fest@4.26.1)
      axios:
        specifier: ^1.7.4
        version: 1.7.4
      query-string:
        specifier: ^9.1.0
        version: 9.1.0
      verror:
        specifier: ^1.10.1
        version: 1.10.1
    devDependencies:
      '@botpress/cli':
        specifier: workspace:*
        version: link:../../packages/cli
      '@types/node':
        specifier: ^18.11.17
        version: 18.19.10
      nodemon:
        specifier: ^3.1.4
        version: 3.1.4
      ts-node:
        specifier: ^10.9.1
        version: 10.9.2(@types/node@18.19.10)(typescript@4.9.5)
      typescript:
        specifier: ^4.9.4
        version: 4.9.5

  integrations/trello:
    dependencies:
      '@botpress/client':
        specifier: workspace:*
        version: link:../../packages/client
      '@botpress/sdk':
        specifier: workspace:*
        version: link:../../packages/sdk
      '@botpress/sdk-addons':
        specifier: workspace:*
        version: link:../../packages/sdk-addons
      '@typescript-eslint/eslint-plugin':
        specifier: ^5.62.0
        version: 5.62.0(@typescript-eslint/parser@5.62.0)(eslint@8.57.1)(typescript@4.9.5)
      '@typescript-eslint/parser':
        specifier: ^5.62.0
        version: 5.62.0(eslint@8.57.1)(typescript@4.9.5)
      eslint:
        specifier: ^8.57.1
        version: 8.57.1
      eslint-config-prettier:
        specifier: ^8.10.0
        version: 8.10.0(eslint@8.57.1)
      eslint-plugin-import:
        specifier: ^2.30.0
        version: 2.30.0(@typescript-eslint/parser@5.62.0)(eslint@8.57.1)
      eslint-plugin-jsdoc:
        specifier: ^39.9.1
        version: 39.9.1(eslint@8.57.1)
      eslint-plugin-prettier:
        specifier: ^4.2.1
        version: 4.2.1(eslint-config-prettier@8.10.0)(eslint@8.57.1)(prettier@2.8.8)
      eslint-plugin-unused-imports:
        specifier: ^2.0.0
        version: 2.0.0(@typescript-eslint/eslint-plugin@5.62.0)(eslint@8.57.1)
      prettier:
        specifier: ^2.8.8
        version: 2.8.8
      trello.js:
        specifier: ^1.2.7
        version: 1.2.7
    devDependencies:
      '@botpress/cli':
        specifier: workspace:*
        version: link:../../packages/cli
      '@sentry/cli':
        specifier: ^2.36.1
        version: 2.36.1
      '@types/node':
        specifier: ^18.19.50
        version: 18.19.50
      ts-node:
        specifier: ^10.9.2
        version: 10.9.2(@types/node@18.19.50)(typescript@4.9.5)
      typescript:
        specifier: ^4.9.5
        version: 4.9.5

  integrations/twilio:
    dependencies:
      '@botpress/client':
        specifier: workspace:*
        version: link:../../packages/client
      '@botpress/sdk':
        specifier: workspace:*
        version: link:../../packages/sdk
      '@botpress/sdk-addons':
        specifier: workspace:*
        version: link:../../packages/sdk-addons
      query-string:
        specifier: ^6.14.1
        version: 6.14.1
      twilio:
        specifier: ^3.84.0
        version: 3.84.1
    devDependencies:
      '@botpress/cli':
        specifier: workspace:*
        version: link:../../packages/cli
      '@sentry/cli':
        specifier: ^2.18.1
        version: 2.18.1
      '@types/node':
        specifier: ^18.11.17
        version: 18.16.16
      esbuild:
        specifier: ^0.15.18
        version: 0.15.18
      nodemon:
        specifier: ^2.0.20
        version: 2.0.22
      ts-node:
        specifier: ^10.9.1
        version: 10.9.1(@types/node@18.16.16)(typescript@4.9.5)
      typescript:
        specifier: ^4.9.4
        version: 4.9.5

  integrations/viber:
    dependencies:
      '@botpress/client':
        specifier: workspace:*
        version: link:../../packages/client
      '@botpress/sdk':
        specifier: workspace:*
        version: link:../../packages/sdk
      '@botpress/sdk-addons':
        specifier: workspace:*
        version: link:../../packages/sdk-addons
      axios:
        specifier: ^1.2.1
        version: 1.4.0
    devDependencies:
      '@botpress/cli':
        specifier: workspace:*
        version: link:../../packages/cli
      '@sentry/cli':
        specifier: ^2.18.1
        version: 2.18.1
      '@types/node':
        specifier: ^18.11.17
        version: 18.16.16
      esbuild:
        specifier: ^0.15.18
        version: 0.15.18
      nodemon:
        specifier: ^2.0.20
        version: 2.0.22
      ts-node:
        specifier: ^10.9.1
        version: 10.9.1(@types/node@18.16.16)(typescript@4.9.5)
      typescript:
        specifier: ^4.9.4
        version: 4.9.5

  integrations/vonage:
    dependencies:
      '@botpress/client':
        specifier: workspace:*
        version: link:../../packages/client
      '@botpress/sdk':
        specifier: workspace:*
        version: link:../../packages/sdk
      '@botpress/sdk-addons':
        specifier: workspace:*
        version: link:../../packages/sdk-addons
      axios:
        specifier: ^0.27.2
        version: 0.27.2
    devDependencies:
      '@botpress/cli':
        specifier: workspace:*
        version: link:../../packages/cli
      '@sentry/cli':
        specifier: ^2.18.1
        version: 2.18.1
      '@types/node':
        specifier: ^18.11.17
        version: 18.16.16
      esbuild:
        specifier: ^0.15.18
        version: 0.15.18
      nodemon:
        specifier: ^2.0.20
        version: 2.0.22
      ts-node:
        specifier: ^10.9.1
        version: 10.9.1(@types/node@18.16.16)(typescript@4.9.5)
      typescript:
        specifier: ^4.9.4
        version: 4.9.5

  integrations/webchat:
    dependencies:
      '@botpress/messaging-client':
        specifier: 1.2.1
        version: 1.2.1
      '@botpress/sdk':
        specifier: workspace:*
        version: link:../../packages/sdk
      '@botpress/sdk-addons':
        specifier: workspace:*
        version: link:../../packages/sdk-addons
    devDependencies:
      '@botpress/cli':
        specifier: workspace:*
        version: link:../../packages/cli
      '@botpress/client':
        specifier: workspace:*
        version: link:../../packages/client
      '@sentry/cli':
        specifier: ^2.18.1
        version: 2.18.1
      '@types/node':
        specifier: ^18.11.17
        version: 18.16.16
      typescript:
        specifier: ^4.9.4
        version: 4.9.5

  integrations/webhook:
    dependencies:
      '@botpress/cli':
        specifier: workspace:*
        version: link:../../packages/cli
      '@botpress/client':
        specifier: workspace:*
        version: link:../../packages/client
      '@botpress/sdk':
        specifier: workspace:*
        version: link:../../packages/sdk
      '@botpress/sdk-addons':
        specifier: workspace:*
        version: link:../../packages/sdk-addons
      axios:
        specifier: ^1.3.4
        version: 1.4.0
      qs:
        specifier: ^6.11.0
        version: 6.11.0
    devDependencies:
      '@sentry/cli':
        specifier: ^2.18.1
        version: 2.18.1
      '@types/node':
        specifier: ^18.11.17
        version: 18.16.16
      '@types/qs':
        specifier: ^6.9.7
        version: 6.9.7
      esbuild:
        specifier: ^0.15.18
        version: 0.15.18
      nodemon:
        specifier: ^2.0.20
        version: 2.0.22
      ts-node:
        specifier: ^10.9.1
        version: 10.9.1(@types/node@18.16.16)(typescript@4.9.5)
      typescript:
        specifier: ^4.9.4
        version: 4.9.5

  integrations/whatsapp:
    dependencies:
      '@botpress/client':
        specifier: workspace:*
        version: link:../../packages/client
      '@botpress/sdk':
        specifier: workspace:*
        version: link:../../packages/sdk
      '@botpress/sdk-addons':
        specifier: workspace:*
        version: link:../../packages/sdk-addons
      '@segment/analytics-node':
        specifier: ^2.2.0
        version: 2.2.0
      axios:
        specifier: ^1.6.2
        version: 1.6.8
      preact:
        specifier: ^10.23.1
        version: 10.23.1
      preact-render-to-string:
        specifier: ^6.5.7
        version: 6.5.7(preact@10.23.1)
      query-string:
        specifier: ^6.14.1
        version: 6.14.1
      whatsapp-api-js:
        specifier: ^1.0.5
        version: 1.0.5
    devDependencies:
      '@botpress/cli':
        specifier: workspace:*
        version: link:../../packages/cli
      '@sentry/cli':
        specifier: ^2.18.1
        version: 2.18.1
      '@types/node':
        specifier: ^18.13.0
        version: 18.16.16
      esbuild:
        specifier: ^0.15.18
        version: 0.15.18
      nodemon:
        specifier: ^2.0.20
        version: 2.0.22
      ts-node:
        specifier: ^10.9.1
        version: 10.9.1(@types/node@18.16.16)(typescript@4.9.5)
      typescript:
        specifier: ^4.9.5
        version: 4.9.5

  integrations/zapier:
    dependencies:
      '@botpress/client':
        specifier: workspace:*
        version: link:../../packages/client
      '@botpress/sdk':
        specifier: workspace:*
        version: link:../../packages/sdk
      '@botpress/sdk-addons':
        specifier: workspace:*
        version: link:../../packages/sdk-addons
      axios:
        specifier: ^1.6.3
        version: 1.6.3
      uuid:
        specifier: ^9.0.0
        version: 9.0.0
    devDependencies:
      '@botpress/cli':
        specifier: workspace:*
        version: link:../../packages/cli
      '@sentry/cli':
        specifier: ^2.18.1
        version: 2.18.1
      '@types/jest':
        specifier: ^29.5.0
        version: 29.5.2
      '@types/node':
        specifier: ^18.15.11
        version: 18.16.16
      '@types/uuid':
        specifier: ^9.0.1
        version: 9.0.1
      esbuild:
        specifier: ^0.15.18
        version: 0.15.18
      jest:
        specifier: ^29.5.0
        version: 29.5.0(@types/node@18.16.16)(ts-node@10.9.1)
      nodemon:
        specifier: ^2.0.22
        version: 2.0.22
      ts-jest:
        specifier: ^29.1.0
        version: 29.1.0(@babel/core@7.22.5)(esbuild@0.15.18)(jest@29.5.0)(typescript@4.9.5)
      ts-node:
        specifier: ^10.9.1
        version: 10.9.1(@types/node@18.16.16)(typescript@4.9.5)
      typescript:
        specifier: ^4.9.5
        version: 4.9.5

  integrations/zendesk:
    dependencies:
      '@botpress/client':
        specifier: workspace:*
        version: link:../../packages/client
      '@botpress/sdk':
        specifier: workspace:*
        version: link:../../packages/sdk
      '@botpress/sdk-addons':
        specifier: workspace:*
        version: link:../../packages/sdk-addons
      axios:
        specifier: ^1.4.0
        version: 1.4.0
      axios-retry:
        specifier: ^4.5.0
        version: 4.5.0(axios@1.4.0)
      lodash:
        specifier: ^4.17.21
        version: 4.17.21
    devDependencies:
      '@botpress/cli':
        specifier: workspace:*
        version: link:../../packages/cli
      '@sentry/cli':
        specifier: ^2.18.1
        version: 2.18.1
      '@types/lodash':
        specifier: ^4.14.191
        version: 4.14.195
      '@types/node':
        specifier: ^18.11.17
        version: 18.16.0
      ts-node:
        specifier: ^10.9.1
        version: 10.9.1(@types/node@18.16.0)(typescript@4.9.5)
      typescript:
        specifier: ^4.9.5
        version: 4.9.5

  interfaces/creatable:
    dependencies:
      '@botpress/sdk':
        specifier: workspace:*
        version: link:../../packages/sdk
    devDependencies:
      '@botpress/cli':
        specifier: workspace:*
        version: link:../../packages/cli
      typescript:
        specifier: ^4.9.4
        version: 4.9.5

  interfaces/deletable:
    dependencies:
      '@botpress/sdk':
        specifier: workspace:*
        version: link:../../packages/sdk
    devDependencies:
      '@botpress/cli':
        specifier: workspace:*
        version: link:../../packages/cli
      typescript:
        specifier: ^4.9.4
        version: 4.9.5

  interfaces/hitl:
    dependencies:
      '@botpress/sdk':
        specifier: workspace:*
        version: link:../../packages/sdk
    devDependencies:
      '@botpress/cli':
        specifier: workspace:*
        version: link:../../packages/cli
      typescript:
        specifier: ^4.9.4
        version: 4.9.5

  interfaces/listable:
    dependencies:
      '@botpress/sdk':
        specifier: workspace:*
        version: link:../../packages/sdk
    devDependencies:
      '@botpress/cli':
        specifier: workspace:*
        version: link:../../packages/cli
      typescript:
        specifier: ^4.9.4
        version: 4.9.5

  interfaces/llm:
    dependencies:
      '@botpress/common':
        specifier: workspace:*
        version: link:../../packages/common
      '@botpress/sdk':
        specifier: workspace:*
        version: link:../../packages/sdk
    devDependencies:
      '@botpress/cli':
        specifier: workspace:*
        version: link:../../packages/cli
      '@types/node':
        specifier: ^18.11.17
        version: 18.19.50
      typescript:
        specifier: ^4.9.4
        version: 4.9.5

  interfaces/readable:
    dependencies:
      '@botpress/sdk':
        specifier: workspace:*
        version: link:../../packages/sdk
    devDependencies:
      '@botpress/cli':
        specifier: workspace:*
        version: link:../../packages/cli
      typescript:
        specifier: ^4.9.4
        version: 4.9.5

  interfaces/speech-to-text:
    dependencies:
      '@botpress/common':
        specifier: workspace:*
        version: link:../../packages/common
      '@botpress/sdk':
        specifier: workspace:*
        version: link:../../packages/sdk
    devDependencies:
      '@botpress/cli':
        specifier: workspace:*
        version: link:../../packages/cli
      '@types/node':
        specifier: ^18.11.17
        version: 18.19.50
      typescript:
        specifier: ^4.9.4
        version: 4.9.5

  interfaces/text-to-image:
    dependencies:
      '@botpress/common':
        specifier: workspace:*
        version: link:../../packages/common
      '@botpress/sdk':
        specifier: workspace:*
        version: link:../../packages/sdk
    devDependencies:
      '@botpress/cli':
        specifier: workspace:*
        version: link:../../packages/cli
      '@types/node':
        specifier: ^18.11.17
        version: 18.19.50
      typescript:
        specifier: ^4.9.4
        version: 4.9.5

  interfaces/typing-indicator:
    dependencies:
      '@botpress/sdk':
        specifier: workspace:*
        version: link:../../packages/sdk
    devDependencies:
      '@botpress/cli':
        specifier: workspace:*
        version: link:../../packages/cli
      typescript:
        specifier: ^4.9.4
        version: 4.9.5

  interfaces/updatable:
    dependencies:
      '@botpress/sdk':
        specifier: workspace:*
        version: link:../../packages/sdk
    devDependencies:
      '@botpress/cli':
        specifier: workspace:*
        version: link:../../packages/cli
      typescript:
        specifier: ^4.9.4
        version: 4.9.5

  packages/cli:
    dependencies:
      '@apidevtools/json-schema-ref-parser':
        specifier: ^11.7.0
        version: 11.7.0
      '@botpress/client':
        specifier: 0.33.2
        version: link:../client
      '@botpress/sdk':
<<<<<<< HEAD
        specifier: 1.1.0
=======
        specifier: 1.0.2
>>>>>>> be213f13
        version: link:../sdk
      '@bpinternal/const':
        specifier: ^0.0.20
        version: 0.0.20
      '@bpinternal/tunnel':
        specifier: ^0.1.1
        version: 0.1.1
      '@bpinternal/yargs-extra':
        specifier: ^0.0.3
        version: 0.0.3
      '@parcel/watcher':
        specifier: ^2.1.0
        version: 2.1.0
      '@stoplight/spectral-core':
        specifier: ^1.19.1
        version: 1.19.1
      '@stoplight/spectral-functions':
        specifier: ^1.9.0
        version: 1.9.0
      '@stoplight/spectral-parsers':
        specifier: ^1.0.4
        version: 1.0.4
      '@types/lodash':
        specifier: ^4.14.191
        version: 4.14.195
      '@types/node':
        specifier: ^18.11.17
        version: 18.16.16
      '@types/verror':
        specifier: ^1.10.6
        version: 1.10.6
      axios:
        specifier: ^1.4.0
        version: 1.4.0
      bluebird:
        specifier: ^3.7.2
        version: 3.7.2
      boxen:
        specifier: 5.1.2
        version: 5.1.2
      chalk:
        specifier: ^4.1.2
        version: 4.1.2
      chokidar:
        specifier: ^3.5.3
        version: 3.5.3
      dotenv:
        specifier: ^16.4.4
        version: 16.4.4
      esbuild:
        specifier: ^0.15.18
        version: 0.15.18
      handlebars:
        specifier: ^4.7.8
        version: 4.7.8
      latest-version:
        specifier: 5.1.0
        version: 5.1.0
      lodash:
        specifier: ^4.17.21
        version: 4.17.21
      prettier:
        specifier: 2.8.8
        version: 2.8.8
      prompts:
        specifier: ^2.4.2
        version: 2.4.2
      radash:
        specifier: ^9.5.0
        version: 9.5.0
      semver:
        specifier: ^7.3.8
        version: 7.5.1
      typescript:
        specifier: ^4.9.4
        version: 4.9.5
      uuid:
        specifier: ^9.0.0
        version: 9.0.0
      verror:
        specifier: ^1.10.1
        version: 1.10.1
      winston:
        specifier: ^3.8.2
        version: 3.9.0
    devDependencies:
      '@bpinternal/log4bot':
        specifier: ^0.0.4
        version: 0.0.4
      '@types/bluebird':
        specifier: ^3.5.38
        version: 3.5.38
      '@types/json-schema':
        specifier: ^7.0.12
        version: 7.0.12
      '@types/prompts':
        specifier: ^2.0.14
        version: 2.4.4
      '@types/semver':
        specifier: ^7.3.11
        version: 7.5.0
      '@types/tmp':
        specifier: ^0.2.3
        version: 0.2.3
      '@types/uuid':
        specifier: ^9.0.1
        version: 9.0.1
      find-process:
        specifier: ^1.4.7
        version: 1.4.7
      glob:
        specifier: ^9.3.4
        version: 9.3.5
      tmp:
        specifier: ^0.2.1
        version: 0.2.1
      ts-node:
        specifier: ^10.9.1
        version: 10.9.1(@types/node@18.16.16)(typescript@4.9.5)

  packages/cli/templates/empty-bot:
    dependencies:
      '@botpress/client':
        specifier: 0.33.2
        version: link:../../../client
      '@botpress/sdk':
<<<<<<< HEAD
        specifier: 1.1.0
=======
        specifier: 1.0.2
>>>>>>> be213f13
        version: link:../../../sdk
    devDependencies:
      '@types/node':
        specifier: ^18.11.17
        version: 18.19.10
      ts-node:
        specifier: ^10.9.1
        version: 10.9.2(@types/node@18.19.10)(typescript@4.9.5)
      typescript:
        specifier: ^4.9.4
        version: 4.9.5

  packages/cli/templates/empty-integration:
    dependencies:
      '@botpress/client':
        specifier: 0.33.2
        version: link:../../../client
      '@botpress/sdk':
<<<<<<< HEAD
        specifier: 1.1.0
=======
        specifier: 1.0.2
>>>>>>> be213f13
        version: link:../../../sdk
    devDependencies:
      '@types/node':
        specifier: ^18.11.17
        version: 18.16.16
      ts-node:
        specifier: ^10.9.1
        version: 10.9.1(@types/node@18.16.16)(typescript@4.9.5)
      typescript:
        specifier: ^4.9.4
        version: 4.9.5

  packages/cli/templates/hello-world:
    dependencies:
      '@botpress/client':
        specifier: 0.33.2
        version: link:../../../client
      '@botpress/sdk':
<<<<<<< HEAD
        specifier: 1.1.0
=======
        specifier: 1.0.2
>>>>>>> be213f13
        version: link:../../../sdk
    devDependencies:
      '@types/node':
        specifier: ^18.11.17
        version: 18.19.10
      ts-node:
        specifier: ^10.9.1
        version: 10.9.2(@types/node@18.19.10)(typescript@4.9.5)
      typescript:
        specifier: ^4.9.4
        version: 4.9.5

  packages/cli/templates/webhook-message:
    dependencies:
      '@botpress/client':
        specifier: 0.33.2
        version: link:../../../client
      '@botpress/sdk':
<<<<<<< HEAD
        specifier: 1.1.0
=======
        specifier: 1.0.2
>>>>>>> be213f13
        version: link:../../../sdk
      axios:
        specifier: ^1.6.8
        version: 1.6.8
    devDependencies:
      '@types/node':
        specifier: ^18.11.17
        version: 18.19.10
      ts-node:
        specifier: ^10.9.1
        version: 10.9.2(@types/node@18.19.10)(typescript@4.9.5)
      typescript:
        specifier: ^4.9.4
        version: 4.9.5

  packages/client:
    dependencies:
      axios:
        specifier: ^1.6.1
        version: 1.6.1
      axios-retry:
        specifier: ^4.5.0
        version: 4.5.0(axios@1.6.1)
      browser-or-node:
        specifier: ^2.1.1
        version: 2.1.1
      qs:
        specifier: ^6.11.0
        version: 6.11.0
      type-fest:
        specifier: ^3.4.0
        version: 3.11.1
    devDependencies:
      '@botpress/api':
        specifier: 0.45.1
        version: 0.45.1(openapi-types@12.1.3)
      '@types/qs':
        specifier: ^6.9.7
        version: 6.9.7
      esbuild:
        specifier: ^0.16.12
        version: 0.16.17
      lodash:
        specifier: ^4.17.21
        version: 4.17.21
      ts-node:
        specifier: ^10.9.2
        version: 10.9.2(@types/node@18.19.50)(typescript@4.9.5)
      tsup:
        specifier: ^8.0.2
        version: 8.0.2(ts-node@10.9.2)(typescript@4.9.5)
      typescript:
        specifier: ^4.9.4
        version: 4.9.5
      vitest:
        specifier: ^0.33.0
        version: 0.33.0

  packages/common:
    dependencies:
      '@botpress/client':
        specifier: workspace:*
        version: link:../client
      '@botpress/sdk':
        specifier: workspace:*
        version: link:../sdk
      openai:
        specifier: ^4.53.0
        version: 4.53.0
    devDependencies:
      '@types/node':
        specifier: ^18.11.17
        version: 18.19.10
      typescript:
        specifier: ^4.9.4
        version: 4.9.5

  packages/sdk:
    dependencies:
      '@botpress/client':
        specifier: 0.33.2
        version: link:../client
      '@bpinternal/zui':
        specifier: 0.12.0
        version: 0.12.0(react@18.3.1)
    devDependencies:
      '@types/node':
        specifier: ^18.11.17
        version: 18.16.16
      esbuild:
        specifier: ^0.16.10
        version: 0.16.17
      ts-node:
        specifier: ^10.9.1
        version: 10.9.1(@types/node@18.16.16)(typescript@4.9.5)
      tsup:
        specifier: ^8.0.2
        version: 8.0.2(ts-node@10.9.1)(typescript@4.9.5)
      typescript:
        specifier: ^4.9.4
        version: 4.9.5

  packages/sdk-addons:
    dependencies:
      '@botpress/sdk':
        specifier: workspace:*
        version: link:../sdk
      '@sentry/node':
        specifier: ^7.53.1
        version: 7.53.1
      typescript:
        specifier: ^4.9.4
        version: 4.9.5

packages:

  /@ampproject/remapping@2.2.1:
    resolution: {integrity: sha512-lFMjJTrFL3j7L9yBxwYfCq2k6qqwHyzuUl/XBnif78PWTJYyL/dfowQHWE3sp6U6ZzqWiiIZnpTMO96zhkjwtg==}
    engines: {node: '>=6.0.0'}
    dependencies:
      '@jridgewell/gen-mapping': 0.3.3
      '@jridgewell/trace-mapping': 0.3.18

  /@anatine/zod-openapi@1.12.1(openapi3-ts@2.0.2)(zod@3.22.4):
    resolution: {integrity: sha512-scMpuku9VkDG4NahlnTRQcxlNZP7RGFpjKTOYkteZl/P8SSNaTogyOB1DRak/efQhyJryUAno3wvMVY9WBNxGA==}
    peerDependencies:
      openapi3-ts: ^2.0.0 || ^3.0.0
      zod: ^3.20.0
    dependencies:
      openapi3-ts: 2.0.2
      ts-deepmerge: 4.0.0
      zod: 3.22.4
    dev: true

  /@anthropic-ai/sdk@0.24.0:
    resolution: {integrity: sha512-iMb1bQimQrSw/Rq6duPiuCJ7uvlSciq5PWp17jVOfy5dK2EJY36ol10ttwb+Zf6yzkKHMdt+vNIpznj/HsPXOg==}
    dependencies:
      '@types/node': 18.19.10
      '@types/node-fetch': 2.6.4
      abort-controller: 3.0.0
      agentkeepalive: 4.5.0
      form-data-encoder: 1.7.2
      formdata-node: 4.4.1
      node-fetch: 2.7.0
      web-streams-polyfill: 3.3.3
    transitivePeerDependencies:
      - encoding
    dev: false

  /@apidevtools/json-schema-ref-parser@11.7.0:
    resolution: {integrity: sha512-pRrmXMCwnmrkS3MLgAIW5dXRzeTv6GLjkjb4HmxNnvAKXN1Nfzp4KmGADBQvlVUcqi+a5D+hfGDLLnd5NnYxog==}
    engines: {node: '>= 16'}
    dependencies:
      '@jsdevtools/ono': 7.1.3
      '@types/json-schema': 7.0.15
      js-yaml: 4.1.0
    dev: false

  /@apidevtools/swagger-methods@3.0.2:
    resolution: {integrity: sha512-QAkD5kK2b1WfjDS/UQn/qQkbwF31uqRjPTrsCs5ZG9BQGAkjwvqGFjjPqAuzac/IYzpPtRzjCP1WrTuAIjMrXg==}
    dev: true

  /@azure/abort-controller@1.1.0:
    resolution: {integrity: sha512-TrRLIoSQVzfAJX9H1JeFjzAoDGcoK1IYX1UImfceTZpsyYfWr09Ss1aHW1y5TrrR3iq6RZLBwJ3E24uwPhwahw==}
    engines: {node: '>=12.0.0'}
    dependencies:
      tslib: 2.6.2
    dev: false

  /@azure/core-auth@1.4.0:
    resolution: {integrity: sha512-HFrcTgmuSuukRf/EdPmqBrc5l6Q5Uu+2TbuhaKbgaCpP2TfAeiNaQPAadxO+CYBRHGUzIDteMAjFspFLDLnKVQ==}
    engines: {node: '>=12.0.0'}
    dependencies:
      '@azure/abort-controller': 1.1.0
      tslib: 2.6.2
    dev: false

  /@azure/core-client@1.7.3:
    resolution: {integrity: sha512-kleJ1iUTxcO32Y06dH9Pfi9K4U+Tlb111WXEnbt7R/ne+NLRwppZiTGJuTD5VVoxTMK5NTbEtm5t2vcdNCFe2g==}
    engines: {node: '>=14.0.0'}
    dependencies:
      '@azure/abort-controller': 1.1.0
      '@azure/core-auth': 1.4.0
      '@azure/core-rest-pipeline': 1.11.0
      '@azure/core-tracing': 1.0.1
      '@azure/core-util': 1.3.2
      '@azure/logger': 1.0.4
      tslib: 2.6.2
    transitivePeerDependencies:
      - supports-color
    dev: false

  /@azure/core-rest-pipeline@1.11.0:
    resolution: {integrity: sha512-nB4KXl6qAyJmBVLWA7SakT4tzpYZTCk4pvRBeI+Ye0WYSOrlTqlMhc4MSS/8atD3ufeYWdkN380LLoXlUUzThw==}
    engines: {node: '>=14.0.0'}
    dependencies:
      '@azure/abort-controller': 1.1.0
      '@azure/core-auth': 1.4.0
      '@azure/core-tracing': 1.0.1
      '@azure/core-util': 1.3.2
      '@azure/logger': 1.0.4
      form-data: 4.0.0
      http-proxy-agent: 5.0.0
      https-proxy-agent: 5.0.1
      tslib: 2.6.2
    transitivePeerDependencies:
      - supports-color
    dev: false

  /@azure/core-tracing@1.0.1:
    resolution: {integrity: sha512-I5CGMoLtX+pI17ZdiFJZgxMJApsK6jjfm85hpgp3oazCdq5Wxgh4wMr7ge/TTWW1B5WBuvIOI1fMU/FrOAMKrw==}
    engines: {node: '>=12.0.0'}
    dependencies:
      tslib: 2.6.2
    dev: false

  /@azure/core-util@1.3.2:
    resolution: {integrity: sha512-2bECOUh88RvL1pMZTcc6OzfobBeWDBf5oBbhjIhT1MV9otMVWCzpOJkkiKtrnO88y5GGBelgY8At73KGAdbkeQ==}
    engines: {node: '>=14.0.0'}
    dependencies:
      '@azure/abort-controller': 1.1.0
      tslib: 2.6.2
    dev: false

  /@azure/identity@2.1.0:
    resolution: {integrity: sha512-BPDz1sK7Ul9t0l9YKLEa8PHqWU4iCfhGJ+ELJl6c8CP3TpJt2urNCbm0ZHsthmxRsYoMPbz2Dvzj30zXZVmAFw==}
    engines: {node: '>=12.0.0'}
    dependencies:
      '@azure/abort-controller': 1.1.0
      '@azure/core-auth': 1.4.0
      '@azure/core-client': 1.7.3
      '@azure/core-rest-pipeline': 1.11.0
      '@azure/core-tracing': 1.0.1
      '@azure/core-util': 1.3.2
      '@azure/logger': 1.0.4
      '@azure/msal-browser': 2.37.1
      '@azure/msal-common': 7.6.0
      '@azure/msal-node': 1.17.3
      events: 3.3.0
      jws: 4.0.0
      open: 8.4.2
      stoppable: 1.1.0
      tslib: 2.6.2
      uuid: 8.3.2
    transitivePeerDependencies:
      - supports-color
    dev: false

  /@azure/logger@1.0.4:
    resolution: {integrity: sha512-ustrPY8MryhloQj7OWGe+HrYx+aoiOxzbXTtgblbV3xwCqpzUK36phH3XNHQKj3EPonyFUuDTfR3qFhTEAuZEg==}
    engines: {node: '>=14.0.0'}
    dependencies:
      tslib: 2.6.2
    dev: false

  /@azure/ms-rest-js@2.6.6:
    resolution: {integrity: sha512-WYIda8VvrkZE68xHgOxUXvjThxNf1nnGPPe0rAljqK5HJHIZ12Pi3YhEDOn3Ge7UnwaaM3eFO0VtAy4nGVI27Q==}
    dependencies:
      '@azure/core-auth': 1.4.0
      abort-controller: 3.0.0
      form-data: 2.5.1
      node-fetch: 2.7.0
      tough-cookie: 3.0.1
      tslib: 1.14.1
      tunnel: 0.0.6
      uuid: 8.3.2
      xml2js: 0.5.0
    transitivePeerDependencies:
      - encoding
    dev: false

  /@azure/msal-browser@2.37.1:
    resolution: {integrity: sha512-EoKQISEpIY39Ru1OpWkeFZBcwp6Y0bG81bVmdyy4QJebPPDdVzfm62PSU0XFIRc3bqjZ4PBKBLMYLuo9NZYAow==}
    engines: {node: '>=0.8.0'}
    dependencies:
      '@azure/msal-common': 13.1.0
    dev: false

  /@azure/msal-common@13.1.0:
    resolution: {integrity: sha512-wj+ULrRB0HTuMmtrMjg8j3guCx32GE2BCPbsMCZkHgL1BZetC3o/Su5UJEQMX1HNc9CrIaQNx5WaKWHygYDe0g==}
    engines: {node: '>=0.8.0'}
    dev: false

  /@azure/msal-common@7.6.0:
    resolution: {integrity: sha512-XqfbglUTVLdkHQ8F9UQJtKseRr3sSnr9ysboxtoswvaMVaEfvyLtMoHv9XdKUfOc0qKGzNgRFd9yRjIWVepl6Q==}
    engines: {node: '>=0.8.0'}
    dev: false

  /@azure/msal-node@1.17.3:
    resolution: {integrity: sha512-slsa+388bQQWnWH1V91KL+zV57rIp/0OQFfF0EmVMY8gnEIkAnpWWFUVBTTMbxEyjEFMk5ZW9xiHvHBcYFHzDw==}
    engines: {node: 10 || 12 || 14 || 16 || 18}
    dependencies:
      '@azure/msal-common': 13.1.0
      jsonwebtoken: 9.0.2
      uuid: 8.3.2
    dev: false

  /@babel/cli@7.22.5(@babel/core@7.22.5):
    resolution: {integrity: sha512-N5d7MjzwsQ2wppwjhrsicVDhJSqF9labEP/swYiHhio4Ca2XjEehpgPmerjnLQl7BPE59BLud0PTWGYwqFl/cQ==}
    engines: {node: '>=6.9.0'}
    hasBin: true
    peerDependencies:
      '@babel/core': ^7.0.0-0
    dependencies:
      '@babel/core': 7.22.5
      '@jridgewell/trace-mapping': 0.3.18
      commander: 4.1.1
      convert-source-map: 1.9.0
      fs-readdir-recursive: 1.1.0
      glob: 7.2.3
      make-dir: 2.1.0
      slash: 2.0.0
    optionalDependencies:
      '@nicolo-ribaudo/chokidar-2': 2.1.8-no-fsevents.3
      chokidar: 3.5.3
    dev: false

  /@babel/code-frame@7.22.5:
    resolution: {integrity: sha512-Xmwn266vad+6DAqEB2A6V/CcZVp62BbwVmcOJc2RPuwih1kw02TjQvWVWlcKGbBPd+8/0V5DEkOcizRGYsspYQ==}
    engines: {node: '>=6.9.0'}
    dependencies:
      '@babel/highlight': 7.22.5

  /@babel/compat-data@7.22.5:
    resolution: {integrity: sha512-4Jc/YuIaYqKnDDz892kPIledykKg12Aw1PYX5i/TY28anJtacvM1Rrr8wbieB9GfEJwlzqT0hUEao0CxEebiDA==}
    engines: {node: '>=6.9.0'}

  /@babel/core@7.22.5:
    resolution: {integrity: sha512-SBuTAjg91A3eKOvD+bPEz3LlhHZRNu1nFOVts9lzDJTXshHTjII0BAtDS3Y2DAkdZdDKWVZGVwkDfc4Clxn1dg==}
    engines: {node: '>=6.9.0'}
    dependencies:
      '@ampproject/remapping': 2.2.1
      '@babel/code-frame': 7.22.5
      '@babel/generator': 7.22.5
      '@babel/helper-compilation-targets': 7.22.5(@babel/core@7.22.5)
      '@babel/helper-module-transforms': 7.22.5
      '@babel/helpers': 7.22.5
      '@babel/parser': 7.22.5
      '@babel/template': 7.22.5
      '@babel/traverse': 7.22.5
      '@babel/types': 7.22.5
      convert-source-map: 1.9.0
      debug: 4.3.4(supports-color@5.5.0)
      gensync: 1.0.0-beta.2
      json5: 2.2.3
      semver: 6.3.1
    transitivePeerDependencies:
      - supports-color

  /@babel/generator@7.22.5:
    resolution: {integrity: sha512-+lcUbnTRhd0jOewtFSedLyiPsD5tswKkbgcezOqqWFUVNEwoUTlpPOBmvhG7OXWLR4jMdv0czPGH5XbflnD1EA==}
    engines: {node: '>=6.9.0'}
    dependencies:
      '@babel/types': 7.22.5
      '@jridgewell/gen-mapping': 0.3.3
      '@jridgewell/trace-mapping': 0.3.18
      jsesc: 2.5.2

  /@babel/helper-compilation-targets@7.22.5(@babel/core@7.22.5):
    resolution: {integrity: sha512-Ji+ywpHeuqxB8WDxraCiqR0xfhYjiDE/e6k7FuIaANnoOFxAHskHChz4vA1mJC9Lbm01s1PVAGhQY4FUKSkGZw==}
    engines: {node: '>=6.9.0'}
    peerDependencies:
      '@babel/core': ^7.0.0
    dependencies:
      '@babel/compat-data': 7.22.5
      '@babel/core': 7.22.5
      '@babel/helper-validator-option': 7.22.5
      browserslist: 4.21.7
      lru-cache: 5.1.1
      semver: 6.3.1

  /@babel/helper-environment-visitor@7.22.5:
    resolution: {integrity: sha512-XGmhECfVA/5sAt+H+xpSg0mfrHq6FzNr9Oxh7PSEBBRUb/mL7Kz3NICXb194rCqAEdxkhPT1a88teizAFyvk8Q==}
    engines: {node: '>=6.9.0'}

  /@babel/helper-function-name@7.22.5:
    resolution: {integrity: sha512-wtHSq6jMRE3uF2otvfuD3DIvVhOsSNshQl0Qrd7qC9oQJzHvOL4qQXlQn2916+CXGywIjpGuIkoyZRRxHPiNQQ==}
    engines: {node: '>=6.9.0'}
    dependencies:
      '@babel/template': 7.22.5
      '@babel/types': 7.22.5

  /@babel/helper-hoist-variables@7.22.5:
    resolution: {integrity: sha512-wGjk9QZVzvknA6yKIUURb8zY3grXCcOZt+/7Wcy8O2uctxhplmUPkOdlgoNhmdVee2c92JXbf1xpMtVNbfoxRw==}
    engines: {node: '>=6.9.0'}
    dependencies:
      '@babel/types': 7.22.5

  /@babel/helper-module-imports@7.22.5:
    resolution: {integrity: sha512-8Dl6+HD/cKifutF5qGd/8ZJi84QeAKh+CEe1sBzz8UayBBGg1dAIJrdHOcOM5b2MpzWL2yuotJTtGjETq0qjXg==}
    engines: {node: '>=6.9.0'}
    dependencies:
      '@babel/types': 7.22.5

  /@babel/helper-module-transforms@7.22.5:
    resolution: {integrity: sha512-+hGKDt/Ze8GFExiVHno/2dvG5IdstpzCq0y4Qc9OJ25D4q3pKfiIP/4Vp3/JvhDkLKsDK2api3q3fpIgiIF5bw==}
    engines: {node: '>=6.9.0'}
    dependencies:
      '@babel/helper-environment-visitor': 7.22.5
      '@babel/helper-module-imports': 7.22.5
      '@babel/helper-simple-access': 7.22.5
      '@babel/helper-split-export-declaration': 7.22.5
      '@babel/helper-validator-identifier': 7.22.5
      '@babel/template': 7.22.5
      '@babel/traverse': 7.22.5
      '@babel/types': 7.22.5
    transitivePeerDependencies:
      - supports-color

  /@babel/helper-plugin-utils@7.22.5:
    resolution: {integrity: sha512-uLls06UVKgFG9QD4OeFYLEGteMIAa5kpTPcFL28yuCIIzsf6ZyKZMllKVOCZFhiZ5ptnwX4mtKdWCBE/uT4amg==}
    engines: {node: '>=6.9.0'}
    dev: true

  /@babel/helper-simple-access@7.22.5:
    resolution: {integrity: sha512-n0H99E/K+Bika3++WNL17POvo4rKWZ7lZEp1Q+fStVbUi8nxPQEBOlTmCOxW/0JsS56SKKQ+ojAe2pHKJHN35w==}
    engines: {node: '>=6.9.0'}
    dependencies:
      '@babel/types': 7.22.5

  /@babel/helper-split-export-declaration@7.22.5:
    resolution: {integrity: sha512-thqK5QFghPKWLhAV321lxF95yCg2K3Ob5yw+M3VHWfdia0IkPXUtoLH8x/6Fh486QUvzhb8YOWHChTVen2/PoQ==}
    engines: {node: '>=6.9.0'}
    dependencies:
      '@babel/types': 7.22.5

  /@babel/helper-string-parser@7.22.5:
    resolution: {integrity: sha512-mM4COjgZox8U+JcXQwPijIZLElkgEpO5rsERVDJTc2qfCDfERyob6k5WegS14SX18IIjv+XD+GrqNumY5JRCDw==}
    engines: {node: '>=6.9.0'}

  /@babel/helper-validator-identifier@7.22.5:
    resolution: {integrity: sha512-aJXu+6lErq8ltp+JhkJUfk1MTGyuA4v7f3pA+BJ5HLfNC6nAQ0Cpi9uOquUj8Hehg0aUiHzWQbOVJGao6ztBAQ==}
    engines: {node: '>=6.9.0'}

  /@babel/helper-validator-option@7.22.5:
    resolution: {integrity: sha512-R3oB6xlIVKUnxNUxbmgq7pKjxpru24zlimpE8WK47fACIlM0II/Hm1RS8IaOI7NgCr6LNS+jl5l75m20npAziw==}
    engines: {node: '>=6.9.0'}

  /@babel/helpers@7.22.5:
    resolution: {integrity: sha512-pSXRmfE1vzcUIDFQcSGA5Mr+GxBV9oiRKDuDxXvWQQBCh8HoIjs/2DlDB7H8smac1IVrB9/xdXj2N3Wol9Cr+Q==}
    engines: {node: '>=6.9.0'}
    dependencies:
      '@babel/template': 7.22.5
      '@babel/traverse': 7.22.5
      '@babel/types': 7.22.5
    transitivePeerDependencies:
      - supports-color

  /@babel/highlight@7.22.5:
    resolution: {integrity: sha512-BSKlD1hgnedS5XRnGOljZawtag7H1yPfQp0tdNJCHoH6AZ+Pcm9VvkrK59/Yy593Ypg0zMxH2BxD1VPYUQ7UIw==}
    engines: {node: '>=6.9.0'}
    dependencies:
      '@babel/helper-validator-identifier': 7.22.5
      chalk: 2.4.2
      js-tokens: 4.0.0

  /@babel/parser@7.22.5:
    resolution: {integrity: sha512-DFZMC9LJUG9PLOclRC32G63UXwzqS2koQC8dkx+PLdmt1xSePYpbT/NbsrJy8Q/muXz7o/h/d4A7Fuyixm559Q==}
    engines: {node: '>=6.0.0'}
    hasBin: true
    dependencies:
      '@babel/types': 7.22.5

  /@babel/plugin-syntax-async-generators@7.8.4(@babel/core@7.22.5):
    resolution: {integrity: sha512-tycmZxkGfZaxhMRbXlPXuVFpdWlXpir2W4AMhSJgRKzk/eDlIXOhb2LHWoLpDF7TEHylV5zNhykX6KAgHJmTNw==}
    peerDependencies:
      '@babel/core': ^7.0.0-0
    dependencies:
      '@babel/core': 7.22.5
      '@babel/helper-plugin-utils': 7.22.5
    dev: true

  /@babel/plugin-syntax-bigint@7.8.3(@babel/core@7.22.5):
    resolution: {integrity: sha512-wnTnFlG+YxQm3vDxpGE57Pj0srRU4sHE/mDkt1qv2YJJSeUAec2ma4WLUnUPeKjyrfntVwe/N6dCXpU+zL3Npg==}
    peerDependencies:
      '@babel/core': ^7.0.0-0
    dependencies:
      '@babel/core': 7.22.5
      '@babel/helper-plugin-utils': 7.22.5
    dev: true

  /@babel/plugin-syntax-class-properties@7.12.13(@babel/core@7.22.5):
    resolution: {integrity: sha512-fm4idjKla0YahUNgFNLCB0qySdsoPiZP3iQE3rky0mBUtMZ23yDJ9SJdg6dXTSDnulOVqiF3Hgr9nbXvXTQZYA==}
    peerDependencies:
      '@babel/core': ^7.0.0-0
    dependencies:
      '@babel/core': 7.22.5
      '@babel/helper-plugin-utils': 7.22.5
    dev: true

  /@babel/plugin-syntax-import-meta@7.10.4(@babel/core@7.22.5):
    resolution: {integrity: sha512-Yqfm+XDx0+Prh3VSeEQCPU81yC+JWZ2pDPFSS4ZdpfZhp4MkFMaDC1UqseovEKwSUpnIL7+vK+Clp7bfh0iD7g==}
    peerDependencies:
      '@babel/core': ^7.0.0-0
    dependencies:
      '@babel/core': 7.22.5
      '@babel/helper-plugin-utils': 7.22.5
    dev: true

  /@babel/plugin-syntax-json-strings@7.8.3(@babel/core@7.22.5):
    resolution: {integrity: sha512-lY6kdGpWHvjoe2vk4WrAapEuBR69EMxZl+RoGRhrFGNYVK8mOPAW8VfbT/ZgrFbXlDNiiaxQnAtgVCZ6jv30EA==}
    peerDependencies:
      '@babel/core': ^7.0.0-0
    dependencies:
      '@babel/core': 7.22.5
      '@babel/helper-plugin-utils': 7.22.5
    dev: true

  /@babel/plugin-syntax-jsx@7.22.5(@babel/core@7.22.5):
    resolution: {integrity: sha512-gvyP4hZrgrs/wWMaocvxZ44Hw0b3W8Pe+cMxc8V1ULQ07oh8VNbIRaoD1LRZVTvD+0nieDKjfgKg89sD7rrKrg==}
    engines: {node: '>=6.9.0'}
    peerDependencies:
      '@babel/core': ^7.0.0-0
    dependencies:
      '@babel/core': 7.22.5
      '@babel/helper-plugin-utils': 7.22.5
    dev: true

  /@babel/plugin-syntax-logical-assignment-operators@7.10.4(@babel/core@7.22.5):
    resolution: {integrity: sha512-d8waShlpFDinQ5MtvGU9xDAOzKH47+FFoney2baFIoMr952hKOLp1HR7VszoZvOsV/4+RRszNY7D17ba0te0ig==}
    peerDependencies:
      '@babel/core': ^7.0.0-0
    dependencies:
      '@babel/core': 7.22.5
      '@babel/helper-plugin-utils': 7.22.5
    dev: true

  /@babel/plugin-syntax-nullish-coalescing-operator@7.8.3(@babel/core@7.22.5):
    resolution: {integrity: sha512-aSff4zPII1u2QD7y+F8oDsz19ew4IGEJg9SVW+bqwpwtfFleiQDMdzA/R+UlWDzfnHFCxxleFT0PMIrR36XLNQ==}
    peerDependencies:
      '@babel/core': ^7.0.0-0
    dependencies:
      '@babel/core': 7.22.5
      '@babel/helper-plugin-utils': 7.22.5
    dev: true

  /@babel/plugin-syntax-numeric-separator@7.10.4(@babel/core@7.22.5):
    resolution: {integrity: sha512-9H6YdfkcK/uOnY/K7/aA2xpzaAgkQn37yzWUMRK7OaPOqOpGS1+n0H5hxT9AUw9EsSjPW8SVyMJwYRtWs3X3ug==}
    peerDependencies:
      '@babel/core': ^7.0.0-0
    dependencies:
      '@babel/core': 7.22.5
      '@babel/helper-plugin-utils': 7.22.5
    dev: true

  /@babel/plugin-syntax-object-rest-spread@7.8.3(@babel/core@7.22.5):
    resolution: {integrity: sha512-XoqMijGZb9y3y2XskN+P1wUGiVwWZ5JmoDRwx5+3GmEplNyVM2s2Dg8ILFQm8rWM48orGy5YpI5Bl8U1y7ydlA==}
    peerDependencies:
      '@babel/core': ^7.0.0-0
    dependencies:
      '@babel/core': 7.22.5
      '@babel/helper-plugin-utils': 7.22.5
    dev: true

  /@babel/plugin-syntax-optional-catch-binding@7.8.3(@babel/core@7.22.5):
    resolution: {integrity: sha512-6VPD0Pc1lpTqw0aKoeRTMiB+kWhAoT24PA+ksWSBrFtl5SIRVpZlwN3NNPQjehA2E/91FV3RjLWoVTglWcSV3Q==}
    peerDependencies:
      '@babel/core': ^7.0.0-0
    dependencies:
      '@babel/core': 7.22.5
      '@babel/helper-plugin-utils': 7.22.5
    dev: true

  /@babel/plugin-syntax-optional-chaining@7.8.3(@babel/core@7.22.5):
    resolution: {integrity: sha512-KoK9ErH1MBlCPxV0VANkXW2/dw4vlbGDrFgz8bmUsBGYkFRcbRwMh6cIJubdPrkxRwuGdtCk0v/wPTKbQgBjkg==}
    peerDependencies:
      '@babel/core': ^7.0.0-0
    dependencies:
      '@babel/core': 7.22.5
      '@babel/helper-plugin-utils': 7.22.5
    dev: true

  /@babel/plugin-syntax-top-level-await@7.14.5(@babel/core@7.22.5):
    resolution: {integrity: sha512-hx++upLv5U1rgYfwe1xBQUhRmU41NEvpUvrp8jkrSCdvGSnM5/qdRMtylJ6PG5OFkBaHkbTAKTnd3/YyESRHFw==}
    engines: {node: '>=6.9.0'}
    peerDependencies:
      '@babel/core': ^7.0.0-0
    dependencies:
      '@babel/core': 7.22.5
      '@babel/helper-plugin-utils': 7.22.5
    dev: true

  /@babel/plugin-syntax-typescript@7.22.5(@babel/core@7.22.5):
    resolution: {integrity: sha512-1mS2o03i7t1c6VzH6fdQ3OA8tcEIxwG18zIPRp+UY1Ihv6W+XZzBCVxExF9upussPXJ0xE9XRHwMoNs1ep/nRQ==}
    engines: {node: '>=6.9.0'}
    peerDependencies:
      '@babel/core': ^7.0.0-0
    dependencies:
      '@babel/core': 7.22.5
      '@babel/helper-plugin-utils': 7.22.5
    dev: true

  /@babel/runtime@7.24.7:
    resolution: {integrity: sha512-UwgBRMjJP+xv857DCngvqXI3Iq6J4v0wXmwc6sapg+zyhbwmQX67LUEFrkK5tbyJ30jGuG3ZvWpBiB9LCy1kWw==}
    engines: {node: '>=6.9.0'}
    dependencies:
      regenerator-runtime: 0.14.1

  /@babel/template@7.22.5:
    resolution: {integrity: sha512-X7yV7eiwAxdj9k94NEylvbVHLiVG1nvzCV2EAowhxLTwODV1jl9UzZ48leOC0sH7OnuHrIkllaBgneUykIcZaw==}
    engines: {node: '>=6.9.0'}
    dependencies:
      '@babel/code-frame': 7.22.5
      '@babel/parser': 7.22.5
      '@babel/types': 7.22.5

  /@babel/traverse@7.22.5:
    resolution: {integrity: sha512-7DuIjPgERaNo6r+PZwItpjCZEa5vyw4eJGufeLxrPdBXBoLcCJCIasvK6pK/9DVNrLZTLFhUGqaC6X/PA007TQ==}
    engines: {node: '>=6.9.0'}
    dependencies:
      '@babel/code-frame': 7.22.5
      '@babel/generator': 7.22.5
      '@babel/helper-environment-visitor': 7.22.5
      '@babel/helper-function-name': 7.22.5
      '@babel/helper-hoist-variables': 7.22.5
      '@babel/helper-split-export-declaration': 7.22.5
      '@babel/parser': 7.22.5
      '@babel/types': 7.22.5
      debug: 4.3.4(supports-color@5.5.0)
      globals: 11.12.0
    transitivePeerDependencies:
      - supports-color

  /@babel/types@7.22.5:
    resolution: {integrity: sha512-zo3MIHGOkPOfoRXitsgHLjEXmlDaD/5KU1Uzuc9GNiZPhSqVxVRtxuPaSBZDsYZ9qV88AjtMtWW7ww98loJ9KA==}
    engines: {node: '>=6.9.0'}
    dependencies:
      '@babel/helper-string-parser': 7.22.5
      '@babel/helper-validator-identifier': 7.22.5
      to-fast-properties: 2.0.0

  /@bcherny/json-schema-ref-parser@10.0.5-fork:
    resolution: {integrity: sha512-E/jKbPoca1tfUPj3iSbitDZTGnq6FUFjkH6L8U2oDwSuwK1WhnnVtCG7oFOTg/DDnyoXbQYUiUiGOibHqaGVnw==}
    engines: {node: '>= 16'}
    dependencies:
      '@jsdevtools/ono': 7.1.3
      '@types/json-schema': 7.0.15
      call-me-maybe: 1.0.2
      js-yaml: 4.1.0
    dev: true

  /@bcoe/v8-coverage@0.2.3:
    resolution: {integrity: sha512-0hYQ8SB4Db5zvZB4axdMHGwEaQjkZzFjQiN9LVYvIFB2nSUHW9tYpxWriPrWDASIxiaXax83REcLxuSdnGPZtw==}
    dev: true

  /@botpress/api@0.45.1(openapi-types@12.1.3):
    resolution: {integrity: sha512-L74i095jBk0GH83ZrMoaaxTyW+PwDZWjSzH2nIr2ZJCyjvcljIBBLnpGoXfvh+Zg9PdcvCD3dsGSZnqrmLcTmQ==}
    dependencies:
      '@bpinternal/opapi': 0.10.22(openapi-types@12.1.3)
    transitivePeerDependencies:
      - debug
      - openapi-types
      - supports-color
    dev: true

  /@botpress/messaging-base@1.2.0:
    resolution: {integrity: sha512-7cjHeD1Ti4cvDmyUV2D2CFKR1kPYv+eFPgXaJOksvrEoNZ1SrqXbHR9l26ndaAz0TuoX3Wc9l4Q7i5sBoHE44Q==}
    dev: false

  /@botpress/messaging-client@1.2.1:
    resolution: {integrity: sha512-/aoxQsyGL+09yrmyQRVSjveiV/jk9nTaEej74ks1LMrOh4f7g04rsdUZXQ+3IXEqKneXm83LPrKtqm3sYVVi8Q==}
    dependencies:
      '@botpress/messaging-base': 1.2.0
      axios: 0.21.4(debug@4.3.4)
      cookie: 0.4.2
      joi: 17.9.2
    transitivePeerDependencies:
      - debug
    dev: false

  /@bpinternal/const@0.0.20:
    resolution: {integrity: sha512-AVeQy25M9eXMvjnLZVbFmr++qkONYrwW7qLXD9q9ccD4WLEgMmJZ6e+BSUnwPEBQ8LiqWQXf/YJ1MJxoVkcyNw==}
    dependencies:
      vitest: 0.34.6
    transitivePeerDependencies:
      - '@edge-runtime/vm'
      - '@vitest/browser'
      - '@vitest/ui'
      - happy-dom
      - jsdom
      - less
      - lightningcss
      - playwright
      - safaridriver
      - sass
      - stylus
      - sugarss
      - supports-color
      - terser
      - webdriverio
    dev: false

  /@bpinternal/depsynky@0.0.1:
    resolution: {integrity: sha512-Gu3qhkEOThWDLiWgO4LosVerUKIArQFV+SzxUskha/vYTUulBLiIWdTzVEx3HDCKqVQTWc91GIpmNIwce8VKUg==}
    hasBin: true
    dependencies:
      '@bpinternal/yargs-extra': 0.0.3
      chalk: 4.1.2
      glob: 9.3.5
      prettier: 2.8.8
      prompts: 2.4.2
      semver: 7.5.4
      yaml: 2.3.1
    dev: false

  /@bpinternal/genenv@0.0.1:
    resolution: {integrity: sha512-vg1hE0bWVLKZKklXSqVxoRhMR2xVJ2VnL70tmvMvw24R5kL6DLAxyttHAdsZD9k7tLqx4Enbh14OUCyJYsHTYw==}
    hasBin: true
    dependencies:
      '@bpinternal/yargs-extra': 0.0.14
      dotenv: 16.4.4
    dev: true

  /@bpinternal/log4bot@0.0.4:
    resolution: {integrity: sha512-psjT4wxlMcKMnWu+acnxoMeVQaAjD5eRfTdpk1L2uymhy2hnukzxg53Z2cThbFDJsdEufFOneEGwSi2kfWXRwA==}
    dependencies:
      lodash: 4.17.21
      moment: 2.29.4
      regex-parser: 2.2.11
    dev: true

  /@bpinternal/opapi@0.10.22(openapi-types@12.1.3):
    resolution: {integrity: sha512-Un1H3WteDK5PqyvtG5KFw/pe6t5w9eTvhC7j/j8uQnEJR6OreaSj29a5QnEbI2MB375ti6OIUgF0ipbV8KeQIw==}
    engines: {node: '>=16.0.0', pnpm: 9.1.0}
    dependencies:
      '@anatine/zod-openapi': 1.12.1(openapi3-ts@2.0.2)(zod@3.22.4)
      '@readme/openapi-parser': 2.6.0(openapi-types@12.1.3)
      axios: 1.7.2
      chalk: 4.1.2
      decompress: 4.2.1
      execa: 8.0.1
      json-schema-to-typescript: 13.1.2
      json-schema-to-zod: 1.1.1
      lodash: 4.17.21
      openapi-typescript: 6.7.6
      openapi3-ts: 2.0.2
      radash: 12.1.0
      tsconfig-paths: 4.2.0
      verror: 1.10.1
      winston: 3.13.0
      zod: 3.22.4
    transitivePeerDependencies:
      - debug
      - openapi-types
      - supports-color
    dev: true

  /@bpinternal/tunnel@0.1.1:
    resolution: {integrity: sha512-B1ryt5n3/PSMFuoOkW4h2zHNF9rcsOB5nDBcCPQtmO2Mrz7c6kAtMBHBMhBe8DWIvqeasZYhDgxYwDh8wivFsw==}
    dependencies:
      '@types/ws': 8.5.5
      browser-or-node: 2.1.1
      isomorphic-ws: 5.0.0(ws@8.13.0)
      ws: 8.13.0
      zod: 3.20.6
    transitivePeerDependencies:
      - bufferutil
      - utf-8-validate
    dev: false

  /@bpinternal/yargs-extra@0.0.14:
    resolution: {integrity: sha512-CoxnHOLeE/fnoojsU610WmI9ice2m2LSSw1sk8fG396WKWRYwcRoj4yVVu9I1/zi0wWvdBau9Rj6y4DzBOJOhw==}
    engines: {node: '>=16.0.0', pnpm: 8.6.2}
    dependencies:
      '@types/yargs': 17.0.33
      decamelize: 5.0.1
      json-schema: 0.4.0
      lodash: 4.17.21
      yargs: 17.7.2
      yn: 4.0.0
    dev: true

  /@bpinternal/yargs-extra@0.0.3:
    resolution: {integrity: sha512-e/unlq0LX4CJUv1jGOv1UgwB/h2M0NCXnwD4lEw496GpkQikO668RS+BBlRhkqdGfZmvKDkXZZ96xJCn+i6Ymg==}
    dependencies:
      '@types/yargs': 17.0.24
      decamelize: 5.0.1
      json-schema: 0.4.0
      lodash: 4.17.21
      yargs: 17.7.2
      yn: 4.0.0
    dev: false

  /@bpinternal/zui@0.12.0(react@18.3.1):
    resolution: {integrity: sha512-ztSLi+XuFT9WSURqwA3aWvMw3OH28PQNBGCr7/+TGm8xEqov9paoQUQXqsavF/RwHZFT9IYkPkcSkZ3qc8deZg==}
    engines: {node: '>=16.0.0', pnpm: 8.6.2}
    peerDependencies:
      react: ^18.2.0
    dependencies:
      react: 18.3.1
    dev: false

  /@colors/colors@1.5.0:
    resolution: {integrity: sha512-ooWCrlZP11i8GImSjTHYHLkvFDP48nS4+204nGb1RiX/WXYHmJA2III9/e2DWVabCESdW7hBAEzHRqUn9OUVvQ==}
    engines: {node: '>=0.1.90'}
    dev: false

  /@colors/colors@1.6.0:
    resolution: {integrity: sha512-Ir+AOibqzrIsL6ajt3Rz3LskB7OiMVHqltZmspbW/TJuTVuyOMirVqAkjfY6JISiLHgyNqicAC8AyHHGzNd/dA==}
    engines: {node: '>=0.1.90'}

  /@cspotcode/source-map-support@0.8.1:
    resolution: {integrity: sha512-IchNf6dN4tHoMFIn/7OE8LWZ19Y6q/67Bmf6vnGREv8RSbBVb9LPJxEcnwrcwX6ixSvaiGoomAUvu4YSxXrVgw==}
    engines: {node: '>=12'}
    dependencies:
      '@jridgewell/trace-mapping': 0.3.9

  /@dabh/diagnostics@2.0.3:
    resolution: {integrity: sha512-hrlQOIi7hAfzsMqlGSFyVucrx38O+j6wiGOf//H2ecvIEqYN4ADBSS2iLMh5UFyDunCNniUIPk/q3riFv45xRA==}
    dependencies:
      colorspace: 1.1.4
      enabled: 2.0.0
      kuler: 2.0.0

  /@doist/todoist-api-typescript@3.0.3(type-fest@4.26.1):
    resolution: {integrity: sha512-rDYE6X/xSF+b+fvRYoVyBa7EaUOSIKhTrn7/XxV3Fm2rQrK61SoImor5pyWZlMiABH44WMf+FBIh+IjGAGaX3Q==}
    peerDependencies:
      type-fest: ^4.12.0
    dependencies:
      axios: 1.7.4
      axios-case-converter: 1.1.1(axios@1.7.4)
      axios-retry: 3.9.1
      runtypes: 6.7.0
      ts-custom-error: 3.3.1
      type-fest: 4.26.1
      uuid: 9.0.0
    transitivePeerDependencies:
      - debug
    dev: false

  /@es-joy/jsdoccomment@0.36.1:
    resolution: {integrity: sha512-922xqFsTpHs6D0BUiG4toiyPOMc8/jafnWKxz1KWgS4XzKPy2qXf1Pe6UFuNSCQqt6tOuhAWXBNuuyUhJmw9Vg==}
    engines: {node: ^14 || ^16 || ^17 || ^18 || ^19}
    dependencies:
      comment-parser: 1.3.1
      esquery: 1.5.0
      jsdoc-type-pratt-parser: 3.1.0
    dev: false

  /@esbuild/aix-ppc64@0.19.12:
    resolution: {integrity: sha512-bmoCYyWdEL3wDQIVbcyzRyeKLgk2WtWLTWz1ZIAZF/EGbNOwSA6ew3PftJ1PqMiOOGu0OyFMzG53L0zqIpPeNA==}
    engines: {node: '>=12'}
    cpu: [ppc64]
    os: [aix]
    requiresBuild: true
    dev: true
    optional: true

  /@esbuild/android-arm64@0.16.17:
    resolution: {integrity: sha512-MIGl6p5sc3RDTLLkYL1MyL8BMRN4tLMRCn+yRJJmEDvYZ2M7tmAf80hx1kbNEUX2KJ50RRtxZ4JHLvCfuB6kBg==}
    engines: {node: '>=12'}
    cpu: [arm64]
    os: [android]
    requiresBuild: true
    dev: true
    optional: true

  /@esbuild/android-arm64@0.18.12:
    resolution: {integrity: sha512-BMAlczRqC/LUt2P97E4apTBbkvS9JTJnp2DKFbCwpZ8vBvXVbNdqmvzW/OsdtI/+mGr+apkkpqGM8WecLkPgrA==}
    engines: {node: '>=12'}
    cpu: [arm64]
    os: [android]
    requiresBuild: true
    optional: true

  /@esbuild/android-arm64@0.19.12:
    resolution: {integrity: sha512-P0UVNGIienjZv3f5zq0DP3Nt2IE/3plFzuaS96vihvD0Hd6H/q4WXUGpCxD/E8YrSXfNyRPbpTq+T8ZQioSuPA==}
    engines: {node: '>=12'}
    cpu: [arm64]
    os: [android]
    requiresBuild: true
    dev: true
    optional: true

  /@esbuild/android-arm@0.15.18:
    resolution: {integrity: sha512-5GT+kcs2WVGjVs7+boataCkO5Fg0y4kCjzkB5bAip7H4jfnOS3dA6KPiww9W1OEKTKeAcUVhdZGvgI65OXmUnw==}
    engines: {node: '>=12'}
    cpu: [arm]
    os: [android]
    requiresBuild: true
    optional: true

  /@esbuild/android-arm@0.16.17:
    resolution: {integrity: sha512-N9x1CMXVhtWEAMS7pNNONyA14f71VPQN9Cnavj1XQh6T7bskqiLLrSca4O0Vr8Wdcga943eThxnVp3JLnBMYtw==}
    engines: {node: '>=12'}
    cpu: [arm]
    os: [android]
    requiresBuild: true
    dev: true
    optional: true

  /@esbuild/android-arm@0.18.12:
    resolution: {integrity: sha512-LIxaNIQfkFZbTLb4+cX7dozHlAbAshhFE5PKdro0l+FnCpx1GDJaQ2WMcqm+ToXKMt8p8Uojk/MFRuGyz3V5Sw==}
    engines: {node: '>=12'}
    cpu: [arm]
    os: [android]
    requiresBuild: true
    optional: true

  /@esbuild/android-arm@0.19.12:
    resolution: {integrity: sha512-qg/Lj1mu3CdQlDEEiWrlC4eaPZ1KztwGJ9B6J+/6G+/4ewxJg7gqj8eVYWvao1bXrqGiW2rsBZFSX3q2lcW05w==}
    engines: {node: '>=12'}
    cpu: [arm]
    os: [android]
    requiresBuild: true
    dev: true
    optional: true

  /@esbuild/android-x64@0.16.17:
    resolution: {integrity: sha512-a3kTv3m0Ghh4z1DaFEuEDfz3OLONKuFvI4Xqczqx4BqLyuFaFkuaG4j2MtA6fuWEFeC5x9IvqnX7drmRq/fyAQ==}
    engines: {node: '>=12'}
    cpu: [x64]
    os: [android]
    requiresBuild: true
    dev: true
    optional: true

  /@esbuild/android-x64@0.18.12:
    resolution: {integrity: sha512-zU5MyluNsykf5cOJ0LZZZjgAHbhPJ1cWfdH1ZXVMXxVMhEV0VZiZXQdwBBVvmvbF28EizeK7obG9fs+fpmS0eQ==}
    engines: {node: '>=12'}
    cpu: [x64]
    os: [android]
    requiresBuild: true
    optional: true

  /@esbuild/android-x64@0.19.12:
    resolution: {integrity: sha512-3k7ZoUW6Q6YqhdhIaq/WZ7HwBpnFBlW905Fa4s4qWJyiNOgT1dOqDiVAQFwBH7gBRZr17gLrlFCRzF6jFh7Kew==}
    engines: {node: '>=12'}
    cpu: [x64]
    os: [android]
    requiresBuild: true
    dev: true
    optional: true

  /@esbuild/darwin-arm64@0.16.17:
    resolution: {integrity: sha512-/2agbUEfmxWHi9ARTX6OQ/KgXnOWfsNlTeLcoV7HSuSTv63E4DqtAc+2XqGw1KHxKMHGZgbVCZge7HXWX9Vn+w==}
    engines: {node: '>=12'}
    cpu: [arm64]
    os: [darwin]
    requiresBuild: true
    dev: true
    optional: true

  /@esbuild/darwin-arm64@0.18.12:
    resolution: {integrity: sha512-zUZMep7YONnp6954QOOwEBwFX9svlKd3ov6PkxKd53LGTHsp/gy7vHaPGhhjBmEpqXEXShi6dddjIkmd+NgMsA==}
    engines: {node: '>=12'}
    cpu: [arm64]
    os: [darwin]
    requiresBuild: true
    optional: true

  /@esbuild/darwin-arm64@0.19.12:
    resolution: {integrity: sha512-B6IeSgZgtEzGC42jsI+YYu9Z3HKRxp8ZT3cqhvliEHovq8HSX2YX8lNocDn79gCKJXOSaEot9MVYky7AKjCs8g==}
    engines: {node: '>=12'}
    cpu: [arm64]
    os: [darwin]
    requiresBuild: true
    dev: true
    optional: true

  /@esbuild/darwin-x64@0.16.17:
    resolution: {integrity: sha512-2By45OBHulkd9Svy5IOCZt376Aa2oOkiE9QWUK9fe6Tb+WDr8hXL3dpqi+DeLiMed8tVXspzsTAvd0jUl96wmg==}
    engines: {node: '>=12'}
    cpu: [x64]
    os: [darwin]
    requiresBuild: true
    dev: true
    optional: true

  /@esbuild/darwin-x64@0.18.12:
    resolution: {integrity: sha512-ohqLPc7i67yunArPj1+/FeeJ7AgwAjHqKZ512ADk3WsE3FHU9l+m5aa7NdxXr0HmN1bjDlUslBjWNbFlD9y12Q==}
    engines: {node: '>=12'}
    cpu: [x64]
    os: [darwin]
    requiresBuild: true
    optional: true

  /@esbuild/darwin-x64@0.19.12:
    resolution: {integrity: sha512-hKoVkKzFiToTgn+41qGhsUJXFlIjxI/jSYeZf3ugemDYZldIXIxhvwN6erJGlX4t5h417iFuheZ7l+YVn05N3A==}
    engines: {node: '>=12'}
    cpu: [x64]
    os: [darwin]
    requiresBuild: true
    dev: true
    optional: true

  /@esbuild/freebsd-arm64@0.16.17:
    resolution: {integrity: sha512-mt+cxZe1tVx489VTb4mBAOo2aKSnJ33L9fr25JXpqQqzbUIw/yzIzi+NHwAXK2qYV1lEFp4OoVeThGjUbmWmdw==}
    engines: {node: '>=12'}
    cpu: [arm64]
    os: [freebsd]
    requiresBuild: true
    dev: true
    optional: true

  /@esbuild/freebsd-arm64@0.18.12:
    resolution: {integrity: sha512-GIIHtQXqgeOOqdG16a/A9N28GpkvjJnjYMhOnXVbn3EDJcoItdR58v/pGN31CHjyXDc8uCcRnFWmqaJt24AYJg==}
    engines: {node: '>=12'}
    cpu: [arm64]
    os: [freebsd]
    requiresBuild: true
    optional: true

  /@esbuild/freebsd-arm64@0.19.12:
    resolution: {integrity: sha512-4aRvFIXmwAcDBw9AueDQ2YnGmz5L6obe5kmPT8Vd+/+x/JMVKCgdcRwH6APrbpNXsPz+K653Qg8HB/oXvXVukA==}
    engines: {node: '>=12'}
    cpu: [arm64]
    os: [freebsd]
    requiresBuild: true
    dev: true
    optional: true

  /@esbuild/freebsd-x64@0.16.17:
    resolution: {integrity: sha512-8ScTdNJl5idAKjH8zGAsN7RuWcyHG3BAvMNpKOBaqqR7EbUhhVHOqXRdL7oZvz8WNHL2pr5+eIT5c65kA6NHug==}
    engines: {node: '>=12'}
    cpu: [x64]
    os: [freebsd]
    requiresBuild: true
    dev: true
    optional: true

  /@esbuild/freebsd-x64@0.18.12:
    resolution: {integrity: sha512-zK0b9a1/0wZY+6FdOS3BpZcPc1kcx2G5yxxfEJtEUzVxI6n/FrC2Phsxj/YblPuBchhBZ/1wwn7AyEBUyNSa6g==}
    engines: {node: '>=12'}
    cpu: [x64]
    os: [freebsd]
    requiresBuild: true
    optional: true

  /@esbuild/freebsd-x64@0.19.12:
    resolution: {integrity: sha512-EYoXZ4d8xtBoVN7CEwWY2IN4ho76xjYXqSXMNccFSx2lgqOG/1TBPW0yPx1bJZk94qu3tX0fycJeeQsKovA8gg==}
    engines: {node: '>=12'}
    cpu: [x64]
    os: [freebsd]
    requiresBuild: true
    dev: true
    optional: true

  /@esbuild/linux-arm64@0.16.17:
    resolution: {integrity: sha512-7S8gJnSlqKGVJunnMCrXHU9Q8Q/tQIxk/xL8BqAP64wchPCTzuM6W3Ra8cIa1HIflAvDnNOt2jaL17vaW+1V0g==}
    engines: {node: '>=12'}
    cpu: [arm64]
    os: [linux]
    requiresBuild: true
    dev: true
    optional: true

  /@esbuild/linux-arm64@0.18.12:
    resolution: {integrity: sha512-JKgG8Q/LL/9sw/iHHxQyVMoQYu3rU3+a5Z87DxC+wAu3engz+EmctIrV+FGOgI6gWG1z1+5nDDbXiRMGQZXqiw==}
    engines: {node: '>=12'}
    cpu: [arm64]
    os: [linux]
    requiresBuild: true
    optional: true

  /@esbuild/linux-arm64@0.19.12:
    resolution: {integrity: sha512-EoTjyYyLuVPfdPLsGVVVC8a0p1BFFvtpQDB/YLEhaXyf/5bczaGeN15QkR+O4S5LeJ92Tqotve7i1jn35qwvdA==}
    engines: {node: '>=12'}
    cpu: [arm64]
    os: [linux]
    requiresBuild: true
    dev: true
    optional: true

  /@esbuild/linux-arm@0.16.17:
    resolution: {integrity: sha512-iihzrWbD4gIT7j3caMzKb/RsFFHCwqqbrbH9SqUSRrdXkXaygSZCZg1FybsZz57Ju7N/SHEgPyaR0LZ8Zbe9gQ==}
    engines: {node: '>=12'}
    cpu: [arm]
    os: [linux]
    requiresBuild: true
    dev: true
    optional: true

  /@esbuild/linux-arm@0.18.12:
    resolution: {integrity: sha512-y75OijvrBE/1XRrXq1jtrJfG26eHeMoqLJ2dwQNwviwTuTtHGCojsDO6BJNF8gU+3jTn1KzJEMETytwsFSvc+Q==}
    engines: {node: '>=12'}
    cpu: [arm]
    os: [linux]
    requiresBuild: true
    optional: true

  /@esbuild/linux-arm@0.19.12:
    resolution: {integrity: sha512-J5jPms//KhSNv+LO1S1TX1UWp1ucM6N6XuL6ITdKWElCu8wXP72l9MM0zDTzzeikVyqFE6U8YAV9/tFyj0ti+w==}
    engines: {node: '>=12'}
    cpu: [arm]
    os: [linux]
    requiresBuild: true
    dev: true
    optional: true

  /@esbuild/linux-ia32@0.16.17:
    resolution: {integrity: sha512-kiX69+wcPAdgl3Lonh1VI7MBr16nktEvOfViszBSxygRQqSpzv7BffMKRPMFwzeJGPxcio0pdD3kYQGpqQ2SSg==}
    engines: {node: '>=12'}
    cpu: [ia32]
    os: [linux]
    requiresBuild: true
    dev: true
    optional: true

  /@esbuild/linux-ia32@0.18.12:
    resolution: {integrity: sha512-yoRIAqc0B4lDIAAEFEIu9ttTRFV84iuAl0KNCN6MhKLxNPfzwCBvEMgwco2f71GxmpBcTtn7KdErueZaM2rEvw==}
    engines: {node: '>=12'}
    cpu: [ia32]
    os: [linux]
    requiresBuild: true
    optional: true

  /@esbuild/linux-ia32@0.19.12:
    resolution: {integrity: sha512-Thsa42rrP1+UIGaWz47uydHSBOgTUnwBwNq59khgIwktK6x60Hivfbux9iNR0eHCHzOLjLMLfUMLCypBkZXMHA==}
    engines: {node: '>=12'}
    cpu: [ia32]
    os: [linux]
    requiresBuild: true
    dev: true
    optional: true

  /@esbuild/linux-loong64@0.15.18:
    resolution: {integrity: sha512-L4jVKS82XVhw2nvzLg/19ClLWg0y27ulRwuP7lcyL6AbUWB5aPglXY3M21mauDQMDfRLs8cQmeT03r/+X3cZYQ==}
    engines: {node: '>=12'}
    cpu: [loong64]
    os: [linux]
    requiresBuild: true
    optional: true

  /@esbuild/linux-loong64@0.16.17:
    resolution: {integrity: sha512-dTzNnQwembNDhd654cA4QhbS9uDdXC3TKqMJjgOWsC0yNCbpzfWoXdZvp0mY7HU6nzk5E0zpRGGx3qoQg8T2DQ==}
    engines: {node: '>=12'}
    cpu: [loong64]
    os: [linux]
    requiresBuild: true
    dev: true
    optional: true

  /@esbuild/linux-loong64@0.18.12:
    resolution: {integrity: sha512-qYgt3dHPVvf/MgbIBpJ4Sup/yb9DAopZ3a2JgMpNKIHUpOdnJ2eHBo/aQdnd8dJ21X/+sS58wxHtA9lEazYtXQ==}
    engines: {node: '>=12'}
    cpu: [loong64]
    os: [linux]
    requiresBuild: true
    optional: true

  /@esbuild/linux-loong64@0.19.12:
    resolution: {integrity: sha512-LiXdXA0s3IqRRjm6rV6XaWATScKAXjI4R4LoDlvO7+yQqFdlr1Bax62sRwkVvRIrwXxvtYEHHI4dm50jAXkuAA==}
    engines: {node: '>=12'}
    cpu: [loong64]
    os: [linux]
    requiresBuild: true
    dev: true
    optional: true

  /@esbuild/linux-mips64el@0.16.17:
    resolution: {integrity: sha512-ezbDkp2nDl0PfIUn0CsQ30kxfcLTlcx4Foz2kYv8qdC6ia2oX5Q3E/8m6lq84Dj/6b0FrkgD582fJMIfHhJfSw==}
    engines: {node: '>=12'}
    cpu: [mips64el]
    os: [linux]
    requiresBuild: true
    dev: true
    optional: true

  /@esbuild/linux-mips64el@0.18.12:
    resolution: {integrity: sha512-wHphlMLK4ufNOONqukELfVIbnGQJrHJ/mxZMMrP2jYrPgCRZhOtf0kC4yAXBwnfmULimV1qt5UJJOw4Kh13Yfg==}
    engines: {node: '>=12'}
    cpu: [mips64el]
    os: [linux]
    requiresBuild: true
    optional: true

  /@esbuild/linux-mips64el@0.19.12:
    resolution: {integrity: sha512-fEnAuj5VGTanfJ07ff0gOA6IPsvrVHLVb6Lyd1g2/ed67oU1eFzL0r9WL7ZzscD+/N6i3dWumGE1Un4f7Amf+w==}
    engines: {node: '>=12'}
    cpu: [mips64el]
    os: [linux]
    requiresBuild: true
    dev: true
    optional: true

  /@esbuild/linux-ppc64@0.16.17:
    resolution: {integrity: sha512-dzS678gYD1lJsW73zrFhDApLVdM3cUF2MvAa1D8K8KtcSKdLBPP4zZSLy6LFZ0jYqQdQ29bjAHJDgz0rVbLB3g==}
    engines: {node: '>=12'}
    cpu: [ppc64]
    os: [linux]
    requiresBuild: true
    dev: true
    optional: true

  /@esbuild/linux-ppc64@0.18.12:
    resolution: {integrity: sha512-TeN//1Ft20ZZW41+zDSdOI/Os1bEq5dbvBvYkberB7PHABbRcsteeoNVZFlI0YLpGdlBqohEpjrn06kv8heCJg==}
    engines: {node: '>=12'}
    cpu: [ppc64]
    os: [linux]
    requiresBuild: true
    optional: true

  /@esbuild/linux-ppc64@0.19.12:
    resolution: {integrity: sha512-nYJA2/QPimDQOh1rKWedNOe3Gfc8PabU7HT3iXWtNUbRzXS9+vgB0Fjaqr//XNbd82mCxHzik2qotuI89cfixg==}
    engines: {node: '>=12'}
    cpu: [ppc64]
    os: [linux]
    requiresBuild: true
    dev: true
    optional: true

  /@esbuild/linux-riscv64@0.16.17:
    resolution: {integrity: sha512-ylNlVsxuFjZK8DQtNUwiMskh6nT0vI7kYl/4fZgV1llP5d6+HIeL/vmmm3jpuoo8+NuXjQVZxmKuhDApK0/cKw==}
    engines: {node: '>=12'}
    cpu: [riscv64]
    os: [linux]
    requiresBuild: true
    dev: true
    optional: true

  /@esbuild/linux-riscv64@0.18.12:
    resolution: {integrity: sha512-AgUebVS4DoAblBgiB2ACQ/8l4eGE5aWBb8ZXtkXHiET9mbj7GuWt3OnsIW/zX+XHJt2RYJZctbQ2S/mDjbp0UA==}
    engines: {node: '>=12'}
    cpu: [riscv64]
    os: [linux]
    requiresBuild: true
    optional: true

  /@esbuild/linux-riscv64@0.19.12:
    resolution: {integrity: sha512-2MueBrlPQCw5dVJJpQdUYgeqIzDQgw3QtiAHUC4RBz9FXPrskyyU3VI1hw7C0BSKB9OduwSJ79FTCqtGMWqJHg==}
    engines: {node: '>=12'}
    cpu: [riscv64]
    os: [linux]
    requiresBuild: true
    dev: true
    optional: true

  /@esbuild/linux-s390x@0.16.17:
    resolution: {integrity: sha512-gzy7nUTO4UA4oZ2wAMXPNBGTzZFP7mss3aKR2hH+/4UUkCOyqmjXiKpzGrY2TlEUhbbejzXVKKGazYcQTZWA/w==}
    engines: {node: '>=12'}
    cpu: [s390x]
    os: [linux]
    requiresBuild: true
    dev: true
    optional: true

  /@esbuild/linux-s390x@0.18.12:
    resolution: {integrity: sha512-dJ3Rb3Ei2u/ysSXd6pzleGtfDdc2MuzKt8qc6ls8vreP1G3B7HInX3i7gXS4BGeVd24pp0yqyS7bJ5NHaI9ing==}
    engines: {node: '>=12'}
    cpu: [s390x]
    os: [linux]
    requiresBuild: true
    optional: true

  /@esbuild/linux-s390x@0.19.12:
    resolution: {integrity: sha512-+Pil1Nv3Umes4m3AZKqA2anfhJiVmNCYkPchwFJNEJN5QxmTs1uzyy4TvmDrCRNT2ApwSari7ZIgrPeUx4UZDg==}
    engines: {node: '>=12'}
    cpu: [s390x]
    os: [linux]
    requiresBuild: true
    dev: true
    optional: true

  /@esbuild/linux-x64@0.16.17:
    resolution: {integrity: sha512-mdPjPxfnmoqhgpiEArqi4egmBAMYvaObgn4poorpUaqmvzzbvqbowRllQ+ZgzGVMGKaPkqUmPDOOFQRUFDmeUw==}
    engines: {node: '>=12'}
    cpu: [x64]
    os: [linux]
    requiresBuild: true
    dev: true
    optional: true

  /@esbuild/linux-x64@0.18.12:
    resolution: {integrity: sha512-OrNJMGQbPaVyHHcDF8ybNSwu7TDOfX8NGpXCbetwOSP6txOJiWlgQnRymfC9ocR1S0Y5PW0Wb1mV6pUddqmvmQ==}
    engines: {node: '>=12'}
    cpu: [x64]
    os: [linux]
    requiresBuild: true
    optional: true

  /@esbuild/linux-x64@0.19.12:
    resolution: {integrity: sha512-B71g1QpxfwBvNrfyJdVDexenDIt1CiDN1TIXLbhOw0KhJzE78KIFGX6OJ9MrtC0oOqMWf+0xop4qEU8JrJTwCg==}
    engines: {node: '>=12'}
    cpu: [x64]
    os: [linux]
    requiresBuild: true
    dev: true
    optional: true

  /@esbuild/netbsd-x64@0.16.17:
    resolution: {integrity: sha512-/PzmzD/zyAeTUsduZa32bn0ORug+Jd1EGGAUJvqfeixoEISYpGnAezN6lnJoskauoai0Jrs+XSyvDhppCPoKOA==}
    engines: {node: '>=12'}
    cpu: [x64]
    os: [netbsd]
    requiresBuild: true
    dev: true
    optional: true

  /@esbuild/netbsd-x64@0.18.12:
    resolution: {integrity: sha512-55FzVCAiwE9FK8wWeCRuvjazNRJ1QqLCYGZVB6E8RuQuTeStSwotpSW4xoRGwp3a1wUsaVCdYcj5LGCASVJmMg==}
    engines: {node: '>=12'}
    cpu: [x64]
    os: [netbsd]
    requiresBuild: true
    optional: true

  /@esbuild/netbsd-x64@0.19.12:
    resolution: {integrity: sha512-3ltjQ7n1owJgFbuC61Oj++XhtzmymoCihNFgT84UAmJnxJfm4sYCiSLTXZtE00VWYpPMYc+ZQmB6xbSdVh0JWA==}
    engines: {node: '>=12'}
    cpu: [x64]
    os: [netbsd]
    requiresBuild: true
    dev: true
    optional: true

  /@esbuild/openbsd-x64@0.16.17:
    resolution: {integrity: sha512-2yaWJhvxGEz2RiftSk0UObqJa/b+rIAjnODJgv2GbGGpRwAfpgzyrg1WLK8rqA24mfZa9GvpjLcBBg8JHkoodg==}
    engines: {node: '>=12'}
    cpu: [x64]
    os: [openbsd]
    requiresBuild: true
    dev: true
    optional: true

  /@esbuild/openbsd-x64@0.18.12:
    resolution: {integrity: sha512-qnluf8rfb6Y5Lw2tirfK2quZOBbVqmwxut7GPCIJsM8lc4AEUj9L8y0YPdLaPK0TECt4IdyBdBD/KRFKorlK3g==}
    engines: {node: '>=12'}
    cpu: [x64]
    os: [openbsd]
    requiresBuild: true
    optional: true

  /@esbuild/openbsd-x64@0.19.12:
    resolution: {integrity: sha512-RbrfTB9SWsr0kWmb9srfF+L933uMDdu9BIzdA7os2t0TXhCRjrQyCeOt6wVxr79CKD4c+p+YhCj31HBkYcXebw==}
    engines: {node: '>=12'}
    cpu: [x64]
    os: [openbsd]
    requiresBuild: true
    dev: true
    optional: true

  /@esbuild/sunos-x64@0.16.17:
    resolution: {integrity: sha512-xtVUiev38tN0R3g8VhRfN7Zl42YCJvyBhRKw1RJjwE1d2emWTVToPLNEQj/5Qxc6lVFATDiy6LjVHYhIPrLxzw==}
    engines: {node: '>=12'}
    cpu: [x64]
    os: [sunos]
    requiresBuild: true
    dev: true
    optional: true

  /@esbuild/sunos-x64@0.18.12:
    resolution: {integrity: sha512-+RkKpVQR7bICjTOPUpkTBTaJ4TFqQBX5Ywyd/HSdDkQGn65VPkTsR/pL4AMvuMWy+wnXgIl4EY6q4mVpJal8Kg==}
    engines: {node: '>=12'}
    cpu: [x64]
    os: [sunos]
    requiresBuild: true
    optional: true

  /@esbuild/sunos-x64@0.19.12:
    resolution: {integrity: sha512-HKjJwRrW8uWtCQnQOz9qcU3mUZhTUQvi56Q8DPTLLB+DawoiQdjsYq+j+D3s9I8VFtDr+F9CjgXKKC4ss89IeA==}
    engines: {node: '>=12'}
    cpu: [x64]
    os: [sunos]
    requiresBuild: true
    dev: true
    optional: true

  /@esbuild/win32-arm64@0.16.17:
    resolution: {integrity: sha512-ga8+JqBDHY4b6fQAmOgtJJue36scANy4l/rL97W+0wYmijhxKetzZdKOJI7olaBaMhWt8Pac2McJdZLxXWUEQw==}
    engines: {node: '>=12'}
    cpu: [arm64]
    os: [win32]
    requiresBuild: true
    dev: true
    optional: true

  /@esbuild/win32-arm64@0.18.12:
    resolution: {integrity: sha512-GNHuciv0mFM7ouzsU0+AwY+7eV4Mgo5WnbhfDCQGtpvOtD1vbOiRjPYG6dhmMoFyBjj+pNqQu2X+7DKn0KQ/Gw==}
    engines: {node: '>=12'}
    cpu: [arm64]
    os: [win32]
    requiresBuild: true
    optional: true

  /@esbuild/win32-arm64@0.19.12:
    resolution: {integrity: sha512-URgtR1dJnmGvX864pn1B2YUYNzjmXkuJOIqG2HdU62MVS4EHpU2946OZoTMnRUHklGtJdJZ33QfzdjGACXhn1A==}
    engines: {node: '>=12'}
    cpu: [arm64]
    os: [win32]
    requiresBuild: true
    dev: true
    optional: true

  /@esbuild/win32-ia32@0.16.17:
    resolution: {integrity: sha512-WnsKaf46uSSF/sZhwnqE4L/F89AYNMiD4YtEcYekBt9Q7nj0DiId2XH2Ng2PHM54qi5oPrQ8luuzGszqi/veig==}
    engines: {node: '>=12'}
    cpu: [ia32]
    os: [win32]
    requiresBuild: true
    dev: true
    optional: true

  /@esbuild/win32-ia32@0.18.12:
    resolution: {integrity: sha512-kR8cezhYipbbypGkaqCTWIeu4zID17gamC8YTPXYtcN3E5BhhtTnwKBn9I0PJur/T6UVwIEGYzkffNL0lFvxEw==}
    engines: {node: '>=12'}
    cpu: [ia32]
    os: [win32]
    requiresBuild: true
    optional: true

  /@esbuild/win32-ia32@0.19.12:
    resolution: {integrity: sha512-+ZOE6pUkMOJfmxmBZElNOx72NKpIa/HFOMGzu8fqzQJ5kgf6aTGrcJaFsNiVMH4JKpMipyK+7k0n2UXN7a8YKQ==}
    engines: {node: '>=12'}
    cpu: [ia32]
    os: [win32]
    requiresBuild: true
    dev: true
    optional: true

  /@esbuild/win32-x64@0.16.17:
    resolution: {integrity: sha512-y+EHuSchhL7FjHgvQL/0fnnFmO4T1bhvWANX6gcnqTjtnKWbTvUMCpGnv2+t+31d7RzyEAYAd4u2fnIhHL6N/Q==}
    engines: {node: '>=12'}
    cpu: [x64]
    os: [win32]
    requiresBuild: true
    dev: true
    optional: true

  /@esbuild/win32-x64@0.18.12:
    resolution: {integrity: sha512-O0UYQVkvfM/jO8a4OwoV0mAKSJw+mjWTAd1MJd/1FCX6uiMdLmMRPK/w6e9OQ0ob2WGxzIm9va/KG0Ja4zIOgg==}
    engines: {node: '>=12'}
    cpu: [x64]
    os: [win32]
    requiresBuild: true
    optional: true

  /@esbuild/win32-x64@0.19.12:
    resolution: {integrity: sha512-T1QyPSDCyMXaO3pzBkF96E8xMkiRYbUEZADd29SyPGabqxMViNoii+NcK7eWJAEoU6RZyEm5lVSIjTmcdoB9HA==}
    engines: {node: '>=12'}
    cpu: [x64]
    os: [win32]
    requiresBuild: true
    dev: true
    optional: true

  /@eslint-community/eslint-utils@4.4.0(eslint@8.41.0):
    resolution: {integrity: sha512-1/sA4dwrzBAyeUoQ6oxahHKmrZvsnLCg4RfxW3ZFGGmQkSNQPFNLV9CUEFQP1x9EYXHTo5p6xdhZM1Ne9p/AfA==}
    engines: {node: ^12.22.0 || ^14.17.0 || >=16.0.0}
    peerDependencies:
      eslint: ^6.0.0 || ^7.0.0 || >=8.0.0
    dependencies:
      eslint: 8.41.0
      eslint-visitor-keys: 3.4.3
    dev: false

  /@eslint-community/eslint-utils@4.4.0(eslint@8.57.1):
    resolution: {integrity: sha512-1/sA4dwrzBAyeUoQ6oxahHKmrZvsnLCg4RfxW3ZFGGmQkSNQPFNLV9CUEFQP1x9EYXHTo5p6xdhZM1Ne9p/AfA==}
    engines: {node: ^12.22.0 || ^14.17.0 || >=16.0.0}
    peerDependencies:
      eslint: ^6.0.0 || ^7.0.0 || >=8.0.0
    dependencies:
      eslint: 8.57.1
      eslint-visitor-keys: 3.4.3
    dev: false

  /@eslint-community/regexpp@4.11.1:
    resolution: {integrity: sha512-m4DVN9ZqskZoLU5GlWZadwDnYo3vAEydiUayB9widCl9ffWx2IvPnp6n3on5rJmziJSw9Bv+Z3ChDVdMwXCY8Q==}
    engines: {node: ^12.0.0 || ^14.0.0 || >=16.0.0}
    dev: false

  /@eslint-community/regexpp@4.5.1:
    resolution: {integrity: sha512-Z5ba73P98O1KUYCCJTUeVpja9RcGoMdncZ6T49FCUl2lN38JtCJ+3WgIDBv0AuY4WChU5PmtJmOCTlN6FZTFKQ==}
    engines: {node: ^12.0.0 || ^14.0.0 || >=16.0.0}
    dev: false

  /@eslint/eslintrc@2.0.3:
    resolution: {integrity: sha512-+5gy6OQfk+xx3q0d6jGZZC3f3KzAkXc/IanVxd1is/VIIziRqqt3ongQz0FiTUXqTk0c7aDB3OaFuKnuSoJicQ==}
    engines: {node: ^12.22.0 || ^14.17.0 || >=16.0.0}
    dependencies:
      ajv: 6.12.6
      debug: 4.3.4(supports-color@5.5.0)
      espree: 9.5.2
      globals: 13.20.0
      ignore: 5.2.4
      import-fresh: 3.3.0
      js-yaml: 4.1.0
      minimatch: 3.1.2
      strip-json-comments: 3.1.1
    transitivePeerDependencies:
      - supports-color
    dev: false

  /@eslint/eslintrc@2.1.4:
    resolution: {integrity: sha512-269Z39MS6wVJtsoUl10L60WdkhJVdPG24Q4eZTH3nnF6lpvSShEK3wQjDX9JRWAUPvPh7COouPpU9IrqaZFvtQ==}
    engines: {node: ^12.22.0 || ^14.17.0 || >=16.0.0}
    dependencies:
      ajv: 6.12.6
      debug: 4.3.4(supports-color@5.5.0)
      espree: 9.6.1
      globals: 13.20.0
      ignore: 5.2.4
      import-fresh: 3.3.0
      js-yaml: 4.1.0
      minimatch: 3.1.2
      strip-json-comments: 3.1.1
    transitivePeerDependencies:
      - supports-color
    dev: false

  /@eslint/js@8.41.0:
    resolution: {integrity: sha512-LxcyMGxwmTh2lY9FwHPGWOHmYFCZvbrFCBZL4FzSSsxsRPuhrYUg/49/0KDfW8tnIEaEHtfmn6+NPN+1DqaNmA==}
    engines: {node: ^12.22.0 || ^14.17.0 || >=16.0.0}
    dev: false

  /@eslint/js@8.57.1:
    resolution: {integrity: sha512-d9zaMRSTIKDLhctzH12MtXvJKSSUhaHcjV+2Z+GK+EEY7XKpP5yR4x+N3TAcHTcu963nIr+TMcCb4DBCYX1z6Q==}
    engines: {node: ^12.22.0 || ^14.17.0 || >=16.0.0}
    dev: false

  /@fastify/busboy@2.1.1:
    resolution: {integrity: sha512-vBZP4NlzfOlerQTnba4aqZoMhE/a9HY7HRqoOPaETQcSQuWEIyZMHGfVu6w9wGtGK5fED5qRs2DteVCjOH60sA==}
    engines: {node: '>=14'}
    dev: true

  /@graphql-typed-document-node/core@3.2.0(graphql@15.8.0):
    resolution: {integrity: sha512-mB9oAsNCm9aM3/SOv4YtBMqZbYj10R7dkq8byBqxGY/ncFwhf2oQzMV+LCRlWoDSEBJ3COiR1yeDvMtsoOsuFQ==}
    peerDependencies:
      graphql: ^0.8.0 || ^0.9.0 || ^0.10.0 || ^0.11.0 || ^0.12.0 || ^0.13.0 || ^14.0.0 || ^15.0.0 || ^16.0.0 || ^17.0.0
    dependencies:
      graphql: 15.8.0
    dev: false

  /@hapi/hoek@9.3.0:
    resolution: {integrity: sha512-/c6rf4UJlmHlC9b5BaNvzAcFv7HZ2QHaV0D4/HNlBdvFnvQq8RI4kYdhyPCl7Xj+oWvTWQ8ujhqS53LIgAe6KQ==}
    dev: false

  /@hapi/topo@5.1.0:
    resolution: {integrity: sha512-foQZKJig7Ob0BMAYBfcJk8d77QtOe7Wo4ox7ff1lQYoNNAb6jwcY1ncdoy2e9wQZzvNy7ODZCYJkK8kzmcAnAg==}
    dependencies:
      '@hapi/hoek': 9.3.0
    dev: false

  /@humanwhocodes/config-array@0.11.10:
    resolution: {integrity: sha512-KVVjQmNUepDVGXNuoRRdmmEjruj0KfiGSbS8LVc12LMsWDQzRXJ0qdhN8L8uUigKpfEHRhlaQFY0ib1tnUbNeQ==}
    engines: {node: '>=10.10.0'}
    dependencies:
      '@humanwhocodes/object-schema': 1.2.1
      debug: 4.3.4(supports-color@5.5.0)
      minimatch: 3.1.2
    transitivePeerDependencies:
      - supports-color
    dev: false

  /@humanwhocodes/config-array@0.13.0:
    resolution: {integrity: sha512-DZLEEqFWQFiyK6h5YIeynKx7JlvCYWL0cImfSRXZ9l4Sg2efkFGTuFf6vzXjK1cq6IYkU+Eg/JizXw+TD2vRNw==}
    engines: {node: '>=10.10.0'}
    deprecated: Use @eslint/config-array instead
    dependencies:
      '@humanwhocodes/object-schema': 2.0.3
      debug: 4.3.4(supports-color@5.5.0)
      minimatch: 3.1.2
    transitivePeerDependencies:
      - supports-color
    dev: false

  /@humanwhocodes/module-importer@1.0.1:
    resolution: {integrity: sha512-bxveV4V8v5Yb4ncFTT3rPSgZBOpCkjfK0y4oVVVJwIuDVBRMDXrPyXRL988i5ap9m9bnyEEjWfm5WkBmtffLfA==}
    engines: {node: '>=12.22'}
    dev: false

  /@humanwhocodes/momoa@2.0.4:
    resolution: {integrity: sha512-RE815I4arJFtt+FVeU1Tgp9/Xvecacji8w/V6XtXsWWH/wz/eNkNbhb+ny/+PlVZjV0rxQpRSQKNKE3lcktHEA==}
    engines: {node: '>=10.10.0'}
    dev: true

  /@humanwhocodes/object-schema@1.2.1:
    resolution: {integrity: sha512-ZnQMnLV4e7hDlUvw8H+U8ASL02SS2Gn6+9Ac3wGGLIe7+je2AeAOxPY+izIPJDfFDb7eDjev0Us8MO1iFRN8hA==}
    dev: false

  /@humanwhocodes/object-schema@2.0.3:
    resolution: {integrity: sha512-93zYdMES/c1D69yZiKDBj0V24vqNzB/koF26KPaagAfd3P/4gUlh3Dys5ogAK+Exi9QyzlD8x/08Zt7wIKcDcA==}
    deprecated: Use @eslint/object-schema instead
    dev: false

  /@isaacs/cliui@8.0.2:
    resolution: {integrity: sha512-O8jcjabXaleOG9DQ0+ARXWZBTfnP4WNAqzuiJK7ll44AmxGKv/J2M4TPjxjY3znBCfvBXFzucm1twdyFybFqEA==}
    engines: {node: '>=12'}
    dependencies:
      string-width: 5.1.2
      string-width-cjs: /string-width@4.2.3
      strip-ansi: 7.1.0
      strip-ansi-cjs: /strip-ansi@6.0.1
      wrap-ansi: 8.1.0
      wrap-ansi-cjs: /wrap-ansi@7.0.0
    dev: true

  /@istanbuljs/load-nyc-config@1.1.0:
    resolution: {integrity: sha512-VjeHSlIzpv/NyD3N0YuHfXOPDIixcA1q2ZV98wsMqcYlPmv2n3Yb2lYP9XMElnaFVXg5A7YLTeLu6V84uQDjmQ==}
    engines: {node: '>=8'}
    dependencies:
      camelcase: 5.3.1
      find-up: 4.1.0
      get-package-type: 0.1.0
      js-yaml: 3.14.1
      resolve-from: 5.0.0
    dev: true

  /@istanbuljs/schema@0.1.3:
    resolution: {integrity: sha512-ZXRY4jNvVgSVQ8DL3LTcakaAtXwTVUxE81hslsyD2AtoXW/wVob10HkOJ1X/pAlcI7D+2YoZKg5do8G/w6RYgA==}
    engines: {node: '>=8'}
    dev: true

  /@jest/console@29.5.0:
    resolution: {integrity: sha512-NEpkObxPwyw/XxZVLPmAGKE89IQRp4puc6IQRPru6JKd1M3fW9v1xM1AnzIJE65hbCkzQAdnL8P47e9hzhiYLQ==}
    engines: {node: ^14.15.0 || ^16.10.0 || >=18.0.0}
    dependencies:
      '@jest/types': 29.5.0
      '@types/node': 18.19.50
      chalk: 4.1.2
      jest-message-util: 29.5.0
      jest-util: 29.5.0
      slash: 3.0.0
    dev: true

  /@jest/core@29.5.0(ts-node@10.9.1):
    resolution: {integrity: sha512-28UzQc7ulUrOQw1IsN/kv1QES3q2kkbl/wGslyhAclqZ/8cMdB5M68BffkIdSJgKBUt50d3hbwJ92XESlE7LiQ==}
    engines: {node: ^14.15.0 || ^16.10.0 || >=18.0.0}
    peerDependencies:
      node-notifier: ^8.0.1 || ^9.0.0 || ^10.0.0
    peerDependenciesMeta:
      node-notifier:
        optional: true
    dependencies:
      '@jest/console': 29.5.0
      '@jest/reporters': 29.5.0
      '@jest/test-result': 29.5.0
      '@jest/transform': 29.5.0
      '@jest/types': 29.5.0
      '@types/node': 18.19.50
      ansi-escapes: 4.3.2
      chalk: 4.1.2
      ci-info: 3.8.0
      exit: 0.1.2
      graceful-fs: 4.2.11
      jest-changed-files: 29.5.0
      jest-config: 29.5.0(@types/node@18.19.50)(ts-node@10.9.1)
      jest-haste-map: 29.5.0
      jest-message-util: 29.5.0
      jest-regex-util: 29.4.3
      jest-resolve: 29.5.0
      jest-resolve-dependencies: 29.5.0
      jest-runner: 29.5.0
      jest-runtime: 29.5.0
      jest-snapshot: 29.5.0
      jest-util: 29.5.0
      jest-validate: 29.5.0
      jest-watcher: 29.5.0
      micromatch: 4.0.5
      pretty-format: 29.5.0
      slash: 3.0.0
      strip-ansi: 6.0.1
    transitivePeerDependencies:
      - supports-color
      - ts-node
    dev: true

  /@jest/environment@29.5.0:
    resolution: {integrity: sha512-5FXw2+wD29YU1d4I2htpRX7jYnAyTRjP2CsXQdo9SAM8g3ifxWPSV0HnClSn71xwctr0U3oZIIH+dtbfmnbXVQ==}
    engines: {node: ^14.15.0 || ^16.10.0 || >=18.0.0}
    dependencies:
      '@jest/fake-timers': 29.5.0
      '@jest/types': 29.5.0
      '@types/node': 18.19.50
      jest-mock: 29.5.0
    dev: true

  /@jest/expect-utils@29.5.0:
    resolution: {integrity: sha512-fmKzsidoXQT2KwnrwE0SQq3uj8Z763vzR8LnLBwC2qYWEFpjX8daRsk6rHUM1QvNlEW/UJXNXm59ztmJJWs2Mg==}
    engines: {node: ^14.15.0 || ^16.10.0 || >=18.0.0}
    dependencies:
      jest-get-type: 29.4.3
    dev: true

  /@jest/expect@29.5.0:
    resolution: {integrity: sha512-PueDR2HGihN3ciUNGr4uelropW7rqUfTiOn+8u0leg/42UhblPxHkfoh0Ruu3I9Y1962P3u2DY4+h7GVTSVU6g==}
    engines: {node: ^14.15.0 || ^16.10.0 || >=18.0.0}
    dependencies:
      expect: 29.5.0
      jest-snapshot: 29.5.0
    transitivePeerDependencies:
      - supports-color
    dev: true

  /@jest/fake-timers@29.5.0:
    resolution: {integrity: sha512-9ARvuAAQcBwDAqOnglWq2zwNIRUDtk/SCkp/ToGEhFv5r86K21l+VEs0qNTaXtyiY0lEePl3kylijSYJQqdbDg==}
    engines: {node: ^14.15.0 || ^16.10.0 || >=18.0.0}
    dependencies:
      '@jest/types': 29.5.0
      '@sinonjs/fake-timers': 10.2.0
      '@types/node': 18.19.50
      jest-message-util: 29.5.0
      jest-mock: 29.5.0
      jest-util: 29.5.0
    dev: true

  /@jest/globals@29.5.0:
    resolution: {integrity: sha512-S02y0qMWGihdzNbUiqSAiKSpSozSuHX5UYc7QbnHP+D9Lyw8DgGGCinrN9uSuHPeKgSSzvPom2q1nAtBvUsvPQ==}
    engines: {node: ^14.15.0 || ^16.10.0 || >=18.0.0}
    dependencies:
      '@jest/environment': 29.5.0
      '@jest/expect': 29.5.0
      '@jest/types': 29.5.0
      jest-mock: 29.5.0
    transitivePeerDependencies:
      - supports-color
    dev: true

  /@jest/reporters@29.5.0:
    resolution: {integrity: sha512-D05STXqj/M8bP9hQNSICtPqz97u7ffGzZu+9XLucXhkOFBqKcXe04JLZOgIekOxdb73MAoBUFnqvf7MCpKk5OA==}
    engines: {node: ^14.15.0 || ^16.10.0 || >=18.0.0}
    peerDependencies:
      node-notifier: ^8.0.1 || ^9.0.0 || ^10.0.0
    peerDependenciesMeta:
      node-notifier:
        optional: true
    dependencies:
      '@bcoe/v8-coverage': 0.2.3
      '@jest/console': 29.5.0
      '@jest/test-result': 29.5.0
      '@jest/transform': 29.5.0
      '@jest/types': 29.5.0
      '@jridgewell/trace-mapping': 0.3.18
      '@types/node': 18.19.50
      chalk: 4.1.2
      collect-v8-coverage: 1.0.1
      exit: 0.1.2
      glob: 7.2.3
      graceful-fs: 4.2.11
      istanbul-lib-coverage: 3.2.0
      istanbul-lib-instrument: 5.2.1
      istanbul-lib-report: 3.0.0
      istanbul-lib-source-maps: 4.0.1
      istanbul-reports: 3.1.5
      jest-message-util: 29.5.0
      jest-util: 29.5.0
      jest-worker: 29.5.0
      slash: 3.0.0
      string-length: 4.0.2
      strip-ansi: 6.0.1
      v8-to-istanbul: 9.1.0
    transitivePeerDependencies:
      - supports-color
    dev: true

  /@jest/schemas@29.4.3:
    resolution: {integrity: sha512-VLYKXQmtmuEz6IxJsrZwzG9NvtkQsWNnWMsKxqWNu3+CnfzJQhp0WDDKWLVV9hLKr0l3SLLFRqcYHjhtyuDVxg==}
    engines: {node: ^14.15.0 || ^16.10.0 || >=18.0.0}
    dependencies:
      '@sinclair/typebox': 0.25.24

  /@jest/source-map@29.4.3:
    resolution: {integrity: sha512-qyt/mb6rLyd9j1jUts4EQncvS6Yy3PM9HghnNv86QBlV+zdL2inCdK1tuVlL+J+lpiw2BI67qXOrX3UurBqQ1w==}
    engines: {node: ^14.15.0 || ^16.10.0 || >=18.0.0}
    dependencies:
      '@jridgewell/trace-mapping': 0.3.18
      callsites: 3.1.0
      graceful-fs: 4.2.11
    dev: true

  /@jest/test-result@29.5.0:
    resolution: {integrity: sha512-fGl4rfitnbfLsrfx1uUpDEESS7zM8JdgZgOCQuxQvL1Sn/I6ijeAVQWGfXI9zb1i9Mzo495cIpVZhA0yr60PkQ==}
    engines: {node: ^14.15.0 || ^16.10.0 || >=18.0.0}
    dependencies:
      '@jest/console': 29.5.0
      '@jest/types': 29.5.0
      '@types/istanbul-lib-coverage': 2.0.4
      collect-v8-coverage: 1.0.1
    dev: true

  /@jest/test-sequencer@29.5.0:
    resolution: {integrity: sha512-yPafQEcKjkSfDXyvtgiV4pevSeyuA6MQr6ZIdVkWJly9vkqjnFfcfhRQqpD5whjoU8EORki752xQmjaqoFjzMQ==}
    engines: {node: ^14.15.0 || ^16.10.0 || >=18.0.0}
    dependencies:
      '@jest/test-result': 29.5.0
      graceful-fs: 4.2.11
      jest-haste-map: 29.5.0
      slash: 3.0.0
    dev: true

  /@jest/transform@29.5.0:
    resolution: {integrity: sha512-8vbeZWqLJOvHaDfeMuoHITGKSz5qWc9u04lnWrQE3VyuSw604PzQM824ZeX9XSjUCeDiE3GuxZe5UKa8J61NQw==}
    engines: {node: ^14.15.0 || ^16.10.0 || >=18.0.0}
    dependencies:
      '@babel/core': 7.22.5
      '@jest/types': 29.5.0
      '@jridgewell/trace-mapping': 0.3.18
      babel-plugin-istanbul: 6.1.1
      chalk: 4.1.2
      convert-source-map: 2.0.0
      fast-json-stable-stringify: 2.1.0
      graceful-fs: 4.2.11
      jest-haste-map: 29.5.0
      jest-regex-util: 29.4.3
      jest-util: 29.5.0
      micromatch: 4.0.5
      pirates: 4.0.5
      slash: 3.0.0
      write-file-atomic: 4.0.2
    transitivePeerDependencies:
      - supports-color
    dev: true

  /@jest/types@29.5.0:
    resolution: {integrity: sha512-qbu7kN6czmVRc3xWFQcAN03RAUamgppVUdXrvl1Wr3jlNF93o9mJbGcDWrwGB6ht44u7efB1qCFgVQmca24Uog==}
    engines: {node: ^14.15.0 || ^16.10.0 || >=18.0.0}
    dependencies:
      '@jest/schemas': 29.4.3
      '@types/istanbul-lib-coverage': 2.0.4
      '@types/istanbul-reports': 3.0.1
      '@types/node': 18.19.50
      '@types/yargs': 17.0.33
      chalk: 4.1.2
    dev: true

  /@jridgewell/gen-mapping@0.3.3:
    resolution: {integrity: sha512-HLhSWOLRi875zjjMG/r+Nv0oCW8umGb0BgEhyX3dDX3egwZtB8PqLnjz3yedt8R5StBrzcg4aBpnh8UA9D1BoQ==}
    engines: {node: '>=6.0.0'}
    dependencies:
      '@jridgewell/set-array': 1.1.2
      '@jridgewell/sourcemap-codec': 1.4.15
      '@jridgewell/trace-mapping': 0.3.18

  /@jridgewell/resolve-uri@3.1.0:
    resolution: {integrity: sha512-F2msla3tad+Mfht5cJq7LSXcdudKTWCVYUgw6pLFOOHSTtZlj6SWNYAp+AhuqLmWdBO2X5hPrLcu8cVP8fy28w==}
    engines: {node: '>=6.0.0'}

  /@jridgewell/resolve-uri@3.1.1:
    resolution: {integrity: sha512-dSYZh7HhCDtCKm4QakX0xFpsRDqjjtZf/kjI/v3T3Nwt5r8/qz/M19F9ySyOqU94SXBmeG9ttTul+YnR4LOxFA==}
    engines: {node: '>=6.0.0'}

  /@jridgewell/set-array@1.1.2:
    resolution: {integrity: sha512-xnkseuNADM0gt2bs+BvhO0p78Mk762YnZdsuzFV018NoG1Sj1SCQvpSqa7XUaTam5vAGasABV9qXASMKnFMwMw==}
    engines: {node: '>=6.0.0'}

  /@jridgewell/sourcemap-codec@1.4.14:
    resolution: {integrity: sha512-XPSJHWmi394fuUuzDnGz1wiKqWfo1yXecHQMRf2l6hztTO+nPru658AyDngaBe7isIxEkRsPR3FZh+s7iVa4Uw==}

  /@jridgewell/sourcemap-codec@1.4.15:
    resolution: {integrity: sha512-eF2rxCRulEKXHTRiDrDy6erMYWqNw4LPdQ8UQA4huuxaQsVeRPFl2oM8oDGxMFhJUWZf9McpLtJasDDZb/Bpeg==}

  /@jridgewell/trace-mapping@0.3.18:
    resolution: {integrity: sha512-w+niJYzMHdd7USdiH2U6869nqhD2nbfZXND5Yp93qIbEmnDNk7PD48o+YchRVpzMU7M6jVCbenTR7PA1FLQ9pA==}
    dependencies:
      '@jridgewell/resolve-uri': 3.1.0
      '@jridgewell/sourcemap-codec': 1.4.14

  /@jridgewell/trace-mapping@0.3.9:
    resolution: {integrity: sha512-3Belt6tdc8bPgAtbcmdtNJlirVoTmEb5e2gC94PnkwEW9jI6CAHUeoG85tjWP5WquqfavoMtMwiG4P926ZKKuQ==}
    dependencies:
      '@jridgewell/resolve-uri': 3.1.1
      '@jridgewell/sourcemap-codec': 1.4.15

  /@jsdevtools/ono@7.1.3:
    resolution: {integrity: sha512-4JQNk+3mVzK3xh2rqd6RB4J46qUR19azEHBneZyTZM+c456qOrbbM/5xcR8huNCCcbVt7+UmizG6GuUvPvKUYg==}

  /@jsep-plugin/regex@1.0.3(jsep@1.3.9):
    resolution: {integrity: sha512-XfZgry4DwEZvSFtS/6Y+R48D7qJYJK6R9/yJFyUFHCIUMEEHuJ4X95TDgJp5QkmzfLYvapMPzskV5HpIDrREug==}
    engines: {node: '>= 10.16.0'}
    peerDependencies:
      jsep: ^0.4.0||^1.0.0
    dependencies:
      jsep: 1.3.9
    dev: false

  /@jsep-plugin/ternary@1.1.3(jsep@1.3.9):
    resolution: {integrity: sha512-qtLGzCNzPVJ3kdH6/zoLWDPjauHIKiLSBAR71Wa0+PWvGA8wODUQvRgxtpUA5YqAYL3CQ8S4qXhd/9WuWTZirg==}
    engines: {node: '>= 10.16.0'}
    peerDependencies:
      jsep: ^0.4.0||^1.0.0
    dependencies:
      jsep: 1.3.9
    dev: false

  /@line/bot-sdk@7.5.2:
    resolution: {integrity: sha512-mMaDnr+mOqQDLYJcUp+fQwZklg/LoOZzNILlWdsj2IFD2nXF+HhAm3KEy5tyUx629Y2bCx6nv9Jl0UlMwBiAiw==}
    engines: {node: '>=10'}
    dependencies:
      '@types/body-parser': 1.19.2
      '@types/node': 16.18.34
      axios: 0.27.2
      body-parser: 1.20.1
      file-type: 16.5.4
      form-data: 4.0.0
    transitivePeerDependencies:
      - debug
      - supports-color
    dev: false

  /@linear/sdk@2.6.0:
    resolution: {integrity: sha512-L7Bsd5Ooa+RusZ6Y1yuzsq3NnrSOqHbhZHvdY+anNTOEtFPKonFCNeUdWXpBlyM21rzx7MWq+TfjtMo9dbxxPQ==}
    engines: {node: '>=12.x', yarn: 1.x}
    dependencies:
      '@graphql-typed-document-node/core': 3.2.0(graphql@15.8.0)
      graphql: 15.8.0
      isomorphic-unfetch: 3.1.0
    transitivePeerDependencies:
      - encoding
    dev: false

  /@lukeed/csprng@1.1.0:
    resolution: {integrity: sha512-Z7C/xXCiGWsg0KuKsHTKJxbWhpI3Vs5GwLfOean7MGyVFGqdRgBbAjOCh6u4bbjPc/8MJ2pZmK/0DLdCbivLDA==}
    engines: {node: '>=8'}
    dev: false

  /@lukeed/uuid@2.0.1:
    resolution: {integrity: sha512-qC72D4+CDdjGqJvkFMMEAtancHUQ7/d/tAiHf64z8MopFDmcrtbcJuerDtFceuAfQJ2pDSfCKCtbqoGBNnwg0w==}
    engines: {node: '>=8'}
    dependencies:
      '@lukeed/csprng': 1.1.0
    dev: false

  /@mailchimp/mailchimp_marketing@3.0.80:
    resolution: {integrity: sha512-Cgz0xPb+1DUjmrl5whAsmqfAChBko+Wf4/PLQE4RvwfPlcq2agfHr1QFiXEhZ8e+GQwQ3hZQn9iLGXwIXwxUCg==}
    engines: {node: '>=10.0.0'}
    dependencies:
      dotenv: 8.6.0
      superagent: 3.8.1
    transitivePeerDependencies:
      - supports-color
    dev: false

  /@nicolo-ribaudo/chokidar-2@2.1.8-no-fsevents.3:
    resolution: {integrity: sha512-s88O1aVtXftvp5bCPB7WnmXc5IwOZZ7YPuwNPt+GtOOXpPvad1LfbmjYv+qII7zP6RU2QGnqve27dnLycEnyEQ==}
    requiresBuild: true
    dev: false
    optional: true

  /@nodelib/fs.scandir@2.1.5:
    resolution: {integrity: sha512-vq24Bq3ym5HEQm2NKCr3yXDwjc7vTsEThRDnkp2DK9p1uqLR+DHurm/NOTo0KG7HYHU7eppKZj3MyqYuMBf62g==}
    engines: {node: '>= 8'}
    dependencies:
      '@nodelib/fs.stat': 2.0.5
      run-parallel: 1.2.0

  /@nodelib/fs.stat@2.0.5:
    resolution: {integrity: sha512-RkhPPp2zrqDAQA/2jNhnztcPAlv64XdhIp7a7454A5ovI7Bukxgt7MX7udwAu3zg1DcpPU0rz3VV1SeaqvY4+A==}
    engines: {node: '>= 8'}

  /@nodelib/fs.walk@1.2.8:
    resolution: {integrity: sha512-oGB+UxlgWcgQkgwo8GcEGwemoTFt3FIO9ababBmaGwXIoBKZ+GTy0pP185beGg7Llih/NSHSV2XAs1lnznocSg==}
    engines: {node: '>= 8'}
    dependencies:
      '@nodelib/fs.scandir': 2.1.5
      fastq: 1.15.0

  /@notionhq/client@2.2.7:
    resolution: {integrity: sha512-ackhUZiCTxsDacHPfnuwfJmo7fmi6Il6BK+YByCZM5NEXVIohyEBWm/r18OQkuJzJjeC6Q+Jhh+0yhxjvWq/cA==}
    engines: {node: '>=12'}
    dependencies:
      '@types/node-fetch': 2.6.4
      node-fetch: 2.6.11
    transitivePeerDependencies:
      - encoding
    dev: false

  /@octokit/app@13.1.5:
    resolution: {integrity: sha512-6qTa24S+gdQUU66SCVfqTkyt2jAr9/ZeyPqJhnNI9PZ8Wum4lQy3bPS+voGlxABNOlzRKnxbSdYKoraMr3MqBA==}
    engines: {node: '>= 14'}
    dependencies:
      '@octokit/auth-app': 4.0.13
      '@octokit/auth-unauthenticated': 3.0.5
      '@octokit/core': 4.2.1
      '@octokit/oauth-app': 4.2.2
      '@octokit/plugin-paginate-rest': 6.1.2(@octokit/core@4.2.1)
      '@octokit/types': 9.2.3
      '@octokit/webhooks': 10.9.1
    transitivePeerDependencies:
      - encoding
    dev: false

  /@octokit/auth-app@4.0.13:
    resolution: {integrity: sha512-NBQkmR/Zsc+8fWcVIFrwDgNXS7f4XDrkd9LHdi9DPQw1NdGHLviLzRO2ZBwTtepnwHXW5VTrVU9eFGijMUqllg==}
    engines: {node: '>= 14'}
    dependencies:
      '@octokit/auth-oauth-app': 5.0.5
      '@octokit/auth-oauth-user': 2.1.1
      '@octokit/request': 6.2.5
      '@octokit/request-error': 3.0.3
      '@octokit/types': 9.2.3
      deprecation: 2.3.1
      lru-cache: 9.1.2
      universal-github-app-jwt: 1.1.1
      universal-user-agent: 6.0.0
    transitivePeerDependencies:
      - encoding
    dev: false

  /@octokit/auth-oauth-app@5.0.5:
    resolution: {integrity: sha512-UPX1su6XpseaeLVCi78s9droxpGtBWIgz9XhXAx9VXabksoF0MyI5vaa1zo1njyYt6VaAjFisC2A2Wchcu2WmQ==}
    engines: {node: '>= 14'}
    dependencies:
      '@octokit/auth-oauth-device': 4.0.4
      '@octokit/auth-oauth-user': 2.1.1
      '@octokit/request': 6.2.5
      '@octokit/types': 9.2.3
      '@types/btoa-lite': 1.0.0
      btoa-lite: 1.0.0
      universal-user-agent: 6.0.0
    transitivePeerDependencies:
      - encoding
    dev: false

  /@octokit/auth-oauth-device@4.0.4:
    resolution: {integrity: sha512-Xl85BZYfqCMv+Uvz33nVVUjE7I/PVySNaK6dRRqlkvYcArSr9vRcZC9KVjXYObGRTCN6mISeYdakAZvWEN4+Jw==}
    engines: {node: '>= 14'}
    dependencies:
      '@octokit/oauth-methods': 2.0.5
      '@octokit/request': 6.2.5
      '@octokit/types': 9.2.3
      universal-user-agent: 6.0.0
    transitivePeerDependencies:
      - encoding
    dev: false

  /@octokit/auth-oauth-user@2.1.1:
    resolution: {integrity: sha512-JgqnNNPf9CaWLxWm9uh2WgxcaVYhxBR09NVIPTiMU2dVZ3FObOHs3njBiLNw+zq84k+rEdm5Y7AsiASrZ84Apg==}
    engines: {node: '>= 14'}
    dependencies:
      '@octokit/auth-oauth-device': 4.0.4
      '@octokit/oauth-methods': 2.0.5
      '@octokit/request': 6.2.5
      '@octokit/types': 9.2.3
      btoa-lite: 1.0.0
      universal-user-agent: 6.0.0
    transitivePeerDependencies:
      - encoding
    dev: false

  /@octokit/auth-token@3.0.4:
    resolution: {integrity: sha512-TWFX7cZF2LXoCvdmJWY7XVPi74aSY0+FfBZNSXEXFkMpjcqsQwDSYVv5FhRFaI0V1ECnwbz4j59T/G+rXNWaIQ==}
    engines: {node: '>= 14'}
    dev: false

  /@octokit/auth-unauthenticated@3.0.5:
    resolution: {integrity: sha512-yH2GPFcjrTvDWPwJWWCh0tPPtTL5SMgivgKPA+6v/XmYN6hGQkAto8JtZibSKOpf8ipmeYhLNWQ2UgW0GYILCw==}
    engines: {node: '>= 14'}
    dependencies:
      '@octokit/request-error': 3.0.3
      '@octokit/types': 9.2.3
    dev: false

  /@octokit/core@4.2.1:
    resolution: {integrity: sha512-tEDxFx8E38zF3gT7sSMDrT1tGumDgsw5yPG6BBh/X+5ClIQfMH/Yqocxz1PnHx6CHyF6pxmovUTOfZAUvQ0Lvw==}
    engines: {node: '>= 14'}
    dependencies:
      '@octokit/auth-token': 3.0.4
      '@octokit/graphql': 5.0.6
      '@octokit/request': 6.2.5
      '@octokit/request-error': 3.0.3
      '@octokit/types': 9.2.3
      before-after-hook: 2.2.3
      universal-user-agent: 6.0.0
    transitivePeerDependencies:
      - encoding
    dev: false

  /@octokit/endpoint@7.0.5:
    resolution: {integrity: sha512-LG4o4HMY1Xoaec87IqQ41TQ+glvIeTKqfjkCEmt5AIwDZJwQeVZFIEYXrYY6yLwK+pAScb9Gj4q+Nz2qSw1roA==}
    engines: {node: '>= 14'}
    dependencies:
      '@octokit/types': 9.2.3
      is-plain-object: 5.0.0
      universal-user-agent: 6.0.0
    dev: false

  /@octokit/graphql@5.0.6:
    resolution: {integrity: sha512-Fxyxdy/JH0MnIB5h+UQ3yCoh1FG4kWXfFKkpWqjZHw/p+Kc8Y44Hu/kCgNBT6nU1shNumEchmW/sUO1JuQnPcw==}
    engines: {node: '>= 14'}
    dependencies:
      '@octokit/request': 6.2.5
      '@octokit/types': 9.2.3
      universal-user-agent: 6.0.0
    transitivePeerDependencies:
      - encoding
    dev: false

  /@octokit/oauth-app@4.2.2:
    resolution: {integrity: sha512-/jsPd43Yu2UXJ4XGq9KyOjPj5kNWQ5pfVzeDEfIVE8ENchyIPS+/IY2a8b0+OQSAsBKBLTHVp9m51RfGHmPZlw==}
    engines: {node: '>= 14'}
    dependencies:
      '@octokit/auth-oauth-app': 5.0.5
      '@octokit/auth-oauth-user': 2.1.1
      '@octokit/auth-unauthenticated': 3.0.5
      '@octokit/core': 4.2.1
      '@octokit/oauth-authorization-url': 5.0.0
      '@octokit/oauth-methods': 2.0.5
      '@types/aws-lambda': 8.10.116
      fromentries: 1.3.2
      universal-user-agent: 6.0.0
    transitivePeerDependencies:
      - encoding
    dev: false

  /@octokit/oauth-authorization-url@5.0.0:
    resolution: {integrity: sha512-y1WhN+ERDZTh0qZ4SR+zotgsQUE1ysKnvBt1hvDRB2WRzYtVKQjn97HEPzoehh66Fj9LwNdlZh+p6TJatT0zzg==}
    engines: {node: '>= 14'}
    dev: false

  /@octokit/oauth-methods@2.0.5:
    resolution: {integrity: sha512-yQP6B5gE3axNxuM3U9KqWs/ErAQ+WLPaPgC/7EjsZsQibkf8sjdAfF8/y/EJW+Dd05XQvadX4WhQZPMnO1SE1A==}
    engines: {node: '>= 14'}
    dependencies:
      '@octokit/oauth-authorization-url': 5.0.0
      '@octokit/request': 6.2.5
      '@octokit/request-error': 3.0.3
      '@octokit/types': 9.2.3
      btoa-lite: 1.0.0
    transitivePeerDependencies:
      - encoding
    dev: false

  /@octokit/openapi-types@17.2.0:
    resolution: {integrity: sha512-MazrFNx4plbLsGl+LFesMo96eIXkFgEtaKbnNpdh4aQ0VM10aoylFsTYP1AEjkeoRNZiiPe3T6Gl2Hr8dJWdlQ==}
    dev: false

  /@octokit/plugin-paginate-rest@6.1.2(@octokit/core@4.2.1):
    resolution: {integrity: sha512-qhrmtQeHU/IivxucOV1bbI/xZyC/iOBhclokv7Sut5vnejAIAEXVcGQeRpQlU39E0WwK9lNvJHphHri/DB6lbQ==}
    engines: {node: '>= 14'}
    peerDependencies:
      '@octokit/core': '>=4'
    dependencies:
      '@octokit/core': 4.2.1
      '@octokit/tsconfig': 1.0.2
      '@octokit/types': 9.2.3
    dev: false

  /@octokit/plugin-rest-endpoint-methods@7.1.3(@octokit/core@4.2.1):
    resolution: {integrity: sha512-0aoPd4f1k/KXPTGSX0NbxcBrShBHArgcW3pujEvLa6wUfcfA1BehxQ2Ifwa6CbJ4SfzaO79FvGgaUipoxDsgjA==}
    engines: {node: '>= 14'}
    peerDependencies:
      '@octokit/core': '>=3'
    dependencies:
      '@octokit/core': 4.2.1
      '@octokit/types': 9.2.3
    dev: false

  /@octokit/plugin-retry@4.1.6(@octokit/core@4.2.1):
    resolution: {integrity: sha512-obkYzIgEC75r8+9Pnfiiqy3y/x1bc3QLE5B7qvv9wi9Kj0R5tGQFC6QMBg1154WQ9lAVypuQDGyp3hNpp15gQQ==}
    engines: {node: '>= 14'}
    peerDependencies:
      '@octokit/core': '>=3'
    dependencies:
      '@octokit/core': 4.2.1
      '@octokit/types': 9.2.3
      bottleneck: 2.19.5
    dev: false

  /@octokit/plugin-throttling@5.2.3(@octokit/core@4.2.1):
    resolution: {integrity: sha512-C9CFg9mrf6cugneKiaI841iG8DOv6P5XXkjmiNNut+swePxQ7RWEdAZRp5rJoE1hjsIqiYcKa/ZkOQ+ujPI39Q==}
    engines: {node: '>= 14'}
    peerDependencies:
      '@octokit/core': ^4.0.0
    dependencies:
      '@octokit/core': 4.2.1
      '@octokit/types': 9.2.3
      bottleneck: 2.19.5
    dev: false

  /@octokit/request-error@3.0.3:
    resolution: {integrity: sha512-crqw3V5Iy2uOU5Np+8M/YexTlT8zxCfI+qu+LxUB7SZpje4Qmx3mub5DfEKSO8Ylyk0aogi6TYdf6kxzh2BguQ==}
    engines: {node: '>= 14'}
    dependencies:
      '@octokit/types': 9.2.3
      deprecation: 2.3.1
      once: 1.4.0
    dev: false

  /@octokit/request@6.2.5:
    resolution: {integrity: sha512-z83E8UIlPNaJUsXpjD8E0V5o/5f+vJJNbNcBwVZsX3/vC650U41cOkTLjq4PKk9BYonQGOnx7N17gvLyNjgGcQ==}
    engines: {node: '>= 14'}
    dependencies:
      '@octokit/endpoint': 7.0.5
      '@octokit/request-error': 3.0.3
      '@octokit/types': 9.2.3
      is-plain-object: 5.0.0
      node-fetch: 2.7.0
      universal-user-agent: 6.0.0
    transitivePeerDependencies:
      - encoding
    dev: false

  /@octokit/tsconfig@1.0.2:
    resolution: {integrity: sha512-I0vDR0rdtP8p2lGMzvsJzbhdOWy405HcGovrspJ8RRibHnyRgggUSNO5AIox5LmqiwmatHKYsvj6VGFHkqS7lA==}
    dev: false

  /@octokit/types@9.2.3:
    resolution: {integrity: sha512-MMeLdHyFIALioycq+LFcA71v0S2xpQUX2cw6pPbHQjaibcHYwLnmK/kMZaWuGfGfjBJZ3wRUq+dOaWsvrPJVvA==}
    dependencies:
      '@octokit/openapi-types': 17.2.0
    dev: false

  /@octokit/webhooks-methods@3.0.3:
    resolution: {integrity: sha512-2vM+DCNTJ5vL62O5LagMru6XnYhV4fJslK+5YUkTa6rWlW2S+Tqs1lF9Wr9OGqHfVwpBj3TeztWfVON/eUoW1Q==}
    engines: {node: '>= 14'}
    dev: false

  /@octokit/webhooks-types@6.11.0:
    resolution: {integrity: sha512-AanzbulOHljrku1NGfafxdpTCfw2ENaWzH01N2vqQM+cUFbk868Cgh0xylz0JIM9BoKbfI++bdD6EYX0Q/UTEw==}
    dev: false

  /@octokit/webhooks-types@7.6.1:
    resolution: {integrity: sha512-S8u2cJzklBC0FgTwWVLaM8tMrDuDMVE4xiTK4EYXM9GntyvrdbSoxqDQa+Fh57CCNApyIpyeqPhhFEmHPfrXgw==}
    dev: false

  /@octokit/webhooks@10.9.1:
    resolution: {integrity: sha512-5NXU4VfsNOo2VSU/SrLrpPH2Z1ZVDOWFcET4EpnEBX1uh/v8Uz65UVuHIRx5TZiXhnWyRE9AO1PXHa+M/iWwZA==}
    engines: {node: '>= 14'}
    dependencies:
      '@octokit/request-error': 3.0.3
      '@octokit/webhooks-methods': 3.0.3
      '@octokit/webhooks-types': 6.11.0
      aggregate-error: 3.1.0
    dev: false

  /@parcel/watcher@2.1.0:
    resolution: {integrity: sha512-8s8yYjd19pDSsBpbkOHnT6Z2+UJSuLQx61pCFM0s5wSRvKCEMDjd/cHY3/GI1szHIWbpXpsJdg3V6ISGGx9xDw==}
    engines: {node: '>= 10.0.0'}
    requiresBuild: true
    dependencies:
      is-glob: 4.0.3
      micromatch: 4.0.5
      node-addon-api: 3.2.1
      node-gyp-build: 4.6.0
    dev: false

  /@pkgjs/parseargs@0.11.0:
    resolution: {integrity: sha512-+1VkjdD0QBLPodGrJUeqarH8VAIvQODIbwh9XpP5Syisf7YoQgsJKPNFoqqLQlu+VQ/tVSshMR6loPMn8U+dPg==}
    engines: {node: '>=14'}
    requiresBuild: true
    dev: true
    optional: true

  /@readme/better-ajv-errors@1.6.0(ajv@8.17.1):
    resolution: {integrity: sha512-9gO9rld84Jgu13kcbKRU+WHseNhaVt76wYMeRDGsUGYxwJtI3RmEJ9LY9dZCYQGI8eUZLuxb5qDja0nqklpFjQ==}
    engines: {node: '>=14'}
    peerDependencies:
      ajv: 4.11.8 - 8
    dependencies:
      '@babel/code-frame': 7.22.5
      '@babel/runtime': 7.24.7
      '@humanwhocodes/momoa': 2.0.4
      ajv: 8.17.1
      chalk: 4.1.2
      json-to-ast: 2.1.0
      jsonpointer: 5.0.1
      leven: 3.1.0
    dev: true

  /@readme/json-schema-ref-parser@1.2.0:
    resolution: {integrity: sha512-Bt3QVovFSua4QmHa65EHUmh2xS0XJ3rgTEUPH998f4OW4VVJke3BuS16f+kM0ZLOGdvIrzrPRqwihuv5BAjtrA==}
    dependencies:
      '@jsdevtools/ono': 7.1.3
      '@types/json-schema': 7.0.15
      call-me-maybe: 1.0.2
      js-yaml: 4.1.0
    dev: true

  /@readme/openapi-parser@2.6.0(openapi-types@12.1.3):
    resolution: {integrity: sha512-pyFJXezWj9WI1O+gdp95CoxfY+i+Uq3kKk4zXIFuRAZi9YnHpHOpjumWWr67wkmRTw19Hskh9spyY0Iyikf3fA==}
    engines: {node: '>=18'}
    peerDependencies:
      openapi-types: '>=7'
    dependencies:
      '@apidevtools/swagger-methods': 3.0.2
      '@jsdevtools/ono': 7.1.3
      '@readme/better-ajv-errors': 1.6.0(ajv@8.17.1)
      '@readme/json-schema-ref-parser': 1.2.0
      '@readme/openapi-schemas': 3.1.0
      ajv: 8.17.1
      ajv-draft-04: 1.0.0(ajv@8.17.1)
      call-me-maybe: 1.0.2
      openapi-types: 12.1.3
    dev: true

  /@readme/openapi-schemas@3.1.0:
    resolution: {integrity: sha512-9FC/6ho8uFa8fV50+FPy/ngWN53jaUu4GRXlAjcxIRrzhltJnpKkBG2Tp0IDraFJeWrOpk84RJ9EMEEYzaI1Bw==}
    engines: {node: '>=18'}
    dev: true

  /@rollup/rollup-android-arm-eabi@4.13.2:
    resolution: {integrity: sha512-3XFIDKWMFZrMnao1mJhnOT1h2g0169Os848NhhmGweEcfJ4rCi+3yMCOLG4zA61rbJdkcrM/DjVZm9Hg5p5w7g==}
    cpu: [arm]
    os: [android]
    requiresBuild: true
    dev: true
    optional: true

  /@rollup/rollup-android-arm64@4.13.2:
    resolution: {integrity: sha512-GdxxXbAuM7Y/YQM9/TwwP+L0omeE/lJAR1J+olu36c3LqqZEBdsIWeQ91KBe6nxwOnb06Xh7JS2U5ooWU5/LgQ==}
    cpu: [arm64]
    os: [android]
    requiresBuild: true
    dev: true
    optional: true

  /@rollup/rollup-darwin-arm64@4.13.2:
    resolution: {integrity: sha512-mCMlpzlBgOTdaFs83I4XRr8wNPveJiJX1RLfv4hggyIVhfB5mJfN4P8Z6yKh+oE4Luz+qq1P3kVdWrCKcMYrrA==}
    cpu: [arm64]
    os: [darwin]
    requiresBuild: true
    dev: true
    optional: true

  /@rollup/rollup-darwin-x64@4.13.2:
    resolution: {integrity: sha512-yUoEvnH0FBef/NbB1u6d3HNGyruAKnN74LrPAfDQL3O32e3k3OSfLrPgSJmgb3PJrBZWfPyt6m4ZhAFa2nZp2A==}
    cpu: [x64]
    os: [darwin]
    requiresBuild: true
    dev: true
    optional: true

  /@rollup/rollup-linux-arm-gnueabihf@4.13.2:
    resolution: {integrity: sha512-GYbLs5ErswU/Xs7aGXqzc3RrdEjKdmoCrgzhJWyFL0r5fL3qd1NPcDKDowDnmcoSiGJeU68/Vy+OMUluRxPiLQ==}
    cpu: [arm]
    os: [linux]
    requiresBuild: true
    dev: true
    optional: true

  /@rollup/rollup-linux-arm64-gnu@4.13.2:
    resolution: {integrity: sha512-L1+D8/wqGnKQIlh4Zre9i4R4b4noxzH5DDciyahX4oOz62CphY7WDWqJoQ66zNR4oScLNOqQJfNSIAe/6TPUmQ==}
    cpu: [arm64]
    os: [linux]
    requiresBuild: true
    dev: true
    optional: true

  /@rollup/rollup-linux-arm64-musl@4.13.2:
    resolution: {integrity: sha512-tK5eoKFkXdz6vjfkSTCupUzCo40xueTOiOO6PeEIadlNBkadH1wNOH8ILCPIl8by/Gmb5AGAeQOFeLev7iZDOA==}
    cpu: [arm64]
    os: [linux]
    requiresBuild: true
    dev: true
    optional: true

  /@rollup/rollup-linux-powerpc64le-gnu@4.13.2:
    resolution: {integrity: sha512-zvXvAUGGEYi6tYhcDmb9wlOckVbuD+7z3mzInCSTACJ4DQrdSLPNUeDIcAQW39M3q6PDquqLWu7pnO39uSMRzQ==}
    cpu: [ppc64le]
    os: [linux]
    requiresBuild: true
    dev: true
    optional: true

  /@rollup/rollup-linux-riscv64-gnu@4.13.2:
    resolution: {integrity: sha512-C3GSKvMtdudHCN5HdmAMSRYR2kkhgdOfye4w0xzyii7lebVr4riCgmM6lRiSCnJn2w1Xz7ZZzHKuLrjx5620kw==}
    cpu: [riscv64]
    os: [linux]
    requiresBuild: true
    dev: true
    optional: true

  /@rollup/rollup-linux-s390x-gnu@4.13.2:
    resolution: {integrity: sha512-l4U0KDFwzD36j7HdfJ5/TveEQ1fUTjFFQP5qIt9gBqBgu1G8/kCaq5Ok05kd5TG9F8Lltf3MoYsUMw3rNlJ0Yg==}
    cpu: [s390x]
    os: [linux]
    requiresBuild: true
    dev: true
    optional: true

  /@rollup/rollup-linux-x64-gnu@4.13.2:
    resolution: {integrity: sha512-xXMLUAMzrtsvh3cZ448vbXqlUa7ZL8z0MwHp63K2IIID2+DeP5iWIT6g1SN7hg1VxPzqx0xZdiDM9l4n9LRU1A==}
    cpu: [x64]
    os: [linux]
    requiresBuild: true
    dev: true
    optional: true

  /@rollup/rollup-linux-x64-musl@4.13.2:
    resolution: {integrity: sha512-M/JYAWickafUijWPai4ehrjzVPKRCyDb1SLuO+ZyPfoXgeCEAlgPkNXewFZx0zcnoIe3ay4UjXIMdXQXOZXWqA==}
    cpu: [x64]
    os: [linux]
    requiresBuild: true
    dev: true
    optional: true

  /@rollup/rollup-win32-arm64-msvc@4.13.2:
    resolution: {integrity: sha512-2YWwoVg9KRkIKaXSh0mz3NmfurpmYoBBTAXA9qt7VXk0Xy12PoOP40EFuau+ajgALbbhi4uTj3tSG3tVseCjuA==}
    cpu: [arm64]
    os: [win32]
    requiresBuild: true
    dev: true
    optional: true

  /@rollup/rollup-win32-ia32-msvc@4.13.2:
    resolution: {integrity: sha512-2FSsE9aQ6OWD20E498NYKEQLneShWes0NGMPQwxWOdws35qQXH+FplabOSP5zEe1pVjurSDOGEVCE2agFwSEsw==}
    cpu: [ia32]
    os: [win32]
    requiresBuild: true
    dev: true
    optional: true

  /@rollup/rollup-win32-x64-msvc@4.13.2:
    resolution: {integrity: sha512-7h7J2nokcdPePdKykd8wtc8QqqkqxIrUz7MHj6aNr8waBRU//NLDVnNjQnqQO6fqtjrtCdftpbTuOKAyrAQETQ==}
    cpu: [x64]
    os: [win32]
    requiresBuild: true
    dev: true
    optional: true

  /@rtsao/scc@1.1.0:
    resolution: {integrity: sha512-zt6OdqaDoOnJ1ZYsCYGt9YmWzDXl4vQdKTyJev62gFhRGKdx7mcT54V9KIjg+d2wi9EXsPvAPKe7i7WjfVWB8g==}
    dev: false

  /@segment/analytics-core@1.8.0:
    resolution: {integrity: sha512-6CrccsYRY33I3mONN2ZW8SdBpbLtu1Ict3xR+n0FemYF5RB/jG7pW6jOvDXULR8kuYMzMmGOP4HvlyUmf3qLpg==}
    dependencies:
      '@lukeed/uuid': 2.0.1
      '@segment/analytics-generic-utils': 1.2.0
      dset: 3.1.4
      tslib: 2.6.2
    dev: false

  /@segment/analytics-generic-utils@1.2.0:
    resolution: {integrity: sha512-DfnW6mW3YQOLlDQQdR89k4EqfHb0g/3XvBXkovH1FstUN93eL1kfW9CsDcVQyH3bAC5ZsFyjA/o/1Q2j0QeoWw==}
    dependencies:
      tslib: 2.6.2
    dev: false

  /@segment/analytics-node@2.2.0:
    resolution: {integrity: sha512-mPFTSBr9CrkFBdgr7KU/YD8V/25P8vPb/hVvVHYKwEdHRovlizZ34ENgQlvqeRuamQiXD3RLM8pcWX+WxPz3lQ==}
    engines: {node: '>=18'}
    dependencies:
      '@lukeed/uuid': 2.0.1
      '@segment/analytics-core': 1.8.0
      '@segment/analytics-generic-utils': 1.2.0
      buffer: 6.0.3
      jose: 5.9.3
      node-fetch: 2.7.0
      tslib: 2.6.2
    transitivePeerDependencies:
      - encoding
    dev: false

  /@sentry-internal/tracing@7.53.1:
    resolution: {integrity: sha512-a4H4rvVdz0XDGgNfRqc7zg6rMt2P1P05xBmgfIfztYy94Vciw1QMdboNiT7einr8ra8wogdEaK4Pe2AzYAPBJQ==}
    engines: {node: '>=8'}
    dependencies:
      '@sentry/core': 7.53.1
      '@sentry/types': 7.53.1
      '@sentry/utils': 7.53.1
      tslib: 1.14.1
    dev: false

  /@sentry/cli-darwin@2.36.1:
    resolution: {integrity: sha512-JOHQjVD8Kqxm1jUKioAP5ohLOITf+Dh6+DBz4gQjCNdotsvNW5m63TKROwq2oB811p+Jzv5304ujmN4cAqW1Ww==}
    engines: {node: '>=10'}
    os: [darwin]
    requiresBuild: true
    dev: true
    optional: true

  /@sentry/cli-linux-arm64@2.36.1:
    resolution: {integrity: sha512-R//3ZEkbzvoStr3IA7nxBZNiBYyxOljOqAhgiTnejXHmnuwDzM3TBA2n5vKPE/kBFxboEBEw0UTzTIRb1T0bgw==}
    engines: {node: '>=10'}
    cpu: [arm64]
    os: [linux, freebsd]
    requiresBuild: true
    dev: true
    optional: true

  /@sentry/cli-linux-arm@2.36.1:
    resolution: {integrity: sha512-gvEOKN0fWL2AVqUBKHNXPRZfJNvKTs8kQhS8cQqahZGgZHiPCI4BqW45cKMq+ZTt1UUbLmt6khx5Dz7wi+0i5A==}
    engines: {node: '>=10'}
    cpu: [arm]
    os: [linux, freebsd]
    requiresBuild: true
    dev: true
    optional: true

  /@sentry/cli-linux-i686@2.36.1:
    resolution: {integrity: sha512-R7sW5Vk/HacVy2YgQoQB+PwccvFYf2CZVPSFSFm2z7MEfNe77UYHWUq+sjJ4vxWG6HDWGVmaX0fjxyDkE01JRA==}
    engines: {node: '>=10'}
    cpu: [x86, ia32]
    os: [linux, freebsd]
    requiresBuild: true
    dev: true
    optional: true

  /@sentry/cli-linux-x64@2.36.1:
    resolution: {integrity: sha512-UMr3ik8ksA7zQfbzsfwCb+ztenLnaeAbX94Gp+bzANZwPfi/vVHf2bLyqsBs4OyVt9SPlN1bbM/RTGfMjZ3JOw==}
    engines: {node: '>=10'}
    cpu: [x64]
    os: [linux, freebsd]
    requiresBuild: true
    dev: true
    optional: true

  /@sentry/cli-win32-i686@2.36.1:
    resolution: {integrity: sha512-CflvhnvxPEs5GWQuuDtYSLqPrBaPbcSJFlBuUIb+8WNzRxvVfjgw1qzfZmkQqABqiy/YEsEekllOoMFZAvCcVA==}
    engines: {node: '>=10'}
    cpu: [x86, ia32]
    os: [win32]
    requiresBuild: true
    dev: true
    optional: true

  /@sentry/cli-win32-x64@2.36.1:
    resolution: {integrity: sha512-wWqht2xghcK3TGnooHZSzA3WSjdtno/xFjZLvWmw38rblGwgKMxLZnlxV6uDyS+OJ6CbfDTlCRay/0TIqA0N8g==}
    engines: {node: '>=10'}
    cpu: [x64]
    os: [win32]
    requiresBuild: true
    dev: true
    optional: true

  /@sentry/cli@2.18.1:
    resolution: {integrity: sha512-lc/dX/cvcmznWNbLzDbzxn224vwY5zLIDBe3yOO6Usg3CDgkZZ3xfjN4AIUZwkiTEPIOELodrOfdoMxqpXyYDw==}
    engines: {node: '>= 10'}
    hasBin: true
    requiresBuild: true
    dependencies:
      https-proxy-agent: 5.0.1
      node-fetch: 2.6.11
      progress: 2.0.3
      proxy-from-env: 1.1.0
      which: 2.0.2
    transitivePeerDependencies:
      - encoding
      - supports-color
    dev: true

  /@sentry/cli@2.36.1:
    resolution: {integrity: sha512-gzK5uQKDWKhyH5udoB5+oaUNrS//urWyaXgKvHKz4gFfl744HuKY9dpLPP2nMnf0zLGmGM6xJnMXLqILq0mtxw==}
    engines: {node: '>= 10'}
    hasBin: true
    requiresBuild: true
    dependencies:
      https-proxy-agent: 5.0.1
      node-fetch: 2.7.0
      progress: 2.0.3
      proxy-from-env: 1.1.0
      which: 2.0.2
    optionalDependencies:
      '@sentry/cli-darwin': 2.36.1
      '@sentry/cli-linux-arm': 2.36.1
      '@sentry/cli-linux-arm64': 2.36.1
      '@sentry/cli-linux-i686': 2.36.1
      '@sentry/cli-linux-x64': 2.36.1
      '@sentry/cli-win32-i686': 2.36.1
      '@sentry/cli-win32-x64': 2.36.1
    transitivePeerDependencies:
      - encoding
      - supports-color
    dev: true

  /@sentry/core@7.53.1:
    resolution: {integrity: sha512-DAH8IJNORJJ7kQLqsZuhMkN6cwJjXzFuuUoZor7IIDHIHjtl51W+2F3Stg3+I3ZoKDfJfUNKqhipk2WZjG0FBg==}
    engines: {node: '>=8'}
    dependencies:
      '@sentry/types': 7.53.1
      '@sentry/utils': 7.53.1
      tslib: 1.14.1
    dev: false

  /@sentry/node@7.53.1:
    resolution: {integrity: sha512-B4ax8sRd54xj4ad+4eY2EOKNt0Mh1NjuLW1zUKS8HW3h0bmuaDFzGuhEVvEY5H4SaV6tZKj1c0dvnMnyUbYkhA==}
    engines: {node: '>=8'}
    dependencies:
      '@sentry-internal/tracing': 7.53.1
      '@sentry/core': 7.53.1
      '@sentry/types': 7.53.1
      '@sentry/utils': 7.53.1
      cookie: 0.4.2
      https-proxy-agent: 5.0.1
      lru_map: 0.3.3
      tslib: 1.14.1
    transitivePeerDependencies:
      - supports-color
    dev: false

  /@sentry/types@7.53.1:
    resolution: {integrity: sha512-/ijchRIu+jz3+j/zY+7KRPfLSCY14fTx5xujjbOdmEKjmIHQmwPBdszcQm40uwofrR8taV4hbt5MFN+WnjCkCw==}
    engines: {node: '>=8'}
    dev: false

  /@sentry/utils@7.53.1:
    resolution: {integrity: sha512-DKJA1LSUOEv4KOR828MzVuLh+drjeAgzyKgN063OEKmnirgjgRgNNS8wUgwpG0Tn2k6ANZGCwrdfzPeSBxshKg==}
    engines: {node: '>=8'}
    dependencies:
      '@sentry/types': 7.53.1
      tslib: 1.14.1
    dev: false

  /@sideway/address@4.1.4:
    resolution: {integrity: sha512-7vwq+rOHVWjyXxVlR76Agnvhy8I9rpzjosTESvmhNeXOXdZZB15Fl+TI9x1SiHZH5Jv2wTGduSxFDIaq0m3DUw==}
    dependencies:
      '@hapi/hoek': 9.3.0
    dev: false

  /@sideway/formula@3.0.1:
    resolution: {integrity: sha512-/poHZJJVjx3L+zVD6g9KgHfYnb443oi7wLu/XKojDviHy6HOEOA6z1Trk5aR1dGcmPenJEgb2sK2I80LeS3MIg==}
    dev: false

  /@sideway/pinpoint@2.0.0:
    resolution: {integrity: sha512-RNiOoTPkptFtSVzQevY/yWtZwf/RxyVnPy/OcA9HBM3MlGDnBEYL5B41H0MTn0Uec8Hi+2qUtTfG2WWZBmMejQ==}
    dev: false

  /@sinclair/typebox@0.25.24:
    resolution: {integrity: sha512-XJfwUVUKDHF5ugKwIcxEgc9k8b7HbznCp6eUfWgu710hMPNIO4aw4/zB5RogDQz8nd6gyCDpU9O/m6qYEWY6yQ==}

  /@sindresorhus/is@0.14.0:
    resolution: {integrity: sha512-9NET910DNaIPngYnLLPeg+Ogzqsi9uM4mSboU5y6p8S5DzMTVEsJZrawi+BoDNUVBa2DhJqQYUFvMDfgU062LQ==}
    engines: {node: '>=6'}
    dev: false

  /@sinonjs/commons@3.0.0:
    resolution: {integrity: sha512-jXBtWAF4vmdNmZgD5FoKsVLv3rPgDnLgPbU84LIJ3otV44vJlDRokVng5v8NFJdCf/da9legHcKaRuZs4L7faA==}
    dependencies:
      type-detect: 4.0.8
    dev: true

  /@sinonjs/fake-timers@10.2.0:
    resolution: {integrity: sha512-OPwQlEdg40HAj5KNF8WW6q2KG4Z+cBCZb3m4ninfTZKaBmbIJodviQsDBoYMPHkOyJJMHnOJo5j2+LKDOhOACg==}
    dependencies:
      '@sinonjs/commons': 3.0.0
    dev: true

  /@slack/logger@3.0.0:
    resolution: {integrity: sha512-DTuBFbqu4gGfajREEMrkq5jBhcnskinhr4+AnfJEk48zhVeEv3XnUKGIX98B74kxhYsIMfApGGySTn7V3b5yBA==}
    engines: {node: '>= 12.13.0', npm: '>= 6.12.0'}
    dependencies:
      '@types/node': 18.19.50
    dev: false

  /@slack/types@2.13.1:
    resolution: {integrity: sha512-YVtJCVtDcjOPKsvOedIThb7YmKNCcSoZN0mUSQqD2fc2ZyI59gOLCF4rYGfw/0C0agzFxAmb7hV5tbMGrgK0Tg==}
    engines: {node: '>= 12.13.0', npm: '>= 6.12.0'}
    dev: false

  /@slack/types@2.8.0:
    resolution: {integrity: sha512-ghdfZSF0b4NC9ckBA8QnQgC9DJw2ZceDq0BIjjRSv6XAZBXJdWgxIsYz0TYnWSiqsKZGH2ZXbj9jYABZdH3OSQ==}
    engines: {node: '>= 12.13.0', npm: '>= 6.12.0'}
    dev: false

  /@slack/web-api@6.8.1:
    resolution: {integrity: sha512-eMPk2S99S613gcu7odSw/LV+Qxr8A+RXvBD0GYW510wJuTERiTjP5TgCsH8X09+lxSumbDE88wvWbuFuvGa74g==}
    engines: {node: '>= 12.13.0', npm: '>= 6.12.0'}
    dependencies:
      '@slack/logger': 3.0.0
      '@slack/types': 2.8.0
      '@types/is-stream': 1.1.0
      '@types/node': 18.19.50
      axios: 0.27.2
      eventemitter3: 3.1.2
      form-data: 2.5.1
      is-electron: 2.2.0
      is-stream: 1.1.0
      p-queue: 6.6.2
      p-retry: 4.6.2
    transitivePeerDependencies:
      - debug
    dev: false

  /@stoplight/better-ajv-errors@1.0.3(ajv@8.17.1):
    resolution: {integrity: sha512-0p9uXkuB22qGdNfy3VeEhxkU5uwvp/KrBTAbrLBURv6ilxIVwanKwjMc41lQfIVgPGcOkmLbTolfFrSsueu7zA==}
    engines: {node: ^12.20 || >= 14.13}
    peerDependencies:
      ajv: '>=8'
    dependencies:
      ajv: 8.17.1
      jsonpointer: 5.0.1
      leven: 3.1.0
    dev: false

  /@stoplight/json-ref-readers@1.2.2:
    resolution: {integrity: sha512-nty0tHUq2f1IKuFYsLM4CXLZGHdMn+X/IwEUIpeSOXt0QjMUbL0Em57iJUDzz+2MkWG83smIigNZ3fauGjqgdQ==}
    engines: {node: '>=8.3.0'}
    dependencies:
      node-fetch: 2.7.0
      tslib: 1.14.1
    transitivePeerDependencies:
      - encoding
    dev: false

  /@stoplight/json-ref-resolver@3.1.6:
    resolution: {integrity: sha512-YNcWv3R3n3U6iQYBsFOiWSuRGE5su1tJSiX6pAPRVk7dP0L7lqCteXGzuVRQ0gMZqUl8v1P0+fAKxF6PLo9B5A==}
    engines: {node: '>=8.3.0'}
    dependencies:
      '@stoplight/json': 3.21.7
      '@stoplight/path': 1.3.2
      '@stoplight/types': 13.6.0
      '@types/urijs': 1.19.25
      dependency-graph: 0.11.0
      fast-memoize: 2.5.2
      immer: 9.0.21
      lodash: 4.17.21
      tslib: 2.6.2
      urijs: 1.19.11
    dev: false

  /@stoplight/json@3.21.7:
    resolution: {integrity: sha512-xcJXgKFqv/uCEgtGlPxy3tPA+4I+ZI4vAuMJ885+ThkTHFVkC+0Fm58lA9NlsyjnkpxFh4YiQWpH+KefHdbA0A==}
    engines: {node: '>=8.3.0'}
    dependencies:
      '@stoplight/ordered-object-literal': 1.0.5
      '@stoplight/path': 1.3.2
      '@stoplight/types': 13.6.0
      jsonc-parser: 2.2.1
      lodash: 4.17.21
      safe-stable-stringify: 1.1.1
    dev: false

  /@stoplight/ordered-object-literal@1.0.5:
    resolution: {integrity: sha512-COTiuCU5bgMUtbIFBuyyh2/yVVzlr5Om0v5utQDgBCuQUOPgU1DwoffkTfg4UBQOvByi5foF4w4T+H9CoRe5wg==}
    engines: {node: '>=8'}
    dev: false

  /@stoplight/path@1.3.2:
    resolution: {integrity: sha512-lyIc6JUlUA8Ve5ELywPC8I2Sdnh1zc1zmbYgVarhXIp9YeAB0ReeqmGEOWNtlHkbP2DAA1AL65Wfn2ncjK/jtQ==}
    engines: {node: '>=8'}
    dev: false

  /@stoplight/spectral-core@1.19.1:
    resolution: {integrity: sha512-YiWhXdjyjn4vCl3102ywzwCEJzncxapFcj4dxcj1YP/bZ62DFeGJ8cEaMP164vSw2kI3rX7EMMzI/c8XOUnTfQ==}
    engines: {node: ^12.20 || >= 14.13}
    dependencies:
      '@stoplight/better-ajv-errors': 1.0.3(ajv@8.17.1)
      '@stoplight/json': 3.21.7
      '@stoplight/path': 1.3.2
      '@stoplight/spectral-parsers': 1.0.4
      '@stoplight/spectral-ref-resolver': 1.0.4
      '@stoplight/spectral-runtime': 1.1.2
      '@stoplight/types': 13.6.0
      '@types/es-aggregate-error': 1.0.6
      '@types/json-schema': 7.0.15
      ajv: 8.17.1
      ajv-errors: 3.0.0(ajv@8.17.1)
      ajv-formats: 2.1.1(ajv@8.17.1)
      es-aggregate-error: 1.0.13
      jsonpath-plus: 7.1.0
      lodash: 4.17.21
      lodash.topath: 4.5.2
      minimatch: 3.1.2
      nimma: 0.2.2
      pony-cause: 1.1.1
      simple-eval: 1.0.0
      tslib: 2.6.2
    transitivePeerDependencies:
      - encoding
    dev: false

  /@stoplight/spectral-formats@1.7.0:
    resolution: {integrity: sha512-vJ1vIkA2s96fdJp0d3AJBGuPAW3sj8yMamyzR+dquEFO6ZAoYBo/BVsKKQskYzZi/nwljlRqUmGVmcf2PncIaA==}
    engines: {node: '>=12'}
    dependencies:
      '@stoplight/json': 3.21.7
      '@stoplight/spectral-core': 1.19.1
      '@types/json-schema': 7.0.15
      tslib: 2.6.2
    transitivePeerDependencies:
      - encoding
    dev: false

  /@stoplight/spectral-functions@1.9.0:
    resolution: {integrity: sha512-T+xl93ji8bpus4wUsTq8Qr2DSu2X9PO727rbxW61tTCG0s17CbsXOLYI+Ezjg5P6aaQlgXszGX8khtc57xk8Yw==}
    engines: {node: '>=12'}
    dependencies:
      '@stoplight/better-ajv-errors': 1.0.3(ajv@8.17.1)
      '@stoplight/json': 3.21.7
      '@stoplight/spectral-core': 1.19.1
      '@stoplight/spectral-formats': 1.7.0
      '@stoplight/spectral-runtime': 1.1.2
      ajv: 8.17.1
      ajv-draft-04: 1.0.0(ajv@8.17.1)
      ajv-errors: 3.0.0(ajv@8.17.1)
      ajv-formats: 2.1.1(ajv@8.17.1)
      lodash: 4.17.21
      tslib: 2.6.2
    transitivePeerDependencies:
      - encoding
    dev: false

  /@stoplight/spectral-parsers@1.0.4:
    resolution: {integrity: sha512-nCTVvtX6q71M8o5Uvv9kxU31Gk1TRmgD6/k8HBhdCmKG6FWcwgjiZouA/R3xHLn/VwTI/9k8SdG5Mkdy0RBqbQ==}
    engines: {node: ^12.20 || >=14.13}
    dependencies:
      '@stoplight/json': 3.21.7
      '@stoplight/types': 14.1.1
      '@stoplight/yaml': 4.3.0
      tslib: 2.6.2
    dev: false

  /@stoplight/spectral-ref-resolver@1.0.4:
    resolution: {integrity: sha512-5baQIYL0NJTSVy8v6RxOR4U51xOUYM8wJri1YvlAT6bPN8m0EIxMwfVYi0xUZEMVeHcWx869nIkoqyWmOutF2A==}
    engines: {node: '>=12'}
    dependencies:
      '@stoplight/json-ref-readers': 1.2.2
      '@stoplight/json-ref-resolver': 3.1.6
      '@stoplight/spectral-runtime': 1.1.2
      dependency-graph: 0.11.0
      tslib: 2.6.2
    transitivePeerDependencies:
      - encoding
    dev: false

  /@stoplight/spectral-runtime@1.1.2:
    resolution: {integrity: sha512-fr5zRceXI+hrl82yAVoME+4GvJie8v3wmOe9tU+ZLRRNonizthy8qDi0Z/z4olE+vGreSDcuDOZ7JjRxFW5kTw==}
    engines: {node: '>=12'}
    dependencies:
      '@stoplight/json': 3.21.7
      '@stoplight/path': 1.3.2
      '@stoplight/types': 12.5.0
      abort-controller: 3.0.0
      lodash: 4.17.21
      node-fetch: 2.7.0
      tslib: 2.6.2
    transitivePeerDependencies:
      - encoding
    dev: false

  /@stoplight/types@12.5.0:
    resolution: {integrity: sha512-dwqYcDrGmEyUv5TWrDam5TGOxU72ufyQ7hnOIIDdmW5ezOwZaBFoR5XQ9AsH49w7wgvOqB2Bmo799pJPWnpCbg==}
    engines: {node: '>=8'}
    dependencies:
      '@types/json-schema': 7.0.15
      utility-types: 3.11.0
    dev: false

  /@stoplight/types@13.6.0:
    resolution: {integrity: sha512-dzyuzvUjv3m1wmhPfq82lCVYGcXG0xUYgqnWfCq3PCVR4BKFhjdkHrnJ+jIDoMKvXb05AZP/ObQF6+NpDo29IQ==}
    engines: {node: ^12.20 || >=14.13}
    dependencies:
      '@types/json-schema': 7.0.15
      utility-types: 3.11.0
    dev: false

  /@stoplight/types@14.1.1:
    resolution: {integrity: sha512-/kjtr+0t0tjKr+heVfviO9FrU/uGLc+QNX3fHJc19xsCNYqU7lVhaXxDmEID9BZTjG+/r9pK9xP/xU02XGg65g==}
    engines: {node: ^12.20 || >=14.13}
    dependencies:
      '@types/json-schema': 7.0.15
      utility-types: 3.11.0
    dev: false

  /@stoplight/yaml-ast-parser@0.0.50:
    resolution: {integrity: sha512-Pb6M8TDO9DtSVla9yXSTAxmo9GVEouq5P40DWXdOie69bXogZTkgvopCq+yEvTMA0F6PEvdJmbtTV3ccIp11VQ==}
    dev: false

  /@stoplight/yaml@4.3.0:
    resolution: {integrity: sha512-JZlVFE6/dYpP9tQmV0/ADfn32L9uFarHWxfcRhReKUnljz1ZiUM5zpX+PH8h5CJs6lao3TuFqnPm9IJJCEkE2w==}
    engines: {node: '>=10.8'}
    dependencies:
      '@stoplight/ordered-object-literal': 1.0.5
      '@stoplight/types': 14.1.1
      '@stoplight/yaml-ast-parser': 0.0.50
      tslib: 2.6.2
    dev: false

  /@szmarczak/http-timer@1.1.2:
    resolution: {integrity: sha512-XIB2XbzHTN6ieIjfIMV9hlVcfPU26s2vafYWQcZHWXHOxiaRZYEDKEwdl129Zyg50+foYV2jCgtrqSA6qNuNSA==}
    engines: {node: '>=6'}
    dependencies:
      defer-to-connect: 1.1.3
    dev: false

  /@telegraf/types@7.1.0:
    resolution: {integrity: sha512-kGevOIbpMcIlCDeorKGpwZmdH7kHbqlk/Yj6dEpJMKEQw5lk0KVQY0OLXaCswy8GqlIVLd5625OB+rAntP9xVw==}
    dev: false

  /@tokenizer/token@0.3.0:
    resolution: {integrity: sha512-OvjF+z51L3ov0OyAU0duzsYuvO01PH7x4t6DJx+guahgTnBHkhJdG7soQeTSFLWN3efnHyibZ4Z8l2EuWwJN3A==}
    dev: false

  /@tootallnate/once@2.0.0:
    resolution: {integrity: sha512-XCuKFP5PS55gnMVu3dty8KPatLqUoy/ZYzDzAGCQ8JNFCkLXzmI7vNHCR+XpbZaMWQK/vQubr7PkYq8g470J/A==}
    engines: {node: '>= 10'}
    dev: false

  /@tsconfig/node10@1.0.9:
    resolution: {integrity: sha512-jNsYVVxU8v5g43Erja32laIDHXeoNvFEpX33OK4d6hljo3jDhCBDhx5dhCCTMWUojscpAagGiRkBKxpdl9fxqA==}

  /@tsconfig/node12@1.0.11:
    resolution: {integrity: sha512-cqefuRsh12pWyGsIoBKJA9luFu3mRxCA+ORZvA4ktLSzIuCUtWVxGIuXigEwO5/ywWFMZ2QEGKWvkZG1zDMTag==}

  /@tsconfig/node14@1.0.3:
    resolution: {integrity: sha512-ysT8mhdixWK6Hw3i1V2AeRqZ5WfXg1G43mqoYlM2nc6388Fq5jcXyr5mRsqViLx/GJYdoL0bfXD8nmF+Zn/Iow==}

  /@tsconfig/node16@1.0.4:
    resolution: {integrity: sha512-vxhUy4J8lyeyinH7Azl1pdd43GJhZH/tP2weN8TntQblOY+A0XbT8DJk1/oCPuOOyg/Ja757rG0CgHcWC8OfMA==}

  /@tsconfig/node18-strictest@1.0.0:
    resolution: {integrity: sha512-bOuNKwO4Fzbt+Su5wqI9zNHwx5C25gLnutwVQA1sBZk0cW8UjVPVcwzIUhJIIJDUx7zDEbAwdCD2HfvIsV8dYg==}
    deprecated: TypeScript 5.0 supports combining TSConfigs using array syntax in extends
    dev: true

  /@types/append-query@2.0.1:
    resolution: {integrity: sha512-L/RxncHj5Wh8B0A5yGTYQbCu+YVbrbtuPaemp/yrQCy1du/qYqEnQBgZoipeSYhTSJoTqRJGLqmnbUOn5iu0cQ==}
    dev: false

  /@types/asana@0.18.12:
    resolution: {integrity: sha512-A0AD7eZahS10Tq+CHIValIJP0yxnQRzuWP5E+uuhzFVTwiH8qaLVJWZ2jpVV1x1TUdetQnmNnRQjeCN5V+uDDw==}
    dependencies:
      '@types/bluebird': 3.5.38
    dev: true

  /@types/aws-lambda@8.10.116:
    resolution: {integrity: sha512-LSvIyxYCsIMOiBnb5D6HTf7JXLCh3KPiZWL6Pkn1MqV/v5OoP42GDqn5H4wHKGGKN0mJB+4y1r0oat1dLBAkuA==}
    dev: false

  /@types/babel__core@7.20.1:
    resolution: {integrity: sha512-aACu/U/omhdk15O4Nfb+fHgH/z3QsfQzpnvRZhYhThms83ZnAOZz7zZAWO7mn2yyNQaA4xTO8GLK3uqFU4bYYw==}
    dependencies:
      '@babel/parser': 7.22.5
      '@babel/types': 7.22.5
      '@types/babel__generator': 7.6.4
      '@types/babel__template': 7.4.1
      '@types/babel__traverse': 7.20.1
    dev: true

  /@types/babel__generator@7.6.4:
    resolution: {integrity: sha512-tFkciB9j2K755yrTALxD44McOrk+gfpIpvC3sxHjRawj6PfnQxrse4Clq5y/Rq+G3mrBurMax/lG8Qn2t9mSsg==}
    dependencies:
      '@babel/types': 7.22.5
    dev: true

  /@types/babel__template@7.4.1:
    resolution: {integrity: sha512-azBFKemX6kMg5Io+/rdGT0dkGreboUVR0Cdm3fz9QJWpaQGJRQXl7C+6hOTCZcMll7KFyEQpgbYI2lHdsS4U7g==}
    dependencies:
      '@babel/parser': 7.22.5
      '@babel/types': 7.22.5
    dev: true

  /@types/babel__traverse@7.20.1:
    resolution: {integrity: sha512-MitHFXnhtgwsGZWtT68URpOvLN4EREih1u3QtQiN4VdAxWKRVvGCSvw/Qth0M0Qq3pJpnGOu5JaM/ydK7OGbqg==}
    dependencies:
      '@babel/types': 7.22.5
    dev: true

  /@types/bluebird@3.5.38:
    resolution: {integrity: sha512-yR/Kxc0dd4FfwtEoLZMoqJbM/VE/W7hXn/MIjb+axcwag0iFmSPK7OBUZq1YWLynJUoWQkfUrI7T0HDqGApNSg==}
    dev: true

  /@types/body-parser@1.19.2:
    resolution: {integrity: sha512-ALYone6pm6QmwZoAgeyNksccT9Q4AWZQ6PvfwR37GT6r6FWUPguq6sUmNGSMV2Wr761oQoBxwGGa6DR5o1DC9g==}
    dependencies:
      '@types/connect': 3.4.35
      '@types/node': 18.19.50
    dev: false

  /@types/btoa-lite@1.0.0:
    resolution: {integrity: sha512-wJsiX1tosQ+J5+bY5LrSahHxr2wT+uME5UDwdN1kg4frt40euqA+wzECkmq4t5QbveHiJepfdThgQrPw6KiSlg==}
    dev: false

  /@types/chai-subset@1.3.3:
    resolution: {integrity: sha512-frBecisrNGz+F4T6bcc+NLeolfiojh5FxW2klu669+8BARtyQv2C/GkNW6FUodVe4BroGMP/wER/YDGc7rEllw==}
    dependencies:
      '@types/chai': 4.3.5

  /@types/chai@4.3.5:
    resolution: {integrity: sha512-mEo1sAde+UCE6b2hxn332f1g1E8WfYRu6p5SvTKr2ZKC1f7gFJXk4h5PyGP9Dt6gCaG8y8XhwnXWC6Iy2cmBng==}

  /@types/connect@3.4.35:
    resolution: {integrity: sha512-cdeYyv4KWoEgpBISTxWvqYsVy444DOqehiF3fM3ne10AmJ62RSyNkUnxMJXHQWRQQX2eR94m5y1IZyDwBjV9FQ==}
    dependencies:
      '@types/node': 18.19.50
    dev: false

  /@types/debug@4.1.8:
    resolution: {integrity: sha512-/vPO1EPOs306Cvhwv7KfVfYvOJqA/S/AXjaHQiJboCZzcNDb+TIJFN9/2C9DZ//ijSKWioNyUxD792QmDJ+HKQ==}
    dependencies:
      '@types/ms': 0.7.31
    dev: false

  /@types/es-aggregate-error@1.0.6:
    resolution: {integrity: sha512-qJ7LIFp06h1QE1aVxbVd+zJP2wdaugYXYfd6JxsyRMrYHaxb6itXPogW2tz+ylUJ1n1b+JF1PHyYCfYHm0dvUg==}
    dependencies:
      '@types/node': 18.19.50
    dev: false

  /@types/estree@1.0.5:
    resolution: {integrity: sha512-/kYRxGDLWzHOB7q+wtSUQlFrtcdUccpfy+X+9iMBpHK8QLLhx2wIPYuS5DYtR9Wa/YlZAbIovy7qVdB1Aq6Lyw==}
    dev: true

  /@types/express-serve-static-core@4.17.35:
    resolution: {integrity: sha512-wALWQwrgiB2AWTT91CB62b6Yt0sNHpznUXeZEcnPU3DRdlDIz74x8Qg1UUYKSVFi+va5vKOLYRBI1bRKiLLKIg==}
    dependencies:
      '@types/node': 18.19.50
      '@types/qs': 6.9.7
      '@types/range-parser': 1.2.4
      '@types/send': 0.17.1
    dev: false

  /@types/express@4.17.17:
    resolution: {integrity: sha512-Q4FmmuLGBG58btUnfS1c1r/NQdlp3DMfGDGig8WhfpA2YRUtEkxAjkZb0yvplJGYdF1fsQ81iMDcH24sSCNC/Q==}
    dependencies:
      '@types/body-parser': 1.19.2
      '@types/express-serve-static-core': 4.17.35
      '@types/qs': 6.9.7
      '@types/serve-static': 1.15.1
    dev: false

  /@types/glob@7.2.0:
    resolution: {integrity: sha512-ZUxbzKl0IfJILTS6t7ip5fQQM/J3TJYubDm3nMbgubNNYS62eXeUpoLUC8/7fJNiFYHTrGPQn7hspDUzIHX3UA==}
    dependencies:
      '@types/minimatch': 5.1.2
      '@types/node': 18.19.50
    dev: true

  /@types/graceful-fs@4.1.6:
    resolution: {integrity: sha512-Sig0SNORX9fdW+bQuTEovKj3uHcUL6LQKbCrrqb1X7J6/ReAbhCXRAhc+SMejhLELFj2QcyuxmUooZ4bt5ReSw==}
    dependencies:
      '@types/node': 18.19.50
    dev: true

  /@types/is-stream@1.1.0:
    resolution: {integrity: sha512-jkZatu4QVbR60mpIzjINmtS1ZF4a/FqdTUTBeQDVOQ2PYyidtwFKr0B5G6ERukKwliq+7mIXvxyppwzG5EgRYg==}
    dependencies:
      '@types/node': 18.19.50
    dev: false

  /@types/istanbul-lib-coverage@2.0.4:
    resolution: {integrity: sha512-z/QT1XN4K4KYuslS23k62yDIDLwLFkzxOuMplDtObz0+y7VqJCaO2o+SPwHCvLFZh7xazvvoor2tA/hPz9ee7g==}
    dev: true

  /@types/istanbul-lib-report@3.0.0:
    resolution: {integrity: sha512-plGgXAPfVKFoYfa9NpYDAkseG+g6Jr294RqeqcqDixSbU34MZVJRi/P+7Y8GDpzkEwLaGZZOpKIEmeVZNtKsrg==}
    dependencies:
      '@types/istanbul-lib-coverage': 2.0.4
    dev: true

  /@types/istanbul-reports@3.0.1:
    resolution: {integrity: sha512-c3mAZEuK0lvBp8tmuL74XRKn1+y2dcwOUpH7x4WrF6gk1GIgiluDRgMYQtw2OFcBvAJWlt6ASU3tSqxp0Uu0Aw==}
    dependencies:
      '@types/istanbul-lib-report': 3.0.0
    dev: true

  /@types/jest@29.5.2:
    resolution: {integrity: sha512-mSoZVJF5YzGVCk+FsDxzDuH7s+SCkzrgKZzf0Z0T2WudhBUPoF6ktoTPC4R0ZoCPCV5xUvuU6ias5NvxcBcMMg==}
    dependencies:
      expect: 29.5.0
      pretty-format: 29.5.0
    dev: true

  /@types/json-schema@7.0.12:
    resolution: {integrity: sha512-Hr5Jfhc9eYOQNPYO5WLDq/n4jqijdHNlDXjuAQkkt+mWdQR+XJToOHrsD4cPaMXpn6KO7y2+wM8AZEs8VpBLVA==}
    dev: true

  /@types/json-schema@7.0.15:
    resolution: {integrity: sha512-5+fP8P8MFNC+AyZCDxrB2pkZFPGzqQWUzpSeuuVLvm8VMcorNYavBqoFcxK8bQz4Qsbn4oUEEem4wDLfcysGHA==}

  /@types/json5@0.0.29:
    resolution: {integrity: sha512-dRLjCWHYg4oaA77cxO64oO+7JwCwnIzkZPdrrC71jQmQtlhM556pwKo5bUzqvZndkVbeFLIIi+9TC40JNF5hNQ==}
    dev: false

  /@types/jsonwebtoken@9.0.3:
    resolution: {integrity: sha512-b0jGiOgHtZ2jqdPgPnP6WLCXZk1T8p06A/vPGzUvxpFGgKMbjXJDjC5m52ErqBnIuWZFgGoIJyRdeG5AyreJjA==}
    dependencies:
      '@types/node': 18.19.50

  /@types/keyv@3.1.4:
    resolution: {integrity: sha512-BQ5aZNSCpj7D6K2ksrRCTmKRLEpnPvWDiLPfoGyhZ++8YtiK9d/3DBKPJgry359X/P1PfruyYwvnvwFjuEiEIg==}
    dependencies:
      '@types/node': 18.19.50
    dev: false

  /@types/lodash@4.14.195:
    resolution: {integrity: sha512-Hwx9EUgdwf2GLarOjQp5ZH8ZmblzcbTBC2wtQWNKARBSxM9ezRIAUpeDTgoQRAFB0+8CNWXVA9+MaSOzOF3nPg==}

  /@types/mailchimp__mailchimp_marketing@3.0.10:
    resolution: {integrity: sha512-UMeHXH1XQUuj6PBWQzripZhH7ENEFMHiH55aGXKKuqhM29kF//xHWwqazY/zwT8TWKHvXAmIg/MKT8ZM1pFWrw==}
    dev: true

  /@types/mime@1.3.2:
    resolution: {integrity: sha512-YATxVxgRqNH6nHEIsvg6k2Boc1JHI9ZbH5iWFFv/MTkchz3b1ieGDa5T0a9RznNdI0KhVbdbWSN+KWWrQZRxTw==}
    dev: false

  /@types/mime@3.0.1:
    resolution: {integrity: sha512-Y4XFY5VJAuw0FgAqPNd6NNoV44jbq9Bz2L7Rh/J6jLTiHBSBJa9fxqQIvkIld4GsoDOcCbvzOUAbLPsSKKg+uA==}
    dev: false

  /@types/minimatch@5.1.2:
    resolution: {integrity: sha512-K0VQKziLUWkVKiRVrx4a40iPaxTUefQmjtkQofBkYRcoaaL/8rhwDWww9qWbrgicNOgnpIsMxyNIUM4+n6dUIA==}
    dev: true

  /@types/ms@0.7.31:
    resolution: {integrity: sha512-iiUgKzV9AuaEkZqkOLDIvlQiL6ltuZd9tGcW3gwpnX8JbuiuhFlEGmmFXEXkN50Cvq7Os88IY2v0dkDqXYWVgA==}
    dev: false

  /@types/node-fetch@2.6.4:
    resolution: {integrity: sha512-1ZX9fcN4Rvkvgv4E6PAY5WXUFWFcRWxZa3EW83UjycOB9ljJCedb2CupIP4RZMEwF/M3eTcCihbBRgwtGbg5Rg==}
    dependencies:
      '@types/node': 18.19.50
      form-data: 3.0.1
    dev: false

  /@types/node@10.17.60:
    resolution: {integrity: sha512-F0KIgDJfy2nA3zMLmWGKxcH2ZVEtCZXHHdOQs2gSaQ27+lNeEfGxzkIw90aXswATX7AZ33tahPbzy6KAfUreVw==}
    dev: false

  /@types/node@16.18.34:
    resolution: {integrity: sha512-VmVm7gXwhkUimRfBwVI1CHhwp86jDWR04B5FGebMMyxV90SlCmFujwUHrxTD4oO+SOYU86SoxvhgeRQJY7iXFg==}
    dev: false

  /@types/node@18.16.0:
    resolution: {integrity: sha512-BsAaKhB+7X+H4GnSjGhJG9Qi8Tw+inU9nJDwmD5CgOmBLEI6ArdhikpLX7DjbjDRDTbqZzU2LSQNZg8WGPiSZQ==}
    dev: true

  /@types/node@18.16.16:
    resolution: {integrity: sha512-NpaM49IGQQAUlBhHMF82QH80J08os4ZmyF9MkpCzWAGuOHqE4gTEbhzd7L3l5LmWuZ6E0OiC1FweQ4tsiW35+g==}

  /@types/node@18.19.10:
    resolution: {integrity: sha512-IZD8kAM02AW1HRDTPOlz3npFava678pr8Ie9Vp8uRhBROXAv8MXT2pCnGZZAKYdromsNQLHQcfWQ6EOatVLtqA==}
    dependencies:
      undici-types: 5.26.5

  /@types/node@18.19.50:
    resolution: {integrity: sha512-xonK+NRrMBRtkL1hVCc3G+uXtjh1Al4opBLjqVmipe5ZAaBYWW6cNAiBVZ1BvmkBhep698rP3UM3aRAdSALuhg==}
    dependencies:
      undici-types: 5.26.5

  /@types/nodemailer@6.4.8:
    resolution: {integrity: sha512-oVsJSCkqViCn8/pEu2hfjwVO+Gb3e+eTWjg3PcjeFKRItfKpKwHphQqbYmPQrlMk+op7pNNWPbsJIEthpFN/OQ==}
    dependencies:
      '@types/node': 18.19.50
    dev: true

  /@types/prettier@2.7.3:
    resolution: {integrity: sha512-+68kP9yzs4LMp7VNh8gdzMSPZFL44MLGqiHWvttYJe+6qnuVr4Ek9wSBQoveqY/r+LwjCcU29kNVkidwim+kYA==}
    dev: true

  /@types/prompts@2.4.4:
    resolution: {integrity: sha512-p5N9uoTH76lLvSAaYSZtBCdEXzpOOufsRjnhjVSrZGXikVGHX9+cc9ERtHRV4hvBKHyZb1bg4K+56Bd2TqUn4A==}
    dependencies:
      '@types/node': 18.19.50
      kleur: 3.0.3
    dev: true

  /@types/qs@6.9.7:
    resolution: {integrity: sha512-FGa1F62FT09qcrueBA6qYTrJPVDzah9a+493+o2PCXsesWHIn27G98TsSMs3WPNbZIEj4+VJf6saSFpvD+3Zsw==}

  /@types/range-parser@1.2.4:
    resolution: {integrity: sha512-EEhsLsD6UsDM1yFhAvy0Cjr6VwmpMWqFBCb9w07wVugF7w9nfajxLuVmngTIpgS6svCnm6Vaw+MZhoDCKnOfsw==}
    dev: false

  /@types/responselike@1.0.0:
    resolution: {integrity: sha512-85Y2BjiufFzaMIlvJDvTTB8Fxl2xfLo4HgmHzVBz08w4wDePCTjYw66PdrolO0kzli3yam/YCgRufyo1DdQVTA==}
    dependencies:
      '@types/node': 18.19.50
    dev: false

  /@types/retry@0.12.0:
    resolution: {integrity: sha512-wWKOClTTiizcZhXnPY4wikVAwmdYHp8q6DmC+EJUzAMsycb7HB32Kh9RN4+0gExjmPmZSAQjgURXIGATPegAvA==}
    dev: false

  /@types/semver@7.5.0:
    resolution: {integrity: sha512-G8hZ6XJiHnuhQKR7ZmysCeJWE08o8T0AXtk5darsCaTVsYZhhgUrq53jizaR2FvsoeCwJhlmwTjkXBY5Pn/ZHw==}

  /@types/send@0.17.1:
    resolution: {integrity: sha512-Cwo8LE/0rnvX7kIIa3QHCkcuF21c05Ayb0ZfxPiv0W8VRiZiNW/WuRupHKpqqGVGf7SUA44QSOUKaEd9lIrd/Q==}
    dependencies:
      '@types/mime': 1.3.2
      '@types/node': 18.19.50
    dev: false

  /@types/serve-static@1.15.1:
    resolution: {integrity: sha512-NUo5XNiAdULrJENtJXZZ3fHtfMolzZwczzBbnAeBbqBwG+LaG6YaJtuwzwGSQZ2wsCrxjEhNNjAkKigy3n8teQ==}
    dependencies:
      '@types/mime': 3.0.1
      '@types/node': 18.19.50
    dev: false

  /@types/stack-utils@2.0.1:
    resolution: {integrity: sha512-Hl219/BT5fLAaz6NDkSuhzasy49dwQS/DSdu4MdggFB8zcXv7vflBI3xp7FEmkmdDkBUI2bPUNeMttp2knYdxw==}
    dev: true

  /@types/tmp@0.2.3:
    resolution: {integrity: sha512-dDZH/tXzwjutnuk4UacGgFRwV+JSLaXL1ikvidfJprkb7L9Nx1njcRHHmi3Dsvt7pgqqTEeucQuOrWHPFgzVHA==}
    dev: true

  /@types/triple-beam@1.3.2:
    resolution: {integrity: sha512-txGIh+0eDFzKGC25zORnswy+br1Ha7hj5cMVwKIU7+s0U2AxxJru/jZSMU6OC9MJWP6+pc/hc6ZjyZShpsyY2g==}

  /@types/urijs@1.19.25:
    resolution: {integrity: sha512-XOfUup9r3Y06nFAZh3WvO0rBU4OtlfPB/vgxpjg+NRdGU6CN6djdc6OEiH+PcqHCY6eFLo9Ista73uarf4gnBg==}
    dev: false

  /@types/url-join@4.0.1:
    resolution: {integrity: sha512-wDXw9LEEUHyV+7UWy7U315nrJGJ7p1BzaCxDpEoLr789Dk1WDVMMlf3iBfbG2F8NdWnYyFbtTxUn2ZNbm1Q4LQ==}
    dev: false

  /@types/uuid@9.0.1:
    resolution: {integrity: sha512-rFT3ak0/2trgvp4yYZo5iKFEPsET7vKydKF+VRCxlQ9bpheehyAJH89dAkaLEq/j/RZXJIqcgsmPJKUP1Z28HA==}
    dev: true

  /@types/verror@1.10.6:
    resolution: {integrity: sha512-NNm+gdePAX1VGvPcGZCDKQZKYSiAWigKhKaz5KF94hG6f2s8de9Ow5+7AbXoeKxL8gavZfk4UquSAygOF2duEQ==}

  /@types/warning@3.0.0:
    resolution: {integrity: sha512-t/Tvs5qR47OLOr+4E9ckN8AmP2Tf16gWq+/qA4iUGS/OOyHVO8wv2vjJuX8SNOUTJyWb+2t7wJm6cXILFnOROA==}
    dev: false

  /@types/ws@6.0.4:
    resolution: {integrity: sha512-PpPrX7SZW9re6+Ha8ojZG4Se8AZXgf0GK6zmfqEuCsY49LFDNXO3SByp44X3dFEqtB73lkCDAdUazhAjVPiNwg==}
    dependencies:
      '@types/node': 18.19.50
    dev: false

  /@types/ws@8.5.5:
    resolution: {integrity: sha512-lwhs8hktwxSjf9UaZ9tG5M03PGogvFaH8gUgLNbN9HKIg0dvv6q+gkSuJ8HN4/VbyxkuLzCjlN7GquQ0gUJfIg==}
    dependencies:
      '@types/node': 18.19.50
    dev: false

  /@types/yargs-parser@21.0.0:
    resolution: {integrity: sha512-iO9ZQHkZxHn4mSakYV0vFHAVDyEOIJQrV2uZ06HxEPcx+mt8swXoZHIbaaJ2crJYFfErySgktuTZ3BeLz+XmFA==}

  /@types/yargs@17.0.24:
    resolution: {integrity: sha512-6i0aC7jV6QzQB8ne1joVZ0eSFIstHsCrobmOtghM11yGlH0j43FKL2UhWdELkyps0zuf7qVTUVCCR+tgSlyLLw==}
    dependencies:
      '@types/yargs-parser': 21.0.0
    dev: false

  /@types/yargs@17.0.33:
    resolution: {integrity: sha512-WpxBCKWPLr4xSsHgz511rFJAM+wS28w2zEO1QDNY5zM/S8ok70NNfztH0xwhqKyaK0OHCbN98LDAZuy1ctxDkA==}
    dependencies:
      '@types/yargs-parser': 21.0.0
    dev: true

  /@typescript-eslint/eslint-plugin@5.59.8(@typescript-eslint/parser@5.59.8)(eslint@8.41.0)(typescript@4.9.5):
    resolution: {integrity: sha512-JDMOmhXteJ4WVKOiHXGCoB96ADWg9q7efPWHRViT/f09bA8XOMLAVHHju3l0MkZnG1izaWXYmgvQcUjTRcpShQ==}
    engines: {node: ^12.22.0 || ^14.17.0 || >=16.0.0}
    peerDependencies:
      '@typescript-eslint/parser': ^5.0.0
      eslint: ^6.0.0 || ^7.0.0 || ^8.0.0
      typescript: '*'
    peerDependenciesMeta:
      typescript:
        optional: true
    dependencies:
      '@eslint-community/regexpp': 4.5.1
      '@typescript-eslint/parser': 5.59.8(eslint@8.41.0)(typescript@4.9.5)
      '@typescript-eslint/scope-manager': 5.59.8
      '@typescript-eslint/type-utils': 5.59.8(eslint@8.41.0)(typescript@4.9.5)
      '@typescript-eslint/utils': 5.59.8(eslint@8.41.0)(typescript@4.9.5)
      debug: 4.3.4(supports-color@5.5.0)
      eslint: 8.41.0
      grapheme-splitter: 1.0.4
      ignore: 5.2.4
      natural-compare-lite: 1.4.0
      semver: 7.5.1
      tsutils: 3.21.0(typescript@4.9.5)
      typescript: 4.9.5
    transitivePeerDependencies:
      - supports-color
    dev: false

  /@typescript-eslint/eslint-plugin@5.62.0(@typescript-eslint/parser@5.62.0)(eslint@8.57.1)(typescript@4.9.5):
    resolution: {integrity: sha512-TiZzBSJja/LbhNPvk6yc0JrX9XqhQ0hdh6M2svYfsHGejaKFIAGd9MQ+ERIMzLGlN/kZoYIgdxFV0PuljTKXag==}
    engines: {node: ^12.22.0 || ^14.17.0 || >=16.0.0}
    peerDependencies:
      '@typescript-eslint/parser': ^5.0.0
      eslint: ^6.0.0 || ^7.0.0 || ^8.0.0
      typescript: '*'
    peerDependenciesMeta:
      typescript:
        optional: true
    dependencies:
      '@eslint-community/regexpp': 4.5.1
      '@typescript-eslint/parser': 5.62.0(eslint@8.57.1)(typescript@4.9.5)
      '@typescript-eslint/scope-manager': 5.62.0
      '@typescript-eslint/type-utils': 5.62.0(eslint@8.57.1)(typescript@4.9.5)
      '@typescript-eslint/utils': 5.62.0(eslint@8.57.1)(typescript@4.9.5)
      debug: 4.3.4(supports-color@5.5.0)
      eslint: 8.57.1
      graphemer: 1.4.0
      ignore: 5.2.4
      natural-compare-lite: 1.4.0
      semver: 7.5.4
      tsutils: 3.21.0(typescript@4.9.5)
      typescript: 4.9.5
    transitivePeerDependencies:
      - supports-color
    dev: false

  /@typescript-eslint/parser@5.59.8(eslint@8.41.0)(typescript@4.9.5):
    resolution: {integrity: sha512-AnR19RjJcpjoeGojmwZtCwBX/RidqDZtzcbG3xHrmz0aHHoOcbWnpDllenRDmDvsV0RQ6+tbb09/kyc+UT9Orw==}
    engines: {node: ^12.22.0 || ^14.17.0 || >=16.0.0}
    peerDependencies:
      eslint: ^6.0.0 || ^7.0.0 || ^8.0.0
      typescript: '*'
    peerDependenciesMeta:
      typescript:
        optional: true
    dependencies:
      '@typescript-eslint/scope-manager': 5.59.8
      '@typescript-eslint/types': 5.59.8
      '@typescript-eslint/typescript-estree': 5.59.8(typescript@4.9.5)
      debug: 4.3.4(supports-color@5.5.0)
      eslint: 8.41.0
      typescript: 4.9.5
    transitivePeerDependencies:
      - supports-color
    dev: false

  /@typescript-eslint/parser@5.62.0(eslint@8.57.1)(typescript@4.9.5):
    resolution: {integrity: sha512-VlJEV0fOQ7BExOsHYAGrgbEiZoi8D+Bl2+f6V2RrXerRSylnp+ZBHmPvaIa8cz0Ajx7WO7Z5RqfgYg7ED1nRhA==}
    engines: {node: ^12.22.0 || ^14.17.0 || >=16.0.0}
    peerDependencies:
      eslint: ^6.0.0 || ^7.0.0 || ^8.0.0
      typescript: '*'
    peerDependenciesMeta:
      typescript:
        optional: true
    dependencies:
      '@typescript-eslint/scope-manager': 5.62.0
      '@typescript-eslint/types': 5.62.0
      '@typescript-eslint/typescript-estree': 5.62.0(typescript@4.9.5)
      debug: 4.3.4(supports-color@5.5.0)
      eslint: 8.57.1
      typescript: 4.9.5
    transitivePeerDependencies:
      - supports-color
    dev: false

  /@typescript-eslint/scope-manager@5.59.8:
    resolution: {integrity: sha512-/w08ndCYI8gxGf+9zKf1vtx/16y8MHrZs5/tnjHhMLNSixuNcJavSX4wAiPf4aS5x41Es9YPCn44MIe4cxIlig==}
    engines: {node: ^12.22.0 || ^14.17.0 || >=16.0.0}
    dependencies:
      '@typescript-eslint/types': 5.59.8
      '@typescript-eslint/visitor-keys': 5.59.8
    dev: false

  /@typescript-eslint/scope-manager@5.62.0:
    resolution: {integrity: sha512-VXuvVvZeQCQb5Zgf4HAxc04q5j+WrNAtNh9OwCsCgpKqESMTu3tF/jhZ3xG6T4NZwWl65Bg8KuS2uEvhSfLl0w==}
    engines: {node: ^12.22.0 || ^14.17.0 || >=16.0.0}
    dependencies:
      '@typescript-eslint/types': 5.62.0
      '@typescript-eslint/visitor-keys': 5.62.0
    dev: false

  /@typescript-eslint/type-utils@5.59.8(eslint@8.41.0)(typescript@4.9.5):
    resolution: {integrity: sha512-+5M518uEIHFBy3FnyqZUF3BMP+AXnYn4oyH8RF012+e7/msMY98FhGL5SrN29NQ9xDgvqCgYnsOiKp1VjZ/fpA==}
    engines: {node: ^12.22.0 || ^14.17.0 || >=16.0.0}
    peerDependencies:
      eslint: '*'
      typescript: '*'
    peerDependenciesMeta:
      typescript:
        optional: true
    dependencies:
      '@typescript-eslint/typescript-estree': 5.59.8(typescript@4.9.5)
      '@typescript-eslint/utils': 5.59.8(eslint@8.41.0)(typescript@4.9.5)
      debug: 4.3.4(supports-color@5.5.0)
      eslint: 8.41.0
      tsutils: 3.21.0(typescript@4.9.5)
      typescript: 4.9.5
    transitivePeerDependencies:
      - supports-color
    dev: false

  /@typescript-eslint/type-utils@5.62.0(eslint@8.57.1)(typescript@4.9.5):
    resolution: {integrity: sha512-xsSQreu+VnfbqQpW5vnCJdq1Z3Q0U31qiWmRhr98ONQmcp/yhiPJFPq8MXiJVLiksmOKSjIldZzkebzHuCGzew==}
    engines: {node: ^12.22.0 || ^14.17.0 || >=16.0.0}
    peerDependencies:
      eslint: '*'
      typescript: '*'
    peerDependenciesMeta:
      typescript:
        optional: true
    dependencies:
      '@typescript-eslint/typescript-estree': 5.62.0(typescript@4.9.5)
      '@typescript-eslint/utils': 5.62.0(eslint@8.57.1)(typescript@4.9.5)
      debug: 4.3.4(supports-color@5.5.0)
      eslint: 8.57.1
      tsutils: 3.21.0(typescript@4.9.5)
      typescript: 4.9.5
    transitivePeerDependencies:
      - supports-color
    dev: false

  /@typescript-eslint/types@5.59.8:
    resolution: {integrity: sha512-+uWuOhBTj/L6awoWIg0BlWy0u9TyFpCHrAuQ5bNfxDaZ1Ppb3mx6tUigc74LHcbHpOHuOTOJrBoAnhdHdaea1w==}
    engines: {node: ^12.22.0 || ^14.17.0 || >=16.0.0}
    dev: false

  /@typescript-eslint/types@5.62.0:
    resolution: {integrity: sha512-87NVngcbVXUahrRTqIK27gD2t5Cu1yuCXxbLcFtCzZGlfyVWWh8mLHkoxzjsB6DDNnvdL+fW8MiwPEJyGJQDgQ==}
    engines: {node: ^12.22.0 || ^14.17.0 || >=16.0.0}
    dev: false

  /@typescript-eslint/typescript-estree@5.59.8(typescript@4.9.5):
    resolution: {integrity: sha512-Jy/lPSDJGNow14vYu6IrW790p7HIf/SOV1Bb6lZ7NUkLc2iB2Z9elESmsaUtLw8kVqogSbtLH9tut5GCX1RLDg==}
    engines: {node: ^12.22.0 || ^14.17.0 || >=16.0.0}
    peerDependencies:
      typescript: '*'
    peerDependenciesMeta:
      typescript:
        optional: true
    dependencies:
      '@typescript-eslint/types': 5.59.8
      '@typescript-eslint/visitor-keys': 5.59.8
      debug: 4.3.4(supports-color@5.5.0)
      globby: 11.1.0
      is-glob: 4.0.3
      semver: 7.5.4
      tsutils: 3.21.0(typescript@4.9.5)
      typescript: 4.9.5
    transitivePeerDependencies:
      - supports-color
    dev: false

  /@typescript-eslint/typescript-estree@5.62.0(typescript@4.9.5):
    resolution: {integrity: sha512-CmcQ6uY7b9y694lKdRB8FEel7JbU/40iSAPomu++SjLMntB+2Leay2LO6i8VnJk58MtE9/nQSFIH6jpyRWyYzA==}
    engines: {node: ^12.22.0 || ^14.17.0 || >=16.0.0}
    peerDependencies:
      typescript: '*'
    peerDependenciesMeta:
      typescript:
        optional: true
    dependencies:
      '@typescript-eslint/types': 5.62.0
      '@typescript-eslint/visitor-keys': 5.62.0
      debug: 4.3.4(supports-color@5.5.0)
      globby: 11.1.0
      is-glob: 4.0.3
      semver: 7.5.4
      tsutils: 3.21.0(typescript@4.9.5)
      typescript: 4.9.5
    transitivePeerDependencies:
      - supports-color
    dev: false

  /@typescript-eslint/utils@5.59.8(eslint@8.41.0)(typescript@4.9.5):
    resolution: {integrity: sha512-Tr65630KysnNn9f9G7ROF3w1b5/7f6QVCJ+WK9nhIocWmx9F+TmCAcglF26Vm7z8KCTwoKcNEBZrhlklla3CKg==}
    engines: {node: ^12.22.0 || ^14.17.0 || >=16.0.0}
    peerDependencies:
      eslint: ^6.0.0 || ^7.0.0 || ^8.0.0
    dependencies:
      '@eslint-community/eslint-utils': 4.4.0(eslint@8.41.0)
      '@types/json-schema': 7.0.15
      '@types/semver': 7.5.0
      '@typescript-eslint/scope-manager': 5.59.8
      '@typescript-eslint/types': 5.59.8
      '@typescript-eslint/typescript-estree': 5.59.8(typescript@4.9.5)
      eslint: 8.41.0
      eslint-scope: 5.1.1
      semver: 7.5.4
    transitivePeerDependencies:
      - supports-color
      - typescript
    dev: false

  /@typescript-eslint/utils@5.62.0(eslint@8.57.1)(typescript@4.9.5):
    resolution: {integrity: sha512-n8oxjeb5aIbPFEtmQxQYOLI0i9n5ySBEY/ZEHHZqKQSFnxio1rv6dthascc9dLuwrL0RC5mPCxB7vnAVGAYWAQ==}
    engines: {node: ^12.22.0 || ^14.17.0 || >=16.0.0}
    peerDependencies:
      eslint: ^6.0.0 || ^7.0.0 || ^8.0.0
    dependencies:
      '@eslint-community/eslint-utils': 4.4.0(eslint@8.57.1)
      '@types/json-schema': 7.0.15
      '@types/semver': 7.5.0
      '@typescript-eslint/scope-manager': 5.62.0
      '@typescript-eslint/types': 5.62.0
      '@typescript-eslint/typescript-estree': 5.62.0(typescript@4.9.5)
      eslint: 8.57.1
      eslint-scope: 5.1.1
      semver: 7.5.4
    transitivePeerDependencies:
      - supports-color
      - typescript
    dev: false

  /@typescript-eslint/visitor-keys@5.59.8:
    resolution: {integrity: sha512-pJhi2ms0x0xgloT7xYabil3SGGlojNNKjK/q6dB3Ey0uJLMjK2UDGJvHieiyJVW/7C3KI+Z4Q3pEHkm4ejA+xQ==}
    engines: {node: ^12.22.0 || ^14.17.0 || >=16.0.0}
    dependencies:
      '@typescript-eslint/types': 5.59.8
      eslint-visitor-keys: 3.4.3
    dev: false

  /@typescript-eslint/visitor-keys@5.62.0:
    resolution: {integrity: sha512-07ny+LHRzQXepkGg6w0mFY41fVUNBrL2Roj/++7V1txKugfjm/Ci/qSND03r2RhlJhJYMcTn9AhhSSqQp0Ysyw==}
    engines: {node: ^12.22.0 || ^14.17.0 || >=16.0.0}
    dependencies:
      '@typescript-eslint/types': 5.62.0
      eslint-visitor-keys: 3.4.3
    dev: false

  /@ungap/structured-clone@1.2.0:
    resolution: {integrity: sha512-zuVdFrMJiuCDQUMCzQaD6KL28MjnqqN8XnAqiEq9PNm/hCPTSGfrXCOfwj1ow4LFb/tNymJPwsNbVePc1xFqrQ==}
    dev: false

  /@vitest/expect@0.33.0:
    resolution: {integrity: sha512-sVNf+Gla3mhTCxNJx+wJLDPp/WcstOe0Ksqz4Vec51MmgMth/ia0MGFEkIZmVGeTL5HtjYR4Wl/ZxBxBXZJTzQ==}
    dependencies:
      '@vitest/spy': 0.33.0
      '@vitest/utils': 0.33.0
      chai: 4.3.7

  /@vitest/expect@0.34.6:
    resolution: {integrity: sha512-QUzKpUQRc1qC7qdGo7rMK3AkETI7w18gTCUrsNnyjjJKYiuUB9+TQK3QnR1unhCnWRC0AbKv2omLGQDF/mIjOw==}
    dependencies:
      '@vitest/spy': 0.34.6
      '@vitest/utils': 0.34.6
      chai: 4.3.10
    dev: false

  /@vitest/runner@0.33.0:
    resolution: {integrity: sha512-UPfACnmCB6HKRHTlcgCoBh6ppl6fDn+J/xR8dTufWiKt/74Y9bHci5CKB8tESSV82zKYtkBJo9whU3mNvfaisg==}
    dependencies:
      '@vitest/utils': 0.33.0
      p-limit: 4.0.0
      pathe: 1.1.1

  /@vitest/runner@0.34.6:
    resolution: {integrity: sha512-1CUQgtJSLF47NnhN+F9X2ycxUP0kLHQ/JWvNHbeBfwW8CzEGgeskzNnHDyv1ieKTltuR6sdIHV+nmR6kPxQqzQ==}
    dependencies:
      '@vitest/utils': 0.34.6
      p-limit: 4.0.0
      pathe: 1.1.1
    dev: false

  /@vitest/snapshot@0.33.0:
    resolution: {integrity: sha512-tJjrl//qAHbyHajpFvr8Wsk8DIOODEebTu7pgBrP07iOepR5jYkLFiqLq2Ltxv+r0uptUb4izv1J8XBOwKkVYA==}
    dependencies:
      magic-string: 0.30.1
      pathe: 1.1.1
      pretty-format: 29.5.0

  /@vitest/snapshot@0.34.6:
    resolution: {integrity: sha512-B3OZqYn6k4VaN011D+ve+AA4whM4QkcwcrwaKwAbyyvS/NB1hCWjFIBQxAQQSQir9/RtyAAGuq+4RJmbn2dH4w==}
    dependencies:
      magic-string: 0.30.1
      pathe: 1.1.1
      pretty-format: 29.5.0
    dev: false

  /@vitest/spy@0.33.0:
    resolution: {integrity: sha512-Kv+yZ4hnH1WdiAkPUQTpRxW8kGtH8VRTnus7ZTGovFYM1ZezJpvGtb9nPIjPnptHbsyIAxYZsEpVPYgtpjGnrg==}
    dependencies:
      tinyspy: 2.1.1

  /@vitest/spy@0.34.6:
    resolution: {integrity: sha512-xaCvneSaeBw/cz8ySmF7ZwGvL0lBjfvqc1LpQ/vcdHEvpLn3Ff1vAvjw+CoGn0802l++5L/pxb7whwcWAw+DUQ==}
    dependencies:
      tinyspy: 2.1.1
    dev: false

  /@vitest/utils@0.33.0:
    resolution: {integrity: sha512-pF1w22ic965sv+EN6uoePkAOTkAPWM03Ri/jXNyMIKBb/XHLDPfhLvf/Fa9g0YECevAIz56oVYXhodLvLQ/awA==}
    dependencies:
      diff-sequences: 29.4.3
      loupe: 2.3.6
      pretty-format: 29.5.0

  /@vitest/utils@0.34.6:
    resolution: {integrity: sha512-IG5aDD8S6zlvloDsnzHw0Ut5xczlF+kv2BOTo+iXfPr54Yhi5qbVOgGB1hZaVq4iJ4C/MZ2J0y15IlsV/ZcI0A==}
    dependencies:
      diff-sequences: 29.4.3
      loupe: 2.3.6
      pretty-format: 29.5.0
    dev: false

  /@xmldom/xmldom@0.7.11:
    resolution: {integrity: sha512-UDi3g6Jss/W5FnSzO9jCtQwEpfymt0M+sPPlmLhDH6h2TJ8j4ESE/LpmNPBij15J5NKkk4/cg/qoVMdWI3vnlQ==}
    engines: {node: '>=10.0.0'}
    dev: false

  /abbrev@1.1.1:
    resolution: {integrity: sha512-nne9/IiQ/hzIhY6pdDnbBtz7DjPTKrY00P/zvPSm5pOFkl6xuGrGnXn/VtTNNfNtAfZ9/1RtehkszU9qcTii0Q==}
    dev: true

  /abort-controller@3.0.0:
    resolution: {integrity: sha512-h8lQ8tacZYnR3vNQTgibj+tODHI5/+l06Au2Pcriv/Gmet0eaj4TwWH41sO9wnHDiQsEj19q0drzdWdeAHtweg==}
    engines: {node: '>=6.5'}
    dependencies:
      event-target-shim: 5.0.1

  /abortcontroller-polyfill@1.7.5:
    resolution: {integrity: sha512-JMJ5soJWP18htbbxJjG7bG6yuI6pRhgJ0scHHTfkUjf6wjP912xZWvM+A4sJK3gqd9E8fcPbDnOefbA9Th/FIQ==}
    dev: false

  /acorn-jsx@5.3.2(acorn@8.10.0):
    resolution: {integrity: sha512-rq9s+JNhf0IChjtDXxllJ7g41oZk5SlXtp0LHwyA5cejwn7vKmKp4pPri6YEePv2PU65sAsegbXtIinmDFDXgQ==}
    peerDependencies:
      acorn: ^6.0.0 || ^7.0.0 || ^8.0.0
    dependencies:
      acorn: 8.10.0
    dev: false

  /acorn-walk@8.2.0:
    resolution: {integrity: sha512-k+iyHEuPgSw6SbuDpGQM+06HQUa04DZ3o+F6CSzXMvvI5KMvnaEqXe+YVe555R9nn6GPt404fos4wcgpw12SDA==}
    engines: {node: '>=0.4.0'}

  /acorn@8.10.0:
    resolution: {integrity: sha512-F0SAmZ8iUtS//m8DmCTA0jlh6TDKkHQyK6xc6V4KDTyZKA9dnvX9/3sRTVQrWm79glUAZbnmmNcdYwUIHWVybw==}
    engines: {node: '>=0.4.0'}
    hasBin: true

  /adal-node@0.2.3:
    resolution: {integrity: sha512-gMKr8RuYEYvsj7jyfCv/4BfKToQThz20SP71N3AtFn3ia3yAR8Qt2T3aVQhuJzunWs2b38ZsQV0qsZPdwZr7VQ==}
    engines: {node: '>= 0.6.15'}
    dependencies:
      '@xmldom/xmldom': 0.7.11
      async: 2.6.4
      axios: 0.21.4(debug@4.3.4)
      date-utils: 1.2.21
      jws: 3.2.2
      underscore: 1.13.6
      uuid: 3.4.0
      xpath.js: 1.1.0
    transitivePeerDependencies:
      - debug
    dev: false

  /agent-base@6.0.2:
    resolution: {integrity: sha512-RZNwNclF7+MS/8bDg70amg32dyeZGZxiDuQmZxKLAlQjr3jGyLx+4Kkk58UO7D2QdgFIQCovuSuZESne6RG6XQ==}
    engines: {node: '>= 6.0.0'}
    dependencies:
      debug: 4.3.4(supports-color@5.5.0)
    transitivePeerDependencies:
      - supports-color

  /agent-base@7.1.0:
    resolution: {integrity: sha512-o/zjMZRhJxny7OyEF+Op8X+efiELC7k7yOjMzgfzVqOzXqkBkWI79YoTdOtsuWd5BWhAGAuOY/Xa6xpiaWXiNg==}
    engines: {node: '>= 14'}
    dependencies:
      debug: 4.3.4(supports-color@5.5.0)
    transitivePeerDependencies:
      - supports-color

  /agentkeepalive@4.5.0:
    resolution: {integrity: sha512-5GG/5IbQQpC9FpkRGsSvZI5QYeSCzlJHdpBQntCsuTOxhKD8lqKhrleg2Yi7yvMIf82Ycmmqln9U8V9qwEiJew==}
    engines: {node: '>= 8.0.0'}
    dependencies:
      humanize-ms: 1.2.1
    dev: false

  /aggregate-error@3.1.0:
    resolution: {integrity: sha512-4I7Td01quW/RpocfNayFdFVk1qSuoh0E7JrbRJ16nH01HhKFQ88INq9Sd+nd72zqRySlr9BmDA8xlEJ6vJMrYA==}
    engines: {node: '>=8'}
    dependencies:
      clean-stack: 2.2.0
      indent-string: 4.0.0
    dev: false

  /airtable@0.12.2:
    resolution: {integrity: sha512-HS3VytUBTKj8A0vPl7DDr5p/w3IOGv6RXL0fv7eczOWAtj9Xe8ri4TAiZRXoOyo+Z/COADCj+oARFenbxhmkIg==}
    engines: {node: '>=8.0.0'}
    dependencies:
      '@types/node': 10.17.60
      abort-controller: 3.0.0
      abortcontroller-polyfill: 1.7.5
      lodash: 4.17.21
      node-fetch: 2.7.0
    transitivePeerDependencies:
      - encoding
    dev: false

  /ajv-draft-04@1.0.0(ajv@8.17.1):
    resolution: {integrity: sha512-mv00Te6nmYbRp5DCwclxtt7yV/joXJPGS7nM+97GdxvuttCOfgI3K4U25zboyeX0O+myI8ERluxQe5wljMmVIw==}
    peerDependencies:
      ajv: ^8.5.0
    peerDependenciesMeta:
      ajv:
        optional: true
    dependencies:
      ajv: 8.17.1

  /ajv-errors@3.0.0(ajv@8.17.1):
    resolution: {integrity: sha512-V3wD15YHfHz6y0KdhYFjyy9vWtEVALT9UrxfN3zqlI6dMioHnJrqOYfyPKol3oqrnCM9uwkcdCwkJ0WUcbLMTQ==}
    peerDependencies:
      ajv: ^8.0.1
    dependencies:
      ajv: 8.17.1
    dev: false

  /ajv-formats@2.1.1(ajv@8.17.1):
    resolution: {integrity: sha512-Wx0Kx52hxE7C18hkMEggYlEifqWZtYaRgouJor+WMdPnQyEK13vgEWyVNup7SoeeoLMsr4kf5h6dOW11I15MUA==}
    peerDependencies:
      ajv: ^8.0.0
    peerDependenciesMeta:
      ajv:
        optional: true
    dependencies:
      ajv: 8.17.1
    dev: false

  /ajv@6.12.6:
    resolution: {integrity: sha512-j3fVLgvTo527anyYyJOGTYJbG+vnnQYvE0m5mmkc1TK+nxAppkCLMIL0aZ4dblVCNoGShhm+kzE4ZUykBoMg4g==}
    dependencies:
      fast-deep-equal: 3.1.3
      fast-json-stable-stringify: 2.1.0
      json-schema-traverse: 0.4.1
      uri-js: 4.4.1
    dev: false

  /ajv@8.17.1:
    resolution: {integrity: sha512-B/gBuNg5SiMTrPkC+A2+cW0RszwxYmn6VYxB/inlBStS5nx6xHIt/ehKRhIMhqusl7a8LjQoZnjCs5vhwxOQ1g==}
    dependencies:
      fast-deep-equal: 3.1.3
      fast-uri: 3.0.2
      json-schema-traverse: 1.0.0
      require-from-string: 2.0.2

  /ansi-align@3.0.1:
    resolution: {integrity: sha512-IOfwwBF5iczOjp/WeY4YxyjqAFMQoZufdQWDd19SEExbVLNXqvpzSJ/M7Za4/sCPmQ0+GRquoA7bGcINcxew6w==}
    dependencies:
      string-width: 4.2.3
    dev: false

  /ansi-colors@4.1.3:
    resolution: {integrity: sha512-/6w/C21Pm1A7aZitlI5Ni/2J6FFQN8i1Cvz3kHABAAbw93v/NlvKdVOqz7CCWz/3iv/JplRSEEZ83XION15ovw==}
    engines: {node: '>=6'}
    dev: true

  /ansi-escapes@4.3.2:
    resolution: {integrity: sha512-gKXj5ALrKWQLsYG9jlTRmR/xKluxHV+Z9QEwNIgCfM1/uwPMCuzVVnh5mwTd+OuBZcwSIMbqssNWRm1lE51QaQ==}
    engines: {node: '>=8'}
    dependencies:
      type-fest: 0.21.3
    dev: true

  /ansi-regex@5.0.1:
    resolution: {integrity: sha512-quJQXlTSUGL2LH9SUXo8VwsY4soanhgo6LNSm84E1LBcE8s3O0wpdiRzyR9z/ZZJMlMWv37qOOb9pdJlMUEKFQ==}
    engines: {node: '>=8'}

  /ansi-regex@6.0.1:
    resolution: {integrity: sha512-n5M855fKb2SsfMIiFFoVrABHJC8QtHwVx+mHWP3QcEqBHYienj5dHSgjbxtC0WEZXYt4wcD6zrQElDPhFuZgfA==}
    engines: {node: '>=12'}
    dev: true

  /ansi-styles@3.2.1:
    resolution: {integrity: sha512-VT0ZI6kZRdTh8YyJw3SMbYm/u+NqfsAxEpWO0Pf9sq8/e94WxxOpPKx9FR1FlyCtOVDNOQ+8ntlqFxiRc+r5qA==}
    engines: {node: '>=4'}
    dependencies:
      color-convert: 1.9.3

  /ansi-styles@4.3.0:
    resolution: {integrity: sha512-zbB9rCJAT1rbjiVDb2hqKFHNYLxgtk8NURxZ3IZwD3F6NtxbXZQCnnSi1Lkx+IDohdPlFp222wVALIheZJQSEg==}
    engines: {node: '>=8'}
    dependencies:
      color-convert: 2.0.1

  /ansi-styles@5.2.0:
    resolution: {integrity: sha512-Cxwpt2SfTzTtXcfOlzGEee8O+c+MmUgGrNiBcXnuWxuFJHe6a5Hz7qwhwe5OgaSYI0IJvkLqWX1ASG+cJOkEiA==}
    engines: {node: '>=10'}

  /ansi-styles@6.2.1:
    resolution: {integrity: sha512-bN798gFfQX+viw3R7yrGWRqnrN2oRkEkUjjl4JNn4E8GxxbjtG3FbrEIIY3l8/hrwUwIeCZvi4QuOTP4MErVug==}
    engines: {node: '>=12'}
    dev: true

  /any-promise@1.3.0:
    resolution: {integrity: sha512-7UvmKalWRt1wgjL1RrGxoSJW/0QZFIegpeGvZG9kjp8vrRu55XTHbwnqq2GpXm9uLbcuhxm3IqX9OB4MZR1b2A==}
    dev: true

  /anymatch@3.1.3:
    resolution: {integrity: sha512-KMReFUr0B4t+D+OBkjR3KYqvocp2XaSzO55UcB6mgQMd3KbcE+mWTyvVV7D/zsdEbNnV6acZUutkiHQXvTr1Rw==}
    engines: {node: '>= 8'}
    dependencies:
      normalize-path: 3.0.0
      picomatch: 2.3.1

  /append-query@2.1.1:
    resolution: {integrity: sha512-adm0E8o1o7ay+HbkWvGIpNNeciLB/rxJ0heThHuzSSVq5zcdQ5/ZubFnUoY0imFmk6gZVghSpwoubLVtwi9EHQ==}
    dependencies:
      extend: 3.0.2
    dev: false

  /arg@4.1.3:
    resolution: {integrity: sha512-58S9QDqG0Xx27YwPSt9fJxivjYl432YCwfDMfZ+71RAqUrZef7LrKQZ3LHLOwCS4FLNBplP533Zx895SeOCHvA==}

  /argparse@1.0.10:
    resolution: {integrity: sha512-o5Roy6tNG4SL/FOkCAN6RzjiakZS25RLYFrcMttJqbdd8BWrnA+fGz57iN5Pb06pvBGvl5gQ0B48dJlslXvoTg==}
    dependencies:
      sprintf-js: 1.0.3
    dev: true

  /argparse@2.0.1:
    resolution: {integrity: sha512-8+9WqebbFzpX9OR+Wa6O29asIogeRMzcGtAINdpMHHyAg10f05aSFVBbcEqGf/PXw1EjAZ+q2/bEBg3DvurK3Q==}

  /array-buffer-byte-length@1.0.1:
    resolution: {integrity: sha512-ahC5W1xgou+KTXix4sAO8Ki12Q+jf4i0+tmk3sC+zgcynshkHxzpXdImBehiUYKKKDwvfFiJl1tZt6ewscS1Mg==}
    engines: {node: '>= 0.4'}
    dependencies:
      call-bind: 1.0.7
      is-array-buffer: 3.0.4
    dev: false

  /array-includes@3.1.6:
    resolution: {integrity: sha512-sgTbLvL6cNnw24FnbaDyjmvddQ2ML8arZsgaJhoABMoplz/4QRhtrYS+alr1BUM1Bwp6dhx8vVCBSLG+StwOFw==}
    engines: {node: '>= 0.4'}
    dependencies:
      call-bind: 1.0.2
      define-properties: 1.2.0
      es-abstract: 1.21.2
      get-intrinsic: 1.2.1
      is-string: 1.0.7
    dev: false

  /array-includes@3.1.8:
    resolution: {integrity: sha512-itaWrbYbqpGXkGhZPGUulwnhVf5Hpy1xiCFsGqyIGglbBxmG5vSjxQen3/WGOjPpNEv1RtBLKxbmVXm8HpJStQ==}
    engines: {node: '>= 0.4'}
    dependencies:
      call-bind: 1.0.7
      define-properties: 1.2.1
      es-abstract: 1.23.3
      es-object-atoms: 1.0.0
      get-intrinsic: 1.2.4
      is-string: 1.0.7
    dev: false

  /array-union@2.1.0:
    resolution: {integrity: sha512-HGyxoOTYUyCM6stUe6EJgnd4EoewAI7zMdfqO+kGjnlZmBDz/cR5pf8r/cR4Wq60sL/p0IkcjUEEPwS3GFrIyw==}
    engines: {node: '>=8'}

  /array.prototype.findlastindex@1.2.5:
    resolution: {integrity: sha512-zfETvRFA8o7EiNn++N5f/kaCw221hrpGsDmcpndVupkPzEc1Wuf3VgC0qby1BbHs7f5DVYjgtEU2LLh5bqeGfQ==}
    engines: {node: '>= 0.4'}
    dependencies:
      call-bind: 1.0.7
      define-properties: 1.2.1
      es-abstract: 1.23.3
      es-errors: 1.3.0
      es-object-atoms: 1.0.0
      es-shim-unscopables: 1.0.2
    dev: false

  /array.prototype.flat@1.3.1:
    resolution: {integrity: sha512-roTU0KWIOmJ4DRLmwKd19Otg0/mT3qPNt0Qb3GWW8iObuZXxrjB/pzn0R3hqpRSWg4HCwqx+0vwOnWnvlOyeIA==}
    engines: {node: '>= 0.4'}
    dependencies:
      call-bind: 1.0.2
      define-properties: 1.2.0
      es-abstract: 1.21.2
      es-shim-unscopables: 1.0.0
    dev: false

  /array.prototype.flat@1.3.2:
    resolution: {integrity: sha512-djYB+Zx2vLewY8RWlNCUdHjDXs2XOgm602S9E7P/UpHgfeHL00cRiIF+IN/G/aUJ7kGPb6yO/ErDI5V2s8iycA==}
    engines: {node: '>= 0.4'}
    dependencies:
      call-bind: 1.0.7
      define-properties: 1.2.1
      es-abstract: 1.23.3
      es-shim-unscopables: 1.0.0
    dev: false

  /array.prototype.flatmap@1.3.1:
    resolution: {integrity: sha512-8UGn9O1FDVvMNB0UlLv4voxRMze7+FpHyF5mSMRjWHUMlpoDViniy05870VlxhfgTnLbpuwTzvD76MTtWxB/mQ==}
    engines: {node: '>= 0.4'}
    dependencies:
      call-bind: 1.0.2
      define-properties: 1.2.0
      es-abstract: 1.21.2
      es-shim-unscopables: 1.0.0
    dev: false

  /array.prototype.flatmap@1.3.2:
    resolution: {integrity: sha512-Ewyx0c9PmpcsByhSW4r+9zDU7sGjFc86qf/kKtuSCRdhfbk0SNLLkaT5qvcHnRGgc5NP/ly/y+qkXkqONX54CQ==}
    engines: {node: '>= 0.4'}
    dependencies:
      call-bind: 1.0.7
      define-properties: 1.2.1
      es-abstract: 1.23.3
      es-shim-unscopables: 1.0.0
    dev: false

  /arraybuffer.prototype.slice@1.0.3:
    resolution: {integrity: sha512-bMxMKAjg13EBSVscxTaYA4mRc5t1UAXa2kXiGTNfZ079HIWXEkKmkgFrh/nJqamaLSrXO5H4WFFkPEaLJWbs3A==}
    engines: {node: '>= 0.4'}
    dependencies:
      array-buffer-byte-length: 1.0.1
      call-bind: 1.0.7
      define-properties: 1.2.1
      es-abstract: 1.23.3
      es-errors: 1.3.0
      get-intrinsic: 1.2.4
      is-array-buffer: 3.0.4
      is-shared-array-buffer: 1.0.3
    dev: false

  /arrify@2.0.1:
    resolution: {integrity: sha512-3duEwti880xqi4eAMN8AyR4a0ByT90zoYdLlevfrvU43vb0YZwZVfxOgxWrLXXXpyugL0hNZc9G6BiB5B3nUug==}
    engines: {node: '>=8'}
    dev: false

  /asana@1.0.2:
    resolution: {integrity: sha512-U/i3f8gK7Ux4vCSWMGPj934yRjKuszIEFzYFiOeWgjMwxa8ksKyYnv9vM8lg6FXxMYXwgKiI9JM1YyOVTvj/eQ==}
    dependencies:
      bluebird: 3.7.2
      browser-request: 0.3.3
      lodash: 4.17.21
      readline: 1.3.0
      request: 2.88.2
    dev: false

  /asap@2.0.6:
    resolution: {integrity: sha512-BSHWgDSAiKs50o2Re8ppvp3seVHXSRM44cdSsT9FfNEUUZLOGWVCsiWaRPWM1Znn+mqZ1OfVZ3z3DWEzSp7hRA==}

  /asn1@0.2.6:
    resolution: {integrity: sha512-ix/FxPn0MDjeyJ7i/yoHGFt/EX6LyNbxSEhPPXODPL+KB0VPk86UYfL0lMdy+KCnv+fmvIzySwaK5COwqVbWTQ==}
    dependencies:
      safer-buffer: 2.1.2
    dev: false

  /assert-plus@1.0.0:
    resolution: {integrity: sha512-NfJ4UzBCcQGLDlQq7nHxH+tv3kyZ0hHQqF5BO6J7tNJeP5do1llPr8dZ8zHonfhAu0PHAdMkSo+8o0wxg9lZWw==}
    engines: {node: '>=0.8'}

  /assertion-error@1.1.0:
    resolution: {integrity: sha512-jgsaNduz+ndvGyFt3uSuWqvy4lCnIJiovtouQN5JZHOKCS2QuhEdbcQHFhVksz2N2U9hXJo8odG7ETyWlEeuDw==}

  /astring@1.9.0:
    resolution: {integrity: sha512-LElXdjswlqjWrPpJFg1Fx4wpkOCxj1TDHlSV4PlaRxHGWko024xICaa97ZkMfs6DRKlCguiAI+rbXv5GWwXIkg==}
    hasBin: true
    dev: false

  /async@2.6.4:
    resolution: {integrity: sha512-mzo5dfJYwAn29PeiJ0zvwTo04zj8HDJj0Mn8TD7sno7q12prdbnasKJHhkm2c1LgrhlJ0teaea8860oxi51mGA==}
    dependencies:
      lodash: 4.17.21
    dev: false

  /async@3.2.4:
    resolution: {integrity: sha512-iAB+JbDEGXhyIUavoDl9WP/Jj106Kz9DEn1DPgYw5ruDn0e3Wgi3sKFm55sASdGBNOQB8F59d9qQ7deqrHA8wQ==}

  /asynckit@0.4.0:
    resolution: {integrity: sha512-Oei9OH4tRh0YqU3GxhX79dM/mwVgvbZJaSNaRk+bshkj0S5cfHcgYakreBjrHwatXKbz+IoIdYLxrKim2MjW0Q==}

  /available-typed-arrays@1.0.7:
    resolution: {integrity: sha512-wvUjBtSGN7+7SjNpq/9M2Tg350UZD3q62IFZLbRAR1bSMlCo1ZaeW+BJ+D090e4hIIZLBcTDWe4Mh4jvUDajzQ==}
    engines: {node: '>= 0.4'}
    dependencies:
      possible-typed-array-names: 1.0.0
    dev: false

  /aws-sign2@0.7.0:
    resolution: {integrity: sha512-08kcGqnYf/YmjoRhfxyu+CLxBjUtHLXLXX/vUfx9l2LYzG3c1m61nrpyFUZI6zeS+Li/wWMMidD9KgrqtGq3mA==}
    dev: false

  /aws4@1.12.0:
    resolution: {integrity: sha512-NmWvPnx0F1SfrQbYwOi7OeaNGokp9XhzNioJ/CSBs8Qa4vxug81mhJEAVZwxXuBmYB5KDRfMq/F3RR0BIU7sWg==}
    dev: false

  /axios-case-converter@1.1.1(axios@1.7.4):
    resolution: {integrity: sha512-v13pB7cYryh/7f4TKxN/gniD2hwqPQcjip29Hk3J9iwsnA37Rht2Hkn5VyrxynxlKdMNSIfGk6I9D6G28oTRyQ==}
    peerDependencies:
      axios: '>=1.0.0 <2.0.0'
    dependencies:
      axios: 1.7.4
      camel-case: 4.1.2
      header-case: 2.0.4
      snake-case: 3.0.4
      tslib: 2.6.2
    dev: false

  /axios-error@1.0.4:
    resolution: {integrity: sha512-ay1l7dXNW288c39KcNAijpE3w8X3tP4V3Hf5yttKp4Kacrq5mnL7s0Z9GXYHRProTvRXytvs4SOriBlsGcVlfA==}
    engines: {node: '>=8'}
    dependencies:
      axios: 0.21.4(debug@4.3.4)
      type-fest: 0.15.1
    transitivePeerDependencies:
      - debug
    dev: false

  /axios-retry@3.9.1:
    resolution: {integrity: sha512-8PJDLJv7qTTMMwdnbMvrLYuvB47M81wRtxQmEdV5w4rgbTXTt+vtPkXwajOfOdSyv/wZICJOC+/UhXH4aQ/R+w==}
    dependencies:
      '@babel/runtime': 7.24.7
      is-retry-allowed: 2.2.0
    dev: false

  /axios-retry@4.5.0(axios@1.4.0):
    resolution: {integrity: sha512-aR99oXhpEDGo0UuAlYcn2iGRds30k366Zfa05XWScR9QaQD4JYiP3/1Qt1u7YlefUOK+cn0CcwoL1oefavQUlQ==}
    peerDependencies:
      axios: 0.x || 1.x
    dependencies:
      axios: 1.4.0
      is-retry-allowed: 2.2.0
    dev: false

  /axios-retry@4.5.0(axios@1.6.1):
    resolution: {integrity: sha512-aR99oXhpEDGo0UuAlYcn2iGRds30k366Zfa05XWScR9QaQD4JYiP3/1Qt1u7YlefUOK+cn0CcwoL1oefavQUlQ==}
    peerDependencies:
      axios: 0.x || 1.x
    dependencies:
      axios: 1.6.1
      is-retry-allowed: 2.2.0
    dev: false

  /axios@0.21.4(debug@4.3.4):
    resolution: {integrity: sha512-ut5vewkiu8jjGBdqpM44XxjuCjq9LAKeHVmoVfHVzy8eHgxxq8SbAVQNovDA8mVi05kP0Ea/n/UzcSHcTJQfNg==}
    dependencies:
      follow-redirects: 1.15.6(debug@4.3.4)
    transitivePeerDependencies:
      - debug
    dev: false

  /axios@0.24.0:
    resolution: {integrity: sha512-Q6cWsys88HoPgAaFAVUb0WpPk0O8iTeisR9IMqy9G8AbO4NlpVknrnQS03zzF9PGAWgO3cgletO3VjV/P7VztA==}
    dependencies:
      follow-redirects: 1.15.6(debug@4.3.4)
    transitivePeerDependencies:
      - debug
    dev: false

  /axios@0.25.0:
    resolution: {integrity: sha512-cD8FOb0tRH3uuEe6+evtAbgJtfxr7ly3fQjYcMcuPlgkwVS9xboaVIpcDV+cYQe+yGykgwZCs1pzjntcGa6l5g==}
    dependencies:
      follow-redirects: 1.15.6(debug@4.3.4)
    transitivePeerDependencies:
      - debug
    dev: false

  /axios@0.26.1:
    resolution: {integrity: sha512-fPwcX4EvnSHuInCMItEhAGnaSEXRBjtzh9fOtsE6E1G6p7vl7edEeZe11QHf18+6+9gR5PbKV/sGKNaD8YaMeA==}
    dependencies:
      follow-redirects: 1.15.6(debug@4.3.4)
    transitivePeerDependencies:
      - debug
    dev: false

  /axios@0.27.2:
    resolution: {integrity: sha512-t+yRIyySRTp/wua5xEr+z1q60QmLq8ABsS5O9Me1AsE5dfKqgnCFzwiCZZ/cGNd1lq4/7akDWMxdhVlucjmnOQ==}
    dependencies:
      follow-redirects: 1.15.2
      form-data: 4.0.0
    transitivePeerDependencies:
      - debug
    dev: false

  /axios@1.4.0:
    resolution: {integrity: sha512-S4XCWMEmzvo64T9GfvQDOXgYRDJ/wsSZc7Jvdgx5u1sd0JwsuPLqb3SYmusag+edF6ziyMensPVqLTSc1PiSEA==}
    dependencies:
      follow-redirects: 1.15.2
      form-data: 4.0.0
      proxy-from-env: 1.1.0
    transitivePeerDependencies:
      - debug
    dev: false

  /axios@1.5.1:
    resolution: {integrity: sha512-Q28iYCWzNHjAm+yEAot5QaAMxhMghWLFVf7rRdwhUI+c2jix2DUXjAHXVi+s1ibs3mjPO/cCgbA++3BjD0vP/A==}
    dependencies:
      follow-redirects: 1.15.2
      form-data: 4.0.0
      proxy-from-env: 1.1.0
    transitivePeerDependencies:
      - debug
    dev: false

  /axios@1.6.1:
    resolution: {integrity: sha512-vfBmhDpKafglh0EldBEbVuoe7DyAavGSLWhuSm5ZSEKQnHhBf0xAAwybbNH1IkrJNGnS/VG4I5yxig1pCEXE4g==}
    dependencies:
      follow-redirects: 1.15.2
      form-data: 4.0.0
      proxy-from-env: 1.1.0
    transitivePeerDependencies:
      - debug
    dev: false

  /axios@1.6.2:
    resolution: {integrity: sha512-7i24Ri4pmDRfJTR7LDBhsOTtcm+9kjX5WiY1X3wIisx6G9So3pfMkEiU7emUBe46oceVImccTEM3k6C5dbVW8A==}
    dependencies:
      follow-redirects: 1.15.6(debug@4.3.4)
      form-data: 4.0.0
      proxy-from-env: 1.1.0
    transitivePeerDependencies:
      - debug
    dev: false

  /axios@1.6.3:
    resolution: {integrity: sha512-fWyNdeawGam70jXSVlKl+SUNVcL6j6W79CuSIPfi6HnDUmSCH6gyUys/HrqHeA/wU0Az41rRgean494d0Jb+ww==}
    dependencies:
      follow-redirects: 1.15.2
      form-data: 4.0.0
      proxy-from-env: 1.1.0
    transitivePeerDependencies:
      - debug
    dev: false

  /axios@1.6.7:
    resolution: {integrity: sha512-/hDJGff6/c7u0hDkvkGxR/oy6CbCs8ziCsC7SqmhjfozqiJGc8Z11wrv9z9lYfY4K8l+H9TpjcMDX0xOZmx+RA==}
    dependencies:
      follow-redirects: 1.15.5
      form-data: 4.0.0
      proxy-from-env: 1.1.0
    transitivePeerDependencies:
      - debug
    dev: false

  /axios@1.6.8:
    resolution: {integrity: sha512-v/ZHtJDU39mDpyBoFVkETcd/uNdxrWRrg3bKpOKzXFA6Bvqopts6ALSMU3y6ijYxbw2B+wPrIv46egTzJXCLGQ==}
    dependencies:
      follow-redirects: 1.15.6(debug@4.3.4)
      form-data: 4.0.0
      proxy-from-env: 1.1.0
    transitivePeerDependencies:
      - debug
    dev: false

  /axios@1.7.2:
    resolution: {integrity: sha512-2A8QhOMrbomlDuiLeK9XibIBzuHeRcqqNOHp0Cyp5EoJ1IFDh+XZH3A6BkXtv0K4gFGCI0Y4BM7B1wOEi0Rmgw==}
    dependencies:
      follow-redirects: 1.15.6(debug@4.3.4)
      form-data: 4.0.0
      proxy-from-env: 1.1.0
    transitivePeerDependencies:
      - debug

  /axios@1.7.4:
    resolution: {integrity: sha512-DukmaFRnY6AzAALSH4J2M3k6PkaC+MfaAGdEERRWcC9q3/TWQwLpHR8ZRLKTdQ3aBDL64EdluRDjJqKw+BPZEw==}
    dependencies:
      follow-redirects: 1.15.6(debug@4.3.4)
      form-data: 4.0.0
      proxy-from-env: 1.1.0
    transitivePeerDependencies:
      - debug
    dev: false

  /babel-jest@29.5.0(@babel/core@7.22.5):
    resolution: {integrity: sha512-mA4eCDh5mSo2EcA9xQjVTpmbbNk32Zb3Q3QFQsNhaK56Q+yoXowzFodLux30HRgyOho5rsQ6B0P9QpMkvvnJ0Q==}
    engines: {node: ^14.15.0 || ^16.10.0 || >=18.0.0}
    peerDependencies:
      '@babel/core': ^7.8.0
    dependencies:
      '@babel/core': 7.22.5
      '@jest/transform': 29.5.0
      '@types/babel__core': 7.20.1
      babel-plugin-istanbul: 6.1.1
      babel-preset-jest: 29.5.0(@babel/core@7.22.5)
      chalk: 4.1.2
      graceful-fs: 4.2.11
      slash: 3.0.0
    transitivePeerDependencies:
      - supports-color
    dev: true

  /babel-plugin-istanbul@6.1.1:
    resolution: {integrity: sha512-Y1IQok9821cC9onCx5otgFfRm7Lm+I+wwxOx738M/WLPZ9Q42m4IG5W0FNX8WLL2gYMZo3JkuXIH2DOpWM+qwA==}
    engines: {node: '>=8'}
    dependencies:
      '@babel/helper-plugin-utils': 7.22.5
      '@istanbuljs/load-nyc-config': 1.1.0
      '@istanbuljs/schema': 0.1.3
      istanbul-lib-instrument: 5.2.1
      test-exclude: 6.0.0
    transitivePeerDependencies:
      - supports-color
    dev: true

  /babel-plugin-jest-hoist@29.5.0:
    resolution: {integrity: sha512-zSuuuAlTMT4mzLj2nPnUm6fsE6270vdOfnpbJ+RmruU75UhLFvL0N2NgI7xpeS7NaB6hGqmd5pVpGTDYvi4Q3w==}
    engines: {node: ^14.15.0 || ^16.10.0 || >=18.0.0}
    dependencies:
      '@babel/template': 7.22.5
      '@babel/types': 7.22.5
      '@types/babel__core': 7.20.1
      '@types/babel__traverse': 7.20.1
    dev: true

  /babel-preset-current-node-syntax@1.0.1(@babel/core@7.22.5):
    resolution: {integrity: sha512-M7LQ0bxarkxQoN+vz5aJPsLBn77n8QgTFmo8WK0/44auK2xlCXrYcUxHFxgU7qW5Yzw/CjmLRK2uJzaCd7LvqQ==}
    peerDependencies:
      '@babel/core': ^7.0.0
    dependencies:
      '@babel/core': 7.22.5
      '@babel/plugin-syntax-async-generators': 7.8.4(@babel/core@7.22.5)
      '@babel/plugin-syntax-bigint': 7.8.3(@babel/core@7.22.5)
      '@babel/plugin-syntax-class-properties': 7.12.13(@babel/core@7.22.5)
      '@babel/plugin-syntax-import-meta': 7.10.4(@babel/core@7.22.5)
      '@babel/plugin-syntax-json-strings': 7.8.3(@babel/core@7.22.5)
      '@babel/plugin-syntax-logical-assignment-operators': 7.10.4(@babel/core@7.22.5)
      '@babel/plugin-syntax-nullish-coalescing-operator': 7.8.3(@babel/core@7.22.5)
      '@babel/plugin-syntax-numeric-separator': 7.10.4(@babel/core@7.22.5)
      '@babel/plugin-syntax-object-rest-spread': 7.8.3(@babel/core@7.22.5)
      '@babel/plugin-syntax-optional-catch-binding': 7.8.3(@babel/core@7.22.5)
      '@babel/plugin-syntax-optional-chaining': 7.8.3(@babel/core@7.22.5)
      '@babel/plugin-syntax-top-level-await': 7.14.5(@babel/core@7.22.5)
    dev: true

  /babel-preset-jest@29.5.0(@babel/core@7.22.5):
    resolution: {integrity: sha512-JOMloxOqdiBSxMAzjRaH023/vvcaSaec49zvg+2LmNsktC7ei39LTJGw02J+9uUtTZUq6xbLyJ4dxe9sSmIuAg==}
    engines: {node: ^14.15.0 || ^16.10.0 || >=18.0.0}
    peerDependencies:
      '@babel/core': ^7.0.0
    dependencies:
      '@babel/core': 7.22.5
      babel-plugin-jest-hoist: 29.5.0
      babel-preset-current-node-syntax: 1.0.1(@babel/core@7.22.5)
    dev: true

  /balanced-match@1.0.2:
    resolution: {integrity: sha512-3oSeUO0TMV67hN1AmbXsK4yaqU7tjiHlbxRDZOpH0KW9+CeX4bRAaX0Anxt0tx2MrpRpWwQaPwIlISEJhYU5Pw==}

  /base-64@0.1.0:
    resolution: {integrity: sha512-Y5gU45svrR5tI2Vt/X9GPd3L0HNIKzGu202EjxrXMpuc2V2CiKgemAbUUsqYmZJvPtCXoUKjNZwBJzsNScUbXA==}
    dev: false

  /base64-js@1.5.1:
    resolution: {integrity: sha512-AKpaYlHn8t4SVbOHCy+b5+KKgvR4vrsD8vbvrbiQJps7fKDTkjkDry6ji0rUJjC0kzbNePLwzxq8iypo41qeWA==}

  /base64url@3.0.1:
    resolution: {integrity: sha512-ir1UPr3dkwexU7FdV8qBBbNDRUhMmIekYMFZfi+C/sLNnRESKPl23nB9b2pltqfOQNnGzsDdId90AEtG5tCx4A==}
    engines: {node: '>=6.0.0'}
    dev: false

  /bcrypt-pbkdf@1.0.2:
    resolution: {integrity: sha512-qeFIXtP4MSoi6NLqO12WfqARWWuCKi2Rn/9hJLEmtB5yTNr9DqFWkJRCf2qShWzPeAMRnOgCrq0sg/KLv5ES9w==}
    dependencies:
      tweetnacl: 0.14.5
    dev: false

  /before-after-hook@2.2.3:
    resolution: {integrity: sha512-NzUnlZexiaH/46WDhANlyR2bXRopNg4F/zuSA3OpZnllCUgRaOF2znDioDWrmbNVsuZk6l9pMquQB38cfBZwkQ==}
    dev: false

  /bignumber.js@9.1.1:
    resolution: {integrity: sha512-pHm4LsMJ6lzgNGVfZHjMoO8sdoRhOzOH4MLmY65Jg70bpxCKu5iOHNJyfF6OyvYw7t8Fpf35RuzUyqnQsj8Vig==}

  /binary-extensions@2.2.0:
    resolution: {integrity: sha512-jDctJ/IVQbZoJykoeHbhXpOlNBqGNcwXJKJog42E5HDPUwQTSdjCHdihjj0DlnheQ7blbT6dHOafNAiS8ooQKA==}
    engines: {node: '>=8'}

  /bl@1.2.3:
    resolution: {integrity: sha512-pvcNpa0UU69UT341rO6AYy4FVAIkUHuZXRIWbq+zHnsVcRzDDjIAhGuuYoi0d//cwIwtt4pkpKycWEfjdV+vww==}
    dependencies:
      readable-stream: 2.3.8
      safe-buffer: 5.2.1
    dev: true

  /bluebird@3.7.2:
    resolution: {integrity: sha512-XpNj6GDQzdfW+r2Wnn7xiSAd7TM3jzkxGXBGTtWKuSXv1xUV+azxAm8jdWZN06QTQk+2N2XB9jRDkvbmQmcRtg==}
    dev: false

  /body-parser@1.20.1:
    resolution: {integrity: sha512-jWi7abTbYwajOytWCQc37VulmWiRae5RyTpaCyDcS5/lMdtwSz5lOpDE67srw/HYe35f1z3fDQw+3txg7gNtWw==}
    engines: {node: '>= 0.8', npm: 1.2.8000 || >= 1.4.16}
    dependencies:
      bytes: 3.1.2
      content-type: 1.0.5
      debug: 2.6.9
      depd: 2.0.0
      destroy: 1.2.0
      http-errors: 2.0.0
      iconv-lite: 0.4.24
      on-finished: 2.4.1
      qs: 6.11.0
      raw-body: 2.5.1
      type-is: 1.6.18
      unpipe: 1.0.0
    transitivePeerDependencies:
      - supports-color
    dev: false

  /boolbase@1.0.0:
    resolution: {integrity: sha512-JZOSA7Mo9sNGB8+UjSgzdLtokWAky1zbztM3WRLCbZ70/3cTANmQmOdR7y2g+J0e2WXywy1yS468tY+IruqEww==}
    dev: false

  /botbuilder-core@4.20.0:
    resolution: {integrity: sha512-UxJF31nkIuiVHerPhtJKAyzfIbdG7sTgsS4bXvCqkQvxaY+60p6mIwuxOZZQf3AIOPIxCysMKAmhfoaFyTc+Uw==}
    dependencies:
      botbuilder-dialogs-adaptive-runtime-core: 4.20.0-preview
      botbuilder-stdlib: 4.20.0-internal
      botframework-connector: 4.20.0
      botframework-schema: 4.20.0
      uuid: 8.3.2
      zod: 1.11.17
    transitivePeerDependencies:
      - debug
      - encoding
      - supports-color
    dev: false

  /botbuilder-dialogs-adaptive-runtime-core@4.20.0-preview:
    resolution: {integrity: sha512-P7ezlaFsv5xPHGRYHHsb5UgvkbyxCj0OTHpIfIRCPYLWaKYrzcLI46zzIj76XImn/aYLUsKU7Xg/qw13l9sPKA==}
    dependencies:
      dependency-graph: 0.10.0
    dev: false

  /botbuilder-stdlib@4.20.0-internal:
    resolution: {integrity: sha512-WtMQkl1PHWX+GkdqufDC4nv+JZTUitvjLpdh56piQaakxozK6FQqQzJFdMvUdOMgfJ/mQMPmtojLhfbQOKYvfA==}
    dev: false

  /botbuilder@4.20.0:
    resolution: {integrity: sha512-YfJgAcUyjKZQP3XzXqBoQmj8S5NoIGmqX5g/5coLlsNEaFLAbQXmOEBddN+ww4gz49S246MDspoGaqtweTu/pw==}
    dependencies:
      '@azure/ms-rest-js': 2.6.6
      axios: 0.25.0
      botbuilder-core: 4.20.0
      botbuilder-stdlib: 4.20.0-internal
      botframework-connector: 4.20.0
      botframework-schema: 4.20.0
      botframework-streaming: 4.20.0
      dayjs: 1.11.8
      filenamify: 4.3.0
      fs-extra: 7.0.1
      htmlparser2: 6.1.0
      uuid: 8.3.2
      zod: 1.11.17
    transitivePeerDependencies:
      - bufferutil
      - debug
      - encoding
      - supports-color
      - utf-8-validate
    dev: false

  /botframework-connector@4.20.0:
    resolution: {integrity: sha512-3mP67NHOGdLeODxuXNchK9gzzTafzLdBGZDSWkJDRvIPORbfoxvA/kXsWU2USwMXBnu/M5YeDZn/eUPjDu1nvw==}
    dependencies:
      '@azure/identity': 2.1.0
      '@azure/ms-rest-js': 2.6.6
      adal-node: 0.2.3
      axios: 0.25.0
      base64url: 3.0.1
      botbuilder-stdlib: 4.20.0-internal
      botframework-schema: 4.20.0
      cross-fetch: 3.1.6
      jsonwebtoken: 9.0.2
      rsa-pem-from-mod-exp: 0.8.5
      zod: 1.11.17
    transitivePeerDependencies:
      - debug
      - encoding
      - supports-color
    dev: false

  /botframework-schema@4.20.0:
    resolution: {integrity: sha512-Tda488691XFlkBKdMLdlGWRI8IebLprxqQf57LpuRQHqK2ttbvmfwjFiW5V3VcTBBz1SVzMhwJBAWVDG+MexLA==}
    dependencies:
      uuid: 8.3.2
      zod: 1.11.17
    dev: false

  /botframework-streaming@4.20.0:
    resolution: {integrity: sha512-yPH9+BYJ9RPb76OcARjls3QHfwRejNQz9RxR9YXt6OX0nMfP+sdMfE8BYTDqvBiIXLivbPi+pJG334PwskfohA==}
    dependencies:
      '@types/node': 10.17.60
      '@types/ws': 6.0.4
      uuid: 8.3.2
      ws: 7.5.9
    transitivePeerDependencies:
      - bufferutil
      - utf-8-validate
    dev: false

  /bottleneck@2.19.5:
    resolution: {integrity: sha512-VHiNCbI1lKdl44tGrhNfU3lup0Tj/ZBMJB5/2ZbNXRCPuRCO7ed2mgcK4r17y+KB2EfuYuRaVlwNbAeaWGSpbw==}
    dev: false

  /boxen@5.1.2:
    resolution: {integrity: sha512-9gYgQKXx+1nP8mP7CzFyaUARhg7D3n1dF/FnErWmu9l6JvGpNUN278h0aSb+QjoiKSWG+iZ3uHrcqk0qrY9RQQ==}
    engines: {node: '>=10'}
    dependencies:
      ansi-align: 3.0.1
      camelcase: 6.3.0
      chalk: 4.1.2
      cli-boxes: 2.2.1
      string-width: 4.2.3
      type-fest: 0.20.2
      widest-line: 3.1.0
      wrap-ansi: 7.0.0
    dev: false

  /brace-expansion@1.1.11:
    resolution: {integrity: sha512-iCuPHDFgrHX7H2vEI/5xpz07zSHB00TpugqhmYtVmMO6518mCuRMoOYFldEBl0g187ufozdaHgWKcYFb61qGiA==}
    dependencies:
      balanced-match: 1.0.2
      concat-map: 0.0.1

  /brace-expansion@2.0.1:
    resolution: {integrity: sha512-XnAIvQ8eM+kC6aULx6wuQiwVsnzsi9d3WxzV3FpWTGA19F621kwdbsAcFKXgKUHZWsy+mY6iL1sHTxWEFCytDA==}
    dependencies:
      balanced-match: 1.0.2

  /braces@3.0.2:
    resolution: {integrity: sha512-b8um+L1RzM3WDSzvhm6gIz1yfTbBt6YTlcEKAvsmqCZZFw46z626lVj9j1yEPW33H5H+lBQpZMP1k8l+78Ha0A==}
    engines: {node: '>=8'}
    dependencies:
      fill-range: 7.0.1

  /browser-or-node@2.1.1:
    resolution: {integrity: sha512-8CVjaLJGuSKMVTxJ2DpBl5XnlNDiT4cQFeuCJJrvJmts9YrTZDizTX7PjC2s6W4x+MBGZeEY6dGMrF04/6Hgqg==}
    dev: false

  /browser-request@0.3.3:
    resolution: {integrity: sha512-YyNI4qJJ+piQG6MMEuo7J3Bzaqssufx04zpEKYfSrl/1Op59HWali9zMtBpXnkmqMcOuWJPZvudrm9wISmnCbg==}
    engines: {'0': node}
    dev: false

  /browserslist@4.21.7:
    resolution: {integrity: sha512-BauCXrQ7I2ftSqd2mvKHGo85XR0u7Ru3C/Hxsy/0TkfCtjrmAbPdzLGasmoiBxplpDXlPvdjX9u7srIMfgasNA==}
    engines: {node: ^6 || ^7 || ^8 || ^9 || ^10 || ^11 || ^12 || >=13.7}
    hasBin: true
    dependencies:
      caniuse-lite: 1.0.30001495
      electron-to-chromium: 1.4.425
      node-releases: 2.0.12
      update-browserslist-db: 1.0.11(browserslist@4.21.7)

  /bs-logger@0.2.6:
    resolution: {integrity: sha512-pd8DCoxmbgc7hyPKOvxtqNcjYoOsABPQdcCUjGp3d42VR2CX1ORhk2A87oqqu5R1kk+76nsxZupkmyd+MVtCog==}
    engines: {node: '>= 6'}
    dependencies:
      fast-json-stable-stringify: 2.1.0
    dev: true

  /bser@2.1.1:
    resolution: {integrity: sha512-gQxTNE/GAfIIrmHLUE3oJyp5FO6HRBfhjnw4/wMmA63ZGDJnWBmgY/lyQBpnDUkGmAhbSe39tx2d/iTOAfglwQ==}
    dependencies:
      node-int64: 0.4.0
    dev: true

  /btoa-lite@1.0.0:
    resolution: {integrity: sha512-gvW7InbIyF8AicrqWoptdW08pUxuhq8BEgowNajy9RhiE86fmGAGl+bLKo6oB8QP0CkqHLowfN0oJdKC/J6LbA==}
    dev: false

  /buffer-alloc-unsafe@1.1.0:
    resolution: {integrity: sha512-TEM2iMIEQdJ2yjPJoSIsldnleVaAk1oW3DBVUykyOLsEsFmEc9kn+SFFPz+gl54KQNxlDnAwCXosOS9Okx2xAg==}

  /buffer-alloc@1.2.0:
    resolution: {integrity: sha512-CFsHQgjtW1UChdXgbyJGtnm+O/uLQeZdtbDo8mfUgYXCHSM1wgrVxXm6bSyrUuErEb+4sYVGCzASBRot7zyrow==}
    dependencies:
      buffer-alloc-unsafe: 1.1.0
      buffer-fill: 1.0.0

  /buffer-crc32@0.2.13:
    resolution: {integrity: sha512-VO9Ht/+p3SN7SKWqcrgEzjGbRSJYTx+Q1pTQC0wrWqHx0vpJraQ6GtHx8tvcg1rlK1byhU5gccxgOgj7B0TDkQ==}
    dev: true

  /buffer-equal-constant-time@1.0.1:
    resolution: {integrity: sha512-zRpUiDwd/xk6ADqPMATG8vc9VPrkck7T07OIx0gnjmJAnHnTVXNQG3vfvWNuiZIkwu9KrKdA1iJKfsfTVxE6NA==}

  /buffer-fill@1.0.0:
    resolution: {integrity: sha512-T7zexNBwiiaCOGDg9xNX9PBmjrubblRkENuptryuI64URkXDFum9il/JGL8Lm8wYfAXpredVXXZz7eMHilimiQ==}

  /buffer-from@1.1.2:
    resolution: {integrity: sha512-E+XQCRwSbaaiChtv6k6Dwgc+bx+Bs6vuKJHHl5kox/BaKbhiXzqQOwK4cO22yElGp2OCmjwVhT3HmxgyPGnJfQ==}
    dev: true

  /buffer@5.7.1:
    resolution: {integrity: sha512-EHcyIPBQ4BSGlvjB16k5KgAJ27CIsHY/2JBmCRReo48y9rQ3MaUzWX3KVlBa4U7MyX02HdVj0K7C3WaB3ju7FQ==}
    dependencies:
      base64-js: 1.5.1
      ieee754: 1.2.1
    dev: true

  /buffer@6.0.3:
    resolution: {integrity: sha512-FTiCpNxtwiZZHEZbcbTIcZjERVICn9yq/pDFkTl95/AxzD1naBctN7YO68riM/gLSDY7sdrMby8hofADYuuqOA==}
    dependencies:
      base64-js: 1.5.1
      ieee754: 1.2.1

  /bundle-require@4.0.2(esbuild@0.19.12):
    resolution: {integrity: sha512-jwzPOChofl67PSTW2SGubV9HBQAhhR2i6nskiOThauo9dzwDUgOWQScFVaJkjEfYX+UXiD+LEx8EblQMc2wIag==}
    engines: {node: ^12.20.0 || ^14.13.1 || >=16.0.0}
    peerDependencies:
      esbuild: '>=0.17'
    dependencies:
      esbuild: 0.19.12
      load-tsconfig: 0.2.5
    dev: true

  /bytes@3.1.2:
    resolution: {integrity: sha512-/Nf7TyzTx6S3yRJObOAV7956r8cr2+Oj8AC5dt8wSP3BQAoeX58NoHyCU8P8zGkNXStjTSi6fzO6F0pBdcYbEg==}
    engines: {node: '>= 0.8'}
    dev: false

  /cac@6.7.14:
    resolution: {integrity: sha512-b6Ilus+c3RrdDk+JhLKUAQfzzgLEPy6wcXqS7f/xe1EETvsDP6GORG7SFuOs6cID5YkqchW/LXZbX5bc8j7ZcQ==}
    engines: {node: '>=8'}

  /cacheable-request@6.1.0:
    resolution: {integrity: sha512-Oj3cAGPCqOZX7Rz64Uny2GYAZNliQSqfbePrgAQ1wKAihYmCUnraBtJtKcGR4xz7wF+LoJC+ssFZvv5BgF9Igg==}
    engines: {node: '>=8'}
    dependencies:
      clone-response: 1.0.3
      get-stream: 5.2.0
      http-cache-semantics: 4.1.1
      keyv: 3.1.0
      lowercase-keys: 2.0.0
      normalize-url: 4.5.1
      responselike: 1.0.2
    dev: false

  /call-bind@1.0.2:
    resolution: {integrity: sha512-7O+FbCihrB5WGbFYesctwmTKae6rOiIzmz1icreWJ+0aA7LJfuqhEso2T9ncpcFtzMQtzXf2QGGueWJGTYsqrA==}
    dependencies:
      function-bind: 1.1.2
      get-intrinsic: 1.2.4
    dev: false

  /call-bind@1.0.7:
    resolution: {integrity: sha512-GHTSNSYICQ7scH7sZ+M2rFopRoLh8t2bLSW6BbgrtLsahOIB5iyAVJf9GjWK3cYTDaMj4XdBpM1cA6pIS0Kv2w==}
    engines: {node: '>= 0.4'}
    dependencies:
      es-define-property: 1.0.0
      es-errors: 1.3.0
      function-bind: 1.1.2
      get-intrinsic: 1.2.4
      set-function-length: 1.2.2

  /call-me-maybe@1.0.2:
    resolution: {integrity: sha512-HpX65o1Hnr9HH25ojC1YGs7HCQLq0GCOibSaWER0eNpgJ/Z1MZv2mTc7+xh6WOPxbRVcmgbv4hGU+uSQ/2xFZQ==}
    dev: true

  /callsites@3.1.0:
    resolution: {integrity: sha512-P8BjAsXvZS+VIDUI11hHCQEv74YT67YUi5JJFNWIqL235sBmjX4+qx9Muvls5ivyNENctx46xQLQ3aTuE7ssaQ==}
    engines: {node: '>=6'}

  /camel-case@4.1.2:
    resolution: {integrity: sha512-gxGWBrTT1JuMx6R+o5PTXMmUnhnVzLQ9SNutD4YqKtI6ap897t3tKECYla6gCWEkplXnlNybEkZg9GEGxKFCgw==}
    dependencies:
      pascal-case: 3.1.2
      tslib: 2.6.2
    dev: false

  /camelcase@5.3.1:
    resolution: {integrity: sha512-L28STB170nwWS63UjtlEOE3dldQApaJXZkOI1uMFfzf3rRuPegHaHesyee+YxQ+W6SvRDQV6UrdOdRiR153wJg==}
    engines: {node: '>=6'}
    dev: true

  /camelcase@6.3.0:
    resolution: {integrity: sha512-Gmy6FhYlCY7uOElZUSbxo2UCDH8owEk996gkbrpsgGtrJLM3J7jGxl9Ic7Qwwj4ivOE5AWZWRMecDdF7hqGjFA==}
    engines: {node: '>=10'}

  /caniuse-lite@1.0.30001495:
    resolution: {integrity: sha512-F6x5IEuigtUfU5ZMQK2jsy5JqUUlEFRVZq8bO2a+ysq5K7jD6PPc9YXZj78xDNS3uNchesp1Jw47YXEqr+Viyg==}

  /capital-case@1.0.4:
    resolution: {integrity: sha512-ds37W8CytHgwnhGGTi88pcPyR15qoNkOpYwmMMfnWqqWgESapLqvDx6huFjQ5vqWSn2Z06173XNA7LtMOeUh1A==}
    dependencies:
      no-case: 3.0.4
      tslib: 2.6.2
      upper-case-first: 2.0.2
    dev: false

  /caseless@0.12.0:
    resolution: {integrity: sha512-4tYFyifaFfGacoiObjJegolkwSU4xQNGbVgUiNYVUxbQ2x2lUsFvY4hVgVzGiIe6WLOPqycWXA40l+PWsxthUw==}
    dev: false

  /chai@4.3.10:
    resolution: {integrity: sha512-0UXG04VuVbruMUYbJ6JctvH0YnC/4q3/AkT18q4NaITo91CUm0liMS9VqzT9vZhVQ/1eqPanMWjBM+Juhfb/9g==}
    engines: {node: '>=4'}
    dependencies:
      assertion-error: 1.1.0
      check-error: 1.0.3
      deep-eql: 4.1.3
      get-func-name: 2.0.2
      loupe: 2.3.6
      pathval: 1.1.1
      type-detect: 4.0.8

  /chai@4.3.7:
    resolution: {integrity: sha512-HLnAzZ2iupm25PlN0xFreAlBA5zaBSv3og0DdeGA4Ar6h6rJ3A0rolRUKJhSF2V10GZKDgWF/VmAEsNWjCRB+A==}
    engines: {node: '>=4'}
    dependencies:
      assertion-error: 1.1.0
      check-error: 1.0.3
      deep-eql: 4.1.3
      get-func-name: 2.0.2
      loupe: 2.3.6
      pathval: 1.1.1
      type-detect: 4.0.8

  /chalk@2.4.2:
    resolution: {integrity: sha512-Mti+f9lpJNcwF4tWV8/OrTTtF1gZi+f8FqlyAdouralcFWFQWF2+NgCHShjkCb+IFBLq9buZwE1xckQU4peSuQ==}
    engines: {node: '>=4'}
    dependencies:
      ansi-styles: 3.2.1
      escape-string-regexp: 1.0.5
      supports-color: 5.5.0

  /chalk@4.1.2:
    resolution: {integrity: sha512-oKnbhFyRIXpUuez8iBMmyEa4nbj4IOQyuhc/wy9kY7/WVPcwIO9VA668Pu8RkO7+0G76SLROeyw9CpQ061i4mA==}
    engines: {node: '>=10'}
    dependencies:
      ansi-styles: 4.3.0
      supports-color: 7.2.0

  /char-regex@1.0.2:
    resolution: {integrity: sha512-kWWXztvZ5SBQV+eRgKFeh8q5sLuZY2+8WUIzlxWVTg+oGwY14qylx1KbKzHd8P6ZYkAg0xyIDU9JMHhyJMZ1jw==}
    engines: {node: '>=10'}
    dev: true

  /chart.js@3.9.1:
    resolution: {integrity: sha512-Ro2JbLmvg83gXF5F4sniaQ+lTbSv18E+TIf2cOeiH1Iqd2PGFOtem+DUufMZsCJwFE7ywPOpfXFBwRTGq7dh6w==}
    dev: true

  /check-error@1.0.3:
    resolution: {integrity: sha512-iKEoDYaRmd1mxM90a2OEfWhjsjPpYPuQ+lMYsoxB126+t8fw7ySEO48nmDg5COTjxDI65/Y2OWpeEHk3ZOe8zg==}
    dependencies:
      get-func-name: 2.0.2

  /chokidar@3.5.3:
    resolution: {integrity: sha512-Dr3sfKRP6oTcjf2JmUmFJfeVMvXBdegxB0iVQ5eb2V10uFJUCAS8OByZdVAyVb8xXNz3GjjTgj9kLWsZTqE6kw==}
    engines: {node: '>= 8.10.0'}
    dependencies:
      anymatch: 3.1.3
      braces: 3.0.2
      glob-parent: 5.1.2
      is-binary-path: 2.1.0
      is-glob: 4.0.3
      normalize-path: 3.0.0
      readdirp: 3.6.0
    optionalDependencies:
      fsevents: 2.3.2

  /ci-info@3.8.0:
    resolution: {integrity: sha512-eXTggHWSooYhq49F2opQhuHWgzucfF2YgODK4e1566GQs5BIfP30B0oenwBJHfWxAs2fyPB1s7Mg949zLf61Yw==}
    engines: {node: '>=8'}
    dev: true

  /cjs-module-lexer@1.2.2:
    resolution: {integrity: sha512-cOU9usZw8/dXIXKtwa8pM0OTJQuJkxMN6w30csNRUerHfeQ5R6U3kkU/FtJeIf3M202OHfY2U8ccInBG7/xogA==}
    dev: true

  /clean-stack@2.2.0:
    resolution: {integrity: sha512-4diC9HaTE+KRAMWhDhrGOECgWZxoevMc5TlkObMqNSsVU62PYzXZ/SMTjzyGAFF1YusgxGcSWTEXBhp0CPwQ1A==}
    engines: {node: '>=6'}
    dev: false

  /cli-boxes@2.2.1:
    resolution: {integrity: sha512-y4coMcylgSCdVinjiDBuR8PCC2bLjyGTwEmPb9NHR/QaNU6EUOXcTY/s6VjGMD6ENSEaeQYHCY0GNGS5jfMwPw==}
    engines: {node: '>=6'}
    dev: false

  /cli-color@2.0.3:
    resolution: {integrity: sha512-OkoZnxyC4ERN3zLzZaY9Emb7f/MhBOIpePv0Ycok0fJYT+Ouo00UBEIwsVsr0yoow++n5YWlSUgST9GKhNHiRQ==}
    engines: {node: '>=0.10'}
    dependencies:
      d: 1.0.1
      es5-ext: 0.10.62
      es6-iterator: 2.0.3
      memoizee: 0.4.15
      timers-ext: 0.1.7
    dev: true

  /cliui@8.0.1:
    resolution: {integrity: sha512-BSeNnyus75C4//NQ9gQt1/csTXyo/8Sb+afLAkzAptFuMsod9HFokGNudZpi/oQV73hnVK+sR+5PVRMd+Dr7YQ==}
    engines: {node: '>=12'}
    dependencies:
      string-width: 4.2.3
      strip-ansi: 6.0.1
      wrap-ansi: 7.0.0

  /clone-response@1.0.3:
    resolution: {integrity: sha512-ROoL94jJH2dUVML2Y/5PEDNaSHgeOdSDicUyS7izcF63G6sTc/FTjLub4b8Il9S8S0beOfYt0TaA5qvFK+w0wA==}
    dependencies:
      mimic-response: 1.0.1
    dev: false

  /co@4.6.0:
    resolution: {integrity: sha512-QVb0dM5HvG+uaxitm8wONl7jltx8dqhfU33DcqtOZcLSVIKSDDLDi7+0LbAKiyI8hD9u42m2YxXSkMGWThaecQ==}
    engines: {iojs: '>= 1.0.0', node: '>= 0.12.0'}
    dev: true

  /code-error-fragment@0.0.230:
    resolution: {integrity: sha512-cadkfKp6932H8UkhzE/gcUqhRMNf8jHzkAN7+5Myabswaghu4xABTgPHDCjW+dBAJxj/SpkTYokpzDqY4pCzQw==}
    engines: {node: '>= 4'}
    dev: true

  /collect-v8-coverage@1.0.1:
    resolution: {integrity: sha512-iBPtljfCNcTKNAto0KEtDfZ3qzjJvqE3aTGZsbhjSBlorqpXJlaWWtPO35D+ZImoC3KWejX64o+yPGxhWSTzfg==}
    dev: true

  /color-convert@1.9.3:
    resolution: {integrity: sha512-QfAUtd+vFdAtFQcC8CCyYt1fYWxSqAiK2cSD6zDB8N3cpsEBAvRxp9zOGg6G/SHHJYAT88/az/IuDGALsNVbGg==}
    dependencies:
      color-name: 1.1.3

  /color-convert@2.0.1:
    resolution: {integrity: sha512-RRECPsj7iu/xb5oKYcsFHSppFNnsj/52OVTRKb4zP5onXwVF3zVmmToNcOfGC+CRDpfK/U584fMg38ZHCaElKQ==}
    engines: {node: '>=7.0.0'}
    dependencies:
      color-name: 1.1.4

  /color-name@1.1.3:
    resolution: {integrity: sha512-72fSenhMw2HZMTVHeCA9KCmpEIbzWiQsjN+BHcBbS9vr1mtt+vJjPdksIBNUmKAW8TFUDPJK5SUU3QhE9NEXDw==}

  /color-name@1.1.4:
    resolution: {integrity: sha512-dOy+3AuW3a2wNbZHIuMZpTcgjGuLU/uBL/ubcZF9OXbDo8ff4O8yVp5Bf0efS8uEoYo5q4Fx7dY9OgQGXgAsQA==}

  /color-string@1.9.1:
    resolution: {integrity: sha512-shrVawQFojnZv6xM40anx4CkoDP+fZsw/ZerEMsW/pyzsRbElpsL/DBVW7q3ExxwusdNXI3lXpuhEZkzs8p5Eg==}
    dependencies:
      color-name: 1.1.4
      simple-swizzle: 0.2.2

  /color@3.2.1:
    resolution: {integrity: sha512-aBl7dZI9ENN6fUGC7mWpMTPNHmWUSNan9tuWN6ahh5ZLNk9baLJOnSMlrQkHcrfFgz2/RigjUVAjdx36VcemKA==}
    dependencies:
      color-convert: 1.9.3
      color-string: 1.9.1

  /colorspace@1.1.4:
    resolution: {integrity: sha512-BgvKJiuVu1igBUF2kEjRCZXol6wiiGbY5ipL/oVPwm0BL9sIpMIzM8IK7vwuxIIzOXMV3Ey5w+vxhm0rR/TN8w==}
    dependencies:
      color: 3.2.1
      text-hex: 1.0.0

  /combined-stream@1.0.8:
    resolution: {integrity: sha512-FQN4MRfuJeHf7cBbBMJFXhKSDq+2kAArBlmRBvcvFE5BB1HZKXtSFASDhdlz9zOYwxh8lDdnvmMOe/+5cdoEdg==}
    engines: {node: '>= 0.8'}
    dependencies:
      delayed-stream: 1.0.0

  /commander@2.20.3:
    resolution: {integrity: sha512-GpVkmM8vF2vQUkj2LvZmD35JxeJOLCwJ9cUkugyk2nuhbv3+mJvpLYYt+0+USMxE+oj+ey/lJEnhZw75x/OMcQ==}
    dev: true

  /commander@4.1.1:
    resolution: {integrity: sha512-NOKm8xhkzAjzFx8B2v5OAHT+u5pRQc2UCa2Vq9jYL/31o2wi9mxBA7LIFs3sV5VSC49z6pEhfbMULvShKj26WA==}
    engines: {node: '>= 6'}

  /commander@5.1.0:
    resolution: {integrity: sha512-P0CysNDQ7rtVw4QIQtm+MRxV66vKFSvlsQvGYXZWR3qFU0jlMKHZZZgw8e+8DSah4UDKMqnknRDQz+xuQXQ/Zg==}
    engines: {node: '>= 6'}
    dev: true

  /comment-parser@1.3.1:
    resolution: {integrity: sha512-B52sN2VNghyq5ofvUsqZjmk6YkihBX5vMSChmSK9v4ShjKf3Vk5Xcmgpw4o+iIgtrnM/u5FiMpz9VKb8lpBveA==}
    engines: {node: '>= 12.0.0'}
    dev: false

  /component-emitter@1.3.0:
    resolution: {integrity: sha512-Rd3se6QB+sO1TwqZjscQrurpEPIfO0/yYnSin6Q/rD3mOutHvUrCAhJub3r90uNb+SESBuE0QYoB90YdfatsRg==}

  /concat-map@0.0.1:
    resolution: {integrity: sha512-/Srv4dswyQNBfohGpz9o6Yb3Gz3SrUDqBH5rTuhGR7ahtlbYKnVxw2bCFMRljaA7EXHaXZ8wsHdodFvbkhKmqg==}

  /content-type@1.0.5:
    resolution: {integrity: sha512-nTjqfcBFEipKdXCv4YDQWCfmcLZKm81ldF0pAopTvyrFGVbcR6P/VAAd5G7N+0tTr8QqiU0tFadD6FK4NtJwOA==}
    engines: {node: '>= 0.6'}
    dev: false

  /convert-source-map@1.9.0:
    resolution: {integrity: sha512-ASFBup0Mz1uyiIjANan1jzLQami9z1PoYSZCiiYW2FczPbenXc45FZdBZLzOT+r6+iciuEModtmCti+hjaAk0A==}

  /convert-source-map@2.0.0:
    resolution: {integrity: sha512-Kvp459HrV2FEJ1CAsi1Ku+MY3kasH19TFykTz2xWmMeq6bk2NU3XXvfJ+Q61m0xktWwt+1HSYf3JZsTms3aRJg==}
    dev: true

  /cookie@0.4.2:
    resolution: {integrity: sha512-aSWTXFzaKWkvHO1Ny/s+ePFpvKsPnjc551iI41v3ny/ow6tBG5Vd+FuqGNhh1LxOmVzOlGUriIlOaokOvhaStA==}
    engines: {node: '>= 0.6'}
    dev: false

  /cookiejar@2.1.4:
    resolution: {integrity: sha512-LDx6oHrK+PhzLKJU9j5S7/Y3jM/mUHvD/DeI1WQmJn652iPC5Y4TBzC9l+5OMOXlyTTA+SmVUPm0HQUwpD5Jqw==}

  /core-util-is@1.0.2:
    resolution: {integrity: sha512-3lqz5YjWTYnW6dlDa5TLaTCcShfar1e40rmcJVwCBJC6mWlFuj0eCHIElmG1g5kyuJ/GD+8Wn4FFCcz4gJPfaQ==}

  /create-require@1.1.1:
    resolution: {integrity: sha512-dcKFX3jn0MpIaXjisoRvexIJVEKzaq7z2rZKxf+MSr9TkdmHmsU4m2lcLojrj/FHl8mk5VxMmYA+ftRkP/3oKQ==}

  /cross-fetch@3.1.6:
    resolution: {integrity: sha512-riRvo06crlE8HiqOwIpQhxwdOk4fOeR7FVM/wXoxchFEqMNUjvbs3bfo4OTgMEMHzppd4DxFBDbyySj8Cv781g==}
    dependencies:
      node-fetch: 2.7.0
    transitivePeerDependencies:
      - encoding
    dev: false

  /cross-spawn@7.0.3:
    resolution: {integrity: sha512-iRDPJKUPVEND7dHPO8rkbOnPpyDygcDFtWjpeWNCgy8WP2rXcxXL8TskReQl6OrB2G7+UJrags1q15Fudc7G6w==}
    engines: {node: '>= 8'}
    dependencies:
      path-key: 3.1.1
      shebang-command: 2.0.0
      which: 2.0.2

  /crypto@1.0.1:
    resolution: {integrity: sha512-VxBKmeNcqQdiUQUW2Tzq0t377b54N2bMtXO/qiLa+6eRRmmC4qT3D4OnTGoT/U6O9aklQ/jTwbOtRMTTY8G0Ig==}
    deprecated: This package is no longer supported. It's now a built-in Node module. If you've depended on crypto, you should switch to the one that's built-in.
    dev: false

  /css-select@5.1.0:
    resolution: {integrity: sha512-nwoRF1rvRRnnCqqY7updORDsuqKzqYJ28+oSMaJMMgOauh3fvwHqMS7EZpIPqK8GL+g9mKxF1vP/ZjSeNjEVHg==}
    dependencies:
      boolbase: 1.0.0
      css-what: 6.1.0
      domhandler: 5.0.3
      domutils: 3.1.0
      nth-check: 2.1.1
    dev: false

  /css-what@6.1.0:
    resolution: {integrity: sha512-HTUrgRJ7r4dsZKU6GjmpfRK1O76h97Z8MfS1G0FozR+oF2kG6Vfe8JE6zwrkbxigziPHinCJ+gCPjA9EaBDtRw==}
    engines: {node: '>= 6'}
    dev: false

  /d@1.0.1:
    resolution: {integrity: sha512-m62ShEObQ39CfralilEQRjH6oAMtNCV1xJyEx5LpRYUVN+EviphDgUc/F3hnYbADmkiNs67Y+3ylmlG7Lnu+FA==}
    dependencies:
      es5-ext: 0.10.62
      type: 1.2.0
    dev: true

  /dashdash@1.14.1:
    resolution: {integrity: sha512-jRFi8UDGo6j+odZiEpjazZaWqEal3w/basFjQHQEwVtZJGDpxbH1MeYluwCS8Xq5wmLJooDlMgvVarmWfGM44g==}
    engines: {node: '>=0.10'}
    dependencies:
      assert-plus: 1.0.0
    dev: false

  /data-view-buffer@1.0.1:
    resolution: {integrity: sha512-0lht7OugA5x3iJLOWFhWK/5ehONdprk0ISXqVFn/NFrDu+cuc8iADFrGQz5BnRK7LLU3JmkbXSxaqX+/mXYtUA==}
    engines: {node: '>= 0.4'}
    dependencies:
      call-bind: 1.0.7
      es-errors: 1.3.0
      is-data-view: 1.0.1
    dev: false

  /data-view-byte-length@1.0.1:
    resolution: {integrity: sha512-4J7wRJD3ABAzr8wP+OcIcqq2dlUKp4DVflx++hs5h5ZKydWMI6/D/fAot+yh6g2tHh8fLFTvNOaVN357NvSrOQ==}
    engines: {node: '>= 0.4'}
    dependencies:
      call-bind: 1.0.7
      es-errors: 1.3.0
      is-data-view: 1.0.1
    dev: false

  /data-view-byte-offset@1.0.0:
    resolution: {integrity: sha512-t/Ygsytq+R995EJ5PZlD4Cu56sWa8InXySaViRzw9apusqsOO2bQP+SbYzAhR0pFKoB+43lYy8rWban9JSuXnA==}
    engines: {node: '>= 0.4'}
    dependencies:
      call-bind: 1.0.7
      es-errors: 1.3.0
      is-data-view: 1.0.1
    dev: false

  /date-utils@1.2.21:
    resolution: {integrity: sha512-wJMBjqlwXR0Iv0wUo/lFbhSQ7MmG1hl36iuxuE91kW+5b5sWbase73manEqNH9sOLFAMG83B4ffNKq9/Iq0FVA==}
    engines: {node: '>0.4.0'}
    dev: false

  /dayjs@1.11.8:
    resolution: {integrity: sha512-LcgxzFoWMEPO7ggRv1Y2N31hUf2R0Vj7fuy/m+Bg1K8rr+KAs1AEy4y9jd5DXe8pbHgX+srkHNS7TH6Q6ZhYeQ==}
    dev: false

  /debug@2.6.9:
    resolution: {integrity: sha512-bC7ElrdJaJnPbAP+1EotYvqZsb3ecl5wi6Bfi6BJTUcNowp6cvspg0jXznRTKDjm/E7AdgFBVeAPVMNcKGsHMA==}
    peerDependencies:
      supports-color: '*'
    peerDependenciesMeta:
      supports-color:
        optional: true
    dependencies:
      ms: 2.0.0
    dev: false

  /debug@3.2.7(supports-color@5.5.0):
    resolution: {integrity: sha512-CFjzYYAi4ThfiQvizrFQevTTXHtnCqWfe7x1AhgEscTz6ZbLbfoLRLPugTQyBth6f8ZERVUSyWHFD/7Wu4t1XQ==}
    peerDependencies:
      supports-color: '*'
    peerDependenciesMeta:
      supports-color:
        optional: true
    dependencies:
      ms: 2.1.3
      supports-color: 5.5.0

  /debug@4.3.4(supports-color@5.5.0):
    resolution: {integrity: sha512-PRWFHuSU3eDtQJPvnNY7Jcket1j0t5OuOsFzPPzsekD52Zl8qUfFIPEiswXqIvHWGVHOgX+7G/vCNNhehwxfkQ==}
    engines: {node: '>=6.0'}
    peerDependencies:
      supports-color: '*'
    peerDependenciesMeta:
      supports-color:
        optional: true
    dependencies:
      ms: 2.1.2
      supports-color: 5.5.0

  /decamelize@5.0.1:
    resolution: {integrity: sha512-VfxadyCECXgQlkoEAjeghAr5gY3Hf+IKjKb+X8tGVDtveCjN+USwprd2q3QXBR9T1+x2DG0XZF5/w+7HAtSaXA==}
    engines: {node: '>=10'}

  /decode-uri-component@0.2.2:
    resolution: {integrity: sha512-FqUYQ+8o158GyGTrMFJms9qh3CqTKvAqgqsTnkLI8sKu0028orqBhxNMFkFen0zGyg6epACD32pjVk58ngIErQ==}
    engines: {node: '>=0.10'}
    dev: false

  /decode-uri-component@0.4.1:
    resolution: {integrity: sha512-+8VxcR21HhTy8nOt6jf20w0c9CADrw1O8d+VZ/YzzCt4bJ3uBjw+D1q2osAB8RnpwwaeYBxy0HyKQxD5JBMuuQ==}
    engines: {node: '>=14.16'}
    dev: false

  /decompress-response@3.3.0:
    resolution: {integrity: sha512-BzRPQuY1ip+qDonAOz42gRm/pg9F768C+npV/4JOsxRC2sq+Rlk+Q4ZCAsOhnIaMrgarILY+RMUIvMmmX1qAEA==}
    engines: {node: '>=4'}
    dependencies:
      mimic-response: 1.0.1
    dev: false

  /decompress-tar@4.1.1:
    resolution: {integrity: sha512-JdJMaCrGpB5fESVyxwpCx4Jdj2AagLmv3y58Qy4GE6HMVjWz1FeVQk1Ct4Kye7PftcdOo/7U7UKzYBJgqnGeUQ==}
    engines: {node: '>=4'}
    dependencies:
      file-type: 5.2.0
      is-stream: 1.1.0
      tar-stream: 1.6.2
    dev: true

  /decompress-tarbz2@4.1.1:
    resolution: {integrity: sha512-s88xLzf1r81ICXLAVQVzaN6ZmX4A6U4z2nMbOwobxkLoIIfjVMBg7TeguTUXkKeXni795B6y5rnvDw7rxhAq9A==}
    engines: {node: '>=4'}
    dependencies:
      decompress-tar: 4.1.1
      file-type: 6.2.0
      is-stream: 1.1.0
      seek-bzip: 1.0.6
      unbzip2-stream: 1.4.3
    dev: true

  /decompress-targz@4.1.1:
    resolution: {integrity: sha512-4z81Znfr6chWnRDNfFNqLwPvm4db3WuZkqV+UgXQzSngG3CEKdBkw5jrv3axjjL96glyiiKjsxJG3X6WBZwX3w==}
    engines: {node: '>=4'}
    dependencies:
      decompress-tar: 4.1.1
      file-type: 5.2.0
      is-stream: 1.1.0
    dev: true

  /decompress-unzip@4.0.1:
    resolution: {integrity: sha512-1fqeluvxgnn86MOh66u8FjbtJpAFv5wgCT9Iw8rcBqQcCo5tO8eiJw7NNTrvt9n4CRBVq7CstiS922oPgyGLrw==}
    engines: {node: '>=4'}
    dependencies:
      file-type: 3.9.0
      get-stream: 2.3.1
      pify: 2.3.0
      yauzl: 2.10.0
    dev: true

  /decompress@4.2.1:
    resolution: {integrity: sha512-e48kc2IjU+2Zw8cTb6VZcJQ3lgVbS4uuB1TfCHbiZIP/haNXm+SVyhu+87jts5/3ROpd82GSVCoNs/z8l4ZOaQ==}
    engines: {node: '>=4'}
    dependencies:
      decompress-tar: 4.1.1
      decompress-tarbz2: 4.1.1
      decompress-targz: 4.1.1
      decompress-unzip: 4.0.1
      graceful-fs: 4.2.11
      make-dir: 1.3.0
      pify: 2.3.0
      strip-dirs: 2.1.0
    dev: true

  /dedent@0.7.0:
    resolution: {integrity: sha512-Q6fKUPqnAHAyhiUgFU7BUzLiv0kd8saH9al7tnu5Q/okj6dnupxyTgFIBjVzJATdfIAm9NAsvXNzjaKa+bxVyA==}
    dev: true

  /deep-eql@4.1.3:
    resolution: {integrity: sha512-WaEtAOpRA1MQ0eohqZjpGD8zdI0Ovsm8mmFhaDN8dvDZzyoUMcYDnf5Y6iu7HTXxf8JDS23qWa4a+hKCDyOPzw==}
    engines: {node: '>=6'}
    dependencies:
      type-detect: 4.0.8

  /deep-extend@0.6.0:
    resolution: {integrity: sha512-LOHxIOaPYdHlJRtCQfDIVZtfw/ufM8+rVj649RIHzcm/vGwQRXFt6OPqIFWsm2XEMrNIEtWR64sY1LEKD2vAOA==}
    engines: {node: '>=4.0.0'}
    dev: false

  /deep-is@0.1.4:
    resolution: {integrity: sha512-oIPzksmTg4/MriiaYGO+okXDT7ztn/w3Eptv/+gSIdMdKsJo0u4CfYNFJPy+4SKMuCqGw2wxnA+URMg3t8a/bQ==}
    dev: false

  /deepmerge@4.3.1:
    resolution: {integrity: sha512-3sUqbMEc77XqpdNO7FRyRog+eW3ph+GYCbj+rK+uYyRMuwsVy0rMiVtPn+QJlKFvWP/1PYpapqYn0Me2knFn+A==}
    engines: {node: '>=0.10.0'}
    dev: true

  /defer-to-connect@1.1.3:
    resolution: {integrity: sha512-0ISdNousHvZT2EiFlZeZAHBUvSxmKswVCEf8hW7KWgG4a8MVEu/3Vb6uWYozkjylyCxe0JBIiRB1jV45S70WVQ==}
    dev: false

  /define-data-property@1.1.4:
    resolution: {integrity: sha512-rBMvIzlpA8v6E+SJZoo++HAYqsLrkg7MSfIinMPFhmkorw7X+dOXVJQs+QT69zGkzMyfDnIMN2Wid1+NbL3T+A==}
    engines: {node: '>= 0.4'}
    dependencies:
      es-define-property: 1.0.0
      es-errors: 1.3.0
      gopd: 1.0.1

  /define-lazy-prop@2.0.0:
    resolution: {integrity: sha512-Ds09qNh8yw3khSjiJjiUInaGX9xlqZDY7JVryGxdxV7NPeuqQfplOpQ66yJFZut3jLa5zOwkXw1g9EI2uKh4Og==}
    engines: {node: '>=8'}
    dev: false

  /define-properties@1.2.0:
    resolution: {integrity: sha512-xvqAVKGfT1+UAvPwKTVw/njhdQ8ZhXK4lI0bCIuCMrp2up9nPnaDftrLtmpTazqd1o+UY4zgzU+avtMbDP+ldA==}
    engines: {node: '>= 0.4'}
    dependencies:
      has-property-descriptors: 1.0.2
      object-keys: 1.1.1
    dev: false

  /define-properties@1.2.1:
    resolution: {integrity: sha512-8QmQKqEASLd5nx0U1B1okLElbUuuttJ/AnYmRXbbbGDWh6uS208EjD4Xqq/I9wK7u0v6O08XhTWnt5XtEbR6Dg==}
    engines: {node: '>= 0.4'}
    dependencies:
      define-data-property: 1.1.4
      has-property-descriptors: 1.0.2
      object-keys: 1.1.1
    dev: false

  /delayed-stream@1.0.0:
    resolution: {integrity: sha512-ZySD7Nf91aLB0RxL4KGrKHBXl7Eds1DAmEdcoVawXnLD7SDhpNgtuII2aAkg7a7QS41jxPSZ17p4VdGnMHk3MQ==}
    engines: {node: '>=0.4.0'}

  /depd@2.0.0:
    resolution: {integrity: sha512-g7nH6P6dyDioJogAAGprGpCtVImJhpPk/roCzdb3fIh61/s/nPsfR6onyMwkCAR/OlC3yBC0lESvUoQEAssIrw==}
    engines: {node: '>= 0.8'}
    dev: false

  /dependency-graph@0.10.0:
    resolution: {integrity: sha512-c9amUgpgxSi1bE5/sbLwcs5diLD0ygCQYmhfM5H1s5VH1mCsYkcmAL3CcNdv4kdSw6JuMoHeDGzLgj/gAXdWVg==}
    engines: {node: '>= 0.6.0'}
    dev: false

  /dependency-graph@0.11.0:
    resolution: {integrity: sha512-JeMq7fEshyepOWDfcfHK06N3MhyPhz++vtqWhMT5O9A3K42rdsEDpfdVqjaqaAhsw6a+ZqeDvQVtD0hFHQWrzg==}
    engines: {node: '>= 0.6.0'}
    dev: false

  /deprecation@2.3.1:
    resolution: {integrity: sha512-xmHIy4F3scKVwMsQ4WnVaS8bHOx0DmVwRywosKhaILI0ywMDWPtBSku2HNxRvF7jtwDRsoEwYQSfbxj8b7RlJQ==}
    dev: false

  /destroy@1.2.0:
    resolution: {integrity: sha512-2sJGJTaXIIaR1w4iJSNoN0hnMY7Gpc/n8D4qSCJw8QqFWXf7cuAgnEHxBpweaVcPevC2l3KpjYCx3NypQQgaJg==}
    engines: {node: '>= 0.8', npm: 1.2.8000 || >= 1.4.16}
    dev: false

  /detect-newline@3.1.0:
    resolution: {integrity: sha512-TLz+x/vEXm/Y7P7wn1EJFNLxYpUD4TgMosxY6fAVJUnJMbupHBOncxyWUG9OpTaH9EBD7uFI5LfEgmMOc54DsA==}
    engines: {node: '>=8'}
    dev: true

  /dezalgo@1.0.4:
    resolution: {integrity: sha512-rXSP0bf+5n0Qonsb+SVVfNfIsimO4HEtmnIpPHY8Q1UCzKlQrDMfdobr8nJOOsRgWCyMRqeSBQzmWUMq7zvVig==}
    dependencies:
      asap: 2.0.6
      wrappy: 1.0.2
    dev: true

  /diff-sequences@29.4.3:
    resolution: {integrity: sha512-ofrBgwpPhCD85kMKtE9RYFFq6OC1A89oW2vvgWZNCwxrUpRUILopY7lsYyMDSjc8g6U6aiO0Qubg6r4Wgt5ZnA==}
    engines: {node: ^14.15.0 || ^16.10.0 || >=18.0.0}

  /diff@4.0.2:
    resolution: {integrity: sha512-58lmxKSA4BNyLz+HHMUzlOEpg09FV+ev6ZMe3vJihgdxzgcwZ8VoEEPmALCZG9LmqfVoNMMKpttIYTVG6uDY7A==}
    engines: {node: '>=0.3.1'}

  /dir-glob@3.0.1:
    resolution: {integrity: sha512-WkrWp9GR4KXfKGYzOLmTuGVi1UWFfws377n9cc55/tb6DuqyF6pcQ5AbiHEshaDpY9v6oaSr2XCDidGmMwdzIA==}
    engines: {node: '>=8'}
    dependencies:
      path-type: 4.0.0

  /doctrine@2.1.0:
    resolution: {integrity: sha512-35mSku4ZXK0vfCuHEDAwt55dg2jNajHZ1odvF+8SSr82EsZY4QmXfuWso8oEd8zRhVObSN18aM0CjSdoBX7zIw==}
    engines: {node: '>=0.10.0'}
    dependencies:
      esutils: 2.0.3
    dev: false

  /doctrine@3.0.0:
    resolution: {integrity: sha512-yS+Q5i3hBf7GBkd4KG8a7eBNNWNGLTaEwwYWUijIYM7zrlYDM0BFXHjjPWlWZ1Rg7UaddZeIDmi9jF3HmqiQ2w==}
    engines: {node: '>=6.0.0'}
    dependencies:
      esutils: 2.0.3
    dev: false

  /dom-serializer@1.4.1:
    resolution: {integrity: sha512-VHwB3KfrcOOkelEG2ZOfxqLZdfkil8PtJi4P8N2MMXucZq2yLp75ClViUlOVwyoHEDjYU433Aq+5zWP61+RGag==}
    dependencies:
      domelementtype: 2.3.0
      domhandler: 4.3.1
      entities: 2.2.0
    dev: false

  /dom-serializer@2.0.0:
    resolution: {integrity: sha512-wIkAryiqt/nV5EQKqQpo3SToSOV9J0DnbJqwK7Wv/Trc92zIAYZ4FlMu+JPFW1DfGFt81ZTCGgDEabffXeLyJg==}
    dependencies:
      domelementtype: 2.3.0
      domhandler: 5.0.3
      entities: 4.5.0
    dev: false

  /domelementtype@2.3.0:
    resolution: {integrity: sha512-OLETBj6w0OsagBwdXnPdN0cnMfF9opN69co+7ZrbfPGrdpPVNBUj02spi6B1N7wChLQiPn4CSH/zJvXw56gmHw==}
    dev: false

  /domhandler@4.3.1:
    resolution: {integrity: sha512-GrwoxYN+uWlzO8uhUXRl0P+kHE4GtVPfYzVLcUxPL7KNdHKj66vvlhiweIHqYYXWlw+T8iLMp42Lm67ghw4WMQ==}
    engines: {node: '>= 4'}
    dependencies:
      domelementtype: 2.3.0
    dev: false

  /domhandler@5.0.3:
    resolution: {integrity: sha512-cgwlv/1iFQiFnU96XXgROh8xTeetsnJiDsTc7TYCLFd9+/WNkIqPTxiM/8pSd8VIrhXGTf1Ny1q1hquVqDJB5w==}
    engines: {node: '>= 4'}
    dependencies:
      domelementtype: 2.3.0
    dev: false

  /domutils@2.8.0:
    resolution: {integrity: sha512-w96Cjofp72M5IIhpjgobBimYEfoPjx1Vx0BSX9P30WBdZW2WIKU0T1Bd0kz2eNZ9ikjKgHbEyKx8BB6H1L3h3A==}
    dependencies:
      dom-serializer: 1.4.1
      domelementtype: 2.3.0
      domhandler: 4.3.1
    dev: false

  /domutils@3.1.0:
    resolution: {integrity: sha512-H78uMmQtI2AhgDJjWeQmHwJJ2bLPD3GMmO7Zja/ZZh84wkm+4ut+IUnUdRa8uCGX88DiVx1j6FRe1XfxEgjEZA==}
    dependencies:
      dom-serializer: 2.0.0
      domelementtype: 2.3.0
      domhandler: 5.0.3
    dev: false

  /dot-case@3.0.4:
    resolution: {integrity: sha512-Kv5nKlh6yRrdrGvxeJ2e5y2eRUpkUosIW4A2AS38zwSz27zu7ufDwQPi5Jhs3XAlGNetl3bmnGhQsMtkKJnj3w==}
    dependencies:
      no-case: 3.0.4
      tslib: 2.6.2
    dev: false

  /dotenv@16.4.4:
    resolution: {integrity: sha512-XvPXc8XAQThSjAbY6cQ/9PcBXmFoWuw1sQ3b8HqUCR6ziGXjkTi//kB9SWa2UwqlgdAIuRqAa/9hVljzPehbYg==}
    engines: {node: '>=12'}

  /dotenv@8.6.0:
    resolution: {integrity: sha512-IrPdXQsk2BbzvCBGBOTmmSH5SodmqZNt4ERAZDmW4CT+tL8VtvinqywuANaFu4bOMWki16nqf0e4oC0QIaDr/g==}
    engines: {node: '>=10'}
    dev: false

  /dset@3.1.4:
    resolution: {integrity: sha512-2QF/g9/zTaPDc3BjNcVTGoBbXBgYfMTTceLaYcFJ/W9kggFUkhxD/hMEeuLKbugyef9SqAx8cpgwlIP/jinUTA==}
    engines: {node: '>=4'}
    dev: false

  /duplexer3@0.1.5:
    resolution: {integrity: sha512-1A8za6ws41LQgv9HrE/66jyC5yuSjQ3L/KOpFtoBilsAK2iA2wuS5rTt1OCzIvtS2V7nVmedsUU+DGRcjBmOYA==}
    dev: false

  /eastasianwidth@0.2.0:
    resolution: {integrity: sha512-I88TYZWc9XiYHRQ4/3c5rjjfgkjhLyW2luGIheGERbNQ6OY7yTybanSpDXZa8y7VUP9YmDcYa+eyq4ca7iLqWA==}
    dev: true

  /ecc-jsbn@0.1.2:
    resolution: {integrity: sha512-eh9O+hwRHNbG4BLTjEl3nw044CkGm5X6LoaCf7LPp7UU8Qrt47JYNi6nPX8xjW97TKGKm1ouctg0QSpZe9qrnw==}
    dependencies:
      jsbn: 0.1.1
      safer-buffer: 2.1.2
    dev: false

  /ecdsa-sig-formatter@1.0.11:
    resolution: {integrity: sha512-nagl3RYrbNv6kQkeJIpt6NJZy8twLB/2vtz6yN9Z4vRKHN4/QZJIEbqohALSgwKdnksuY3k5Addp5lg8sVoVcQ==}
    dependencies:
      safe-buffer: 5.2.1

  /ee-first@1.1.1:
    resolution: {integrity: sha512-WMwm9LhRUo+WUaRN+vRuETqG89IgZphVSNkdFgeb6sS/E4OrDIN7t48CAewSHXc6C8lefD8KKfr5vY61brQlow==}
    dev: false

  /electron-to-chromium@1.4.425:
    resolution: {integrity: sha512-wv1NufHxu11zfDbY4fglYQApMswleE9FL/DSeyOyauVXDZ+Kco96JK/tPfBUaDqfRarYp2WH2hJ/5UnVywp9Jg==}

  /emittery@0.13.1:
    resolution: {integrity: sha512-DeWwawk6r5yR9jFgnDKYt4sLS0LmHJJi3ZOnb5/JdbYwj3nW+FxQnHIjhBKz8YLC7oRNPVM9NQ47I3CVx34eqQ==}
    engines: {node: '>=12'}
    dev: true

  /emoji-regex@8.0.0:
    resolution: {integrity: sha512-MSjYzcWNOA0ewAHpz0MxpYFvwg6yjy1NG3xteoqz644VCo/RPgnr1/GGt+ic3iJTzQ8Eu3TdM14SawnVUmGE6A==}

  /emoji-regex@9.2.2:
    resolution: {integrity: sha512-L18DaJsXSUk2+42pv8mLs5jJT2hqFkFE4j21wOmgbUqsZ2hL72NsUU785g9RXgo3s0ZNgVl42TiHp3ZtOv/Vyg==}
    dev: true

  /enabled@2.0.0:
    resolution: {integrity: sha512-AKrN98kuwOzMIdAizXGI86UFBoo26CL21UM763y1h/GMSJ4/OHU9k2YlsmBpyScFo/wbLzWQJBMCW4+IO3/+OQ==}

  /end-of-stream@1.4.4:
    resolution: {integrity: sha512-+uw1inIHVPQoaVuHzRyXd21icM+cnt4CzD5rW+NC1wjOUSTOs+Te7FOv7AhN7vS9x/oIyhLP5PR1H+phQAHu5Q==}
    dependencies:
      once: 1.4.0

  /entities@2.2.0:
    resolution: {integrity: sha512-p92if5Nz619I0w+akJrLZH0MX0Pb5DX39XOwQTtXSdQQOaYH03S1uIQp4mhOZtAXrxq4ViO67YTiLBo2638o9A==}
    dev: false

  /entities@4.5.0:
    resolution: {integrity: sha512-V0hjH4dGPh9Ao5p0MoRY6BVqtwCjhz6vI5LT8AJ55H+4g9/4vbHx1I54fS0XuclLhDHArPQCiMjDxjaL8fPxhw==}
    engines: {node: '>=0.12'}
    dev: false

  /error-ex@1.3.2:
    resolution: {integrity: sha512-7dFHNmqeFSEt2ZBsCriorKnn3Z2pj+fd9kmI6QoWw4//DL+icEBfc0U7qJCisqrTsKTjw4fNFy2pW9OqStD84g==}
    dependencies:
      is-arrayish: 0.2.1
    dev: true

  /es-abstract@1.21.2:
    resolution: {integrity: sha512-y/B5POM2iBnIxCiernH1G7rC9qQoM77lLIMQLuob0zhp8C56Po81+2Nj0WFKnd0pNReDTnkYryc+zhOzpEIROg==}
    engines: {node: '>= 0.4'}
    dependencies:
      array-buffer-byte-length: 1.0.1
      available-typed-arrays: 1.0.7
      call-bind: 1.0.7
      es-set-tostringtag: 2.0.3
      es-to-primitive: 1.2.1
      function.prototype.name: 1.1.6
      get-intrinsic: 1.2.4
      get-symbol-description: 1.0.2
      globalthis: 1.0.3
      gopd: 1.0.1
      has: 1.0.3
      has-property-descriptors: 1.0.2
      has-proto: 1.0.3
      has-symbols: 1.0.3
      internal-slot: 1.0.7
      is-array-buffer: 3.0.4
      is-callable: 1.2.7
      is-negative-zero: 2.0.3
      is-regex: 1.1.4
      is-shared-array-buffer: 1.0.3
      is-string: 1.0.7
      is-typed-array: 1.1.13
      is-weakref: 1.0.2
      object-inspect: 1.13.2
      object-keys: 1.1.1
      object.assign: 4.1.5
      regexp.prototype.flags: 1.5.2
      safe-regex-test: 1.0.3
      string.prototype.trim: 1.2.9
      string.prototype.trimend: 1.0.8
      string.prototype.trimstart: 1.0.8
      typed-array-length: 1.0.6
      unbox-primitive: 1.0.2
      which-typed-array: 1.1.15
    dev: false

  /es-abstract@1.23.3:
    resolution: {integrity: sha512-e+HfNH61Bj1X9/jLc5v1owaLYuHdeHHSQlkhCBiTK8rBvKaULl/beGMxwrMXjpYrv4pz22BlY570vVePA2ho4A==}
    engines: {node: '>= 0.4'}
    dependencies:
      array-buffer-byte-length: 1.0.1
      arraybuffer.prototype.slice: 1.0.3
      available-typed-arrays: 1.0.7
      call-bind: 1.0.7
      data-view-buffer: 1.0.1
      data-view-byte-length: 1.0.1
      data-view-byte-offset: 1.0.0
      es-define-property: 1.0.0
      es-errors: 1.3.0
      es-object-atoms: 1.0.0
      es-set-tostringtag: 2.0.3
      es-to-primitive: 1.2.1
      function.prototype.name: 1.1.6
      get-intrinsic: 1.2.4
      get-symbol-description: 1.0.2
      globalthis: 1.0.3
      gopd: 1.0.1
      has-property-descriptors: 1.0.2
      has-proto: 1.0.3
      has-symbols: 1.0.3
      hasown: 2.0.2
      internal-slot: 1.0.7
      is-array-buffer: 3.0.4
      is-callable: 1.2.7
      is-data-view: 1.0.1
      is-negative-zero: 2.0.3
      is-regex: 1.1.4
      is-shared-array-buffer: 1.0.3
      is-string: 1.0.7
      is-typed-array: 1.1.13
      is-weakref: 1.0.2
      object-inspect: 1.13.2
      object-keys: 1.1.1
      object.assign: 4.1.5
      regexp.prototype.flags: 1.5.2
      safe-array-concat: 1.1.2
      safe-regex-test: 1.0.3
      string.prototype.trim: 1.2.9
      string.prototype.trimend: 1.0.8
      string.prototype.trimstart: 1.0.8
      typed-array-buffer: 1.0.2
      typed-array-byte-length: 1.0.1
      typed-array-byte-offset: 1.0.2
      typed-array-length: 1.0.6
      unbox-primitive: 1.0.2
      which-typed-array: 1.1.15
    dev: false

  /es-aggregate-error@1.0.13:
    resolution: {integrity: sha512-KkzhUUuD2CUMqEc8JEqsXEMDHzDPE8RCjZeUBitsnB1eNcAJWQPiciKsMXe3Yytj4Flw1XLl46Qcf9OxvZha7A==}
    engines: {node: '>= 0.4'}
    dependencies:
      define-data-property: 1.1.4
      define-properties: 1.2.1
      es-abstract: 1.23.3
      es-errors: 1.3.0
      function-bind: 1.1.2
      globalthis: 1.0.3
      has-property-descriptors: 1.0.2
      set-function-name: 2.0.2
    dev: false

  /es-define-property@1.0.0:
    resolution: {integrity: sha512-jxayLKShrEqqzJ0eumQbVhTYQM27CfT1T35+gCgDFoL82JLsXqTJ76zv6A0YLOgEnLUMvLzsDsGIrl8NFpT2gQ==}
    engines: {node: '>= 0.4'}
    dependencies:
      get-intrinsic: 1.2.4

  /es-errors@1.3.0:
    resolution: {integrity: sha512-Zf5H2Kxt2xjTvbJvP2ZWLEICxA6j+hAmMzIlypy4xcBg1vKVnx89Wy0GbS+kf5cwCVFFzdCFh2XSCFNULS6csw==}
    engines: {node: '>= 0.4'}

  /es-object-atoms@1.0.0:
    resolution: {integrity: sha512-MZ4iQ6JwHOBQjahnjwaC1ZtIBH+2ohjamzAO3oaHcXYup7qxjF2fixyH+Q71voWHeOkI2q/TnJao/KfXYIZWbw==}
    engines: {node: '>= 0.4'}
    dependencies:
      es-errors: 1.3.0
    dev: false

  /es-set-tostringtag@2.0.3:
    resolution: {integrity: sha512-3T8uNMC3OQTHkFUsFq8r/BwAXLHvU/9O9mE0fBc/MY5iq/8H7ncvO947LmYA6ldWw9Uh8Yhf25zu6n7nML5QWQ==}
    engines: {node: '>= 0.4'}
    dependencies:
      get-intrinsic: 1.2.4
      has-tostringtag: 1.0.2
      hasown: 2.0.2
    dev: false

  /es-shim-unscopables@1.0.0:
    resolution: {integrity: sha512-Jm6GPcCdC30eMLbZ2x8z2WuRwAws3zTBBKuusffYVUrNj/GVSUAZ+xKMaUpfNDR5IbyNA5LJbaecoUVbmUcB1w==}
    dependencies:
      has: 1.0.3
    dev: false

  /es-shim-unscopables@1.0.2:
    resolution: {integrity: sha512-J3yBRXCzDu4ULnQwxyToo/OjdMx6akgVC7K6few0a7F/0wLtmKKN7I73AH5T2836UuXRqN7Qg+IIUw/+YJksRw==}
    dependencies:
      hasown: 2.0.2
    dev: false

  /es-to-primitive@1.2.1:
    resolution: {integrity: sha512-QCOllgZJtaUo9miYBcLChTUaHNjJF3PYs1VidD7AwiEj1kYxKeQTctLAezAOH5ZKRH0g2IgPn6KwB4IT8iRpvA==}
    engines: {node: '>= 0.4'}
    dependencies:
      is-callable: 1.2.7
      is-date-object: 1.0.5
      is-symbol: 1.0.4
    dev: false

  /es5-ext@0.10.62:
    resolution: {integrity: sha512-BHLqn0klhEpnOKSrzn/Xsz2UIW8j+cGmo9JLzr8BiUapV8hPL9+FliFqjwr9ngW7jWdnxv6eO+/LqyhJVqgrjA==}
    engines: {node: '>=0.10'}
    requiresBuild: true
    dependencies:
      es6-iterator: 2.0.3
      es6-symbol: 3.1.3
      next-tick: 1.1.0
    dev: true

  /es6-iterator@2.0.3:
    resolution: {integrity: sha512-zw4SRzoUkd+cl+ZoE15A9o1oQd920Bb0iOJMQkQhl3jNc03YqVjAhG7scf9C5KWRU/R13Orf588uCC6525o02g==}
    dependencies:
      d: 1.0.1
      es5-ext: 0.10.62
      es6-symbol: 3.1.3
    dev: true

  /es6-symbol@3.1.3:
    resolution: {integrity: sha512-NJ6Yn3FuDinBaBRWl/q5X/s4koRHBrgKAu+yGI6JCBeiu3qrcbJhwT2GeR/EXVfylRk8dpQVJoLEFhK+Mu31NA==}
    dependencies:
      d: 1.0.1
      ext: 1.7.0
    dev: true

  /es6-weak-map@2.0.3:
    resolution: {integrity: sha512-p5um32HOTO1kP+w7PRnB+5lQ43Z6muuMuIMffvDN8ZB4GcnjLBV6zGStpbASIMk4DCAvEaamhe2zhyCb/QXXsA==}
    dependencies:
      d: 1.0.1
      es5-ext: 0.10.62
      es6-iterator: 2.0.3
      es6-symbol: 3.1.3
    dev: true

  /esbuild-android-64@0.15.18:
    resolution: {integrity: sha512-wnpt3OXRhcjfIDSZu9bnzT4/TNTDsOUvip0foZOUBG7QbSt//w3QV4FInVJxNhKc/ErhUxc5z4QjHtMi7/TbgA==}
    engines: {node: '>=12'}
    cpu: [x64]
    os: [android]
    requiresBuild: true
    optional: true

  /esbuild-android-arm64@0.15.18:
    resolution: {integrity: sha512-G4xu89B8FCzav9XU8EjsXacCKSG2FT7wW9J6hOc18soEHJdtWu03L3TQDGf0geNxfLTtxENKBzMSq9LlbjS8OQ==}
    engines: {node: '>=12'}
    cpu: [arm64]
    os: [android]
    requiresBuild: true
    optional: true

  /esbuild-darwin-64@0.15.18:
    resolution: {integrity: sha512-2WAvs95uPnVJPuYKP0Eqx+Dl/jaYseZEUUT1sjg97TJa4oBtbAKnPnl3b5M9l51/nbx7+QAEtuummJZW0sBEmg==}
    engines: {node: '>=12'}
    cpu: [x64]
    os: [darwin]
    requiresBuild: true
    optional: true

  /esbuild-darwin-arm64@0.15.18:
    resolution: {integrity: sha512-tKPSxcTJ5OmNb1btVikATJ8NftlyNlc8BVNtyT/UAr62JFOhwHlnoPrhYWz09akBLHI9nElFVfWSTSRsrZiDUA==}
    engines: {node: '>=12'}
    cpu: [arm64]
    os: [darwin]
    requiresBuild: true
    optional: true

  /esbuild-freebsd-64@0.15.18:
    resolution: {integrity: sha512-TT3uBUxkteAjR1QbsmvSsjpKjOX6UkCstr8nMr+q7zi3NuZ1oIpa8U41Y8I8dJH2fJgdC3Dj3CXO5biLQpfdZA==}
    engines: {node: '>=12'}
    cpu: [x64]
    os: [freebsd]
    requiresBuild: true
    optional: true

  /esbuild-freebsd-arm64@0.15.18:
    resolution: {integrity: sha512-R/oVr+X3Tkh+S0+tL41wRMbdWtpWB8hEAMsOXDumSSa6qJR89U0S/PpLXrGF7Wk/JykfpWNokERUpCeHDl47wA==}
    engines: {node: '>=12'}
    cpu: [arm64]
    os: [freebsd]
    requiresBuild: true
    optional: true

  /esbuild-linux-32@0.15.18:
    resolution: {integrity: sha512-lphF3HiCSYtaa9p1DtXndiQEeQDKPl9eN/XNoBf2amEghugNuqXNZA/ZovthNE2aa4EN43WroO0B85xVSjYkbg==}
    engines: {node: '>=12'}
    cpu: [ia32]
    os: [linux]
    requiresBuild: true
    optional: true

  /esbuild-linux-64@0.15.18:
    resolution: {integrity: sha512-hNSeP97IviD7oxLKFuii5sDPJ+QHeiFTFLoLm7NZQligur8poNOWGIgpQ7Qf8Balb69hptMZzyOBIPtY09GZYw==}
    engines: {node: '>=12'}
    cpu: [x64]
    os: [linux]
    requiresBuild: true
    optional: true

  /esbuild-linux-arm64@0.15.18:
    resolution: {integrity: sha512-54qr8kg/6ilcxd+0V3h9rjT4qmjc0CccMVWrjOEM/pEcUzt8X62HfBSeZfT2ECpM7104mk4yfQXkosY8Quptug==}
    engines: {node: '>=12'}
    cpu: [arm64]
    os: [linux]
    requiresBuild: true
    optional: true

  /esbuild-linux-arm@0.15.18:
    resolution: {integrity: sha512-UH779gstRblS4aoS2qpMl3wjg7U0j+ygu3GjIeTonCcN79ZvpPee12Qun3vcdxX+37O5LFxz39XeW2I9bybMVA==}
    engines: {node: '>=12'}
    cpu: [arm]
    os: [linux]
    requiresBuild: true
    optional: true

  /esbuild-linux-mips64le@0.15.18:
    resolution: {integrity: sha512-Mk6Ppwzzz3YbMl/ZZL2P0q1tnYqh/trYZ1VfNP47C31yT0K8t9s7Z077QrDA/guU60tGNp2GOwCQnp+DYv7bxQ==}
    engines: {node: '>=12'}
    cpu: [mips64el]
    os: [linux]
    requiresBuild: true
    optional: true

  /esbuild-linux-ppc64le@0.15.18:
    resolution: {integrity: sha512-b0XkN4pL9WUulPTa/VKHx2wLCgvIAbgwABGnKMY19WhKZPT+8BxhZdqz6EgkqCLld7X5qiCY2F/bfpUUlnFZ9w==}
    engines: {node: '>=12'}
    cpu: [ppc64]
    os: [linux]
    requiresBuild: true
    optional: true

  /esbuild-linux-riscv64@0.15.18:
    resolution: {integrity: sha512-ba2COaoF5wL6VLZWn04k+ACZjZ6NYniMSQStodFKH/Pu6RxzQqzsmjR1t9QC89VYJxBeyVPTaHuBMCejl3O/xg==}
    engines: {node: '>=12'}
    cpu: [riscv64]
    os: [linux]
    requiresBuild: true
    optional: true

  /esbuild-linux-s390x@0.15.18:
    resolution: {integrity: sha512-VbpGuXEl5FCs1wDVp93O8UIzl3ZrglgnSQ+Hu79g7hZu6te6/YHgVJxCM2SqfIila0J3k0csfnf8VD2W7u2kzQ==}
    engines: {node: '>=12'}
    cpu: [s390x]
    os: [linux]
    requiresBuild: true
    optional: true

  /esbuild-netbsd-64@0.15.18:
    resolution: {integrity: sha512-98ukeCdvdX7wr1vUYQzKo4kQ0N2p27H7I11maINv73fVEXt2kyh4K4m9f35U1K43Xc2QGXlzAw0K9yoU7JUjOg==}
    engines: {node: '>=12'}
    cpu: [x64]
    os: [netbsd]
    requiresBuild: true
    optional: true

  /esbuild-openbsd-64@0.15.18:
    resolution: {integrity: sha512-yK5NCcH31Uae076AyQAXeJzt/vxIo9+omZRKj1pauhk3ITuADzuOx5N2fdHrAKPxN+zH3w96uFKlY7yIn490xQ==}
    engines: {node: '>=12'}
    cpu: [x64]
    os: [openbsd]
    requiresBuild: true
    optional: true

  /esbuild-sunos-64@0.15.18:
    resolution: {integrity: sha512-On22LLFlBeLNj/YF3FT+cXcyKPEI263nflYlAhz5crxtp3yRG1Ugfr7ITyxmCmjm4vbN/dGrb/B7w7U8yJR9yw==}
    engines: {node: '>=12'}
    cpu: [x64]
    os: [sunos]
    requiresBuild: true
    optional: true

  /esbuild-windows-32@0.15.18:
    resolution: {integrity: sha512-o+eyLu2MjVny/nt+E0uPnBxYuJHBvho8vWsC2lV61A7wwTWC3jkN2w36jtA+yv1UgYkHRihPuQsL23hsCYGcOQ==}
    engines: {node: '>=12'}
    cpu: [ia32]
    os: [win32]
    requiresBuild: true
    optional: true

  /esbuild-windows-64@0.15.18:
    resolution: {integrity: sha512-qinug1iTTaIIrCorAUjR0fcBk24fjzEedFYhhispP8Oc7SFvs+XeW3YpAKiKp8dRpizl4YYAhxMjlftAMJiaUw==}
    engines: {node: '>=12'}
    cpu: [x64]
    os: [win32]
    requiresBuild: true
    optional: true

  /esbuild-windows-arm64@0.15.18:
    resolution: {integrity: sha512-q9bsYzegpZcLziq0zgUi5KqGVtfhjxGbnksaBFYmWLxeV/S1fK4OLdq2DFYnXcLMjlZw2L0jLsk1eGoB522WXQ==}
    engines: {node: '>=12'}
    cpu: [arm64]
    os: [win32]
    requiresBuild: true
    optional: true

  /esbuild@0.15.18:
    resolution: {integrity: sha512-x/R72SmW3sSFRm5zrrIjAhCeQSAWoni3CmHEqfQrZIQTM3lVCdehdwuIqaOtfC2slvpdlLa62GYoN8SxT23m6Q==}
    engines: {node: '>=12'}
    hasBin: true
    requiresBuild: true
    optionalDependencies:
      '@esbuild/android-arm': 0.15.18
      '@esbuild/linux-loong64': 0.15.18
      esbuild-android-64: 0.15.18
      esbuild-android-arm64: 0.15.18
      esbuild-darwin-64: 0.15.18
      esbuild-darwin-arm64: 0.15.18
      esbuild-freebsd-64: 0.15.18
      esbuild-freebsd-arm64: 0.15.18
      esbuild-linux-32: 0.15.18
      esbuild-linux-64: 0.15.18
      esbuild-linux-arm: 0.15.18
      esbuild-linux-arm64: 0.15.18
      esbuild-linux-mips64le: 0.15.18
      esbuild-linux-ppc64le: 0.15.18
      esbuild-linux-riscv64: 0.15.18
      esbuild-linux-s390x: 0.15.18
      esbuild-netbsd-64: 0.15.18
      esbuild-openbsd-64: 0.15.18
      esbuild-sunos-64: 0.15.18
      esbuild-windows-32: 0.15.18
      esbuild-windows-64: 0.15.18
      esbuild-windows-arm64: 0.15.18

  /esbuild@0.16.17:
    resolution: {integrity: sha512-G8LEkV0XzDMNwXKgM0Jwu3nY3lSTwSGY6XbxM9cr9+s0T/qSV1q1JVPBGzm3dcjhCic9+emZDmMffkwgPeOeLg==}
    engines: {node: '>=12'}
    hasBin: true
    requiresBuild: true
    optionalDependencies:
      '@esbuild/android-arm': 0.16.17
      '@esbuild/android-arm64': 0.16.17
      '@esbuild/android-x64': 0.16.17
      '@esbuild/darwin-arm64': 0.16.17
      '@esbuild/darwin-x64': 0.16.17
      '@esbuild/freebsd-arm64': 0.16.17
      '@esbuild/freebsd-x64': 0.16.17
      '@esbuild/linux-arm': 0.16.17
      '@esbuild/linux-arm64': 0.16.17
      '@esbuild/linux-ia32': 0.16.17
      '@esbuild/linux-loong64': 0.16.17
      '@esbuild/linux-mips64el': 0.16.17
      '@esbuild/linux-ppc64': 0.16.17
      '@esbuild/linux-riscv64': 0.16.17
      '@esbuild/linux-s390x': 0.16.17
      '@esbuild/linux-x64': 0.16.17
      '@esbuild/netbsd-x64': 0.16.17
      '@esbuild/openbsd-x64': 0.16.17
      '@esbuild/sunos-x64': 0.16.17
      '@esbuild/win32-arm64': 0.16.17
      '@esbuild/win32-ia32': 0.16.17
      '@esbuild/win32-x64': 0.16.17
    dev: true

  /esbuild@0.18.12:
    resolution: {integrity: sha512-XuOVLDdtsDslXStStduT41op21Ytmf4/BDS46aa3xPJ7X5h2eMWBF1oAe3QjUH3bDksocNXgzGUZ7XHIBya6Tg==}
    engines: {node: '>=12'}
    hasBin: true
    requiresBuild: true
    optionalDependencies:
      '@esbuild/android-arm': 0.18.12
      '@esbuild/android-arm64': 0.18.12
      '@esbuild/android-x64': 0.18.12
      '@esbuild/darwin-arm64': 0.18.12
      '@esbuild/darwin-x64': 0.18.12
      '@esbuild/freebsd-arm64': 0.18.12
      '@esbuild/freebsd-x64': 0.18.12
      '@esbuild/linux-arm': 0.18.12
      '@esbuild/linux-arm64': 0.18.12
      '@esbuild/linux-ia32': 0.18.12
      '@esbuild/linux-loong64': 0.18.12
      '@esbuild/linux-mips64el': 0.18.12
      '@esbuild/linux-ppc64': 0.18.12
      '@esbuild/linux-riscv64': 0.18.12
      '@esbuild/linux-s390x': 0.18.12
      '@esbuild/linux-x64': 0.18.12
      '@esbuild/netbsd-x64': 0.18.12
      '@esbuild/openbsd-x64': 0.18.12
      '@esbuild/sunos-x64': 0.18.12
      '@esbuild/win32-arm64': 0.18.12
      '@esbuild/win32-ia32': 0.18.12
      '@esbuild/win32-x64': 0.18.12

  /esbuild@0.19.12:
    resolution: {integrity: sha512-aARqgq8roFBj054KvQr5f1sFu0D65G+miZRCuJyJ0G13Zwx7vRar5Zhn2tkQNzIXcBrNVsv/8stehpj+GAjgbg==}
    engines: {node: '>=12'}
    hasBin: true
    requiresBuild: true
    optionalDependencies:
      '@esbuild/aix-ppc64': 0.19.12
      '@esbuild/android-arm': 0.19.12
      '@esbuild/android-arm64': 0.19.12
      '@esbuild/android-x64': 0.19.12
      '@esbuild/darwin-arm64': 0.19.12
      '@esbuild/darwin-x64': 0.19.12
      '@esbuild/freebsd-arm64': 0.19.12
      '@esbuild/freebsd-x64': 0.19.12
      '@esbuild/linux-arm': 0.19.12
      '@esbuild/linux-arm64': 0.19.12
      '@esbuild/linux-ia32': 0.19.12
      '@esbuild/linux-loong64': 0.19.12
      '@esbuild/linux-mips64el': 0.19.12
      '@esbuild/linux-ppc64': 0.19.12
      '@esbuild/linux-riscv64': 0.19.12
      '@esbuild/linux-s390x': 0.19.12
      '@esbuild/linux-x64': 0.19.12
      '@esbuild/netbsd-x64': 0.19.12
      '@esbuild/openbsd-x64': 0.19.12
      '@esbuild/sunos-x64': 0.19.12
      '@esbuild/win32-arm64': 0.19.12
      '@esbuild/win32-ia32': 0.19.12
      '@esbuild/win32-x64': 0.19.12
    dev: true

  /escalade@3.1.1:
    resolution: {integrity: sha512-k0er2gUkLf8O0zKJiAhmkTnJlTvINGv7ygDNPbeIsX/TJjGJZHuh9B2UxbsaEkmlEo9MfhrSzmhIlhRlI2GXnw==}
    engines: {node: '>=6'}

  /escape-string-regexp@1.0.5:
    resolution: {integrity: sha512-vbRorB5FUQWvla16U8R/qgaFIya2qGzwDrNmCZuYKrbdSUMG6I1ZCGQRefkRVhuOkIGVne7BQ35DSfo1qvJqFg==}
    engines: {node: '>=0.8.0'}

  /escape-string-regexp@2.0.0:
    resolution: {integrity: sha512-UpzcLCXolUWcNu5HtVMHYdXJjArjsF9C0aNnquZYY4uW/Vu0miy5YoWvbV345HauVvcAUnpRuhMMcqTcGOY2+w==}
    engines: {node: '>=8'}
    dev: true

  /escape-string-regexp@4.0.0:
    resolution: {integrity: sha512-TtpcNJ3XAzx3Gq8sWRzJaVajRs0uVxA2YAkdb1jm2YkPz4G6egUFAyA3n5vtEIZefPk5Wa4UXbKuS5fKkJWdgA==}
    engines: {node: '>=10'}
    dev: false

  /eslint-config-prettier@8.10.0(eslint@8.57.1):
    resolution: {integrity: sha512-SM8AMJdeQqRYT9O9zguiruQZaN7+z+E4eAP9oiLNGKMtomwaB1E9dcgUD6ZAn/eQAb52USbvezbiljfZUhbJcg==}
    hasBin: true
    peerDependencies:
      eslint: '>=7.0.0'
    dependencies:
      eslint: 8.57.1
    dev: false

  /eslint-config-prettier@8.8.0(eslint@8.41.0):
    resolution: {integrity: sha512-wLbQiFre3tdGgpDv67NQKnJuTlcUVYHas3k+DZCc2U2BadthoEY4B7hLPvAxaqdyOGCzuLfii2fqGph10va7oA==}
    hasBin: true
    peerDependencies:
      eslint: '>=7.0.0'
    dependencies:
      eslint: 8.41.0
    dev: false

  /eslint-import-resolver-node@0.3.7:
    resolution: {integrity: sha512-gozW2blMLJCeFpBwugLTGyvVjNoeo1knonXAcatC6bjPBZitotxdWf7Gimr25N4c0AAOo4eOUfaG82IJPDpqCA==}
    dependencies:
      debug: 3.2.7(supports-color@5.5.0)
      is-core-module: 2.15.1
      resolve: 1.22.2
    transitivePeerDependencies:
      - supports-color
    dev: false

  /eslint-import-resolver-node@0.3.9:
    resolution: {integrity: sha512-WFj2isz22JahUv+B788TlO3N6zL3nNJGU8CcZbPZvVEkBPaJdCV4vy5wyghty5ROFbCRnm132v8BScu5/1BQ8g==}
    dependencies:
      debug: 3.2.7(supports-color@5.5.0)
      is-core-module: 2.15.1
      resolve: 1.22.8
    transitivePeerDependencies:
      - supports-color
    dev: false

  /eslint-module-utils@2.11.0(@typescript-eslint/parser@5.62.0)(eslint-import-resolver-node@0.3.9)(eslint@8.57.1):
    resolution: {integrity: sha512-gbBE5Hitek/oG6MUVj6sFuzEjA/ClzNflVrLovHi/JgLdC7fiN5gLAY1WIPW1a0V5I999MnsrvVrCOGmmVqDBQ==}
    engines: {node: '>=4'}
    peerDependencies:
      '@typescript-eslint/parser': '*'
      eslint: '*'
      eslint-import-resolver-node: '*'
      eslint-import-resolver-typescript: '*'
      eslint-import-resolver-webpack: '*'
    peerDependenciesMeta:
      '@typescript-eslint/parser':
        optional: true
      eslint:
        optional: true
      eslint-import-resolver-node:
        optional: true
      eslint-import-resolver-typescript:
        optional: true
      eslint-import-resolver-webpack:
        optional: true
    dependencies:
      '@typescript-eslint/parser': 5.62.0(eslint@8.57.1)(typescript@4.9.5)
      debug: 3.2.7(supports-color@5.5.0)
      eslint: 8.57.1
      eslint-import-resolver-node: 0.3.9
    transitivePeerDependencies:
      - supports-color
    dev: false

  /eslint-module-utils@2.8.0(@typescript-eslint/parser@5.59.8)(eslint-import-resolver-node@0.3.7)(eslint@8.41.0):
    resolution: {integrity: sha512-aWajIYfsqCKRDgUfjEXNN/JlrzauMuSEy5sbd7WXbtW3EH6A6MpwEh42c7qD+MqQo9QMJ6fWLAeIJynx0g6OAw==}
    engines: {node: '>=4'}
    peerDependencies:
      '@typescript-eslint/parser': '*'
      eslint: '*'
      eslint-import-resolver-node: '*'
      eslint-import-resolver-typescript: '*'
      eslint-import-resolver-webpack: '*'
    peerDependenciesMeta:
      '@typescript-eslint/parser':
        optional: true
      eslint:
        optional: true
      eslint-import-resolver-node:
        optional: true
      eslint-import-resolver-typescript:
        optional: true
      eslint-import-resolver-webpack:
        optional: true
    dependencies:
      '@typescript-eslint/parser': 5.59.8(eslint@8.41.0)(typescript@4.9.5)
      debug: 3.2.7(supports-color@5.5.0)
      eslint: 8.41.0
      eslint-import-resolver-node: 0.3.7
    transitivePeerDependencies:
      - supports-color
    dev: false

  /eslint-plugin-import@2.27.5(@typescript-eslint/parser@5.59.8)(eslint@8.41.0):
    resolution: {integrity: sha512-LmEt3GVofgiGuiE+ORpnvP+kAm3h6MLZJ4Q5HCyHADofsb4VzXFsRiWj3c0OFiV+3DWFh0qg3v9gcPlfc3zRow==}
    engines: {node: '>=4'}
    peerDependencies:
      '@typescript-eslint/parser': '*'
      eslint: ^2 || ^3 || ^4 || ^5 || ^6 || ^7.2.0 || ^8
    peerDependenciesMeta:
      '@typescript-eslint/parser':
        optional: true
    dependencies:
      '@typescript-eslint/parser': 5.59.8(eslint@8.41.0)(typescript@4.9.5)
      array-includes: 3.1.6
      array.prototype.flat: 1.3.1
      array.prototype.flatmap: 1.3.1
      debug: 3.2.7(supports-color@5.5.0)
      doctrine: 2.1.0
      eslint: 8.41.0
      eslint-import-resolver-node: 0.3.7
      eslint-module-utils: 2.8.0(@typescript-eslint/parser@5.59.8)(eslint-import-resolver-node@0.3.7)(eslint@8.41.0)
      has: 1.0.3
      is-core-module: 2.12.1
      is-glob: 4.0.3
      minimatch: 3.1.2
      object.values: 1.1.6
      resolve: 1.22.2
      semver: 6.3.0
      tsconfig-paths: 3.14.2
    transitivePeerDependencies:
      - eslint-import-resolver-typescript
      - eslint-import-resolver-webpack
      - supports-color
    dev: false

  /eslint-plugin-import@2.30.0(@typescript-eslint/parser@5.62.0)(eslint@8.57.1):
    resolution: {integrity: sha512-/mHNE9jINJfiD2EKkg1BKyPyUk4zdnT54YgbOgfjSakWT5oyX/qQLVNTkehyfpcMxZXMy1zyonZ2v7hZTX43Yw==}
    engines: {node: '>=4'}
    peerDependencies:
      '@typescript-eslint/parser': '*'
      eslint: ^2 || ^3 || ^4 || ^5 || ^6 || ^7.2.0 || ^8
    peerDependenciesMeta:
      '@typescript-eslint/parser':
        optional: true
    dependencies:
      '@rtsao/scc': 1.1.0
      '@typescript-eslint/parser': 5.62.0(eslint@8.57.1)(typescript@4.9.5)
      array-includes: 3.1.8
      array.prototype.findlastindex: 1.2.5
      array.prototype.flat: 1.3.2
      array.prototype.flatmap: 1.3.2
      debug: 3.2.7(supports-color@5.5.0)
      doctrine: 2.1.0
      eslint: 8.57.1
      eslint-import-resolver-node: 0.3.9
      eslint-module-utils: 2.11.0(@typescript-eslint/parser@5.62.0)(eslint-import-resolver-node@0.3.9)(eslint@8.57.1)
      hasown: 2.0.2
      is-core-module: 2.15.1
      is-glob: 4.0.3
      minimatch: 3.1.2
      object.fromentries: 2.0.8
      object.groupby: 1.0.3
      object.values: 1.2.0
      semver: 6.3.1
      tsconfig-paths: 3.15.0
    transitivePeerDependencies:
      - eslint-import-resolver-typescript
      - eslint-import-resolver-webpack
      - supports-color
    dev: false

  /eslint-plugin-jsdoc@39.9.1(eslint@8.41.0):
    resolution: {integrity: sha512-Rq2QY6BZP2meNIs48aZ3GlIlJgBqFCmR55+UBvaDkA3ZNQ0SvQXOs2QKkubakEijV8UbIVbVZKsOVN8G3MuqZw==}
    engines: {node: ^14 || ^16 || ^17 || ^18 || ^19}
    peerDependencies:
      eslint: ^7.0.0 || ^8.0.0
    dependencies:
      '@es-joy/jsdoccomment': 0.36.1
      comment-parser: 1.3.1
      debug: 4.3.4(supports-color@5.5.0)
      escape-string-regexp: 4.0.0
      eslint: 8.41.0
      esquery: 1.5.0
      semver: 7.5.4
      spdx-expression-parse: 3.0.1
    transitivePeerDependencies:
      - supports-color
    dev: false

  /eslint-plugin-jsdoc@39.9.1(eslint@8.57.1):
    resolution: {integrity: sha512-Rq2QY6BZP2meNIs48aZ3GlIlJgBqFCmR55+UBvaDkA3ZNQ0SvQXOs2QKkubakEijV8UbIVbVZKsOVN8G3MuqZw==}
    engines: {node: ^14 || ^16 || ^17 || ^18 || ^19}
    peerDependencies:
      eslint: ^7.0.0 || ^8.0.0
    dependencies:
      '@es-joy/jsdoccomment': 0.36.1
      comment-parser: 1.3.1
      debug: 4.3.4(supports-color@5.5.0)
      escape-string-regexp: 4.0.0
      eslint: 8.57.1
      esquery: 1.5.0
      semver: 7.5.4
      spdx-expression-parse: 3.0.1
    transitivePeerDependencies:
      - supports-color
    dev: false

  /eslint-plugin-prettier@4.2.1(eslint-config-prettier@8.10.0)(eslint@8.57.1)(prettier@2.8.8):
    resolution: {integrity: sha512-f/0rXLXUt0oFYs8ra4w49wYZBG5GKZpAYsJSm6rnYL5uVDjd+zowwMwVZHnAjf4edNrKpCDYfXDgmRE/Ak7QyQ==}
    engines: {node: '>=12.0.0'}
    peerDependencies:
      eslint: '>=7.28.0'
      eslint-config-prettier: '*'
      prettier: '>=2.0.0'
    peerDependenciesMeta:
      eslint-config-prettier:
        optional: true
    dependencies:
      eslint: 8.57.1
      eslint-config-prettier: 8.10.0(eslint@8.57.1)
      prettier: 2.8.8
      prettier-linter-helpers: 1.0.0
    dev: false

  /eslint-plugin-prettier@4.2.1(eslint-config-prettier@8.8.0)(eslint@8.41.0)(prettier@2.8.8):
    resolution: {integrity: sha512-f/0rXLXUt0oFYs8ra4w49wYZBG5GKZpAYsJSm6rnYL5uVDjd+zowwMwVZHnAjf4edNrKpCDYfXDgmRE/Ak7QyQ==}
    engines: {node: '>=12.0.0'}
    peerDependencies:
      eslint: '>=7.28.0'
      eslint-config-prettier: '*'
      prettier: '>=2.0.0'
    peerDependenciesMeta:
      eslint-config-prettier:
        optional: true
    dependencies:
      eslint: 8.41.0
      eslint-config-prettier: 8.8.0(eslint@8.41.0)
      prettier: 2.8.8
      prettier-linter-helpers: 1.0.0
    dev: false

  /eslint-plugin-unused-imports@2.0.0(@typescript-eslint/eslint-plugin@5.59.8)(eslint@8.41.0):
    resolution: {integrity: sha512-3APeS/tQlTrFa167ThtP0Zm0vctjr4M44HMpeg1P4bK6wItarumq0Ma82xorMKdFsWpphQBlRPzw/pxiVELX1A==}
    engines: {node: ^12.22.0 || ^14.17.0 || >=16.0.0}
    peerDependencies:
      '@typescript-eslint/eslint-plugin': ^5.0.0
      eslint: ^8.0.0
    peerDependenciesMeta:
      '@typescript-eslint/eslint-plugin':
        optional: true
    dependencies:
      '@typescript-eslint/eslint-plugin': 5.59.8(@typescript-eslint/parser@5.59.8)(eslint@8.41.0)(typescript@4.9.5)
      eslint: 8.41.0
      eslint-rule-composer: 0.3.0
    dev: false

  /eslint-plugin-unused-imports@2.0.0(@typescript-eslint/eslint-plugin@5.62.0)(eslint@8.57.1):
    resolution: {integrity: sha512-3APeS/tQlTrFa167ThtP0Zm0vctjr4M44HMpeg1P4bK6wItarumq0Ma82xorMKdFsWpphQBlRPzw/pxiVELX1A==}
    engines: {node: ^12.22.0 || ^14.17.0 || >=16.0.0}
    peerDependencies:
      '@typescript-eslint/eslint-plugin': ^5.0.0
      eslint: ^8.0.0
    peerDependenciesMeta:
      '@typescript-eslint/eslint-plugin':
        optional: true
    dependencies:
      '@typescript-eslint/eslint-plugin': 5.62.0(@typescript-eslint/parser@5.62.0)(eslint@8.57.1)(typescript@4.9.5)
      eslint: 8.57.1
      eslint-rule-composer: 0.3.0
    dev: false

  /eslint-rule-composer@0.3.0:
    resolution: {integrity: sha512-bt+Sh8CtDmn2OajxvNO+BX7Wn4CIWMpTRm3MaiKPCQcnnlm0CS2mhui6QaoeQugs+3Kj2ESKEEGJUdVafwhiCg==}
    engines: {node: '>=4.0.0'}
    dev: false

  /eslint-scope@5.1.1:
    resolution: {integrity: sha512-2NxwbF/hZ0KpepYN0cNbo+FN6XoK7GaHlQhgx/hIZl6Va0bF45RQOOwhLIy8lQDbuCiadSLCBnH2CFYquit5bw==}
    engines: {node: '>=8.0.0'}
    dependencies:
      esrecurse: 4.3.0
      estraverse: 4.3.0
    dev: false

  /eslint-scope@7.2.0:
    resolution: {integrity: sha512-DYj5deGlHBfMt15J7rdtyKNq/Nqlv5KfU4iodrQ019XESsRnwXH9KAE0y3cwtUHDo2ob7CypAnCqefh6vioWRw==}
    engines: {node: ^12.22.0 || ^14.17.0 || >=16.0.0}
    dependencies:
      esrecurse: 4.3.0
      estraverse: 5.3.0
    dev: false

  /eslint-scope@7.2.2:
    resolution: {integrity: sha512-dOt21O7lTMhDM+X9mB4GX+DZrZtCUJPL/wlcTqxyrx5IvO0IYtILdtrQGQp+8n5S0gwSVmOf9NQrjMOgfQZlIg==}
    engines: {node: ^12.22.0 || ^14.17.0 || >=16.0.0}
    dependencies:
      esrecurse: 4.3.0
      estraverse: 5.3.0
    dev: false

  /eslint-visitor-keys@3.4.1:
    resolution: {integrity: sha512-pZnmmLwYzf+kWaM/Qgrvpen51upAktaaiI01nsJD/Yr3lMOdNtq0cxkrrg16w64VtisN6okbs7Q8AfGqj4c9fA==}
    engines: {node: ^12.22.0 || ^14.17.0 || >=16.0.0}
    dev: false

  /eslint-visitor-keys@3.4.3:
    resolution: {integrity: sha512-wpc+LXeiyiisxPlEkUzU6svyS1frIO3Mgxj1fdy7Pm8Ygzguax2N3Fa/D/ag1WqbOprdI+uY6wMUl8/a2G+iag==}
    engines: {node: ^12.22.0 || ^14.17.0 || >=16.0.0}
    dev: false

  /eslint@8.41.0:
    resolution: {integrity: sha512-WQDQpzGBOP5IrXPo4Hc0814r4/v2rrIsB0rhT7jtunIalgg6gYXWhRMOejVO8yH21T/FGaxjmFjBMNqcIlmH1Q==}
    engines: {node: ^12.22.0 || ^14.17.0 || >=16.0.0}
    hasBin: true
    dependencies:
      '@eslint-community/eslint-utils': 4.4.0(eslint@8.41.0)
      '@eslint-community/regexpp': 4.5.1
      '@eslint/eslintrc': 2.0.3
      '@eslint/js': 8.41.0
      '@humanwhocodes/config-array': 0.11.10
      '@humanwhocodes/module-importer': 1.0.1
      '@nodelib/fs.walk': 1.2.8
      ajv: 6.12.6
      chalk: 4.1.2
      cross-spawn: 7.0.3
      debug: 4.3.4(supports-color@5.5.0)
      doctrine: 3.0.0
      escape-string-regexp: 4.0.0
      eslint-scope: 7.2.0
      eslint-visitor-keys: 3.4.1
      espree: 9.5.2
      esquery: 1.5.0
      esutils: 2.0.3
      fast-deep-equal: 3.1.3
      file-entry-cache: 6.0.1
      find-up: 5.0.0
      glob-parent: 6.0.2
      globals: 13.20.0
      graphemer: 1.4.0
      ignore: 5.2.4
      import-fresh: 3.3.0
      imurmurhash: 0.1.4
      is-glob: 4.0.3
      is-path-inside: 3.0.3
      js-yaml: 4.1.0
      json-stable-stringify-without-jsonify: 1.0.1
      levn: 0.4.1
      lodash.merge: 4.6.2
      minimatch: 3.1.2
      natural-compare: 1.4.0
      optionator: 0.9.1
      strip-ansi: 6.0.1
      strip-json-comments: 3.1.1
      text-table: 0.2.0
    transitivePeerDependencies:
      - supports-color
    dev: false

  /eslint@8.57.1:
    resolution: {integrity: sha512-ypowyDxpVSYpkXr9WPv2PAZCtNip1Mv5KTW0SCurXv/9iOpcrH9PaqUElksqEB6pChqHGDRCFTyrZlGhnLNGiA==}
    engines: {node: ^12.22.0 || ^14.17.0 || >=16.0.0}
    hasBin: true
    dependencies:
      '@eslint-community/eslint-utils': 4.4.0(eslint@8.57.1)
      '@eslint-community/regexpp': 4.11.1
      '@eslint/eslintrc': 2.1.4
      '@eslint/js': 8.57.1
      '@humanwhocodes/config-array': 0.13.0
      '@humanwhocodes/module-importer': 1.0.1
      '@nodelib/fs.walk': 1.2.8
      '@ungap/structured-clone': 1.2.0
      ajv: 6.12.6
      chalk: 4.1.2
      cross-spawn: 7.0.3
      debug: 4.3.4(supports-color@5.5.0)
      doctrine: 3.0.0
      escape-string-regexp: 4.0.0
      eslint-scope: 7.2.2
      eslint-visitor-keys: 3.4.3
      espree: 9.6.1
      esquery: 1.5.0
      esutils: 2.0.3
      fast-deep-equal: 3.1.3
      file-entry-cache: 6.0.1
      find-up: 5.0.0
      glob-parent: 6.0.2
      globals: 13.20.0
      graphemer: 1.4.0
      ignore: 5.2.4
      imurmurhash: 0.1.4
      is-glob: 4.0.3
      is-path-inside: 3.0.3
      js-yaml: 4.1.0
      json-stable-stringify-without-jsonify: 1.0.1
      levn: 0.4.1
      lodash.merge: 4.6.2
      minimatch: 3.1.2
      natural-compare: 1.4.0
      optionator: 0.9.4
      strip-ansi: 6.0.1
      text-table: 0.2.0
    transitivePeerDependencies:
      - supports-color
    dev: false

  /espree@9.5.2:
    resolution: {integrity: sha512-7OASN1Wma5fum5SrNhFMAMJxOUAbhyfQ8dQ//PJaJbNw0URTPWqIghHWt1MmAANKhHZIYOHruW4Kw4ruUWOdGw==}
    engines: {node: ^12.22.0 || ^14.17.0 || >=16.0.0}
    dependencies:
      acorn: 8.10.0
      acorn-jsx: 5.3.2(acorn@8.10.0)
      eslint-visitor-keys: 3.4.1
    dev: false

  /espree@9.6.1:
    resolution: {integrity: sha512-oruZaFkjorTpF32kDSI5/75ViwGeZginGGy2NoOSg3Q9bnwlnmDm4HLnkl0RE3n+njDXR037aY1+x58Z/zFdwQ==}
    engines: {node: ^12.22.0 || ^14.17.0 || >=16.0.0}
    dependencies:
      acorn: 8.10.0
      acorn-jsx: 5.3.2(acorn@8.10.0)
      eslint-visitor-keys: 3.4.3
    dev: false

  /esprima@4.0.1:
    resolution: {integrity: sha512-eGuFFw7Upda+g4p+QHvnW0RyTX/SVeJBDM/gCtMARO0cLuT2HcEKnTPvhjV6aGeqrCB/sbNop0Kszm0jsaWU4A==}
    engines: {node: '>=4'}
    hasBin: true
    dev: true

  /esquery@1.5.0:
    resolution: {integrity: sha512-YQLXUplAwJgCydQ78IMJywZCceoqk1oH01OERdSAJc/7U2AylwjhSCLDEtqwg811idIS/9fIU5GjG73IgjKMVg==}
    engines: {node: '>=0.10'}
    dependencies:
      estraverse: 5.3.0
    dev: false

  /esrecurse@4.3.0:
    resolution: {integrity: sha512-KmfKL3b6G+RXvP8N1vr3Tq1kL/oCFgn2NYXEtqP8/L3pKapUA4G8cFVaoF3SU323CD4XypR/ffioHmkti6/Tag==}
    engines: {node: '>=4.0'}
    dependencies:
      estraverse: 5.3.0
    dev: false

  /estraverse@4.3.0:
    resolution: {integrity: sha512-39nnKffWz8xN1BU/2c79n9nB9HDzo0niYUqx6xyqUnyoAnQyyWpOTdZEeiCch8BBu515t4wp9ZmgVfVhn9EBpw==}
    engines: {node: '>=4.0'}
    dev: false

  /estraverse@5.3.0:
    resolution: {integrity: sha512-MMdARuVEQziNTeJD8DgMqmhwR11BRQ/cBP+pLtYdSTnf3MIO8fFeiINEbX36ZdNlfU/7A9f3gUw49B3oQsvwBA==}
    engines: {node: '>=4.0'}
    dev: false

  /esutils@2.0.3:
    resolution: {integrity: sha512-kVscqXk4OCp68SZ0dkgEKVi6/8ij300KBWTJq32P/dYeWTSwK41WyTxalN1eRmA5Z9UU/LX9D7FWSmV9SAYx6g==}
    engines: {node: '>=0.10.0'}
    dev: false

  /event-emitter@0.3.5:
    resolution: {integrity: sha512-D9rRn9y7kLPnJ+hMq7S/nhvoKwwvVJahBi2BPmx3bvbsEdK3W9ii8cBSGjP+72/LnM4n6fo3+dkCX5FeTQruXA==}
    dependencies:
      d: 1.0.1
      es5-ext: 0.10.62
    dev: true

  /event-target-shim@5.0.1:
    resolution: {integrity: sha512-i/2XbnSz/uxRCU6+NdVJgKWDTM427+MqYbkQzD321DuCQJUqOuJKIA0IM2+W2xtYHdKOmZ4dR6fExsd4SXL+WQ==}
    engines: {node: '>=6'}

  /eventemitter3@3.1.2:
    resolution: {integrity: sha512-tvtQIeLVHjDkJYnzf2dgVMxfuSGJeM/7UCG17TT4EumTfNtF+0nebF/4zWOIkCreAbtNqhGEboB6BWrwqNaw4Q==}
    dev: false

  /eventemitter3@4.0.7:
    resolution: {integrity: sha512-8guHBZCwKnFhYdHr2ysuRWErTwhoN2X8XELRlrRwpmfeY2jjuUN4taQMsULKUVo1K4DvZl+0pgfyoysHxvmvEw==}
    dev: false

  /events@3.3.0:
    resolution: {integrity: sha512-mQw+2fkQbALzQ7V0MY0IqdnXNOeTtP4r0lN9z7AAawCXgqea7bDii20AYrIBrFd/Hx0M2Ocz6S111CaFkUcb0Q==}
    engines: {node: '>=0.8.x'}

  /execa@5.1.1:
    resolution: {integrity: sha512-8uSpZZocAZRBAPIEINJj3Lo9HyGitllczc27Eh5YYojjMFMn8yHMDMaUHE2Jqfq05D/wucwI4JGURyXt1vchyg==}
    engines: {node: '>=10'}
    dependencies:
      cross-spawn: 7.0.3
      get-stream: 6.0.1
      human-signals: 2.1.0
      is-stream: 2.0.1
      merge-stream: 2.0.0
      npm-run-path: 4.0.1
      onetime: 5.1.2
      signal-exit: 3.0.7
      strip-final-newline: 2.0.0
    dev: true

  /execa@8.0.1:
    resolution: {integrity: sha512-VyhnebXciFV2DESc+p6B+y0LjSm0krU4OgJN44qFAhBY0TJ+1V61tYD2+wHusZ6F9n5K+vl8k0sTy7PEfV4qpg==}
    engines: {node: '>=16.17'}
    dependencies:
      cross-spawn: 7.0.3
      get-stream: 8.0.1
      human-signals: 5.0.0
      is-stream: 3.0.0
      merge-stream: 2.0.0
      npm-run-path: 5.3.0
      onetime: 6.0.0
      signal-exit: 4.1.0
      strip-final-newline: 3.0.0
    dev: true

  /exit@0.1.2:
    resolution: {integrity: sha512-Zk/eNKV2zbjpKzrsQ+n1G6poVbErQxJ0LBOJXaKZ1EViLzH+hrLu9cdXI4zw9dBQJslwBEpbQ2P1oS7nDxs6jQ==}
    engines: {node: '>= 0.8.0'}
    dev: true

  /expect@29.5.0:
    resolution: {integrity: sha512-yM7xqUrCO2JdpFo4XpM82t+PJBFybdqoQuJLDGeDX2ij8NZzqRHyu3Hp188/JX7SWqud+7t4MUdvcgGBICMHZg==}
    engines: {node: ^14.15.0 || ^16.10.0 || >=18.0.0}
    dependencies:
      '@jest/expect-utils': 29.5.0
      jest-get-type: 29.4.3
      jest-matcher-utils: 29.5.0
      jest-message-util: 29.5.0
      jest-util: 29.5.0
    dev: true

  /ext@1.7.0:
    resolution: {integrity: sha512-6hxeJYaL110a9b5TEJSj0gojyHQAmA2ch5Os+ySCiA1QGdS697XWY1pzsrSjqA9LDEEgdB/KypIlR59RcLuHYw==}
    dependencies:
      type: 2.7.2
    dev: true

  /extend@3.0.2:
    resolution: {integrity: sha512-fjquC59cD7CyW6urNXK0FBufkZcoiGG80wTuPujX590cB5Ttln20E2UB4S/WARVqhXffZl2LNgS+gQdPIIim/g==}

  /extsprintf@1.3.0:
    resolution: {integrity: sha512-11Ndz7Nv+mvAC1j0ktTa7fAb0vLyGGX+rMHNBYQviQDGU0Hw7lhctJANqbPhu9nV9/izT/IntTgZ7Im/9LJs9g==}
    engines: {'0': node >=0.6.0}
    dev: false

  /extsprintf@1.4.1:
    resolution: {integrity: sha512-Wrk35e8ydCKDj/ArClo1VrPVmN8zph5V4AtHwIuHhvMXsKf73UT3BOD+azBIW+3wOJ4FhEH7zyaJCFvChjYvMA==}
    engines: {'0': node >=0.6.0}

  /fast-deep-equal@3.1.3:
    resolution: {integrity: sha512-f3qQ9oQy9j2AhBe/H9VC91wLmKBCCU/gDOnKNAYG5hswO7BLKj09Hc5HYNz9cGI++xlpDCIgDaitVs03ATR84Q==}

  /fast-diff@1.3.0:
    resolution: {integrity: sha512-VxPP4NqbUjj6MaAOafWeUn2cXWLcCtljklUtZf0Ind4XQ+QPtmA0b18zZy0jIQx+ExRVCR/ZQpBmik5lXshNsw==}
    dev: false

  /fast-glob@3.3.2:
    resolution: {integrity: sha512-oX2ruAFQwf/Orj8m737Y5adxDQO0LAB7/S5MnxCdTNDd4p6BsyIVsv9JQsATbTSq8KHRpLwIHbVlUNatxd+1Ow==}
    engines: {node: '>=8.6.0'}
    dependencies:
      '@nodelib/fs.stat': 2.0.5
      '@nodelib/fs.walk': 1.2.8
      glob-parent: 5.1.2
      merge2: 1.4.1
      micromatch: 4.0.5

  /fast-json-stable-stringify@2.1.0:
    resolution: {integrity: sha512-lhd/wF+Lk98HZoTCtlVraHtfh5XYijIjalXck7saUtuanSDyLMxnHhSXEDJqHxD7msR8D0uCmqlkwjCV8xvwHw==}

  /fast-levenshtein@2.0.6:
    resolution: {integrity: sha512-DCXu6Ifhqcks7TZKY3Hxp3y6qphY5SJZmrWMDrKcERSOXWQdMhU9Ig/PYrzyw/ul9jOIyh0N4M0tbC5hodg8dw==}
    dev: false

  /fast-memoize@2.5.2:
    resolution: {integrity: sha512-Ue0LwpDYErFbmNnZSF0UH6eImUwDmogUO1jyE+JbN2gsQz/jICm1Ve7t9QT0rNSsfJt+Hs4/S3GnsDVjL4HVrw==}
    dev: false

  /fast-safe-stringify@2.1.1:
    resolution: {integrity: sha512-W+KJc2dmILlPplD/H4K9l9LcAHAfPtP6BY84uVLXQ6Evcz9Lcg33Y2z1IVblT6xdY54PXYVHEv+0Wpq8Io6zkA==}

  /fast-text-encoding@1.0.6:
    resolution: {integrity: sha512-VhXlQgj9ioXCqGstD37E/HBeqEGV/qOD/kmbVG8h5xKBYvM1L3lR1Zn4555cQ8GkYbJa8aJSipLPndE1k6zK2w==}
    dev: false

  /fast-uri@3.0.2:
    resolution: {integrity: sha512-GR6f0hD7XXyNJa25Tb9BuIdN0tdr+0BMi6/CJPH3wJO1JjNG3n/VsSw38AwRdKZABm8lGbPfakLRkYzx2V9row==}

  /fastq@1.15.0:
    resolution: {integrity: sha512-wBrocU2LCXXa+lWBt8RoIRD89Fi8OdABODa/kEnyeyjS5aZO5/GNvI5sEINADqP/h8M29UHTHUb53sUu5Ihqdw==}
    dependencies:
      reusify: 1.0.4

  /fb-watchman@2.0.2:
    resolution: {integrity: sha512-p5161BqbuCaSnB8jIbzQHOlpgsPmK5rJVDfDKO91Axs5NC1uu3HRQm6wt9cd9/+GtQQIO53JdGXXoyDpTAsgYA==}
    dependencies:
      bser: 2.1.1
    dev: true

  /fd-slicer@1.1.0:
    resolution: {integrity: sha512-cE1qsB/VwyQozZ+q1dGxR8LBYNZeofhEdUNGSMbQD3Gw2lAzX9Zb3uIU6Ebc/Fmyjo9AWWfnn0AUCHqtevs/8g==}
    dependencies:
      pend: 1.2.0
    dev: true

  /fecha@4.2.3:
    resolution: {integrity: sha512-OP2IUU6HeYKJi3i0z4A19kHMQoLVs4Hc+DPqqxI2h/DPZHTm/vjsfC6P0b4jCMy14XizLBqvndQ+UilD7707Jw==}

  /file-entry-cache@6.0.1:
    resolution: {integrity: sha512-7Gps/XWymbLk2QLYK4NzpMOrYjMhdIxXuIvy2QBsLE6ljuodKvdkWs/cpyJJ3CVIVpH0Oi1Hvg1ovbMzLdFBBg==}
    engines: {node: ^10.12.0 || >=12.0.0}
    dependencies:
      flat-cache: 3.0.4
    dev: false

  /file-type@16.5.4:
    resolution: {integrity: sha512-/yFHK0aGjFEgDJjEKP0pWCplsPFPhwyfwevf/pVxiN0tmE4L9LmwWxWukdJSHdoCli4VgQLehjJtwQBnqmsKcw==}
    engines: {node: '>=10'}
    dependencies:
      readable-web-to-node-stream: 3.0.2
      strtok3: 6.3.0
      token-types: 4.2.1
    dev: false

  /file-type@3.9.0:
    resolution: {integrity: sha512-RLoqTXE8/vPmMuTI88DAzhMYC99I8BWv7zYP4A1puo5HIjEJ5EX48ighy4ZyKMG9EDXxBgW6e++cn7d1xuFghA==}
    engines: {node: '>=0.10.0'}
    dev: true

  /file-type@5.2.0:
    resolution: {integrity: sha512-Iq1nJ6D2+yIO4c8HHg4fyVb8mAJieo1Oloy1mLLaB2PvezNedhBVm+QU7g0qM42aiMbRXTxKKwGD17rjKNJYVQ==}
    engines: {node: '>=4'}
    dev: true

  /file-type@6.2.0:
    resolution: {integrity: sha512-YPcTBDV+2Tm0VqjybVd32MHdlEGAtuxS3VAYsumFokDSMG+ROT5wawGlnHDoz7bfMcMDt9hxuXvXwoKUx2fkOg==}
    engines: {node: '>=4'}
    dev: true

  /filename-reserved-regex@2.0.0:
    resolution: {integrity: sha512-lc1bnsSr4L4Bdif8Xb/qrtokGbq5zlsms/CYH8PP+WtCkGNF65DPiQY8vG3SakEdRn8Dlnm+gW/qWKKjS5sZzQ==}
    engines: {node: '>=4'}
    dev: false

  /filenamify@4.3.0:
    resolution: {integrity: sha512-hcFKyUG57yWGAzu1CMt/dPzYZuv+jAJUT85bL8mrXvNe6hWj6yEHEc4EdcgiA6Z3oi1/9wXJdZPXF2dZNgwgOg==}
    engines: {node: '>=8'}
    dependencies:
      filename-reserved-regex: 2.0.0
      strip-outer: 1.0.1
      trim-repeated: 1.0.0
    dev: false

  /fill-range@7.0.1:
    resolution: {integrity: sha512-qOo9F+dMUmC2Lcb4BbVvnKJxTPjCm+RRpe4gDuGrzkL7mEVl/djYSu2OdQ2Pa302N4oqkSg9ir6jaLWJ2USVpQ==}
    engines: {node: '>=8'}
    dependencies:
      to-regex-range: 5.0.1

  /filter-obj@1.1.0:
    resolution: {integrity: sha512-8rXg1ZnX7xzy2NGDVkBVaAy+lSlPNwad13BtgSlLuxfIslyt5Vg64U7tFcCt4WS1R0hvtnQybT/IyCkGZ3DpXQ==}
    engines: {node: '>=0.10.0'}
    dev: false

  /filter-obj@5.1.0:
    resolution: {integrity: sha512-qWeTREPoT7I0bifpPUXtxkZJ1XJzxWtfoWWkdVGqa+eCr3SHW/Ocp89o8vLvbUuQnadybJpjOKu4V+RwO6sGng==}
    engines: {node: '>=14.16'}
    dev: false

  /find-process@1.4.7:
    resolution: {integrity: sha512-/U4CYp1214Xrp3u3Fqr9yNynUrr5Le4y0SsJh2lMDDSbpwYSz3M2SMWQC+wqcx79cN8PQtHQIL8KnuY9M66fdg==}
    hasBin: true
    dependencies:
      chalk: 4.1.2
      commander: 5.1.0
      debug: 4.3.4(supports-color@5.5.0)
    transitivePeerDependencies:
      - supports-color
    dev: true

  /find-up@4.1.0:
    resolution: {integrity: sha512-PpOwAdQ/YlXQ2vj8a3h8IipDuYRi3wceVQQGYWxNINccq40Anw7BlsEXCMbt1Zt+OLA6Fq9suIpIWD0OsnISlw==}
    engines: {node: '>=8'}
    dependencies:
      locate-path: 5.0.0
      path-exists: 4.0.0
    dev: true

  /find-up@5.0.0:
    resolution: {integrity: sha512-78/PXT1wlLLDgTzDs7sjq9hzz0vXD+zn+7wypEe4fXQxCmdmqfGsEPQxmiCSQI3ajFV91bVSsvNtrJRiW6nGng==}
    engines: {node: '>=10'}
    dependencies:
      locate-path: 6.0.0
      path-exists: 4.0.0
    dev: false

  /flat-cache@3.0.4:
    resolution: {integrity: sha512-dm9s5Pw7Jc0GvMYbshN6zchCA9RgQlzzEZX3vylR9IqFfS8XciblUXOKfW6SiuJ0e13eDYZoZV5wdrev7P3Nwg==}
    engines: {node: ^10.12.0 || >=12.0.0}
    dependencies:
      flatted: 3.2.7
      rimraf: 3.0.2
    dev: false

  /flatted@3.2.7:
    resolution: {integrity: sha512-5nqDSxl8nn5BSNxyR3n4I6eDmbolI6WT+QqR547RwxQapgjQBmtktdP+HTBb/a/zLsbzERTONyUB5pefh5TtjQ==}
    dev: false

  /fn.name@1.1.0:
    resolution: {integrity: sha512-GRnmB5gPyJpAhTQdSZTSp9uaPSvl09KoYcMQtsB9rQoOmzs9dH6ffeccH+Z+cv6P68Hu5bC6JjRh4Ah/mHSNRw==}

  /follow-redirects@1.15.2:
    resolution: {integrity: sha512-VQLG33o04KaQ8uYi2tVNbdrWp1QWxNNea+nmIB4EVM28v0hmP17z7aG1+wAkNzVq4KeXTq3221ye5qTJP91JwA==}
    engines: {node: '>=4.0'}
    peerDependencies:
      debug: '*'
    peerDependenciesMeta:
      debug:
        optional: true
    dev: false

  /follow-redirects@1.15.5:
    resolution: {integrity: sha512-vSFWUON1B+yAw1VN4xMfxgn5fTUiaOzAJCKBwIIgT/+7CuGy9+r+5gITvP62j3RmaD5Ph65UaERdOSRGUzZtgw==}
    engines: {node: '>=4.0'}
    peerDependencies:
      debug: '*'
    peerDependenciesMeta:
      debug:
        optional: true
    dev: false

  /follow-redirects@1.15.6(debug@4.3.4):
    resolution: {integrity: sha512-wWN62YITEaOpSK584EZXJafH1AGpO8RVgElfkuXbTOrPX4fIfOyEpW/CsiNd8JdYrAoOvafRTOEnvsO++qCqFA==}
    engines: {node: '>=4.0'}
    peerDependencies:
      debug: '*'
    peerDependenciesMeta:
      debug:
        optional: true
    dependencies:
      debug: 4.3.4(supports-color@5.5.0)

  /for-each@0.3.3:
    resolution: {integrity: sha512-jqYfLp7mo9vIyQf8ykW2v7A+2N4QjeCeI5+Dz9XraiO1ign81wjiH7Fb9vSOWvQfNtmSa4H2RoQTrrXivdUZmw==}
    dependencies:
      is-callable: 1.2.7
    dev: false

  /foreground-child@3.1.1:
    resolution: {integrity: sha512-TMKDUnIte6bfb5nWv7V/caI169OHgvwjb7V4WkeUvbQQdjr5rWKqHFiKWb/fcOwB+CzBT+qbWjvj+DVwRskpIg==}
    engines: {node: '>=14'}
    dependencies:
      cross-spawn: 7.0.3
      signal-exit: 4.1.0
    dev: true

  /forever-agent@0.6.1:
    resolution: {integrity: sha512-j0KLYPhm6zeac4lz3oJ3o65qvgQCcPubiyotZrXqEaG4hNagNYO8qdlUrX5vwqv9ohqeT/Z3j6+yW067yWWdUw==}
    dev: false

  /form-data-encoder@1.7.2:
    resolution: {integrity: sha512-qfqtYan3rxrnCk1VYaA4H+Ms9xdpPqvLZa6xmMgFvhO32x7/3J/ExcTd6qpxM0vH2GdMI+poehyBZvqfMTto8A==}
    dev: false

  /form-data@2.3.3:
    resolution: {integrity: sha512-1lLKB2Mu3aGP1Q/2eCOx0fNbRMe7XdwktwOruhfqqd0rIJWwN4Dh+E3hrPSlDCXnSR7UtZ1N38rVXm+6+MEhJQ==}
    engines: {node: '>= 0.12'}
    dependencies:
      asynckit: 0.4.0
      combined-stream: 1.0.8
      mime-types: 2.1.35
    dev: false

  /form-data@2.5.1:
    resolution: {integrity: sha512-m21N3WOmEEURgk6B9GLOE4RuWOFf28Lhh9qGYeNlGq4VDXUlJy2th2slBNU8Gp8EzloYZOibZJ7t5ecIrFSjVA==}
    engines: {node: '>= 0.12'}
    dependencies:
      asynckit: 0.4.0
      combined-stream: 1.0.8
      mime-types: 2.1.35
    dev: false

  /form-data@3.0.1:
    resolution: {integrity: sha512-RHkBKtLWUVwd7SqRIvCZMEvAMoGUp0XU+seQiZejj0COz3RI3hWP4sCv3gZWWLjJTd7rGwcsF5eKZGii0r/hbg==}
    engines: {node: '>= 6'}
    dependencies:
      asynckit: 0.4.0
      combined-stream: 1.0.8
      mime-types: 2.1.35
    dev: false

  /form-data@4.0.0:
    resolution: {integrity: sha512-ETEklSGi5t0QMZuiXoA/Q6vcnxcLQP5vdugSpuAyi6SVGi2clPPp+xgEhuMaHC+zGgn31Kd235W35f7Hykkaww==}
    engines: {node: '>= 6'}
    dependencies:
      asynckit: 0.4.0
      combined-stream: 1.0.8
      mime-types: 2.1.35

  /formdata-node@4.4.1:
    resolution: {integrity: sha512-0iirZp3uVDjVGt9p49aTaqjk84TrglENEDuqfdlZQ1roC9CWlPk6Avf8EEnZNcAqPonwkG35x4n3ww/1THYAeQ==}
    engines: {node: '>= 12.20'}
    dependencies:
      node-domexception: 1.0.0
      web-streams-polyfill: 4.0.0-beta.3
    dev: false

  /formidable@1.2.6:
    resolution: {integrity: sha512-KcpbcpuLNOwrEjnbpMC0gS+X8ciDoZE1kkqzat4a8vrprf+s9pKNQ/QIwWfbfs4ltgmFl3MD177SNTkve3BwGQ==}
    deprecated: 'Please upgrade to latest, formidable@v2 or formidable@v3! Check these notes: https://bit.ly/2ZEqIau'
    dev: false

  /formidable@2.1.2:
    resolution: {integrity: sha512-CM3GuJ57US06mlpQ47YcunuUZ9jpm8Vx+P2CGt2j7HpgkKZO/DJYQ0Bobim8G6PFQmK5lOqOOdUXboU+h73A4g==}
    dependencies:
      dezalgo: 1.0.4
      hexoid: 1.0.0
      once: 1.4.0
      qs: 6.11.0
    dev: true

  /fromentries@1.3.2:
    resolution: {integrity: sha512-cHEpEQHUg0f8XdtZCc2ZAhrHzKzT0MrFUTcvx+hfxYu7rGMDc5SKoXFh+n4YigxsHXRzc6OrCshdR1bWH6HHyg==}
    dev: false

  /fs-constants@1.0.0:
    resolution: {integrity: sha512-y6OAwoSIf7FyjMIv94u+b5rdheZEjzR63GTyZJm5qh4Bi+2YgwLCcI/fPFZkL5PSixOt6ZNKm+w+Hfp/Bciwow==}
    dev: true

  /fs-extra@7.0.1:
    resolution: {integrity: sha512-YJDaCJZEnBmcbw13fvdAM9AwNOJwOzrE4pqMqBq5nFiEqXUqHwlK4B+3pUw6JNvfSPtX05xFHtYy/1ni01eGCw==}
    engines: {node: '>=6 <7 || >=8'}
    dependencies:
      graceful-fs: 4.2.11
      jsonfile: 4.0.0
      universalify: 0.1.2
    dev: false

  /fs-readdir-recursive@1.1.0:
    resolution: {integrity: sha512-GNanXlVr2pf02+sPN40XN8HG+ePaNcvM0q5mZBd668Obwb0yD5GiUbZOFgwn8kGMY6I3mdyDJzieUy3PTYyTRA==}
    dev: false

  /fs.realpath@1.0.0:
    resolution: {integrity: sha512-OO0pH2lK6a0hZnAdau5ItzHPI6pUlvI7jMVnxUQRtw4owF2wk8lOSabtGDCTP4Ggrg2MbGnWO9X8K1t4+fGMDw==}

  /fsevents@2.3.2:
    resolution: {integrity: sha512-xiqMQR4xAeHTuB9uWm+fFRcIOgKBMiOBP+eXiyT7jsgVCq1bkVygt00oASowB7EdtpOHaaPgKt812P9ab+DDKA==}
    engines: {node: ^8.16.0 || ^10.6.0 || >=11.0.0}
    os: [darwin]
    requiresBuild: true
    optional: true

  /function-bind@1.1.1:
    resolution: {integrity: sha512-yIovAzMX49sF8Yl58fSCWJ5svSLuaibPxXQJFLmBObTuCr0Mf1KiPopGM9NiFjiYBCbfaa2Fh6breQ6ANVTI0A==}
    dev: false

  /function-bind@1.1.2:
    resolution: {integrity: sha512-7XHNxH7qX9xG5mIwxkhumTox/MIRNcOgDrxWsMt2pAr23WHp6MrRlN7FBSFpCpr+oVO0F744iUgR82nJMfG2SA==}

  /function.prototype.name@1.1.6:
    resolution: {integrity: sha512-Z5kx79swU5P27WEayXM1tBi5Ze/lbIyiNgU3qyXUOf9b2rgXYyF9Dy9Cx+IQv/Lc8WCG6L82zwUPpSS9hGehIg==}
    engines: {node: '>= 0.4'}
    dependencies:
      call-bind: 1.0.7
      define-properties: 1.2.1
      es-abstract: 1.23.3
      functions-have-names: 1.2.3
    dev: false

  /functions-have-names@1.2.3:
    resolution: {integrity: sha512-xckBUXyTIqT97tq2x2AMb+g163b5JFysYk0x4qxNFwbfQkmNZoiRHb6sPzI9/QV33WeuvVYBUIiD4NzNIyqaRQ==}
    dev: false

  /fuse.js@6.6.2:
    resolution: {integrity: sha512-cJaJkxCCxC8qIIcPBF9yGxY0W/tVZS3uEISDxhYIdtk8OL93pe+6Zj7LjCqVV4dzbqcriOZ+kQ/NE4RXZHsIGA==}
    engines: {node: '>=10'}
    dev: false

  /gaxios@5.1.0:
    resolution: {integrity: sha512-aezGIjb+/VfsJtIcHGcBSerNEDdfdHeMros+RbYbGpmonKWQCOVOes0LVZhn1lDtIgq55qq0HaxymIoae3Fl/A==}
    engines: {node: '>=12'}
    dependencies:
      extend: 3.0.2
      https-proxy-agent: 5.0.1
      is-stream: 2.0.1
      node-fetch: 2.7.0
    transitivePeerDependencies:
      - encoding
      - supports-color
    dev: false

  /gaxios@6.1.1:
    resolution: {integrity: sha512-bw8smrX+XlAoo9o1JAksBwX+hi/RG15J+NTSxmNPIclKC3ZVK6C2afwY8OSdRvOK0+ZLecUJYtj2MmjOt3Dm0w==}
    engines: {node: '>=14'}
    dependencies:
      extend: 3.0.2
      https-proxy-agent: 7.0.2
      is-stream: 2.0.1
      node-fetch: 2.7.0
    transitivePeerDependencies:
      - encoding
      - supports-color

  /gcp-metadata@5.2.0:
    resolution: {integrity: sha512-aFhhvvNycky2QyhG+dcfEdHBF0FRbYcf39s6WNHUDysKSrbJ5vuFbjydxBcmewtXeV248GP8dWT3ByPNxsyHCw==}
    engines: {node: '>=12'}
    dependencies:
      gaxios: 5.1.0
      json-bigint: 1.0.0
    transitivePeerDependencies:
      - encoding
      - supports-color
    dev: false

  /gcp-metadata@6.0.0:
    resolution: {integrity: sha512-Ozxyi23/1Ar51wjUT2RDklK+3HxqDr8TLBNK8rBBFQ7T85iIGnXnVusauj06QyqCXRFZig8LZC+TUddWbndlpQ==}
    engines: {node: '>=14'}
    dependencies:
      gaxios: 6.1.1
      json-bigint: 1.0.0
    transitivePeerDependencies:
      - encoding
      - supports-color

  /gensync@1.0.0-beta.2:
    resolution: {integrity: sha512-3hN7NaskYvMDLQY55gnW3NQ+mesEAepTqlg+VEbj7zzqEMBVNhzcGYYeqFo/TlYz6eQiFcp1HcsCZO+nGgS8zg==}
    engines: {node: '>=6.9.0'}

  /get-caller-file@2.0.5:
    resolution: {integrity: sha512-DyFP3BM/3YHTQOCUL/w0OZHR0lpKeGrxotcHWcqNEdnltqFwXVfhEBQ94eIo34AfQpo0rGki4cyIiftY06h2Fg==}
    engines: {node: 6.* || 8.* || >= 10.*}

  /get-func-name@2.0.2:
    resolution: {integrity: sha512-8vXOvuE167CtIc3OyItco7N/dpRtBbYOsPsXCz7X/PMnlGjYjSGuZJgM1Y7mmew7BKf9BqvLX2tnOVy1BBUsxQ==}

  /get-intrinsic@1.2.1:
    resolution: {integrity: sha512-2DcsyfABl+gVHEfCOaTrWgyt+tb6MSEGmKq+kI5HwLbIYgjgmMcV8KQ41uaKz1xxUcn9tJtgFbQUEVcEbd0FYw==}
    dependencies:
      function-bind: 1.1.2
      has: 1.0.3
      has-proto: 1.0.3
      has-symbols: 1.0.3
    dev: false

  /get-intrinsic@1.2.4:
    resolution: {integrity: sha512-5uYhsJH8VJBTv7oslg4BznJYhDoRI6waYCxMmCdnTrcCrHA/fCFKoTFz2JKKE0HdDFUF7/oQuhzumXJK7paBRQ==}
    engines: {node: '>= 0.4'}
    dependencies:
      es-errors: 1.3.0
      function-bind: 1.1.2
      has-proto: 1.0.3
      has-symbols: 1.0.3
      hasown: 2.0.2

  /get-package-type@0.1.0:
    resolution: {integrity: sha512-pjzuKtY64GYfWizNAJ0fr9VqttZkNiK2iS430LtIHzjBEr6bX8Am2zm4sW4Ro5wjWW5cAlRL1qAMTcXbjNAO2Q==}
    engines: {node: '>=8.0.0'}
    dev: true

  /get-stdin@8.0.0:
    resolution: {integrity: sha512-sY22aA6xchAzprjyqmSEQv4UbAAzRN0L2dQB0NlN5acTTK9Don6nhoc3eAbUnpZiCANAMfd/+40kVdKfFygohg==}
    engines: {node: '>=10'}
    dev: true

  /get-stream@2.3.1:
    resolution: {integrity: sha512-AUGhbbemXxrZJRD5cDvKtQxLuYaIbNtDTK8YqupCI393Q2KSTreEsLUN3ZxAWFGiKTzL6nKuzfcIvieflUX9qA==}
    engines: {node: '>=0.10.0'}
    dependencies:
      object-assign: 4.1.1
      pinkie-promise: 2.0.1
    dev: true

  /get-stream@4.1.0:
    resolution: {integrity: sha512-GMat4EJ5161kIy2HevLlr4luNjBgvmj413KaQA7jt4V8B4RDsfpHk7WQ9GVqfYyyx8OS/L66Kox+rJRNklLK7w==}
    engines: {node: '>=6'}
    dependencies:
      pump: 3.0.0
    dev: false

  /get-stream@5.2.0:
    resolution: {integrity: sha512-nBF+F1rAZVCu/p7rjzgA+Yb4lfYXrpl7a6VmJrU8wF9I1CKvP/QwPNZHnOlwbTkY6dvtFIzFMSyQXbLoTQPRpA==}
    engines: {node: '>=8'}
    dependencies:
      pump: 3.0.0
    dev: false

  /get-stream@6.0.1:
    resolution: {integrity: sha512-ts6Wi+2j3jQjqi70w5AlN8DFnkSwC+MqmxEzdEALB2qXZYV3X/b1CTfgPLGJNMeAWxdPfU8FO1ms3NUfaHCPYg==}
    engines: {node: '>=10'}
    dev: true

  /get-stream@8.0.1:
    resolution: {integrity: sha512-VaUJspBffn/LMCJVoMvSAdmscJyS1auj5Zulnn5UoYcY531UWmdwhRWkcGKnGU93m5HSXP9LP2usOryrBtQowA==}
    engines: {node: '>=16'}
    dev: true

  /get-symbol-description@1.0.2:
    resolution: {integrity: sha512-g0QYk1dZBxGwk+Ngc+ltRH2IBp2f7zBkBMBJZCDerh6EhlhSR6+9irMCuT/09zD6qkarHUSn529sK/yL4S27mg==}
    engines: {node: '>= 0.4'}
    dependencies:
      call-bind: 1.0.7
      es-errors: 1.3.0
      get-intrinsic: 1.2.4
    dev: false

  /getpass@0.1.7:
    resolution: {integrity: sha512-0fzj9JxOLfJ+XGLhR8ze3unN0KZCgZwiSSDz168VERjK8Wl8kVSdcu2kspd4s4wtAa1y/qrVRiAA0WclVsu0ng==}
    dependencies:
      assert-plus: 1.0.0
    dev: false

  /glob-parent@5.1.2:
    resolution: {integrity: sha512-AOIgSQCepiJYwP3ARnGx+5VnTu2HBYdzbGP45eLw1vr3zB3vZLeyed1sC9hnbcOc9/SrMyM5RPQrkGz4aS9Zow==}
    engines: {node: '>= 6'}
    dependencies:
      is-glob: 4.0.3

  /glob-parent@6.0.2:
    resolution: {integrity: sha512-XxwI8EOhVQgWp6iDL+3b0r86f4d6AX6zSU55HfB4ydCEuXLXc5FcYeOu+nnGftS4TEju/11rt4KJPTMgbfmv4A==}
    engines: {node: '>=10.13.0'}
    dependencies:
      is-glob: 4.0.3
    dev: false

  /glob-promise@4.2.2(glob@7.2.3):
    resolution: {integrity: sha512-xcUzJ8NWN5bktoTIX7eOclO1Npxd/dyVqUJxlLIDasT4C7KZyqlPIwkdJ0Ypiy3p2ZKahTjK4M9uC3sNSfNMzw==}
    engines: {node: '>=12'}
    peerDependencies:
      glob: ^7.1.6
    dependencies:
      '@types/glob': 7.2.0
      glob: 7.2.3
    dev: true

  /glob@10.3.10:
    resolution: {integrity: sha512-fa46+tv1Ak0UPK1TOy/pZrIybNNt4HCv7SDzwyfiOZkvZLEbjsZkJBPtDHVshZjbecAoAGSC20MjLDG/qr679g==}
    engines: {node: '>=16 || 14 >=14.17'}
    hasBin: true
    dependencies:
      foreground-child: 3.1.1
      jackspeak: 2.3.6
      minimatch: 9.0.3
      minipass: 6.0.2
      path-scurry: 1.10.2
    dev: true

  /glob@7.2.3:
    resolution: {integrity: sha512-nFR0zLpU2YCaRxwoCJvL6UvCH2JFyFVIvwTLsIf21AuHlMskA1hhTdk+LlYJtOlYt9v6dvszD2BGRqBL+iQK9Q==}
    deprecated: Glob versions prior to v9 are no longer supported
    dependencies:
      fs.realpath: 1.0.0
      inflight: 1.0.6
      inherits: 2.0.4
      minimatch: 3.1.2
      once: 1.4.0
      path-is-absolute: 1.0.1

  /glob@9.3.5:
    resolution: {integrity: sha512-e1LleDykUz2Iu+MTYdkSsuWX8lvAjAcs0Xef0lNIu0S2wOAzuTxCJtcd9S3cijlwYF18EsU3rzb8jPVobxDh9Q==}
    engines: {node: '>=16 || 14 >=14.17'}
    dependencies:
      fs.realpath: 1.0.0
      minimatch: 8.0.4
      minipass: 4.2.8
      path-scurry: 1.9.2

  /globals@11.12.0:
    resolution: {integrity: sha512-WOBp/EEGUiIsJSp7wcv/y6MO+lV9UoncWqxuFfm8eBwzWNgyfBd6Gz+IeKQ9jCmyhoH99g15M3T+QaVHFjizVA==}
    engines: {node: '>=4'}

  /globals@13.20.0:
    resolution: {integrity: sha512-Qg5QtVkCy/kv3FUSlu4ukeZDVf9ee0iXLAUYX13gbR17bnejFTzr4iS9bY7kwCf1NztRNm1t91fjOiyx4CSwPQ==}
    engines: {node: '>=8'}
    dependencies:
      type-fest: 0.20.2
    dev: false

  /globalthis@1.0.3:
    resolution: {integrity: sha512-sFdI5LyBiNTHjRd7cGPWapiHWMOXKyuBNX/cWJ3NfzrZQVa8GI/8cofCl74AOVqq9W5kNmguTIzJ/1s2gyI9wA==}
    engines: {node: '>= 0.4'}
    dependencies:
      define-properties: 1.2.1
    dev: false

  /globby@11.1.0:
    resolution: {integrity: sha512-jhIXaOzy1sb8IyocaruWSn1TjmnBVs8Ayhcy83rmxNJ8q2uWKCAj3CnJY+KpGSXCueAPc0i05kVvVKtP1t9S3g==}
    engines: {node: '>=10'}
    dependencies:
      array-union: 2.1.0
      dir-glob: 3.0.1
      fast-glob: 3.3.2
      ignore: 5.2.4
      merge2: 1.4.1
      slash: 3.0.0

  /gmail-api-parse-message@2.1.2:
    resolution: {integrity: sha512-d0JlbAAwnH2btAVQClS70dTmzvTk4wrPey+mQsTcRb7YpynOC2ACn8jOELe7GkiMyMY3Ymk9aw/CpdUlmvUofg==}
    dependencies:
      base-64: 0.1.0
    dev: false

  /google-auth-library@8.8.0:
    resolution: {integrity: sha512-0iJn7IDqObDG5Tu9Tn2WemmJ31ksEa96IyK0J0OZCpTh6CrC6FrattwKX87h3qKVuprCJpdOGKc1Xi8V0kMh8Q==}
    engines: {node: '>=12'}
    dependencies:
      arrify: 2.0.1
      base64-js: 1.5.1
      ecdsa-sig-formatter: 1.0.11
      fast-text-encoding: 1.0.6
      gaxios: 5.1.0
      gcp-metadata: 5.2.0
      gtoken: 6.1.2
      jws: 4.0.0
      lru-cache: 6.0.0
    transitivePeerDependencies:
      - encoding
      - supports-color
    dev: false

  /google-auth-library@9.0.0:
    resolution: {integrity: sha512-IQGjgQoVUAfOk6khqTVMLvWx26R+yPw9uLyb1MNyMQpdKiKt0Fd9sp4NWoINjyGHR8S3iw12hMTYK7O8J07c6Q==}
    engines: {node: '>=14'}
    dependencies:
      base64-js: 1.5.1
      ecdsa-sig-formatter: 1.0.11
      gaxios: 6.1.1
      gcp-metadata: 6.0.0
      gtoken: 7.0.1
      jws: 4.0.0
      lru-cache: 6.0.0
    transitivePeerDependencies:
      - encoding
      - supports-color

  /google-p12-pem@4.0.1:
    resolution: {integrity: sha512-WPkN4yGtz05WZ5EhtlxNDWPhC4JIic6G8ePitwUWy4l+XPVYec+a0j0Ts47PDtW59y3RwAhUd9/h9ZZ63px6RQ==}
    engines: {node: '>=12.0.0'}
    hasBin: true
    dependencies:
      node-forge: 1.3.1
    dev: false

  /googleapis-common@6.0.4:
    resolution: {integrity: sha512-m4ErxGE8unR1z0VajT6AYk3s6a9gIMM6EkDZfkPnES8joeOlEtFEJeF8IyZkb0tjPXkktUfYrE4b3Li1DNyOwA==}
    engines: {node: '>=12.0.0'}
    dependencies:
      extend: 3.0.2
      gaxios: 5.1.0
      google-auth-library: 8.8.0
      qs: 6.11.0
      url-template: 2.0.8
      uuid: 9.0.0
    transitivePeerDependencies:
      - encoding
      - supports-color
    dev: false

  /googleapis-common@7.0.1:
    resolution: {integrity: sha512-mgt5zsd7zj5t5QXvDanjWguMdHAcJmmDrF9RkInCecNsyV7S7YtGqm5v2IWONNID88osb7zmx5FtrAP12JfD0w==}
    engines: {node: '>=14.0.0'}
    dependencies:
      extend: 3.0.2
      gaxios: 6.1.1
      google-auth-library: 9.0.0
      qs: 6.11.0
      url-template: 2.0.8
      uuid: 9.0.0
    transitivePeerDependencies:
      - encoding
      - supports-color

  /googleapis@112.0.0:
    resolution: {integrity: sha512-WPfXhYZVrbbJRxB+ZZDksjuelmt49Mcl/1mo7w05kvLS1EbynvTELsNTJwh+hNrjsFKdh4izWLAcjTDo0Boycg==}
    engines: {node: '>=12.0.0'}
    dependencies:
      google-auth-library: 8.8.0
      googleapis-common: 6.0.4
    transitivePeerDependencies:
      - encoding
      - supports-color
    dev: false

  /googleapis@126.0.1:
    resolution: {integrity: sha512-4N8LLi+hj6ytK3PhE52KcM8iSGhJjtXnCDYB4fp6l+GdLbYz4FoDmx074WqMbl7iYMDN87vqD/8drJkhxW92mQ==}
    engines: {node: '>=14.0.0'}
    dependencies:
      google-auth-library: 9.0.0
      googleapis-common: 7.0.1
    transitivePeerDependencies:
      - encoding
      - supports-color
    dev: false

  /gopd@1.0.1:
    resolution: {integrity: sha512-d65bNlIadxvpb/A2abVdlqKqV563juRnZ1Wtk6s1sIR8uNsXR70xqIzVqxVf1eTqDunwT2MkczEeaezCKTZhwA==}
    dependencies:
      get-intrinsic: 1.2.4

  /got@9.6.0:
    resolution: {integrity: sha512-R7eWptXuGYxwijs0eV+v3o6+XH1IqVK8dJOEecQfTmkncw9AV4dcw/Dhxi8MdlqPthxxpZyizMzyg8RTmEsG+Q==}
    engines: {node: '>=8.6'}
    dependencies:
      '@sindresorhus/is': 0.14.0
      '@szmarczak/http-timer': 1.1.2
      '@types/keyv': 3.1.4
      '@types/responselike': 1.0.0
      cacheable-request: 6.1.0
      decompress-response: 3.3.0
      duplexer3: 0.1.5
      get-stream: 4.1.0
      lowercase-keys: 1.0.1
      mimic-response: 1.0.1
      p-cancelable: 1.1.0
      to-readable-stream: 1.0.0
      url-parse-lax: 3.0.0
    dev: false

  /graceful-fs@4.2.11:
    resolution: {integrity: sha512-RbJ5/jmFcNNCcDV5o9eTnBLJ/HszWV0P73bc+Ff4nS/rJj+YaS6IGyiOL0VoBYX+l1Wrl3k63h/KrH+nhJ0XvQ==}

  /grapheme-splitter@1.0.4:
    resolution: {integrity: sha512-bzh50DW9kTPM00T8y4o8vQg89Di9oLJVLW/KaOGIXJWP/iqCN6WKYkbNOF04vFLJhwcpYUh9ydh/+5vpOqV4YQ==}

  /graphemer@1.4.0:
    resolution: {integrity: sha512-EtKwoO6kxCL9WO5xipiHTZlSzBm7WLT627TqC/uVRd0HKmq8NXyebnNYxDoBi7wt8eTWrUrKXCOVaFq9x1kgag==}
    dev: false

  /graphlib@2.1.8:
    resolution: {integrity: sha512-jcLLfkpoVGmH7/InMC/1hIvOPSUh38oJtGhvrOFGzioE1DZ+0YW16RgmOJhHiuWTvGiJQ9Z1Ik43JvkRPRvE+A==}
    dependencies:
      lodash: 4.17.21
    dev: true

  /graphql@15.8.0:
    resolution: {integrity: sha512-5gghUc24tP9HRznNpV2+FIoq3xKkj5dTQqf4v0CpdPbFVwFkWoxOM+o+2OC9ZSvjEMTjfmG9QT+gcvggTwW1zw==}
    engines: {node: '>= 10.x'}
    dev: false

  /gtoken@6.1.2:
    resolution: {integrity: sha512-4ccGpzz7YAr7lxrT2neugmXQ3hP9ho2gcaityLVkiUecAiwiy60Ii8gRbZeOsXV19fYaRjgBSshs8kXw+NKCPQ==}
    engines: {node: '>=12.0.0'}
    dependencies:
      gaxios: 5.1.0
      google-p12-pem: 4.0.1
      jws: 4.0.0
    transitivePeerDependencies:
      - encoding
      - supports-color
    dev: false

  /gtoken@7.0.1:
    resolution: {integrity: sha512-KcFVtoP1CVFtQu0aSk3AyAt2og66PFhZAlkUOuWKwzMLoulHXG5W5wE5xAnHb+yl3/wEFoqGW7/cDGMU8igDZQ==}
    engines: {node: '>=14.0.0'}
    dependencies:
      gaxios: 6.1.1
      jws: 4.0.0
    transitivePeerDependencies:
      - encoding
      - supports-color

  /handlebars@4.7.8:
    resolution: {integrity: sha512-vafaFqs8MZkRrSX7sFVUdo3ap/eNiLnb4IakshzvP56X5Nr1iGKAIqdX6tMlm6HcNRIkr6AxO5jFEoJzzpT8aQ==}
    engines: {node: '>=0.4.7'}
    hasBin: true
    dependencies:
      minimist: 1.2.8
      neo-async: 2.6.2
      source-map: 0.6.1
      wordwrap: 1.0.0
    optionalDependencies:
      uglify-js: 3.19.3
    dev: false

  /har-schema@2.0.0:
    resolution: {integrity: sha512-Oqluz6zhGX8cyRaTQlFMPw80bSJVG2x/cFb8ZPhUILGgHka9SsokCCOQgpveePerqidZOrT14ipqfJb7ILcW5Q==}
    engines: {node: '>=4'}
    dev: false

  /har-validator@5.1.5:
    resolution: {integrity: sha512-nmT2T0lljbxdQZfspsno9hgrG3Uir6Ks5afism62poxqBM6sDnMEuPmzTq8XN0OEwqKLLdh1jQI3qyE66Nzb3w==}
    engines: {node: '>=6'}
    deprecated: this library is no longer supported
    dependencies:
      ajv: 6.12.6
      har-schema: 2.0.0
    dev: false

  /has-bigints@1.0.2:
    resolution: {integrity: sha512-tSvCKtBr9lkF0Ex0aQiP9N+OpV4zi2r/Nee5VkRDbaqv35RLYMzbwQfFSZZH0kR+Rd6302UJZ2p/bJCEoR3VoQ==}
    dev: false

  /has-flag@3.0.0:
    resolution: {integrity: sha512-sKJf1+ceQBr4SMkvQnBDNDtf4TXpVhVGateu0t918bl30FnbE2m4vNLX+VWe/dpjlb+HugGYzW7uQXH98HPEYw==}
    engines: {node: '>=4'}

  /has-flag@4.0.0:
    resolution: {integrity: sha512-EykJT/Q1KjTWctppgIAgfSO0tKVuZUjhgMr17kqTumMl6Afv3EISleU7qZUzoXDFTAHTDC4NOoG/ZxU3EvlMPQ==}
    engines: {node: '>=8'}

  /has-property-descriptors@1.0.2:
    resolution: {integrity: sha512-55JNKuIW+vq4Ke1BjOTjM2YctQIvCT7GFzHwmfZPGo5wnrgkid0YQtnAleFSqumZm4az3n2BS+erby5ipJdgrg==}
    dependencies:
      es-define-property: 1.0.0

  /has-proto@1.0.3:
    resolution: {integrity: sha512-SJ1amZAJUiZS+PhsVLf5tGydlaVB8EdFpaSO4gmiUKUOxk8qzn5AIy4ZeJUmh22znIdk/uMAUT2pl3FxzVUH+Q==}
    engines: {node: '>= 0.4'}

  /has-symbols@1.0.3:
    resolution: {integrity: sha512-l3LCuF6MgDNwTDKkdYGEihYjt5pRPbEg46rtlmnSPlUbgmB8LOIrKJbYYFBSbnPaJexMKtiPO8hmeRjRz2Td+A==}
    engines: {node: '>= 0.4'}

  /has-tostringtag@1.0.2:
    resolution: {integrity: sha512-NqADB8VjPFLM2V0VvHUewwwsw0ZWBaIdgo+ieHtK3hasLz4qeCRjYcqfB6AQrBggRKppKF8L52/VqdVsO47Dlw==}
    engines: {node: '>= 0.4'}
    dependencies:
      has-symbols: 1.0.3
    dev: false

  /has@1.0.3:
    resolution: {integrity: sha512-f2dvO0VU6Oej7RkWJGrehjbzMAjFp5/VKPp5tTpWIV4JHHZK1/BxbFRtf/siA2SWTe09caDmVtYYzWEIbBS4zw==}
    engines: {node: '>= 0.4.0'}
    dependencies:
      function-bind: 1.1.1
    dev: false

  /hasown@2.0.2:
    resolution: {integrity: sha512-0hJU9SCPvmMzIBdZFqNPXWa6dqh7WdH0cII9y+CyS8rG3nL48Bclra9HmKhVVUHyPWNH5Y7xDwAB7bfgSjkUMQ==}
    engines: {node: '>= 0.4'}
    dependencies:
      function-bind: 1.1.2

  /he@1.2.0:
    resolution: {integrity: sha512-F/1DnUGPopORZi0ni+CvrCgHQ5FyEAHRLSApuYWMmrbSwoN2Mn/7k+Gl38gJnR7yyDZk6WLXwiGod1JOWNDKGw==}
    hasBin: true
    dev: false

  /header-case@2.0.4:
    resolution: {integrity: sha512-H/vuk5TEEVZwrR0lp2zed9OCo1uAILMlx0JEMgC26rzyJJ3N1v6XkwHHXJQdR2doSjcGPM6OKPYoJgf0plJ11Q==}
    dependencies:
      capital-case: 1.0.4
      tslib: 2.6.2
    dev: false

  /hexoid@1.0.0:
    resolution: {integrity: sha512-QFLV0taWQOZtvIRIAdBChesmogZrtuXvVWsFHZTk2SU+anspqZ2vMnoLg7IE1+Uk16N19APic1BuF8bC8c2m5g==}
    engines: {node: '>=8'}
    dev: true

  /html-escaper@2.0.2:
    resolution: {integrity: sha512-H2iMtd0I4Mt5eYiapRdIDjp+XzelXQ0tFE4JS7YFwFevXXMmOp9myNrUvCg0D6ws8iqkRPBfKHgbwig1SmlLfg==}
    dev: true

  /htmlencode@0.0.4:
    resolution: {integrity: sha512-0uDvNVpzj/E2TfvLLyyXhKBRvF1y84aZsyRxRXFsQobnHaL4pcaXk+Y9cnFlvnxrBLeXDNq/VJBD+ngdBgQG1w==}
    dev: false

  /htmlparser2@6.1.0:
    resolution: {integrity: sha512-gyyPk6rgonLFEDGoeRgQNaEUvdJ4ktTmmUh/h2t7s+M8oPpIPxgNACWa+6ESR57kXstwqPiCut0V8NRpcwgU7A==}
    dependencies:
      domelementtype: 2.3.0
      domhandler: 4.3.1
      domutils: 2.8.0
      entities: 2.2.0
    dev: false

  /http-cache-semantics@4.1.1:
    resolution: {integrity: sha512-er295DKPVsV82j5kw1Gjt+ADA/XYHsajl82cGNQG2eyoPkvgUhX+nDIyelzhIWbbsXP39EHcI6l5tYs2FYqYXQ==}
    dev: false

  /http-errors@2.0.0:
    resolution: {integrity: sha512-FtwrG/euBzaEjYeRqOgly7G0qviiXoJWnvEH2Z1plBdXgbyjv34pHTSb9zoeHMyDy33+DWy5Wt9Wo+TURtOYSQ==}
    engines: {node: '>= 0.8'}
    dependencies:
      depd: 2.0.0
      inherits: 2.0.4
      setprototypeof: 1.2.0
      statuses: 2.0.1
      toidentifier: 1.0.1
    dev: false

  /http-proxy-agent@5.0.0:
    resolution: {integrity: sha512-n2hY8YdoRE1i7r6M0w9DIw5GgZN0G25P8zLCRQ8rjXtTU3vsNFBI/vWK/UIeE6g5MUUz6avwAPXmL6Fy9D/90w==}
    engines: {node: '>= 6'}
    dependencies:
      '@tootallnate/once': 2.0.0
      agent-base: 6.0.2
      debug: 4.3.4(supports-color@5.5.0)
    transitivePeerDependencies:
      - supports-color
    dev: false

  /http-signature@1.2.0:
    resolution: {integrity: sha512-CAbnr6Rz4CYQkLYUtSNXxQPUH2gK8f3iWexVlsnMeD+GjlsQ0Xsy1cOX+mN3dtxYomRy21CiOzU8Uhw6OwncEQ==}
    engines: {node: '>=0.8', npm: '>=1.3.7'}
    dependencies:
      assert-plus: 1.0.0
      jsprim: 1.4.2
      sshpk: 1.17.0
    dev: false

  /https-proxy-agent@5.0.1:
    resolution: {integrity: sha512-dFcAjpTQFgoLMzC2VwU+C/CbS7uRL0lWmxDITmqm7C+7F0Odmj6s9l6alZc6AELXhrnggM2CeWSXHGOdX2YtwA==}
    engines: {node: '>= 6'}
    dependencies:
      agent-base: 6.0.2
      debug: 4.3.4(supports-color@5.5.0)
    transitivePeerDependencies:
      - supports-color

  /https-proxy-agent@7.0.2:
    resolution: {integrity: sha512-NmLNjm6ucYwtcUmL7JQC1ZQ57LmHP4lT15FQ8D61nak1rO6DH+fz5qNK2Ap5UN4ZapYICE3/0KodcLYSPsPbaA==}
    engines: {node: '>= 14'}
    dependencies:
      agent-base: 7.1.0
      debug: 4.3.4(supports-color@5.5.0)
    transitivePeerDependencies:
      - supports-color

  /human-signals@2.1.0:
    resolution: {integrity: sha512-B4FFZ6q/T2jhhksgkbEW3HBvWIfDW85snkQgawt07S7J5QXTk6BkNV+0yAeZrM5QpMAdYlocGoljn0sJ/WQkFw==}
    engines: {node: '>=10.17.0'}
    dev: true

  /human-signals@5.0.0:
    resolution: {integrity: sha512-AXcZb6vzzrFAUE61HnN4mpLqd/cSIwNQjtNWR0euPm6y0iqx3G4gOXaIDdtdDwZmhwe82LA6+zinmW4UBWVePQ==}
    engines: {node: '>=16.17.0'}
    dev: true

  /humanize-ms@1.2.1:
    resolution: {integrity: sha512-Fl70vYtsAFb/C06PTS9dZBo7ihau+Tu/DNCk/OyHhea07S+aeMWpFFkUaXRa8fI+ScZbEI8dfSxwY7gxZ9SAVQ==}
    dependencies:
      ms: 2.1.3
    dev: false

  /iconv-lite@0.4.24:
    resolution: {integrity: sha512-v3MXnZAcvnywkTUEZomIActle7RXXeedOR31wwl7VlyoXO4Qi9arvSenNQWne1TcRwhCL1HwLI21bEqdpj8/rA==}
    engines: {node: '>=0.10.0'}
    dependencies:
      safer-buffer: 2.1.2
    dev: false

  /ieee754@1.2.1:
    resolution: {integrity: sha512-dcyqhDvX1C46lXZcVqCpK+FtMRQVdIMN6/Df5js2zouUsqG7I6sFxitIC+7KYK29KdXOLHdu9zL4sFnoVQnqaA==}

  /ignore-by-default@1.0.1:
    resolution: {integrity: sha512-Ius2VYcGNk7T90CppJqcIkS5ooHUZyIQK+ClZfMfMNFEF9VSE73Fq+906u/CWu92x4gzZMWOwfFYckPObzdEbA==}
    dev: true

  /ignore@5.2.4:
    resolution: {integrity: sha512-MAb38BcSbH0eHNBxn7ql2NH/kX33OkB3lZ1BNdh7ENeRChHTYsTvWrMubiIAMNS2llXEEgZ1MUOBtXChP3kaFQ==}
    engines: {node: '>= 4'}

  /immer@9.0.21:
    resolution: {integrity: sha512-bc4NBHqOqSfRW7POMkHd51LvClaeMXpm8dx0e8oE2GORbq5aRK7Bxl4FyzVLdGtLmvLKL7BTDBG5ACQm4HWjTA==}
    dev: false

  /import-fresh@3.3.0:
    resolution: {integrity: sha512-veYYhQa+D1QBKznvhUHxb8faxlrwUnxseDAbAp457E0wLNio2bOSKnjYDhMj+YiAq61xrMGhQk9iXVk5FzgQMw==}
    engines: {node: '>=6'}
    dependencies:
      parent-module: 1.0.1
      resolve-from: 4.0.0
    dev: false

  /import-local@3.1.0:
    resolution: {integrity: sha512-ASB07uLtnDs1o6EHjKpX34BKYDSqnFerfTOJL2HvMqF70LnxpjkzDB8J44oT9pu4AMPkQwf8jl6szgvNd2tRIg==}
    engines: {node: '>=8'}
    hasBin: true
    dependencies:
      pkg-dir: 4.2.0
      resolve-cwd: 3.0.0
    dev: true

  /imurmurhash@0.1.4:
    resolution: {integrity: sha512-JmXMZ6wuvDmLiHEml9ykzqO6lwFbof0GG4IkcGaENdCRDDmMVnny7s5HsIgHCbaq0w2MyPhDqkhTUgS2LU2PHA==}
    engines: {node: '>=0.8.19'}

  /indent-string@4.0.0:
    resolution: {integrity: sha512-EdDDZu4A2OyIK7Lr/2zG+w5jmbuk1DVBnEwREQvBzspBJkCEbRa8GxU1lghYcaGJCnRWibjDXlq779X1/y5xwg==}
    engines: {node: '>=8'}
    dev: false

  /inflight@1.0.6:
    resolution: {integrity: sha512-k92I/b08q4wvFscXCLvqfsHCrjrF7yiXsQuIVvVE7N82W3+aqpzuUdBbfhWcy/FZR3/4IgflMgKLOsvPDrGCJA==}
    deprecated: This module is not supported, and leaks memory. Do not use it. Check out lru-cache if you want a good and tested way to coalesce async requests by a key value, which is much more comprehensive and powerful.
    dependencies:
      once: 1.4.0
      wrappy: 1.0.2

  /inherits@2.0.4:
    resolution: {integrity: sha512-k/vGaX4/Yla3WzyMCvTQOXYeIHvqOKtnqBduzTHpzpQZzAskKMhZ2K+EnBiSM9zGSoIFeMpXKxa4dYeZIQqewQ==}

  /ini@1.3.8:
    resolution: {integrity: sha512-JV/yugV2uzW5iMRSiZAyDtQd+nxtUnjeLt0acNdw98kKLrvuRVyB80tsREOE7yvGVgalhZ6RNXCmEHkUKBKxew==}
    dev: false

  /intercom-client@4.0.0:
    resolution: {integrity: sha512-xtAsO0wnyd46JNRP98/JK0BXIfWNTO/tUk+1op4rnZ+N/DSdhAaBw8ZaJD8bL8ePNhyAMl/Vd6h7kYI/h9riaw==}
    engines: {node: '>= v8.0.0'}
    dependencies:
      axios: 0.24.0
      htmlencode: 0.0.4
      lodash: 4.17.21
    transitivePeerDependencies:
      - debug
    dev: false

  /internal-slot@1.0.7:
    resolution: {integrity: sha512-NGnrKwXzSms2qUUih/ILZ5JBqNTSa1+ZmP6flaIp6KmSElgE9qdndzS3cqjrDovwFdmwsGsLdeFgB6suw+1e9g==}
    engines: {node: '>= 0.4'}
    dependencies:
      es-errors: 1.3.0
      hasown: 2.0.2
      side-channel: 1.0.4
    dev: false

  /ip-regex@2.1.0:
    resolution: {integrity: sha512-58yWmlHpp7VYfcdTwMTvwMmqx/Elfxjd9RXTDyMsbL7lLWmhMylLEqiYVLKuLzOZqVgiWXD9MfR62Vv89VRxkw==}
    engines: {node: '>=4'}
    dev: false

  /is-array-buffer@3.0.4:
    resolution: {integrity: sha512-wcjaerHw0ydZwfhiKbXJWLDY8A7yV7KhjQOpb83hGgGfId/aQa4TOvwyzn2PuswW2gPCYEL/nEAiSVpdOj1lXw==}
    engines: {node: '>= 0.4'}
    dependencies:
      call-bind: 1.0.7
      get-intrinsic: 1.2.4
    dev: false

  /is-arrayish@0.2.1:
    resolution: {integrity: sha512-zz06S8t0ozoDXMG+ube26zeCTNXcKIPJZJi8hBrF4idCLms4CG9QtK7qBl1boi5ODzFpjswb5JPmHCbMpjaYzg==}
    dev: true

  /is-arrayish@0.3.2:
    resolution: {integrity: sha512-eVRqCvVlZbuw3GrM63ovNSNAeA1K16kaR/LRY/92w0zxQ5/1YzwblUX652i4Xs9RwAGjW9d9y6X88t8OaAJfWQ==}

  /is-bigint@1.0.4:
    resolution: {integrity: sha512-zB9CruMamjym81i2JZ3UMn54PKGsQzsJeo6xvN3HJJ4CAsQNB6iRutp2To77OfCNuoxspsIhzaPoO1zyCEhFOg==}
    dependencies:
      has-bigints: 1.0.2
    dev: false

  /is-binary-path@2.1.0:
    resolution: {integrity: sha512-ZMERYes6pDydyuGidse7OsHxtbI7WVeUEozgR/g7rd0xUimYNlvZRE/K2MgZTjWy725IfelLeVcEM97mmtRGXw==}
    engines: {node: '>=8'}
    dependencies:
      binary-extensions: 2.2.0

  /is-boolean-object@1.1.2:
    resolution: {integrity: sha512-gDYaKHJmnj4aWxyj6YHyXVpdQawtVLHU5cb+eztPGczf6cjuTdwve5ZIEfgXqH4e57An1D1AKf8CZ3kYrQRqYA==}
    engines: {node: '>= 0.4'}
    dependencies:
      call-bind: 1.0.7
      has-tostringtag: 1.0.2
    dev: false

  /is-callable@1.2.7:
    resolution: {integrity: sha512-1BC0BVFhS/p0qtw6enp8e+8OD0UrK0oFLztSjNzhcKA3WDuJxxAPXzPuPtKkjEY9UUoEWlX/8fgKeu2S8i9JTA==}
    engines: {node: '>= 0.4'}
    dev: false

  /is-core-module@2.12.1:
    resolution: {integrity: sha512-Q4ZuBAe2FUsKtyQJoQHlvP8OvBERxO3jEmy1I7hcRXcJBGGHFh/aJBswbXuS9sgrDH2QUO8ilkwNPHvHMd8clg==}
    dependencies:
      has: 1.0.3
    dev: false

  /is-core-module@2.15.1:
    resolution: {integrity: sha512-z0vtXSwucUJtANQWldhbtbt7BnL0vxiFjIdDLAatwhDYty2bad6s+rijD6Ri4YuYJubLzIJLUidCh09e1djEVQ==}
    engines: {node: '>= 0.4'}
    dependencies:
      hasown: 2.0.2

  /is-data-view@1.0.1:
    resolution: {integrity: sha512-AHkaJrsUVW6wq6JS8y3JnM/GJF/9cf+k20+iDzlSaJrinEo5+7vRiteOSwBhHRiAyQATN1AmY4hwzxJKPmYf+w==}
    engines: {node: '>= 0.4'}
    dependencies:
      is-typed-array: 1.1.13
    dev: false

  /is-date-object@1.0.5:
    resolution: {integrity: sha512-9YQaSxsAiSwcvS33MBk3wTCVnWK+HhF8VZR2jRxehM16QcVOdHqPn4VPHmRK4lSr38n9JriurInLcP90xsYNfQ==}
    engines: {node: '>= 0.4'}
    dependencies:
      has-tostringtag: 1.0.2
    dev: false

  /is-docker@2.2.1:
    resolution: {integrity: sha512-F+i2BKsFrH66iaUFc0woD8sLy8getkwTwtOBjvs56Cx4CgJDeKQeqfz8wAYiSb8JOprWhHH5p77PbmYCvvUuXQ==}
    engines: {node: '>=8'}
    hasBin: true
    dev: false

  /is-electron@2.2.0:
    resolution: {integrity: sha512-SpMppC2XR3YdxSzczXReBjqs2zGscWQpBIKqwXYBFic0ERaxNVgwLCHwOLZeESfdJQjX0RDvrJ1lBXX2ij+G1Q==}
    dev: false

  /is-extglob@2.1.1:
    resolution: {integrity: sha512-SbKbANkN603Vi4jEZv49LeVJMn4yGwsbzZworEoyEiutsN3nJYdbO36zfhGJ6QEDpOZIFkDtnq5JRxmvl3jsoQ==}
    engines: {node: '>=0.10.0'}

  /is-fullwidth-code-point@3.0.0:
    resolution: {integrity: sha512-zymm5+u+sCsSWyD9qNaejV3DFvhCKclKdizYaJUuHA83RLjb7nSuGnddCHGv0hk+KY7BMAlsWeK4Ueg6EV6XQg==}
    engines: {node: '>=8'}

  /is-generator-fn@2.1.0:
    resolution: {integrity: sha512-cTIB4yPYL/Grw0EaSzASzg6bBy9gqCofvWN8okThAYIxKJZC+udlRAmGbM0XLeniEJSs8uEgHPGuHSe1XsOLSQ==}
    engines: {node: '>=6'}
    dev: true

  /is-glob@4.0.3:
    resolution: {integrity: sha512-xelSayHH36ZgE7ZWhli7pW34hNbNl8Ojv5KVmkJD4hBdD3th8Tfk9vYasLM+mXWOZhFkgZfxhLSnrwRr4elSSg==}
    engines: {node: '>=0.10.0'}
    dependencies:
      is-extglob: 2.1.1

  /is-natural-number@4.0.1:
    resolution: {integrity: sha512-Y4LTamMe0DDQIIAlaer9eKebAlDSV6huy+TWhJVPlzZh2o4tRP5SQWFlLn5N0To4mDD22/qdOq+veo1cSISLgQ==}
    dev: true

  /is-negative-zero@2.0.3:
    resolution: {integrity: sha512-5KoIu2Ngpyek75jXodFvnafB6DJgr3u8uuK0LEZJjrU19DrMD3EVERaR8sjz8CCGgpZvxPl9SuE1GMVPFHx1mw==}
    engines: {node: '>= 0.4'}
    dev: false

  /is-number-object@1.0.7:
    resolution: {integrity: sha512-k1U0IRzLMo7ZlYIfzRu23Oh6MiIFasgpb9X76eqfFZAqwH44UI4KTBvBYIZ1dSL9ZzChTB9ShHfLkR4pdW5krQ==}
    engines: {node: '>= 0.4'}
    dependencies:
      has-tostringtag: 1.0.2
    dev: false

  /is-number@7.0.0:
    resolution: {integrity: sha512-41Cifkg6e8TylSpdtTpeLVMqvSBEVzTttHvERD741+pnZ8ANv0004MRL43QKPDlK9cGvNp6NZWZUBlbGXYxxng==}
    engines: {node: '>=0.12.0'}

  /is-path-inside@3.0.3:
    resolution: {integrity: sha512-Fd4gABb+ycGAmKou8eMftCupSir5lRxqf4aD/vd0cD2qc4HL07OjCeuHMr8Ro4CoMaeCKDB0/ECBOVWjTwUvPQ==}
    engines: {node: '>=8'}
    dev: false

  /is-plain-object@5.0.0:
    resolution: {integrity: sha512-VRSzKkbMm5jMDoKLbltAkFQ5Qr7VDiTFGXxYFXXowVj387GeGNOCsOH6Msy00SGZ3Fp84b1Naa1psqgcCIEP5Q==}
    engines: {node: '>=0.10.0'}
    dev: false

  /is-promise@2.2.2:
    resolution: {integrity: sha512-+lP4/6lKUBfQjZ2pdxThZvLUAafmZb8OAxFb8XXtiQmS35INgr85hdOGoEs124ez1FCnZJt6jau/T+alh58QFQ==}
    dev: true

  /is-regex@1.1.4:
    resolution: {integrity: sha512-kvRdxDsxZjhzUX07ZnLydzS1TU/TJlTUHHY4YLL87e37oUA49DfkLqgy+VjFocowy29cKvcSiu+kIv728jTTVg==}
    engines: {node: '>= 0.4'}
    dependencies:
      call-bind: 1.0.7
      has-tostringtag: 1.0.2
    dev: false

  /is-retry-allowed@2.2.0:
    resolution: {integrity: sha512-XVm7LOeLpTW4jV19QSH38vkswxoLud8sQ57YwJVTPWdiaI9I8keEhGFpBlslyVsgdQy4Opg8QOLb8YRgsyZiQg==}
    engines: {node: '>=10'}
    dev: false

  /is-shared-array-buffer@1.0.3:
    resolution: {integrity: sha512-nA2hv5XIhLR3uVzDDfCIknerhx8XUKnstuOERPNNIinXG7v9u+ohXF67vxm4TPTEPU6lm61ZkwP3c9PCB97rhg==}
    engines: {node: '>= 0.4'}
    dependencies:
      call-bind: 1.0.7
    dev: false

  /is-stream@1.1.0:
    resolution: {integrity: sha512-uQPm8kcs47jx38atAcWTVxyltQYoPT68y9aWYdV6yWXSyW8mzSat0TL6CiWdZeCdF3KrAvpVtnHbTv4RN+rqdQ==}
    engines: {node: '>=0.10.0'}

  /is-stream@2.0.1:
    resolution: {integrity: sha512-hFoiJiTl63nn+kstHGBtewWSKnQLpyb155KHheA1l39uvtO9nWIop1p3udqPcUd/xbF1VLMO4n7OI6p7RbngDg==}
    engines: {node: '>=8'}

  /is-stream@3.0.0:
    resolution: {integrity: sha512-LnQR4bZ9IADDRSkvpqMGvt/tEJWclzklNgSw48V5EAaAeDd6qGvN8ei6k5p0tvxSR171VmGyHuTiAOfxAbr8kA==}
    engines: {node: ^12.20.0 || ^14.13.1 || >=16.0.0}
    dev: true

  /is-string@1.0.7:
    resolution: {integrity: sha512-tE2UXzivje6ofPW7l23cjDOMa09gb7xlAqG6jG5ej6uPV32TlWP3NKPigtaGeHNu9fohccRYvIiZMfOOnOYUtg==}
    engines: {node: '>= 0.4'}
    dependencies:
      has-tostringtag: 1.0.2
    dev: false

  /is-symbol@1.0.4:
    resolution: {integrity: sha512-C/CPBqKWnvdcxqIARxyOh4v1UUEOCHpgDa0WYgpKDFMszcrPcffg5uhwSgPCLD2WWxmq6isisz87tzT01tuGhg==}
    engines: {node: '>= 0.4'}
    dependencies:
      has-symbols: 1.0.3
    dev: false

  /is-typed-array@1.1.13:
    resolution: {integrity: sha512-uZ25/bUAlUY5fR4OKT4rZQEBrzQWYV9ZJYGGsUmEJ6thodVJ1HX64ePQ6Z0qPWP+m+Uq6e9UugrE38jeYsDSMw==}
    engines: {node: '>= 0.4'}
    dependencies:
      which-typed-array: 1.1.15
    dev: false

  /is-typedarray@1.0.0:
    resolution: {integrity: sha512-cyA56iCMHAh5CdzjJIa4aohJyeO1YbwLi3Jc35MmRU6poroFjIGZzUzupGiRPOjgHg9TLu43xbpwXk523fMxKA==}
    dev: false

  /is-weakref@1.0.2:
    resolution: {integrity: sha512-qctsuLZmIQ0+vSSMfoVvyFe2+GSEvnmZ2ezTup1SBse9+twCCeial6EEi3Nc2KFcf6+qz2FBPnjXsk8xhKSaPQ==}
    dependencies:
      call-bind: 1.0.7
    dev: false

  /is-wsl@2.2.0:
    resolution: {integrity: sha512-fKzAra0rGJUUBwGBgNkHZuToZcn+TtXHpeCgmkMJMMYx1sQDYaCSyjJBSCa2nH1DGm7s3n1oBnohoVTBaN7Lww==}
    engines: {node: '>=8'}
    dependencies:
      is-docker: 2.2.1
    dev: false

  /isarray@1.0.0:
    resolution: {integrity: sha512-VLghIWNM6ELQzo7zwmcg0NmTVyWKYjvIeM83yjp0wRDTmUnrM678fQbcKBo6n2CJEF0szoG//ytg+TKla89ALQ==}

  /isarray@2.0.5:
    resolution: {integrity: sha512-xHjhDr3cNBK0BzdUJSPXZntQUx/mwMS5Rw4A7lPJ90XGAO6ISP/ePDNuo0vhqOZU+UD5JoodwCAAoZQd3FeAKw==}
    dev: false

  /isexe@2.0.0:
    resolution: {integrity: sha512-RHxMLp9lnKHGHRng9QFhRCMbYAcVpn69smSGcq3f36xjgVVWThj4qqLbTLlq7Ssj8B+fIQ1EuCEGI2lKsyQeIw==}

  /isomorphic-unfetch@3.1.0:
    resolution: {integrity: sha512-geDJjpoZ8N0kWexiwkX8F9NkTsXhetLPVbZFQ+JTW239QNOwvB0gniuR1Wc6f0AMTn7/mFGyXvHTifrCp/GH8Q==}
    dependencies:
      node-fetch: 2.7.0
      unfetch: 4.2.0
    transitivePeerDependencies:
      - encoding
    dev: false

  /isomorphic-ws@5.0.0(ws@8.13.0):
    resolution: {integrity: sha512-muId7Zzn9ywDsyXgTIafTry2sV3nySZeUDe6YedVd1Hvuuep5AsIlqK+XefWpYTyJG5e503F2xIuT2lcU6rCSw==}
    peerDependencies:
      ws: '*'
    dependencies:
      ws: 8.13.0
    dev: false

  /isstream@0.1.2:
    resolution: {integrity: sha512-Yljz7ffyPbrLpLngrMtZ7NduUgVvi6wG9RJ9IUcyCd59YQ911PBJphODUcbOVbqYfxe1wuYf/LJ8PauMRwsM/g==}
    dev: false

  /istanbul-lib-coverage@3.2.0:
    resolution: {integrity: sha512-eOeJ5BHCmHYvQK7xt9GkdHuzuCGS1Y6g9Gvnx3Ym33fz/HpLRYxiS0wHNr+m/MBC8B647Xt608vCDEvhl9c6Mw==}
    engines: {node: '>=8'}
    dev: true

  /istanbul-lib-instrument@5.2.1:
    resolution: {integrity: sha512-pzqtp31nLv/XFOzXGuvhCb8qhjmTVo5vjVk19XE4CRlSWz0KoeJ3bw9XsA7nOp9YBf4qHjwBxkDzKcME/J29Yg==}
    engines: {node: '>=8'}
    dependencies:
      '@babel/core': 7.22.5
      '@babel/parser': 7.22.5
      '@istanbuljs/schema': 0.1.3
      istanbul-lib-coverage: 3.2.0
      semver: 6.3.1
    transitivePeerDependencies:
      - supports-color
    dev: true

  /istanbul-lib-report@3.0.0:
    resolution: {integrity: sha512-wcdi+uAKzfiGT2abPpKZ0hSU1rGQjUQnLvtY5MpQ7QCTahD3VODhcu4wcfY1YtkGaDD5yuydOLINXsfbus9ROw==}
    engines: {node: '>=8'}
    dependencies:
      istanbul-lib-coverage: 3.2.0
      make-dir: 3.1.0
      supports-color: 7.2.0
    dev: true

  /istanbul-lib-source-maps@4.0.1:
    resolution: {integrity: sha512-n3s8EwkdFIJCG3BPKBYvskgXGoy88ARzvegkitk60NxRdwltLOTaH7CUiMRXvwYorl0Q712iEjcWB+fK/MrWVw==}
    engines: {node: '>=10'}
    dependencies:
      debug: 4.3.4(supports-color@5.5.0)
      istanbul-lib-coverage: 3.2.0
      source-map: 0.6.1
    transitivePeerDependencies:
      - supports-color
    dev: true

  /istanbul-reports@3.1.5:
    resolution: {integrity: sha512-nUsEMa9pBt/NOHqbcbeJEgqIlY/K7rVWUX6Lql2orY5e9roQOthbR3vtY4zzf2orPELg80fnxxk9zUyPlgwD1w==}
    engines: {node: '>=8'}
    dependencies:
      html-escaper: 2.0.2
      istanbul-lib-report: 3.0.0
    dev: true

  /jackspeak@2.3.6:
    resolution: {integrity: sha512-N3yCS/NegsOBokc8GAdM8UcmfsKiSS8cipheD/nivzr700H+nsMOxJjQnvwOcRYVuFkdH0wGUvW2WbXGmrZGbQ==}
    engines: {node: '>=14'}
    dependencies:
      '@isaacs/cliui': 8.0.2
    optionalDependencies:
      '@pkgjs/parseargs': 0.11.0
    dev: true

  /jest-changed-files@29.5.0:
    resolution: {integrity: sha512-IFG34IUMUaNBIxjQXF/iu7g6EcdMrGRRxaUSw92I/2g2YC6vCdTltl4nHvt7Ci5nSJwXIkCu8Ka1DKF+X7Z1Ag==}
    engines: {node: ^14.15.0 || ^16.10.0 || >=18.0.0}
    dependencies:
      execa: 5.1.1
      p-limit: 3.1.0
    dev: true

  /jest-circus@29.5.0:
    resolution: {integrity: sha512-gq/ongqeQKAplVxqJmbeUOJJKkW3dDNPY8PjhJ5G0lBRvu0e3EWGxGy5cI4LAGA7gV2UHCtWBI4EMXK8c9nQKA==}
    engines: {node: ^14.15.0 || ^16.10.0 || >=18.0.0}
    dependencies:
      '@jest/environment': 29.5.0
      '@jest/expect': 29.5.0
      '@jest/test-result': 29.5.0
      '@jest/types': 29.5.0
      '@types/node': 18.19.50
      chalk: 4.1.2
      co: 4.6.0
      dedent: 0.7.0
      is-generator-fn: 2.1.0
      jest-each: 29.5.0
      jest-matcher-utils: 29.5.0
      jest-message-util: 29.5.0
      jest-runtime: 29.5.0
      jest-snapshot: 29.5.0
      jest-util: 29.5.0
      p-limit: 3.1.0
      pretty-format: 29.5.0
      pure-rand: 6.0.2
      slash: 3.0.0
      stack-utils: 2.0.6
    transitivePeerDependencies:
      - supports-color
    dev: true

  /jest-cli@29.5.0(@types/node@18.16.16)(ts-node@10.9.1):
    resolution: {integrity: sha512-L1KcP1l4HtfwdxXNFCL5bmUbLQiKrakMUriBEcc1Vfz6gx31ORKdreuWvmQVBit+1ss9NNR3yxjwfwzZNdQXJw==}
    engines: {node: ^14.15.0 || ^16.10.0 || >=18.0.0}
    hasBin: true
    peerDependencies:
      node-notifier: ^8.0.1 || ^9.0.0 || ^10.0.0
    peerDependenciesMeta:
      node-notifier:
        optional: true
    dependencies:
      '@jest/core': 29.5.0(ts-node@10.9.1)
      '@jest/test-result': 29.5.0
      '@jest/types': 29.5.0
      chalk: 4.1.2
      exit: 0.1.2
      graceful-fs: 4.2.11
      import-local: 3.1.0
      jest-config: 29.5.0(@types/node@18.16.16)(ts-node@10.9.1)
      jest-util: 29.5.0
      jest-validate: 29.5.0
      prompts: 2.4.2
      yargs: 17.7.2
    transitivePeerDependencies:
      - '@types/node'
      - supports-color
      - ts-node
    dev: true

  /jest-config@29.5.0(@types/node@18.16.16)(ts-node@10.9.1):
    resolution: {integrity: sha512-kvDUKBnNJPNBmFFOhDbm59iu1Fii1Q6SxyhXfvylq3UTHbg6o7j/g8k2dZyXWLvfdKB1vAPxNZnMgtKJcmu3kA==}
    engines: {node: ^14.15.0 || ^16.10.0 || >=18.0.0}
    peerDependencies:
      '@types/node': '*'
      ts-node: '>=9.0.0'
    peerDependenciesMeta:
      '@types/node':
        optional: true
      ts-node:
        optional: true
    dependencies:
      '@babel/core': 7.22.5
      '@jest/test-sequencer': 29.5.0
      '@jest/types': 29.5.0
      '@types/node': 18.16.16
      babel-jest: 29.5.0(@babel/core@7.22.5)
      chalk: 4.1.2
      ci-info: 3.8.0
      deepmerge: 4.3.1
      glob: 7.2.3
      graceful-fs: 4.2.11
      jest-circus: 29.5.0
      jest-environment-node: 29.5.0
      jest-get-type: 29.4.3
      jest-regex-util: 29.4.3
      jest-resolve: 29.5.0
      jest-runner: 29.5.0
      jest-util: 29.5.0
      jest-validate: 29.5.0
      micromatch: 4.0.5
      parse-json: 5.2.0
      pretty-format: 29.5.0
      slash: 3.0.0
      strip-json-comments: 3.1.1
      ts-node: 10.9.1(@types/node@18.16.16)(typescript@4.9.5)
    transitivePeerDependencies:
      - supports-color
    dev: true

  /jest-config@29.5.0(@types/node@18.19.50)(ts-node@10.9.1):
    resolution: {integrity: sha512-kvDUKBnNJPNBmFFOhDbm59iu1Fii1Q6SxyhXfvylq3UTHbg6o7j/g8k2dZyXWLvfdKB1vAPxNZnMgtKJcmu3kA==}
    engines: {node: ^14.15.0 || ^16.10.0 || >=18.0.0}
    peerDependencies:
      '@types/node': '*'
      ts-node: '>=9.0.0'
    peerDependenciesMeta:
      '@types/node':
        optional: true
      ts-node:
        optional: true
    dependencies:
      '@babel/core': 7.22.5
      '@jest/test-sequencer': 29.5.0
      '@jest/types': 29.5.0
      '@types/node': 18.19.50
      babel-jest: 29.5.0(@babel/core@7.22.5)
      chalk: 4.1.2
      ci-info: 3.8.0
      deepmerge: 4.3.1
      glob: 7.2.3
      graceful-fs: 4.2.11
      jest-circus: 29.5.0
      jest-environment-node: 29.5.0
      jest-get-type: 29.4.3
      jest-regex-util: 29.4.3
      jest-resolve: 29.5.0
      jest-runner: 29.5.0
      jest-util: 29.5.0
      jest-validate: 29.5.0
      micromatch: 4.0.5
      parse-json: 5.2.0
      pretty-format: 29.5.0
      slash: 3.0.0
      strip-json-comments: 3.1.1
      ts-node: 10.9.1(@types/node@18.16.16)(typescript@4.9.5)
    transitivePeerDependencies:
      - supports-color
    dev: true

  /jest-diff@29.5.0:
    resolution: {integrity: sha512-LtxijLLZBduXnHSniy0WMdaHjmQnt3g5sa16W4p0HqukYTTsyTW3GD1q41TyGl5YFXj/5B2U6dlh5FM1LIMgxw==}
    engines: {node: ^14.15.0 || ^16.10.0 || >=18.0.0}
    dependencies:
      chalk: 4.1.2
      diff-sequences: 29.4.3
      jest-get-type: 29.4.3
      pretty-format: 29.5.0
    dev: true

  /jest-docblock@29.4.3:
    resolution: {integrity: sha512-fzdTftThczeSD9nZ3fzA/4KkHtnmllawWrXO69vtI+L9WjEIuXWs4AmyME7lN5hU7dB0sHhuPfcKofRsUb/2Fg==}
    engines: {node: ^14.15.0 || ^16.10.0 || >=18.0.0}
    dependencies:
      detect-newline: 3.1.0
    dev: true

  /jest-each@29.5.0:
    resolution: {integrity: sha512-HM5kIJ1BTnVt+DQZ2ALp3rzXEl+g726csObrW/jpEGl+CDSSQpOJJX2KE/vEg8cxcMXdyEPu6U4QX5eruQv5hA==}
    engines: {node: ^14.15.0 || ^16.10.0 || >=18.0.0}
    dependencies:
      '@jest/types': 29.5.0
      chalk: 4.1.2
      jest-get-type: 29.4.3
      jest-util: 29.5.0
      pretty-format: 29.5.0
    dev: true

  /jest-environment-node@29.5.0:
    resolution: {integrity: sha512-ExxuIK/+yQ+6PRGaHkKewYtg6hto2uGCgvKdb2nfJfKXgZ17DfXjvbZ+jA1Qt9A8EQSfPnt5FKIfnOO3u1h9qw==}
    engines: {node: ^14.15.0 || ^16.10.0 || >=18.0.0}
    dependencies:
      '@jest/environment': 29.5.0
      '@jest/fake-timers': 29.5.0
      '@jest/types': 29.5.0
      '@types/node': 18.19.50
      jest-mock: 29.5.0
      jest-util: 29.5.0
    dev: true

  /jest-get-type@29.4.3:
    resolution: {integrity: sha512-J5Xez4nRRMjk8emnTpWrlkyb9pfRQQanDrvWHhsR1+VUfbwxi30eVcZFlcdGInRibU4G5LwHXpI7IRHU0CY+gg==}
    engines: {node: ^14.15.0 || ^16.10.0 || >=18.0.0}
    dev: true

  /jest-haste-map@29.5.0:
    resolution: {integrity: sha512-IspOPnnBro8YfVYSw6yDRKh/TiCdRngjxeacCps1cQ9cgVN6+10JUcuJ1EabrgYLOATsIAigxA0rLR9x/YlrSA==}
    engines: {node: ^14.15.0 || ^16.10.0 || >=18.0.0}
    dependencies:
      '@jest/types': 29.5.0
      '@types/graceful-fs': 4.1.6
      '@types/node': 18.19.50
      anymatch: 3.1.3
      fb-watchman: 2.0.2
      graceful-fs: 4.2.11
      jest-regex-util: 29.4.3
      jest-util: 29.5.0
      jest-worker: 29.5.0
      micromatch: 4.0.5
      walker: 1.0.8
    optionalDependencies:
      fsevents: 2.3.2
    dev: true

  /jest-leak-detector@29.5.0:
    resolution: {integrity: sha512-u9YdeeVnghBUtpN5mVxjID7KbkKE1QU4f6uUwuxiY0vYRi9BUCLKlPEZfDGR67ofdFmDz9oPAy2G92Ujrntmow==}
    engines: {node: ^14.15.0 || ^16.10.0 || >=18.0.0}
    dependencies:
      jest-get-type: 29.4.3
      pretty-format: 29.5.0
    dev: true

  /jest-matcher-utils@29.5.0:
    resolution: {integrity: sha512-lecRtgm/rjIK0CQ7LPQwzCs2VwW6WAahA55YBuI+xqmhm7LAaxokSB8C97yJeYyT+HvQkH741StzpU41wohhWw==}
    engines: {node: ^14.15.0 || ^16.10.0 || >=18.0.0}
    dependencies:
      chalk: 4.1.2
      jest-diff: 29.5.0
      jest-get-type: 29.4.3
      pretty-format: 29.5.0
    dev: true

  /jest-message-util@29.5.0:
    resolution: {integrity: sha512-Kijeg9Dag6CKtIDA7O21zNTACqD5MD/8HfIV8pdD94vFyFuer52SigdC3IQMhab3vACxXMiFk+yMHNdbqtyTGA==}
    engines: {node: ^14.15.0 || ^16.10.0 || >=18.0.0}
    dependencies:
      '@babel/code-frame': 7.22.5
      '@jest/types': 29.5.0
      '@types/stack-utils': 2.0.1
      chalk: 4.1.2
      graceful-fs: 4.2.11
      micromatch: 4.0.5
      pretty-format: 29.5.0
      slash: 3.0.0
      stack-utils: 2.0.6
    dev: true

  /jest-mock@29.5.0:
    resolution: {integrity: sha512-GqOzvdWDE4fAV2bWQLQCkujxYWL7RxjCnj71b5VhDAGOevB3qj3Ovg26A5NI84ZpODxyzaozXLOh2NCgkbvyaw==}
    engines: {node: ^14.15.0 || ^16.10.0 || >=18.0.0}
    dependencies:
      '@jest/types': 29.5.0
      '@types/node': 18.19.50
      jest-util: 29.5.0
    dev: true

  /jest-pnp-resolver@1.2.3(jest-resolve@29.5.0):
    resolution: {integrity: sha512-+3NpwQEnRoIBtx4fyhblQDPgJI0H1IEIkX7ShLUjPGA7TtUTvI1oiKi3SR4oBR0hQhQR80l4WAe5RrXBwWMA8w==}
    engines: {node: '>=6'}
    peerDependencies:
      jest-resolve: '*'
    peerDependenciesMeta:
      jest-resolve:
        optional: true
    dependencies:
      jest-resolve: 29.5.0
    dev: true

  /jest-regex-util@29.4.3:
    resolution: {integrity: sha512-O4FglZaMmWXbGHSQInfXewIsd1LMn9p3ZXB/6r4FOkyhX2/iP/soMG98jGvk/A3HAN78+5VWcBGO0BJAPRh4kg==}
    engines: {node: ^14.15.0 || ^16.10.0 || >=18.0.0}
    dev: true

  /jest-resolve-dependencies@29.5.0:
    resolution: {integrity: sha512-sjV3GFr0hDJMBpYeUuGduP+YeCRbd7S/ck6IvL3kQ9cpySYKqcqhdLLC2rFwrcL7tz5vYibomBrsFYWkIGGjOg==}
    engines: {node: ^14.15.0 || ^16.10.0 || >=18.0.0}
    dependencies:
      jest-regex-util: 29.4.3
      jest-snapshot: 29.5.0
    transitivePeerDependencies:
      - supports-color
    dev: true

  /jest-resolve@29.5.0:
    resolution: {integrity: sha512-1TzxJ37FQq7J10jPtQjcc+MkCkE3GBpBecsSUWJ0qZNJpmg6m0D9/7II03yJulm3H/fvVjgqLh/k2eYg+ui52w==}
    engines: {node: ^14.15.0 || ^16.10.0 || >=18.0.0}
    dependencies:
      chalk: 4.1.2
      graceful-fs: 4.2.11
      jest-haste-map: 29.5.0
      jest-pnp-resolver: 1.2.3(jest-resolve@29.5.0)
      jest-util: 29.5.0
      jest-validate: 29.5.0
      resolve: 1.22.8
      resolve.exports: 2.0.2
      slash: 3.0.0
    dev: true

  /jest-runner@29.5.0:
    resolution: {integrity: sha512-m7b6ypERhFghJsslMLhydaXBiLf7+jXy8FwGRHO3BGV1mcQpPbwiqiKUR2zU2NJuNeMenJmlFZCsIqzJCTeGLQ==}
    engines: {node: ^14.15.0 || ^16.10.0 || >=18.0.0}
    dependencies:
      '@jest/console': 29.5.0
      '@jest/environment': 29.5.0
      '@jest/test-result': 29.5.0
      '@jest/transform': 29.5.0
      '@jest/types': 29.5.0
      '@types/node': 18.19.50
      chalk: 4.1.2
      emittery: 0.13.1
      graceful-fs: 4.2.11
      jest-docblock: 29.4.3
      jest-environment-node: 29.5.0
      jest-haste-map: 29.5.0
      jest-leak-detector: 29.5.0
      jest-message-util: 29.5.0
      jest-resolve: 29.5.0
      jest-runtime: 29.5.0
      jest-util: 29.5.0
      jest-watcher: 29.5.0
      jest-worker: 29.5.0
      p-limit: 3.1.0
      source-map-support: 0.5.13
    transitivePeerDependencies:
      - supports-color
    dev: true

  /jest-runtime@29.5.0:
    resolution: {integrity: sha512-1Hr6Hh7bAgXQP+pln3homOiEZtCDZFqwmle7Ew2j8OlbkIu6uE3Y/etJQG8MLQs3Zy90xrp2C0BRrtPHG4zryw==}
    engines: {node: ^14.15.0 || ^16.10.0 || >=18.0.0}
    dependencies:
      '@jest/environment': 29.5.0
      '@jest/fake-timers': 29.5.0
      '@jest/globals': 29.5.0
      '@jest/source-map': 29.4.3
      '@jest/test-result': 29.5.0
      '@jest/transform': 29.5.0
      '@jest/types': 29.5.0
      '@types/node': 18.19.50
      chalk: 4.1.2
      cjs-module-lexer: 1.2.2
      collect-v8-coverage: 1.0.1
      glob: 7.2.3
      graceful-fs: 4.2.11
      jest-haste-map: 29.5.0
      jest-message-util: 29.5.0
      jest-mock: 29.5.0
      jest-regex-util: 29.4.3
      jest-resolve: 29.5.0
      jest-snapshot: 29.5.0
      jest-util: 29.5.0
      slash: 3.0.0
      strip-bom: 4.0.0
    transitivePeerDependencies:
      - supports-color
    dev: true

  /jest-snapshot@29.5.0:
    resolution: {integrity: sha512-x7Wolra5V0tt3wRs3/ts3S6ciSQVypgGQlJpz2rsdQYoUKxMxPNaoHMGJN6qAuPJqS+2iQ1ZUn5kl7HCyls84g==}
    engines: {node: ^14.15.0 || ^16.10.0 || >=18.0.0}
    dependencies:
      '@babel/core': 7.22.5
      '@babel/generator': 7.22.5
      '@babel/plugin-syntax-jsx': 7.22.5(@babel/core@7.22.5)
      '@babel/plugin-syntax-typescript': 7.22.5(@babel/core@7.22.5)
      '@babel/traverse': 7.22.5
      '@babel/types': 7.22.5
      '@jest/expect-utils': 29.5.0
      '@jest/transform': 29.5.0
      '@jest/types': 29.5.0
      '@types/babel__traverse': 7.20.1
      '@types/prettier': 2.7.3
      babel-preset-current-node-syntax: 1.0.1(@babel/core@7.22.5)
      chalk: 4.1.2
      expect: 29.5.0
      graceful-fs: 4.2.11
      jest-diff: 29.5.0
      jest-get-type: 29.4.3
      jest-matcher-utils: 29.5.0
      jest-message-util: 29.5.0
      jest-util: 29.5.0
      natural-compare: 1.4.0
      pretty-format: 29.5.0
      semver: 7.5.4
    transitivePeerDependencies:
      - supports-color
    dev: true

  /jest-util@29.5.0:
    resolution: {integrity: sha512-RYMgG/MTadOr5t8KdhejfvUU82MxsCu5MF6KuDUHl+NuwzUt+Sm6jJWxTJVrDR1j5M/gJVCPKQEpWXY+yIQ6lQ==}
    engines: {node: ^14.15.0 || ^16.10.0 || >=18.0.0}
    dependencies:
      '@jest/types': 29.5.0
      '@types/node': 18.19.50
      chalk: 4.1.2
      ci-info: 3.8.0
      graceful-fs: 4.2.11
      picomatch: 2.3.1
    dev: true

  /jest-validate@29.5.0:
    resolution: {integrity: sha512-pC26etNIi+y3HV8A+tUGr/lph9B18GnzSRAkPaaZJIE1eFdiYm6/CewuiJQ8/RlfHd1u/8Ioi8/sJ+CmbA+zAQ==}
    engines: {node: ^14.15.0 || ^16.10.0 || >=18.0.0}
    dependencies:
      '@jest/types': 29.5.0
      camelcase: 6.3.0
      chalk: 4.1.2
      jest-get-type: 29.4.3
      leven: 3.1.0
      pretty-format: 29.5.0
    dev: true

  /jest-watcher@29.5.0:
    resolution: {integrity: sha512-KmTojKcapuqYrKDpRwfqcQ3zjMlwu27SYext9pt4GlF5FUgB+7XE1mcCnSm6a4uUpFyQIkb6ZhzZvHl+jiBCiA==}
    engines: {node: ^14.15.0 || ^16.10.0 || >=18.0.0}
    dependencies:
      '@jest/test-result': 29.5.0
      '@jest/types': 29.5.0
      '@types/node': 18.19.50
      ansi-escapes: 4.3.2
      chalk: 4.1.2
      emittery: 0.13.1
      jest-util: 29.5.0
      string-length: 4.0.2
    dev: true

  /jest-worker@29.5.0:
    resolution: {integrity: sha512-NcrQnevGoSp4b5kg+akIpthoAFHxPBcb5P6mYPY0fUNT+sSvmtu6jlkEle3anczUKIKEbMxFimk9oTP/tpIPgA==}
    engines: {node: ^14.15.0 || ^16.10.0 || >=18.0.0}
    dependencies:
      '@types/node': 18.19.50
      jest-util: 29.5.0
      merge-stream: 2.0.0
      supports-color: 8.1.1
    dev: true

  /jest@29.5.0(@types/node@18.16.16)(ts-node@10.9.1):
    resolution: {integrity: sha512-juMg3he2uru1QoXX078zTa7pO85QyB9xajZc6bU+d9yEGwrKX6+vGmJQ3UdVZsvTEUARIdObzH68QItim6OSSQ==}
    engines: {node: ^14.15.0 || ^16.10.0 || >=18.0.0}
    hasBin: true
    peerDependencies:
      node-notifier: ^8.0.1 || ^9.0.0 || ^10.0.0
    peerDependenciesMeta:
      node-notifier:
        optional: true
    dependencies:
      '@jest/core': 29.5.0(ts-node@10.9.1)
      '@jest/types': 29.5.0
      import-local: 3.1.0
      jest-cli: 29.5.0(@types/node@18.16.16)(ts-node@10.9.1)
    transitivePeerDependencies:
      - '@types/node'
      - supports-color
      - ts-node
    dev: true

  /joi@17.9.2:
    resolution: {integrity: sha512-Itk/r+V4Dx0V3c7RLFdRh12IOjySm2/WGPMubBT92cQvRfYZhPM2W0hZlctjj72iES8jsRCwp7S/cRmWBnJ4nw==}
    dependencies:
      '@hapi/hoek': 9.3.0
      '@hapi/topo': 5.1.0
      '@sideway/address': 4.1.4
      '@sideway/formula': 3.0.1
      '@sideway/pinpoint': 2.0.0
    dev: false

  /jose@4.15.2:
    resolution: {integrity: sha512-IY73F228OXRl9ar3jJagh7Vnuhj/GzBunPiZP13K0lOl7Am9SoWW3kEzq3MCllJMTtZqHTiDXQvoRd4U95aU6A==}
    dev: false

  /jose@5.9.3:
    resolution: {integrity: sha512-egLIoYSpcd+QUF+UHgobt5YzI2Pkw/H39ou9suW687MY6PmCwPmkNV/4TNjn1p2tX5xO3j0d0sq5hiYE24bSlg==}
    dev: false

  /joycon@3.1.1:
    resolution: {integrity: sha512-34wB/Y7MW7bzjKRjUKTa46I2Z7eV62Rkhva+KkopW7Qvv/OSWBqvkSY7vusOPrNuZcUG3tApvdVgNB8POj3SPw==}
    engines: {node: '>=10'}
    dev: true

  /js-base64@3.7.5:
    resolution: {integrity: sha512-3MEt5DTINKqfScXKfJFrRbxkrnk2AxPWGBL/ycjz4dK8iqiSJ06UxD8jh8xuh6p10TX4t2+7FsBYVxxQbMg+qA==}
    dev: false

  /js-tokens@4.0.0:
    resolution: {integrity: sha512-RdJUflcE3cUzKiMqQgsCu06FPu9UdIJO0beYbPhHN4k6apgJtifcoCtT9bcxOpYBtpD2kCM6Sbzg4CausW/PKQ==}

  /js-yaml@3.14.1:
    resolution: {integrity: sha512-okMH7OXXJ7YrN9Ok3/SXrnu4iX9yOk+25nqX4imS2npuvTYDmo/QEZoqwZkYaIDk3jVvBOTOIEgEhaLOynBS9g==}
    hasBin: true
    dependencies:
      argparse: 1.0.10
      esprima: 4.0.1
    dev: true

  /js-yaml@4.1.0:
    resolution: {integrity: sha512-wpxZs9NoxZaJESJGIZTyDEaYpl0FKSA+FB9aJiyemKhMwkxQg63h4T1KJgUGHpTqPDNRcmmYLugrRjJlBtWvRA==}
    hasBin: true
    dependencies:
      argparse: 2.0.1

  /jsbn@0.1.1:
    resolution: {integrity: sha512-UVU9dibq2JcFWxQPA6KCqj5O42VOmAY3zQUfEKxU0KpTGXwNoCjkX1e13eHNvw/xPynt6pU0rZ1htjWTNTSXsg==}
    dev: false

  /jsdoc-type-pratt-parser@3.1.0:
    resolution: {integrity: sha512-MgtD0ZiCDk9B+eI73BextfRrVQl0oyzRG8B2BjORts6jbunj4ScKPcyXGTbB6eXL4y9TzxCm6hyeLq/2ASzNdw==}
    engines: {node: '>=12.0.0'}
    dev: false

  /jsep@1.3.9:
    resolution: {integrity: sha512-i1rBX5N7VPl0eYb6+mHNp52sEuaS2Wi8CDYx1X5sn9naevL78+265XJqy1qENEk7mRKwS06NHpUqiBwR7qeodw==}
    engines: {node: '>= 10.16.0'}
    dev: false

  /jsesc@2.5.2:
    resolution: {integrity: sha512-OYu7XEzjkCQ3C5Ps3QIZsQfNpqoJyZZA99wd9aWd05NCtC5pWOkShK2mkL6HXQR6/Cy2lbNdPlZBpuQHXE63gA==}
    engines: {node: '>=4'}
    hasBin: true

  /json-bigint@1.0.0:
    resolution: {integrity: sha512-SiPv/8VpZuWbvLSMtTDU8hEfrZWg/mH/nV/b4o0CYbSxu1UIQPLdwKOCIyLQX+VIPO5vrLX3i8qtqFyhdPSUSQ==}
    dependencies:
      bignumber.js: 9.1.1

  /json-buffer@3.0.0:
    resolution: {integrity: sha512-CuUqjv0FUZIdXkHPI8MezCnFCdaTAacej1TZYulLoAg1h/PhwkdXFN4V/gzY4g+fMBCOV2xF+rp7t2XD2ns/NQ==}
    dev: false

  /json-parse-even-better-errors@2.3.1:
    resolution: {integrity: sha512-xyFwyhro/JEof6Ghe2iz2NcXoj2sloNsWr/XsERDK/oiPCfaNhl5ONfp+jQdAZRQQ0IJWNzH9zIZF7li91kh2w==}
    dev: true

  /json-refs@3.0.15:
    resolution: {integrity: sha512-0vOQd9eLNBL18EGl5yYaO44GhixmImes2wiYn9Z3sag3QnehWrYWlB9AFtMxCL2Bj3fyxgDYkxGFEU/chlYssw==}
    engines: {node: '>=0.8'}
    hasBin: true
    dependencies:
      commander: 4.1.1
      graphlib: 2.1.8
      js-yaml: 3.14.1
      lodash: 4.17.21
      native-promise-only: 0.8.1
      path-loader: 1.0.12
      slash: 3.0.0
      uri-js: 4.4.1
    transitivePeerDependencies:
      - supports-color
    dev: true

  /json-schema-to-typescript@13.1.2:
    resolution: {integrity: sha512-17G+mjx4nunvOpkPvcz7fdwUwYCEwyH8vR3Ym3rFiQ8uzAL3go+c1306Kk7iGRk8HuXBXqy+JJJmpYl0cvOllw==}
    engines: {node: '>=12.0.0'}
    hasBin: true
    dependencies:
      '@bcherny/json-schema-ref-parser': 10.0.5-fork
      '@types/json-schema': 7.0.15
      '@types/lodash': 4.14.195
      '@types/prettier': 2.7.3
      cli-color: 2.0.3
      get-stdin: 8.0.0
      glob: 7.2.3
      glob-promise: 4.2.2(glob@7.2.3)
      is-glob: 4.0.3
      lodash: 4.17.21
      minimist: 1.2.8
      mkdirp: 1.0.4
      mz: 2.7.0
      prettier: 2.8.8
    dev: true

  /json-schema-to-zod@1.1.1:
    resolution: {integrity: sha512-YhU/zVhEMUBQE5/tOWPEcajdjEIpWFHVitQz0A7knERlzldw705dhImXiwgWKvkivU4GkF6C1efREzAFDKXvmQ==}
    hasBin: true
    dependencies:
      '@types/json-schema': 7.0.15
      json-refs: 3.0.15
      prettier: 2.8.8
    transitivePeerDependencies:
      - supports-color
    dev: true

  /json-schema-traverse@0.4.1:
    resolution: {integrity: sha512-xbbCH5dCYU5T8LcEhhuh7HJ88HXuW3qsI3Y0zOZFKfZEHcpWiHU/Jxzk629Brsab/mMiHQti9wMP+845RPe3Vg==}
    dev: false

  /json-schema-traverse@1.0.0:
    resolution: {integrity: sha512-NM8/P9n3XjXhIZn1lLhkFaACTOURQXjWhV4BA/RnOv8xvgqtqpAX9IO4mRQxSx1Rlo4tqzeqb0sOlruaOy3dug==}

  /json-schema@0.4.0:
    resolution: {integrity: sha512-es94M3nTIfsEPisRafak+HDLfHXnKBhV3vU5eqPcS3flIWqcxJWgXHXiey3YrpaNsanY5ei1VoYEbOzijuq9BA==}

  /json-stable-stringify-without-jsonify@1.0.1:
    resolution: {integrity: sha512-Bdboy+l7tA3OGW6FjyFHWkP5LuByj1Tk33Ljyq0axyzdk9//JSi2u3fP1QSmd1KNwq6VOKYGlAu87CisVir6Pw==}
    dev: false

  /json-stringify-safe@5.0.1:
    resolution: {integrity: sha512-ZClg6AaYvamvYEE82d3Iyd3vSSIjQ+odgjaTzRuO3s7toCdFKczob2i0zCh7JE8kWn17yvAWhUVxvqGwUalsRA==}
    dev: false

  /json-to-ast@2.1.0:
    resolution: {integrity: sha512-W9Lq347r8tA1DfMvAGn9QNcgYm4Wm7Yc+k8e6vezpMnRT+NHbtlxgNBXRVjXe9YM6eTn6+p/MKOlV/aABJcSnQ==}
    engines: {node: '>= 4'}
    dependencies:
      code-error-fragment: 0.0.230
      grapheme-splitter: 1.0.4
    dev: true

  /json5@1.0.2:
    resolution: {integrity: sha512-g1MWMLBiz8FKi1e4w0UyVL3w+iJceWAFBAaBnnGKOpNa5f8TLktkbre1+s6oICydWAm+HRUGTmI+//xv2hvXYA==}
    hasBin: true
    dependencies:
      minimist: 1.2.8
    dev: false

  /json5@2.2.3:
    resolution: {integrity: sha512-XmOWe7eyHYH14cLdVPoyg+GOH3rYX++KpzrylJwSW98t3Nk+U8XOl8FWKOgwtzdb8lXGf6zYwDUzeHMWfxasyg==}
    engines: {node: '>=6'}
    hasBin: true

  /jsonc-parser@2.2.1:
    resolution: {integrity: sha512-o6/yDBYccGvTz1+QFevz6l6OBZ2+fMVu2JZ9CIhzsYRX4mjaK5IyX9eldUdCmga16zlgQxyrj5pt9kzuj2C02w==}
    dev: false

  /jsonc-parser@3.2.0:
    resolution: {integrity: sha512-gfFQZrcTc8CnKXp6Y4/CBT3fTc0OVuDofpre4aEeEpSBPV5X5v4+Vmx+8snU7RLPrNHPKSgLxGo9YuQzz20o+w==}

  /jsonfile@4.0.0:
    resolution: {integrity: sha512-m6F1R3z8jjlf2imQHS2Qez5sjKWQzbuuhuJ/FKYFRZvPE3PuHcSMVZzfsLhGVOkfd20obL5SWEBew5ShlquNxg==}
    optionalDependencies:
      graceful-fs: 4.2.11
    dev: false

  /jsonpath-plus@6.0.1:
    resolution: {integrity: sha512-EvGovdvau6FyLexFH2OeXfIITlgIbgZoAZe3usiySeaIDm5QS+A10DKNpaPBBqqRSZr2HN6HVNXxtwUAr2apEw==}
    engines: {node: '>=10.0.0'}
    requiresBuild: true
    dev: false
    optional: true

  /jsonpath-plus@7.1.0:
    resolution: {integrity: sha512-gTaNRsPWO/K2KY6MrqaUFClF9kmuM6MFH5Dhg1VYDODgFbByw1yb7xu3hrViE/sz+dGOeMWgCzwUwQtAnCTE9g==}
    engines: {node: '>=12.0.0'}
    dev: false

  /jsonpointer@5.0.1:
    resolution: {integrity: sha512-p/nXbhSEcu3pZRdkW1OfJhpsVtW1gd4Wa1fnQc9YLiTfAjn0312eMKimbdIQzuZl9aa9xUGaRlP9T/CJE/ditQ==}
    engines: {node: '>=0.10.0'}

  /jsonwebtoken@8.5.1:
    resolution: {integrity: sha512-XjwVfRS6jTMsqYs0EsuJ4LGxXV14zQybNd4L2r0UvbVnSF9Af8x7p5MzbJ90Ioz/9TI41/hTCvznF/loiSzn8w==}
    engines: {node: '>=4', npm: '>=1.4.28'}
    dependencies:
      jws: 3.2.2
      lodash.includes: 4.3.0
      lodash.isboolean: 3.0.3
      lodash.isinteger: 4.0.4
      lodash.isnumber: 3.0.3
      lodash.isplainobject: 4.0.6
      lodash.isstring: 4.0.1
      lodash.once: 4.1.1
      ms: 2.1.3
      semver: 5.7.1
    dev: false

  /jsonwebtoken@9.0.0:
    resolution: {integrity: sha512-tuGfYXxkQGDPnLJ7SibiQgVgeDgfbPq2k2ICcbgqW8WxWLBAxKQM/ZCu/IT8SOSwmaYl4dpTFCW5xZv7YbbWUw==}
    engines: {node: '>=12', npm: '>=6'}
    dependencies:
      jws: 3.2.2
      lodash: 4.17.21
      ms: 2.1.3
      semver: 7.5.4
    dev: false

  /jsonwebtoken@9.0.2:
    resolution: {integrity: sha512-PRp66vJ865SSqOlgqS8hujT5U4AOgMfhrwYIuIhfKaoSCZcirrmASQr8CX7cUg+RMih+hgznrjp99o+W4pJLHQ==}
    engines: {node: '>=12', npm: '>=6'}
    dependencies:
      jws: 3.2.2
      lodash.includes: 4.3.0
      lodash.isboolean: 3.0.3
      lodash.isinteger: 4.0.4
      lodash.isnumber: 3.0.3
      lodash.isplainobject: 4.0.6
      lodash.isstring: 4.0.1
      lodash.once: 4.1.1
      ms: 2.1.3
      semver: 7.5.4
    dev: false

  /jsprim@1.4.2:
    resolution: {integrity: sha512-P2bSOMAc/ciLz6DzgjVlGJP9+BrJWu5UDGK70C2iweC5QBIeFf0ZXRvGjEj2uYgrY2MkAAhsSWHDWlFtEroZWw==}
    engines: {node: '>=0.6.0'}
    dependencies:
      assert-plus: 1.0.0
      extsprintf: 1.3.0
      json-schema: 0.4.0
      verror: 1.10.0
    dev: false

  /jwa@1.4.1:
    resolution: {integrity: sha512-qiLX/xhEEFKUAJ6FiBMbes3w9ATzyk5W7Hvzpa/SLYdxNtng+gcurvrI7TbACjIXlsJyr05/S1oUhZrc63evQA==}
    dependencies:
      buffer-equal-constant-time: 1.0.1
      ecdsa-sig-formatter: 1.0.11
      safe-buffer: 5.2.1
    dev: false

  /jwa@2.0.0:
    resolution: {integrity: sha512-jrZ2Qx916EA+fq9cEAeCROWPTfCwi1IVHqT2tapuqLEVVDKFDENFw1oL+MwrTvH6msKxsd1YTDVw6uKEcsrLEA==}
    dependencies:
      buffer-equal-constant-time: 1.0.1
      ecdsa-sig-formatter: 1.0.11
      safe-buffer: 5.2.1

  /jwks-rsa@3.1.0:
    resolution: {integrity: sha512-v7nqlfezb9YfHHzYII3ef2a2j1XnGeSE/bK3WfumaYCqONAIstJbrEGapz4kadScZzEt7zYCN7bucj8C0Mv/Rg==}
    engines: {node: '>=14'}
    dependencies:
      '@types/express': 4.17.17
      '@types/jsonwebtoken': 9.0.3
      debug: 4.3.4(supports-color@5.5.0)
      jose: 4.15.2
      limiter: 1.1.5
      lru-memoizer: 2.2.0
    transitivePeerDependencies:
      - supports-color
    dev: false

  /jws@3.2.2:
    resolution: {integrity: sha512-YHlZCB6lMTllWDtSPHz/ZXTsi8S00usEV6v1tjq8tOUZzw7DpSDWVXjXDre6ed1w/pd495ODpHZYSdkRTsa0HA==}
    dependencies:
      jwa: 1.4.1
      safe-buffer: 5.2.1
    dev: false

  /jws@4.0.0:
    resolution: {integrity: sha512-KDncfTmOZoOMTFG4mBlG0qUIOlc03fmzH+ru6RgYVZhPkyiy/92Owlt/8UEN+a4TXR1FQetfIpJE8ApdvdVxTg==}
    dependencies:
      jwa: 2.0.0
      safe-buffer: 5.2.1

  /keyv@3.1.0:
    resolution: {integrity: sha512-9ykJ/46SN/9KPM/sichzQ7OvXyGDYKGTaDlKMGCAlg2UK8KRy4jb0d8sFc+0Tt0YYnThq8X2RZgCg74RPxgcVA==}
    dependencies:
      json-buffer: 3.0.0
    dev: false

  /kleur@3.0.3:
    resolution: {integrity: sha512-eTIzlVOSUR+JxdDFepEYcBMtZ9Qqdef+rnzWdRZuMbOywu5tO2w2N7rqjoANZ5k9vywhL6Br1VRjUIgTQx4E8w==}
    engines: {node: '>=6'}

  /kuler@2.0.0:
    resolution: {integrity: sha512-Xq9nH7KlWZmXAtodXDDRE7vs6DU1gTU8zYDHDiWLSip45Egwq3plLHzPn27NgvzL2r1LMPC1vdqh98sQxtqj4A==}

  /latest-version@5.1.0:
    resolution: {integrity: sha512-weT+r0kTkRQdCdYCNtkMwWXQTMEswKrFBkm4ckQOMVhhqhIMI1UT2hMj+1iigIhgSZm5gTmrRXBNoGUgaTY1xA==}
    engines: {node: '>=8'}
    dependencies:
      package-json: 6.5.0
    dev: false

  /leven@3.1.0:
    resolution: {integrity: sha512-qsda+H8jTaUaN/x5vzW2rzc+8Rw4TAQ/4KjB46IwK5VH+IlVeeeje/EoZRpiXvIqjFgK84QffqPztGI3VBLG1A==}
    engines: {node: '>=6'}

  /levn@0.4.1:
    resolution: {integrity: sha512-+bT2uH4E5LGE7h/n3evcS/sQlJXCpIp6ym8OWJ5eV6+67Dsql/LaaT7qJBAt2rzfoa/5QBGBhxDix1dMt2kQKQ==}
    engines: {node: '>= 0.8.0'}
    dependencies:
      prelude-ls: 1.2.1
      type-check: 0.4.0
    dev: false

  /lilconfig@3.1.1:
    resolution: {integrity: sha512-O18pf7nyvHTckunPWCV1XUNXU1piu01y2b7ATJ0ppkUkk8ocqVWBrYjJBCwHDjD/ZWcfyrA0P4gKhzWGi5EINQ==}
    engines: {node: '>=14'}
    dev: true

  /limiter@1.1.5:
    resolution: {integrity: sha512-FWWMIEOxz3GwUI4Ts/IvgVy6LPvoMPgjMdQ185nN6psJyBJ4yOpzqm695/h5umdLJg2vW3GR5iG11MAkR2AzJA==}
    dev: false

  /lines-and-columns@1.2.4:
    resolution: {integrity: sha512-7ylylesZQ/PV29jhEDl3Ufjo6ZX7gCqJr5F7PKrqc93v7fzSymt1BpwEU8nAUXs8qzzvqhbjhK5QZg6Mt/HkBg==}
    dev: true

  /load-tsconfig@0.2.5:
    resolution: {integrity: sha512-IXO6OCs9yg8tMKzfPZ1YmheJbZCiEsnBdcB03l0OcfK9prKnJb96siuHCr5Fl37/yo9DnKU+TLpxzTUspw9shg==}
    engines: {node: ^12.20.0 || ^14.13.1 || >=16.0.0}
    dev: true

  /local-pkg@0.4.3:
    resolution: {integrity: sha512-SFppqq5p42fe2qcZQqqEOiVRXl+WCP1MdT6k7BDEW1j++sp5fIY+/fdRQitvKgB5BrBcmrs5m/L0v2FrU5MY1g==}
    engines: {node: '>=14'}

  /locate-path@5.0.0:
    resolution: {integrity: sha512-t7hw9pI+WvuwNJXwk5zVHpyhIqzg2qTlklJOf0mVxGSbe3Fp2VieZcduNYjaLDoy6p9uGpQEGWG87WpMKlNq8g==}
    engines: {node: '>=8'}
    dependencies:
      p-locate: 4.1.0
    dev: true

  /locate-path@6.0.0:
    resolution: {integrity: sha512-iPZK6eYjbxRu3uB4/WZ3EsEIMJFMqAoopl3R+zuq0UjcAm/MO6KCweDgPfP3elTztoKP3KtnVHxTn2NHBSDVUw==}
    engines: {node: '>=10'}
    dependencies:
      p-locate: 5.0.0
    dev: false

  /lodash.clonedeep@4.5.0:
    resolution: {integrity: sha512-H5ZhCF25riFd9uB5UCkVKo61m3S/xZk1x4wA6yp/L3RFP6Z/eHH1ymQcGLo7J3GMPfm0V/7m1tryHuGVxpqEBQ==}
    dev: false

  /lodash.includes@4.3.0:
    resolution: {integrity: sha512-W3Bx6mdkRTGtlJISOvVD/lbqjTlPPUDTMnlXZFnVwi9NKJ6tiAk6LVdlhZMm17VZisqhKcgzpO5Wz91PCt5b0w==}
    dev: false

  /lodash.isboolean@3.0.3:
    resolution: {integrity: sha512-Bz5mupy2SVbPHURB98VAcw+aHh4vRV5IPNhILUCsOzRmsTmSQ17jIuqopAentWoehktxGd9e/hbIXq980/1QJg==}
    dev: false

  /lodash.isinteger@4.0.4:
    resolution: {integrity: sha512-DBwtEWN2caHQ9/imiNeEA5ys1JoRtRfY3d7V9wkqtbycnAmTvRRmbHKDV4a0EYc678/dia0jrte4tjYwVBaZUA==}
    dev: false

  /lodash.isnumber@3.0.3:
    resolution: {integrity: sha512-QYqzpfwO3/CWf3XP+Z+tkQsfaLL/EnUlXWVkIk5FUPc4sBdTehEqZONuyRt2P67PXAk+NXmTBcc97zw9t1FQrw==}
    dev: false

  /lodash.isplainobject@4.0.6:
    resolution: {integrity: sha512-oSXzaWypCMHkPC3NvBEaPHf0KsA5mvPrOPgQWDsbg8n7orZ290M0BmC/jgRZ4vcJ6DTAhjrsSYgdsW/F+MFOBA==}
    dev: false

  /lodash.isstring@4.0.1:
    resolution: {integrity: sha512-0wJxfxH1wgO3GrbuP+dTTk7op+6L41QCXbGINEmD+ny/G/eCqGzxyCsh7159S+mgDDcoarnBw6PC1PS5+wUGgw==}
    dev: false

  /lodash.memoize@4.1.2:
    resolution: {integrity: sha512-t7j+NzmgnQzTAYXcsHYLgimltOV1MXHtlOWf6GjL9Kj8GK5FInw5JotxvbOs+IvV1/Dzo04/fCGfLVs7aXb4Ag==}
    dev: true

  /lodash.merge@4.6.2:
    resolution: {integrity: sha512-0KpjqXRVvrYyCsX1swR/XTK0va6VQkQM6MNo7PqW77ByjAhoARA8EfrP1N4+KlKj8YS0ZUCtRT/YUuhyYDujIQ==}
    dev: false

  /lodash.once@4.1.1:
    resolution: {integrity: sha512-Sb487aTOCr9drQVL8pIxOzVhafOjZN9UU54hiN8PU3uAiSV7lx1yYNpbNmex2PK6dSJoNTSJUUswT651yww3Mg==}
    dev: false

  /lodash.sortby@4.7.0:
    resolution: {integrity: sha512-HDWXG8isMntAyRF5vZ7xKuEvOhT4AhlRt/3czTSjvGUxjYCBVRQY48ViDHyfYz9VIoBkW4TMGQNapx+l3RUwdA==}
    dev: true

  /lodash.topath@4.5.2:
    resolution: {integrity: sha512-1/W4dM+35DwvE/iEd1M9ekewOSTlpFekhw9mhAtrwjVqUr83/ilQiyAvmg4tVX7Unkcfl1KC+i9WdaT4B6aQcg==}
    dev: false

  /lodash@4.17.21:
    resolution: {integrity: sha512-v2kDEe57lecTulaDIuNTPy3Ry4gLGJ6Z1O3vE1krgXZNrsQ+LFTGHVxVjcXPs17LhbZVGedAJv8XZ1tvj5FvSg==}

  /logform@2.5.1:
    resolution: {integrity: sha512-9FyqAm9o9NKKfiAKfZoYo9bGXXuwMkxQiQttkT4YjjVtQVIQtK6LmVtlxmCaFswo6N4AfEkHqZTV0taDtPotNg==}
    dependencies:
      '@colors/colors': 1.5.0
      '@types/triple-beam': 1.3.2
      fecha: 4.2.3
      ms: 2.1.3
      safe-stable-stringify: 2.4.3
      triple-beam: 1.3.0
    dev: false

  /logform@2.6.1:
    resolution: {integrity: sha512-CdaO738xRapbKIMVn2m4F6KTj4j7ooJ8POVnebSgKo3KBz5axNXRAL7ZdRjIV6NOr2Uf4vjtRkxrFETOioCqSA==}
    engines: {node: '>= 12.0.0'}
    dependencies:
      '@colors/colors': 1.6.0
      '@types/triple-beam': 1.3.2
      fecha: 4.2.3
      ms: 2.1.3
      safe-stable-stringify: 2.4.3
      triple-beam: 1.3.0

  /loose-envify@1.4.0:
    resolution: {integrity: sha512-lyuxPGr/Wfhrlem2CL/UcnUc1zcqKAImBDzukY7Y5F/yQiNdko6+fRLevlw1HgMySw7f611UIY408EtxRSoK3Q==}
    hasBin: true
    dependencies:
      js-tokens: 4.0.0
    dev: false

  /loupe@2.3.6:
    resolution: {integrity: sha512-RaPMZKiMy8/JruncMU5Bt6na1eftNoo++R4Y+N2FrxkDVTrGvcyzFTsaGif4QTeKESheMGegbhw6iUAq+5A8zA==}
    deprecated: Please upgrade to 2.3.7 which fixes GHSA-4q6p-r6v2-jvc5
    dependencies:
      get-func-name: 2.0.2

  /lower-case@2.0.2:
    resolution: {integrity: sha512-7fm3l3NAF9WfN6W3JOmf5drwpVqX78JtoGJ3A6W0a6ZnldM41w2fV5D490psKFTpMds8TJse/eHLFFsNHHjHgg==}
    dependencies:
      tslib: 2.6.2
    dev: false

  /lowercase-keys@1.0.1:
    resolution: {integrity: sha512-G2Lj61tXDnVFFOi8VZds+SoQjtQC3dgokKdDG2mTm1tx4m50NUHBOZSBwQQHyy0V12A0JTG4icfZQH+xPyh8VA==}
    engines: {node: '>=0.10.0'}
    dev: false

  /lowercase-keys@2.0.0:
    resolution: {integrity: sha512-tqNXrS78oMOE73NMxK4EMLQsQowWf8jKooH9g7xPavRT706R6bkQJ6DY2Te7QukaZsulxa30wQ7bk0pm4XiHmA==}
    engines: {node: '>=8'}
    dev: false

  /lru-cache@10.2.0:
    resolution: {integrity: sha512-2bIM8x+VAf6JT4bKAljS1qUWgMsqZRPGJS6FSahIMPVvctcNhyVp7AJu7quxOW9jwkryBReKZY5tY5JYv2n/7Q==}
    engines: {node: 14 || >=16.14}
    dev: true

  /lru-cache@4.0.2:
    resolution: {integrity: sha512-uQw9OqphAGiZhkuPlpFGmdTU2tEuhxTourM/19qGJrxBPHAr/f8BT1a0i/lOclESnGatdJG/UCkP9kZB/Lh1iw==}
    dependencies:
      pseudomap: 1.0.2
      yallist: 2.1.2
    dev: false

  /lru-cache@5.1.1:
    resolution: {integrity: sha512-KpNARQA3Iwv+jTA0utUVVbrh+Jlrr1Fv0e56GGzAFOXN7dk/FviaDW8LHmK52DlcH4WP2n6gI8vN1aesBFgo9w==}
    dependencies:
      yallist: 3.1.1

  /lru-cache@6.0.0:
    resolution: {integrity: sha512-Jo6dJ04CmSjuznwJSS3pUeWmd/H0ffTlkXXgwZi+eq1UCmqQwCh+eLsYOYCwY991i2Fah4h1BEMCx4qThGbsiA==}
    engines: {node: '>=10'}
    dependencies:
      yallist: 4.0.0

  /lru-cache@9.1.2:
    resolution: {integrity: sha512-ERJq3FOzJTxBbFjZ7iDs+NiK4VI9Wz+RdrrAB8dio1oV+YvdPzUEE4QNiT2VD51DkIbCYRUUzCRkssXCHqSnKQ==}
    engines: {node: 14 || >=16.14}

  /lru-memoizer@2.2.0:
    resolution: {integrity: sha512-QfOZ6jNkxCcM/BkIPnFsqDhtrazLRsghi9mBwFAzol5GCvj4EkFT899Za3+QwikCg5sRX8JstioBDwOxEyzaNw==}
    dependencies:
      lodash.clonedeep: 4.5.0
      lru-cache: 4.0.2
    dev: false

  /lru-queue@0.1.0:
    resolution: {integrity: sha512-BpdYkt9EvGl8OfWHDQPISVpcl5xZthb+XPsbELj5AQXxIC8IriDZIQYjBJPEm5rS420sjZ0TLEzRcq5KdBhYrQ==}
    dependencies:
      es5-ext: 0.10.62
    dev: true

  /lru_map@0.3.3:
    resolution: {integrity: sha512-Pn9cox5CsMYngeDbmChANltQl+5pi6XmTrraMSzhPmMBbmgcxmqWry0U3PGapCU1yB4/LqCcom7qhHZiF/jGfQ==}
    dev: false

  /magic-string@0.30.1:
    resolution: {integrity: sha512-mbVKXPmS0z0G4XqFDCTllmDQ6coZzn94aMlb0o/A4HEHJCKcanlDZwYJgwnkmgD3jyWhUgj9VsPrfd972yPffA==}
    engines: {node: '>=12'}
    dependencies:
      '@jridgewell/sourcemap-codec': 1.4.15

  /make-dir@1.3.0:
    resolution: {integrity: sha512-2w31R7SJtieJJnQtGc7RVL2StM2vGYVfqUOvUDxH6bC6aJTxPxTF0GnIgCyu7tjockiUWAYQRbxa7vKn34s5sQ==}
    engines: {node: '>=4'}
    dependencies:
      pify: 3.0.0
    dev: true

  /make-dir@2.1.0:
    resolution: {integrity: sha512-LS9X+dc8KLxXCb8dni79fLIIUA5VyZoyjSMCwTluaXA0o27cCK0bhXkpgw+sTXVpPy/lSO57ilRixqk0vDmtRA==}
    engines: {node: '>=6'}
    dependencies:
      pify: 4.0.1
      semver: 5.7.1
    dev: false

  /make-dir@3.1.0:
    resolution: {integrity: sha512-g3FeP20LNwhALb/6Cz6Dd4F2ngze0jz7tbzrD2wAV+o9FeNHe4rL+yK2md0J/fiSf1sa1ADhXqi5+oVwOM/eGw==}
    engines: {node: '>=8'}
    dependencies:
      semver: 6.3.1
    dev: true

  /make-error@1.3.6:
    resolution: {integrity: sha512-s8UhlNe7vPKomQhC1qFelMokr/Sc3AgNbso3n74mVPA5LTZwkB9NlXf4XPamLxJE8h0gh73rM94xvwRT2CVInw==}

  /makeerror@1.0.12:
    resolution: {integrity: sha512-JmqCvUhmt43madlpFzG4BQzG2Z3m6tvQDNKdClZnO3VbIudJYmxsT0FNJMeiB2+JTSlTQTSbU8QdesVmwJcmLg==}
    dependencies:
      tmpl: 1.0.5
    dev: true

  /map-obj@4.3.0:
    resolution: {integrity: sha512-hdN1wVrZbb29eBGiGjJbeP8JbKjq1urkHJ/LIP/NY48MZ1QVXUsQBV1G1zvYFHn1XE06cwjBsOI2K3Ulnj1YXQ==}
    engines: {node: '>=8'}
    dev: false

  /marked@13.0.2:
    resolution: {integrity: sha512-J6CPjP8pS5sgrRqxVRvkCIkZ6MFdRIjDkwUwgJ9nL2fbmM6qGQeB2C16hi8Cc9BOzj6xXzy0jyi0iPIfnMHYzA==}
    engines: {node: '>= 18'}
    hasBin: true
    dev: false

  /media-typer@0.3.0:
    resolution: {integrity: sha512-dq+qelQ9akHpcOl/gUVRTxVIOkAJ1wR3QAvb4RsVjS8oVoFjDGTc679wJYmUmknUF5HwMLOgb5O+a3KxfWapPQ==}
    engines: {node: '>= 0.6'}
    dev: false

  /memoizee@0.4.15:
    resolution: {integrity: sha512-UBWmJpLZd5STPm7PMUlOw/TSy972M+z8gcyQ5veOnSDRREz/0bmpyTfKt3/51DhEBqCZQn1udM/5flcSPYhkdQ==}
    dependencies:
      d: 1.0.1
      es5-ext: 0.10.62
      es6-weak-map: 2.0.3
      event-emitter: 0.3.5
      is-promise: 2.2.2
      lru-queue: 0.1.0
      next-tick: 1.1.0
      timers-ext: 0.1.7
    dev: true

  /merge-stream@2.0.0:
    resolution: {integrity: sha512-abv/qOcuPfk3URPfDzmZU1LKmuw8kT+0nIHvKrKgFrwifol/doWcdA4ZqsWQ8ENrFKkd67Mfpo/LovbIUsbt3w==}
    dev: true

  /merge2@1.4.1:
    resolution: {integrity: sha512-8q7VEgMJW4J8tcfVPy8g09NcQwZdbwFEqhe/WZkoIzjn/3TGDwtOCYtXGxA3O8tPzpczCCDgv+P2P5y00ZJOOg==}
    engines: {node: '>= 8'}

  /messaging-api-common@1.0.4:
    resolution: {integrity: sha512-riYl+FnUtbUxxBfmUXBZSw4akK9hWAGGobulT81DK4Y5s/zeCKQcwa5uKHLG5HrR0RCtATIj7tQM8J29z61jRg==}
    engines: {node: '>=10'}
    dependencies:
      '@types/debug': 4.1.8
      '@types/lodash': 4.14.195
      '@types/url-join': 4.0.1
      axios: 0.21.4(debug@4.3.4)
      camel-case: 4.1.2
      debug: 4.3.4(supports-color@5.5.0)
      lodash: 4.17.21
      map-obj: 4.3.0
      pascal-case: 3.1.2
      snake-case: 3.0.4
      url-join: 4.0.1
    transitivePeerDependencies:
      - supports-color
    dev: false

  /messaging-api-messenger@1.1.0:
    resolution: {integrity: sha512-WfODwHvkkC/oJMrqr7ukm2yTf4DqWg8BvnwmGOU53fRMvuCQNGWYSKQPk8k/s0Evl56J32iDidooGIL9fAGOjQ==}
    engines: {node: '>=10'}
    dependencies:
      '@types/append-query': 2.0.1
      '@types/lodash': 4.14.195
      '@types/warning': 3.0.0
      append-query: 2.1.1
      axios: 0.21.4(debug@4.3.4)
      axios-error: 1.0.4
      form-data: 3.0.1
      lodash: 4.17.21
      messaging-api-common: 1.0.4
      ts-invariant: 0.4.4
      warning: 4.0.3
    transitivePeerDependencies:
      - debug
      - supports-color
    dev: false

  /methods@1.1.2:
    resolution: {integrity: sha512-iclAHeNqNm68zFtnZ0e+1L2yUIdvzNoauKU4WBA3VvH/vPFieF7qfRlwUZU+DA9P9bPXIS90ulxoUoCH23sV2w==}
    engines: {node: '>= 0.6'}

  /micromatch@4.0.5:
    resolution: {integrity: sha512-DMy+ERcEW2q8Z2Po+WNXuw3c5YaUSFjAO5GsJqfEl7UjvtIuFKO6ZrKvcItdy98dwFI2N1tg3zNIdKaQT+aNdA==}
    engines: {node: '>=8.6'}
    dependencies:
      braces: 3.0.2
      picomatch: 2.3.1

  /mime-db@1.52.0:
    resolution: {integrity: sha512-sPU4uV7dYlvtWJxwwxHD0PuihVNiE7TyAbQ5SWxDCB9mUYvOgroQOwYQQOKPJ8CIbE+1ETVlOoK1UC2nU3gYvg==}
    engines: {node: '>= 0.6'}

  /mime-types@2.1.35:
    resolution: {integrity: sha512-ZDY+bPm5zTTF+YpCrAU9nK0UgICYPT0QtT1NZWFv4s++TNkcgVaT0g6+4R2uI4MjQjzysHB1zxuWL50hzaeXiw==}
    engines: {node: '>= 0.6'}
    dependencies:
      mime-db: 1.52.0

  /mime@1.6.0:
    resolution: {integrity: sha512-x0Vn8spI+wuJ1O6S7gnbaQg8Pxh4NNHb7KSINmEWKiPE4RKOplvijn+NkmYmmRgP68mc70j2EbeTFRsrswaQeg==}
    engines: {node: '>=4'}
    hasBin: true
    dev: false

  /mime@2.6.0:
    resolution: {integrity: sha512-USPkMeET31rOMiarsBNIHZKLGgvKc/LrjofAnBlOttf5ajRvqiRA8QsenbcooctK6d6Ts6aqZXBA+XbkKthiQg==}
    engines: {node: '>=4.0.0'}
    hasBin: true

  /mimic-fn@2.1.0:
    resolution: {integrity: sha512-OqbOk5oEQeAZ8WXWydlu9HJjz9WVdEIvamMCcXmuqUYjTknH/sqsWvhQ3vgwKFRR1HpjvNBKQ37nbJgYzGqGcg==}
    engines: {node: '>=6'}
    dev: true

  /mimic-fn@4.0.0:
    resolution: {integrity: sha512-vqiC06CuhBTUdZH+RYl8sFrL096vA45Ok5ISO6sE/Mr1jRbGH4Csnhi8f3wKVl7x8mO4Au7Ir9D3Oyv1VYMFJw==}
    engines: {node: '>=12'}
    dev: true

  /mimic-response@1.0.1:
    resolution: {integrity: sha512-j5EctnkH7amfV/q5Hgmoal1g2QHFJRraOtmx0JpIqkxhBhI/lJSl1nMpQ45hVarwNETOoWEimndZ4QK0RHxuxQ==}
    engines: {node: '>=4'}
    dev: false

  /minimatch@3.1.2:
    resolution: {integrity: sha512-J7p63hRiAjw1NDEww1W7i37+ByIrOWO5XQQAzZ3VOcL0PNybwpfmV/N05zFAzwQ9USyEcX6t3UO+K5aqBQOIHw==}
    dependencies:
      brace-expansion: 1.1.11

  /minimatch@8.0.4:
    resolution: {integrity: sha512-W0Wvr9HyFXZRGIDgCicunpQ299OKXs9RgZfaukz4qAW/pJhcpUfupc9c+OObPOFueNy8VSrZgEmDtk6Kh4WzDA==}
    engines: {node: '>=16 || 14 >=14.17'}
    dependencies:
      brace-expansion: 2.0.1

  /minimatch@9.0.3:
    resolution: {integrity: sha512-RHiac9mvaRw0x3AYRgDC1CxAP7HTcNrrECeA8YYJeWnpo+2Q5CegtZjaotWTWxDG3UeGA1coE05iH1mPjT/2mg==}
    engines: {node: '>=16 || 14 >=14.17'}
    dependencies:
      brace-expansion: 2.0.1
    dev: true

  /minimist@1.2.8:
    resolution: {integrity: sha512-2yyAR8qBkN3YuheJanUpWC5U3bb5osDywNB8RzDVlDwDHbocAJveqqj1u8+SVD7jkWT4yvsHCpWqqWqAxb0zCA==}

  /minipass@4.2.8:
    resolution: {integrity: sha512-fNzuVyifolSLFL4NzpF+wEF4qrgqaaKX0haXPQEdQ7NKAN+WecoKMHV09YcuL/DHxrUsYQOK3MiuDf7Ip2OXfQ==}
    engines: {node: '>=8'}

  /minipass@6.0.2:
    resolution: {integrity: sha512-MzWSV5nYVT7mVyWCwn2o7JH13w2TBRmmSqSRCKzTw+lmft9X4z+3wjvs06Tzijo5z4W/kahUCDpRXTF+ZrmF/w==}
    engines: {node: '>=16 || 14 >=14.17'}

  /mkdirp@1.0.4:
    resolution: {integrity: sha512-vVqVZQyf3WLx2Shd0qJ9xuvqgAyKPLAiqITEtqW0oIUjzo3PePDd6fW9iFz30ef7Ysp/oiWqbhszeGWW2T6Gzw==}
    engines: {node: '>=10'}
    hasBin: true
    dev: true

  /mlly@1.4.0:
    resolution: {integrity: sha512-ua8PAThnTwpprIaU47EPeZ/bPUVp2QYBbWMphUQpVdBI3Lgqzm5KZQ45Agm3YJedHXaIHl6pBGabaLSUPPSptg==}
    dependencies:
      acorn: 8.10.0
      pathe: 1.1.1
      pkg-types: 1.0.3
      ufo: 1.1.2

  /moment@2.29.4:
    resolution: {integrity: sha512-5LC9SOxjSc2HF6vO2CyuTDNivEdoz2IvyJJGj6X8DJ0eFyfszE0QiEd+iXmBvUP3WHxSjFH/vIsA0EN00cgr8w==}
    dev: true

  /mri@1.2.0:
    resolution: {integrity: sha512-tzzskb3bG8LvYGFF/mDTpq3jpI6Q9wc3LEmBaghu+DdCssd1FakN7Bc0hVNmEyGq1bq3RgfkCb3cmQLpNPOroA==}
    engines: {node: '>=4'}
    dev: false

  /ms@2.0.0:
    resolution: {integrity: sha512-Tpp60P6IUJDTuOq/5Z8cdskzJujfwqfOTkrwIwj7IRISpnkJnT6SyJ4PCPnGMoFjC9ddhal5KVIYtAt97ix05A==}
    dev: false

  /ms@2.1.2:
    resolution: {integrity: sha512-sGkPx+VjMtmA6MX27oA4FBFELFCZZ4S4XqeGOXCv68tT+jb3vk/RyaKWP0PTKyWtmLSM0b+adUTEvbs1PEaH2w==}

  /ms@2.1.3:
    resolution: {integrity: sha512-6FlzubTLZG3J2a/NVCAleEhjzq5oxgHyaCU9yYXvcLsvoVaHJq/s5xXI6/XXP6tz7R9xAOtHnSO/tXtF3WRTlA==}

  /mz@2.7.0:
    resolution: {integrity: sha512-z81GNO7nnYMEhrGh9LeymoE4+Yr0Wn5McHIZMK5cfQCl+NDX08sCZgUc9/6MHni9IWuFLm1Z3HTCXu2z9fN62Q==}
    dependencies:
      any-promise: 1.3.0
      object-assign: 4.1.1
      thenify-all: 1.6.0
    dev: true

  /nanoid@3.3.6:
    resolution: {integrity: sha512-BGcqMMJuToF7i1rt+2PWSNVnWIkGCU78jBG3RxO/bZlnZPK2Cmi2QaffxGO/2RvWi9sL+FAiRiXMgsyxQ1DIDA==}
    engines: {node: ^10 || ^12 || ^13.7 || ^14 || >=15.0.1}
    hasBin: true

  /native-promise-only@0.8.1:
    resolution: {integrity: sha512-zkVhZUA3y8mbz652WrL5x0fB0ehrBkulWT3TomAQ9iDtyXZvzKeEA6GPxAItBYeNYl5yngKRX612qHOhvMkDeg==}
    dev: true

  /natural-compare-lite@1.4.0:
    resolution: {integrity: sha512-Tj+HTDSJJKaZnfiuw+iaF9skdPpTo2GtEly5JHnWV/hfv2Qj/9RKsGISQtLh2ox3l5EAGw487hnBee0sIJ6v2g==}
    dev: false

  /natural-compare@1.4.0:
    resolution: {integrity: sha512-OWND8ei3VtNC9h7V60qff3SVobHr996CTwgxubgyQYEpg290h9J0buyECNNJexkFm5sOajh5G116RYA1c8ZMSw==}

  /neo-async@2.6.2:
    resolution: {integrity: sha512-Yd3UES5mWCSqR+qNT93S3UoYUkqAZ9lLg8a7g9rimsWmYGK8cVToA4/sF3RrshdyV3sAGMXVUmpMYOw+dLpOuw==}
    dev: false

  /next-tick@1.1.0:
    resolution: {integrity: sha512-CXdUiJembsNjuToQvxayPZF9Vqht7hewsvy2sOWafLvi2awflj9mOC6bHIg50orX8IJvWKY9wYQ/zB2kogPslQ==}
    dev: true

  /nimma@0.2.2:
    resolution: {integrity: sha512-V52MLl7BU+tH2Np9tDrIXK8bql3MVUadnMIl/0/oZSGC9keuro0O9UUv9QKp0aMvtN8HRew4G7byY7H4eWsxaQ==}
    engines: {node: ^12.20 || >=14.13}
    dependencies:
      '@jsep-plugin/regex': 1.0.3(jsep@1.3.9)
      '@jsep-plugin/ternary': 1.1.3(jsep@1.3.9)
      astring: 1.9.0
      jsep: 1.3.9
    optionalDependencies:
      jsonpath-plus: 6.0.1
      lodash.topath: 4.5.2
    dev: false

  /no-case@3.0.4:
    resolution: {integrity: sha512-fgAN3jGAh+RoxUGZHTSOLJIqUc2wmoBwGR4tbpNAKmmovFoWq0OdRkb0VkldReO2a2iBT/OEulG9XSUc10r3zg==}
    dependencies:
      lower-case: 2.0.2
      tslib: 2.6.2
    dev: false

  /node-addon-api@3.2.1:
    resolution: {integrity: sha512-mmcei9JghVNDYydghQmeDX8KoAm0FAiYyIcUt/N4nhyAipB17pllZQDOJD2fotxABnt4Mdz+dKTO7eftLg4d0A==}
    dev: false

  /node-domexception@1.0.0:
    resolution: {integrity: sha512-/jKZoMpw0F8GRwl4/eLROPA3cfcXtLApP0QzLmUT/HuPCZWyB7IY9ZrMeKw2O/nFIqPQB3PVM9aYm0F312AXDQ==}
    engines: {node: '>=10.5.0'}
    dev: false

  /node-fetch@2.6.11:
    resolution: {integrity: sha512-4I6pdBY1EthSqDmJkiNk3JIT8cswwR9nfeW/cPdUagJYEQG7R95WRH74wpz7ma8Gh/9dI9FP+OU+0E4FvtA55w==}
    engines: {node: 4.x || >=6.0.0}
    peerDependencies:
      encoding: ^0.1.0
    peerDependenciesMeta:
      encoding:
        optional: true
    dependencies:
      whatwg-url: 5.0.0

  /node-fetch@2.7.0:
    resolution: {integrity: sha512-c4FRfUm/dbcWZ7U+1Wq0AwCyFL+3nt2bEw05wfxSz+DWpWsitgmSgYmy2dQdWyKC1694ELPqMs/YzUSNozLt8A==}
    engines: {node: 4.x || >=6.0.0}
    peerDependencies:
      encoding: ^0.1.0
    peerDependenciesMeta:
      encoding:
        optional: true
    dependencies:
      whatwg-url: 5.0.0

  /node-forge@1.3.1:
    resolution: {integrity: sha512-dPEtOeMvF9VMcYV/1Wb8CPoVAXtp6MKMlcbAt4ddqmGqUJ6fQZFXkNZNkNlfevtNkGtaSoXf/vNNNSvgrdXwtA==}
    engines: {node: '>= 6.13.0'}
    dev: false

  /node-getopt@0.3.2:
    resolution: {integrity: sha512-yqkmYrMbK1wPrfz7mgeYvA4tBperLg9FQ4S3Sau3nSAkpOA0x0zC8nQ1siBwozy1f4SE8vq2n1WKv99r+PCa1Q==}
    engines: {node: '>= 0.6.0'}
    dev: false

  /node-gyp-build@4.6.0:
    resolution: {integrity: sha512-NTZVKn9IylLwUzaKjkas1e4u2DLNcV4rdYagA4PWdPwW87Bi7z+BznyKSRwS/761tV/lzCGXplWsiaMjLqP2zQ==}
    hasBin: true
    dev: false

  /node-html-parser@6.1.13:
    resolution: {integrity: sha512-qIsTMOY4C/dAa5Q5vsobRpOOvPfC4pB61UVW2uSwZNUp0QU/jCekTal1vMmbO0DgdHeLUJpv/ARmDqErVxA3Sg==}
    dependencies:
      css-select: 5.1.0
      he: 1.2.0
    dev: false

  /node-int64@0.4.0:
    resolution: {integrity: sha512-O5lz91xSOeoXP6DulyHfllpq+Eg00MWitZIbtPfoSEvqIHdl5gfcY6hYzDWnj0qD5tz52PI08u9qUvSVeUBeHw==}
    dev: true

  /node-releases@2.0.12:
    resolution: {integrity: sha512-QzsYKWhXTWx8h1kIvqfnC++o0pEmpRQA/aenALsL2F4pqNVr7YzcdMlDij5WBnwftRbJCNJL/O7zdKaxKPHqgQ==}

  /nodemailer@6.9.3:
    resolution: {integrity: sha512-fy9v3NgTzBngrMFkDsKEj0r02U7jm6XfC3b52eoNV+GCrGj+s8pt5OqhiJdWKuw51zCTdiNR/IUD1z33LIIGpg==}
    engines: {node: '>=6.0.0'}
    dev: false

  /nodemon@2.0.22:
    resolution: {integrity: sha512-B8YqaKMmyuCO7BowF1Z1/mkPqLk6cs/l63Ojtd6otKjMx47Dq1utxfRxcavH1I7VSaL8n5BUaoutadnsX3AAVQ==}
    engines: {node: '>=8.10.0'}
    hasBin: true
    dependencies:
      chokidar: 3.5.3
      debug: 3.2.7(supports-color@5.5.0)
      ignore-by-default: 1.0.1
      minimatch: 3.1.2
      pstree.remy: 1.1.8
      semver: 5.7.1
      simple-update-notifier: 1.1.0
      supports-color: 5.5.0
      touch: 3.1.0
      undefsafe: 2.0.5
    dev: true

  /nodemon@3.1.4:
    resolution: {integrity: sha512-wjPBbFhtpJwmIeY2yP7QF+UKzPfltVGtfce1g/bB15/8vCGZj8uxD62b/b9M9/WVgme0NZudpownKN+c0plXlQ==}
    engines: {node: '>=10'}
    hasBin: true
    dependencies:
      chokidar: 3.5.3
      debug: 4.3.4(supports-color@5.5.0)
      ignore-by-default: 1.0.1
      minimatch: 3.1.2
      pstree.remy: 1.1.8
      semver: 7.5.4
      simple-update-notifier: 2.0.0
      supports-color: 5.5.0
      touch: 3.1.0
      undefsafe: 2.0.5
    dev: true

  /nopt@1.0.10:
    resolution: {integrity: sha512-NWmpvLSqUrgrAC9HCuxEvb+PSloHpqVu+FqcO4eeF2h5qYRhA7ev6KvelyQAKtegUbC6RypJnlEOhd8vloNKYg==}
    hasBin: true
    dependencies:
      abbrev: 1.1.1
    dev: true

  /normalize-path@3.0.0:
    resolution: {integrity: sha512-6eZs5Ls3WtCisHWp9S2GUy8dqkpGi4BVSz3GaqiE6ezub0512ESztXUwUB6C6IKbQkY2Pnb/mD4WYojCRwcwLA==}
    engines: {node: '>=0.10.0'}

  /normalize-url@4.5.1:
    resolution: {integrity: sha512-9UZCFRHQdNrfTpGg8+1INIg93B6zE0aXMVFkw1WFwvO4SlZywU6aLg5Of0Ap/PgcbSw4LNxvMWXMeugwMCX0AA==}
    engines: {node: '>=8'}
    dev: false

  /npm-run-path@4.0.1:
    resolution: {integrity: sha512-S48WzZW777zhNIrn7gxOlISNAqi9ZC/uQFnRdbeIHhZhCA6UqpkOT8T1G7BvfdgP4Er8gF4sUbaS0i7QvIfCWw==}
    engines: {node: '>=8'}
    dependencies:
      path-key: 3.1.1
    dev: true

  /npm-run-path@5.3.0:
    resolution: {integrity: sha512-ppwTtiJZq0O/ai0z7yfudtBpWIoxM8yE6nHi1X47eFR2EWORqfbu6CnPlNsjeN683eT0qG6H/Pyf9fCcvjnnnQ==}
    engines: {node: ^12.20.0 || ^14.13.1 || >=16.0.0}
    dependencies:
      path-key: 4.0.0
    dev: true

  /nth-check@2.1.1:
    resolution: {integrity: sha512-lqjrjmaOoAnWfMmBPL+XNnynZh2+swxiX3WUE0s4yEHI6m+AwrK2UZOimIRl3X/4QctVqS8AiZjFqyOGrMXb/w==}
    dependencies:
      boolbase: 1.0.0
    dev: false

  /oauth-sign@0.9.0:
    resolution: {integrity: sha512-fexhUFFPTGV8ybAtSIGbV6gOkSv8UtRbDBnAyLQw4QPKkgNlsH2ByPGtMUqdWkos6YCRmAqViwgZrJc/mRDzZQ==}
    dev: false

  /object-assign@4.1.1:
    resolution: {integrity: sha512-rJgTQnkUnH1sFw8yT6VSU3zD3sWmu6sZhIseY8VX+GRu3P6F7Fu+JNDoXfklElbLJSnc3FUQHVe4cU5hj+BcUg==}
    engines: {node: '>=0.10.0'}
    dev: true

  /object-inspect@1.13.2:
    resolution: {integrity: sha512-IRZSRuzJiynemAXPYtPe5BoI/RESNYR7TYm50MC5Mqbd3Jmw5y790sErYw3V6SryFJD64b74qQQs9wn5Bg/k3g==}
    engines: {node: '>= 0.4'}

  /object-keys@1.1.1:
    resolution: {integrity: sha512-NuAESUOUMrlIXOfHKzD6bpPu3tYt3xvjNdRIQ+FeT0lNb4K8WR70CaDxhuNguS2XG+GjkyMwOzsN5ZktImfhLA==}
    engines: {node: '>= 0.4'}
    dev: false

  /object.assign@4.1.5:
    resolution: {integrity: sha512-byy+U7gp+FVwmyzKPYhW2h5l3crpmGsxl7X2s8y43IgxvG4g3QZ6CffDtsNQy1WsmZpQbO+ybo0AlW7TY6DcBQ==}
    engines: {node: '>= 0.4'}
    dependencies:
      call-bind: 1.0.7
      define-properties: 1.2.1
      has-symbols: 1.0.3
      object-keys: 1.1.1
    dev: false

  /object.fromentries@2.0.8:
    resolution: {integrity: sha512-k6E21FzySsSK5a21KRADBd/NGneRegFO5pLHfdQLpRDETUNJueLXs3WCzyQ3tFRDYgbq3KHGXfTbi2bs8WQ6rQ==}
    engines: {node: '>= 0.4'}
    dependencies:
      call-bind: 1.0.7
      define-properties: 1.2.1
      es-abstract: 1.23.3
      es-object-atoms: 1.0.0
    dev: false

  /object.groupby@1.0.3:
    resolution: {integrity: sha512-+Lhy3TQTuzXI5hevh8sBGqbmurHbbIjAi0Z4S63nthVLmLxfbj4T54a4CfZrXIrt9iP4mVAPYMo/v99taj3wjQ==}
    engines: {node: '>= 0.4'}
    dependencies:
      call-bind: 1.0.7
      define-properties: 1.2.1
      es-abstract: 1.23.3
    dev: false

  /object.values@1.1.6:
    resolution: {integrity: sha512-FVVTkD1vENCsAcwNs9k6jea2uHC/X0+JcjG8YA60FN5CMaJmG95wT9jek/xX9nornqGRrBkKtzuAu2wuHpKqvw==}
    engines: {node: '>= 0.4'}
    dependencies:
      call-bind: 1.0.2
      define-properties: 1.2.0
      es-abstract: 1.21.2
    dev: false

  /object.values@1.2.0:
    resolution: {integrity: sha512-yBYjY9QX2hnRmZHAjG/f13MzmBzxzYgQhFrke06TTyKY5zSTEqkOeukBzIdVA3j3ulu8Qa3MbVFShV7T2RmGtQ==}
    engines: {node: '>= 0.4'}
    dependencies:
      call-bind: 1.0.7
      define-properties: 1.2.1
      es-object-atoms: 1.0.0
    dev: false

  /octokit@2.0.19:
    resolution: {integrity: sha512-hSloK4MK78QGbAuBrtIir0bsxMoRVZE5CkwKSbSRH9lqv2hx9EwhCxtPqEF+BtHqLXkXdfUaGkJMyMBotYno+A==}
    engines: {node: '>= 14'}
    dependencies:
      '@octokit/app': 13.1.5
      '@octokit/core': 4.2.1
      '@octokit/oauth-app': 4.2.2
      '@octokit/plugin-paginate-rest': 6.1.2(@octokit/core@4.2.1)
      '@octokit/plugin-rest-endpoint-methods': 7.1.3(@octokit/core@4.2.1)
      '@octokit/plugin-retry': 4.1.6(@octokit/core@4.2.1)
      '@octokit/plugin-throttling': 5.2.3(@octokit/core@4.2.1)
      '@octokit/types': 9.2.3
    transitivePeerDependencies:
      - encoding
    dev: false

  /on-finished@2.4.1:
    resolution: {integrity: sha512-oVlzkg3ENAhCk2zdv7IJwd/QUD4z2RxRwpkcGY8psCVcCYZNq4wYnVWALHM+brtuJjePWiYF/ClmuDr8Ch5+kg==}
    engines: {node: '>= 0.8'}
    dependencies:
      ee-first: 1.1.1
    dev: false

  /once@1.4.0:
    resolution: {integrity: sha512-lNaJgI+2Q5URQBkccEKHTQOPaXdUxnZZElQTZY0MFUAuaEqe1E+Nyvgdz/aIyNi6Z9MzO5dv1H8n58/GELp3+w==}
    dependencies:
      wrappy: 1.0.2

  /one-time@1.0.0:
    resolution: {integrity: sha512-5DXOiRKwuSEcQ/l0kGCF6Q3jcADFv5tSmRaJck/OqkVFcOzutB134KRSfF0xDrL39MNnqxbHBbUUcjZIhTgb2g==}
    dependencies:
      fn.name: 1.1.0

  /onetime@5.1.2:
    resolution: {integrity: sha512-kbpaSSGJTWdAY5KPVeMOKXSrPtr8C8C7wodJbcsd51jRnmD+GZu8Y0VoU6Dm5Z4vWr0Ig/1NKuWRKf7j5aaYSg==}
    engines: {node: '>=6'}
    dependencies:
      mimic-fn: 2.1.0
    dev: true

  /onetime@6.0.0:
    resolution: {integrity: sha512-1FlR+gjXK7X+AsAHso35MnyN5KqGwJRi/31ft6x0M194ht7S+rWAvd7PHss9xSKMzE0asv1pyIHaJYq+BbacAQ==}
    engines: {node: '>=12'}
    dependencies:
      mimic-fn: 4.0.0
    dev: true

  /open@8.4.2:
    resolution: {integrity: sha512-7x81NCL719oNbsq/3mh+hVrAWmFuEYUqrq/Iw3kUzH8ReypT9QQ0BLoJS7/G9k6N81XjW4qHWtjWwe/9eLy1EQ==}
    engines: {node: '>=12'}
    dependencies:
      define-lazy-prop: 2.0.0
      is-docker: 2.2.1
      is-wsl: 2.2.0
    dev: false

  /openai@4.53.0:
    resolution: {integrity: sha512-XoMaJsSLuedW5eoMEMmZbdNoXgML3ujcU5KfwRnC6rnbmZkHE2Q4J/SArwhqCxQRqJwHnQUj1LpiROmKPExZJA==}
    hasBin: true
    dependencies:
      '@types/node': 18.19.10
      '@types/node-fetch': 2.6.4
      abort-controller: 3.0.0
      agentkeepalive: 4.5.0
      form-data-encoder: 1.7.2
      formdata-node: 4.4.1
      node-fetch: 2.7.0
      web-streams-polyfill: 3.3.3
    transitivePeerDependencies:
      - encoding
    dev: false

  /openapi-types@12.1.3:
    resolution: {integrity: sha512-N4YtSYJqghVu4iek2ZUvcN/0aqH1kRDuNqzcycDxhOUpg7GdvLa2F3DgS6yBNhInhv2r/6I0Flkn7CqL8+nIcw==}
    dev: true

  /openapi-typescript@6.7.6:
    resolution: {integrity: sha512-c/hfooPx+RBIOPM09GSxABOZhYPblDoyaGhqBkD/59vtpN21jEuWKDlM0KYTvqJVlSYjKs0tBcIdeXKChlSPtw==}
    hasBin: true
    dependencies:
      ansi-colors: 4.1.3
      fast-glob: 3.3.2
      js-yaml: 4.1.0
      supports-color: 9.4.0
      undici: 5.28.4
      yargs-parser: 21.1.1
    dev: true

  /openapi3-ts@2.0.2:
    resolution: {integrity: sha512-TxhYBMoqx9frXyOgnRHufjQfPXomTIHYKhSKJ6jHfj13kS8OEIhvmE8CTuQyKtjjWttAjX5DPxM1vmalEpo8Qw==}
    dependencies:
      yaml: 1.10.2
    dev: true

  /optionator@0.9.1:
    resolution: {integrity: sha512-74RlY5FCnhq4jRxVUPKDaRwrVNXMqsGsiW6AJw4XK8hmtm10wC0ypZBLw5IIp85NZMr91+qd1RvvENwg7jjRFw==}
    engines: {node: '>= 0.8.0'}
    dependencies:
      deep-is: 0.1.4
      fast-levenshtein: 2.0.6
      levn: 0.4.1
      prelude-ls: 1.2.1
      type-check: 0.4.0
      word-wrap: 1.2.3
    dev: false

  /optionator@0.9.4:
    resolution: {integrity: sha512-6IpQ7mKUxRcZNLIObR0hz7lxsapSSIYNZJwXPGeF0mTVqGKFIXj1DQcMoT22S3ROcLyY/rz0PWaWZ9ayWmad9g==}
    engines: {node: '>= 0.8.0'}
    dependencies:
      deep-is: 0.1.4
      fast-levenshtein: 2.0.6
      levn: 0.4.1
      prelude-ls: 1.2.1
      type-check: 0.4.0
      word-wrap: 1.2.5
    dev: false

  /p-cancelable@1.1.0:
    resolution: {integrity: sha512-s73XxOZ4zpt1edZYZzvhqFa6uvQc1vwUa0K0BdtIZgQMAJj9IbebH+JkgKZc9h+B05PKHLOTl4ajG1BmNrVZlw==}
    engines: {node: '>=6'}
    dev: false

  /p-finally@1.0.0:
    resolution: {integrity: sha512-LICb2p9CB7FS+0eR1oqWnHhp0FljGLZCWBE9aix0Uye9W8LTQPwMTYVGWQWIw9RdQiDg4+epXQODwIYJtSJaow==}
    engines: {node: '>=4'}
    dev: false

  /p-limit@2.3.0:
    resolution: {integrity: sha512-//88mFWSJx8lxCzwdAABTJL2MyWB12+eIY7MDL2SqLmAkeKU9qxRvWuSyTjm3FUmpBEMuFfckAIqEaVGUDxb6w==}
    engines: {node: '>=6'}
    dependencies:
      p-try: 2.2.0
    dev: true

  /p-limit@3.1.0:
    resolution: {integrity: sha512-TYOanM3wGwNGsZN2cVTYPArw454xnXj5qmWF1bEoAc4+cU/ol7GVh7odevjp1FNHduHc3KZMcFduxU5Xc6uJRQ==}
    engines: {node: '>=10'}
    dependencies:
      yocto-queue: 0.1.0

  /p-limit@4.0.0:
    resolution: {integrity: sha512-5b0R4txpzjPWVw/cXXUResoD4hb6U/x9BH08L7nw+GN1sezDzPdxeRvpc9c433fZhBan/wusjbCsqwqm4EIBIQ==}
    engines: {node: ^12.20.0 || ^14.13.1 || >=16.0.0}
    dependencies:
      yocto-queue: 1.0.0

  /p-locate@4.1.0:
    resolution: {integrity: sha512-R79ZZ/0wAxKGu3oYMlz8jy/kbhsNrS7SKZ7PxEHBgJ5+F2mtFW2fK2cOtBh1cHYkQsbzFV7I+EoRKe6Yt0oK7A==}
    engines: {node: '>=8'}
    dependencies:
      p-limit: 2.3.0
    dev: true

  /p-locate@5.0.0:
    resolution: {integrity: sha512-LaNjtRWUBY++zB5nE/NwcaoMylSPk+S+ZHNB1TzdbMJMny6dynpAGt7X/tl/QYq3TIeE6nxHppbo2LGymrG5Pw==}
    engines: {node: '>=10'}
    dependencies:
      p-limit: 3.1.0
    dev: false

  /p-queue@6.6.2:
    resolution: {integrity: sha512-RwFpb72c/BhQLEXIZ5K2e+AhgNVmIejGlTgiB9MzZ0e93GRvqZ7uSi0dvRF7/XIXDeNkra2fNHBxTyPDGySpjQ==}
    engines: {node: '>=8'}
    dependencies:
      eventemitter3: 4.0.7
      p-timeout: 3.2.0
    dev: false

  /p-retry@4.6.2:
    resolution: {integrity: sha512-312Id396EbJdvRONlngUx0NydfrIQ5lsYu0znKVUzVvArzEIt08V1qhtyESbGVd1FGX7UKtiFp5uwKZdM8wIuQ==}
    engines: {node: '>=8'}
    dependencies:
      '@types/retry': 0.12.0
      retry: 0.13.1
    dev: false

  /p-timeout@3.2.0:
    resolution: {integrity: sha512-rhIwUycgwwKcP9yTOOFK/AKsAopjjCakVqLHePO3CC6Mir1Z99xT+R63jZxAT5lFZLa2inS5h+ZS2GvR99/FBg==}
    engines: {node: '>=8'}
    dependencies:
      p-finally: 1.0.0
    dev: false

  /p-timeout@4.1.0:
    resolution: {integrity: sha512-+/wmHtzJuWii1sXn3HCuH/FTwGhrp4tmJTxSKJbfS+vkipci6osxXM5mY0jUiRzWKMTgUT8l7HFbeSwZAynqHw==}
    engines: {node: '>=10'}
    dev: false

  /p-try@2.2.0:
    resolution: {integrity: sha512-R4nPAVTAU0B9D35/Gk3uJf/7XYbQcyohSKdvAxIRSNghFl4e71hVoGnBNQz9cWaXxO2I10KTC+3jMdvvoKw6dQ==}
    engines: {node: '>=6'}
    dev: true

  /package-json@6.5.0:
    resolution: {integrity: sha512-k3bdm2n25tkyxcjSKzB5x8kfVxlMdgsbPr0GkZcwHsLpba6cBjqCt1KlcChKEvxHIcTB1FVMuwoijZ26xex5MQ==}
    engines: {node: '>=8'}
    dependencies:
      got: 9.6.0
      registry-auth-token: 4.2.2
      registry-url: 5.1.0
      semver: 6.3.1
    dev: false

  /parent-module@1.0.1:
    resolution: {integrity: sha512-GQ2EWRpQV8/o+Aw8YqtfZZPfNRWZYkbidE9k5rpl/hC3vtHHBfGm2Ifi6qWV+coDGkrUKZAxE3Lot5kcsRlh+g==}
    engines: {node: '>=6'}
    dependencies:
      callsites: 3.1.0
    dev: false

  /parse-json@5.2.0:
    resolution: {integrity: sha512-ayCKvm/phCGxOkYRSCM82iDwct8/EonSEgCSxWxD7ve6jHggsFl4fZVQBPRNgQoKiuV/odhFrGzQXZwbifC8Rg==}
    engines: {node: '>=8'}
    dependencies:
      '@babel/code-frame': 7.22.5
      error-ex: 1.3.2
      json-parse-even-better-errors: 2.3.1
      lines-and-columns: 1.2.4
    dev: true

  /pascal-case@3.1.2:
    resolution: {integrity: sha512-uWlGT3YSnK9x3BQJaOdcZwrnV6hPpd8jFH1/ucpiLRPh/2zCVJKS19E4GvYHvaCcACn3foXZ0cLB9Wrx1KGe5g==}
    dependencies:
      no-case: 3.0.4
      tslib: 2.6.2
    dev: false

  /path-exists@4.0.0:
    resolution: {integrity: sha512-ak9Qy5Q7jYb2Wwcey5Fpvg2KoAc/ZIhLSLOSBmRmygPsGwkVVt0fZa0qrtMz+m6tJTAHfZQ8FnmB4MG4LWy7/w==}
    engines: {node: '>=8'}

  /path-is-absolute@1.0.1:
    resolution: {integrity: sha512-AVbw3UJ2e9bq64vSaS9Am0fje1Pa8pbGqTTsmXfaIiMpnr5DlDhfJOuLj9Sf95ZPVDAUerDfEk88MPmPe7UCQg==}
    engines: {node: '>=0.10.0'}

  /path-key@3.1.1:
    resolution: {integrity: sha512-ojmeN0qd+y0jszEtoY48r0Peq5dwMEkIlCOu6Q5f41lfkswXuKtYrhgoTpLnyIcHm24Uhqx+5Tqm2InSwLhE6Q==}
    engines: {node: '>=8'}

  /path-key@4.0.0:
    resolution: {integrity: sha512-haREypq7xkM7ErfgIyA0z+Bj4AGKlMSdlQE2jvJo6huWD1EdkKYV+G/T4nq0YEF2vgTT8kqMFKo1uHn950r4SQ==}
    engines: {node: '>=12'}
    dev: true

  /path-loader@1.0.12:
    resolution: {integrity: sha512-n7oDG8B+k/p818uweWrOixY9/Dsr89o2TkCm6tOTex3fpdo2+BFDgR+KpB37mGKBRsBAlR8CIJMFN0OEy/7hIQ==}
    dependencies:
      native-promise-only: 0.8.1
      superagent: 7.1.6
    transitivePeerDependencies:
      - supports-color
    dev: true

  /path-parse@1.0.7:
    resolution: {integrity: sha512-LDJzPVEEEPR+y48z93A0Ed0yXb8pAByGWo/k5YYdYgpY2/2EsOsksJrq7lOHxryrVOn1ejG6oAp8ahvOIQD8sw==}

  /path-scurry@1.10.2:
    resolution: {integrity: sha512-7xTavNy5RQXnsjANvVvMkEjvloOinkAjv/Z6Ildz9v2RinZ4SBKTWFOVRbaF8p0vpHnyjV/UwNDdKuUv6M5qcA==}
    engines: {node: '>=16 || 14 >=14.17'}
    dependencies:
      lru-cache: 10.2.0
      minipass: 6.0.2
    dev: true

  /path-scurry@1.9.2:
    resolution: {integrity: sha512-qSDLy2aGFPm8i4rsbHd4MNyTcrzHFsLQykrtbuGRknZZCBBVXSv2tSCDN2Cg6Rt/GFRw8GoW9y9Ecw5rIPG1sg==}
    engines: {node: '>=16 || 14 >=14.17'}
    dependencies:
      lru-cache: 9.1.2
      minipass: 6.0.2

  /path-type@4.0.0:
    resolution: {integrity: sha512-gDKb8aZMDeD/tZWs9P6+q0J9Mwkdl6xMV8TjnGP3qJVJ06bdMgkbBlLU8IdfOsIsFz2BW1rNVT3XuNEl8zPAvw==}
    engines: {node: '>=8'}

  /pathe@1.1.1:
    resolution: {integrity: sha512-d+RQGp0MAYTIaDBIMmOfMwz3E+LOZnxx1HZd5R18mmCZY0QBlK0LDZfPc8FW8Ed2DlvsuE6PRjroDY+wg4+j/Q==}

  /pathval@1.1.1:
    resolution: {integrity: sha512-Dp6zGqpTdETdR63lehJYPeIOqpiNBNtc7BpWSLrOje7UaIsE5aY92r/AunQA7rsXvet3lrJ3JnZX29UPTKXyKQ==}

  /peek-readable@4.1.0:
    resolution: {integrity: sha512-ZI3LnwUv5nOGbQzD9c2iDG6toheuXSZP5esSHBjopsXH4dg19soufvpUGA3uohi5anFtGb2lhAVdHzH6R/Evvg==}
    engines: {node: '>=8'}
    dev: false

  /pend@1.2.0:
    resolution: {integrity: sha512-F3asv42UuXchdzt+xXqfW1OGlVBe+mxa2mqI0pg5yAHZPvFmY3Y6drSf/GQ1A86WgWEN9Kzh/WrgKa6iGcHXLg==}
    dev: true

  /performance-now@2.1.0:
    resolution: {integrity: sha512-7EAHlyLHI56VEIdK57uwHdHKIaAGbnXPiw0yWbarQZOKaKpvUIgW0jWRVLiatnM+XXlSwsanIBH/hzGMJulMow==}
    dev: false

  /picocolors@1.0.0:
    resolution: {integrity: sha512-1fygroTLlHu66zi26VoTDv8yRgm0Fccecssto+MhsZ0D/DGW2sm8E8AjW7NU5VVTRt5GxbeZ5qBuJr+HyLYkjQ==}

  /picomatch@2.3.1:
    resolution: {integrity: sha512-JU3teHTNjmE2VCGFzuY8EXzCDVwEqB2a8fsIvwaStHhAWJEeVd1o1QD80CU6+ZdEXXSLbSsuLwJjkCBWqRQUVA==}
    engines: {node: '>=8.6'}

  /pify@2.3.0:
    resolution: {integrity: sha512-udgsAY+fTnvv7kI7aaxbqwWNb0AHiB0qBO89PZKPkoTmGOgdbrHDKD+0B2X4uTfJ/FT1R09r9gTsjUjNJotuog==}
    engines: {node: '>=0.10.0'}
    dev: true

  /pify@3.0.0:
    resolution: {integrity: sha512-C3FsVNH1udSEX48gGX1xfvwTWfsYWj5U+8/uK15BGzIGrKoUpghX8hWZwa/OFnakBiiVNmBvemTJR5mcy7iPcg==}
    engines: {node: '>=4'}
    dev: true

  /pify@4.0.1:
    resolution: {integrity: sha512-uB80kBFb/tfd68bVleG9T5GGsGPjJrLAUpR5PZIrhBnIaRTQRjqdJSsIKkOP6OAIFbj7GOrcudc5pNjZ+geV2g==}
    engines: {node: '>=6'}
    dev: false

  /pinkie-promise@2.0.1:
    resolution: {integrity: sha512-0Gni6D4UcLTbv9c57DfxDGdr41XfgUjqWZu492f0cIGr16zDU06BWP/RAEvOuo7CQ0CNjHaLlM59YJJFm3NWlw==}
    engines: {node: '>=0.10.0'}
    dependencies:
      pinkie: 2.0.4
    dev: true

  /pinkie@2.0.4:
    resolution: {integrity: sha512-MnUuEycAemtSaeFSjXKW/aroV7akBbY+Sv+RkyqFjgAe73F+MR0TBWKBRDkmfWq/HiFmdavfZ1G7h4SPZXaCSg==}
    engines: {node: '>=0.10.0'}
    dev: true

  /pirates@4.0.5:
    resolution: {integrity: sha512-8V9+HQPupnaXMA23c5hvl69zXvTwTzyAYasnkb0Tts4XvO4CliqONMOnvlq26rkhLC3nWDFBJf73LU1e1VZLaQ==}
    engines: {node: '>= 6'}
    dev: true

  /pkg-dir@4.2.0:
    resolution: {integrity: sha512-HRDzbaKjC+AOWVXxAU/x54COGeIv9eb+6CkDSQoNTt4XyWoIJvuPsXizxu/Fr23EiekbtZwmh1IcIG/l/a10GQ==}
    engines: {node: '>=8'}
    dependencies:
      find-up: 4.1.0
    dev: true

  /pkg-types@1.0.3:
    resolution: {integrity: sha512-nN7pYi0AQqJnoLPC9eHFQ8AcyaixBUOwvqc5TDnIKCMEE6I0y8P7OKA7fPexsXGCGxQDl/cmrLAp26LhcwxZ4A==}
    dependencies:
      jsonc-parser: 3.2.0
      mlly: 1.4.0
      pathe: 1.1.1

  /pony-cause@1.1.1:
    resolution: {integrity: sha512-PxkIc/2ZpLiEzQXu5YRDOUgBlfGYBY8156HY5ZcRAwwonMk5W/MrJP2LLkG/hF7GEQzaHo2aS7ho6ZLCOvf+6g==}
    engines: {node: '>=12.0.0'}
    dev: false

  /pop-iterate@1.0.1:
    resolution: {integrity: sha512-HRCx4+KJE30JhX84wBN4+vja9bNfysxg1y28l0DuJmkoaICiv2ZSilKddbS48pq50P8d2erAhqDLbp47yv3MbQ==}
    dev: false

  /possible-typed-array-names@1.0.0:
    resolution: {integrity: sha512-d7Uw+eZoloe0EHDIYoe+bQ5WXnGMOpmiZFTuMWCwpjzzkL2nTjcKiAk4hh8TjnGye2TwWOk3UXucZ+3rbmBa8Q==}
    engines: {node: '>= 0.4'}
    dev: false

  /postcss-load-config@4.0.2(ts-node@10.9.1):
    resolution: {integrity: sha512-bSVhyJGL00wMVoPUzAVAnbEoWyqRxkjv64tUl427SKnPrENtq6hJwUojroMz2VB+Q1edmi4IfrAPpami5VVgMQ==}
    engines: {node: '>= 14'}
    peerDependencies:
      postcss: '>=8.0.9'
      ts-node: '>=9.0.0'
    peerDependenciesMeta:
      postcss:
        optional: true
      ts-node:
        optional: true
    dependencies:
      lilconfig: 3.1.1
      ts-node: 10.9.1(@types/node@18.16.16)(typescript@4.9.5)
      yaml: 2.4.1
    dev: true

  /postcss-load-config@4.0.2(ts-node@10.9.2):
    resolution: {integrity: sha512-bSVhyJGL00wMVoPUzAVAnbEoWyqRxkjv64tUl427SKnPrENtq6hJwUojroMz2VB+Q1edmi4IfrAPpami5VVgMQ==}
    engines: {node: '>= 14'}
    peerDependencies:
      postcss: '>=8.0.9'
      ts-node: '>=9.0.0'
    peerDependenciesMeta:
      postcss:
        optional: true
      ts-node:
        optional: true
    dependencies:
      lilconfig: 3.1.1
      ts-node: 10.9.2(@types/node@18.19.50)(typescript@4.9.5)
      yaml: 2.4.1
    dev: true

  /postcss@8.4.26:
    resolution: {integrity: sha512-jrXHFF8iTloAenySjM/ob3gSj7pCu0Ji49hnjqzsgSRa50hkWCKD0HQ+gMNJkW38jBI68MpAAg7ZWwHwX8NMMw==}
    engines: {node: ^10 || ^12 || >=14}
    dependencies:
      nanoid: 3.3.6
      picocolors: 1.0.0
      source-map-js: 1.0.2

  /preact-render-to-string@6.5.7(preact@10.23.1):
    resolution: {integrity: sha512-nACZDdv/ZZciuldVYMcfGqr61DKJeaAfPx96hn6OXoBGhgtU2yGQkA0EpTzWH4SvnwF0syLsL4WK7AIp3Ruc1g==}
    peerDependencies:
      preact: '>=10'
    dependencies:
      preact: 10.23.1
    dev: false

  /preact@10.23.1:
    resolution: {integrity: sha512-O5UdRsNh4vdZaTieWe3XOgSpdMAmkIYBCT3VhQDlKrzyCm8lUYsk0fmVEvoQQifoOjFRTaHZO69ylrzTW2BH+A==}
    dev: false

  /prelude-ls@1.2.1:
    resolution: {integrity: sha512-vkcDPrRZo1QZLbn5RLGPpg/WmIQ65qoWWhcGKf/b5eplkkarX0m9z8ppCat4mlOqUsWpyNuYgO3VRyrYHSzX5g==}
    engines: {node: '>= 0.8.0'}
    dev: false

  /prepend-http@2.0.0:
    resolution: {integrity: sha512-ravE6m9Atw9Z/jjttRUZ+clIXogdghyZAuWJ3qEzjT+jI/dL1ifAqhZeC5VHzQp1MSt1+jxKkFNemj/iO7tVUA==}
    engines: {node: '>=4'}
    dev: false

  /prettier-linter-helpers@1.0.0:
    resolution: {integrity: sha512-GbK2cP9nraSSUF9N2XwUwqfzlAFlMNYYl+ShE/V+H8a9uNl/oUqB1w2EL54Jh0OlyRSd8RfWYJ3coVS4TROP2w==}
    engines: {node: '>=6.0.0'}
    dependencies:
      fast-diff: 1.3.0
    dev: false

  /prettier@2.8.8:
    resolution: {integrity: sha512-tdN8qQGvNjw4CHbY+XXk0JgCXn9QiF21a55rBe5LJAU+kDyC4WQn4+awm2Xfk2lQMk5fKup9XgzTZtGkjBdP9Q==}
    engines: {node: '>=10.13.0'}
    hasBin: true

  /pretty-format@29.5.0:
    resolution: {integrity: sha512-V2mGkI31qdttvTFX7Mt4efOqHXqJWMu4/r66Xh3Z3BwZaPfPJgp6/gbwoujRpPUtfEF6AUUWx3Jim3GCw5g/Qw==}
    engines: {node: ^14.15.0 || ^16.10.0 || >=18.0.0}
    dependencies:
      '@jest/schemas': 29.4.3
      ansi-styles: 5.2.0
      react-is: 18.2.0

  /process-nextick-args@2.0.1:
    resolution: {integrity: sha512-3ouUOpQhtgrbOa17J7+uxOTpITYWaGP7/AhoR3+A+/1e9skrzelGi/dXzEYyvbxubEF6Wn2ypscTKiKJFFn1ag==}

  /process@0.11.10:
    resolution: {integrity: sha512-cdGef/drWFoydD1JsMzuFf8100nZl+GT+yacc2bEced5f9Rjk4z+WtFUTBu9PhOi9j/jfmBPu0mMEY4wIdAF8A==}
    engines: {node: '>= 0.6.0'}
    dev: true

  /progress@2.0.3:
    resolution: {integrity: sha512-7PiHtLll5LdnKIMw100I+8xJXR5gW2QwWYkT6iJva0bXitZKa/XMrSbdmg3r2Xnaidz9Qumd0VPaMrZlF9V9sA==}
    engines: {node: '>=0.4.0'}
    dev: true

  /prompts@2.4.2:
    resolution: {integrity: sha512-NxNv/kLguCA7p3jE8oL2aEBsrJWgAakBpgmgK6lpPWV+WuOmY6r2/zbAVnP+T8bQlA0nzHXSJSJW0Hq7ylaD2Q==}
    engines: {node: '>= 6'}
    dependencies:
      kleur: 3.0.3
      sisteransi: 1.0.5

  /proxy-from-env@1.1.0:
    resolution: {integrity: sha512-D+zkORCbA9f1tdWRK0RaCR3GPv50cMxcrz4X8k5LTSUD1Dkw47mKJEZQNunItRTkWwgtaUSo1RVFRIG9ZXiFYg==}

  /pseudomap@1.0.2:
    resolution: {integrity: sha512-b/YwNhb8lk1Zz2+bXXpS/LK9OisiZZ1SNsSLxN1x2OXVEhW2Ckr/7mWE5vrC1ZTiJlD9g19jWszTmJsB+oEpFQ==}
    dev: false

  /psl@1.9.0:
    resolution: {integrity: sha512-E/ZsdU4HLs/68gYzgGTkMicWTLPdAftJLfJFlLUAAKZGkStNU72sZjT66SnMDVOfOWY/YAoiD7Jxa9iHvngcag==}
    dev: false

  /pstree.remy@1.1.8:
    resolution: {integrity: sha512-77DZwxQmxKnu3aR542U+X8FypNzbfJ+C5XQDk3uWjWxn6151aIMGthWYRXTqT1E5oJvg+ljaa2OJi+VfvCOQ8w==}
    dev: true

  /pump@3.0.0:
    resolution: {integrity: sha512-LwZy+p3SFs1Pytd/jYct4wpv49HiYCqd9Rlc5ZVdk0V+8Yzv6jR5Blk3TRmPL1ft69TxP0IMZGJ+WPFU2BFhww==}
    dependencies:
      end-of-stream: 1.4.4
      once: 1.4.0
    dev: false

  /punycode@2.3.0:
    resolution: {integrity: sha512-rRV+zQD8tVFys26lAGR9WUuS4iUAngJScM+ZRSKtvl5tKeZ2t5bvdNFdNHBW9FWR4guGHlgmsZ1G7BSm2wTbuA==}
    engines: {node: '>=6'}

  /pure-rand@6.0.2:
    resolution: {integrity: sha512-6Yg0ekpKICSjPswYOuC5sku/TSWaRYlA0qsXqJgM/d/4pLPHPuTxK7Nbf7jFKzAeedUhR8C7K9Uv63FBsSo8xQ==}
    dev: true

  /q@2.0.3:
    resolution: {integrity: sha512-gv6vLGcmAOg96/fgo3d9tvA4dJNZL3fMyBqVRrGxQ+Q/o4k9QzbJ3NQF9cOO/71wRodoXhaPgphvMFU68qVAJQ==}
    dependencies:
      asap: 2.0.6
      pop-iterate: 1.0.1
      weak-map: 1.0.8
    dev: false

  /qs@6.11.0:
    resolution: {integrity: sha512-MvjoMCJwEarSbUYk5O+nmoSzSutSsTwF85zcHPQ9OrlFoZOYIjaqBAJIqIXjptyD5vThxGq52Xu/MaJzRkIk4Q==}
    engines: {node: '>=0.6'}
    dependencies:
      side-channel: 1.0.4

  /qs@6.5.3:
    resolution: {integrity: sha512-qxXIEh4pCGfHICj1mAJQ2/2XVZkjCDTcEgfoSQxc/fYivUZxTkk7L3bDBJSoNrEzXI17oUO5Dp07ktqE5KzczA==}
    engines: {node: '>=0.6'}
    dev: false

  /query-string@6.14.1:
    resolution: {integrity: sha512-XDxAeVmpfu1/6IjyT/gXHOl+S0vQ9owggJ30hhWKdHAsNPOcasn5o9BW0eejZqL2e4vMjhAxoW3jVHcD6mbcYw==}
    engines: {node: '>=6'}
    dependencies:
      decode-uri-component: 0.2.2
      filter-obj: 1.1.0
      split-on-first: 1.1.0
      strict-uri-encode: 2.0.0
    dev: false

  /query-string@9.1.0:
    resolution: {integrity: sha512-t6dqMECpCkqfyv2FfwVS1xcB6lgXW/0XZSaKdsCNGYkqMO76AFiJEg4vINzoDKcZa6MS7JX+OHIjwh06K5vczw==}
    engines: {node: '>=18'}
    dependencies:
      decode-uri-component: 0.4.1
      filter-obj: 5.1.0
      split-on-first: 3.0.0
    dev: false

  /querystringify@2.2.0:
    resolution: {integrity: sha512-FIqgj2EUvTa7R50u0rGsyTftzjYmv/a3hO345bZNrqabNqjtgiDMgmo4mkUjd+nzU5oF3dClKqFIPUKybUyqoQ==}
    dev: false

  /queue-microtask@1.2.3:
    resolution: {integrity: sha512-NuaNSa6flKT5JaSYQzJok04JzTL1CA6aGhv5rfLW3PgqA+M2ChpZQnAC8h8i4ZFkBS8X5RqkDBHA7r4hej3K9A==}

  /radash@12.1.0:
    resolution: {integrity: sha512-b0Zcf09AhqKS83btmUeYBS8tFK7XL2e3RvLmZcm0sTdF1/UUlHSsjXdCcWNxe7yfmAlPve5ym0DmKGtTzP6kVQ==}
    engines: {node: '>=14.18.0'}
    dev: true

  /radash@9.5.0:
    resolution: {integrity: sha512-t0s8BJlvrk8YPaOS8X0J2xzqAsBlXAUkDEjoBXwlzaXsXNCpBILjT9OvWlabLa2KB/r4XrhThdXjxMs7SiCyIw==}
    engines: {node: '>=14.18.0'}
    dev: false

  /raw-body@2.5.1:
    resolution: {integrity: sha512-qqJBtEyVgS0ZmPGdCFPWJ3FreoqvG4MVQln/kCgF7Olq95IbOp0/BWyMwbdtn4VTvkM8Y7khCQ2Xgk/tcrCXig==}
    engines: {node: '>= 0.8'}
    dependencies:
      bytes: 3.1.2
      http-errors: 2.0.0
      iconv-lite: 0.4.24
      unpipe: 1.0.0
    dev: false

  /rc@1.2.8:
    resolution: {integrity: sha512-y3bGgqKj3QBdxLbLkomlohkvsA8gdAiUQlSBJnBhfn+BPxg4bc62d8TcBW15wavDfgexCgccckhcZvywyQYPOw==}
    hasBin: true
    dependencies:
      deep-extend: 0.6.0
      ini: 1.3.8
      minimist: 1.2.8
      strip-json-comments: 2.0.1
    dev: false

  /react-is@18.2.0:
    resolution: {integrity: sha512-xWGDIW6x921xtzPkhiULtthJHoJvBbF3q26fzloPCK0hsvxtPVelvftw3zjbHWSkR2km9Z+4uxbDDK/6Zw9B8w==}

  /react@18.3.1:
    resolution: {integrity: sha512-wS+hAgJShR0KhEvPJArfuPVN1+Hz1t0Y6n5jLrGQbkb4urgPE/0Rve+1kMB1v/oWgHgm4WIcV+i7F2pTVj+2iQ==}
    engines: {node: '>=0.10.0'}
    dependencies:
      loose-envify: 1.4.0
    dev: false

  /readable-stream@2.3.8:
    resolution: {integrity: sha512-8p0AUk4XODgIewSi0l8Epjs+EVnWiK7NoDIEGU0HhE7+ZyY8D1IMY7odu5lRrFXGg71L15KG8QrPmum45RTtdA==}
    dependencies:
      core-util-is: 1.0.2
      inherits: 2.0.4
      isarray: 1.0.0
      process-nextick-args: 2.0.1
      safe-buffer: 5.1.2
      string_decoder: 1.1.1
      util-deprecate: 1.0.2

  /readable-stream@3.6.2:
    resolution: {integrity: sha512-9u/sniCrY3D5WdsERHzHE4G2YCXqoG5FTHUiCC4SIbr6XcLZBY05ya9EKjYek9O5xOAwjGq+1JdGBAS7Q9ScoA==}
    engines: {node: '>= 6'}
    dependencies:
      inherits: 2.0.4
      string_decoder: 1.3.0
      util-deprecate: 1.0.2

  /readable-stream@4.5.2:
    resolution: {integrity: sha512-yjavECdqeZ3GLXNgRXgeQEdz9fvDDkNKyHnbHRFtOr7/LcfgBcmct7t/ET+HaCTqfh06OzoAxrkN/IfjJBVe+g==}
    engines: {node: ^12.22.0 || ^14.17.0 || >=16.0.0}
    dependencies:
      abort-controller: 3.0.0
      buffer: 6.0.3
      events: 3.3.0
      process: 0.11.10
      string_decoder: 1.3.0
    dev: true

  /readable-web-to-node-stream@3.0.2:
    resolution: {integrity: sha512-ePeK6cc1EcKLEhJFt/AebMCLL+GgSKhuygrZ/GLaKZYEecIgIECf4UaUuaByiGtzckwR4ain9VzUh95T1exYGw==}
    engines: {node: '>=8'}
    dependencies:
      readable-stream: 3.6.2
    dev: false

  /readdirp@3.6.0:
    resolution: {integrity: sha512-hOS089on8RduqdbhvQ5Z37A0ESjsqz6qnRcffsMU3495FuTdqSm+7bhJ29JvIOsBDEEnan5DPu9t3To9VRlMzA==}
    engines: {node: '>=8.10.0'}
    dependencies:
      picomatch: 2.3.1

  /readline@1.3.0:
    resolution: {integrity: sha512-k2d6ACCkiNYz222Fs/iNze30rRJ1iIicW7JuX/7/cozvih6YCkFZH+J6mAFDVgv0dRBaAyr4jDqC95R2y4IADg==}
    dev: false

  /regenerator-runtime@0.14.1:
    resolution: {integrity: sha512-dYnhHh0nJoMfnkZs6GmmhFknAGRrLznOu5nc9ML+EJxGvrx6H7teuevqVqCuPcPK//3eDrrjQhehXVx9cnkGdw==}

  /regex-parser@2.2.11:
    resolution: {integrity: sha512-jbD/FT0+9MBU2XAZluI7w2OBs1RBi6p9M83nkoZayQXXU9e8Robt69FcZc7wU4eJD/YFTjn1JdCk3rbMJajz8Q==}
    dev: true

  /regexp.prototype.flags@1.5.2:
    resolution: {integrity: sha512-NcDiDkTLuPR+++OCKB0nWafEmhg/Da8aUPLPMQbK+bxKKCm1/S5he+AqYa4PlMCVBalb4/yxIRub6qkEx5yJbw==}
    engines: {node: '>= 0.4'}
    dependencies:
      call-bind: 1.0.7
      define-properties: 1.2.1
      es-errors: 1.3.0
      set-function-name: 2.0.2
    dev: false

  /registry-auth-token@4.2.2:
    resolution: {integrity: sha512-PC5ZysNb42zpFME6D/XlIgtNGdTl8bBOCw90xQLVMpzuuubJKYDWFAEuUNc+Cn8Z8724tg2SDhDRrkVEsqfDMg==}
    engines: {node: '>=6.0.0'}
    dependencies:
      rc: 1.2.8
    dev: false

  /registry-url@5.1.0:
    resolution: {integrity: sha512-8acYXXTI0AkQv6RAOjE3vOaIXZkT9wo4LOFbBKYQEEnnMNBpKqdUrI6S4NT0KPIo/WVvJ5tE/X5LF/TQUf0ekw==}
    engines: {node: '>=8'}
    dependencies:
      rc: 1.2.8
    dev: false

  /request@2.88.2:
    resolution: {integrity: sha512-MsvtOrfG9ZcrOwAW+Qi+F6HbD0CWXEh9ou77uOb7FM2WPhwT7smM833PzanhJLsgXjN89Ir6V2PczXNnMpwKhw==}
    engines: {node: '>= 6'}
    deprecated: request has been deprecated, see https://github.com/request/request/issues/3142
    dependencies:
      aws-sign2: 0.7.0
      aws4: 1.12.0
      caseless: 0.12.0
      combined-stream: 1.0.8
      extend: 3.0.2
      forever-agent: 0.6.1
      form-data: 2.3.3
      har-validator: 5.1.5
      http-signature: 1.2.0
      is-typedarray: 1.0.0
      isstream: 0.1.2
      json-stringify-safe: 5.0.1
      mime-types: 2.1.35
      oauth-sign: 0.9.0
      performance-now: 2.1.0
      qs: 6.5.3
      safe-buffer: 5.2.1
      tough-cookie: 2.5.0
      tunnel-agent: 0.6.0
      uuid: 3.4.0
    dev: false

  /require-directory@2.1.1:
    resolution: {integrity: sha512-fGxEI7+wsG9xrvdjsrlmL22OMTTiHRwAMroiEeMgq8gzoLC/PQr7RsRDSTLUg/bZAZtF+TVIkHc6/4RIKrui+Q==}
    engines: {node: '>=0.10.0'}

  /require-from-string@2.0.2:
    resolution: {integrity: sha512-Xf0nWe6RseziFMu+Ap9biiUbmplq6S9/p+7w7YXP/JBHhrUDDUhwa+vANyubuqfZWTveU//DYVGsDG7RKL/vEw==}
    engines: {node: '>=0.10.0'}

  /requires-port@1.0.0:
    resolution: {integrity: sha512-KigOCHcocU3XODJxsu8i/j8T9tzT4adHiecwORRQ0ZZFcp7ahwXuRU1m+yuO90C5ZUyGeGfocHDI14M3L3yDAQ==}
    dev: false

  /resolve-cwd@3.0.0:
    resolution: {integrity: sha512-OrZaX2Mb+rJCpH/6CpSqt9xFVpN++x01XnN2ie9g6P5/3xelLAkXWVADpdz1IHD/KFfEXyE6V0U01OQ3UO2rEg==}
    engines: {node: '>=8'}
    dependencies:
      resolve-from: 5.0.0
    dev: true

  /resolve-from@4.0.0:
    resolution: {integrity: sha512-pb/MYmXstAkysRFx8piNI1tGFNQIFA3vkE3Gq4EuA1dF6gHp/+vgZqsCGJapvy8N3Q+4o7FwvquPJcnZ7RYy4g==}
    engines: {node: '>=4'}
    dev: false

  /resolve-from@5.0.0:
    resolution: {integrity: sha512-qYg9KP24dD5qka9J47d0aVky0N+b4fTU89LN9iDnjB5waksiC49rvMB0PrUJQGoTmH50XPiqOvAjDfaijGxYZw==}
    engines: {node: '>=8'}
    dev: true

  /resolve.exports@2.0.2:
    resolution: {integrity: sha512-X2UW6Nw3n/aMgDVy+0rSqgHlv39WZAlZrXCdnbyEiKm17DSqHX4MmQMaST3FbeWR5FTuRcUwYAziZajji0Y7mg==}
    engines: {node: '>=10'}
    dev: true

  /resolve@1.22.2:
    resolution: {integrity: sha512-Sb+mjNHOULsBv818T40qSPeRiuWLyaGMa5ewydRLFimneixmVy2zdivRl+AF6jaYPC8ERxGDmFSiqui6SfPd+g==}
    hasBin: true
    dependencies:
      is-core-module: 2.15.1
      path-parse: 1.0.7
      supports-preserve-symlinks-flag: 1.0.0
    dev: false

  /resolve@1.22.8:
    resolution: {integrity: sha512-oKWePCxqpd6FlLvGV1VU0x7bkPmmCNolxzjMf4NczoDnQcIWrAF+cPtZn5i6n+RfD2d9i0tzpKnG6Yk168yIyw==}
    hasBin: true
    dependencies:
      is-core-module: 2.15.1
      path-parse: 1.0.7
      supports-preserve-symlinks-flag: 1.0.0

  /responselike@1.0.2:
    resolution: {integrity: sha512-/Fpe5guzJk1gPqdJLJR5u7eG/gNY4nImjbRDaVWVMRhne55TCmj2i9Q+54PBRfatRC8v/rIiv9BN0pMd9OV5EQ==}
    dependencies:
      lowercase-keys: 1.0.1
    dev: false

  /retry-cli@0.7.0:
    resolution: {integrity: sha512-VSWsAZFV4AxAsxH2/r+TDQGTS4cTory266mmpI5KiZUZB/8VjqksCZ/kOGMLQ7XZFVNwzVdQ54pEJu6jnLbSVw==}
    hasBin: true
    dependencies:
      cross-spawn: 7.0.3
      node-getopt: 0.3.2
      retry: 0.13.1
    dev: false

  /retry@0.13.1:
    resolution: {integrity: sha512-XQBQ3I8W1Cge0Seh+6gjj03LbmRFWuoszgK9ooCpwYIrhhoO80pfq4cUkU5DkknwfOfFteRwlZ56PYOGYyFWdg==}
    engines: {node: '>= 4'}
    dev: false

  /reusify@1.0.4:
    resolution: {integrity: sha512-U9nH88a3fc/ekCF1l0/UP1IosiuIjyTh7hBvXVMHYgVcfGvt897Xguj2UOLDeI5BG2m7/uwyaLVT6fbtCwTyzw==}
    engines: {iojs: '>=1.0.0', node: '>=0.10.0'}

  /rimraf@3.0.2:
    resolution: {integrity: sha512-JZkJMZkAGFFPP2YqXZXPbMlMBgsxzE8ILs4lMIX/2o0L9UBw9O/Y3o6wFw/i9YLapcUJWwqbi3kdxIPdC62TIA==}
    deprecated: Rimraf versions prior to v4 are no longer supported
    hasBin: true
    dependencies:
      glob: 7.2.3

  /rollup@3.26.2:
    resolution: {integrity: sha512-6umBIGVz93er97pMgQO08LuH3m6PUb3jlDUUGFsNJB6VgTCUaDFpupf5JfU30529m/UKOgmiX+uY6Sx8cOYpLA==}
    engines: {node: '>=14.18.0', npm: '>=8.0.0'}
    hasBin: true
    optionalDependencies:
      fsevents: 2.3.2

  /rollup@4.13.2:
    resolution: {integrity: sha512-MIlLgsdMprDBXC+4hsPgzWUasLO9CE4zOkj/u6j+Z6j5A4zRY+CtiXAdJyPtgCsc42g658Aeh1DlrdVEJhsL2g==}
    engines: {node: '>=18.0.0', npm: '>=8.0.0'}
    hasBin: true
    dependencies:
      '@types/estree': 1.0.5
    optionalDependencies:
      '@rollup/rollup-android-arm-eabi': 4.13.2
      '@rollup/rollup-android-arm64': 4.13.2
      '@rollup/rollup-darwin-arm64': 4.13.2
      '@rollup/rollup-darwin-x64': 4.13.2
      '@rollup/rollup-linux-arm-gnueabihf': 4.13.2
      '@rollup/rollup-linux-arm64-gnu': 4.13.2
      '@rollup/rollup-linux-arm64-musl': 4.13.2
      '@rollup/rollup-linux-powerpc64le-gnu': 4.13.2
      '@rollup/rollup-linux-riscv64-gnu': 4.13.2
      '@rollup/rollup-linux-s390x-gnu': 4.13.2
      '@rollup/rollup-linux-x64-gnu': 4.13.2
      '@rollup/rollup-linux-x64-musl': 4.13.2
      '@rollup/rollup-win32-arm64-msvc': 4.13.2
      '@rollup/rollup-win32-ia32-msvc': 4.13.2
      '@rollup/rollup-win32-x64-msvc': 4.13.2
      fsevents: 2.3.2
    dev: true

  /rootpath@0.1.2:
    resolution: {integrity: sha512-R3wLbuAYejpxQjL/SjXo1Cjv4wcJECnMRT/FlcCfTwCBhaji9rWaRCoVEQ1SPiTJ4kKK+yh+bZLAV7SCafoDDw==}
    dev: false

  /rsa-pem-from-mod-exp@0.8.5:
    resolution: {integrity: sha512-D5dt0kd9zpOyZJNk3ObG/wJQCfwDwSD1DawIkRr7LXcflcuvWXqhU0QTFkuJNXM8KZJaXw6TD6xCA2SDHqpZzg==}
    dev: false

  /run-parallel@1.2.0:
    resolution: {integrity: sha512-5l4VyZR86LZ/lDxZTR6jqL8AFE2S0IFLMP26AbjsLVADxHdhB/c0GUsH+y39UfCi3dzz8OlQuPmnaJOMoDHQBA==}
    dependencies:
      queue-microtask: 1.2.3

  /runtypes@6.7.0:
    resolution: {integrity: sha512-3TLdfFX8YHNFOhwHrSJza6uxVBmBrEjnNQlNXvXCdItS0Pdskfg5vVXUTWIN+Y23QR09jWpSl99UHkA83m4uWA==}
    dev: false

  /safe-array-concat@1.1.2:
    resolution: {integrity: sha512-vj6RsCsWBCf19jIeHEfkRMw8DPiBb+DMXklQ/1SGDHOMlHdPUkZXFQ2YdplS23zESTijAcurb1aSgJA3AgMu1Q==}
    engines: {node: '>=0.4'}
    dependencies:
      call-bind: 1.0.7
      get-intrinsic: 1.2.4
      has-symbols: 1.0.3
      isarray: 2.0.5
    dev: false

  /safe-buffer@5.1.2:
    resolution: {integrity: sha512-Gd2UZBJDkXlY7GbJxfsE8/nvKkUEU1G38c1siN6QP6a9PT9MmHB8GnpscSmMJSoF8LOIrt8ud/wPtojys4G6+g==}

  /safe-buffer@5.2.1:
    resolution: {integrity: sha512-rp3So07KcdmmKbGvgaNxQSJr7bGVSVk5S9Eq1F+ppbRo70+YeaDxkw5Dd8NPN+GD6bjnYm2VuPuCXmpuYvmCXQ==}

  /safe-compare@1.1.4:
    resolution: {integrity: sha512-b9wZ986HHCo/HbKrRpBJb2kqXMK9CEWIE1egeEvZsYn69ay3kdfl9nG3RyOcR+jInTDf7a86WQ1d4VJX7goSSQ==}
    dependencies:
      buffer-alloc: 1.2.0
    dev: false

  /safe-regex-test@1.0.3:
    resolution: {integrity: sha512-CdASjNJPvRa7roO6Ra/gLYBTzYzzPyyBXxIMdGW3USQLyjWEls2RgW5UBTXaQVp+OrpeCK3bLem8smtmheoRuw==}
    engines: {node: '>= 0.4'}
    dependencies:
      call-bind: 1.0.7
      es-errors: 1.3.0
      is-regex: 1.1.4
    dev: false

  /safe-stable-stringify@1.1.1:
    resolution: {integrity: sha512-ERq4hUjKDbJfE4+XtZLFPCDi8Vb1JqaxAPTxWFLBx8XcAlf9Bda/ZJdVezs/NAfsMQScyIlUMx+Yeu7P7rx5jw==}
    dev: false

  /safe-stable-stringify@2.4.3:
    resolution: {integrity: sha512-e2bDA2WJT0wxseVd4lsDP4+3ONX6HpMXQa1ZhFQ7SU+GjvORCmShbCMltrtIDfkYhVHrOcPtj+KhmDBdPdZD1g==}
    engines: {node: '>=10'}

  /safer-buffer@2.1.2:
    resolution: {integrity: sha512-YZo3K82SD7Riyi0E1EQPojLz7kpepnSQI9IyPbHHg1XXXevb5dJI7tpyN2ADxGcQbHG7vcyRHk0cbwqcQriUtg==}
    dev: false

  /sandwich-stream@2.0.2:
    resolution: {integrity: sha512-jLYV0DORrzY3xaz/S9ydJL6Iz7essZeAfnAavsJ+zsJGZ1MOnsS52yRjU3uF3pJa/lla7+wisp//fxOwOH8SKQ==}
    engines: {node: '>= 0.10'}
    dev: false

  /sax@1.2.4:
    resolution: {integrity: sha512-NqVDv9TpANUjFm0N8uM5GxL36UgKi9/atZw+x7YFnQ8ckwFGKrl4xX4yWtrey3UJm5nP1kUbnYgLopqWNSRhWw==}
    dev: false

  /scmp@2.1.0:
    resolution: {integrity: sha512-o/mRQGk9Rcer/jEEw/yw4mwo3EU/NvYvp577/Btqrym9Qy5/MdWGBqipbALgd2lrdWTJ5/gqDusxfnQBxOxT2Q==}
    dev: false

  /seek-bzip@1.0.6:
    resolution: {integrity: sha512-e1QtP3YL5tWww8uKaOCQ18UxIT2laNBXHjV/S2WYCiK4udiv8lkG89KRIoCjUagnAmCBurjF4zEVX2ByBbnCjQ==}
    hasBin: true
    dependencies:
      commander: 2.20.3
    dev: true

  /semver@5.7.1:
    resolution: {integrity: sha512-sauaDf/PZdVgrLTNYHRtpXa1iRiKcaebiKQ1BJdpQlWH2lCvexQdX55snPFyK7QzpudqbCI0qXFfOasHdyNDGQ==}
    hasBin: true

  /semver@6.3.0:
    resolution: {integrity: sha512-b39TBaTSfV6yBrapU89p5fKekE2m/NwnDocOVruQFS1/veMgdzuPcnOM34M6CwxW8jH/lxEa5rBoDeUwu5HHTw==}
    hasBin: true
    dev: false

  /semver@6.3.1:
    resolution: {integrity: sha512-BR7VvDCVHO+q2xBEWskxS6DJE1qRnb7DxzUrogb71CWoSficBxYsiAGd+Kl0mmq/MprG9yArRkyrQxTO6XjMzA==}
    hasBin: true

  /semver@7.0.0:
    resolution: {integrity: sha512-+GB6zVA9LWh6zovYQLALHwv5rb2PHGlJi3lfiqIHxR0uuwCgefcOJc59v9fv1w8GbStwxuuqqAjI9NMAOOgq1A==}
    hasBin: true
    dev: true

  /semver@7.5.1:
    resolution: {integrity: sha512-Wvss5ivl8TMRZXXESstBA4uR5iXgEN/VC5/sOcuXdVLzcdkz4HWetIoRfG5gb5X+ij/G9rw9YoGn3QoQ8OCSpw==}
    engines: {node: '>=10'}
    hasBin: true
    dependencies:
      lru-cache: 6.0.0

  /semver@7.5.4:
    resolution: {integrity: sha512-1bCSESV6Pv+i21Hvpxp3Dx+pSD8lIPt8uVjRrxAUt/nbswYc+tK6Y2btiULjd4+fnq15PX+nqQDC7Oft7WkwcA==}
    engines: {node: '>=10'}
    hasBin: true
    dependencies:
      lru-cache: 6.0.0

  /set-function-length@1.2.2:
    resolution: {integrity: sha512-pgRc4hJ4/sNjWCSS9AmnS40x3bNMDTknHgL5UaMBTMyJnU90EgWh1Rz+MC9eFu4BuN/UwZjKQuY/1v3rM7HMfg==}
    engines: {node: '>= 0.4'}
    dependencies:
      define-data-property: 1.1.4
      es-errors: 1.3.0
      function-bind: 1.1.2
      get-intrinsic: 1.2.4
      gopd: 1.0.1
      has-property-descriptors: 1.0.2

  /set-function-name@2.0.2:
    resolution: {integrity: sha512-7PGFlmtwsEADb0WYyvCMa1t+yke6daIG4Wirafur5kcf+MhUnPms1UeR0CKQdTZD81yESwMHbtn+TR+dMviakQ==}
    engines: {node: '>= 0.4'}
    dependencies:
      define-data-property: 1.1.4
      es-errors: 1.3.0
      functions-have-names: 1.2.3
      has-property-descriptors: 1.0.2
    dev: false

  /setprototypeof@1.2.0:
    resolution: {integrity: sha512-E5LDX7Wrp85Kil5bhZv46j8jOeboKq5JMmYM3gVGdGH8xFpPWXUMsNrlODCrkoxMEeNi/XZIwuRvY4XNwYMJpw==}
    dev: false

  /shebang-command@2.0.0:
    resolution: {integrity: sha512-kHxr2zZpYtdmrN1qDjrrX/Z1rR1kG8Dx+gkpK1G4eXmvXswmcE1hTWBWYUzlraYw1/yZp6YuDY77YtvbN0dmDA==}
    engines: {node: '>=8'}
    dependencies:
      shebang-regex: 3.0.0

  /shebang-regex@3.0.0:
    resolution: {integrity: sha512-7++dFhtcx3353uBaq8DDR4NuxBetBzC7ZQOhmTQInHEd6bSrXdiEyzCvG07Z44UYdLShWUyXt5M/yhz8ekcb1A==}
    engines: {node: '>=8'}

  /side-channel@1.0.4:
    resolution: {integrity: sha512-q5XPytqFEIKHkGdiMIrY10mvLRvnQh42/+GoBlFW3b2LXLE2xxJpZFdm94we0BaoV3RwJyGqg5wS7epxTv0Zvw==}
    dependencies:
      call-bind: 1.0.7
      get-intrinsic: 1.2.4
      object-inspect: 1.13.2

  /siginfo@2.0.0:
    resolution: {integrity: sha512-ybx0WO1/8bSBLEWXZvEd7gMW3Sn3JFlW3TvX1nREbDLRNQNaeNN8WK0meBwPdAaOI7TtRRRJn/Es1zhrrCHu7g==}

  /signal-exit@3.0.7:
    resolution: {integrity: sha512-wnD2ZE+l+SPC/uoS0vXeE9L1+0wuaMqKlfz9AMUo38JsyLSBWSFcHR1Rri62LZc12vLr1gb3jl7iwQhgwpAbGQ==}
    dev: true

  /signal-exit@4.1.0:
    resolution: {integrity: sha512-bzyZ1e88w9O1iNJbKnOlvYTrWPDl46O1bG0D3XInv+9tkPrxrN8jUUTiFlDkkmKWgn1M6CfIA13SuGqOa9Korw==}
    engines: {node: '>=14'}
    dev: true

  /simple-eval@1.0.0:
    resolution: {integrity: sha512-kpKJR+bqTscgC0xuAl2xHN6bB12lHjC2DCUfqjAx19bQyO3R2EVLOurm3H9AUltv/uFVcSCVNc6faegR+8NYLw==}
    engines: {node: '>=12'}
    dependencies:
      jsep: 1.3.9
    dev: false

  /simple-swizzle@0.2.2:
    resolution: {integrity: sha512-JA//kQgZtbuY83m+xT+tXJkmJncGMTFT+C+g2h2R9uxkYIrE2yy9sgmcLhCnw57/WSD+Eh3J97FPEDFnbXnDUg==}
    dependencies:
      is-arrayish: 0.3.2

  /simple-update-notifier@1.1.0:
    resolution: {integrity: sha512-VpsrsJSUcJEseSbMHkrsrAVSdvVS5I96Qo1QAQ4FxQ9wXFcB+pjj7FB7/us9+GcgfW4ziHtYMc1J0PLczb55mg==}
    engines: {node: '>=8.10.0'}
    dependencies:
      semver: 7.0.0
    dev: true

  /simple-update-notifier@2.0.0:
    resolution: {integrity: sha512-a2B9Y0KlNXl9u/vsW6sTIu9vGEpfKu2wRV6l1H3XEas/0gUIzGzBoP/IouTcUQbm9JWZLH3COxyn03TYlFax6w==}
    engines: {node: '>=10'}
    dependencies:
      semver: 7.5.4
    dev: true

  /sisteransi@1.0.5:
    resolution: {integrity: sha512-bLGGlR1QxBcynn2d5YmDX4MGjlZvy2MRBDRNHLJ8VI6l6+9FUiyTFNJ0IveOSP0bcXgVDPRcfGqA0pjaqUpfVg==}

  /slash@2.0.0:
    resolution: {integrity: sha512-ZYKh3Wh2z1PpEXWr0MpSBZ0V6mZHAQfYevttO11c51CaWjGTaadiKZ+wVt1PbMlDV5qhMFslpZCemhwOK7C89A==}
    engines: {node: '>=6'}
    dev: false

  /slash@3.0.0:
    resolution: {integrity: sha512-g9Q1haeby36OSStwb4ntCGGGaKsaVSjQ68fBxoQcutl5fS1vuY18H3wSt3jFyFtrkx+Kz0V1G85A4MyAdDMi2Q==}
    engines: {node: '>=8'}

  /snake-case@3.0.4:
    resolution: {integrity: sha512-LAOh4z89bGQvl9pFfNF8V146i7o7/CqFPbqzYgP+yYzDIDeS9HaNFtXABamRW+AQzEVODcvE79ljJ+8a9YSdMg==}
    dependencies:
      dot-case: 3.0.4
      tslib: 2.6.2
    dev: false

  /source-map-js@1.0.2:
    resolution: {integrity: sha512-R0XvVJ9WusLiqTCEiGCmICCMplcCkIwwR11mOSD9CR5u+IXYdiseeEuXCVAjS54zqwkLcPNnmU4OeJ6tUrWhDw==}
    engines: {node: '>=0.10.0'}

  /source-map-support@0.5.13:
    resolution: {integrity: sha512-SHSKFHadjVA5oR4PPqhtAVdcBWwRYVd6g6cAXnIbRiIwc2EhPrTuKUBdSLvlEKyIP3GCf89fltvcZiP9MMFA1w==}
    dependencies:
      buffer-from: 1.1.2
      source-map: 0.6.1
    dev: true

  /source-map@0.6.1:
    resolution: {integrity: sha512-UjgapumWlbMhkBgzT7Ykc5YXUT46F0iKu8SGXq0bcwP5dz/h0Plj6enJqjz1Zbq2l5WaqYnrVbwWOWMyF3F47g==}
    engines: {node: '>=0.10.0'}
    requiresBuild: true

  /source-map@0.8.0-beta.0:
    resolution: {integrity: sha512-2ymg6oRBpebeZi9UUNsgQ89bhx01TcTkmNTGnNO88imTmbSgy4nfujrgVEFKWpMTEGA11EDkTt7mqObTPdigIA==}
    engines: {node: '>= 8'}
    dependencies:
      whatwg-url: 7.1.0
    dev: true

  /spdx-exceptions@2.3.0:
    resolution: {integrity: sha512-/tTrYOC7PPI1nUAgx34hUpqXuyJG+DTHJTnIULG4rDygi4xu/tfgmq1e1cIRwRzwZgo4NLySi+ricLkZkw4i5A==}
    dev: false

  /spdx-expression-parse@3.0.1:
    resolution: {integrity: sha512-cbqHunsQWnJNE6KhVSMsMeH5H/L9EpymbzqTQ3uLwNCLZ1Q481oWaofqH7nO6V07xlXwY6PhQdQ2IedWx/ZK4Q==}
    dependencies:
      spdx-exceptions: 2.3.0
      spdx-license-ids: 3.0.13
    dev: false

  /spdx-license-ids@3.0.13:
    resolution: {integrity: sha512-XkD+zwiqXHikFZm4AX/7JSCXA98U5Db4AFd5XUg/+9UNtnH75+Z9KxtpYiJZx36mUDVOwH83pl7yvCer6ewM3w==}
    dev: false

  /split-on-first@1.1.0:
    resolution: {integrity: sha512-43ZssAJaMusuKWL8sKUBQXHWOpq8d6CfN/u1p4gUzfJkM05C8rxTmYrkIPTXapZpORA6LkkzcUulJ8FqA7Uudw==}
    engines: {node: '>=6'}
    dev: false

  /split-on-first@3.0.0:
    resolution: {integrity: sha512-qxQJTx2ryR0Dw0ITYyekNQWpz6f8dGd7vffGNflQQ3Iqj9NJ6qiZ7ELpZsJ/QBhIVAiDfXdag3+Gp8RvWa62AA==}
    engines: {node: '>=12'}
    dev: false

  /sprintf-js@1.0.3:
    resolution: {integrity: sha512-D9cPgkvLlV3t3IzL0D0YLvGA9Ahk4PcvVwUbN0dSGr1aP0Nrt4AEnTUbuGvquEC0mA64Gqt1fzirlRs5ibXx8g==}
    dev: true

  /sshpk@1.17.0:
    resolution: {integrity: sha512-/9HIEs1ZXGhSPE8X6Ccm7Nam1z8KcoCqPdI7ecm1N33EzAetWahvQWVqLZtaZQ+IDKX4IyA2o0gBzqIMkAagHQ==}
    engines: {node: '>=0.10.0'}
    hasBin: true
    dependencies:
      asn1: 0.2.6
      assert-plus: 1.0.0
      bcrypt-pbkdf: 1.0.2
      dashdash: 1.14.1
      ecc-jsbn: 0.1.2
      getpass: 0.1.7
      jsbn: 0.1.1
      safer-buffer: 2.1.2
      tweetnacl: 0.14.5
    dev: false

  /stack-trace@0.0.10:
    resolution: {integrity: sha512-KGzahc7puUKkzyMt+IqAep+TVNbKP+k2Lmwhub39m1AsTSkaDutx56aDCo+HLDzf/D26BIHTJWNiTG1KAJiQCg==}

  /stack-utils@2.0.6:
    resolution: {integrity: sha512-XlkWvfIm6RmsWtNJx+uqtKLS8eqFbxUg0ZzLXqY0caEy9l7hruX8IpiDnjsLavoBgqCCR71TqWO8MaXYheJ3RQ==}
    engines: {node: '>=10'}
    dependencies:
      escape-string-regexp: 2.0.0
    dev: true

  /stackback@0.0.2:
    resolution: {integrity: sha512-1XMJE5fQo1jGH6Y/7ebnwPOBEkIEnT4QF32d5R1+VXdXveM0IBMJt8zfaxX1P3QhVwrYe+576+jkANtSS2mBbw==}

  /statuses@2.0.1:
    resolution: {integrity: sha512-RwNA9Z/7PrK06rYLIzFMlaF+l73iwpzsqRIFgbMLbTcLD6cOao82TaWefPXQvB2fOC4AjuYSEndS7N/mTCbkdQ==}
    engines: {node: '>= 0.8'}
    dev: false

  /std-env@3.3.3:
    resolution: {integrity: sha512-Rz6yejtVyWnVjC1RFvNmYL10kgjC49EOghxWn0RFqlCHGFpQx+Xe7yW3I4ceK1SGrWIGMjD5Kbue8W/udkbMJg==}

  /stoppable@1.1.0:
    resolution: {integrity: sha512-KXDYZ9dszj6bzvnEMRYvxgeTHU74QBFL54XKtP3nyMuJ81CFYtABZ3bAzL2EdFUaEwJOBOgENyFj3R7oTzDyyw==}
    engines: {node: '>=4', npm: '>=6'}
    dev: false

  /strict-uri-encode@2.0.0:
    resolution: {integrity: sha512-QwiXZgpRcKkhTj2Scnn++4PKtWsH0kpzZ62L2R6c/LUVYv7hVnZqcg2+sMuT6R7Jusu1vviK/MFsu6kNJfWlEQ==}
    engines: {node: '>=4'}
    dev: false

  /string-length@4.0.2:
    resolution: {integrity: sha512-+l6rNN5fYHNhZZy41RXsYptCjA2Igmq4EG7kZAYFQI1E1VTXarr6ZPXBg6eq7Y6eK4FEhY6AJlyuFIb/v/S0VQ==}
    engines: {node: '>=10'}
    dependencies:
      char-regex: 1.0.2
      strip-ansi: 6.0.1
    dev: true

  /string-width@4.2.3:
    resolution: {integrity: sha512-wKyQRQpjJ0sIp62ErSZdGsjMJWsap5oRNihHhu6G7JVO/9jIB6UyevL+tXuOqrng8j/cxKTWyWUwvSTriiZz/g==}
    engines: {node: '>=8'}
    dependencies:
      emoji-regex: 8.0.0
      is-fullwidth-code-point: 3.0.0
      strip-ansi: 6.0.1

  /string-width@5.1.2:
    resolution: {integrity: sha512-HnLOCR3vjcY8beoNLtcjZ5/nxn2afmME6lhrDrebokqMap+XbeW8n9TXpPDOqdGK5qcI3oT0GKTW6wC7EMiVqA==}
    engines: {node: '>=12'}
    dependencies:
      eastasianwidth: 0.2.0
      emoji-regex: 9.2.2
      strip-ansi: 7.1.0
    dev: true

  /string.prototype.trim@1.2.9:
    resolution: {integrity: sha512-klHuCNxiMZ8MlsOihJhJEBJAiMVqU3Z2nEXWfWnIqjN0gEFS9J9+IxKozWWtQGcgoa1WUZzLjKPTr4ZHNFTFxw==}
    engines: {node: '>= 0.4'}
    dependencies:
      call-bind: 1.0.7
      define-properties: 1.2.1
      es-abstract: 1.23.3
      es-object-atoms: 1.0.0
    dev: false

  /string.prototype.trimend@1.0.8:
    resolution: {integrity: sha512-p73uL5VCHCO2BZZ6krwwQE3kCzM7NKmis8S//xEC6fQonchbum4eP6kR4DLEjQFO3Wnj3Fuo8NM0kOSjVdHjZQ==}
    dependencies:
      call-bind: 1.0.7
      define-properties: 1.2.1
      es-object-atoms: 1.0.0
    dev: false

  /string.prototype.trimstart@1.0.8:
    resolution: {integrity: sha512-UXSH262CSZY1tfu3G3Secr6uGLCFVPMhIqHjlgCUtCCcgihYc/xKs9djMTMUOb2j1mVSeU8EU6NWc/iQKU6Gfg==}
    engines: {node: '>= 0.4'}
    dependencies:
      call-bind: 1.0.7
      define-properties: 1.2.1
      es-object-atoms: 1.0.0
    dev: false

  /string_decoder@1.1.1:
    resolution: {integrity: sha512-n/ShnvDi6FHbbVfviro+WojiFzv+s8MPMHBczVePfUpDJLwoLT0ht1l4YwBCbi8pJAveEEdnkHyPyTP/mzRfwg==}
    dependencies:
      safe-buffer: 5.1.2

  /string_decoder@1.3.0:
    resolution: {integrity: sha512-hkRX8U1WjJFd8LsDJ2yQ/wWWxaopEsABU1XfkM8A+j0+85JAGppt16cr1Whg6KIbb4okU6Mql6BOj+uup/wKeA==}
    dependencies:
      safe-buffer: 5.2.1

  /strip-ansi@6.0.1:
    resolution: {integrity: sha512-Y38VPSHcqkFrCpFnQ9vuSXmquuv5oXOKpGeT6aGrr3o3Gc9AlVa6JBfUSOCnbxGGZF+/0ooI7KrPuUSztUdU5A==}
    engines: {node: '>=8'}
    dependencies:
      ansi-regex: 5.0.1

  /strip-ansi@7.1.0:
    resolution: {integrity: sha512-iq6eVVI64nQQTRYq2KtEg2d2uU7LElhTJwsH4YzIHZshxlgZms/wIc4VoDQTlG/IvVIrBKG06CrZnp0qv7hkcQ==}
    engines: {node: '>=12'}
    dependencies:
      ansi-regex: 6.0.1
    dev: true

  /strip-bom@3.0.0:
    resolution: {integrity: sha512-vavAMRXOgBVNF6nyEEmL3DBK19iRpDcoIwW+swQ+CbGiu7lju6t+JklA1MHweoWtadgt4ISVUsXLyDq34ddcwA==}
    engines: {node: '>=4'}

  /strip-bom@4.0.0:
    resolution: {integrity: sha512-3xurFv5tEgii33Zi8Jtp55wEIILR9eh34FAW00PZf+JnSsTmV/ioewSgQl97JHvgjoRGwPShsWm+IdrxB35d0w==}
    engines: {node: '>=8'}
    dev: true

  /strip-dirs@2.1.0:
    resolution: {integrity: sha512-JOCxOeKLm2CAS73y/U4ZeZPTkE+gNVCzKt7Eox84Iej1LT/2pTWYpZKJuxwQpvX1LiZb1xokNR7RLfuBAa7T3g==}
    dependencies:
      is-natural-number: 4.0.1
    dev: true

  /strip-final-newline@2.0.0:
    resolution: {integrity: sha512-BrpvfNAE3dcvq7ll3xVumzjKjZQ5tI1sEUIKr3Uoks0XUl45St3FlatVqef9prk4jRDzhW6WZg+3bk93y6pLjA==}
    engines: {node: '>=6'}
    dev: true

  /strip-final-newline@3.0.0:
    resolution: {integrity: sha512-dOESqjYr96iWYylGObzd39EuNTa5VJxyvVAEm5Jnh7KGo75V43Hk1odPQkNDyXNmUR6k+gEiDVXnjB8HJ3crXw==}
    engines: {node: '>=12'}
    dev: true

  /strip-json-comments@2.0.1:
    resolution: {integrity: sha512-4gB8na07fecVVkOI6Rs4e7T6NOTki5EmL7TUduTs6bu3EdnSycntVJ4re8kgZA+wx9IueI2Y11bfbgwtzuE0KQ==}
    engines: {node: '>=0.10.0'}
    dev: false

  /strip-json-comments@3.1.1:
    resolution: {integrity: sha512-6fPc+R4ihwqP6N/aIv2f1gMH8lOVtWQHoqC4yK6oSDVVocumAsfCqjkXnqiYMhmMwS/mEHLp7Vehlt3ql6lEig==}
    engines: {node: '>=8'}

  /strip-literal@1.0.1:
    resolution: {integrity: sha512-QZTsipNpa2Ppr6v1AmJHESqJ3Uz247MUS0OjrnnZjFAvEoWqxuyFuXn2xLgMtRnijJShAa1HL0gtJyUs7u7n3Q==}
    dependencies:
      acorn: 8.10.0

  /strip-outer@1.0.1:
    resolution: {integrity: sha512-k55yxKHwaXnpYGsOzg4Vl8+tDrWylxDEpknGjhTiZB8dFRU5rTo9CAzeycivxV3s+zlTKwrs6WxMxR95n26kwg==}
    engines: {node: '>=0.10.0'}
    dependencies:
      escape-string-regexp: 1.0.5
    dev: false

  /stripe@13.11.0:
    resolution: {integrity: sha512-yPxVJxUzP1QHhHeFnYjJl48QwDS1+5befcL7ju7+t+i88D5r0rbsL+GkCCS6zgcU+TiV5bF9eMGcKyJfLf8BZQ==}
    engines: {node: '>=12.*'}
    dependencies:
      '@types/node': 18.19.50
      qs: 6.11.0
    dev: false

  /strtok3@6.3.0:
    resolution: {integrity: sha512-fZtbhtvI9I48xDSywd/somNqgUHl2L2cstmXCCif0itOf96jeW18MBSyrLuNicYQVkvpOxkZtkzujiTJ9LW5Jw==}
    engines: {node: '>=10'}
    dependencies:
      '@tokenizer/token': 0.3.0
      peek-readable: 4.1.0
    dev: false

  /sucrase@3.35.0:
    resolution: {integrity: sha512-8EbVDiu9iN/nESwxeSxDKe0dunta1GOlHufmSSXxMD2z2/tMZpDMpvXQGsc+ajGo8y2uYUmixaSRUc/QPoQ0GA==}
    engines: {node: '>=16 || 14 >=14.17'}
    hasBin: true
    dependencies:
      '@jridgewell/gen-mapping': 0.3.3
      commander: 4.1.1
      glob: 10.3.10
      lines-and-columns: 1.2.4
      mz: 2.7.0
      pirates: 4.0.5
      ts-interface-checker: 0.1.13
    dev: true

  /sunshine-conversations-client@9.14.0(@babel/core@7.22.5):
    resolution: {integrity: sha512-4fFoQEvOG7W7DEicVQ5bImblbUan5HPPhSs1Zt+cRXUuiL4wjrWWBWnSQ1REPGAA9Dw2Wcrgj9dgaeHB4AHdrA==}
    dependencies:
      '@babel/cli': 7.22.5(@babel/core@7.22.5)
      superagent: 5.3.1
    transitivePeerDependencies:
      - '@babel/core'
      - supports-color
    dev: false

  /superagent@3.8.1:
    resolution: {integrity: sha512-VMBFLYgFuRdfeNQSMLbxGSLfmXL/xc+OO+BZp41Za/NRDBet/BNbkRJrYzCUu0u4GU0i/ml2dtT8b9qgkw9z6Q==}
    engines: {node: '>= 4.0'}
    deprecated: Please upgrade to v7.0.2+ of superagent.  We have fixed numerous issues with streams, form-data, attach(), filesystem errors not bubbling up (ENOENT on attach()), and all tests are now passing.  See the releases tab for more information at <https://github.com/visionmedia/superagent/releases>.
    dependencies:
      component-emitter: 1.3.0
      cookiejar: 2.1.4
      debug: 3.2.7(supports-color@5.5.0)
      extend: 3.0.2
      form-data: 2.5.1
      formidable: 1.2.6
      methods: 1.1.2
      mime: 1.6.0
      qs: 6.11.0
      readable-stream: 2.3.8
    transitivePeerDependencies:
      - supports-color
    dev: false

  /superagent@5.3.1:
    resolution: {integrity: sha512-wjJ/MoTid2/RuGCOFtlacyGNxN9QLMgcpYLDQlWFIhhdJ93kNscFonGvrpAHSCVjRVj++DGCglocF7Aej1KHvQ==}
    engines: {node: '>= 7.0.0'}
    deprecated: Please upgrade to v7.0.2+ of superagent.  We have fixed numerous issues with streams, form-data, attach(), filesystem errors not bubbling up (ENOENT on attach()), and all tests are now passing.  See the releases tab for more information at <https://github.com/visionmedia/superagent/releases>.
    dependencies:
      component-emitter: 1.3.0
      cookiejar: 2.1.4
      debug: 4.3.4(supports-color@5.5.0)
      fast-safe-stringify: 2.1.1
      form-data: 3.0.1
      formidable: 1.2.6
      methods: 1.1.2
      mime: 2.6.0
      qs: 6.11.0
      readable-stream: 3.6.2
      semver: 7.5.4
    transitivePeerDependencies:
      - supports-color
    dev: false

  /superagent@7.1.6:
    resolution: {integrity: sha512-gZkVCQR1gy/oUXr+kxJMLDjla434KmSOKbx5iGD30Ql+AkJQ/YlPKECJy2nhqOsHLjGHzoDTXNSjhnvWhzKk7g==}
    engines: {node: '>=6.4.0 <13 || >=14'}
    deprecated: Please upgrade to v9.0.0+ as we have fixed a public vulnerability with formidable dependency. Note that v9.0.0+ requires Node.js v14.18.0+. See https://github.com/ladjs/superagent/pull/1800 for insight. This project is supported and maintained by the team at Forward Email @ https://forwardemail.net
    dependencies:
      component-emitter: 1.3.0
      cookiejar: 2.1.4
      debug: 4.3.4(supports-color@5.5.0)
      fast-safe-stringify: 2.1.1
      form-data: 4.0.0
      formidable: 2.1.2
      methods: 1.1.2
      mime: 2.6.0
      qs: 6.11.0
      readable-stream: 3.6.2
      semver: 7.5.4
    transitivePeerDependencies:
      - supports-color
    dev: true

  /supports-color@5.5.0:
    resolution: {integrity: sha512-QjVjwdXIt408MIiAqCX4oUKsgU2EqAGzs2Ppkm4aQYbjm+ZEWEcW4SfFNTr4uMNZma0ey4f5lgLrkB0aX0QMow==}
    engines: {node: '>=4'}
    dependencies:
      has-flag: 3.0.0

  /supports-color@7.2.0:
    resolution: {integrity: sha512-qpCAvRl9stuOHveKsn7HncJRvv501qIacKzQlO/+Lwxc9+0q2wLyv4Dfvt80/DPn2pqOBsJdDiogXGR9+OvwRw==}
    engines: {node: '>=8'}
    dependencies:
      has-flag: 4.0.0

  /supports-color@8.1.1:
    resolution: {integrity: sha512-MpUEN2OodtUzxvKQl72cUF7RQ5EiHsGvSsVG0ia9c5RbWGL2CI4C7EpPS8UTBIplnlzZiNuV56w+FuNxy3ty2Q==}
    engines: {node: '>=10'}
    dependencies:
      has-flag: 4.0.0
    dev: true

  /supports-color@9.4.0:
    resolution: {integrity: sha512-VL+lNrEoIXww1coLPOmiEmK/0sGigko5COxI09KzHc2VJXJsQ37UaQ+8quuxjDeA7+KnLGTWRyOXSLLR2Wb4jw==}
    engines: {node: '>=12'}
    dev: true

  /supports-preserve-symlinks-flag@1.0.0:
    resolution: {integrity: sha512-ot0WnXS9fgdkgIcePe6RHNk1WA8+muPa6cSjeR3V8K27q9BB1rTE3R1p7Hv0z1ZyAc8s6Vvv8DIyWf681MAt0w==}
    engines: {node: '>= 0.4'}

  /tar-stream@1.6.2:
    resolution: {integrity: sha512-rzS0heiNf8Xn7/mpdSVVSMAWAoy9bfb1WOTYC78Z0UQKeKa/CWS8FOq0lKGNa8DWKAn9gxjCvMLYc5PGXYlK2A==}
    engines: {node: '>= 0.8.0'}
    dependencies:
      bl: 1.2.3
      buffer-alloc: 1.2.0
      end-of-stream: 1.4.4
      fs-constants: 1.0.0
      readable-stream: 2.3.8
      to-buffer: 1.1.1
      xtend: 4.0.2
    dev: true

  /telegraf@4.16.3:
    resolution: {integrity: sha512-yjEu2NwkHlXu0OARWoNhJlIjX09dRktiMQFsM678BAH/PEPVwctzL67+tvXqLCRQQvm3SDtki2saGO9hLlz68w==}
    engines: {node: ^12.20.0 || >=14.13.1}
    hasBin: true
    dependencies:
      '@telegraf/types': 7.1.0
      abort-controller: 3.0.0
      debug: 4.3.4(supports-color@5.5.0)
      mri: 1.2.0
      node-fetch: 2.7.0
      p-timeout: 4.1.0
      safe-compare: 1.1.4
      sandwich-stream: 2.0.2
    transitivePeerDependencies:
      - encoding
      - supports-color
    dev: false

  /test-exclude@6.0.0:
    resolution: {integrity: sha512-cAGWPIyOHU6zlmg88jwm7VRyXnMN7iV68OGAbYDk/Mh/xC/pzVPlQtY6ngoIH/5/tciuhGfvESU8GrHrcxD56w==}
    engines: {node: '>=8'}
    dependencies:
      '@istanbuljs/schema': 0.1.3
      glob: 7.2.3
      minimatch: 3.1.2
    dev: true

  /text-hex@1.0.0:
    resolution: {integrity: sha512-uuVGNWzgJ4yhRaNSiubPY7OjISw4sw4E5Uv0wbjp+OzcbmVU/rsT8ujgcXJhn9ypzsgr5vlzpPqP+MBBKcGvbg==}

  /text-table@0.2.0:
    resolution: {integrity: sha512-N+8UisAXDGk8PFXP4HAzVR9nbfmVJ3zYLAWiTIoqC5v5isinhr+r5uaO8+7r3BMfuNIufIsA7RdpVgacC2cSpw==}
    dev: false

  /thenify-all@1.6.0:
    resolution: {integrity: sha512-RNxQH/qI8/t3thXJDwcstUO4zeqo64+Uy/+sNVRBx4Xn2OX+OZ9oP+iJnNFqplFra2ZUVeKCSa2oVWi3T4uVmA==}
    engines: {node: '>=0.8'}
    dependencies:
      thenify: 3.3.1
    dev: true

  /thenify@3.3.1:
    resolution: {integrity: sha512-RVZSIV5IG10Hk3enotrhvz0T9em6cyHBLkH/YAZuKqd8hRkKhSfCGIcP2KUY0EPxndzANBmNllzWPwak+bheSw==}
    dependencies:
      any-promise: 1.3.0
    dev: true

  /through@2.3.8:
    resolution: {integrity: sha512-w89qg7PI8wAdvX60bMDP+bFoD5Dvhm9oLheFp5O4a2QF0cSBGsBX4qZmadPMvVqlLJBBci+WqGGOAPvcDeNSVg==}
    dev: true

  /timers-ext@0.1.7:
    resolution: {integrity: sha512-b85NUNzTSdodShTIbky6ZF02e8STtVVfD+fu4aXXShEELpozH+bCpJLYMPZbsABN2wDH7fJpqIoXxJpzbf0NqQ==}
    dependencies:
      es5-ext: 0.10.62
      next-tick: 1.1.0
    dev: true

  /tinybench@2.5.0:
    resolution: {integrity: sha512-kRwSG8Zx4tjF9ZiyH4bhaebu+EDz1BOx9hOigYHlUW4xxI/wKIUQUqo018UlU4ar6ATPBsaMrdbKZ+tmPdohFA==}

  /tinypool@0.6.0:
    resolution: {integrity: sha512-FdswUUo5SxRizcBc6b1GSuLpLjisa8N8qMyYoP3rl+bym+QauhtJP5bvZY1ytt8krKGmMLYIRl36HBZfeAoqhQ==}
    engines: {node: '>=14.0.0'}

  /tinypool@0.7.0:
    resolution: {integrity: sha512-zSYNUlYSMhJ6Zdou4cJwo/p7w5nmAH17GRfU/ui3ctvjXFErXXkruT4MWW6poDeXgCaIBlGLrfU6TbTXxyGMww==}
    engines: {node: '>=14.0.0'}
    dev: false

  /tinyspy@2.1.1:
    resolution: {integrity: sha512-XPJL2uSzcOyBMky6OFrusqWlzfFrXtE0hPuMgW8A2HmaqrPo4ZQHRN/V0QXN3FSjKxpsbRrFc5LI7KOwBsT1/w==}
    engines: {node: '>=14.0.0'}

  /tmp@0.2.1:
    resolution: {integrity: sha512-76SUhtfqR2Ijn+xllcI5P1oyannHNHByD80W1q447gU3mp9G9PSpGdWmjUOHRDPiHYacIk66W7ubDTuPF3BEtQ==}
    engines: {node: '>=8.17.0'}
    dependencies:
      rimraf: 3.0.2
    dev: true

  /tmpl@1.0.5:
    resolution: {integrity: sha512-3f0uOEAQwIqGuWW2MVzYg8fV/QNnc/IpuJNG837rLuczAaLVHslWHZQj4IGiEl5Hs3kkbhwL9Ab7Hrsmuj+Smw==}
    dev: true

  /to-buffer@1.1.1:
    resolution: {integrity: sha512-lx9B5iv7msuFYE3dytT+KE5tap+rNYw+K4jVkb9R/asAb+pbBSM17jtunHplhBe6RRJdZx3Pn2Jph24O32mOVg==}
    dev: true

  /to-fast-properties@2.0.0:
    resolution: {integrity: sha512-/OaKK0xYrs3DmxRYqL/yDc+FxFUVYhDlXMhRmv3z915w2HF1tnN1omB354j8VUGO/hbRzyD6Y3sA7v7GS/ceog==}
    engines: {node: '>=4'}

  /to-readable-stream@1.0.0:
    resolution: {integrity: sha512-Iq25XBt6zD5npPhlLVXGFN3/gyR2/qODcKNNyTMd4vbm39HUaOiAM4PMq0eMVC/Tkxz+Zjdsc55g9yyz+Yq00Q==}
    engines: {node: '>=6'}
    dev: false

  /to-regex-range@5.0.1:
    resolution: {integrity: sha512-65P7iz6X5yEr1cwcgvQxbbIw7Uk3gOy5dIdtZ4rDveLqhrdJP+Li/Hx6tyK0NEb+2GCyneCMJiGqrADCSNk8sQ==}
    engines: {node: '>=8.0'}
    dependencies:
      is-number: 7.0.0

  /toidentifier@1.0.1:
    resolution: {integrity: sha512-o5sSPKEkg/DIQNmH43V0/uerLrpzVedkUh8tGNvaeXpfpuwjKenlSox/2O/BTlZUtEe+JG7s5YhEz608PlAHRA==}
    engines: {node: '>=0.6'}
    dev: false

  /token-types@4.2.1:
    resolution: {integrity: sha512-6udB24Q737UD/SDsKAHI9FCRP7Bqc9D/MQUV02ORQg5iskjtLJlZJNdN4kKtcdtwCeWIwIHDGaUsTsCCAa8sFQ==}
    engines: {node: '>=10'}
    dependencies:
      '@tokenizer/token': 0.3.0
      ieee754: 1.2.1
    dev: false

  /touch@3.1.0:
    resolution: {integrity: sha512-WBx8Uy5TLtOSRtIq+M03/sKDrXCLHxwDcquSP2c43Le03/9serjQBIztjRz6FkJez9D/hleyAXTBGLwwZUw9lA==}
    hasBin: true
    dependencies:
      nopt: 1.0.10
    dev: true

  /tough-cookie@2.5.0:
    resolution: {integrity: sha512-nlLsUzgm1kfLXSXfRZMc1KLAugd4hqJHDTvc2hDIwS3mZAfMEuMbc03SujMF+GEcpaX/qboeycw6iO8JwVv2+g==}
    engines: {node: '>=0.8'}
    dependencies:
      psl: 1.9.0
      punycode: 2.3.0
    dev: false

  /tough-cookie@3.0.1:
    resolution: {integrity: sha512-yQyJ0u4pZsv9D4clxO69OEjLWYw+jbgspjTue4lTQZLfV0c5l1VmK2y1JK8E9ahdpltPOaAThPcp5nKPUgSnsg==}
    engines: {node: '>=6'}
    dependencies:
      ip-regex: 2.1.0
      psl: 1.9.0
      punycode: 2.3.0
    dev: false

  /tr46@0.0.3:
    resolution: {integrity: sha512-N3WMsuqV66lT30CrXNbEjx4GEwlow3v6rr4mCcv6prnfwhS01rkgyFdjPNBYd9br7LpXV1+Emh01fHnq2Gdgrw==}

  /tr46@1.0.1:
    resolution: {integrity: sha512-dTpowEjclQ7Kgx5SdBkqRzVhERQXov8/l9Ft9dVM9fmg0W0KQSVaXX9T4i6twCPNtYiZM53lpSSUAwJbFPOHxA==}
    dependencies:
      punycode: 2.3.0
    dev: true

  /tree-kill@1.2.2:
    resolution: {integrity: sha512-L0Orpi8qGpRG//Nd+H90vFB+3iHnue1zSSGmNOOCh1GLJ7rUKVwV2HvijphGQS2UmhUZewS9VgvxYIdgr+fG1A==}
    hasBin: true
    dev: true

  /trello.js@1.2.7:
    resolution: {integrity: sha512-fFk5pQ8UvnTkGgLfSHKDpmejIx460yiSjG99hjvnj4XLdGsrmSNTKTTiD8or+2uAQ6+mJgq8q4Ztj34r7z0qFQ==}
    dependencies:
      axios: 1.7.4
      form-data: 4.0.0
      tslib: 2.6.2
    transitivePeerDependencies:
      - debug
    dev: false

  /trim-repeated@1.0.0:
    resolution: {integrity: sha512-pkonvlKk8/ZuR0D5tLW8ljt5I8kmxp2XKymhepUeOdCEfKpZaktSArkLHZt76OB1ZvO9bssUsDty4SWhLvZpLg==}
    engines: {node: '>=0.10.0'}
    dependencies:
      escape-string-regexp: 1.0.5
    dev: false

  /triple-beam@1.3.0:
    resolution: {integrity: sha512-XrHUvV5HpdLmIj4uVMxHggLbFSZYIn7HEWsqePZcI50pco+MPqJ50wMGY794X7AOOhxOBAjbkqfAbEe/QMp2Lw==}

  /ts-custom-error@3.3.1:
    resolution: {integrity: sha512-5OX1tzOjxWEgsr/YEUWSuPrQ00deKLh6D7OTWcvNHm12/7QPyRh8SYpyWvA4IZv8H/+GQWQEh/kwo95Q9OVW1A==}
    engines: {node: '>=14.0.0'}
    dev: false

  /ts-deepmerge@4.0.0:
    resolution: {integrity: sha512-IrjjAwfM/J6ajWv5wDRZBdpVaTmuONJN1vC85mXlWVPXKelouLFiqsjR7m0h245qY6zZEtcDtcOTc4Rozgg1TQ==}
    engines: {node: '>=14'}
    dev: true

  /ts-interface-checker@0.1.13:
    resolution: {integrity: sha512-Y/arvbn+rrz3JCKl9C4kVNfTfSm2/mEp5FSz5EsZSANGPSlQrpRI5M4PKF+mJnE52jOO90PnPSc3Ur3bTQw0gA==}
    dev: true

  /ts-invariant@0.4.4:
    resolution: {integrity: sha512-uEtWkFM/sdZvRNNDL3Ehu4WVpwaulhwQszV8mrtcdeE8nN00BV9mAmQ88RkrBhFgl9gMgvjJLAQcZbnPXI9mlA==}
    dependencies:
      tslib: 1.14.1
    dev: false

  /ts-jest@29.1.0(@babel/core@7.22.5)(esbuild@0.15.18)(jest@29.5.0)(typescript@4.9.5):
    resolution: {integrity: sha512-ZhNr7Z4PcYa+JjMl62ir+zPiNJfXJN6E8hSLnaUKhOgqcn8vb3e537cpkd0FuAfRK3sR1LSqM1MOhliXNgOFPA==}
    engines: {node: ^14.15.0 || ^16.10.0 || >=18.0.0}
    hasBin: true
    peerDependencies:
      '@babel/core': '>=7.0.0-beta.0 <8'
      '@jest/types': ^29.0.0
      babel-jest: ^29.0.0
      esbuild: '*'
      jest: ^29.0.0
      typescript: '>=4.3 <6'
    peerDependenciesMeta:
      '@babel/core':
        optional: true
      '@jest/types':
        optional: true
      babel-jest:
        optional: true
      esbuild:
        optional: true
    dependencies:
      '@babel/core': 7.22.5
      bs-logger: 0.2.6
      esbuild: 0.15.18
      fast-json-stable-stringify: 2.1.0
      jest: 29.5.0(@types/node@18.16.16)(ts-node@10.9.1)
      jest-util: 29.5.0
      json5: 2.2.3
      lodash.memoize: 4.1.2
      make-error: 1.3.6
      semver: 7.5.1
      typescript: 4.9.5
      yargs-parser: 21.1.1
    dev: true

  /ts-node@10.9.1(@types/node@18.16.0)(typescript@4.9.5):
    resolution: {integrity: sha512-NtVysVPkxxrwFGUUxGYhfux8k78pQB3JqYBXlLRZgdGUqTO5wU/UyHop5p70iEbGhB7q5KmiZiU0Y3KlJrScEw==}
    hasBin: true
    peerDependencies:
      '@swc/core': '>=1.2.50'
      '@swc/wasm': '>=1.2.50'
      '@types/node': '*'
      typescript: '>=2.7'
    peerDependenciesMeta:
      '@swc/core':
        optional: true
      '@swc/wasm':
        optional: true
    dependencies:
      '@cspotcode/source-map-support': 0.8.1
      '@tsconfig/node10': 1.0.9
      '@tsconfig/node12': 1.0.11
      '@tsconfig/node14': 1.0.3
      '@tsconfig/node16': 1.0.4
      '@types/node': 18.16.0
      acorn: 8.10.0
      acorn-walk: 8.2.0
      arg: 4.1.3
      create-require: 1.1.1
      diff: 4.0.2
      make-error: 1.3.6
      typescript: 4.9.5
      v8-compile-cache-lib: 3.0.1
      yn: 3.1.1
    dev: true

  /ts-node@10.9.1(@types/node@18.16.16)(typescript@4.9.5):
    resolution: {integrity: sha512-NtVysVPkxxrwFGUUxGYhfux8k78pQB3JqYBXlLRZgdGUqTO5wU/UyHop5p70iEbGhB7q5KmiZiU0Y3KlJrScEw==}
    hasBin: true
    peerDependencies:
      '@swc/core': '>=1.2.50'
      '@swc/wasm': '>=1.2.50'
      '@types/node': '*'
      typescript: '>=2.7'
    peerDependenciesMeta:
      '@swc/core':
        optional: true
      '@swc/wasm':
        optional: true
    dependencies:
      '@cspotcode/source-map-support': 0.8.1
      '@tsconfig/node10': 1.0.9
      '@tsconfig/node12': 1.0.11
      '@tsconfig/node14': 1.0.3
      '@tsconfig/node16': 1.0.4
      '@types/node': 18.16.16
      acorn: 8.10.0
      acorn-walk: 8.2.0
      arg: 4.1.3
      create-require: 1.1.1
      diff: 4.0.2
      make-error: 1.3.6
      typescript: 4.9.5
      v8-compile-cache-lib: 3.0.1
      yn: 3.1.1

  /ts-node@10.9.1(@types/node@18.19.50)(typescript@4.9.5):
    resolution: {integrity: sha512-NtVysVPkxxrwFGUUxGYhfux8k78pQB3JqYBXlLRZgdGUqTO5wU/UyHop5p70iEbGhB7q5KmiZiU0Y3KlJrScEw==}
    hasBin: true
    peerDependencies:
      '@swc/core': '>=1.2.50'
      '@swc/wasm': '>=1.2.50'
      '@types/node': '*'
      typescript: '>=2.7'
    peerDependenciesMeta:
      '@swc/core':
        optional: true
      '@swc/wasm':
        optional: true
    dependencies:
      '@cspotcode/source-map-support': 0.8.1
      '@tsconfig/node10': 1.0.9
      '@tsconfig/node12': 1.0.11
      '@tsconfig/node14': 1.0.3
      '@tsconfig/node16': 1.0.4
      '@types/node': 18.19.50
      acorn: 8.10.0
      acorn-walk: 8.2.0
      arg: 4.1.3
      create-require: 1.1.1
      diff: 4.0.2
      make-error: 1.3.6
      typescript: 4.9.5
      v8-compile-cache-lib: 3.0.1
      yn: 3.1.1
    dev: true

  /ts-node@10.9.2(@types/node@18.19.10)(typescript@4.9.5):
    resolution: {integrity: sha512-f0FFpIdcHgn8zcPSbf1dRevwt047YMnaiJM3u2w2RewrB+fob/zePZcrOyQoLMMO7aBIddLcQIEK5dYjkLnGrQ==}
    hasBin: true
    peerDependencies:
      '@swc/core': '>=1.2.50'
      '@swc/wasm': '>=1.2.50'
      '@types/node': '*'
      typescript: '>=2.7'
    peerDependenciesMeta:
      '@swc/core':
        optional: true
      '@swc/wasm':
        optional: true
    dependencies:
      '@cspotcode/source-map-support': 0.8.1
      '@tsconfig/node10': 1.0.9
      '@tsconfig/node12': 1.0.11
      '@tsconfig/node14': 1.0.3
      '@tsconfig/node16': 1.0.4
      '@types/node': 18.19.10
      acorn: 8.10.0
      acorn-walk: 8.2.0
      arg: 4.1.3
      create-require: 1.1.1
      diff: 4.0.2
      make-error: 1.3.6
      typescript: 4.9.5
      v8-compile-cache-lib: 3.0.1
      yn: 3.1.1
    dev: true

  /ts-node@10.9.2(@types/node@18.19.50)(typescript@4.9.5):
    resolution: {integrity: sha512-f0FFpIdcHgn8zcPSbf1dRevwt047YMnaiJM3u2w2RewrB+fob/zePZcrOyQoLMMO7aBIddLcQIEK5dYjkLnGrQ==}
    hasBin: true
    peerDependencies:
      '@swc/core': '>=1.2.50'
      '@swc/wasm': '>=1.2.50'
      '@types/node': '*'
      typescript: '>=2.7'
    peerDependenciesMeta:
      '@swc/core':
        optional: true
      '@swc/wasm':
        optional: true
    dependencies:
      '@cspotcode/source-map-support': 0.8.1
      '@tsconfig/node10': 1.0.9
      '@tsconfig/node12': 1.0.11
      '@tsconfig/node14': 1.0.3
      '@tsconfig/node16': 1.0.4
      '@types/node': 18.19.50
      acorn: 8.10.0
      acorn-walk: 8.2.0
      arg: 4.1.3
      create-require: 1.1.1
      diff: 4.0.2
      make-error: 1.3.6
      typescript: 4.9.5
      v8-compile-cache-lib: 3.0.1
      yn: 3.1.1
    dev: true

  /tsafe@1.6.6:
    resolution: {integrity: sha512-gzkapsdbMNwBnTIjgO758GujLCj031IgHK/PKr2mrmkCSJMhSOR5FeOuSxKLMUoYc0vAA4RGEYYbjt/v6afD3g==}
    dev: false

  /tsconfig-paths@3.14.2:
    resolution: {integrity: sha512-o/9iXgCYc5L/JxCHPe3Hvh8Q/2xm5Z+p18PESBU6Ff33695QnCHBEjcytY2q19ua7Mbl/DavtBOLq+oG0RCL+g==}
    dependencies:
      '@types/json5': 0.0.29
      json5: 1.0.2
      minimist: 1.2.8
      strip-bom: 3.0.0
    dev: false

  /tsconfig-paths@3.15.0:
    resolution: {integrity: sha512-2Ac2RgzDe/cn48GvOe3M+o82pEFewD3UPbyoUHHdKasHwJKjds4fLXWf/Ux5kATBKN20oaFGu+jbElp1pos0mg==}
    dependencies:
      '@types/json5': 0.0.29
      json5: 1.0.2
      minimist: 1.2.8
      strip-bom: 3.0.0
    dev: false

  /tsconfig-paths@4.2.0:
    resolution: {integrity: sha512-NoZ4roiN7LnbKn9QqE1amc9DJfzvZXxF4xDavcOWt1BPkdx+m+0gJuPM+S0vCe7zTJMYUP0R8pO2XMr+Y8oLIg==}
    engines: {node: '>=6'}
    dependencies:
      json5: 2.2.3
      minimist: 1.2.8
      strip-bom: 3.0.0
    dev: true

  /tslib@1.14.1:
    resolution: {integrity: sha512-Xni35NKzjgMrwevysHTCArtLDpPvye8zV/0E4EyYn43P7/7qvQwPh9BGkHewbMulVntbigmcT7rdX3BNo9wRJg==}
    dev: false

  /tslib@2.6.2:
    resolution: {integrity: sha512-AEYxH93jGFPn/a2iVAwW87VuUIkR1FVUKB77NwMF7nBTDkDrrT/Hpt/IrCJ0QXhW27jTBDcf5ZY7w6RiqTMw2Q==}
    dev: false

  /tsup@8.0.2(ts-node@10.9.1)(typescript@4.9.5):
    resolution: {integrity: sha512-NY8xtQXdH7hDUAZwcQdY/Vzlw9johQsaqf7iwZ6g1DOUlFYQ5/AtVAjTvihhEyeRlGo4dLRVHtrRaL35M1daqQ==}
    engines: {node: '>=18'}
    hasBin: true
    peerDependencies:
      '@microsoft/api-extractor': ^7.36.0
      '@swc/core': ^1
      postcss: ^8.4.12
      typescript: '>=4.5.0'
    peerDependenciesMeta:
      '@microsoft/api-extractor':
        optional: true
      '@swc/core':
        optional: true
      postcss:
        optional: true
      typescript:
        optional: true
    dependencies:
      bundle-require: 4.0.2(esbuild@0.19.12)
      cac: 6.7.14
      chokidar: 3.5.3
      debug: 4.3.4(supports-color@5.5.0)
      esbuild: 0.19.12
      execa: 5.1.1
      globby: 11.1.0
      joycon: 3.1.1
      postcss-load-config: 4.0.2(ts-node@10.9.1)
      resolve-from: 5.0.0
      rollup: 4.13.2
      source-map: 0.8.0-beta.0
      sucrase: 3.35.0
      tree-kill: 1.2.2
      typescript: 4.9.5
    transitivePeerDependencies:
      - supports-color
      - ts-node
    dev: true

  /tsup@8.0.2(ts-node@10.9.2)(typescript@4.9.5):
    resolution: {integrity: sha512-NY8xtQXdH7hDUAZwcQdY/Vzlw9johQsaqf7iwZ6g1DOUlFYQ5/AtVAjTvihhEyeRlGo4dLRVHtrRaL35M1daqQ==}
    engines: {node: '>=18'}
    hasBin: true
    peerDependencies:
      '@microsoft/api-extractor': ^7.36.0
      '@swc/core': ^1
      postcss: ^8.4.12
      typescript: '>=4.5.0'
    peerDependenciesMeta:
      '@microsoft/api-extractor':
        optional: true
      '@swc/core':
        optional: true
      postcss:
        optional: true
      typescript:
        optional: true
    dependencies:
      bundle-require: 4.0.2(esbuild@0.19.12)
      cac: 6.7.14
      chokidar: 3.5.3
      debug: 4.3.4(supports-color@5.5.0)
      esbuild: 0.19.12
      execa: 5.1.1
      globby: 11.1.0
      joycon: 3.1.1
      postcss-load-config: 4.0.2(ts-node@10.9.2)
      resolve-from: 5.0.0
      rollup: 4.13.2
      source-map: 0.8.0-beta.0
      sucrase: 3.35.0
      tree-kill: 1.2.2
      typescript: 4.9.5
    transitivePeerDependencies:
      - supports-color
      - ts-node
    dev: true

  /tsutils@3.21.0(typescript@4.9.5):
    resolution: {integrity: sha512-mHKK3iUXL+3UF6xL5k0PEhKRUBKPBCv/+RkEOpjRWxxx27KKRBmmA60A9pgOUvMi8GKhRMPEmjBRPzs2W7O1OA==}
    engines: {node: '>= 6'}
    peerDependencies:
      typescript: '>=2.8.0 || >= 3.2.0-dev || >= 3.3.0-dev || >= 3.4.0-dev || >= 3.5.0-dev || >= 3.6.0-dev || >= 3.6.0-beta || >= 3.7.0-dev || >= 3.7.0-beta'
    dependencies:
      tslib: 1.14.1
      typescript: 4.9.5
    dev: false

  /tunnel-agent@0.6.0:
    resolution: {integrity: sha512-McnNiV1l8RYeY8tBgEpuodCC1mLUdbSN+CYBL7kJsJNInOP8UjDDEwdk6Mw60vdLLrr5NHKZhMAOSrR2NZuQ+w==}
    dependencies:
      safe-buffer: 5.2.1
    dev: false

  /tunnel@0.0.6:
    resolution: {integrity: sha512-1h/Lnq9yajKY2PEbBadPXj3VxsDDu844OnaAo52UVmIzIvwwtBPIuNvkjuzBlTWpfJyUbG3ez0KSBibQkj4ojg==}
    engines: {node: '>=0.6.11 <=0.7.0 || >=0.7.3'}
    dev: false

  /turbo-darwin-64@1.13.3:
    resolution: {integrity: sha512-glup8Qx1qEFB5jerAnXbS8WrL92OKyMmg5Hnd4PleLljAeYmx+cmmnsmLT7tpaVZIN58EAAwu8wHC6kIIqhbWA==}
    cpu: [x64]
    os: [darwin]
    requiresBuild: true
    dev: false
    optional: true

  /turbo-darwin-arm64@1.13.3:
    resolution: {integrity: sha512-/np2xD+f/+9qY8BVtuOQXRq5f9LehCFxamiQnwdqWm5iZmdjygC5T3uVSYuagVFsZKMvX3ycySwh8dylGTl6lg==}
    cpu: [arm64]
    os: [darwin]
    requiresBuild: true
    dev: false
    optional: true

  /turbo-linux-64@1.13.3:
    resolution: {integrity: sha512-G+HGrau54iAnbXLfl+N/PynqpDwi/uDzb6iM9hXEDG+yJnSJxaHMShhOkXYJPk9offm9prH33Khx2scXrYVW1g==}
    cpu: [x64]
    os: [linux]
    requiresBuild: true
    dev: false
    optional: true

  /turbo-linux-arm64@1.13.3:
    resolution: {integrity: sha512-qWwEl5VR02NqRyl68/3pwp3c/olZuSp+vwlwrunuoNTm6JXGLG5pTeme4zoHNnk0qn4cCX7DFrOboArlYxv0wQ==}
    cpu: [arm64]
    os: [linux]
    requiresBuild: true
    dev: false
    optional: true

  /turbo-windows-64@1.13.3:
    resolution: {integrity: sha512-Nudr4bRChfJzBPzEmpVV85VwUYRCGKecwkBFpbp2a4NtrJ3+UP1VZES653ckqCu2FRyRuS0n03v9euMbAvzH+Q==}
    cpu: [x64]
    os: [win32]
    requiresBuild: true
    dev: false
    optional: true

  /turbo-windows-arm64@1.13.3:
    resolution: {integrity: sha512-ouJCgsVLd3icjRLmRvHQDDZnmGzT64GBupM1Y+TjtYn2LVaEBoV6hicFy8x5DUpnqdLy+YpCzRMkWlwhmkX7sQ==}
    cpu: [arm64]
    os: [win32]
    requiresBuild: true
    dev: false
    optional: true

  /turbo@1.13.3:
    resolution: {integrity: sha512-n17HJv4F4CpsYTvKzUJhLbyewbXjq1oLCi90i5tW1TiWDz16ML1eDG7wi5dHaKxzh5efIM56SITnuVbMq5dk4g==}
    hasBin: true
    optionalDependencies:
      turbo-darwin-64: 1.13.3
      turbo-darwin-arm64: 1.13.3
      turbo-linux-64: 1.13.3
      turbo-linux-arm64: 1.13.3
      turbo-windows-64: 1.13.3
      turbo-windows-arm64: 1.13.3
    dev: false

  /tweetnacl@0.14.5:
    resolution: {integrity: sha512-KXXFFdAbFXY4geFIwoyNK+f5Z1b7swfXABfL7HXCmoIWMKU3dmS26672A4EeQtDzLKy7SXmfBu51JolvEKwtGA==}
    dev: false

  /twilio@3.84.1:
    resolution: {integrity: sha512-Q/xaPoayTj+bgJdnUgpE+EiB/VoNOG+byDFdlDej0FgxiHLgXKliZfVv6boqHPWvC1k7Dt0AK96OBFZ0P55QQg==}
    engines: {node: '>=6.0'}
    dependencies:
      axios: 0.26.1
      dayjs: 1.11.8
      https-proxy-agent: 5.0.1
      jsonwebtoken: 8.5.1
      lodash: 4.17.21
      q: 2.0.3
      qs: 6.11.0
      rootpath: 0.1.2
      scmp: 2.1.0
      url-parse: 1.5.10
      xmlbuilder: 13.0.2
    transitivePeerDependencies:
      - debug
      - supports-color
    dev: false

  /type-check@0.4.0:
    resolution: {integrity: sha512-XleUoc9uwGXqjWwXaUTZAmzMcFZ5858QA2vvx1Ur5xIcixXIP+8LnFDgRplU30us6teqdlskFfu+ae4K79Ooew==}
    engines: {node: '>= 0.8.0'}
    dependencies:
      prelude-ls: 1.2.1
    dev: false

  /type-detect@4.0.8:
    resolution: {integrity: sha512-0fr/mIH1dlO+x7TlcMy+bIDqKPsw/70tVyeHW787goQjhmqaZe10uwLujubK9q9Lg6Fiho1KUKDYz0Z7k7g5/g==}
    engines: {node: '>=4'}

  /type-fest@0.15.1:
    resolution: {integrity: sha512-n+UXrN8i5ioo7kqT/nF8xsEzLaqFra7k32SEsSPwvXVGyAcRgV/FUQN/sgfptJTR1oRmmq7z4IXMFSM7im7C9A==}
    engines: {node: '>=10'}
    dev: false

  /type-fest@0.20.2:
    resolution: {integrity: sha512-Ne+eE4r0/iWnpAxD852z3A+N0Bt5RN//NjJwRd2VFHEmrywxf5vsZlh4R6lixl6B+wz/8d+maTSAkN1FIkI3LQ==}
    engines: {node: '>=10'}
    dev: false

  /type-fest@0.21.3:
    resolution: {integrity: sha512-t0rzBq87m3fVcduHDUFhKmyyX+9eo6WQjZvf51Ea/M0Q7+T374Jp1aUiyUl0GKxp8M/OETVHSDvmkyPgvX+X2w==}
    engines: {node: '>=10'}
    dev: true

  /type-fest@3.11.1:
    resolution: {integrity: sha512-aCuRNRERRVh33lgQaJRlUxZqzfhzwTrsE98Mc3o3VXqmiaQdHacgUtJ0esp+7MvZ92qhtzKPeusaX6vIEcoreA==}
    engines: {node: '>=14.16'}
    dev: false

  /type-fest@4.26.1:
    resolution: {integrity: sha512-yOGpmOAL7CkKe/91I5O3gPICmJNLJ1G4zFYVAsRHg7M64biSnPtRj0WNQt++bRkjYOqjWXrhnUw1utzmVErAdg==}
    engines: {node: '>=16'}
    dev: false

  /type-is@1.6.18:
    resolution: {integrity: sha512-TkRKr9sUTxEH8MdfuCSP7VizJyzRNMjj2J2do2Jr3Kym598JVdEksuzPQCnlFPW4ky9Q+iA+ma9BGm06XQBy8g==}
    engines: {node: '>= 0.6'}
    dependencies:
      media-typer: 0.3.0
      mime-types: 2.1.35
    dev: false

  /type@1.2.0:
    resolution: {integrity: sha512-+5nt5AAniqsCnu2cEQQdpzCAh33kVx8n0VoFidKpB1dVVLAN/F+bgVOqOJqOnEnrhp222clB5p3vUlD+1QAnfg==}
    dev: true

  /type@2.7.2:
    resolution: {integrity: sha512-dzlvlNlt6AXU7EBSfpAscydQ7gXB+pPGsPnfJnZpiNJBDj7IaJzQlBZYGdEi4R9HmPdBv2XmWJ6YUtoTa7lmCw==}
    dev: true

  /typed-array-buffer@1.0.2:
    resolution: {integrity: sha512-gEymJYKZtKXzzBzM4jqa9w6Q1Jjm7x2d+sh19AdsD4wqnMPDYyvwpsIc2Q/835kHuo3BEQ7CjelGhfTsoBb2MQ==}
    engines: {node: '>= 0.4'}
    dependencies:
      call-bind: 1.0.7
      es-errors: 1.3.0
      is-typed-array: 1.1.13
    dev: false

  /typed-array-byte-length@1.0.1:
    resolution: {integrity: sha512-3iMJ9q0ao7WE9tWcaYKIptkNBuOIcZCCT0d4MRvuuH88fEoEH62IuQe0OtraD3ebQEoTRk8XCBoknUNc1Y67pw==}
    engines: {node: '>= 0.4'}
    dependencies:
      call-bind: 1.0.7
      for-each: 0.3.3
      gopd: 1.0.1
      has-proto: 1.0.3
      is-typed-array: 1.1.13
    dev: false

  /typed-array-byte-offset@1.0.2:
    resolution: {integrity: sha512-Ous0vodHa56FviZucS2E63zkgtgrACj7omjwd/8lTEMEPFFyjfixMZ1ZXenpgCFBBt4EC1J2XsyVS2gkG0eTFA==}
    engines: {node: '>= 0.4'}
    dependencies:
      available-typed-arrays: 1.0.7
      call-bind: 1.0.7
      for-each: 0.3.3
      gopd: 1.0.1
      has-proto: 1.0.3
      is-typed-array: 1.1.13
    dev: false

  /typed-array-length@1.0.6:
    resolution: {integrity: sha512-/OxDN6OtAk5KBpGb28T+HZc2M+ADtvRxXrKKbUwtsLgdoxgX13hyy7ek6bFRl5+aBs2yZzB0c4CnQfAtVypW/g==}
    engines: {node: '>= 0.4'}
    dependencies:
      call-bind: 1.0.7
      for-each: 0.3.3
      gopd: 1.0.1
      has-proto: 1.0.3
      is-typed-array: 1.1.13
      possible-typed-array-names: 1.0.0
    dev: false

  /typescript@4.9.5:
    resolution: {integrity: sha512-1FXk9E2Hm+QzZQ7z+McJiHL4NW1F2EzMu9Nq9i3zAaGqibafqYwCVU6WyWAuyQRRzOlxou8xZSyXLEN8oKj24g==}
    engines: {node: '>=4.2.0'}
    hasBin: true

  /ufo@1.1.2:
    resolution: {integrity: sha512-TrY6DsjTQQgyS3E3dBaOXf0TpPD8u9FVrVYmKVegJuFw51n/YB9XPt+U6ydzFG5ZIN7+DIjPbNmXoBj9esYhgQ==}

  /uglify-js@3.19.3:
    resolution: {integrity: sha512-v3Xu+yuwBXisp6QYTcH4UbH+xYJXqnq2m/LtQVWKWzYc1iehYnLixoQDN9FH6/j9/oybfd6W9Ghwkl8+UMKTKQ==}
    engines: {node: '>=0.8.0'}
    hasBin: true
    requiresBuild: true
    dev: false
    optional: true

  /unbox-primitive@1.0.2:
    resolution: {integrity: sha512-61pPlCD9h51VoreyJ0BReideM3MDKMKnh6+V9L08331ipq6Q8OFXZYiqP6n/tbHx4s5I9uRhcye6BrbkizkBDw==}
    dependencies:
      call-bind: 1.0.7
      has-bigints: 1.0.2
      has-symbols: 1.0.3
      which-boxed-primitive: 1.0.2
    dev: false

  /unbzip2-stream@1.4.3:
    resolution: {integrity: sha512-mlExGW4w71ebDJviH16lQLtZS32VKqsSfk80GCfUlwT/4/hNRFsoscrF/c++9xinkMzECL1uL9DDwXqFWkruPg==}
    dependencies:
      buffer: 5.7.1
      through: 2.3.8
    dev: true

  /undefsafe@2.0.5:
    resolution: {integrity: sha512-WxONCrssBM8TSPRqN5EmsjVrsv4A8X12J4ArBiiayv3DyyG3ZlIg6yysuuSYdZsVz3TKcTg2fd//Ujd4CHV1iA==}
    dev: true

  /underscore@1.13.6:
    resolution: {integrity: sha512-+A5Sja4HP1M08MaXya7p5LvjuM7K6q/2EaC0+iovj/wOcMsTzMvDFbasi/oSapiwOlt252IqsKqPjCl7huKS0A==}
    dev: false

  /undici-types@5.26.5:
    resolution: {integrity: sha512-JlCMO+ehdEIKqlFxk6IfVoAUVmgz7cU7zD/h9XZ0qzeosSHmUJVOzSQvvYSYWXkFXC+IfLKSIffhv0sVZup6pA==}

  /undici@5.28.4:
    resolution: {integrity: sha512-72RFADWFqKmUb2hmmvNODKL3p9hcB6Gt2DOQMis1SEBaV6a4MH8soBvzg+95CYhCKPFedut2JY9bMfrDl9D23g==}
    engines: {node: '>=14.0'}
    dependencies:
      '@fastify/busboy': 2.1.1
    dev: true

  /unfetch@4.2.0:
    resolution: {integrity: sha512-F9p7yYCn6cIW9El1zi0HI6vqpeIvBsr3dSuRO6Xuppb1u5rXpCPmMvLSyECLhybr9isec8Ohl0hPekMVrEinDA==}
    dev: false

  /universal-github-app-jwt@1.1.1:
    resolution: {integrity: sha512-G33RTLrIBMFmlDV4u4CBF7dh71eWwykck4XgaxaIVeZKOYZRAAxvcGMRFTUclVY6xoUPQvO4Ne5wKGxYm/Yy9w==}
    dependencies:
      '@types/jsonwebtoken': 9.0.3
      jsonwebtoken: 9.0.0
    dev: false

  /universal-user-agent@6.0.0:
    resolution: {integrity: sha512-isyNax3wXoKaulPDZWHQqbmIx1k2tb9fb3GGDBRxCscfYV2Ch7WxPArBsFEG8s/safwXTT7H4QGhaIkTp9447w==}
    dev: false

  /universalify@0.1.2:
    resolution: {integrity: sha512-rBJeI5CXAlmy1pV+617WB9J63U6XcazHHF2f2dbJix4XzpUF0RS3Zbj0FGIOCAva5P/d/GBOYaACQ1w+0azUkg==}
    engines: {node: '>= 4.0.0'}
    dev: false

  /unpipe@1.0.0:
    resolution: {integrity: sha512-pjy2bYhSsufwWlKwPc+l3cN7+wuJlK6uz0YdJEOlQDbl6jo/YlPi4mb8agUkVC8BF7V8NuzeyPNqRksA3hztKQ==}
    engines: {node: '>= 0.8'}
    dev: false

  /update-browserslist-db@1.0.11(browserslist@4.21.7):
    resolution: {integrity: sha512-dCwEFf0/oT85M1fHBg4F0jtLwJrutGoHSQXCh7u4o2t1drG+c0a9Flnqww6XUKSfQMPpJBRjU8d4RXB09qtvaA==}
    hasBin: true
    peerDependencies:
      browserslist: '>= 4.21.0'
    dependencies:
      browserslist: 4.21.7
      escalade: 3.1.1
      picocolors: 1.0.0

  /upper-case-first@2.0.2:
    resolution: {integrity: sha512-514ppYHBaKwfJRK/pNC6c/OxfGa0obSnAl106u97Ed0I625Nin96KAjttZF6ZL3e1XLtphxnqrOi9iWgm+u+bg==}
    dependencies:
      tslib: 2.6.2
    dev: false

  /uri-js@4.4.1:
    resolution: {integrity: sha512-7rKUyy33Q1yc98pQ1DAmLtwX109F7TIfWlW1Ydo8Wl1ii1SeHieeh0HHfPeL2fMXK6z0s8ecKs9frCuLJvndBg==}
    dependencies:
      punycode: 2.3.0

  /urijs@1.19.11:
    resolution: {integrity: sha512-HXgFDgDommxn5/bIv0cnQZsPhHDA90NPHD6+c/v21U5+Sx5hoP8+dP9IZXBU1gIfvdRfhG8cel9QNPeionfcCQ==}
    dev: false

  /url-join@4.0.1:
    resolution: {integrity: sha512-jk1+QP6ZJqyOiuEI9AEWQfju/nB2Pw466kbA0LEZljHwKeMgd9WrAEgEGxjPDD2+TNbbb37rTyhEfrCXfuKXnA==}
    dev: false

  /url-parse-lax@3.0.0:
    resolution: {integrity: sha512-NjFKA0DidqPa5ciFcSrXnAltTtzz84ogy+NebPvfEgAck0+TNg4UJ4IN+fB7zRZfbgUf0syOo9MDxFkDSMuFaQ==}
    engines: {node: '>=4'}
    dependencies:
      prepend-http: 2.0.0
    dev: false

  /url-parse@1.5.10:
    resolution: {integrity: sha512-WypcfiRhfeUP9vvF0j6rw0J3hrWrw6iZv3+22h6iRMJ/8z1Tj6XfLP4DsUix5MhMPnXpiHDoKyoZ/bdCkwBCiQ==}
    dependencies:
      querystringify: 2.2.0
      requires-port: 1.0.0
    dev: false

  /url-template@2.0.8:
    resolution: {integrity: sha512-XdVKMF4SJ0nP/O7XIPB0JwAEuT9lDIYnNsK8yGVe43y0AWoKeJNdv3ZNWh7ksJ6KqQFjOO6ox/VEitLnaVNufw==}

  /util-deprecate@1.0.2:
    resolution: {integrity: sha512-EPD5q1uXyFxJpCrLnCc1nHnq3gOa6DZBocAIiI2TaSCA7VCJ1UJDMagCzIkXNsUYfD1daK//LTEQ8xiIbrHtcw==}

  /utility-types@3.11.0:
    resolution: {integrity: sha512-6Z7Ma2aVEWisaL6TvBCy7P8rm2LQoPv6dJ7ecIaIixHcwfbJ0x7mWdbcwlIM5IGQxPZSFYeqRCqlOOeKoJYMkw==}
    engines: {node: '>= 4'}
    dev: false

  /uuid@3.4.0:
    resolution: {integrity: sha512-HjSDRw6gZE5JMggctHBcjVak08+KEVhSIiDzFnT9S9aegmp85S/bReBVTb4QTFaRNptJ9kuYaNhnbNEOkbKb/A==}
    deprecated: Please upgrade  to version 7 or higher.  Older versions may use Math.random() in certain circumstances, which is known to be problematic.  See https://v8.dev/blog/math-random for details.
    hasBin: true
    dev: false

  /uuid@8.3.2:
    resolution: {integrity: sha512-+NYs2QeMWy+GWFOEm9xnn6HCDp0l7QBD7ml8zLUmJ+93Q5NF0NocErnwkTkXVFNiX3/fpC6afS8Dhb/gz7R7eg==}
    hasBin: true
    dev: false

  /uuid@9.0.0:
    resolution: {integrity: sha512-MXcSTerfPa4uqyzStbRoTgt5XIe3x5+42+q1sDuy3R5MDk66URdLMOZe5aPX/SQd+kuYAh0FdP/pO28IkQyTeg==}
    hasBin: true

  /v8-compile-cache-lib@3.0.1:
    resolution: {integrity: sha512-wa7YjyUGfNZngI/vtK0UHAN+lgDCxBPCylVXGp0zu59Fz5aiGtNXaq3DhIov063MorB+VfufLh3JlF2KdTK3xg==}

  /v8-to-istanbul@9.1.0:
    resolution: {integrity: sha512-6z3GW9x8G1gd+JIIgQQQxXuiJtCXeAjp6RaPEPLv62mH3iPHPxV6W3robxtCzNErRo6ZwTmzWhsbNvjyEBKzKA==}
    engines: {node: '>=10.12.0'}
    dependencies:
      '@jridgewell/trace-mapping': 0.3.18
      '@types/istanbul-lib-coverage': 2.0.4
      convert-source-map: 1.9.0
    dev: true

  /verror@1.10.0:
    resolution: {integrity: sha512-ZZKSmDAEFOijERBLkmYfJ+vmk3w+7hOLYDNkRCuRuMJGEmqYNCNLyBBFwWKVMhfwaEF3WOd0Zlw86U/WC/+nYw==}
    engines: {'0': node >=0.6.0}
    dependencies:
      assert-plus: 1.0.0
      core-util-is: 1.0.2
      extsprintf: 1.4.1
    dev: false

  /verror@1.10.1:
    resolution: {integrity: sha512-veufcmxri4e3XSrT0xwfUR7kguIkaxBeosDg00yDWhk49wdwkSUrvvsm7nc75e1PUyvIeZj6nS8VQRYz2/S4Xg==}
    engines: {node: '>=0.6.0'}
    dependencies:
      assert-plus: 1.0.0
      core-util-is: 1.0.2
      extsprintf: 1.4.1

  /vite-node@0.33.0(@types/node@18.19.10):
    resolution: {integrity: sha512-19FpHYbwWWxDr73ruNahC+vtEdza52kA90Qb3La98yZ0xULqV8A5JLNPUff0f5zID4984tW7l3DH2przTJUZSw==}
    engines: {node: '>=v14.18.0'}
    hasBin: true
    dependencies:
      cac: 6.7.14
      debug: 4.3.4(supports-color@5.5.0)
      mlly: 1.4.0
      pathe: 1.1.1
      picocolors: 1.0.0
      vite: 4.4.4(@types/node@18.19.10)
    transitivePeerDependencies:
      - '@types/node'
      - less
      - lightningcss
      - sass
      - stylus
      - sugarss
      - supports-color
      - terser

  /vite-node@0.34.6(@types/node@18.19.50):
    resolution: {integrity: sha512-nlBMJ9x6n7/Amaz6F3zJ97EBwR2FkzhBRxF5e+jE6LA3yi6Wtc2lyTij1OnDMIr34v5g/tVQtsVAzhT0jc5ygA==}
    engines: {node: '>=v14.18.0'}
    hasBin: true
    dependencies:
      cac: 6.7.14
      debug: 4.3.4(supports-color@5.5.0)
      mlly: 1.4.0
      pathe: 1.1.1
      picocolors: 1.0.0
      vite: 4.4.4(@types/node@18.19.50)
    transitivePeerDependencies:
      - '@types/node'
      - less
      - lightningcss
      - sass
      - stylus
      - sugarss
      - supports-color
      - terser
    dev: false

  /vite@4.4.4(@types/node@18.19.10):
    resolution: {integrity: sha512-4mvsTxjkveWrKDJI70QmelfVqTm+ihFAb6+xf4sjEU2TmUCTlVX87tmg/QooPEMQb/lM9qGHT99ebqPziEd3wg==}
    engines: {node: ^14.18.0 || >=16.0.0}
    hasBin: true
    peerDependencies:
      '@types/node': '>= 14'
      less: '*'
      lightningcss: ^1.21.0
      sass: '*'
      stylus: '*'
      sugarss: '*'
      terser: ^5.4.0
    peerDependenciesMeta:
      '@types/node':
        optional: true
      less:
        optional: true
      lightningcss:
        optional: true
      sass:
        optional: true
      stylus:
        optional: true
      sugarss:
        optional: true
      terser:
        optional: true
    dependencies:
      '@types/node': 18.19.10
      esbuild: 0.18.12
      postcss: 8.4.26
      rollup: 3.26.2
    optionalDependencies:
      fsevents: 2.3.2

  /vite@4.4.4(@types/node@18.19.50):
    resolution: {integrity: sha512-4mvsTxjkveWrKDJI70QmelfVqTm+ihFAb6+xf4sjEU2TmUCTlVX87tmg/QooPEMQb/lM9qGHT99ebqPziEd3wg==}
    engines: {node: ^14.18.0 || >=16.0.0}
    hasBin: true
    peerDependencies:
      '@types/node': '>= 14'
      less: '*'
      lightningcss: ^1.21.0
      sass: '*'
      stylus: '*'
      sugarss: '*'
      terser: ^5.4.0
    peerDependenciesMeta:
      '@types/node':
        optional: true
      less:
        optional: true
      lightningcss:
        optional: true
      sass:
        optional: true
      stylus:
        optional: true
      sugarss:
        optional: true
      terser:
        optional: true
    dependencies:
      '@types/node': 18.19.50
      esbuild: 0.18.12
      postcss: 8.4.26
      rollup: 3.26.2
    optionalDependencies:
      fsevents: 2.3.2
    dev: false

  /vitest@0.33.0:
    resolution: {integrity: sha512-1CxaugJ50xskkQ0e969R/hW47za4YXDUfWJDxip1hwbnhUjYolpfUn2AMOulqG/Dtd9WYAtkHmM/m3yKVrEejQ==}
    engines: {node: '>=v14.18.0'}
    hasBin: true
    peerDependencies:
      '@edge-runtime/vm': '*'
      '@vitest/browser': '*'
      '@vitest/ui': '*'
      happy-dom: '*'
      jsdom: '*'
      playwright: '*'
      safaridriver: '*'
      webdriverio: '*'
    peerDependenciesMeta:
      '@edge-runtime/vm':
        optional: true
      '@vitest/browser':
        optional: true
      '@vitest/ui':
        optional: true
      happy-dom:
        optional: true
      jsdom:
        optional: true
      playwright:
        optional: true
      safaridriver:
        optional: true
      webdriverio:
        optional: true
    dependencies:
      '@types/chai': 4.3.5
      '@types/chai-subset': 1.3.3
      '@types/node': 18.19.10
      '@vitest/expect': 0.33.0
      '@vitest/runner': 0.33.0
      '@vitest/snapshot': 0.33.0
      '@vitest/spy': 0.33.0
      '@vitest/utils': 0.33.0
      acorn: 8.10.0
      acorn-walk: 8.2.0
      cac: 6.7.14
      chai: 4.3.10
      debug: 4.3.4(supports-color@5.5.0)
      local-pkg: 0.4.3
      magic-string: 0.30.1
      pathe: 1.1.1
      picocolors: 1.0.0
      std-env: 3.3.3
      strip-literal: 1.0.1
      tinybench: 2.5.0
      tinypool: 0.6.0
      vite: 4.4.4(@types/node@18.19.10)
      vite-node: 0.33.0(@types/node@18.19.10)
      why-is-node-running: 2.2.2
    transitivePeerDependencies:
      - less
      - lightningcss
      - sass
      - stylus
      - sugarss
      - supports-color
      - terser

  /vitest@0.34.6:
    resolution: {integrity: sha512-+5CALsOvbNKnS+ZHMXtuUC7nL8/7F1F2DnHGjSsszX8zCjWSSviphCb/NuS9Nzf4Q03KyyDRBAXhF/8lffME4Q==}
    engines: {node: '>=v14.18.0'}
    hasBin: true
    peerDependencies:
      '@edge-runtime/vm': '*'
      '@vitest/browser': '*'
      '@vitest/ui': '*'
      happy-dom: '*'
      jsdom: '*'
      playwright: '*'
      safaridriver: '*'
      webdriverio: '*'
    peerDependenciesMeta:
      '@edge-runtime/vm':
        optional: true
      '@vitest/browser':
        optional: true
      '@vitest/ui':
        optional: true
      happy-dom:
        optional: true
      jsdom:
        optional: true
      playwright:
        optional: true
      safaridriver:
        optional: true
      webdriverio:
        optional: true
    dependencies:
      '@types/chai': 4.3.5
      '@types/chai-subset': 1.3.3
      '@types/node': 18.19.50
      '@vitest/expect': 0.34.6
      '@vitest/runner': 0.34.6
      '@vitest/snapshot': 0.34.6
      '@vitest/spy': 0.34.6
      '@vitest/utils': 0.34.6
      acorn: 8.10.0
      acorn-walk: 8.2.0
      cac: 6.7.14
      chai: 4.3.10
      debug: 4.3.4(supports-color@5.5.0)
      local-pkg: 0.4.3
      magic-string: 0.30.1
      pathe: 1.1.1
      picocolors: 1.0.0
      std-env: 3.3.3
      strip-literal: 1.0.1
      tinybench: 2.5.0
      tinypool: 0.7.0
      vite: 4.4.4(@types/node@18.19.50)
      vite-node: 0.34.6(@types/node@18.19.50)
      why-is-node-running: 2.2.2
    transitivePeerDependencies:
      - less
      - lightningcss
      - sass
      - stylus
      - sugarss
      - supports-color
      - terser
    dev: false

  /walker@1.0.8:
    resolution: {integrity: sha512-ts/8E8l5b7kY0vlWLewOkDXMmPdLcVV4GmOQLyxuSswIJsweeFZtAsMF7k1Nszz+TYBQrlYRmzOnr398y1JemQ==}
    dependencies:
      makeerror: 1.0.12
    dev: true

  /warning@4.0.3:
    resolution: {integrity: sha512-rpJyN222KWIvHJ/F53XSZv0Zl/accqHR8et1kpaMTD/fLCRxtV8iX8czMzY7sVZupTI3zcUTg8eycS2kNF9l6w==}
    dependencies:
      loose-envify: 1.4.0
    dev: false

  /weak-map@1.0.8:
    resolution: {integrity: sha512-lNR9aAefbGPpHO7AEnY0hCFjz1eTkWCXYvkTRrTHs9qv8zJp+SkVYpzfLIFXQQiG3tVvbNFQgVg2bQS8YGgxyw==}
    dev: false

  /web-streams-polyfill@3.3.3:
    resolution: {integrity: sha512-d2JWLCivmZYTSIoge9MsgFCZrt571BikcWGYkjC1khllbTeDlGqZ2D8vD8E/lJa8WGWbb7Plm8/XJYV7IJHZZw==}
    engines: {node: '>= 8'}
    dev: false

  /web-streams-polyfill@4.0.0-beta.3:
    resolution: {integrity: sha512-QW95TCTaHmsYfHDybGMwO5IJIM93I/6vTRk+daHTWFPhwh+C8Cg7j7XyKrwrj8Ib6vYXe0ocYNrmzY4xAAN6ug==}
    engines: {node: '>= 14'}
    dev: false

  /webidl-conversions@3.0.1:
    resolution: {integrity: sha512-2JAn3z8AR6rjK8Sm8orRC0h/bcl/DqL7tRPdGZ4I1CjdF+EaMLmYxBHyXuKL849eucPFhvBoxMsflfOb8kxaeQ==}

  /webidl-conversions@4.0.2:
    resolution: {integrity: sha512-YQ+BmxuTgd6UXZW3+ICGfyqRyHXVlD5GtQr5+qjiNW7bF0cqrzX500HVXPBOvgXb5YnzDd+h0zqyv61KUD7+Sg==}
    dev: true

  /whatsapp-api-js@1.0.5:
    resolution: {integrity: sha512-cuxRRf1pi/ztICjpqw52yHycpoaLF2M74+2A8YMq1lDyuNsy0+4tIXNxoxDMJZxCBkSV8sDMsPK4F7oHjPFYzw==}
    engines: {node: '>14.21'}
    dev: false

  /whatwg-url@5.0.0:
    resolution: {integrity: sha512-saE57nupxk6v3HY35+jzBwYa0rKSy0XR8JSxZPwgLr7ys0IBzhGviA1/TUGJLmSVqs8pb9AnvICXEuOHLprYTw==}
    dependencies:
      tr46: 0.0.3
      webidl-conversions: 3.0.1

  /whatwg-url@7.1.0:
    resolution: {integrity: sha512-WUu7Rg1DroM7oQvGWfOiAK21n74Gg+T4elXEQYkOhtyLeWiJFoOGLXPKI/9gzIie9CtwVLm8wtw6YJdKyxSjeg==}
    dependencies:
      lodash.sortby: 4.7.0
      tr46: 1.0.1
      webidl-conversions: 4.0.2
    dev: true

  /which-boxed-primitive@1.0.2:
    resolution: {integrity: sha512-bwZdv0AKLpplFY2KZRX6TvyuN7ojjr7lwkg6ml0roIy9YeuSr7JS372qlNW18UQYzgYK9ziGcerWqZOmEn9VNg==}
    dependencies:
      is-bigint: 1.0.4
      is-boolean-object: 1.1.2
      is-number-object: 1.0.7
      is-string: 1.0.7
      is-symbol: 1.0.4
    dev: false

  /which-typed-array@1.1.15:
    resolution: {integrity: sha512-oV0jmFtUky6CXfkqehVvBP/LSWJ2sy4vWMioiENyJLePrBO/yKyV9OyJySfAKosh+RYkIl5zJCNZ8/4JncrpdA==}
    engines: {node: '>= 0.4'}
    dependencies:
      available-typed-arrays: 1.0.7
      call-bind: 1.0.7
      for-each: 0.3.3
      gopd: 1.0.1
      has-tostringtag: 1.0.2
    dev: false

  /which@2.0.2:
    resolution: {integrity: sha512-BLI3Tl1TW3Pvl70l3yq3Y64i+awpwXqsGBYWkkqMtnbXgrMD+yj7rhW0kuEDxzJaYXGjEW5ogapKNMEKNMjibA==}
    engines: {node: '>= 8'}
    hasBin: true
    dependencies:
      isexe: 2.0.0

  /why-is-node-running@2.2.2:
    resolution: {integrity: sha512-6tSwToZxTOcotxHeA+qGCq1mVzKR3CwcJGmVcY+QE8SHy6TnpFnh8PAvPNHYr7EcuVeG0QSMxtYCuO1ta/G/oA==}
    engines: {node: '>=8'}
    hasBin: true
    dependencies:
      siginfo: 2.0.0
      stackback: 0.0.2

  /widest-line@3.1.0:
    resolution: {integrity: sha512-NsmoXalsWVDMGupxZ5R08ka9flZjjiLvHVAWYOKtiKM8ujtZWr9cRffak+uSE48+Ob8ObalXpwyeUiyDD6QFgg==}
    engines: {node: '>=8'}
    dependencies:
      string-width: 4.2.3
    dev: false

  /winston-transport@4.5.0:
    resolution: {integrity: sha512-YpZzcUzBedhlTAfJg6vJDlyEai/IFMIVcaEZZyl3UXIl4gmqRpU7AE89AHLkbzLUsv0NVmw7ts+iztqKxxPW1Q==}
    engines: {node: '>= 6.4.0'}
    dependencies:
      logform: 2.6.1
      readable-stream: 3.6.2
      triple-beam: 1.3.0
    dev: false

  /winston-transport@4.8.0:
    resolution: {integrity: sha512-qxSTKswC6llEMZKgCQdaWgDuMJQnhuvF5f2Nk3SNXc4byfQ+voo2mX1Px9dkNOuR8p0KAjfPG29PuYUSIb+vSA==}
    engines: {node: '>= 12.0.0'}
    dependencies:
      logform: 2.6.1
      readable-stream: 4.5.2
      triple-beam: 1.3.0
    dev: true

  /winston@3.13.0:
    resolution: {integrity: sha512-rwidmA1w3SE4j0E5MuIufFhyJPBDG7Nu71RkZor1p2+qHvJSZ9GYDA81AyleQcZbh/+V6HjeBdfnTZJm9rSeQQ==}
    engines: {node: '>= 12.0.0'}
    dependencies:
      '@colors/colors': 1.6.0
      '@dabh/diagnostics': 2.0.3
      async: 3.2.4
      is-stream: 2.0.1
      logform: 2.6.1
      one-time: 1.0.0
      readable-stream: 3.6.2
      safe-stable-stringify: 2.4.3
      stack-trace: 0.0.10
      triple-beam: 1.3.0
      winston-transport: 4.8.0
    dev: true

  /winston@3.9.0:
    resolution: {integrity: sha512-jW51iW/X95BCW6MMtZWr2jKQBP4hV5bIDq9QrIjfDk6Q9QuxvTKEAlpUNAzP+HYHFFCeENhph16s0zEunu4uuQ==}
    engines: {node: '>= 12.0.0'}
    dependencies:
      '@colors/colors': 1.5.0
      '@dabh/diagnostics': 2.0.3
      async: 3.2.4
      is-stream: 2.0.1
      logform: 2.5.1
      one-time: 1.0.0
      readable-stream: 3.6.2
      safe-stable-stringify: 2.4.3
      stack-trace: 0.0.10
      triple-beam: 1.3.0
      winston-transport: 4.5.0
    dev: false

  /word-wrap@1.2.3:
    resolution: {integrity: sha512-Hz/mrNwitNRh/HUAtM/VT/5VH+ygD6DV7mYKZAtHOrbs8U7lvPS6xf7EJKMF0uW1KJCl0H701g3ZGus+muE5vQ==}
    engines: {node: '>=0.10.0'}
    dev: false

  /word-wrap@1.2.5:
    resolution: {integrity: sha512-BN22B5eaMMI9UMtjrGd5g5eCYPpCPDUy0FJXbYsaT5zYxjFOckS53SQDE3pWkVoWpHXVb3BrYcEN4Twa55B5cA==}
    engines: {node: '>=0.10.0'}
    dev: false

  /wordwrap@1.0.0:
    resolution: {integrity: sha512-gvVzJFlPycKc5dZN4yPkP8w7Dc37BtP1yczEneOb4uq34pXZcvrtRTmWV8W+Ume+XCxKgbjM+nevkyFPMybd4Q==}
    dev: false

  /wrap-ansi@7.0.0:
    resolution: {integrity: sha512-YVGIj2kamLSTxw6NsZjoBxfSwsn0ycdesmc4p+Q21c5zPuZ1pl+NfxVdxPtdHvmNVOQ6XSYG4AUtyt/Fi7D16Q==}
    engines: {node: '>=10'}
    dependencies:
      ansi-styles: 4.3.0
      string-width: 4.2.3
      strip-ansi: 6.0.1

  /wrap-ansi@8.1.0:
    resolution: {integrity: sha512-si7QWI6zUMq56bESFvagtmzMdGOtoxfR+Sez11Mobfc7tm+VkUckk9bW2UeffTGVUbOksxmSw0AA2gs8g71NCQ==}
    engines: {node: '>=12'}
    dependencies:
      ansi-styles: 6.2.1
      string-width: 5.1.2
      strip-ansi: 7.1.0
    dev: true

  /wrappy@1.0.2:
    resolution: {integrity: sha512-l4Sp/DRseor9wL6EvV2+TuQn63dMkPjZ/sp9XkghTEbV9KlPS1xUsZ3u7/IQO4wxtcFB4bgpQPRcR3QCvezPcQ==}

  /write-file-atomic@4.0.2:
    resolution: {integrity: sha512-7KxauUdBmSdWnmpaGFg+ppNjKF8uNLry8LyzjauQDOVONfFLNKrKvQOxZ/VuTIcS/gge/YNahf5RIIQWTSarlg==}
    engines: {node: ^12.13.0 || ^14.15.0 || >=16.0.0}
    dependencies:
      imurmurhash: 0.1.4
      signal-exit: 3.0.7
    dev: true

  /ws@7.5.9:
    resolution: {integrity: sha512-F+P9Jil7UiSKSkppIiD94dN07AwvFixvLIj1Og1Rl9GGMuNipJnV9JzjD6XuqmAeiswGvUmNLjr5cFuXwNS77Q==}
    engines: {node: '>=8.3.0'}
    peerDependencies:
      bufferutil: ^4.0.1
      utf-8-validate: ^5.0.2
    peerDependenciesMeta:
      bufferutil:
        optional: true
      utf-8-validate:
        optional: true
    dev: false

  /ws@8.13.0:
    resolution: {integrity: sha512-x9vcZYTrFPC7aSIbj7sRCYo7L/Xb8Iy+pW0ng0wt2vCJv7M9HOMy0UoN3rr+IFC7hb7vXoqS+P9ktyLLLhO+LA==}
    engines: {node: '>=10.0.0'}
    peerDependencies:
      bufferutil: ^4.0.1
      utf-8-validate: '>=5.0.2'
    peerDependenciesMeta:
      bufferutil:
        optional: true
      utf-8-validate:
        optional: true
    dev: false

  /xml2js@0.5.0:
    resolution: {integrity: sha512-drPFnkQJik/O+uPKpqSgr22mpuFHqKdbS835iAQrUC73L2F5WkboIRd63ai/2Yg6I1jzifPFKH2NTK+cfglkIA==}
    engines: {node: '>=4.0.0'}
    dependencies:
      sax: 1.2.4
      xmlbuilder: 11.0.1
    dev: false

  /xmlbuilder@11.0.1:
    resolution: {integrity: sha512-fDlsI/kFEx7gLvbecc0/ohLG50fugQp8ryHzMTuW9vSa1GJ0XYWKnhsUx7oie3G98+r56aTQIUB4kht42R3JvA==}
    engines: {node: '>=4.0'}
    dev: false

  /xmlbuilder@13.0.2:
    resolution: {integrity: sha512-Eux0i2QdDYKbdbA6AM6xE4m6ZTZr4G4xF9kahI2ukSEMCzwce2eX9WlTI5J3s+NU7hpasFsr8hWIONae7LluAQ==}
    engines: {node: '>=6.0'}
    dev: false

  /xpath.js@1.1.0:
    resolution: {integrity: sha512-jg+qkfS4K8E7965sqaUl8mRngXiKb3WZGfONgE18pr03FUQiuSV6G+Ej4tS55B+rIQSFEIw3phdVAQ4pPqNWfQ==}
    engines: {node: '>=0.4.0'}
    dev: false

  /xtend@4.0.2:
    resolution: {integrity: sha512-LKYU1iAXJXUgAXn9URjiu+MWhyUXHsvfp7mcuYm9dSUKK0/CjtrUwFAxD82/mCWbtLsGjFIad0wIsod4zrTAEQ==}
    engines: {node: '>=0.4'}
    dev: true

  /y18n@5.0.8:
    resolution: {integrity: sha512-0pfFzegeDWJHJIAmTLRP2DwHjdF5s7jo9tuztdQxAhINCdvS+3nGINqPd00AphqJR/0LhANUS6/+7SCb98YOfA==}
    engines: {node: '>=10'}

  /yallist@2.1.2:
    resolution: {integrity: sha512-ncTzHV7NvsQZkYe1DW7cbDLm0YpzHmZF5r/iyP3ZnQtMiJ+pjzisCiMNI+Sj+xQF5pXhSHxSB3uDbsBTzY/c2A==}
    dev: false

  /yallist@3.1.1:
    resolution: {integrity: sha512-a4UGQaWPH59mOXUYnAG2ewncQS4i4F43Tv3JoAM+s2VDAmS9NsK8GpDMLrCHPksFT7h3K6TOoUNn2pb7RoXx4g==}

  /yallist@4.0.0:
    resolution: {integrity: sha512-3wdGidZyq5PB084XLES5TpOSRA3wjXAlIWMhum2kRcv/41Sn2emQ0dycQW4uZXLejwKvg6EsvbdlVL+FYEct7A==}

  /yaml@1.10.2:
    resolution: {integrity: sha512-r3vXyErRCYJ7wg28yvBY5VSoAF8ZvlcW9/BwUzEtUsjvX/DKs24dIkuwjtuprwJJHsbyUbLApepYTR1BN4uHrg==}
    engines: {node: '>= 6'}
    dev: true

  /yaml@2.3.1:
    resolution: {integrity: sha512-2eHWfjaoXgTBC2jNM1LRef62VQa0umtvRiDSk6HSzW7RvS5YtkabJrwYLLEKWBc8a5U2PTSCs+dJjUTJdlHsWQ==}
    engines: {node: '>= 14'}
    dev: false

  /yaml@2.4.1:
    resolution: {integrity: sha512-pIXzoImaqmfOrL7teGUBt/T7ZDnyeGBWyXQBvOVhLkWLN37GXv8NMLK406UY6dS51JfcQHsmcW5cJ441bHg6Lg==}
    engines: {node: '>= 14'}
    hasBin: true
    dev: true

  /yargs-parser@21.1.1:
    resolution: {integrity: sha512-tVpsJW7DdjecAiFpbIB1e3qxIQsE6NoPc5/eTdrbbIC4h0LVsWhnoa3g+m2HclBIujHzsxZ4VJVA+GUuc2/LBw==}
    engines: {node: '>=12'}

  /yargs@17.7.2:
    resolution: {integrity: sha512-7dSzzRQ++CKnNI/krKnYRV7JKKPUXMEh61soaHKg9mrWEhzFWhFnxPxGl+69cD1Ou63C13NUPCnmIcrvqCuM6w==}
    engines: {node: '>=12'}
    dependencies:
      cliui: 8.0.1
      escalade: 3.1.1
      get-caller-file: 2.0.5
      require-directory: 2.1.1
      string-width: 4.2.3
      y18n: 5.0.8
      yargs-parser: 21.1.1

  /yauzl@2.10.0:
    resolution: {integrity: sha512-p4a9I6X6nu6IhoGmBqAcbJy1mlC4j27vEPZX9F4L4/vZT3Lyq1VkFHw/V/PUcB9Buo+DG3iHkT0x3Qya58zc3g==}
    dependencies:
      buffer-crc32: 0.2.13
      fd-slicer: 1.1.0
    dev: true

  /yn@3.1.1:
    resolution: {integrity: sha512-Ux4ygGWsu2c7isFWe8Yu1YluJmqVhxqK2cLXNQA5AcC3QfbGNpM7fu0Y8b/z16pXLnFxZYvWhd3fhBY9DLmC6Q==}
    engines: {node: '>=6'}

  /yn@4.0.0:
    resolution: {integrity: sha512-huWiiCS4TxKc4SfgmTwW1K7JmXPPAmuXWYy4j9qjQo4+27Kni8mGhAAi1cloRWmBe2EqcLgt3IGqQoRL/MtPgg==}
    engines: {node: '>=10'}

  /yocto-queue@0.1.0:
    resolution: {integrity: sha512-rVksvsnNCdJ/ohGc6xgPwyN8eheCxsiLM8mxuE/t/mOVqJewPuO1miLpTHQiRgTKCLexL4MeAFVagts7HmNZ2Q==}
    engines: {node: '>=10'}

  /yocto-queue@1.0.0:
    resolution: {integrity: sha512-9bnSc/HEW2uRy67wc+T8UwauLuPJVn28jb+GtJY16iiKWyvmYJRXVT4UamsAEGQfPohgr2q4Tq0sQbQlxTfi1g==}
    engines: {node: '>=12.20'}

  /zod@1.11.17:
    resolution: {integrity: sha512-UzIwO92D0dSFwIRyyqAfRXICITLjF0IP8tRbEK/un7adirMssWZx8xF/1hZNE7t61knWZ+lhEuUvxlu2MO8qqA==}
    dev: false

  /zod@3.20.6:
    resolution: {integrity: sha512-oyu0m54SGCtzh6EClBVqDDlAYRz4jrVtKwQ7ZnsEmMI9HnzuZFj8QFwAY1M5uniIYACdGvv0PBWPF2kO0aNofA==}
    dev: false

  /zod@3.22.4:
    resolution: {integrity: sha512-iC+8Io04lddc+mVqQ9AZ7OQ2MrUKGN+oIQyq1vemgt46jwCwLfhq7/pwnBnNXXXZb8VTVLKwp9EDkx+ryxIWmg==}
    dev: true<|MERGE_RESOLUTION|>--- conflicted
+++ resolved
@@ -1682,11 +1682,7 @@
         specifier: 0.33.2
         version: link:../client
       '@botpress/sdk':
-<<<<<<< HEAD
         specifier: 1.1.0
-=======
-        specifier: 1.0.2
->>>>>>> be213f13
         version: link:../sdk
       '@bpinternal/const':
         specifier: ^0.0.20
@@ -1813,11 +1809,7 @@
         specifier: 0.33.2
         version: link:../../../client
       '@botpress/sdk':
-<<<<<<< HEAD
         specifier: 1.1.0
-=======
-        specifier: 1.0.2
->>>>>>> be213f13
         version: link:../../../sdk
     devDependencies:
       '@types/node':
@@ -1836,11 +1828,7 @@
         specifier: 0.33.2
         version: link:../../../client
       '@botpress/sdk':
-<<<<<<< HEAD
         specifier: 1.1.0
-=======
-        specifier: 1.0.2
->>>>>>> be213f13
         version: link:../../../sdk
     devDependencies:
       '@types/node':
@@ -1859,11 +1847,7 @@
         specifier: 0.33.2
         version: link:../../../client
       '@botpress/sdk':
-<<<<<<< HEAD
         specifier: 1.1.0
-=======
-        specifier: 1.0.2
->>>>>>> be213f13
         version: link:../../../sdk
     devDependencies:
       '@types/node':
@@ -1882,11 +1866,7 @@
         specifier: 0.33.2
         version: link:../../../client
       '@botpress/sdk':
-<<<<<<< HEAD
         specifier: 1.1.0
-=======
-        specifier: 1.0.2
->>>>>>> be213f13
         version: link:../../../sdk
       axios:
         specifier: ^1.6.8
