lockfileVersion: '6.0'

settings:
  autoInstallPeers: true
  excludeLinksFromLockfile: false

importers:

  .:
    dependencies:
      '@botpress/cli':
        specifier: workspace:*
        version: link:packages/cli
      '@botpress/sdk':
        specifier: workspace:^
        version: link:packages/sdk
      '@bpinternal/depsynky':
        specifier: ^0.0.1
        version: 0.0.1
      '@bpinternal/readiness':
        specifier: 0.0.1
        version: 0.0.1
      '@types/node':
        specifier: ^18.11.18
        version: 18.16.16
      '@typescript-eslint/eslint-plugin':
        specifier: ^5.47.0
        version: 5.59.8(@typescript-eslint/parser@5.59.8)(eslint@8.41.0)(typescript@4.9.5)
      '@typescript-eslint/parser':
        specifier: ^5.47.0
        version: 5.59.8(eslint@8.41.0)(typescript@4.9.5)
      eslint:
        specifier: ^8.30.0
        version: 8.41.0
      eslint-config-prettier:
        specifier: ^8.5.0
        version: 8.8.0(eslint@8.41.0)
      eslint-plugin-import:
        specifier: ^2.26.0
        version: 2.27.5(@typescript-eslint/parser@5.59.8)(eslint@8.41.0)
      eslint-plugin-jsdoc:
        specifier: ^39.6.4
        version: 39.9.1(eslint@8.41.0)
      eslint-plugin-prettier:
        specifier: ^4.2.1
        version: 4.2.1(eslint-config-prettier@8.8.0)(eslint@8.41.0)(prettier@2.8.8)
      eslint-plugin-unused-imports:
        specifier: ^2.0.0
        version: 2.0.0(@typescript-eslint/eslint-plugin@5.59.8)(eslint@8.41.0)
      prettier:
        specifier: ^2.8.1
        version: 2.8.8
      retry-cli:
        specifier: ^0.7.0
        version: 0.7.0
      ts-node:
        specifier: ^10.9.1
        version: 10.9.1(@types/node@18.16.16)(typescript@4.9.5)
      typescript:
        specifier: ^4.9.4
        version: 4.9.5
      vitest:
        specifier: ^0.33.0
        version: 0.33.0

  bots/bugbuster:
    dependencies:
      '@botpress/client':
        specifier: workspace:*
        version: link:../../packages/client
      '@botpress/sdk':
        specifier: workspace:*
        version: link:../../packages/sdk
      zod:
        specifier: ^3.20.6
        version: 3.20.6
    devDependencies:
      '@botpress/cli':
        specifier: workspace:*
        version: link:../../packages/cli
      '@bpinternal/es-node':
        specifier: ^0.0.5
        version: 0.0.5
      '@types/node':
        specifier: ^18.11.17
        version: 18.16.0
      execa:
        specifier: ^8.0.1
        version: 8.0.1
      typescript:
        specifier: ^4.9.4
        version: 4.9.5

  bots/hello-world:
    dependencies:
      '@botpress/cli':
        specifier: workspace:*
        version: link:../../packages/cli
      '@botpress/client':
        specifier: workspace:*
        version: link:../../packages/client
      '@botpress/sdk':
        specifier: workspace:*
        version: link:../../packages/sdk
    devDependencies:
      '@types/json-schema':
        specifier: ^7.0.11
        version: 7.0.12
      '@types/node':
        specifier: ^18.11.17
        version: 18.16.16
      esbuild:
        specifier: ^0.15.18
        version: 0.15.18
      nodemon:
        specifier: ^2.0.20
        version: 2.0.22
      ts-node:
        specifier: ^10.9.1
        version: 10.9.1(@types/node@18.16.16)(typescript@4.9.5)
      typescript:
        specifier: ^4.9.4
        version: 4.9.5
      zod:
        specifier: ^3.20.6
        version: 3.20.6

  bots/hit-looper:
    dependencies:
      '@botpress/client':
        specifier: workspace:*
        version: link:../../packages/client
      '@botpress/sdk':
        specifier: workspace:*
        version: link:../../packages/sdk
      zod:
        specifier: ^3.20.6
        version: 3.20.6
    devDependencies:
      '@bpinternal/es-node':
        specifier: ^0.0.5
        version: 0.0.5
      '@types/node':
        specifier: ^18.11.17
        version: 18.16.0
      execa:
        specifier: ^8.0.1
        version: 8.0.1
      typescript:
        specifier: ^4.9.4
        version: 4.9.5

  bots/sheetzy:
    dependencies:
      '@botpress/client':
        specifier: workspace:*
        version: link:../../packages/client
      '@botpress/sdk':
        specifier: workspace:*
        version: link:../../packages/sdk
      zod:
        specifier: ^3.20.6
        version: 3.20.6
    devDependencies:
      '@bpinternal/es-node':
        specifier: ^0.0.5
        version: 0.0.5
      '@types/node':
        specifier: ^18.11.17
        version: 18.16.16
      execa:
        specifier: ^8.0.1
        version: 8.0.1
      typescript:
        specifier: ^4.9.4
        version: 4.9.5

  integrations/asana:
    dependencies:
      '@botpress/sdk':
        specifier: workspace:*
        version: link:../../packages/sdk
      '@botpress/sdk-addons':
        specifier: workspace:*
        version: link:../../packages/sdk-addons
      asana:
        specifier: ^1.0.2
        version: 1.0.2
      zod:
        specifier: ^3.20.6
        version: 3.20.6
    devDependencies:
      '@botpress/cli':
        specifier: workspace:*
        version: link:../../packages/cli
      '@botpress/client':
        specifier: workspace:*
        version: link:../../packages/client
      '@sentry/cli':
        specifier: ^2.18.1
        version: 2.18.1
      '@types/asana':
        specifier: ^0.18.12
        version: 0.18.12
      '@types/node':
        specifier: ^18.11.17
        version: 18.16.0
      ts-node:
        specifier: ^10.9.1
        version: 10.9.1(@types/node@18.16.0)(typescript@4.9.5)
      typescript:
        specifier: ^4.9.4
        version: 4.9.5

  integrations/dalle:
    dependencies:
      '@botpress/client':
        specifier: workspace:*
        version: link:../../packages/client
      '@botpress/sdk':
        specifier: workspace:*
        version: link:../../packages/sdk
      axios:
        specifier: ^1.6.7
        version: 1.6.7
      zod:
        specifier: ^3.20.6
        version: 3.20.6
    devDependencies:
      '@botpress/cli':
        specifier: workspace:*
        version: link:../../packages/cli
      '@types/node':
        specifier: ^18.19.10
        version: 18.19.10
      ts-node:
        specifier: ^10.9.2
        version: 10.9.2(@types/node@18.19.10)(typescript@4.9.5)
      typescript:
        specifier: ^4.9.5
        version: 4.9.5

  integrations/discord:
    dependencies:
      '@botpress/client':
        specifier: workspace:*
        version: link:../../packages/client
      '@botpress/sdk':
        specifier: workspace:*
        version: link:../../packages/sdk
      '@botpress/sdk-addons':
        specifier: workspace:*
        version: link:../../packages/sdk-addons
      zod:
        specifier: ^3.20.6
        version: 3.20.6
    devDependencies:
      '@botpress/cli':
        specifier: workspace:*
        version: link:../../packages/cli
      '@sentry/cli':
        specifier: ^2.18.1
        version: 2.18.1
      '@types/node':
        specifier: ^18.11.17
        version: 18.16.16
      esbuild:
        specifier: ^0.15.18
        version: 0.15.18
      nodemon:
        specifier: ^2.0.20
        version: 2.0.22
      ts-node:
        specifier: ^10.9.1
        version: 10.9.1(@types/node@18.16.16)(typescript@4.9.5)
      typescript:
        specifier: ^4.9.4
        version: 4.9.5

  integrations/github:
    dependencies:
      '@botpress/sdk':
        specifier: workspace:*
        version: link:../../packages/sdk
      '@botpress/sdk-addons':
        specifier: workspace:*
        version: link:../../packages/sdk-addons
      '@octokit/webhooks-methods':
        specifier: ^3.0.2
        version: 3.0.3
      '@octokit/webhooks-types':
        specifier: ^6.10.0
        version: 6.11.0
      fuse.js:
        specifier: ^6.6.2
        version: 6.6.2
      octokit:
        specifier: ^2.0.19
        version: 2.0.19
      zod:
        specifier: ^3.20.6
        version: 3.20.6
    devDependencies:
      '@botpress/cli':
        specifier: workspace:*
        version: link:../../packages/cli
      '@botpress/client':
        specifier: workspace:*
        version: link:../../packages/client
      '@sentry/cli':
        specifier: ^2.18.1
        version: 2.18.1
      '@types/node':
        specifier: ^18.11.17
        version: 18.16.16
      typescript:
        specifier: ^4.9.4
        version: 4.9.5

  integrations/gmail:
    dependencies:
      '@botpress/cli':
        specifier: workspace:*
        version: link:../../packages/cli
      '@botpress/client':
        specifier: workspace:*
        version: link:../../packages/client
      '@botpress/sdk':
        specifier: workspace:*
        version: link:../../packages/sdk
      '@botpress/sdk-addons':
        specifier: workspace:*
        version: link:../../packages/sdk-addons
      cheerio:
        specifier: 1.0.0-rc.12
        version: 1.0.0-rc.12
      gmail-api-parse-message:
        specifier: ^2.1.2
        version: 2.1.2
      googleapis:
        specifier: ^112.0.0
        version: 112.0.0
      js-base64:
        specifier: ^3.7.5
        version: 3.7.5
      nodemailer:
        specifier: ^6.7.2
        version: 6.9.3
      query-string:
        specifier: ^6.14.1
        version: 6.14.1
      zod:
        specifier: ^3.20.6
        version: 3.20.6
    devDependencies:
      '@sentry/cli':
        specifier: ^2.18.1
        version: 2.18.1
      '@types/node':
        specifier: ^18.11.17
        version: 18.16.16
      '@types/nodemailer':
        specifier: ^6.4.4
        version: 6.4.8
      esbuild:
        specifier: ^0.15.18
        version: 0.15.18
      nodemon:
        specifier: ^2.0.20
        version: 2.0.22
      ts-node:
        specifier: ^10.9.1
        version: 10.9.1(@types/node@18.16.16)(typescript@4.9.5)
      typescript:
        specifier: ^4.9.4
        version: 4.9.5

  integrations/googlecalendar:
    dependencies:
      '@botpress/client':
        specifier: workspace:*
        version: link:../../packages/client
      '@botpress/sdk':
        specifier: workspace:*
        version: link:../../packages/sdk
      google-auth-library:
        specifier: ^9.0.0
        version: 9.0.0
      googleapis:
        specifier: ^126.0.1
        version: 126.0.1
      zod:
        specifier: ^3.20.6
        version: 3.20.6
    devDependencies:
      '@botpress/cli':
        specifier: workspace:*
        version: link:../../packages/cli
      '@types/node':
        specifier: ^18.11.17
        version: 18.16.16
      googleapis-common:
        specifier: ^7.0.1
        version: 7.0.1
      typescript:
        specifier: ^4.9.4
        version: 4.9.5

  integrations/gsheets:
    dependencies:
      '@botpress/client':
        specifier: workspace:*
        version: link:../../packages/client
      '@botpress/sdk':
        specifier: workspace:*
        version: link:../../packages/sdk
      google-auth-library:
        specifier: ^9.0.0
        version: 9.0.0
      googleapis:
        specifier: ^126.0.1
        version: 126.0.1
      zod:
        specifier: ^3.20.6
        version: 3.20.6
    devDependencies:
      '@types/node':
        specifier: ^18.11.17
        version: 18.16.0
      ts-node:
        specifier: ^10.9.1
        version: 10.9.1(@types/node@18.16.0)(typescript@4.9.5)
      typescript:
        specifier: ^4.9.4
        version: 4.9.5

  integrations/instagram:
    dependencies:
      '@botpress/cli':
        specifier: workspace:*
        version: link:../../packages/cli
      '@botpress/client':
        specifier: workspace:*
        version: link:../../packages/client
      '@botpress/sdk':
        specifier: workspace:*
        version: link:../../packages/sdk
      '@botpress/sdk-addons':
        specifier: workspace:*
        version: link:../../packages/sdk-addons
      messaging-api-messenger:
        specifier: ^1.1.0
        version: 1.1.0
      query-string:
        specifier: ^6.14.1
        version: 6.14.1
      zod:
        specifier: ^3.20.6
        version: 3.20.6
    devDependencies:
      '@sentry/cli':
        specifier: ^2.18.1
        version: 2.18.1
      '@types/node':
        specifier: ^18.11.17
        version: 18.16.16
      esbuild:
        specifier: ^0.15.18
        version: 0.15.18
      nodemon:
        specifier: ^2.0.20
        version: 2.0.22
      ts-node:
        specifier: ^10.9.1
        version: 10.9.1(@types/node@18.16.16)(typescript@4.9.5)
      typescript:
        specifier: ^4.9.4
        version: 4.9.5

  integrations/intercom:
    dependencies:
      '@botpress/cli':
        specifier: workspace:*
        version: link:../../packages/cli
      '@botpress/client':
        specifier: workspace:*
        version: link:../../packages/client
      '@botpress/sdk':
        specifier: workspace:*
        version: link:../../packages/sdk
      '@botpress/sdk-addons':
        specifier: workspace:*
        version: link:../../packages/sdk-addons
      intercom-client:
        specifier: ^4.0.0
        version: 4.0.0
      zod:
        specifier: ^3.20.6
        version: 3.20.6
    devDependencies:
      '@sentry/cli':
        specifier: ^2.18.1
        version: 2.18.1
      '@types/node':
        specifier: ^18.11.17
        version: 18.16.16
      esbuild:
        specifier: ^0.15.18
        version: 0.15.18
      nodemon:
        specifier: ^2.0.20
        version: 2.0.22
      ts-node:
        specifier: ^10.9.1
        version: 10.9.1(@types/node@18.16.16)(typescript@4.9.5)
      typescript:
        specifier: ^4.9.4
        version: 4.9.5

  integrations/line:
    dependencies:
      '@botpress/cli':
        specifier: workspace:*
        version: link:../../packages/cli
      '@botpress/client':
        specifier: workspace:*
        version: link:../../packages/client
      '@botpress/sdk':
        specifier: workspace:*
        version: link:../../packages/sdk
      '@botpress/sdk-addons':
        specifier: workspace:*
        version: link:../../packages/sdk-addons
      '@line/bot-sdk':
        specifier: ^7.5.2
        version: 7.5.2
      crypto:
        specifier: ^1.0.1
        version: 1.0.1
      zod:
        specifier: ^3.20.6
        version: 3.20.6
    devDependencies:
      '@sentry/cli':
        specifier: ^2.18.1
        version: 2.18.1
      '@types/node':
        specifier: ^18.14.1
        version: 18.16.16
      esbuild:
        specifier: ^0.15.18
        version: 0.15.18
      nodemon:
        specifier: ^2.0.20
        version: 2.0.22
      ts-node:
        specifier: ^10.9.1
        version: 10.9.1(@types/node@18.16.16)(typescript@4.9.5)
      typescript:
        specifier: ^4.9.5
        version: 4.9.5

  integrations/linear:
    dependencies:
      '@botpress/client':
        specifier: workspace:*
        version: link:../../packages/client
      '@botpress/sdk':
        specifier: workspace:*
        version: link:../../packages/sdk
      '@botpress/sdk-addons':
        specifier: workspace:*
        version: link:../../packages/sdk-addons
      '@linear/sdk':
        specifier: ^2.6.0
        version: 2.6.0
      axios:
        specifier: ^1.4.0
        version: 1.6.3
      query-string:
        specifier: ^6.14.1
        version: 6.14.1
      tsafe:
        specifier: ^1.6.4
        version: 1.6.6
      zod:
        specifier: ^3.20.6
        version: 3.20.6
    devDependencies:
      '@botpress/cli':
        specifier: workspace:*
        version: link:../../packages/cli
      '@sentry/cli':
        specifier: ^2.18.1
        version: 2.18.1
      '@types/node':
        specifier: ^18.11.17
        version: 18.16.16
      typescript:
        specifier: ^4.9.4
        version: 4.9.5

  integrations/mailchimp:
    dependencies:
      '@botpress/client':
        specifier: workspace:*
        version: link:../../packages/client
      '@botpress/sdk':
        specifier: workspace:*
        version: link:../../packages/sdk
      '@mailchimp/mailchimp_marketing':
        specifier: ^3.0.80
        version: 3.0.80
      zod:
        specifier: ^3.20.6
        version: 3.20.6
    devDependencies:
      '@types/mailchimp__mailchimp_marketing':
        specifier: ^3.0.10
        version: 3.0.10
      '@types/node':
        specifier: ^18.11.17
        version: 18.16.0
      ts-node:
        specifier: ^10.9.1
        version: 10.9.1(@types/node@18.16.0)(typescript@4.9.5)
      typescript:
        specifier: ^4.9.4
        version: 4.9.5

  integrations/make:
    dependencies:
      '@botpress/client':
        specifier: workspace:*
        version: link:../../packages/client
      '@botpress/sdk':
        specifier: workspace:*
        version: link:../../packages/sdk
      axios:
        specifier: ^1.6.7
        version: 1.6.7
      zod:
        specifier: ^3.20.6
        version: 3.20.6
    devDependencies:
      '@botpress/cli':
        specifier: workspace:*
        version: link:../../packages/cli
      '@types/node':
        specifier: ^18.19.10
        version: 18.19.10
      ts-node:
        specifier: ^10.9.2
        version: 10.9.2(@types/node@18.19.10)(typescript@4.9.5)
      typescript:
        specifier: ^4.9.5
        version: 4.9.5

  integrations/messenger:
    dependencies:
      '@botpress/cli':
        specifier: workspace:*
        version: link:../../packages/cli
      '@botpress/client':
        specifier: workspace:*
        version: link:../../packages/client
      '@botpress/sdk':
        specifier: workspace:*
        version: link:../../packages/sdk
      '@botpress/sdk-addons':
        specifier: workspace:*
        version: link:../../packages/sdk-addons
      '@slack/web-api':
        specifier: ^6.8.0
        version: 6.8.1
      messaging-api-messenger:
        specifier: ^1.1.0
        version: 1.1.0
      query-string:
        specifier: ^6.14.1
        version: 6.14.1
      zod:
        specifier: ^3.20.6
        version: 3.20.6
    devDependencies:
      '@sentry/cli':
        specifier: ^2.18.1
        version: 2.18.1
      '@types/node':
        specifier: ^18.11.17
        version: 18.16.16
      esbuild:
        specifier: ^0.15.18
        version: 0.15.18
      nodemon:
        specifier: ^2.0.20
        version: 2.0.22
      ts-node:
        specifier: ^10.9.1
        version: 10.9.1(@types/node@18.16.16)(typescript@4.9.5)
      typescript:
        specifier: ^4.9.4
        version: 4.9.5

  integrations/notion:
    dependencies:
      '@botpress/client':
        specifier: workspace:*
        version: link:../../packages/client
      '@botpress/sdk':
        specifier: workspace:*
        version: link:../../packages/sdk
      '@botpress/sdk-addons':
        specifier: workspace:*
        version: link:../../packages/sdk-addons
      '@notionhq/client':
        specifier: ^2.2.7
        version: 2.2.7
      zod:
        specifier: ^3.20.6
        version: 3.20.6
    devDependencies:
      '@tsconfig/node18-strictest':
        specifier: ^1.0.0
        version: 1.0.0
      '@types/node':
        specifier: ^18.11.17
        version: 18.16.0
      ts-node:
        specifier: ^10.9.1
        version: 10.9.1(@types/node@18.16.0)(typescript@4.9.5)
      typescript:
        specifier: ^4.9.4
        version: 4.9.5
      vitest:
        specifier: ^0.33.0
        version: 0.33.0

  integrations/slack:
    dependencies:
      '@botpress/sdk':
        specifier: workspace:*
        version: link:../../packages/sdk
      '@botpress/sdk-addons':
        specifier: workspace:*
        version: link:../../packages/sdk-addons
      '@slack/bolt':
        specifier: ^3.13.1
        version: 3.13.1
      '@slack/web-api':
        specifier: ^6.8.0
        version: 6.8.1
      axios:
        specifier: ^1.3.4
        version: 1.4.0
      fuse.js:
        specifier: ^6.6.2
        version: 6.6.2
      lodash:
        specifier: ^4.17.21
        version: 4.17.21
      query-string:
        specifier: ^6.14.1
        version: 6.14.1
      verror:
        specifier: ^1.10.1
        version: 1.10.1
      zod:
        specifier: ^3.20.6
        version: 3.20.6
    devDependencies:
      '@botpress/cli':
        specifier: workspace:*
        version: link:../../packages/cli
      '@botpress/client':
        specifier: workspace:*
        version: link:../../packages/client
      '@sentry/cli':
        specifier: ^2.18.1
        version: 2.18.1
      '@types/lodash':
        specifier: ^4.14.191
        version: 4.14.195
      '@types/node':
        specifier: ^18.11.17
        version: 18.16.16
      '@types/verror':
        specifier: ^1.10.6
        version: 1.10.6
      typescript:
        specifier: ^4.9.4
        version: 4.9.5

  integrations/stripe:
    dependencies:
      '@botpress/client':
        specifier: workspace:*
        version: link:../../packages/client
      '@botpress/sdk':
        specifier: workspace:*
        version: link:../../packages/sdk
      stripe:
        specifier: ^13.5.0
        version: 13.11.0
      zod:
        specifier: 3.22.4
        version: 3.22.4
    devDependencies:
      '@types/node':
        specifier: ^18.11.17
        version: 18.16.16
      typescript:
        specifier: ^4.9.4
        version: 4.9.5

  integrations/sunco:
    dependencies:
      '@botpress/cli':
        specifier: workspace:*
        version: link:../../packages/cli
      '@botpress/client':
        specifier: workspace:*
        version: link:../../packages/client
      '@botpress/sdk':
        specifier: workspace:*
        version: link:../../packages/sdk
      '@botpress/sdk-addons':
        specifier: workspace:*
        version: link:../../packages/sdk-addons
      sunshine-conversations-client:
        specifier: ^9.12.0
        version: 9.14.0(@babel/core@7.22.5)
      zod:
        specifier: ^3.20.6
        version: 3.20.6
    devDependencies:
      '@sentry/cli':
        specifier: ^2.18.1
        version: 2.18.1
      '@types/node':
        specifier: ^18.11.17
        version: 18.16.16
      esbuild:
        specifier: ^0.15.18
        version: 0.15.18
      nodemon:
        specifier: ^2.0.20
        version: 2.0.22
      ts-node:
        specifier: ^10.9.1
        version: 10.9.1(@types/node@18.16.16)(typescript@4.9.5)
      typescript:
        specifier: ^4.9.4
        version: 4.9.5

  integrations/teams:
    dependencies:
      '@botpress/client':
        specifier: workspace:*
        version: link:../../packages/client
      '@botpress/sdk':
        specifier: workspace:*
        version: link:../../packages/sdk
      '@botpress/sdk-addons':
        specifier: workspace:*
        version: link:../../packages/sdk-addons
      axios:
        specifier: ^1.5.1
        version: 1.5.1
      botbuilder:
        specifier: ^4.18.0
        version: 4.20.0
      jsonwebtoken:
        specifier: ^9.0.2
        version: 9.0.2
      jwks-rsa:
        specifier: ^3.1.0
        version: 3.1.0
      zod:
        specifier: ^3.20.6
        version: 3.20.6
    devDependencies:
      '@botpress/cli':
        specifier: workspace:*
        version: link:../../packages/cli
      '@sentry/cli':
        specifier: ^2.18.1
        version: 2.18.1
      '@types/jsonwebtoken':
        specifier: ^9.0.3
        version: 9.0.3
      '@types/node':
        specifier: ^18.11.17
        version: 18.16.16
      esbuild:
        specifier: ^0.15.18
        version: 0.15.18
      nodemon:
        specifier: ^2.0.20
        version: 2.0.22
      ts-node:
        specifier: ^10.9.1
        version: 10.9.1(@types/node@18.16.16)(typescript@4.9.5)
      typescript:
        specifier: ^4.9.4
        version: 4.9.5

  integrations/telegram:
    dependencies:
      '@botpress/client':
        specifier: workspace:*
        version: link:../../packages/client
      '@botpress/sdk':
        specifier: workspace:*
        version: link:../../packages/sdk
      '@botpress/sdk-addons':
        specifier: workspace:*
        version: link:../../packages/sdk-addons
      '@sentry/node':
        specifier: 7.53.1
        version: 7.53.1
      telegraf:
        specifier: ^4.11.2
        version: 4.12.2
      zod:
        specifier: ^3.20.6
        version: 3.20.6
    devDependencies:
      '@botpress/cli':
        specifier: workspace:*
        version: link:../../packages/cli
      '@sentry/cli':
        specifier: ^2.18.1
        version: 2.18.1
      '@types/node':
        specifier: ^18.11.17
        version: 18.16.16
      esbuild:
        specifier: ^0.15.18
        version: 0.15.18
      nodemon:
        specifier: ^2.0.20
        version: 2.0.22
      ts-node:
        specifier: ^10.9.1
        version: 10.9.1(@types/node@18.16.16)(typescript@4.9.5)
      typescript:
        specifier: ^4.9.4
        version: 4.9.5

  integrations/trello:
    dependencies:
      '@botpress/client':
        specifier: workspace:*
        version: link:../../packages/client
      '@botpress/sdk':
        specifier: workspace:*
        version: link:../../packages/sdk
      '@botpress/sdk-addons':
        specifier: workspace:*
        version: link:../../packages/sdk-addons
      trello.js:
        specifier: ^1.2.6
        version: 1.2.6
      zod:
        specifier: ^3.20.6
        version: 3.20.6
    devDependencies:
      '@botpress/cli':
        specifier: workspace:*
        version: link:../../packages/cli
      '@sentry/cli':
        specifier: ^2.18.1
        version: 2.18.1
      '@types/node':
        specifier: ^18.11.17
        version: 18.16.0
      esbuild:
        specifier: ^0.15.18
        version: 0.15.18
      nodemon:
        specifier: ^2.0.20
        version: 2.0.22
      ts-node:
        specifier: ^10.9.1
        version: 10.9.1(@types/node@18.16.0)(typescript@4.9.5)
      typescript:
        specifier: ^4.9.4
        version: 4.9.5

  integrations/twilio:
    dependencies:
      '@botpress/client':
        specifier: workspace:*
        version: link:../../packages/client
      '@botpress/sdk':
        specifier: workspace:*
        version: link:../../packages/sdk
      '@botpress/sdk-addons':
        specifier: workspace:*
        version: link:../../packages/sdk-addons
      query-string:
        specifier: ^6.14.1
        version: 6.14.1
      twilio:
        specifier: ^3.84.0
        version: 3.84.1
      zod:
        specifier: ^3.20.6
        version: 3.20.6
    devDependencies:
      '@botpress/cli':
        specifier: workspace:*
        version: link:../../packages/cli
      '@sentry/cli':
        specifier: ^2.18.1
        version: 2.18.1
      '@types/node':
        specifier: ^18.11.17
        version: 18.16.16
      esbuild:
        specifier: ^0.15.18
        version: 0.15.18
      nodemon:
        specifier: ^2.0.20
        version: 2.0.22
      ts-node:
        specifier: ^10.9.1
        version: 10.9.1(@types/node@18.16.16)(typescript@4.9.5)
      typescript:
        specifier: ^4.9.4
        version: 4.9.5

  integrations/viber:
    dependencies:
      '@botpress/client':
        specifier: workspace:*
        version: link:../../packages/client
      '@botpress/sdk':
        specifier: workspace:*
        version: link:../../packages/sdk
      '@botpress/sdk-addons':
        specifier: workspace:*
        version: link:../../packages/sdk-addons
      axios:
        specifier: ^1.2.1
        version: 1.4.0
      zod:
        specifier: ^3.20.6
        version: 3.20.6
    devDependencies:
      '@botpress/cli':
        specifier: workspace:*
        version: link:../../packages/cli
      '@sentry/cli':
        specifier: ^2.18.1
        version: 2.18.1
      '@types/node':
        specifier: ^18.11.17
        version: 18.16.16
      esbuild:
        specifier: ^0.15.18
        version: 0.15.18
      nodemon:
        specifier: ^2.0.20
        version: 2.0.22
      ts-node:
        specifier: ^10.9.1
        version: 10.9.1(@types/node@18.16.16)(typescript@4.9.5)
      typescript:
        specifier: ^4.9.4
        version: 4.9.5

  integrations/vonage:
    dependencies:
      '@botpress/client':
        specifier: workspace:*
        version: link:../../packages/client
      '@botpress/sdk':
        specifier: workspace:*
        version: link:../../packages/sdk
      '@botpress/sdk-addons':
        specifier: workspace:*
        version: link:../../packages/sdk-addons
      axios:
        specifier: ^0.27.2
        version: 0.27.2
      zod:
        specifier: ^3.20.6
        version: 3.20.6
    devDependencies:
      '@botpress/cli':
        specifier: workspace:*
        version: link:../../packages/cli
      '@sentry/cli':
        specifier: ^2.18.1
        version: 2.18.1
      '@types/node':
        specifier: ^18.11.17
        version: 18.16.16
      esbuild:
        specifier: ^0.15.18
        version: 0.15.18
      nodemon:
        specifier: ^2.0.20
        version: 2.0.22
      ts-node:
        specifier: ^10.9.1
        version: 10.9.1(@types/node@18.16.16)(typescript@4.9.5)
      typescript:
        specifier: ^4.9.4
        version: 4.9.5

  integrations/webchat:
    dependencies:
      '@botpress/messaging-client':
        specifier: 1.2.1
        version: 1.2.1
      '@botpress/sdk':
        specifier: workspace:*
        version: link:../../packages/sdk
      '@botpress/sdk-addons':
        specifier: workspace:*
        version: link:../../packages/sdk-addons
      zod:
        specifier: ^3.20.6
        version: 3.20.6
    devDependencies:
      '@botpress/cli':
        specifier: workspace:*
        version: link:../../packages/cli
      '@botpress/client':
        specifier: workspace:*
        version: link:../../packages/client
      '@sentry/cli':
        specifier: ^2.18.1
        version: 2.18.1
      '@types/node':
        specifier: ^18.11.17
        version: 18.16.16
      typescript:
        specifier: ^4.9.4
        version: 4.9.5

  integrations/webhook:
    dependencies:
      '@botpress/cli':
        specifier: workspace:*
        version: link:../../packages/cli
      '@botpress/client':
        specifier: workspace:*
        version: link:../../packages/client
      '@botpress/sdk':
        specifier: workspace:*
        version: link:../../packages/sdk
      '@botpress/sdk-addons':
        specifier: workspace:*
        version: link:../../packages/sdk-addons
      axios:
        specifier: ^1.3.4
        version: 1.4.0
      qs:
        specifier: ^6.11.0
        version: 6.11.0
      zod:
        specifier: ^3.20.6
        version: 3.20.6
    devDependencies:
      '@sentry/cli':
        specifier: ^2.18.1
        version: 2.18.1
      '@types/node':
        specifier: ^18.11.17
        version: 18.16.16
      '@types/qs':
        specifier: ^6.9.7
        version: 6.9.7
      esbuild:
        specifier: ^0.15.18
        version: 0.15.18
      nodemon:
        specifier: ^2.0.20
        version: 2.0.22
      ts-node:
        specifier: ^10.9.1
        version: 10.9.1(@types/node@18.16.16)(typescript@4.9.5)
      typescript:
        specifier: ^4.9.4
        version: 4.9.5

  integrations/whatsapp:
    dependencies:
      '@botpress/client':
        specifier: workspace:*
        version: link:../../packages/client
      '@botpress/sdk':
        specifier: workspace:*
        version: link:../../packages/sdk
      '@botpress/sdk-addons':
        specifier: workspace:*
        version: link:../../packages/sdk-addons
      query-string:
        specifier: ^6.14.1
        version: 6.14.1
      whatsapp-api-js:
        specifier: ^1.0.5
        version: 1.0.5
      zod:
        specifier: ^3.20.6
        version: 3.20.6
    devDependencies:
      '@botpress/cli':
        specifier: workspace:*
        version: link:../../packages/cli
      '@sentry/cli':
        specifier: ^2.18.1
        version: 2.18.1
      '@types/node':
        specifier: ^18.13.0
        version: 18.16.16
      esbuild:
        specifier: ^0.15.18
        version: 0.15.18
      nodemon:
        specifier: ^2.0.20
        version: 2.0.22
      ts-node:
        specifier: ^10.9.1
        version: 10.9.1(@types/node@18.16.16)(typescript@4.9.5)
      typescript:
        specifier: ^4.9.5
        version: 4.9.5

  integrations/zapier:
    dependencies:
      '@botpress/client':
        specifier: workspace:*
        version: link:../../packages/client
      '@botpress/sdk':
        specifier: workspace:*
        version: link:../../packages/sdk
      '@botpress/sdk-addons':
        specifier: workspace:*
        version: link:../../packages/sdk-addons
      axios:
        specifier: ^1.6.3
        version: 1.6.3
      uuid:
        specifier: ^9.0.0
        version: 9.0.0
      zod:
        specifier: ^3.20.6
        version: 3.20.6
    devDependencies:
      '@botpress/cli':
        specifier: workspace:*
        version: link:../../packages/cli
      '@sentry/cli':
        specifier: ^2.18.1
        version: 2.18.1
      '@types/jest':
        specifier: ^29.5.0
        version: 29.5.2
      '@types/node':
        specifier: ^18.15.11
        version: 18.16.16
      '@types/uuid':
        specifier: ^9.0.1
        version: 9.0.1
      esbuild:
        specifier: ^0.15.18
        version: 0.15.18
      jest:
        specifier: ^29.5.0
        version: 29.5.0(@types/node@18.16.16)(ts-node@10.9.1)
      nodemon:
        specifier: ^2.0.22
        version: 2.0.22
      ts-jest:
        specifier: ^29.1.0
        version: 29.1.0(@babel/core@7.22.5)(esbuild@0.15.18)(jest@29.5.0)(typescript@4.9.5)
      ts-node:
        specifier: ^10.9.1
        version: 10.9.1(@types/node@18.16.16)(typescript@4.9.5)
      typescript:
        specifier: ^4.9.5
        version: 4.9.5

  integrations/zendesk:
    dependencies:
      '@botpress/client':
        specifier: workspace:*
        version: link:../../packages/client
      '@botpress/sdk':
        specifier: workspace:*
        version: link:../../packages/sdk
      '@botpress/sdk-addons':
        specifier: workspace:*
        version: link:../../packages/sdk-addons
      axios:
        specifier: ^1.4.0
        version: 1.4.0
      lodash:
        specifier: ^4.17.21
        version: 4.17.21
      zod:
        specifier: ^3.20.6
        version: 3.20.6
    devDependencies:
      '@botpress/cli':
        specifier: workspace:*
        version: link:../../packages/cli
      '@sentry/cli':
        specifier: ^2.18.1
        version: 2.18.1
      '@types/lodash':
        specifier: ^4.14.191
        version: 4.14.195
      '@types/node':
        specifier: ^18.11.17
        version: 18.16.0
      ts-node:
        specifier: ^10.9.1
        version: 10.9.1(@types/node@18.16.0)(typescript@4.9.5)
      typescript:
        specifier: ^4.9.5
        version: 4.9.5

  packages/cli:
    dependencies:
      '@botpress/client':
        specifier: 0.13.1
        version: link:../client
      '@bpinternal/const':
        specifier: ^0.0.20
        version: 0.0.20
      '@bpinternal/tunnel':
        specifier: ^0.1.1
        version: 0.1.1
      '@bpinternal/yargs-extra':
        specifier: ^0.0.3
        version: 0.0.3
      '@parcel/watcher':
        specifier: ^2.1.0
        version: 2.1.0
      '@types/lodash':
        specifier: ^4.14.191
        version: 4.14.195
      '@types/node':
        specifier: ^18.11.17
        version: 18.16.16
      '@types/verror':
        specifier: ^1.10.6
        version: 1.10.6
      axios:
        specifier: ^1.4.0
        version: 1.4.0
      bluebird:
        specifier: ^3.7.2
        version: 3.7.2
      boxen:
        specifier: 5.1.2
        version: 5.1.2
      chalk:
        specifier: ^4.1.2
        version: 4.1.2
      chokidar:
        specifier: ^3.5.3
        version: 3.5.3
      dotenv:
        specifier: ^16.4.4
        version: 16.4.4
      esbuild:
        specifier: ^0.15.18
        version: 0.15.18
      json-schema-to-typescript:
        specifier: ^11.0.2
        version: 11.0.2
      latest-version:
        specifier: 5.1.0
        version: 5.1.0
      lodash:
        specifier: ^4.17.21
        version: 4.17.21
      prompts:
        specifier: ^2.4.2
        version: 2.4.2
      radash:
        specifier: ^9.5.0
        version: 9.5.0
      semver:
        specifier: ^7.3.8
        version: 7.5.1
      typescript:
        specifier: ^4.9.4
        version: 4.9.5
      uuid:
        specifier: ^9.0.0
        version: 9.0.0
      verror:
        specifier: ^1.10.1
        version: 1.10.1
      winston:
        specifier: ^3.8.2
        version: 3.9.0
    devDependencies:
      '@botpress/sdk':
        specifier: workspace:*
        version: link:../sdk
      '@bpinternal/log4bot':
        specifier: ^0.0.4
        version: 0.0.4
      '@types/bluebird':
        specifier: ^3.5.38
        version: 3.5.38
      '@types/json-schema':
        specifier: ^7.0.11
        version: 7.0.12
      '@types/prompts':
        specifier: ^2.0.14
        version: 2.4.4
      '@types/semver':
        specifier: ^7.3.11
        version: 7.5.0
      '@types/tmp':
        specifier: ^0.2.3
        version: 0.2.3
      '@types/uuid':
        specifier: ^9.0.1
        version: 9.0.1
      find-process:
        specifier: ^1.4.7
        version: 1.4.7
      glob:
        specifier: ^9.3.4
        version: 9.3.5
      tmp:
        specifier: ^0.2.1
        version: 0.2.1
      ts-node:
        specifier: ^10.9.1
        version: 10.9.1(@types/node@18.16.16)(typescript@4.9.5)

  packages/cli/templates/echo-bot:
    dependencies:
      '@botpress/client':
        specifier: 0.13.1
        version: link:../../../client
      '@botpress/sdk':
        specifier: 0.6.14
        version: link:../../../sdk
    devDependencies:
      '@types/node':
        specifier: ^18.11.17
        version: 18.16.16
      ts-node:
        specifier: ^10.9.1
        version: 10.9.1(@types/node@18.16.16)(typescript@4.9.5)
      typescript:
        specifier: ^4.9.4
        version: 4.9.5

  packages/cli/templates/empty-integration:
    dependencies:
      '@botpress/client':
        specifier: 0.13.1
        version: link:../../../client
      '@botpress/sdk':
        specifier: 0.6.14
        version: link:../../../sdk
    devDependencies:
      '@types/node':
        specifier: ^18.11.17
        version: 18.16.16
      ts-node:
        specifier: ^10.9.1
        version: 10.9.1(@types/node@18.16.16)(typescript@4.9.5)
      typescript:
        specifier: ^4.9.4
        version: 4.9.5

  packages/client:
    dependencies:
      axios:
        specifier: ^1.6.1
        version: 1.6.1
      browser-or-node:
        specifier: ^2.1.1
        version: 2.1.1
      type-fest:
        specifier: ^3.4.0
        version: 3.11.1
    devDependencies:
      '@botpress/api':
        specifier: 0.22.0
        version: 0.22.0(openapi-types@12.1.3)
      esbuild:
        specifier: ^0.16.12
        version: 0.16.17
      lodash:
        specifier: ^4.17.21
        version: 4.17.21
      puppeteer:
        specifier: ^22.0.0
        version: 22.0.0(typescript@4.9.5)

  packages/sdk:
    dependencies:
      '@botpress/client':
        specifier: 0.13.1
        version: link:../client
      '@bpinternal/zui':
        specifier: 0.5.4
        version: 0.5.4
    devDependencies:
      '@types/node':
        specifier: ^18.11.17
        version: 18.16.16
      esbuild:
        specifier: ^0.16.10
        version: 0.16.17
      ts-node:
        specifier: ^10.9.1
        version: 10.9.1(@types/node@18.16.16)(typescript@4.9.5)
      tsup:
        specifier: ^8.0.2
        version: 8.0.2(ts-node@10.9.1)(typescript@4.9.5)
      type-fest:
        specifier: ^3.4.0
        version: 3.11.1
      typescript:
        specifier: ^4.9.4
        version: 4.9.5

  packages/sdk-addons:
    dependencies:
      '@botpress/sdk':
        specifier: workspace:*
        version: link:../sdk
      '@sentry/node':
        specifier: ^7.53.1
        version: 7.53.1
      typescript:
        specifier: ^4.9.4
        version: 4.9.5

  scripts/depsynky:
    dependencies:
      '@bpinternal/yargs-extra':
        specifier: ^0.0.3
        version: 0.0.3
      '@types/node':
        specifier: ^18.11.18
        version: 18.16.16
      '@types/prompts':
        specifier: ^2.0.14
        version: 2.4.4
      '@types/semver':
        specifier: ^7.3.11
        version: 7.5.0
      chalk:
        specifier: ^4.1.2
        version: 4.1.2
      glob:
        specifier: ^9.3.4
        version: 9.3.5
      prettier:
        specifier: ^2.8.1
        version: 2.8.8
      prompts:
        specifier: ^2.4.2
        version: 2.4.2
      semver:
        specifier: ^7.5.1
        version: 7.5.1
      ts-node:
        specifier: ^10.9.1
        version: 10.9.1(@types/node@18.16.16)(typescript@4.9.5)
      typescript:
        specifier: ^4.9.4
        version: 4.9.5
      yaml:
        specifier: ^2.3.1
        version: 2.3.1

packages:

  /@ampproject/remapping@2.2.1:
    resolution: {integrity: sha512-lFMjJTrFL3j7L9yBxwYfCq2k6qqwHyzuUl/XBnif78PWTJYyL/dfowQHWE3sp6U6ZzqWiiIZnpTMO96zhkjwtg==}
    engines: {node: '>=6.0.0'}
    dependencies:
      '@jridgewell/gen-mapping': 0.3.3
      '@jridgewell/trace-mapping': 0.3.18

  /@anatine/zod-openapi@1.12.1(openapi3-ts@2.0.2)(zod@3.22.4):
    resolution: {integrity: sha512-scMpuku9VkDG4NahlnTRQcxlNZP7RGFpjKTOYkteZl/P8SSNaTogyOB1DRak/efQhyJryUAno3wvMVY9WBNxGA==}
    peerDependencies:
      openapi3-ts: ^2.0.0 || ^3.0.0
      zod: ^3.20.0
    dependencies:
      openapi3-ts: 2.0.2
      ts-deepmerge: 4.0.0
      zod: 3.22.4
    dev: true

  /@apidevtools/json-schema-ref-parser@11.5.4:
    resolution: {integrity: sha512-o2fsypTGU0WxRxbax8zQoHiIB4dyrkwYfcm8TxZ+bx9pCzcWZbQtiMqpgBvWA/nJ2TrGjK5adCLfTH8wUeU/Wg==}
    engines: {node: '>= 16'}
    dependencies:
      '@jsdevtools/ono': 7.1.3
      '@types/json-schema': 7.0.15
      js-yaml: 4.1.0
    dev: false

  /@apidevtools/openapi-schemas@2.1.0:
    resolution: {integrity: sha512-Zc1AlqrJlX3SlpupFGpiLi2EbteyP7fXmUOGup6/DnkRgjP9bgMM/ag+n91rsv0U1Gpz0H3VILA/o3bW7Ua6BQ==}
    engines: {node: '>=10'}
    dev: true

  /@apidevtools/swagger-methods@3.0.2:
    resolution: {integrity: sha512-QAkD5kK2b1WfjDS/UQn/qQkbwF31uqRjPTrsCs5ZG9BQGAkjwvqGFjjPqAuzac/IYzpPtRzjCP1WrTuAIjMrXg==}
    dev: true

  /@azure/abort-controller@1.1.0:
    resolution: {integrity: sha512-TrRLIoSQVzfAJX9H1JeFjzAoDGcoK1IYX1UImfceTZpsyYfWr09Ss1aHW1y5TrrR3iq6RZLBwJ3E24uwPhwahw==}
    engines: {node: '>=12.0.0'}
    dependencies:
      tslib: 2.6.2
    dev: false

  /@azure/core-auth@1.4.0:
    resolution: {integrity: sha512-HFrcTgmuSuukRf/EdPmqBrc5l6Q5Uu+2TbuhaKbgaCpP2TfAeiNaQPAadxO+CYBRHGUzIDteMAjFspFLDLnKVQ==}
    engines: {node: '>=12.0.0'}
    dependencies:
      '@azure/abort-controller': 1.1.0
      tslib: 2.6.2
    dev: false

  /@azure/core-client@1.7.3:
    resolution: {integrity: sha512-kleJ1iUTxcO32Y06dH9Pfi9K4U+Tlb111WXEnbt7R/ne+NLRwppZiTGJuTD5VVoxTMK5NTbEtm5t2vcdNCFe2g==}
    engines: {node: '>=14.0.0'}
    dependencies:
      '@azure/abort-controller': 1.1.0
      '@azure/core-auth': 1.4.0
      '@azure/core-rest-pipeline': 1.11.0
      '@azure/core-tracing': 1.0.1
      '@azure/core-util': 1.3.2
      '@azure/logger': 1.0.4
      tslib: 2.6.2
    transitivePeerDependencies:
      - supports-color
    dev: false

  /@azure/core-rest-pipeline@1.11.0:
    resolution: {integrity: sha512-nB4KXl6qAyJmBVLWA7SakT4tzpYZTCk4pvRBeI+Ye0WYSOrlTqlMhc4MSS/8atD3ufeYWdkN380LLoXlUUzThw==}
    engines: {node: '>=14.0.0'}
    dependencies:
      '@azure/abort-controller': 1.1.0
      '@azure/core-auth': 1.4.0
      '@azure/core-tracing': 1.0.1
      '@azure/core-util': 1.3.2
      '@azure/logger': 1.0.4
      form-data: 4.0.0
      http-proxy-agent: 5.0.0
      https-proxy-agent: 5.0.1
      tslib: 2.6.2
    transitivePeerDependencies:
      - supports-color
    dev: false

  /@azure/core-tracing@1.0.1:
    resolution: {integrity: sha512-I5CGMoLtX+pI17ZdiFJZgxMJApsK6jjfm85hpgp3oazCdq5Wxgh4wMr7ge/TTWW1B5WBuvIOI1fMU/FrOAMKrw==}
    engines: {node: '>=12.0.0'}
    dependencies:
      tslib: 2.6.2
    dev: false

  /@azure/core-util@1.3.2:
    resolution: {integrity: sha512-2bECOUh88RvL1pMZTcc6OzfobBeWDBf5oBbhjIhT1MV9otMVWCzpOJkkiKtrnO88y5GGBelgY8At73KGAdbkeQ==}
    engines: {node: '>=14.0.0'}
    dependencies:
      '@azure/abort-controller': 1.1.0
      tslib: 2.6.2
    dev: false

  /@azure/identity@2.1.0:
    resolution: {integrity: sha512-BPDz1sK7Ul9t0l9YKLEa8PHqWU4iCfhGJ+ELJl6c8CP3TpJt2urNCbm0ZHsthmxRsYoMPbz2Dvzj30zXZVmAFw==}
    engines: {node: '>=12.0.0'}
    dependencies:
      '@azure/abort-controller': 1.1.0
      '@azure/core-auth': 1.4.0
      '@azure/core-client': 1.7.3
      '@azure/core-rest-pipeline': 1.11.0
      '@azure/core-tracing': 1.0.1
      '@azure/core-util': 1.3.2
      '@azure/logger': 1.0.4
      '@azure/msal-browser': 2.37.1
      '@azure/msal-common': 7.6.0
      '@azure/msal-node': 1.17.3
      events: 3.3.0
      jws: 4.0.0
      open: 8.4.2
      stoppable: 1.1.0
      tslib: 2.6.2
      uuid: 8.3.2
    transitivePeerDependencies:
      - supports-color
    dev: false

  /@azure/logger@1.0.4:
    resolution: {integrity: sha512-ustrPY8MryhloQj7OWGe+HrYx+aoiOxzbXTtgblbV3xwCqpzUK36phH3XNHQKj3EPonyFUuDTfR3qFhTEAuZEg==}
    engines: {node: '>=14.0.0'}
    dependencies:
      tslib: 2.6.2
    dev: false

  /@azure/ms-rest-js@2.6.6:
    resolution: {integrity: sha512-WYIda8VvrkZE68xHgOxUXvjThxNf1nnGPPe0rAljqK5HJHIZ12Pi3YhEDOn3Ge7UnwaaM3eFO0VtAy4nGVI27Q==}
    dependencies:
      '@azure/core-auth': 1.4.0
      abort-controller: 3.0.0
      form-data: 2.5.1
      node-fetch: 2.7.0
      tough-cookie: 3.0.1
      tslib: 1.14.1
      tunnel: 0.0.6
      uuid: 8.3.2
      xml2js: 0.5.0
    transitivePeerDependencies:
      - encoding
    dev: false

  /@azure/msal-browser@2.37.1:
    resolution: {integrity: sha512-EoKQISEpIY39Ru1OpWkeFZBcwp6Y0bG81bVmdyy4QJebPPDdVzfm62PSU0XFIRc3bqjZ4PBKBLMYLuo9NZYAow==}
    engines: {node: '>=0.8.0'}
    dependencies:
      '@azure/msal-common': 13.1.0
    dev: false

  /@azure/msal-common@13.1.0:
    resolution: {integrity: sha512-wj+ULrRB0HTuMmtrMjg8j3guCx32GE2BCPbsMCZkHgL1BZetC3o/Su5UJEQMX1HNc9CrIaQNx5WaKWHygYDe0g==}
    engines: {node: '>=0.8.0'}
    dev: false

  /@azure/msal-common@7.6.0:
    resolution: {integrity: sha512-XqfbglUTVLdkHQ8F9UQJtKseRr3sSnr9ysboxtoswvaMVaEfvyLtMoHv9XdKUfOc0qKGzNgRFd9yRjIWVepl6Q==}
    engines: {node: '>=0.8.0'}
    dev: false

  /@azure/msal-node@1.17.3:
    resolution: {integrity: sha512-slsa+388bQQWnWH1V91KL+zV57rIp/0OQFfF0EmVMY8gnEIkAnpWWFUVBTTMbxEyjEFMk5ZW9xiHvHBcYFHzDw==}
    engines: {node: 10 || 12 || 14 || 16 || 18}
    dependencies:
      '@azure/msal-common': 13.1.0
      jsonwebtoken: 9.0.2
      uuid: 8.3.2
    dev: false

  /@babel/cli@7.22.5(@babel/core@7.22.5):
    resolution: {integrity: sha512-N5d7MjzwsQ2wppwjhrsicVDhJSqF9labEP/swYiHhio4Ca2XjEehpgPmerjnLQl7BPE59BLud0PTWGYwqFl/cQ==}
    engines: {node: '>=6.9.0'}
    hasBin: true
    peerDependencies:
      '@babel/core': ^7.0.0-0
    dependencies:
      '@babel/core': 7.22.5
      '@jridgewell/trace-mapping': 0.3.18
      commander: 4.1.1
      convert-source-map: 1.9.0
      fs-readdir-recursive: 1.1.0
      glob: 7.2.3
      make-dir: 2.1.0
      slash: 2.0.0
    optionalDependencies:
      '@nicolo-ribaudo/chokidar-2': 2.1.8-no-fsevents.3
      chokidar: 3.5.3
    dev: false

  /@babel/code-frame@7.22.5:
    resolution: {integrity: sha512-Xmwn266vad+6DAqEB2A6V/CcZVp62BbwVmcOJc2RPuwih1kw02TjQvWVWlcKGbBPd+8/0V5DEkOcizRGYsspYQ==}
    engines: {node: '>=6.9.0'}
    dependencies:
      '@babel/highlight': 7.22.5

  /@babel/compat-data@7.22.5:
    resolution: {integrity: sha512-4Jc/YuIaYqKnDDz892kPIledykKg12Aw1PYX5i/TY28anJtacvM1Rrr8wbieB9GfEJwlzqT0hUEao0CxEebiDA==}
    engines: {node: '>=6.9.0'}

  /@babel/core@7.22.5:
    resolution: {integrity: sha512-SBuTAjg91A3eKOvD+bPEz3LlhHZRNu1nFOVts9lzDJTXshHTjII0BAtDS3Y2DAkdZdDKWVZGVwkDfc4Clxn1dg==}
    engines: {node: '>=6.9.0'}
    dependencies:
      '@ampproject/remapping': 2.2.1
      '@babel/code-frame': 7.22.5
      '@babel/generator': 7.22.5
      '@babel/helper-compilation-targets': 7.22.5(@babel/core@7.22.5)
      '@babel/helper-module-transforms': 7.22.5
      '@babel/helpers': 7.22.5
      '@babel/parser': 7.22.5
      '@babel/template': 7.22.5
      '@babel/traverse': 7.22.5
      '@babel/types': 7.22.5
      convert-source-map: 1.9.0
      debug: 4.3.4
      gensync: 1.0.0-beta.2
      json5: 2.2.3
      semver: 6.3.0
    transitivePeerDependencies:
      - supports-color

  /@babel/generator@7.22.5:
    resolution: {integrity: sha512-+lcUbnTRhd0jOewtFSedLyiPsD5tswKkbgcezOqqWFUVNEwoUTlpPOBmvhG7OXWLR4jMdv0czPGH5XbflnD1EA==}
    engines: {node: '>=6.9.0'}
    dependencies:
      '@babel/types': 7.22.5
      '@jridgewell/gen-mapping': 0.3.3
      '@jridgewell/trace-mapping': 0.3.18
      jsesc: 2.5.2

  /@babel/helper-compilation-targets@7.22.5(@babel/core@7.22.5):
    resolution: {integrity: sha512-Ji+ywpHeuqxB8WDxraCiqR0xfhYjiDE/e6k7FuIaANnoOFxAHskHChz4vA1mJC9Lbm01s1PVAGhQY4FUKSkGZw==}
    engines: {node: '>=6.9.0'}
    peerDependencies:
      '@babel/core': ^7.0.0
    dependencies:
      '@babel/compat-data': 7.22.5
      '@babel/core': 7.22.5
      '@babel/helper-validator-option': 7.22.5
      browserslist: 4.21.7
      lru-cache: 5.1.1
      semver: 6.3.0

  /@babel/helper-environment-visitor@7.22.5:
    resolution: {integrity: sha512-XGmhECfVA/5sAt+H+xpSg0mfrHq6FzNr9Oxh7PSEBBRUb/mL7Kz3NICXb194rCqAEdxkhPT1a88teizAFyvk8Q==}
    engines: {node: '>=6.9.0'}

  /@babel/helper-function-name@7.22.5:
    resolution: {integrity: sha512-wtHSq6jMRE3uF2otvfuD3DIvVhOsSNshQl0Qrd7qC9oQJzHvOL4qQXlQn2916+CXGywIjpGuIkoyZRRxHPiNQQ==}
    engines: {node: '>=6.9.0'}
    dependencies:
      '@babel/template': 7.22.5
      '@babel/types': 7.22.5

  /@babel/helper-hoist-variables@7.22.5:
    resolution: {integrity: sha512-wGjk9QZVzvknA6yKIUURb8zY3grXCcOZt+/7Wcy8O2uctxhplmUPkOdlgoNhmdVee2c92JXbf1xpMtVNbfoxRw==}
    engines: {node: '>=6.9.0'}
    dependencies:
      '@babel/types': 7.22.5

  /@babel/helper-module-imports@7.22.5:
    resolution: {integrity: sha512-8Dl6+HD/cKifutF5qGd/8ZJi84QeAKh+CEe1sBzz8UayBBGg1dAIJrdHOcOM5b2MpzWL2yuotJTtGjETq0qjXg==}
    engines: {node: '>=6.9.0'}
    dependencies:
      '@babel/types': 7.22.5

  /@babel/helper-module-transforms@7.22.5:
    resolution: {integrity: sha512-+hGKDt/Ze8GFExiVHno/2dvG5IdstpzCq0y4Qc9OJ25D4q3pKfiIP/4Vp3/JvhDkLKsDK2api3q3fpIgiIF5bw==}
    engines: {node: '>=6.9.0'}
    dependencies:
      '@babel/helper-environment-visitor': 7.22.5
      '@babel/helper-module-imports': 7.22.5
      '@babel/helper-simple-access': 7.22.5
      '@babel/helper-split-export-declaration': 7.22.5
      '@babel/helper-validator-identifier': 7.22.5
      '@babel/template': 7.22.5
      '@babel/traverse': 7.22.5
      '@babel/types': 7.22.5
    transitivePeerDependencies:
      - supports-color

  /@babel/helper-plugin-utils@7.22.5:
    resolution: {integrity: sha512-uLls06UVKgFG9QD4OeFYLEGteMIAa5kpTPcFL28yuCIIzsf6ZyKZMllKVOCZFhiZ5ptnwX4mtKdWCBE/uT4amg==}
    engines: {node: '>=6.9.0'}
    dev: true

  /@babel/helper-simple-access@7.22.5:
    resolution: {integrity: sha512-n0H99E/K+Bika3++WNL17POvo4rKWZ7lZEp1Q+fStVbUi8nxPQEBOlTmCOxW/0JsS56SKKQ+ojAe2pHKJHN35w==}
    engines: {node: '>=6.9.0'}
    dependencies:
      '@babel/types': 7.22.5

  /@babel/helper-split-export-declaration@7.22.5:
    resolution: {integrity: sha512-thqK5QFghPKWLhAV321lxF95yCg2K3Ob5yw+M3VHWfdia0IkPXUtoLH8x/6Fh486QUvzhb8YOWHChTVen2/PoQ==}
    engines: {node: '>=6.9.0'}
    dependencies:
      '@babel/types': 7.22.5

  /@babel/helper-string-parser@7.22.5:
    resolution: {integrity: sha512-mM4COjgZox8U+JcXQwPijIZLElkgEpO5rsERVDJTc2qfCDfERyob6k5WegS14SX18IIjv+XD+GrqNumY5JRCDw==}
    engines: {node: '>=6.9.0'}

  /@babel/helper-validator-identifier@7.22.5:
    resolution: {integrity: sha512-aJXu+6lErq8ltp+JhkJUfk1MTGyuA4v7f3pA+BJ5HLfNC6nAQ0Cpi9uOquUj8Hehg0aUiHzWQbOVJGao6ztBAQ==}
    engines: {node: '>=6.9.0'}

  /@babel/helper-validator-option@7.22.5:
    resolution: {integrity: sha512-R3oB6xlIVKUnxNUxbmgq7pKjxpru24zlimpE8WK47fACIlM0II/Hm1RS8IaOI7NgCr6LNS+jl5l75m20npAziw==}
    engines: {node: '>=6.9.0'}

  /@babel/helpers@7.22.5:
    resolution: {integrity: sha512-pSXRmfE1vzcUIDFQcSGA5Mr+GxBV9oiRKDuDxXvWQQBCh8HoIjs/2DlDB7H8smac1IVrB9/xdXj2N3Wol9Cr+Q==}
    engines: {node: '>=6.9.0'}
    dependencies:
      '@babel/template': 7.22.5
      '@babel/traverse': 7.22.5
      '@babel/types': 7.22.5
    transitivePeerDependencies:
      - supports-color

  /@babel/highlight@7.22.5:
    resolution: {integrity: sha512-BSKlD1hgnedS5XRnGOljZawtag7H1yPfQp0tdNJCHoH6AZ+Pcm9VvkrK59/Yy593Ypg0zMxH2BxD1VPYUQ7UIw==}
    engines: {node: '>=6.9.0'}
    dependencies:
      '@babel/helper-validator-identifier': 7.22.5
      chalk: 2.4.2
      js-tokens: 4.0.0

  /@babel/parser@7.22.5:
    resolution: {integrity: sha512-DFZMC9LJUG9PLOclRC32G63UXwzqS2koQC8dkx+PLdmt1xSePYpbT/NbsrJy8Q/muXz7o/h/d4A7Fuyixm559Q==}
    engines: {node: '>=6.0.0'}
    hasBin: true
    dependencies:
      '@babel/types': 7.22.5

  /@babel/plugin-syntax-async-generators@7.8.4(@babel/core@7.22.5):
    resolution: {integrity: sha512-tycmZxkGfZaxhMRbXlPXuVFpdWlXpir2W4AMhSJgRKzk/eDlIXOhb2LHWoLpDF7TEHylV5zNhykX6KAgHJmTNw==}
    peerDependencies:
      '@babel/core': ^7.0.0-0
    dependencies:
      '@babel/core': 7.22.5
      '@babel/helper-plugin-utils': 7.22.5
    dev: true

  /@babel/plugin-syntax-bigint@7.8.3(@babel/core@7.22.5):
    resolution: {integrity: sha512-wnTnFlG+YxQm3vDxpGE57Pj0srRU4sHE/mDkt1qv2YJJSeUAec2ma4WLUnUPeKjyrfntVwe/N6dCXpU+zL3Npg==}
    peerDependencies:
      '@babel/core': ^7.0.0-0
    dependencies:
      '@babel/core': 7.22.5
      '@babel/helper-plugin-utils': 7.22.5
    dev: true

  /@babel/plugin-syntax-class-properties@7.12.13(@babel/core@7.22.5):
    resolution: {integrity: sha512-fm4idjKla0YahUNgFNLCB0qySdsoPiZP3iQE3rky0mBUtMZ23yDJ9SJdg6dXTSDnulOVqiF3Hgr9nbXvXTQZYA==}
    peerDependencies:
      '@babel/core': ^7.0.0-0
    dependencies:
      '@babel/core': 7.22.5
      '@babel/helper-plugin-utils': 7.22.5
    dev: true

  /@babel/plugin-syntax-import-meta@7.10.4(@babel/core@7.22.5):
    resolution: {integrity: sha512-Yqfm+XDx0+Prh3VSeEQCPU81yC+JWZ2pDPFSS4ZdpfZhp4MkFMaDC1UqseovEKwSUpnIL7+vK+Clp7bfh0iD7g==}
    peerDependencies:
      '@babel/core': ^7.0.0-0
    dependencies:
      '@babel/core': 7.22.5
      '@babel/helper-plugin-utils': 7.22.5
    dev: true

  /@babel/plugin-syntax-json-strings@7.8.3(@babel/core@7.22.5):
    resolution: {integrity: sha512-lY6kdGpWHvjoe2vk4WrAapEuBR69EMxZl+RoGRhrFGNYVK8mOPAW8VfbT/ZgrFbXlDNiiaxQnAtgVCZ6jv30EA==}
    peerDependencies:
      '@babel/core': ^7.0.0-0
    dependencies:
      '@babel/core': 7.22.5
      '@babel/helper-plugin-utils': 7.22.5
    dev: true

  /@babel/plugin-syntax-jsx@7.22.5(@babel/core@7.22.5):
    resolution: {integrity: sha512-gvyP4hZrgrs/wWMaocvxZ44Hw0b3W8Pe+cMxc8V1ULQ07oh8VNbIRaoD1LRZVTvD+0nieDKjfgKg89sD7rrKrg==}
    engines: {node: '>=6.9.0'}
    peerDependencies:
      '@babel/core': ^7.0.0-0
    dependencies:
      '@babel/core': 7.22.5
      '@babel/helper-plugin-utils': 7.22.5
    dev: true

  /@babel/plugin-syntax-logical-assignment-operators@7.10.4(@babel/core@7.22.5):
    resolution: {integrity: sha512-d8waShlpFDinQ5MtvGU9xDAOzKH47+FFoney2baFIoMr952hKOLp1HR7VszoZvOsV/4+RRszNY7D17ba0te0ig==}
    peerDependencies:
      '@babel/core': ^7.0.0-0
    dependencies:
      '@babel/core': 7.22.5
      '@babel/helper-plugin-utils': 7.22.5
    dev: true

  /@babel/plugin-syntax-nullish-coalescing-operator@7.8.3(@babel/core@7.22.5):
    resolution: {integrity: sha512-aSff4zPII1u2QD7y+F8oDsz19ew4IGEJg9SVW+bqwpwtfFleiQDMdzA/R+UlWDzfnHFCxxleFT0PMIrR36XLNQ==}
    peerDependencies:
      '@babel/core': ^7.0.0-0
    dependencies:
      '@babel/core': 7.22.5
      '@babel/helper-plugin-utils': 7.22.5
    dev: true

  /@babel/plugin-syntax-numeric-separator@7.10.4(@babel/core@7.22.5):
    resolution: {integrity: sha512-9H6YdfkcK/uOnY/K7/aA2xpzaAgkQn37yzWUMRK7OaPOqOpGS1+n0H5hxT9AUw9EsSjPW8SVyMJwYRtWs3X3ug==}
    peerDependencies:
      '@babel/core': ^7.0.0-0
    dependencies:
      '@babel/core': 7.22.5
      '@babel/helper-plugin-utils': 7.22.5
    dev: true

  /@babel/plugin-syntax-object-rest-spread@7.8.3(@babel/core@7.22.5):
    resolution: {integrity: sha512-XoqMijGZb9y3y2XskN+P1wUGiVwWZ5JmoDRwx5+3GmEplNyVM2s2Dg8ILFQm8rWM48orGy5YpI5Bl8U1y7ydlA==}
    peerDependencies:
      '@babel/core': ^7.0.0-0
    dependencies:
      '@babel/core': 7.22.5
      '@babel/helper-plugin-utils': 7.22.5
    dev: true

  /@babel/plugin-syntax-optional-catch-binding@7.8.3(@babel/core@7.22.5):
    resolution: {integrity: sha512-6VPD0Pc1lpTqw0aKoeRTMiB+kWhAoT24PA+ksWSBrFtl5SIRVpZlwN3NNPQjehA2E/91FV3RjLWoVTglWcSV3Q==}
    peerDependencies:
      '@babel/core': ^7.0.0-0
    dependencies:
      '@babel/core': 7.22.5
      '@babel/helper-plugin-utils': 7.22.5
    dev: true

  /@babel/plugin-syntax-optional-chaining@7.8.3(@babel/core@7.22.5):
    resolution: {integrity: sha512-KoK9ErH1MBlCPxV0VANkXW2/dw4vlbGDrFgz8bmUsBGYkFRcbRwMh6cIJubdPrkxRwuGdtCk0v/wPTKbQgBjkg==}
    peerDependencies:
      '@babel/core': ^7.0.0-0
    dependencies:
      '@babel/core': 7.22.5
      '@babel/helper-plugin-utils': 7.22.5
    dev: true

  /@babel/plugin-syntax-top-level-await@7.14.5(@babel/core@7.22.5):
    resolution: {integrity: sha512-hx++upLv5U1rgYfwe1xBQUhRmU41NEvpUvrp8jkrSCdvGSnM5/qdRMtylJ6PG5OFkBaHkbTAKTnd3/YyESRHFw==}
    engines: {node: '>=6.9.0'}
    peerDependencies:
      '@babel/core': ^7.0.0-0
    dependencies:
      '@babel/core': 7.22.5
      '@babel/helper-plugin-utils': 7.22.5
    dev: true

  /@babel/plugin-syntax-typescript@7.22.5(@babel/core@7.22.5):
    resolution: {integrity: sha512-1mS2o03i7t1c6VzH6fdQ3OA8tcEIxwG18zIPRp+UY1Ihv6W+XZzBCVxExF9upussPXJ0xE9XRHwMoNs1ep/nRQ==}
    engines: {node: '>=6.9.0'}
    peerDependencies:
      '@babel/core': ^7.0.0-0
    dependencies:
      '@babel/core': 7.22.5
      '@babel/helper-plugin-utils': 7.22.5
    dev: true

  /@babel/runtime@7.24.1:
    resolution: {integrity: sha512-+BIznRzyqBf+2wCTxcKE3wDjfGeCoVE61KSHGpkzqrLi8qxqFwBeUFyId2cxkTmm55fzDGnm0+yCxaxygrLUnQ==}
    engines: {node: '>=6.9.0'}
    dependencies:
      regenerator-runtime: 0.14.1
    dev: true

  /@babel/template@7.22.5:
    resolution: {integrity: sha512-X7yV7eiwAxdj9k94NEylvbVHLiVG1nvzCV2EAowhxLTwODV1jl9UzZ48leOC0sH7OnuHrIkllaBgneUykIcZaw==}
    engines: {node: '>=6.9.0'}
    dependencies:
      '@babel/code-frame': 7.22.5
      '@babel/parser': 7.22.5
      '@babel/types': 7.22.5

  /@babel/traverse@7.22.5:
    resolution: {integrity: sha512-7DuIjPgERaNo6r+PZwItpjCZEa5vyw4eJGufeLxrPdBXBoLcCJCIasvK6pK/9DVNrLZTLFhUGqaC6X/PA007TQ==}
    engines: {node: '>=6.9.0'}
    dependencies:
      '@babel/code-frame': 7.22.5
      '@babel/generator': 7.22.5
      '@babel/helper-environment-visitor': 7.22.5
      '@babel/helper-function-name': 7.22.5
      '@babel/helper-hoist-variables': 7.22.5
      '@babel/helper-split-export-declaration': 7.22.5
      '@babel/parser': 7.22.5
      '@babel/types': 7.22.5
      debug: 4.3.4
      globals: 11.12.0
    transitivePeerDependencies:
      - supports-color

  /@babel/types@7.22.5:
    resolution: {integrity: sha512-zo3MIHGOkPOfoRXitsgHLjEXmlDaD/5KU1Uzuc9GNiZPhSqVxVRtxuPaSBZDsYZ9qV88AjtMtWW7ww98loJ9KA==}
    engines: {node: '>=6.9.0'}
    dependencies:
      '@babel/helper-string-parser': 7.22.5
      '@babel/helper-validator-identifier': 7.22.5
      to-fast-properties: 2.0.0

  /@bcherny/json-schema-ref-parser@10.0.5-fork:
    resolution: {integrity: sha512-E/jKbPoca1tfUPj3iSbitDZTGnq6FUFjkH6L8U2oDwSuwK1WhnnVtCG7oFOTg/DDnyoXbQYUiUiGOibHqaGVnw==}
    engines: {node: '>= 16'}
    dependencies:
      '@jsdevtools/ono': 7.1.3
      '@types/json-schema': 7.0.12
      call-me-maybe: 1.0.2
      js-yaml: 4.1.0
    dev: true

  /@bcherny/json-schema-ref-parser@9.0.9:
    resolution: {integrity: sha512-vmEmnJCfpkLdas++9OYg6riIezTYqTHpqUTODJzHLzs5UnXujbOJW9VwcVCnyo1mVRt32FRr23iXBx/sX8YbeQ==}
    dependencies:
      '@jsdevtools/ono': 7.1.3
      '@types/json-schema': 7.0.12
      call-me-maybe: 1.0.2
      js-yaml: 4.1.0
    dev: false

  /@bcoe/v8-coverage@0.2.3:
    resolution: {integrity: sha512-0hYQ8SB4Db5zvZB4axdMHGwEaQjkZzFjQiN9LVYvIFB2nSUHW9tYpxWriPrWDASIxiaXax83REcLxuSdnGPZtw==}
    dev: true

  /@botpress/api@0.22.0(openapi-types@12.1.3):
    resolution: {integrity: sha512-8MPRtQ/8/7cFPZiemJSwLG321kWeOn1/2T1iQT1/4oTTamOsntiYaT5ViY/tK2yn+FYxqsyxdtHw3ptSoZr1vw==}
    dependencies:
      '@bpinternal/opapi': 0.9.0(openapi-types@12.1.3)
    transitivePeerDependencies:
      - debug
      - openapi-types
    dev: true

  /@botpress/messaging-base@1.2.0:
    resolution: {integrity: sha512-7cjHeD1Ti4cvDmyUV2D2CFKR1kPYv+eFPgXaJOksvrEoNZ1SrqXbHR9l26ndaAz0TuoX3Wc9l4Q7i5sBoHE44Q==}
    dev: false

  /@botpress/messaging-client@1.2.1:
    resolution: {integrity: sha512-/aoxQsyGL+09yrmyQRVSjveiV/jk9nTaEej74ks1LMrOh4f7g04rsdUZXQ+3IXEqKneXm83LPrKtqm3sYVVi8Q==}
    dependencies:
      '@botpress/messaging-base': 1.2.0
      axios: 0.21.4(debug@4.3.4)
      cookie: 0.4.2
      joi: 17.9.2
    transitivePeerDependencies:
      - debug
    dev: false

  /@bpinternal/const@0.0.20:
    resolution: {integrity: sha512-AVeQy25M9eXMvjnLZVbFmr++qkONYrwW7qLXD9q9ccD4WLEgMmJZ6e+BSUnwPEBQ8LiqWQXf/YJ1MJxoVkcyNw==}
    dependencies:
      vitest: 0.34.6
    transitivePeerDependencies:
      - '@edge-runtime/vm'
      - '@vitest/browser'
      - '@vitest/ui'
      - happy-dom
      - jsdom
      - less
      - lightningcss
      - playwright
      - safaridriver
      - sass
      - stylus
      - sugarss
      - supports-color
      - terser
      - webdriverio
    dev: false

<<<<<<< HEAD
  /@bpinternal/json-schema-to-zod@2.0.15:
    resolution: {integrity: sha512-CEi5XbffaDBAV+Ghqifx8XN+QZ/lzTGsWPn62uiTwD+arpqdlNZs7a0gtkNz1Fkr0KmkHWTZtzUdYNjIqIszTw==}
    dev: false

=======
  /@bpinternal/depsynky@0.0.1:
    resolution: {integrity: sha512-Gu3qhkEOThWDLiWgO4LosVerUKIArQFV+SzxUskha/vYTUulBLiIWdTzVEx3HDCKqVQTWc91GIpmNIwce8VKUg==}
    hasBin: true
    dependencies:
      '@bpinternal/yargs-extra': 0.0.3
      chalk: 4.1.2
      glob: 9.3.5
      prettier: 2.8.8
      prompts: 2.4.2
      semver: 7.5.4
      yaml: 2.3.1
    dev: false

  /@bpinternal/es-node@0.0.5:
    resolution: {integrity: sha512-/vrHAMwytIXMXgmVlrRKE7Aj3hsbGA7LfUPiq+ocywU+BDJHATxM6aMVi4yuAiIeZxcbur+LzOund5/zZbaZhA==}
    hasBin: true
    dependencies:
      esbuild: 0.20.2
    dev: true

>>>>>>> e7fe726d
  /@bpinternal/log4bot@0.0.4:
    resolution: {integrity: sha512-psjT4wxlMcKMnWu+acnxoMeVQaAjD5eRfTdpk1L2uymhy2hnukzxg53Z2cThbFDJsdEufFOneEGwSi2kfWXRwA==}
    dependencies:
      lodash: 4.17.21
      moment: 2.29.4
      regex-parser: 2.2.11

  /@bpinternal/opapi@0.9.0(openapi-types@12.1.3):
    resolution: {integrity: sha512-xt4gKeImdEHdq6TcBxaKbA7mLSIKN5e6MaseEbu+Ww7OwDvKl9wA9K5Tow9v1XijCGujLDrcycVLes3iQ4EEUA==}
    dependencies:
      '@anatine/zod-openapi': 1.12.1(openapi3-ts@2.0.2)(zod@3.22.4)
      '@readme/openapi-parser': 2.5.0(openapi-types@12.1.3)
      axios: 1.6.8
      chalk: 4.1.2
      decompress: 4.2.1
      execa: 8.0.1
      json-schema-to-typescript: 13.1.2
      openapi-typescript: 6.7.5
      openapi3-ts: 2.0.2
      radash: 12.1.0
      tsconfig-paths: 4.2.0
      verror: 1.10.1
      winston: 3.12.0
      zod: 3.22.4
    transitivePeerDependencies:
      - debug
      - openapi-types
    dev: true

  /@bpinternal/readiness@0.0.1:
    resolution: {integrity: sha512-4uuxfAw9ELS6CZaQTVuD9yc5X8ZQ0cat7N7MHmfucTS/jb+QcuvVCJOIqnSzPWo9njyF0szm2H59JPk0rOKcOg==}
    hasBin: true
    dependencies:
      '@bpinternal/log4bot': 0.0.4
      chalk: 4.1.2
      express: 4.18.2
      ioredis: 5.3.2
      node-fetch: 3.3.1
      pg: 8.11.0
      redis: 4.6.7
      zod: 3.21.4
    transitivePeerDependencies:
      - pg-native
      - supports-color
    dev: false

  /@bpinternal/tunnel@0.1.1:
    resolution: {integrity: sha512-B1ryt5n3/PSMFuoOkW4h2zHNF9rcsOB5nDBcCPQtmO2Mrz7c6kAtMBHBMhBe8DWIvqeasZYhDgxYwDh8wivFsw==}
    dependencies:
      '@types/ws': 8.5.5
      browser-or-node: 2.1.1
      isomorphic-ws: 5.0.0(ws@8.13.0)
      ws: 8.13.0
      zod: 3.22.4
    transitivePeerDependencies:
      - bufferutil
      - utf-8-validate
    dev: false

  /@bpinternal/yargs-extra@0.0.3:
    resolution: {integrity: sha512-e/unlq0LX4CJUv1jGOv1UgwB/h2M0NCXnwD4lEw496GpkQikO668RS+BBlRhkqdGfZmvKDkXZZ96xJCn+i6Ymg==}
    dependencies:
      '@types/yargs': 17.0.24
      decamelize: 5.0.1
      json-schema: 0.4.0
      lodash: 4.17.21
      yargs: 17.7.2
      yn: 4.0.0
    dev: false

  /@bpinternal/zui@0.5.4:
    resolution: {integrity: sha512-S5DsWH3bdhxQ9YgUf2H3WZF29SeXOU8rfSP/L4eSb0Ew66CjeoFyfaZ9JpsHiUlEresV/eBgqSP25FBM2SgHGA==}
    dependencies:
      '@apidevtools/json-schema-ref-parser': 11.5.4
      '@bpinternal/json-schema-to-zod': 2.0.15
      lodash: 4.17.21
      react: 18.2.0
    dev: false

  /@colors/colors@1.5.0:
    resolution: {integrity: sha512-ooWCrlZP11i8GImSjTHYHLkvFDP48nS4+204nGb1RiX/WXYHmJA2III9/e2DWVabCESdW7hBAEzHRqUn9OUVvQ==}
    engines: {node: '>=0.1.90'}

  /@colors/colors@1.6.0:
    resolution: {integrity: sha512-Ir+AOibqzrIsL6ajt3Rz3LskB7OiMVHqltZmspbW/TJuTVuyOMirVqAkjfY6JISiLHgyNqicAC8AyHHGzNd/dA==}
    engines: {node: '>=0.1.90'}
    dev: true

  /@cspotcode/source-map-support@0.8.1:
    resolution: {integrity: sha512-IchNf6dN4tHoMFIn/7OE8LWZ19Y6q/67Bmf6vnGREv8RSbBVb9LPJxEcnwrcwX6ixSvaiGoomAUvu4YSxXrVgw==}
    engines: {node: '>=12'}
    dependencies:
      '@jridgewell/trace-mapping': 0.3.9

  /@dabh/diagnostics@2.0.3:
    resolution: {integrity: sha512-hrlQOIi7hAfzsMqlGSFyVucrx38O+j6wiGOf//H2ecvIEqYN4ADBSS2iLMh5UFyDunCNniUIPk/q3riFv45xRA==}
    dependencies:
      colorspace: 1.1.4
      enabled: 2.0.0
      kuler: 2.0.0

  /@es-joy/jsdoccomment@0.36.1:
    resolution: {integrity: sha512-922xqFsTpHs6D0BUiG4toiyPOMc8/jafnWKxz1KWgS4XzKPy2qXf1Pe6UFuNSCQqt6tOuhAWXBNuuyUhJmw9Vg==}
    engines: {node: ^14 || ^16 || ^17 || ^18 || ^19}
    dependencies:
      comment-parser: 1.3.1
      esquery: 1.5.0
      jsdoc-type-pratt-parser: 3.1.0
    dev: false

<<<<<<< HEAD
  /@esbuild/aix-ppc64@0.19.12:
    resolution: {integrity: sha512-bmoCYyWdEL3wDQIVbcyzRyeKLgk2WtWLTWz1ZIAZF/EGbNOwSA6ew3PftJ1PqMiOOGu0OyFMzG53L0zqIpPeNA==}
=======
  /@esbuild/aix-ppc64@0.20.2:
    resolution: {integrity: sha512-D+EBOJHXdNZcLJRBkhENNG8Wji2kgc9AZ9KiPr1JuZjsNtyHzrsfLRrY0tk2H2aoFu6RANO1y1iPPUCDYWkb5g==}
>>>>>>> e7fe726d
    engines: {node: '>=12'}
    cpu: [ppc64]
    os: [aix]
    requiresBuild: true
    dev: true
    optional: true

  /@esbuild/android-arm64@0.16.17:
    resolution: {integrity: sha512-MIGl6p5sc3RDTLLkYL1MyL8BMRN4tLMRCn+yRJJmEDvYZ2M7tmAf80hx1kbNEUX2KJ50RRtxZ4JHLvCfuB6kBg==}
    engines: {node: '>=12'}
    cpu: [arm64]
    os: [android]
    requiresBuild: true
    dev: true
    optional: true

  /@esbuild/android-arm64@0.18.12:
    resolution: {integrity: sha512-BMAlczRqC/LUt2P97E4apTBbkvS9JTJnp2DKFbCwpZ8vBvXVbNdqmvzW/OsdtI/+mGr+apkkpqGM8WecLkPgrA==}
    engines: {node: '>=12'}
    cpu: [arm64]
    os: [android]
    requiresBuild: true
    optional: true

<<<<<<< HEAD
  /@esbuild/android-arm64@0.19.12:
    resolution: {integrity: sha512-P0UVNGIienjZv3f5zq0DP3Nt2IE/3plFzuaS96vihvD0Hd6H/q4WXUGpCxD/E8YrSXfNyRPbpTq+T8ZQioSuPA==}
=======
  /@esbuild/android-arm64@0.20.2:
    resolution: {integrity: sha512-mRzjLacRtl/tWU0SvD8lUEwb61yP9cqQo6noDZP/O8VkwafSYwZ4yWy24kan8jE/IMERpYncRt2dw438LP3Xmg==}
>>>>>>> e7fe726d
    engines: {node: '>=12'}
    cpu: [arm64]
    os: [android]
    requiresBuild: true
    dev: true
    optional: true

  /@esbuild/android-arm@0.15.18:
    resolution: {integrity: sha512-5GT+kcs2WVGjVs7+boataCkO5Fg0y4kCjzkB5bAip7H4jfnOS3dA6KPiww9W1OEKTKeAcUVhdZGvgI65OXmUnw==}
    engines: {node: '>=12'}
    cpu: [arm]
    os: [android]
    requiresBuild: true
    optional: true

  /@esbuild/android-arm@0.16.17:
    resolution: {integrity: sha512-N9x1CMXVhtWEAMS7pNNONyA14f71VPQN9Cnavj1XQh6T7bskqiLLrSca4O0Vr8Wdcga943eThxnVp3JLnBMYtw==}
    engines: {node: '>=12'}
    cpu: [arm]
    os: [android]
    requiresBuild: true
    dev: true
    optional: true

  /@esbuild/android-arm@0.18.12:
    resolution: {integrity: sha512-LIxaNIQfkFZbTLb4+cX7dozHlAbAshhFE5PKdro0l+FnCpx1GDJaQ2WMcqm+ToXKMt8p8Uojk/MFRuGyz3V5Sw==}
    engines: {node: '>=12'}
    cpu: [arm]
    os: [android]
    requiresBuild: true
    optional: true

<<<<<<< HEAD
  /@esbuild/android-arm@0.19.12:
    resolution: {integrity: sha512-qg/Lj1mu3CdQlDEEiWrlC4eaPZ1KztwGJ9B6J+/6G+/4ewxJg7gqj8eVYWvao1bXrqGiW2rsBZFSX3q2lcW05w==}
=======
  /@esbuild/android-arm@0.20.2:
    resolution: {integrity: sha512-t98Ra6pw2VaDhqNWO2Oph2LXbz/EJcnLmKLGBJwEwXX/JAN83Fym1rU8l0JUWK6HkIbWONCSSatf4sf2NBRx/w==}
>>>>>>> e7fe726d
    engines: {node: '>=12'}
    cpu: [arm]
    os: [android]
    requiresBuild: true
    dev: true
    optional: true

  /@esbuild/android-x64@0.16.17:
    resolution: {integrity: sha512-a3kTv3m0Ghh4z1DaFEuEDfz3OLONKuFvI4Xqczqx4BqLyuFaFkuaG4j2MtA6fuWEFeC5x9IvqnX7drmRq/fyAQ==}
    engines: {node: '>=12'}
    cpu: [x64]
    os: [android]
    requiresBuild: true
    dev: true
    optional: true

  /@esbuild/android-x64@0.18.12:
    resolution: {integrity: sha512-zU5MyluNsykf5cOJ0LZZZjgAHbhPJ1cWfdH1ZXVMXxVMhEV0VZiZXQdwBBVvmvbF28EizeK7obG9fs+fpmS0eQ==}
    engines: {node: '>=12'}
    cpu: [x64]
    os: [android]
    requiresBuild: true
    optional: true

<<<<<<< HEAD
  /@esbuild/android-x64@0.19.12:
    resolution: {integrity: sha512-3k7ZoUW6Q6YqhdhIaq/WZ7HwBpnFBlW905Fa4s4qWJyiNOgT1dOqDiVAQFwBH7gBRZr17gLrlFCRzF6jFh7Kew==}
=======
  /@esbuild/android-x64@0.20.2:
    resolution: {integrity: sha512-btzExgV+/lMGDDa194CcUQm53ncxzeBrWJcncOBxuC6ndBkKxnHdFJn86mCIgTELsooUmwUm9FkhSp5HYu00Rg==}
>>>>>>> e7fe726d
    engines: {node: '>=12'}
    cpu: [x64]
    os: [android]
    requiresBuild: true
    dev: true
    optional: true

  /@esbuild/darwin-arm64@0.16.17:
    resolution: {integrity: sha512-/2agbUEfmxWHi9ARTX6OQ/KgXnOWfsNlTeLcoV7HSuSTv63E4DqtAc+2XqGw1KHxKMHGZgbVCZge7HXWX9Vn+w==}
    engines: {node: '>=12'}
    cpu: [arm64]
    os: [darwin]
    requiresBuild: true
    dev: true
    optional: true

  /@esbuild/darwin-arm64@0.18.12:
    resolution: {integrity: sha512-zUZMep7YONnp6954QOOwEBwFX9svlKd3ov6PkxKd53LGTHsp/gy7vHaPGhhjBmEpqXEXShi6dddjIkmd+NgMsA==}
    engines: {node: '>=12'}
    cpu: [arm64]
    os: [darwin]
    requiresBuild: true
    optional: true

<<<<<<< HEAD
  /@esbuild/darwin-arm64@0.19.12:
    resolution: {integrity: sha512-B6IeSgZgtEzGC42jsI+YYu9Z3HKRxp8ZT3cqhvliEHovq8HSX2YX8lNocDn79gCKJXOSaEot9MVYky7AKjCs8g==}
=======
  /@esbuild/darwin-arm64@0.20.2:
    resolution: {integrity: sha512-4J6IRT+10J3aJH3l1yzEg9y3wkTDgDk7TSDFX+wKFiWjqWp/iCfLIYzGyasx9l0SAFPT1HwSCR+0w/h1ES/MjA==}
>>>>>>> e7fe726d
    engines: {node: '>=12'}
    cpu: [arm64]
    os: [darwin]
    requiresBuild: true
    dev: true
    optional: true

  /@esbuild/darwin-x64@0.16.17:
    resolution: {integrity: sha512-2By45OBHulkd9Svy5IOCZt376Aa2oOkiE9QWUK9fe6Tb+WDr8hXL3dpqi+DeLiMed8tVXspzsTAvd0jUl96wmg==}
    engines: {node: '>=12'}
    cpu: [x64]
    os: [darwin]
    requiresBuild: true
    dev: true
    optional: true

  /@esbuild/darwin-x64@0.18.12:
    resolution: {integrity: sha512-ohqLPc7i67yunArPj1+/FeeJ7AgwAjHqKZ512ADk3WsE3FHU9l+m5aa7NdxXr0HmN1bjDlUslBjWNbFlD9y12Q==}
    engines: {node: '>=12'}
    cpu: [x64]
    os: [darwin]
    requiresBuild: true
    optional: true

<<<<<<< HEAD
  /@esbuild/darwin-x64@0.19.12:
    resolution: {integrity: sha512-hKoVkKzFiToTgn+41qGhsUJXFlIjxI/jSYeZf3ugemDYZldIXIxhvwN6erJGlX4t5h417iFuheZ7l+YVn05N3A==}
=======
  /@esbuild/darwin-x64@0.20.2:
    resolution: {integrity: sha512-tBcXp9KNphnNH0dfhv8KYkZhjc+H3XBkF5DKtswJblV7KlT9EI2+jeA8DgBjp908WEuYll6pF+UStUCfEpdysA==}
>>>>>>> e7fe726d
    engines: {node: '>=12'}
    cpu: [x64]
    os: [darwin]
    requiresBuild: true
    dev: true
    optional: true

  /@esbuild/freebsd-arm64@0.16.17:
    resolution: {integrity: sha512-mt+cxZe1tVx489VTb4mBAOo2aKSnJ33L9fr25JXpqQqzbUIw/yzIzi+NHwAXK2qYV1lEFp4OoVeThGjUbmWmdw==}
    engines: {node: '>=12'}
    cpu: [arm64]
    os: [freebsd]
    requiresBuild: true
    dev: true
    optional: true

  /@esbuild/freebsd-arm64@0.18.12:
    resolution: {integrity: sha512-GIIHtQXqgeOOqdG16a/A9N28GpkvjJnjYMhOnXVbn3EDJcoItdR58v/pGN31CHjyXDc8uCcRnFWmqaJt24AYJg==}
    engines: {node: '>=12'}
    cpu: [arm64]
    os: [freebsd]
    requiresBuild: true
    optional: true

<<<<<<< HEAD
  /@esbuild/freebsd-arm64@0.19.12:
    resolution: {integrity: sha512-4aRvFIXmwAcDBw9AueDQ2YnGmz5L6obe5kmPT8Vd+/+x/JMVKCgdcRwH6APrbpNXsPz+K653Qg8HB/oXvXVukA==}
=======
  /@esbuild/freebsd-arm64@0.20.2:
    resolution: {integrity: sha512-d3qI41G4SuLiCGCFGUrKsSeTXyWG6yem1KcGZVS+3FYlYhtNoNgYrWcvkOoaqMhwXSMrZRl69ArHsGJ9mYdbbw==}
>>>>>>> e7fe726d
    engines: {node: '>=12'}
    cpu: [arm64]
    os: [freebsd]
    requiresBuild: true
    dev: true
    optional: true

  /@esbuild/freebsd-x64@0.16.17:
    resolution: {integrity: sha512-8ScTdNJl5idAKjH8zGAsN7RuWcyHG3BAvMNpKOBaqqR7EbUhhVHOqXRdL7oZvz8WNHL2pr5+eIT5c65kA6NHug==}
    engines: {node: '>=12'}
    cpu: [x64]
    os: [freebsd]
    requiresBuild: true
    dev: true
    optional: true

  /@esbuild/freebsd-x64@0.18.12:
    resolution: {integrity: sha512-zK0b9a1/0wZY+6FdOS3BpZcPc1kcx2G5yxxfEJtEUzVxI6n/FrC2Phsxj/YblPuBchhBZ/1wwn7AyEBUyNSa6g==}
    engines: {node: '>=12'}
    cpu: [x64]
    os: [freebsd]
    requiresBuild: true
    optional: true

<<<<<<< HEAD
  /@esbuild/freebsd-x64@0.19.12:
    resolution: {integrity: sha512-EYoXZ4d8xtBoVN7CEwWY2IN4ho76xjYXqSXMNccFSx2lgqOG/1TBPW0yPx1bJZk94qu3tX0fycJeeQsKovA8gg==}
=======
  /@esbuild/freebsd-x64@0.20.2:
    resolution: {integrity: sha512-d+DipyvHRuqEeM5zDivKV1KuXn9WeRX6vqSqIDgwIfPQtwMP4jaDsQsDncjTDDsExT4lR/91OLjRo8bmC1e+Cw==}
>>>>>>> e7fe726d
    engines: {node: '>=12'}
    cpu: [x64]
    os: [freebsd]
    requiresBuild: true
    dev: true
    optional: true

  /@esbuild/linux-arm64@0.16.17:
    resolution: {integrity: sha512-7S8gJnSlqKGVJunnMCrXHU9Q8Q/tQIxk/xL8BqAP64wchPCTzuM6W3Ra8cIa1HIflAvDnNOt2jaL17vaW+1V0g==}
    engines: {node: '>=12'}
    cpu: [arm64]
    os: [linux]
    requiresBuild: true
    dev: true
    optional: true

  /@esbuild/linux-arm64@0.18.12:
    resolution: {integrity: sha512-JKgG8Q/LL/9sw/iHHxQyVMoQYu3rU3+a5Z87DxC+wAu3engz+EmctIrV+FGOgI6gWG1z1+5nDDbXiRMGQZXqiw==}
    engines: {node: '>=12'}
    cpu: [arm64]
    os: [linux]
    requiresBuild: true
    optional: true

<<<<<<< HEAD
  /@esbuild/linux-arm64@0.19.12:
    resolution: {integrity: sha512-EoTjyYyLuVPfdPLsGVVVC8a0p1BFFvtpQDB/YLEhaXyf/5bczaGeN15QkR+O4S5LeJ92Tqotve7i1jn35qwvdA==}
=======
  /@esbuild/linux-arm64@0.20.2:
    resolution: {integrity: sha512-9pb6rBjGvTFNira2FLIWqDk/uaf42sSyLE8j1rnUpuzsODBq7FvpwHYZxQ/It/8b+QOS1RYfqgGFNLRI+qlq2A==}
>>>>>>> e7fe726d
    engines: {node: '>=12'}
    cpu: [arm64]
    os: [linux]
    requiresBuild: true
    dev: true
    optional: true

  /@esbuild/linux-arm@0.16.17:
    resolution: {integrity: sha512-iihzrWbD4gIT7j3caMzKb/RsFFHCwqqbrbH9SqUSRrdXkXaygSZCZg1FybsZz57Ju7N/SHEgPyaR0LZ8Zbe9gQ==}
    engines: {node: '>=12'}
    cpu: [arm]
    os: [linux]
    requiresBuild: true
    dev: true
    optional: true

  /@esbuild/linux-arm@0.18.12:
    resolution: {integrity: sha512-y75OijvrBE/1XRrXq1jtrJfG26eHeMoqLJ2dwQNwviwTuTtHGCojsDO6BJNF8gU+3jTn1KzJEMETytwsFSvc+Q==}
    engines: {node: '>=12'}
    cpu: [arm]
    os: [linux]
    requiresBuild: true
    optional: true

<<<<<<< HEAD
  /@esbuild/linux-arm@0.19.12:
    resolution: {integrity: sha512-J5jPms//KhSNv+LO1S1TX1UWp1ucM6N6XuL6ITdKWElCu8wXP72l9MM0zDTzzeikVyqFE6U8YAV9/tFyj0ti+w==}
=======
  /@esbuild/linux-arm@0.20.2:
    resolution: {integrity: sha512-VhLPeR8HTMPccbuWWcEUD1Az68TqaTYyj6nfE4QByZIQEQVWBB8vup8PpR7y1QHL3CpcF6xd5WVBU/+SBEvGTg==}
>>>>>>> e7fe726d
    engines: {node: '>=12'}
    cpu: [arm]
    os: [linux]
    requiresBuild: true
    dev: true
    optional: true

  /@esbuild/linux-ia32@0.16.17:
    resolution: {integrity: sha512-kiX69+wcPAdgl3Lonh1VI7MBr16nktEvOfViszBSxygRQqSpzv7BffMKRPMFwzeJGPxcio0pdD3kYQGpqQ2SSg==}
    engines: {node: '>=12'}
    cpu: [ia32]
    os: [linux]
    requiresBuild: true
    dev: true
    optional: true

  /@esbuild/linux-ia32@0.18.12:
    resolution: {integrity: sha512-yoRIAqc0B4lDIAAEFEIu9ttTRFV84iuAl0KNCN6MhKLxNPfzwCBvEMgwco2f71GxmpBcTtn7KdErueZaM2rEvw==}
    engines: {node: '>=12'}
    cpu: [ia32]
    os: [linux]
    requiresBuild: true
    optional: true

<<<<<<< HEAD
  /@esbuild/linux-ia32@0.19.12:
    resolution: {integrity: sha512-Thsa42rrP1+UIGaWz47uydHSBOgTUnwBwNq59khgIwktK6x60Hivfbux9iNR0eHCHzOLjLMLfUMLCypBkZXMHA==}
=======
  /@esbuild/linux-ia32@0.20.2:
    resolution: {integrity: sha512-o10utieEkNPFDZFQm9CoP7Tvb33UutoJqg3qKf1PWVeeJhJw0Q347PxMvBgVVFgouYLGIhFYG0UGdBumROyiig==}
>>>>>>> e7fe726d
    engines: {node: '>=12'}
    cpu: [ia32]
    os: [linux]
    requiresBuild: true
    dev: true
    optional: true

  /@esbuild/linux-loong64@0.15.18:
    resolution: {integrity: sha512-L4jVKS82XVhw2nvzLg/19ClLWg0y27ulRwuP7lcyL6AbUWB5aPglXY3M21mauDQMDfRLs8cQmeT03r/+X3cZYQ==}
    engines: {node: '>=12'}
    cpu: [loong64]
    os: [linux]
    requiresBuild: true
    optional: true

  /@esbuild/linux-loong64@0.16.17:
    resolution: {integrity: sha512-dTzNnQwembNDhd654cA4QhbS9uDdXC3TKqMJjgOWsC0yNCbpzfWoXdZvp0mY7HU6nzk5E0zpRGGx3qoQg8T2DQ==}
    engines: {node: '>=12'}
    cpu: [loong64]
    os: [linux]
    requiresBuild: true
    dev: true
    optional: true

  /@esbuild/linux-loong64@0.18.12:
    resolution: {integrity: sha512-qYgt3dHPVvf/MgbIBpJ4Sup/yb9DAopZ3a2JgMpNKIHUpOdnJ2eHBo/aQdnd8dJ21X/+sS58wxHtA9lEazYtXQ==}
    engines: {node: '>=12'}
    cpu: [loong64]
    os: [linux]
    requiresBuild: true
    optional: true

<<<<<<< HEAD
  /@esbuild/linux-loong64@0.19.12:
    resolution: {integrity: sha512-LiXdXA0s3IqRRjm6rV6XaWATScKAXjI4R4LoDlvO7+yQqFdlr1Bax62sRwkVvRIrwXxvtYEHHI4dm50jAXkuAA==}
=======
  /@esbuild/linux-loong64@0.20.2:
    resolution: {integrity: sha512-PR7sp6R/UC4CFVomVINKJ80pMFlfDfMQMYynX7t1tNTeivQ6XdX5r2XovMmha/VjR1YN/HgHWsVcTRIMkymrgQ==}
>>>>>>> e7fe726d
    engines: {node: '>=12'}
    cpu: [loong64]
    os: [linux]
    requiresBuild: true
    dev: true
    optional: true

  /@esbuild/linux-mips64el@0.16.17:
    resolution: {integrity: sha512-ezbDkp2nDl0PfIUn0CsQ30kxfcLTlcx4Foz2kYv8qdC6ia2oX5Q3E/8m6lq84Dj/6b0FrkgD582fJMIfHhJfSw==}
    engines: {node: '>=12'}
    cpu: [mips64el]
    os: [linux]
    requiresBuild: true
    dev: true
    optional: true

  /@esbuild/linux-mips64el@0.18.12:
    resolution: {integrity: sha512-wHphlMLK4ufNOONqukELfVIbnGQJrHJ/mxZMMrP2jYrPgCRZhOtf0kC4yAXBwnfmULimV1qt5UJJOw4Kh13Yfg==}
    engines: {node: '>=12'}
    cpu: [mips64el]
    os: [linux]
    requiresBuild: true
    optional: true

<<<<<<< HEAD
  /@esbuild/linux-mips64el@0.19.12:
    resolution: {integrity: sha512-fEnAuj5VGTanfJ07ff0gOA6IPsvrVHLVb6Lyd1g2/ed67oU1eFzL0r9WL7ZzscD+/N6i3dWumGE1Un4f7Amf+w==}
=======
  /@esbuild/linux-mips64el@0.20.2:
    resolution: {integrity: sha512-4BlTqeutE/KnOiTG5Y6Sb/Hw6hsBOZapOVF6njAESHInhlQAghVVZL1ZpIctBOoTFbQyGW+LsVYZ8lSSB3wkjA==}
>>>>>>> e7fe726d
    engines: {node: '>=12'}
    cpu: [mips64el]
    os: [linux]
    requiresBuild: true
    dev: true
    optional: true

  /@esbuild/linux-ppc64@0.16.17:
    resolution: {integrity: sha512-dzS678gYD1lJsW73zrFhDApLVdM3cUF2MvAa1D8K8KtcSKdLBPP4zZSLy6LFZ0jYqQdQ29bjAHJDgz0rVbLB3g==}
    engines: {node: '>=12'}
    cpu: [ppc64]
    os: [linux]
    requiresBuild: true
    dev: true
    optional: true

  /@esbuild/linux-ppc64@0.18.12:
    resolution: {integrity: sha512-TeN//1Ft20ZZW41+zDSdOI/Os1bEq5dbvBvYkberB7PHABbRcsteeoNVZFlI0YLpGdlBqohEpjrn06kv8heCJg==}
    engines: {node: '>=12'}
    cpu: [ppc64]
    os: [linux]
    requiresBuild: true
    optional: true

<<<<<<< HEAD
  /@esbuild/linux-ppc64@0.19.12:
    resolution: {integrity: sha512-nYJA2/QPimDQOh1rKWedNOe3Gfc8PabU7HT3iXWtNUbRzXS9+vgB0Fjaqr//XNbd82mCxHzik2qotuI89cfixg==}
=======
  /@esbuild/linux-ppc64@0.20.2:
    resolution: {integrity: sha512-rD3KsaDprDcfajSKdn25ooz5J5/fWBylaaXkuotBDGnMnDP1Uv5DLAN/45qfnf3JDYyJv/ytGHQaziHUdyzaAg==}
>>>>>>> e7fe726d
    engines: {node: '>=12'}
    cpu: [ppc64]
    os: [linux]
    requiresBuild: true
    dev: true
    optional: true

  /@esbuild/linux-riscv64@0.16.17:
    resolution: {integrity: sha512-ylNlVsxuFjZK8DQtNUwiMskh6nT0vI7kYl/4fZgV1llP5d6+HIeL/vmmm3jpuoo8+NuXjQVZxmKuhDApK0/cKw==}
    engines: {node: '>=12'}
    cpu: [riscv64]
    os: [linux]
    requiresBuild: true
    dev: true
    optional: true

  /@esbuild/linux-riscv64@0.18.12:
    resolution: {integrity: sha512-AgUebVS4DoAblBgiB2ACQ/8l4eGE5aWBb8ZXtkXHiET9mbj7GuWt3OnsIW/zX+XHJt2RYJZctbQ2S/mDjbp0UA==}
    engines: {node: '>=12'}
    cpu: [riscv64]
    os: [linux]
    requiresBuild: true
    optional: true

<<<<<<< HEAD
  /@esbuild/linux-riscv64@0.19.12:
    resolution: {integrity: sha512-2MueBrlPQCw5dVJJpQdUYgeqIzDQgw3QtiAHUC4RBz9FXPrskyyU3VI1hw7C0BSKB9OduwSJ79FTCqtGMWqJHg==}
=======
  /@esbuild/linux-riscv64@0.20.2:
    resolution: {integrity: sha512-snwmBKacKmwTMmhLlz/3aH1Q9T8v45bKYGE3j26TsaOVtjIag4wLfWSiZykXzXuE1kbCE+zJRmwp+ZbIHinnVg==}
>>>>>>> e7fe726d
    engines: {node: '>=12'}
    cpu: [riscv64]
    os: [linux]
    requiresBuild: true
    dev: true
    optional: true

  /@esbuild/linux-s390x@0.16.17:
    resolution: {integrity: sha512-gzy7nUTO4UA4oZ2wAMXPNBGTzZFP7mss3aKR2hH+/4UUkCOyqmjXiKpzGrY2TlEUhbbejzXVKKGazYcQTZWA/w==}
    engines: {node: '>=12'}
    cpu: [s390x]
    os: [linux]
    requiresBuild: true
    dev: true
    optional: true

  /@esbuild/linux-s390x@0.18.12:
    resolution: {integrity: sha512-dJ3Rb3Ei2u/ysSXd6pzleGtfDdc2MuzKt8qc6ls8vreP1G3B7HInX3i7gXS4BGeVd24pp0yqyS7bJ5NHaI9ing==}
    engines: {node: '>=12'}
    cpu: [s390x]
    os: [linux]
    requiresBuild: true
    optional: true

<<<<<<< HEAD
  /@esbuild/linux-s390x@0.19.12:
    resolution: {integrity: sha512-+Pil1Nv3Umes4m3AZKqA2anfhJiVmNCYkPchwFJNEJN5QxmTs1uzyy4TvmDrCRNT2ApwSari7ZIgrPeUx4UZDg==}
=======
  /@esbuild/linux-s390x@0.20.2:
    resolution: {integrity: sha512-wcWISOobRWNm3cezm5HOZcYz1sKoHLd8VL1dl309DiixxVFoFe/o8HnwuIwn6sXre88Nwj+VwZUvJf4AFxkyrQ==}
>>>>>>> e7fe726d
    engines: {node: '>=12'}
    cpu: [s390x]
    os: [linux]
    requiresBuild: true
    dev: true
    optional: true

  /@esbuild/linux-x64@0.16.17:
    resolution: {integrity: sha512-mdPjPxfnmoqhgpiEArqi4egmBAMYvaObgn4poorpUaqmvzzbvqbowRllQ+ZgzGVMGKaPkqUmPDOOFQRUFDmeUw==}
    engines: {node: '>=12'}
    cpu: [x64]
    os: [linux]
    requiresBuild: true
    dev: true
    optional: true

  /@esbuild/linux-x64@0.18.12:
    resolution: {integrity: sha512-OrNJMGQbPaVyHHcDF8ybNSwu7TDOfX8NGpXCbetwOSP6txOJiWlgQnRymfC9ocR1S0Y5PW0Wb1mV6pUddqmvmQ==}
    engines: {node: '>=12'}
    cpu: [x64]
    os: [linux]
    requiresBuild: true
    optional: true

<<<<<<< HEAD
  /@esbuild/linux-x64@0.19.12:
    resolution: {integrity: sha512-B71g1QpxfwBvNrfyJdVDexenDIt1CiDN1TIXLbhOw0KhJzE78KIFGX6OJ9MrtC0oOqMWf+0xop4qEU8JrJTwCg==}
=======
  /@esbuild/linux-x64@0.20.2:
    resolution: {integrity: sha512-1MdwI6OOTsfQfek8sLwgyjOXAu+wKhLEoaOLTjbijk6E2WONYpH9ZU2mNtR+lZ2B4uwr+usqGuVfFT9tMtGvGw==}
>>>>>>> e7fe726d
    engines: {node: '>=12'}
    cpu: [x64]
    os: [linux]
    requiresBuild: true
    dev: true
    optional: true

  /@esbuild/netbsd-x64@0.16.17:
    resolution: {integrity: sha512-/PzmzD/zyAeTUsduZa32bn0ORug+Jd1EGGAUJvqfeixoEISYpGnAezN6lnJoskauoai0Jrs+XSyvDhppCPoKOA==}
    engines: {node: '>=12'}
    cpu: [x64]
    os: [netbsd]
    requiresBuild: true
    dev: true
    optional: true

  /@esbuild/netbsd-x64@0.18.12:
    resolution: {integrity: sha512-55FzVCAiwE9FK8wWeCRuvjazNRJ1QqLCYGZVB6E8RuQuTeStSwotpSW4xoRGwp3a1wUsaVCdYcj5LGCASVJmMg==}
    engines: {node: '>=12'}
    cpu: [x64]
    os: [netbsd]
    requiresBuild: true
    optional: true

<<<<<<< HEAD
  /@esbuild/netbsd-x64@0.19.12:
    resolution: {integrity: sha512-3ltjQ7n1owJgFbuC61Oj++XhtzmymoCihNFgT84UAmJnxJfm4sYCiSLTXZtE00VWYpPMYc+ZQmB6xbSdVh0JWA==}
=======
  /@esbuild/netbsd-x64@0.20.2:
    resolution: {integrity: sha512-K8/DhBxcVQkzYc43yJXDSyjlFeHQJBiowJ0uVL6Tor3jGQfSGHNNJcWxNbOI8v5k82prYqzPuwkzHt3J1T1iZQ==}
>>>>>>> e7fe726d
    engines: {node: '>=12'}
    cpu: [x64]
    os: [netbsd]
    requiresBuild: true
    dev: true
    optional: true

  /@esbuild/openbsd-x64@0.16.17:
    resolution: {integrity: sha512-2yaWJhvxGEz2RiftSk0UObqJa/b+rIAjnODJgv2GbGGpRwAfpgzyrg1WLK8rqA24mfZa9GvpjLcBBg8JHkoodg==}
    engines: {node: '>=12'}
    cpu: [x64]
    os: [openbsd]
    requiresBuild: true
    dev: true
    optional: true

  /@esbuild/openbsd-x64@0.18.12:
    resolution: {integrity: sha512-qnluf8rfb6Y5Lw2tirfK2quZOBbVqmwxut7GPCIJsM8lc4AEUj9L8y0YPdLaPK0TECt4IdyBdBD/KRFKorlK3g==}
    engines: {node: '>=12'}
    cpu: [x64]
    os: [openbsd]
    requiresBuild: true
    optional: true

<<<<<<< HEAD
  /@esbuild/openbsd-x64@0.19.12:
    resolution: {integrity: sha512-RbrfTB9SWsr0kWmb9srfF+L933uMDdu9BIzdA7os2t0TXhCRjrQyCeOt6wVxr79CKD4c+p+YhCj31HBkYcXebw==}
=======
  /@esbuild/openbsd-x64@0.20.2:
    resolution: {integrity: sha512-eMpKlV0SThJmmJgiVyN9jTPJ2VBPquf6Kt/nAoo6DgHAoN57K15ZghiHaMvqjCye/uU4X5u3YSMgVBI1h3vKrQ==}
>>>>>>> e7fe726d
    engines: {node: '>=12'}
    cpu: [x64]
    os: [openbsd]
    requiresBuild: true
    dev: true
    optional: true

  /@esbuild/sunos-x64@0.16.17:
    resolution: {integrity: sha512-xtVUiev38tN0R3g8VhRfN7Zl42YCJvyBhRKw1RJjwE1d2emWTVToPLNEQj/5Qxc6lVFATDiy6LjVHYhIPrLxzw==}
    engines: {node: '>=12'}
    cpu: [x64]
    os: [sunos]
    requiresBuild: true
    dev: true
    optional: true

  /@esbuild/sunos-x64@0.18.12:
    resolution: {integrity: sha512-+RkKpVQR7bICjTOPUpkTBTaJ4TFqQBX5Ywyd/HSdDkQGn65VPkTsR/pL4AMvuMWy+wnXgIl4EY6q4mVpJal8Kg==}
    engines: {node: '>=12'}
    cpu: [x64]
    os: [sunos]
    requiresBuild: true
    optional: true

<<<<<<< HEAD
  /@esbuild/sunos-x64@0.19.12:
    resolution: {integrity: sha512-HKjJwRrW8uWtCQnQOz9qcU3mUZhTUQvi56Q8DPTLLB+DawoiQdjsYq+j+D3s9I8VFtDr+F9CjgXKKC4ss89IeA==}
=======
  /@esbuild/sunos-x64@0.20.2:
    resolution: {integrity: sha512-2UyFtRC6cXLyejf/YEld4Hajo7UHILetzE1vsRcGL3earZEW77JxrFjH4Ez2qaTiEfMgAXxfAZCm1fvM/G/o8w==}
>>>>>>> e7fe726d
    engines: {node: '>=12'}
    cpu: [x64]
    os: [sunos]
    requiresBuild: true
    dev: true
    optional: true

  /@esbuild/win32-arm64@0.16.17:
    resolution: {integrity: sha512-ga8+JqBDHY4b6fQAmOgtJJue36scANy4l/rL97W+0wYmijhxKetzZdKOJI7olaBaMhWt8Pac2McJdZLxXWUEQw==}
    engines: {node: '>=12'}
    cpu: [arm64]
    os: [win32]
    requiresBuild: true
    dev: true
    optional: true

  /@esbuild/win32-arm64@0.18.12:
    resolution: {integrity: sha512-GNHuciv0mFM7ouzsU0+AwY+7eV4Mgo5WnbhfDCQGtpvOtD1vbOiRjPYG6dhmMoFyBjj+pNqQu2X+7DKn0KQ/Gw==}
    engines: {node: '>=12'}
    cpu: [arm64]
    os: [win32]
    requiresBuild: true
    optional: true

<<<<<<< HEAD
  /@esbuild/win32-arm64@0.19.12:
    resolution: {integrity: sha512-URgtR1dJnmGvX864pn1B2YUYNzjmXkuJOIqG2HdU62MVS4EHpU2946OZoTMnRUHklGtJdJZ33QfzdjGACXhn1A==}
=======
  /@esbuild/win32-arm64@0.20.2:
    resolution: {integrity: sha512-GRibxoawM9ZCnDxnP3usoUDO9vUkpAxIIZ6GQI+IlVmr5kP3zUq+l17xELTHMWTWzjxa2guPNyrpq1GWmPvcGQ==}
>>>>>>> e7fe726d
    engines: {node: '>=12'}
    cpu: [arm64]
    os: [win32]
    requiresBuild: true
    dev: true
    optional: true

  /@esbuild/win32-ia32@0.16.17:
    resolution: {integrity: sha512-WnsKaf46uSSF/sZhwnqE4L/F89AYNMiD4YtEcYekBt9Q7nj0DiId2XH2Ng2PHM54qi5oPrQ8luuzGszqi/veig==}
    engines: {node: '>=12'}
    cpu: [ia32]
    os: [win32]
    requiresBuild: true
    dev: true
    optional: true

  /@esbuild/win32-ia32@0.18.12:
    resolution: {integrity: sha512-kR8cezhYipbbypGkaqCTWIeu4zID17gamC8YTPXYtcN3E5BhhtTnwKBn9I0PJur/T6UVwIEGYzkffNL0lFvxEw==}
    engines: {node: '>=12'}
    cpu: [ia32]
    os: [win32]
    requiresBuild: true
    optional: true

<<<<<<< HEAD
  /@esbuild/win32-ia32@0.19.12:
    resolution: {integrity: sha512-+ZOE6pUkMOJfmxmBZElNOx72NKpIa/HFOMGzu8fqzQJ5kgf6aTGrcJaFsNiVMH4JKpMipyK+7k0n2UXN7a8YKQ==}
=======
  /@esbuild/win32-ia32@0.20.2:
    resolution: {integrity: sha512-HfLOfn9YWmkSKRQqovpnITazdtquEW8/SoHW7pWpuEeguaZI4QnCRW6b+oZTztdBnZOS2hqJ6im/D5cPzBTTlQ==}
>>>>>>> e7fe726d
    engines: {node: '>=12'}
    cpu: [ia32]
    os: [win32]
    requiresBuild: true
    dev: true
    optional: true

  /@esbuild/win32-x64@0.16.17:
    resolution: {integrity: sha512-y+EHuSchhL7FjHgvQL/0fnnFmO4T1bhvWANX6gcnqTjtnKWbTvUMCpGnv2+t+31d7RzyEAYAd4u2fnIhHL6N/Q==}
    engines: {node: '>=12'}
    cpu: [x64]
    os: [win32]
    requiresBuild: true
    dev: true
    optional: true

  /@esbuild/win32-x64@0.18.12:
    resolution: {integrity: sha512-O0UYQVkvfM/jO8a4OwoV0mAKSJw+mjWTAd1MJd/1FCX6uiMdLmMRPK/w6e9OQ0ob2WGxzIm9va/KG0Ja4zIOgg==}
    engines: {node: '>=12'}
    cpu: [x64]
    os: [win32]
    requiresBuild: true
    optional: true

<<<<<<< HEAD
  /@esbuild/win32-x64@0.19.12:
    resolution: {integrity: sha512-T1QyPSDCyMXaO3pzBkF96E8xMkiRYbUEZADd29SyPGabqxMViNoii+NcK7eWJAEoU6RZyEm5lVSIjTmcdoB9HA==}
=======
  /@esbuild/win32-x64@0.20.2:
    resolution: {integrity: sha512-N49X4lJX27+l9jbLKSqZ6bKNjzQvHaT8IIFUy+YIqmXQdjYCToGWwOItDrfby14c78aDd5NHQl29xingXfCdLQ==}
>>>>>>> e7fe726d
    engines: {node: '>=12'}
    cpu: [x64]
    os: [win32]
    requiresBuild: true
    dev: true
    optional: true

  /@eslint-community/eslint-utils@4.4.0(eslint@8.41.0):
    resolution: {integrity: sha512-1/sA4dwrzBAyeUoQ6oxahHKmrZvsnLCg4RfxW3ZFGGmQkSNQPFNLV9CUEFQP1x9EYXHTo5p6xdhZM1Ne9p/AfA==}
    engines: {node: ^12.22.0 || ^14.17.0 || >=16.0.0}
    peerDependencies:
      eslint: ^6.0.0 || ^7.0.0 || >=8.0.0
    dependencies:
      eslint: 8.41.0
      eslint-visitor-keys: 3.4.1
    dev: false

  /@eslint-community/regexpp@4.5.1:
    resolution: {integrity: sha512-Z5ba73P98O1KUYCCJTUeVpja9RcGoMdncZ6T49FCUl2lN38JtCJ+3WgIDBv0AuY4WChU5PmtJmOCTlN6FZTFKQ==}
    engines: {node: ^12.0.0 || ^14.0.0 || >=16.0.0}
    dev: false

  /@eslint/eslintrc@2.0.3:
    resolution: {integrity: sha512-+5gy6OQfk+xx3q0d6jGZZC3f3KzAkXc/IanVxd1is/VIIziRqqt3ongQz0FiTUXqTk0c7aDB3OaFuKnuSoJicQ==}
    engines: {node: ^12.22.0 || ^14.17.0 || >=16.0.0}
    dependencies:
      ajv: 6.12.6
      debug: 4.3.4
      espree: 9.5.2
      globals: 13.20.0
      ignore: 5.2.4
      import-fresh: 3.3.0
      js-yaml: 4.1.0
      minimatch: 3.1.2
      strip-json-comments: 3.1.1
    transitivePeerDependencies:
      - supports-color
    dev: false

  /@eslint/js@8.41.0:
    resolution: {integrity: sha512-LxcyMGxwmTh2lY9FwHPGWOHmYFCZvbrFCBZL4FzSSsxsRPuhrYUg/49/0KDfW8tnIEaEHtfmn6+NPN+1DqaNmA==}
    engines: {node: ^12.22.0 || ^14.17.0 || >=16.0.0}
    dev: false

  /@fastify/busboy@2.1.1:
    resolution: {integrity: sha512-vBZP4NlzfOlerQTnba4aqZoMhE/a9HY7HRqoOPaETQcSQuWEIyZMHGfVu6w9wGtGK5fED5qRs2DteVCjOH60sA==}
    engines: {node: '>=14'}
    dev: true

  /@graphql-typed-document-node/core@3.2.0(graphql@15.8.0):
    resolution: {integrity: sha512-mB9oAsNCm9aM3/SOv4YtBMqZbYj10R7dkq8byBqxGY/ncFwhf2oQzMV+LCRlWoDSEBJ3COiR1yeDvMtsoOsuFQ==}
    peerDependencies:
      graphql: ^0.8.0 || ^0.9.0 || ^0.10.0 || ^0.11.0 || ^0.12.0 || ^0.13.0 || ^14.0.0 || ^15.0.0 || ^16.0.0 || ^17.0.0
    dependencies:
      graphql: 15.8.0
    dev: false

  /@hapi/hoek@9.3.0:
    resolution: {integrity: sha512-/c6rf4UJlmHlC9b5BaNvzAcFv7HZ2QHaV0D4/HNlBdvFnvQq8RI4kYdhyPCl7Xj+oWvTWQ8ujhqS53LIgAe6KQ==}
    dev: false

  /@hapi/topo@5.1.0:
    resolution: {integrity: sha512-foQZKJig7Ob0BMAYBfcJk8d77QtOe7Wo4ox7ff1lQYoNNAb6jwcY1ncdoy2e9wQZzvNy7ODZCYJkK8kzmcAnAg==}
    dependencies:
      '@hapi/hoek': 9.3.0
    dev: false

  /@humanwhocodes/config-array@0.11.10:
    resolution: {integrity: sha512-KVVjQmNUepDVGXNuoRRdmmEjruj0KfiGSbS8LVc12LMsWDQzRXJ0qdhN8L8uUigKpfEHRhlaQFY0ib1tnUbNeQ==}
    engines: {node: '>=10.10.0'}
    dependencies:
      '@humanwhocodes/object-schema': 1.2.1
      debug: 4.3.4
      minimatch: 3.1.2
    transitivePeerDependencies:
      - supports-color
    dev: false

  /@humanwhocodes/module-importer@1.0.1:
    resolution: {integrity: sha512-bxveV4V8v5Yb4ncFTT3rPSgZBOpCkjfK0y4oVVVJwIuDVBRMDXrPyXRL988i5ap9m9bnyEEjWfm5WkBmtffLfA==}
    engines: {node: '>=12.22'}
    dev: false

  /@humanwhocodes/momoa@2.0.4:
    resolution: {integrity: sha512-RE815I4arJFtt+FVeU1Tgp9/Xvecacji8w/V6XtXsWWH/wz/eNkNbhb+ny/+PlVZjV0rxQpRSQKNKE3lcktHEA==}
    engines: {node: '>=10.10.0'}
    dev: true

  /@humanwhocodes/object-schema@1.2.1:
    resolution: {integrity: sha512-ZnQMnLV4e7hDlUvw8H+U8ASL02SS2Gn6+9Ac3wGGLIe7+je2AeAOxPY+izIPJDfFDb7eDjev0Us8MO1iFRN8hA==}
    dev: false

  /@ioredis/commands@1.2.0:
    resolution: {integrity: sha512-Sx1pU8EM64o2BrqNpEO1CNLtKQwyhuXuqyfH7oGKCk+1a33d2r5saW8zNwm3j6BTExtjrv2BxTgzzkMwts6vGg==}
    dev: false

  /@isaacs/cliui@8.0.2:
    resolution: {integrity: sha512-O8jcjabXaleOG9DQ0+ARXWZBTfnP4WNAqzuiJK7ll44AmxGKv/J2M4TPjxjY3znBCfvBXFzucm1twdyFybFqEA==}
    engines: {node: '>=12'}
    dependencies:
      string-width: 5.1.2
      string-width-cjs: /string-width@4.2.3
      strip-ansi: 7.1.0
      strip-ansi-cjs: /strip-ansi@6.0.1
      wrap-ansi: 8.1.0
      wrap-ansi-cjs: /wrap-ansi@7.0.0
    dev: true

  /@istanbuljs/load-nyc-config@1.1.0:
    resolution: {integrity: sha512-VjeHSlIzpv/NyD3N0YuHfXOPDIixcA1q2ZV98wsMqcYlPmv2n3Yb2lYP9XMElnaFVXg5A7YLTeLu6V84uQDjmQ==}
    engines: {node: '>=8'}
    dependencies:
      camelcase: 5.3.1
      find-up: 4.1.0
      get-package-type: 0.1.0
      js-yaml: 3.14.1
      resolve-from: 5.0.0
    dev: true

  /@istanbuljs/schema@0.1.3:
    resolution: {integrity: sha512-ZXRY4jNvVgSVQ8DL3LTcakaAtXwTVUxE81hslsyD2AtoXW/wVob10HkOJ1X/pAlcI7D+2YoZKg5do8G/w6RYgA==}
    engines: {node: '>=8'}
    dev: true

  /@jest/console@29.5.0:
    resolution: {integrity: sha512-NEpkObxPwyw/XxZVLPmAGKE89IQRp4puc6IQRPru6JKd1M3fW9v1xM1AnzIJE65hbCkzQAdnL8P47e9hzhiYLQ==}
    engines: {node: ^14.15.0 || ^16.10.0 || >=18.0.0}
    dependencies:
      '@jest/types': 29.5.0
      '@types/node': 18.19.10
      chalk: 4.1.2
      jest-message-util: 29.5.0
      jest-util: 29.5.0
      slash: 3.0.0
    dev: true

  /@jest/core@29.5.0(ts-node@10.9.1):
    resolution: {integrity: sha512-28UzQc7ulUrOQw1IsN/kv1QES3q2kkbl/wGslyhAclqZ/8cMdB5M68BffkIdSJgKBUt50d3hbwJ92XESlE7LiQ==}
    engines: {node: ^14.15.0 || ^16.10.0 || >=18.0.0}
    peerDependencies:
      node-notifier: ^8.0.1 || ^9.0.0 || ^10.0.0
    peerDependenciesMeta:
      node-notifier:
        optional: true
    dependencies:
      '@jest/console': 29.5.0
      '@jest/reporters': 29.5.0
      '@jest/test-result': 29.5.0
      '@jest/transform': 29.5.0
      '@jest/types': 29.5.0
      '@types/node': 18.19.10
      ansi-escapes: 4.3.2
      chalk: 4.1.2
      ci-info: 3.8.0
      exit: 0.1.2
      graceful-fs: 4.2.11
      jest-changed-files: 29.5.0
      jest-config: 29.5.0(@types/node@18.19.10)(ts-node@10.9.1)
      jest-haste-map: 29.5.0
      jest-message-util: 29.5.0
      jest-regex-util: 29.4.3
      jest-resolve: 29.5.0
      jest-resolve-dependencies: 29.5.0
      jest-runner: 29.5.0
      jest-runtime: 29.5.0
      jest-snapshot: 29.5.0
      jest-util: 29.5.0
      jest-validate: 29.5.0
      jest-watcher: 29.5.0
      micromatch: 4.0.5
      pretty-format: 29.5.0
      slash: 3.0.0
      strip-ansi: 6.0.1
    transitivePeerDependencies:
      - supports-color
      - ts-node
    dev: true

  /@jest/environment@29.5.0:
    resolution: {integrity: sha512-5FXw2+wD29YU1d4I2htpRX7jYnAyTRjP2CsXQdo9SAM8g3ifxWPSV0HnClSn71xwctr0U3oZIIH+dtbfmnbXVQ==}
    engines: {node: ^14.15.0 || ^16.10.0 || >=18.0.0}
    dependencies:
      '@jest/fake-timers': 29.5.0
      '@jest/types': 29.5.0
      '@types/node': 18.19.10
      jest-mock: 29.5.0
    dev: true

  /@jest/expect-utils@29.5.0:
    resolution: {integrity: sha512-fmKzsidoXQT2KwnrwE0SQq3uj8Z763vzR8LnLBwC2qYWEFpjX8daRsk6rHUM1QvNlEW/UJXNXm59ztmJJWs2Mg==}
    engines: {node: ^14.15.0 || ^16.10.0 || >=18.0.0}
    dependencies:
      jest-get-type: 29.4.3
    dev: true

  /@jest/expect@29.5.0:
    resolution: {integrity: sha512-PueDR2HGihN3ciUNGr4uelropW7rqUfTiOn+8u0leg/42UhblPxHkfoh0Ruu3I9Y1962P3u2DY4+h7GVTSVU6g==}
    engines: {node: ^14.15.0 || ^16.10.0 || >=18.0.0}
    dependencies:
      expect: 29.5.0
      jest-snapshot: 29.5.0
    transitivePeerDependencies:
      - supports-color
    dev: true

  /@jest/fake-timers@29.5.0:
    resolution: {integrity: sha512-9ARvuAAQcBwDAqOnglWq2zwNIRUDtk/SCkp/ToGEhFv5r86K21l+VEs0qNTaXtyiY0lEePl3kylijSYJQqdbDg==}
    engines: {node: ^14.15.0 || ^16.10.0 || >=18.0.0}
    dependencies:
      '@jest/types': 29.5.0
      '@sinonjs/fake-timers': 10.2.0
      '@types/node': 18.19.10
      jest-message-util: 29.5.0
      jest-mock: 29.5.0
      jest-util: 29.5.0
    dev: true

  /@jest/globals@29.5.0:
    resolution: {integrity: sha512-S02y0qMWGihdzNbUiqSAiKSpSozSuHX5UYc7QbnHP+D9Lyw8DgGGCinrN9uSuHPeKgSSzvPom2q1nAtBvUsvPQ==}
    engines: {node: ^14.15.0 || ^16.10.0 || >=18.0.0}
    dependencies:
      '@jest/environment': 29.5.0
      '@jest/expect': 29.5.0
      '@jest/types': 29.5.0
      jest-mock: 29.5.0
    transitivePeerDependencies:
      - supports-color
    dev: true

  /@jest/reporters@29.5.0:
    resolution: {integrity: sha512-D05STXqj/M8bP9hQNSICtPqz97u7ffGzZu+9XLucXhkOFBqKcXe04JLZOgIekOxdb73MAoBUFnqvf7MCpKk5OA==}
    engines: {node: ^14.15.0 || ^16.10.0 || >=18.0.0}
    peerDependencies:
      node-notifier: ^8.0.1 || ^9.0.0 || ^10.0.0
    peerDependenciesMeta:
      node-notifier:
        optional: true
    dependencies:
      '@bcoe/v8-coverage': 0.2.3
      '@jest/console': 29.5.0
      '@jest/test-result': 29.5.0
      '@jest/transform': 29.5.0
      '@jest/types': 29.5.0
      '@jridgewell/trace-mapping': 0.3.18
      '@types/node': 18.19.10
      chalk: 4.1.2
      collect-v8-coverage: 1.0.1
      exit: 0.1.2
      glob: 7.2.3
      graceful-fs: 4.2.11
      istanbul-lib-coverage: 3.2.0
      istanbul-lib-instrument: 5.2.1
      istanbul-lib-report: 3.0.0
      istanbul-lib-source-maps: 4.0.1
      istanbul-reports: 3.1.5
      jest-message-util: 29.5.0
      jest-util: 29.5.0
      jest-worker: 29.5.0
      slash: 3.0.0
      string-length: 4.0.2
      strip-ansi: 6.0.1
      v8-to-istanbul: 9.1.0
    transitivePeerDependencies:
      - supports-color
    dev: true

  /@jest/schemas@29.4.3:
    resolution: {integrity: sha512-VLYKXQmtmuEz6IxJsrZwzG9NvtkQsWNnWMsKxqWNu3+CnfzJQhp0WDDKWLVV9hLKr0l3SLLFRqcYHjhtyuDVxg==}
    engines: {node: ^14.15.0 || ^16.10.0 || >=18.0.0}
    dependencies:
      '@sinclair/typebox': 0.25.24

  /@jest/source-map@29.4.3:
    resolution: {integrity: sha512-qyt/mb6rLyd9j1jUts4EQncvS6Yy3PM9HghnNv86QBlV+zdL2inCdK1tuVlL+J+lpiw2BI67qXOrX3UurBqQ1w==}
    engines: {node: ^14.15.0 || ^16.10.0 || >=18.0.0}
    dependencies:
      '@jridgewell/trace-mapping': 0.3.18
      callsites: 3.1.0
      graceful-fs: 4.2.11
    dev: true

  /@jest/test-result@29.5.0:
    resolution: {integrity: sha512-fGl4rfitnbfLsrfx1uUpDEESS7zM8JdgZgOCQuxQvL1Sn/I6ijeAVQWGfXI9zb1i9Mzo495cIpVZhA0yr60PkQ==}
    engines: {node: ^14.15.0 || ^16.10.0 || >=18.0.0}
    dependencies:
      '@jest/console': 29.5.0
      '@jest/types': 29.5.0
      '@types/istanbul-lib-coverage': 2.0.4
      collect-v8-coverage: 1.0.1
    dev: true

  /@jest/test-sequencer@29.5.0:
    resolution: {integrity: sha512-yPafQEcKjkSfDXyvtgiV4pevSeyuA6MQr6ZIdVkWJly9vkqjnFfcfhRQqpD5whjoU8EORki752xQmjaqoFjzMQ==}
    engines: {node: ^14.15.0 || ^16.10.0 || >=18.0.0}
    dependencies:
      '@jest/test-result': 29.5.0
      graceful-fs: 4.2.11
      jest-haste-map: 29.5.0
      slash: 3.0.0
    dev: true

  /@jest/transform@29.5.0:
    resolution: {integrity: sha512-8vbeZWqLJOvHaDfeMuoHITGKSz5qWc9u04lnWrQE3VyuSw604PzQM824ZeX9XSjUCeDiE3GuxZe5UKa8J61NQw==}
    engines: {node: ^14.15.0 || ^16.10.0 || >=18.0.0}
    dependencies:
      '@babel/core': 7.22.5
      '@jest/types': 29.5.0
      '@jridgewell/trace-mapping': 0.3.18
      babel-plugin-istanbul: 6.1.1
      chalk: 4.1.2
      convert-source-map: 2.0.0
      fast-json-stable-stringify: 2.1.0
      graceful-fs: 4.2.11
      jest-haste-map: 29.5.0
      jest-regex-util: 29.4.3
      jest-util: 29.5.0
      micromatch: 4.0.5
      pirates: 4.0.5
      slash: 3.0.0
      write-file-atomic: 4.0.2
    transitivePeerDependencies:
      - supports-color
    dev: true

  /@jest/types@29.5.0:
    resolution: {integrity: sha512-qbu7kN6czmVRc3xWFQcAN03RAUamgppVUdXrvl1Wr3jlNF93o9mJbGcDWrwGB6ht44u7efB1qCFgVQmca24Uog==}
    engines: {node: ^14.15.0 || ^16.10.0 || >=18.0.0}
    dependencies:
      '@jest/schemas': 29.4.3
      '@types/istanbul-lib-coverage': 2.0.4
      '@types/istanbul-reports': 3.0.1
      '@types/node': 18.19.10
      '@types/yargs': 17.0.24
      chalk: 4.1.2
    dev: true

  /@jridgewell/gen-mapping@0.3.3:
    resolution: {integrity: sha512-HLhSWOLRi875zjjMG/r+Nv0oCW8umGb0BgEhyX3dDX3egwZtB8PqLnjz3yedt8R5StBrzcg4aBpnh8UA9D1BoQ==}
    engines: {node: '>=6.0.0'}
    dependencies:
      '@jridgewell/set-array': 1.1.2
      '@jridgewell/sourcemap-codec': 1.4.15
      '@jridgewell/trace-mapping': 0.3.18

  /@jridgewell/resolve-uri@3.1.0:
    resolution: {integrity: sha512-F2msla3tad+Mfht5cJq7LSXcdudKTWCVYUgw6pLFOOHSTtZlj6SWNYAp+AhuqLmWdBO2X5hPrLcu8cVP8fy28w==}
    engines: {node: '>=6.0.0'}

  /@jridgewell/resolve-uri@3.1.1:
    resolution: {integrity: sha512-dSYZh7HhCDtCKm4QakX0xFpsRDqjjtZf/kjI/v3T3Nwt5r8/qz/M19F9ySyOqU94SXBmeG9ttTul+YnR4LOxFA==}
    engines: {node: '>=6.0.0'}

  /@jridgewell/set-array@1.1.2:
    resolution: {integrity: sha512-xnkseuNADM0gt2bs+BvhO0p78Mk762YnZdsuzFV018NoG1Sj1SCQvpSqa7XUaTam5vAGasABV9qXASMKnFMwMw==}
    engines: {node: '>=6.0.0'}

  /@jridgewell/sourcemap-codec@1.4.14:
    resolution: {integrity: sha512-XPSJHWmi394fuUuzDnGz1wiKqWfo1yXecHQMRf2l6hztTO+nPru658AyDngaBe7isIxEkRsPR3FZh+s7iVa4Uw==}

  /@jridgewell/sourcemap-codec@1.4.15:
    resolution: {integrity: sha512-eF2rxCRulEKXHTRiDrDy6erMYWqNw4LPdQ8UQA4huuxaQsVeRPFl2oM8oDGxMFhJUWZf9McpLtJasDDZb/Bpeg==}

  /@jridgewell/trace-mapping@0.3.18:
    resolution: {integrity: sha512-w+niJYzMHdd7USdiH2U6869nqhD2nbfZXND5Yp93qIbEmnDNk7PD48o+YchRVpzMU7M6jVCbenTR7PA1FLQ9pA==}
    dependencies:
      '@jridgewell/resolve-uri': 3.1.0
      '@jridgewell/sourcemap-codec': 1.4.14

  /@jridgewell/trace-mapping@0.3.9:
    resolution: {integrity: sha512-3Belt6tdc8bPgAtbcmdtNJlirVoTmEb5e2gC94PnkwEW9jI6CAHUeoG85tjWP5WquqfavoMtMwiG4P926ZKKuQ==}
    dependencies:
      '@jridgewell/resolve-uri': 3.1.1
      '@jridgewell/sourcemap-codec': 1.4.15

  /@jsdevtools/ono@7.1.3:
    resolution: {integrity: sha512-4JQNk+3mVzK3xh2rqd6RB4J46qUR19azEHBneZyTZM+c456qOrbbM/5xcR8huNCCcbVt7+UmizG6GuUvPvKUYg==}

  /@line/bot-sdk@7.5.2:
    resolution: {integrity: sha512-mMaDnr+mOqQDLYJcUp+fQwZklg/LoOZzNILlWdsj2IFD2nXF+HhAm3KEy5tyUx629Y2bCx6nv9Jl0UlMwBiAiw==}
    engines: {node: '>=10'}
    dependencies:
      '@types/body-parser': 1.19.2
      '@types/node': 16.18.34
      axios: 0.27.2
      body-parser: 1.20.1
      file-type: 16.5.4
      form-data: 4.0.0
    transitivePeerDependencies:
      - debug
      - supports-color
    dev: false

  /@linear/sdk@2.6.0:
    resolution: {integrity: sha512-L7Bsd5Ooa+RusZ6Y1yuzsq3NnrSOqHbhZHvdY+anNTOEtFPKonFCNeUdWXpBlyM21rzx7MWq+TfjtMo9dbxxPQ==}
    engines: {node: '>=12.x', yarn: 1.x}
    dependencies:
      '@graphql-typed-document-node/core': 3.2.0(graphql@15.8.0)
      graphql: 15.8.0
      isomorphic-unfetch: 3.1.0
    transitivePeerDependencies:
      - encoding
    dev: false

  /@mailchimp/mailchimp_marketing@3.0.80:
    resolution: {integrity: sha512-Cgz0xPb+1DUjmrl5whAsmqfAChBko+Wf4/PLQE4RvwfPlcq2agfHr1QFiXEhZ8e+GQwQ3hZQn9iLGXwIXwxUCg==}
    engines: {node: '>=10.0.0'}
    dependencies:
      dotenv: 8.6.0
      superagent: 3.8.1
    transitivePeerDependencies:
      - supports-color
    dev: false

  /@nicolo-ribaudo/chokidar-2@2.1.8-no-fsevents.3:
    resolution: {integrity: sha512-s88O1aVtXftvp5bCPB7WnmXc5IwOZZ7YPuwNPt+GtOOXpPvad1LfbmjYv+qII7zP6RU2QGnqve27dnLycEnyEQ==}
    requiresBuild: true
    dev: false
    optional: true

  /@nodelib/fs.scandir@2.1.5:
    resolution: {integrity: sha512-vq24Bq3ym5HEQm2NKCr3yXDwjc7vTsEThRDnkp2DK9p1uqLR+DHurm/NOTo0KG7HYHU7eppKZj3MyqYuMBf62g==}
    engines: {node: '>= 8'}
    dependencies:
      '@nodelib/fs.stat': 2.0.5
      run-parallel: 1.2.0

  /@nodelib/fs.stat@2.0.5:
    resolution: {integrity: sha512-RkhPPp2zrqDAQA/2jNhnztcPAlv64XdhIp7a7454A5ovI7Bukxgt7MX7udwAu3zg1DcpPU0rz3VV1SeaqvY4+A==}
    engines: {node: '>= 8'}

  /@nodelib/fs.walk@1.2.8:
    resolution: {integrity: sha512-oGB+UxlgWcgQkgwo8GcEGwemoTFt3FIO9ababBmaGwXIoBKZ+GTy0pP185beGg7Llih/NSHSV2XAs1lnznocSg==}
    engines: {node: '>= 8'}
    dependencies:
      '@nodelib/fs.scandir': 2.1.5
      fastq: 1.15.0

  /@notionhq/client@2.2.7:
    resolution: {integrity: sha512-ackhUZiCTxsDacHPfnuwfJmo7fmi6Il6BK+YByCZM5NEXVIohyEBWm/r18OQkuJzJjeC6Q+Jhh+0yhxjvWq/cA==}
    engines: {node: '>=12'}
    dependencies:
      '@types/node-fetch': 2.6.4
      node-fetch: 2.6.11
    transitivePeerDependencies:
      - encoding
    dev: false

  /@octokit/app@13.1.5:
    resolution: {integrity: sha512-6qTa24S+gdQUU66SCVfqTkyt2jAr9/ZeyPqJhnNI9PZ8Wum4lQy3bPS+voGlxABNOlzRKnxbSdYKoraMr3MqBA==}
    engines: {node: '>= 14'}
    dependencies:
      '@octokit/auth-app': 4.0.13
      '@octokit/auth-unauthenticated': 3.0.5
      '@octokit/core': 4.2.1
      '@octokit/oauth-app': 4.2.2
      '@octokit/plugin-paginate-rest': 6.1.2(@octokit/core@4.2.1)
      '@octokit/types': 9.2.3
      '@octokit/webhooks': 10.9.1
    transitivePeerDependencies:
      - encoding
    dev: false

  /@octokit/auth-app@4.0.13:
    resolution: {integrity: sha512-NBQkmR/Zsc+8fWcVIFrwDgNXS7f4XDrkd9LHdi9DPQw1NdGHLviLzRO2ZBwTtepnwHXW5VTrVU9eFGijMUqllg==}
    engines: {node: '>= 14'}
    dependencies:
      '@octokit/auth-oauth-app': 5.0.5
      '@octokit/auth-oauth-user': 2.1.1
      '@octokit/request': 6.2.5
      '@octokit/request-error': 3.0.3
      '@octokit/types': 9.2.3
      deprecation: 2.3.1
      lru-cache: 9.1.2
      universal-github-app-jwt: 1.1.1
      universal-user-agent: 6.0.0
    transitivePeerDependencies:
      - encoding
    dev: false

  /@octokit/auth-oauth-app@5.0.5:
    resolution: {integrity: sha512-UPX1su6XpseaeLVCi78s9droxpGtBWIgz9XhXAx9VXabksoF0MyI5vaa1zo1njyYt6VaAjFisC2A2Wchcu2WmQ==}
    engines: {node: '>= 14'}
    dependencies:
      '@octokit/auth-oauth-device': 4.0.4
      '@octokit/auth-oauth-user': 2.1.1
      '@octokit/request': 6.2.5
      '@octokit/types': 9.2.3
      '@types/btoa-lite': 1.0.0
      btoa-lite: 1.0.0
      universal-user-agent: 6.0.0
    transitivePeerDependencies:
      - encoding
    dev: false

  /@octokit/auth-oauth-device@4.0.4:
    resolution: {integrity: sha512-Xl85BZYfqCMv+Uvz33nVVUjE7I/PVySNaK6dRRqlkvYcArSr9vRcZC9KVjXYObGRTCN6mISeYdakAZvWEN4+Jw==}
    engines: {node: '>= 14'}
    dependencies:
      '@octokit/oauth-methods': 2.0.5
      '@octokit/request': 6.2.5
      '@octokit/types': 9.2.3
      universal-user-agent: 6.0.0
    transitivePeerDependencies:
      - encoding
    dev: false

  /@octokit/auth-oauth-user@2.1.1:
    resolution: {integrity: sha512-JgqnNNPf9CaWLxWm9uh2WgxcaVYhxBR09NVIPTiMU2dVZ3FObOHs3njBiLNw+zq84k+rEdm5Y7AsiASrZ84Apg==}
    engines: {node: '>= 14'}
    dependencies:
      '@octokit/auth-oauth-device': 4.0.4
      '@octokit/oauth-methods': 2.0.5
      '@octokit/request': 6.2.5
      '@octokit/types': 9.2.3
      btoa-lite: 1.0.0
      universal-user-agent: 6.0.0
    transitivePeerDependencies:
      - encoding
    dev: false

  /@octokit/auth-token@3.0.4:
    resolution: {integrity: sha512-TWFX7cZF2LXoCvdmJWY7XVPi74aSY0+FfBZNSXEXFkMpjcqsQwDSYVv5FhRFaI0V1ECnwbz4j59T/G+rXNWaIQ==}
    engines: {node: '>= 14'}
    dev: false

  /@octokit/auth-unauthenticated@3.0.5:
    resolution: {integrity: sha512-yH2GPFcjrTvDWPwJWWCh0tPPtTL5SMgivgKPA+6v/XmYN6hGQkAto8JtZibSKOpf8ipmeYhLNWQ2UgW0GYILCw==}
    engines: {node: '>= 14'}
    dependencies:
      '@octokit/request-error': 3.0.3
      '@octokit/types': 9.2.3
    dev: false

  /@octokit/core@4.2.1:
    resolution: {integrity: sha512-tEDxFx8E38zF3gT7sSMDrT1tGumDgsw5yPG6BBh/X+5ClIQfMH/Yqocxz1PnHx6CHyF6pxmovUTOfZAUvQ0Lvw==}
    engines: {node: '>= 14'}
    dependencies:
      '@octokit/auth-token': 3.0.4
      '@octokit/graphql': 5.0.6
      '@octokit/request': 6.2.5
      '@octokit/request-error': 3.0.3
      '@octokit/types': 9.2.3
      before-after-hook: 2.2.3
      universal-user-agent: 6.0.0
    transitivePeerDependencies:
      - encoding
    dev: false

  /@octokit/endpoint@7.0.5:
    resolution: {integrity: sha512-LG4o4HMY1Xoaec87IqQ41TQ+glvIeTKqfjkCEmt5AIwDZJwQeVZFIEYXrYY6yLwK+pAScb9Gj4q+Nz2qSw1roA==}
    engines: {node: '>= 14'}
    dependencies:
      '@octokit/types': 9.2.3
      is-plain-object: 5.0.0
      universal-user-agent: 6.0.0
    dev: false

  /@octokit/graphql@5.0.6:
    resolution: {integrity: sha512-Fxyxdy/JH0MnIB5h+UQ3yCoh1FG4kWXfFKkpWqjZHw/p+Kc8Y44Hu/kCgNBT6nU1shNumEchmW/sUO1JuQnPcw==}
    engines: {node: '>= 14'}
    dependencies:
      '@octokit/request': 6.2.5
      '@octokit/types': 9.2.3
      universal-user-agent: 6.0.0
    transitivePeerDependencies:
      - encoding
    dev: false

  /@octokit/oauth-app@4.2.2:
    resolution: {integrity: sha512-/jsPd43Yu2UXJ4XGq9KyOjPj5kNWQ5pfVzeDEfIVE8ENchyIPS+/IY2a8b0+OQSAsBKBLTHVp9m51RfGHmPZlw==}
    engines: {node: '>= 14'}
    dependencies:
      '@octokit/auth-oauth-app': 5.0.5
      '@octokit/auth-oauth-user': 2.1.1
      '@octokit/auth-unauthenticated': 3.0.5
      '@octokit/core': 4.2.1
      '@octokit/oauth-authorization-url': 5.0.0
      '@octokit/oauth-methods': 2.0.5
      '@types/aws-lambda': 8.10.116
      fromentries: 1.3.2
      universal-user-agent: 6.0.0
    transitivePeerDependencies:
      - encoding
    dev: false

  /@octokit/oauth-authorization-url@5.0.0:
    resolution: {integrity: sha512-y1WhN+ERDZTh0qZ4SR+zotgsQUE1ysKnvBt1hvDRB2WRzYtVKQjn97HEPzoehh66Fj9LwNdlZh+p6TJatT0zzg==}
    engines: {node: '>= 14'}
    dev: false

  /@octokit/oauth-methods@2.0.5:
    resolution: {integrity: sha512-yQP6B5gE3axNxuM3U9KqWs/ErAQ+WLPaPgC/7EjsZsQibkf8sjdAfF8/y/EJW+Dd05XQvadX4WhQZPMnO1SE1A==}
    engines: {node: '>= 14'}
    dependencies:
      '@octokit/oauth-authorization-url': 5.0.0
      '@octokit/request': 6.2.5
      '@octokit/request-error': 3.0.3
      '@octokit/types': 9.2.3
      btoa-lite: 1.0.0
    transitivePeerDependencies:
      - encoding
    dev: false

  /@octokit/openapi-types@17.2.0:
    resolution: {integrity: sha512-MazrFNx4plbLsGl+LFesMo96eIXkFgEtaKbnNpdh4aQ0VM10aoylFsTYP1AEjkeoRNZiiPe3T6Gl2Hr8dJWdlQ==}
    dev: false

  /@octokit/plugin-paginate-rest@6.1.2(@octokit/core@4.2.1):
    resolution: {integrity: sha512-qhrmtQeHU/IivxucOV1bbI/xZyC/iOBhclokv7Sut5vnejAIAEXVcGQeRpQlU39E0WwK9lNvJHphHri/DB6lbQ==}
    engines: {node: '>= 14'}
    peerDependencies:
      '@octokit/core': '>=4'
    dependencies:
      '@octokit/core': 4.2.1
      '@octokit/tsconfig': 1.0.2
      '@octokit/types': 9.2.3
    dev: false

  /@octokit/plugin-rest-endpoint-methods@7.1.3(@octokit/core@4.2.1):
    resolution: {integrity: sha512-0aoPd4f1k/KXPTGSX0NbxcBrShBHArgcW3pujEvLa6wUfcfA1BehxQ2Ifwa6CbJ4SfzaO79FvGgaUipoxDsgjA==}
    engines: {node: '>= 14'}
    peerDependencies:
      '@octokit/core': '>=3'
    dependencies:
      '@octokit/core': 4.2.1
      '@octokit/types': 9.2.3
    dev: false

  /@octokit/plugin-retry@4.1.6(@octokit/core@4.2.1):
    resolution: {integrity: sha512-obkYzIgEC75r8+9Pnfiiqy3y/x1bc3QLE5B7qvv9wi9Kj0R5tGQFC6QMBg1154WQ9lAVypuQDGyp3hNpp15gQQ==}
    engines: {node: '>= 14'}
    peerDependencies:
      '@octokit/core': '>=3'
    dependencies:
      '@octokit/core': 4.2.1
      '@octokit/types': 9.2.3
      bottleneck: 2.19.5
    dev: false

  /@octokit/plugin-throttling@5.2.3(@octokit/core@4.2.1):
    resolution: {integrity: sha512-C9CFg9mrf6cugneKiaI841iG8DOv6P5XXkjmiNNut+swePxQ7RWEdAZRp5rJoE1hjsIqiYcKa/ZkOQ+ujPI39Q==}
    engines: {node: '>= 14'}
    peerDependencies:
      '@octokit/core': ^4.0.0
    dependencies:
      '@octokit/core': 4.2.1
      '@octokit/types': 9.2.3
      bottleneck: 2.19.5
    dev: false

  /@octokit/request-error@3.0.3:
    resolution: {integrity: sha512-crqw3V5Iy2uOU5Np+8M/YexTlT8zxCfI+qu+LxUB7SZpje4Qmx3mub5DfEKSO8Ylyk0aogi6TYdf6kxzh2BguQ==}
    engines: {node: '>= 14'}
    dependencies:
      '@octokit/types': 9.2.3
      deprecation: 2.3.1
      once: 1.4.0
    dev: false

  /@octokit/request@6.2.5:
    resolution: {integrity: sha512-z83E8UIlPNaJUsXpjD8E0V5o/5f+vJJNbNcBwVZsX3/vC650U41cOkTLjq4PKk9BYonQGOnx7N17gvLyNjgGcQ==}
    engines: {node: '>= 14'}
    dependencies:
      '@octokit/endpoint': 7.0.5
      '@octokit/request-error': 3.0.3
      '@octokit/types': 9.2.3
      is-plain-object: 5.0.0
      node-fetch: 2.7.0
      universal-user-agent: 6.0.0
    transitivePeerDependencies:
      - encoding
    dev: false

  /@octokit/tsconfig@1.0.2:
    resolution: {integrity: sha512-I0vDR0rdtP8p2lGMzvsJzbhdOWy405HcGovrspJ8RRibHnyRgggUSNO5AIox5LmqiwmatHKYsvj6VGFHkqS7lA==}
    dev: false

  /@octokit/types@9.2.3:
    resolution: {integrity: sha512-MMeLdHyFIALioycq+LFcA71v0S2xpQUX2cw6pPbHQjaibcHYwLnmK/kMZaWuGfGfjBJZ3wRUq+dOaWsvrPJVvA==}
    dependencies:
      '@octokit/openapi-types': 17.2.0
    dev: false

  /@octokit/webhooks-methods@3.0.3:
    resolution: {integrity: sha512-2vM+DCNTJ5vL62O5LagMru6XnYhV4fJslK+5YUkTa6rWlW2S+Tqs1lF9Wr9OGqHfVwpBj3TeztWfVON/eUoW1Q==}
    engines: {node: '>= 14'}
    dev: false

  /@octokit/webhooks-types@6.11.0:
    resolution: {integrity: sha512-AanzbulOHljrku1NGfafxdpTCfw2ENaWzH01N2vqQM+cUFbk868Cgh0xylz0JIM9BoKbfI++bdD6EYX0Q/UTEw==}
    dev: false

  /@octokit/webhooks@10.9.1:
    resolution: {integrity: sha512-5NXU4VfsNOo2VSU/SrLrpPH2Z1ZVDOWFcET4EpnEBX1uh/v8Uz65UVuHIRx5TZiXhnWyRE9AO1PXHa+M/iWwZA==}
    engines: {node: '>= 14'}
    dependencies:
      '@octokit/request-error': 3.0.3
      '@octokit/webhooks-methods': 3.0.3
      '@octokit/webhooks-types': 6.11.0
      aggregate-error: 3.1.0
    dev: false

  /@parcel/watcher@2.1.0:
    resolution: {integrity: sha512-8s8yYjd19pDSsBpbkOHnT6Z2+UJSuLQx61pCFM0s5wSRvKCEMDjd/cHY3/GI1szHIWbpXpsJdg3V6ISGGx9xDw==}
    engines: {node: '>= 10.0.0'}
    requiresBuild: true
    dependencies:
      is-glob: 4.0.3
      micromatch: 4.0.5
      node-addon-api: 3.2.1
      node-gyp-build: 4.6.0
    dev: false

  /@pkgjs/parseargs@0.11.0:
    resolution: {integrity: sha512-+1VkjdD0QBLPodGrJUeqarH8VAIvQODIbwh9XpP5Syisf7YoQgsJKPNFoqqLQlu+VQ/tVSshMR6loPMn8U+dPg==}
    engines: {node: '>=14'}
    requiresBuild: true
    dev: true
    optional: true

  /@puppeteer/browsers@2.0.0:
    resolution: {integrity: sha512-3PS82/5+tnpEaUWonjAFFvlf35QHF15xqyGd34GBa5oP5EPVfFXRsbSxIGYf1M+vZlqBZ3oxT1kRg9OYhtt8ng==}
    engines: {node: '>=18'}
    hasBin: true
    dependencies:
      debug: 4.3.4
      extract-zip: 2.0.1
      progress: 2.0.3
      proxy-agent: 6.3.1
      tar-fs: 3.0.4
      unbzip2-stream: 1.4.3
      yargs: 17.7.2
    transitivePeerDependencies:
      - supports-color
    dev: true

  /@readme/better-ajv-errors@1.6.0(ajv@8.12.0):
    resolution: {integrity: sha512-9gO9rld84Jgu13kcbKRU+WHseNhaVt76wYMeRDGsUGYxwJtI3RmEJ9LY9dZCYQGI8eUZLuxb5qDja0nqklpFjQ==}
    engines: {node: '>=14'}
    peerDependencies:
      ajv: 4.11.8 - 8
    dependencies:
      '@babel/code-frame': 7.22.5
      '@babel/runtime': 7.24.1
      '@humanwhocodes/momoa': 2.0.4
      ajv: 8.12.0
      chalk: 4.1.2
      json-to-ast: 2.1.0
      jsonpointer: 5.0.1
      leven: 3.1.0
    dev: true

  /@readme/json-schema-ref-parser@1.2.0:
    resolution: {integrity: sha512-Bt3QVovFSua4QmHa65EHUmh2xS0XJ3rgTEUPH998f4OW4VVJke3BuS16f+kM0ZLOGdvIrzrPRqwihuv5BAjtrA==}
    dependencies:
      '@jsdevtools/ono': 7.1.3
      '@types/json-schema': 7.0.12
      call-me-maybe: 1.0.2
      js-yaml: 4.1.0
    dev: true

  /@readme/openapi-parser@2.5.0(openapi-types@12.1.3):
    resolution: {integrity: sha512-IbymbOqRuUzoIgxfAAR7XJt2FWl6n2yqN09fF5adacGm7W03siA3bj1Emql0X9D2T+RpBYz3x9zDsMhuoMP62A==}
    engines: {node: '>=14'}
    peerDependencies:
      openapi-types: '>=7'
    dependencies:
      '@apidevtools/openapi-schemas': 2.1.0
      '@apidevtools/swagger-methods': 3.0.2
      '@jsdevtools/ono': 7.1.3
      '@readme/better-ajv-errors': 1.6.0(ajv@8.12.0)
      '@readme/json-schema-ref-parser': 1.2.0
      ajv: 8.12.0
      ajv-draft-04: 1.0.0(ajv@8.12.0)
      call-me-maybe: 1.0.2
      openapi-types: 12.1.3
    dev: true

  /@redis/bloom@1.2.0(@redis/client@1.5.8):
    resolution: {integrity: sha512-HG2DFjYKbpNmVXsa0keLHp/3leGJz1mjh09f2RLGGLQZzSHpkmZWuwJbAvo3QcRY8p80m5+ZdXZdYOSBLlp7Cg==}
    peerDependencies:
      '@redis/client': ^1.0.0
    dependencies:
      '@redis/client': 1.5.8
    dev: false

  /@redis/client@1.5.8:
    resolution: {integrity: sha512-xzElwHIO6rBAqzPeVnCzgvrnBEcFL1P0w8P65VNLRkdVW8rOE58f52hdj0BDgmsdOm4f1EoXPZtH4Fh7M/qUpw==}
    engines: {node: '>=14'}
    dependencies:
      cluster-key-slot: 1.1.2
      generic-pool: 3.9.0
      yallist: 4.0.0
    dev: false

  /@redis/graph@1.1.0(@redis/client@1.5.8):
    resolution: {integrity: sha512-16yZWngxyXPd+MJxeSr0dqh2AIOi8j9yXKcKCwVaKDbH3HTuETpDVPcLujhFYVPtYrngSco31BUcSa9TH31Gqg==}
    peerDependencies:
      '@redis/client': ^1.0.0
    dependencies:
      '@redis/client': 1.5.8
    dev: false

  /@redis/json@1.0.4(@redis/client@1.5.8):
    resolution: {integrity: sha512-LUZE2Gdrhg0Rx7AN+cZkb1e6HjoSKaeeW8rYnt89Tly13GBI5eP4CwDVr+MY8BAYfCg4/N15OUrtLoona9uSgw==}
    peerDependencies:
      '@redis/client': ^1.0.0
    dependencies:
      '@redis/client': 1.5.8
    dev: false

  /@redis/search@1.1.3(@redis/client@1.5.8):
    resolution: {integrity: sha512-4Dg1JjvCevdiCBTZqjhKkGoC5/BcB7k9j99kdMnaXFXg8x4eyOIVg9487CMv7/BUVkFLZCaIh8ead9mU15DNng==}
    peerDependencies:
      '@redis/client': ^1.0.0
    dependencies:
      '@redis/client': 1.5.8
    dev: false

  /@redis/time-series@1.0.4(@redis/client@1.5.8):
    resolution: {integrity: sha512-ThUIgo2U/g7cCuZavucQTQzA9g9JbDDY2f64u3AbAoz/8vE2lt2U37LamDUVChhaDA3IRT9R6VvJwqnUfTJzng==}
    peerDependencies:
      '@redis/client': ^1.0.0
    dependencies:
      '@redis/client': 1.5.8
    dev: false

  /@rollup/rollup-android-arm-eabi@4.13.2:
    resolution: {integrity: sha512-3XFIDKWMFZrMnao1mJhnOT1h2g0169Os848NhhmGweEcfJ4rCi+3yMCOLG4zA61rbJdkcrM/DjVZm9Hg5p5w7g==}
    cpu: [arm]
    os: [android]
    requiresBuild: true
    dev: true
    optional: true

  /@rollup/rollup-android-arm64@4.13.2:
    resolution: {integrity: sha512-GdxxXbAuM7Y/YQM9/TwwP+L0omeE/lJAR1J+olu36c3LqqZEBdsIWeQ91KBe6nxwOnb06Xh7JS2U5ooWU5/LgQ==}
    cpu: [arm64]
    os: [android]
    requiresBuild: true
    dev: true
    optional: true

  /@rollup/rollup-darwin-arm64@4.13.2:
    resolution: {integrity: sha512-mCMlpzlBgOTdaFs83I4XRr8wNPveJiJX1RLfv4hggyIVhfB5mJfN4P8Z6yKh+oE4Luz+qq1P3kVdWrCKcMYrrA==}
    cpu: [arm64]
    os: [darwin]
    requiresBuild: true
    dev: true
    optional: true

  /@rollup/rollup-darwin-x64@4.13.2:
    resolution: {integrity: sha512-yUoEvnH0FBef/NbB1u6d3HNGyruAKnN74LrPAfDQL3O32e3k3OSfLrPgSJmgb3PJrBZWfPyt6m4ZhAFa2nZp2A==}
    cpu: [x64]
    os: [darwin]
    requiresBuild: true
    dev: true
    optional: true

  /@rollup/rollup-linux-arm-gnueabihf@4.13.2:
    resolution: {integrity: sha512-GYbLs5ErswU/Xs7aGXqzc3RrdEjKdmoCrgzhJWyFL0r5fL3qd1NPcDKDowDnmcoSiGJeU68/Vy+OMUluRxPiLQ==}
    cpu: [arm]
    os: [linux]
    requiresBuild: true
    dev: true
    optional: true

  /@rollup/rollup-linux-arm64-gnu@4.13.2:
    resolution: {integrity: sha512-L1+D8/wqGnKQIlh4Zre9i4R4b4noxzH5DDciyahX4oOz62CphY7WDWqJoQ66zNR4oScLNOqQJfNSIAe/6TPUmQ==}
    cpu: [arm64]
    os: [linux]
    requiresBuild: true
    dev: true
    optional: true

  /@rollup/rollup-linux-arm64-musl@4.13.2:
    resolution: {integrity: sha512-tK5eoKFkXdz6vjfkSTCupUzCo40xueTOiOO6PeEIadlNBkadH1wNOH8ILCPIl8by/Gmb5AGAeQOFeLev7iZDOA==}
    cpu: [arm64]
    os: [linux]
    requiresBuild: true
    dev: true
    optional: true

  /@rollup/rollup-linux-powerpc64le-gnu@4.13.2:
    resolution: {integrity: sha512-zvXvAUGGEYi6tYhcDmb9wlOckVbuD+7z3mzInCSTACJ4DQrdSLPNUeDIcAQW39M3q6PDquqLWu7pnO39uSMRzQ==}
    cpu: [ppc64le]
    os: [linux]
    requiresBuild: true
    dev: true
    optional: true

  /@rollup/rollup-linux-riscv64-gnu@4.13.2:
    resolution: {integrity: sha512-C3GSKvMtdudHCN5HdmAMSRYR2kkhgdOfye4w0xzyii7lebVr4riCgmM6lRiSCnJn2w1Xz7ZZzHKuLrjx5620kw==}
    cpu: [riscv64]
    os: [linux]
    requiresBuild: true
    dev: true
    optional: true

  /@rollup/rollup-linux-s390x-gnu@4.13.2:
    resolution: {integrity: sha512-l4U0KDFwzD36j7HdfJ5/TveEQ1fUTjFFQP5qIt9gBqBgu1G8/kCaq5Ok05kd5TG9F8Lltf3MoYsUMw3rNlJ0Yg==}
    cpu: [s390x]
    os: [linux]
    requiresBuild: true
    dev: true
    optional: true

  /@rollup/rollup-linux-x64-gnu@4.13.2:
    resolution: {integrity: sha512-xXMLUAMzrtsvh3cZ448vbXqlUa7ZL8z0MwHp63K2IIID2+DeP5iWIT6g1SN7hg1VxPzqx0xZdiDM9l4n9LRU1A==}
    cpu: [x64]
    os: [linux]
    requiresBuild: true
    dev: true
    optional: true

  /@rollup/rollup-linux-x64-musl@4.13.2:
    resolution: {integrity: sha512-M/JYAWickafUijWPai4ehrjzVPKRCyDb1SLuO+ZyPfoXgeCEAlgPkNXewFZx0zcnoIe3ay4UjXIMdXQXOZXWqA==}
    cpu: [x64]
    os: [linux]
    requiresBuild: true
    dev: true
    optional: true

  /@rollup/rollup-win32-arm64-msvc@4.13.2:
    resolution: {integrity: sha512-2YWwoVg9KRkIKaXSh0mz3NmfurpmYoBBTAXA9qt7VXk0Xy12PoOP40EFuau+ajgALbbhi4uTj3tSG3tVseCjuA==}
    cpu: [arm64]
    os: [win32]
    requiresBuild: true
    dev: true
    optional: true

  /@rollup/rollup-win32-ia32-msvc@4.13.2:
    resolution: {integrity: sha512-2FSsE9aQ6OWD20E498NYKEQLneShWes0NGMPQwxWOdws35qQXH+FplabOSP5zEe1pVjurSDOGEVCE2agFwSEsw==}
    cpu: [ia32]
    os: [win32]
    requiresBuild: true
    dev: true
    optional: true

  /@rollup/rollup-win32-x64-msvc@4.13.2:
    resolution: {integrity: sha512-7h7J2nokcdPePdKykd8wtc8QqqkqxIrUz7MHj6aNr8waBRU//NLDVnNjQnqQO6fqtjrtCdftpbTuOKAyrAQETQ==}
    cpu: [x64]
    os: [win32]
    requiresBuild: true
    dev: true
    optional: true

  /@sentry-internal/tracing@7.53.1:
    resolution: {integrity: sha512-a4H4rvVdz0XDGgNfRqc7zg6rMt2P1P05xBmgfIfztYy94Vciw1QMdboNiT7einr8ra8wogdEaK4Pe2AzYAPBJQ==}
    engines: {node: '>=8'}
    dependencies:
      '@sentry/core': 7.53.1
      '@sentry/types': 7.53.1
      '@sentry/utils': 7.53.1
      tslib: 1.14.1
    dev: false

  /@sentry/cli@2.18.1:
    resolution: {integrity: sha512-lc/dX/cvcmznWNbLzDbzxn224vwY5zLIDBe3yOO6Usg3CDgkZZ3xfjN4AIUZwkiTEPIOELodrOfdoMxqpXyYDw==}
    engines: {node: '>= 10'}
    hasBin: true
    requiresBuild: true
    dependencies:
      https-proxy-agent: 5.0.1
      node-fetch: 2.6.11
      progress: 2.0.3
      proxy-from-env: 1.1.0
      which: 2.0.2
    transitivePeerDependencies:
      - encoding
      - supports-color
    dev: true

  /@sentry/core@7.53.1:
    resolution: {integrity: sha512-DAH8IJNORJJ7kQLqsZuhMkN6cwJjXzFuuUoZor7IIDHIHjtl51W+2F3Stg3+I3ZoKDfJfUNKqhipk2WZjG0FBg==}
    engines: {node: '>=8'}
    dependencies:
      '@sentry/types': 7.53.1
      '@sentry/utils': 7.53.1
      tslib: 1.14.1
    dev: false

  /@sentry/node@7.53.1:
    resolution: {integrity: sha512-B4ax8sRd54xj4ad+4eY2EOKNt0Mh1NjuLW1zUKS8HW3h0bmuaDFzGuhEVvEY5H4SaV6tZKj1c0dvnMnyUbYkhA==}
    engines: {node: '>=8'}
    dependencies:
      '@sentry-internal/tracing': 7.53.1
      '@sentry/core': 7.53.1
      '@sentry/types': 7.53.1
      '@sentry/utils': 7.53.1
      cookie: 0.4.2
      https-proxy-agent: 5.0.1
      lru_map: 0.3.3
      tslib: 1.14.1
    transitivePeerDependencies:
      - supports-color
    dev: false

  /@sentry/types@7.53.1:
    resolution: {integrity: sha512-/ijchRIu+jz3+j/zY+7KRPfLSCY14fTx5xujjbOdmEKjmIHQmwPBdszcQm40uwofrR8taV4hbt5MFN+WnjCkCw==}
    engines: {node: '>=8'}
    dev: false

  /@sentry/utils@7.53.1:
    resolution: {integrity: sha512-DKJA1LSUOEv4KOR828MzVuLh+drjeAgzyKgN063OEKmnirgjgRgNNS8wUgwpG0Tn2k6ANZGCwrdfzPeSBxshKg==}
    engines: {node: '>=8'}
    dependencies:
      '@sentry/types': 7.53.1
      tslib: 1.14.1
    dev: false

  /@sideway/address@4.1.4:
    resolution: {integrity: sha512-7vwq+rOHVWjyXxVlR76Agnvhy8I9rpzjosTESvmhNeXOXdZZB15Fl+TI9x1SiHZH5Jv2wTGduSxFDIaq0m3DUw==}
    dependencies:
      '@hapi/hoek': 9.3.0
    dev: false

  /@sideway/formula@3.0.1:
    resolution: {integrity: sha512-/poHZJJVjx3L+zVD6g9KgHfYnb443oi7wLu/XKojDviHy6HOEOA6z1Trk5aR1dGcmPenJEgb2sK2I80LeS3MIg==}
    dev: false

  /@sideway/pinpoint@2.0.0:
    resolution: {integrity: sha512-RNiOoTPkptFtSVzQevY/yWtZwf/RxyVnPy/OcA9HBM3MlGDnBEYL5B41H0MTn0Uec8Hi+2qUtTfG2WWZBmMejQ==}
    dev: false

  /@sinclair/typebox@0.25.24:
    resolution: {integrity: sha512-XJfwUVUKDHF5ugKwIcxEgc9k8b7HbznCp6eUfWgu710hMPNIO4aw4/zB5RogDQz8nd6gyCDpU9O/m6qYEWY6yQ==}

  /@sindresorhus/is@0.14.0:
    resolution: {integrity: sha512-9NET910DNaIPngYnLLPeg+Ogzqsi9uM4mSboU5y6p8S5DzMTVEsJZrawi+BoDNUVBa2DhJqQYUFvMDfgU062LQ==}
    engines: {node: '>=6'}
    dev: false

  /@sinonjs/commons@3.0.0:
    resolution: {integrity: sha512-jXBtWAF4vmdNmZgD5FoKsVLv3rPgDnLgPbU84LIJ3otV44vJlDRokVng5v8NFJdCf/da9legHcKaRuZs4L7faA==}
    dependencies:
      type-detect: 4.0.8
    dev: true

  /@sinonjs/fake-timers@10.2.0:
    resolution: {integrity: sha512-OPwQlEdg40HAj5KNF8WW6q2KG4Z+cBCZb3m4ninfTZKaBmbIJodviQsDBoYMPHkOyJJMHnOJo5j2+LKDOhOACg==}
    dependencies:
      '@sinonjs/commons': 3.0.0
    dev: true

  /@slack/bolt@3.13.1:
    resolution: {integrity: sha512-ifWmlgW2pmtVfbb2YLuicKJu0PQEY0ZncAXTBxIgTP+EIl9okZnY5uIfCqFWzR9LkU0JWGdxMrHVKTptHV3YRQ==}
    engines: {node: '>=12.13.0', npm: '>=6.12.0'}
    dependencies:
      '@slack/logger': 3.0.0
      '@slack/oauth': 2.6.1
      '@slack/socket-mode': 1.3.2
      '@slack/types': 2.8.0
      '@slack/web-api': 6.8.1
      '@types/express': 4.17.17
      '@types/node': 18.16.0
      '@types/promise.allsettled': 1.0.3
      '@types/tsscmp': 1.0.0
      axios: 0.27.2
      express: 4.18.2
      path-to-regexp: 6.2.1
      please-upgrade-node: 3.2.0
      promise.allsettled: 1.0.6
      raw-body: 2.5.1
      tsscmp: 1.0.6
    transitivePeerDependencies:
      - bufferutil
      - debug
      - supports-color
      - utf-8-validate
    dev: false

  /@slack/logger@3.0.0:
    resolution: {integrity: sha512-DTuBFbqu4gGfajREEMrkq5jBhcnskinhr4+AnfJEk48zhVeEv3XnUKGIX98B74kxhYsIMfApGGySTn7V3b5yBA==}
    engines: {node: '>= 12.13.0', npm: '>= 6.12.0'}
    dependencies:
      '@types/node': 18.19.10
    dev: false

  /@slack/oauth@2.6.1:
    resolution: {integrity: sha512-Qm8LI+W9gtC5YQz/3yq7b6Qza7SSIJ9jVIgbkrY3AGwT4E0P6mUFV5gKHadvDEfTGG3ZiWuKMyC06ZpexZsQgg==}
    engines: {node: '>=12.13.0', npm: '>=6.12.0'}
    dependencies:
      '@slack/logger': 3.0.0
      '@slack/web-api': 6.8.1
      '@types/jsonwebtoken': 8.5.9
      '@types/node': 18.19.10
      jsonwebtoken: 9.0.0
      lodash.isstring: 4.0.1
    transitivePeerDependencies:
      - debug
    dev: false

  /@slack/socket-mode@1.3.2:
    resolution: {integrity: sha512-6LiwYE6k4DNbnctZZSLfERiOzWngAvXogxQEYzUkxeZgh2GC6EdmRq6OEbZXOBe71/K66YVx05VfR7B4b1ScTQ==}
    engines: {node: '>=12.13.0', npm: '>=6.12.0'}
    dependencies:
      '@slack/logger': 3.0.0
      '@slack/web-api': 6.8.1
      '@types/node': 18.19.10
      '@types/p-queue': 2.3.2
      '@types/ws': 7.4.7
      eventemitter3: 3.1.2
      finity: 0.5.4
      p-cancelable: 1.1.0
      p-queue: 2.4.2
      ws: 7.5.9
    transitivePeerDependencies:
      - bufferutil
      - debug
      - utf-8-validate
    dev: false

  /@slack/types@2.8.0:
    resolution: {integrity: sha512-ghdfZSF0b4NC9ckBA8QnQgC9DJw2ZceDq0BIjjRSv6XAZBXJdWgxIsYz0TYnWSiqsKZGH2ZXbj9jYABZdH3OSQ==}
    engines: {node: '>= 12.13.0', npm: '>= 6.12.0'}
    dev: false

  /@slack/web-api@6.8.1:
    resolution: {integrity: sha512-eMPk2S99S613gcu7odSw/LV+Qxr8A+RXvBD0GYW510wJuTERiTjP5TgCsH8X09+lxSumbDE88wvWbuFuvGa74g==}
    engines: {node: '>= 12.13.0', npm: '>= 6.12.0'}
    dependencies:
      '@slack/logger': 3.0.0
      '@slack/types': 2.8.0
      '@types/is-stream': 1.1.0
      '@types/node': 18.19.10
      axios: 0.27.2
      eventemitter3: 3.1.2
      form-data: 2.5.1
      is-electron: 2.2.0
      is-stream: 1.1.0
      p-queue: 6.6.2
      p-retry: 4.6.2
    transitivePeerDependencies:
      - debug
    dev: false

  /@szmarczak/http-timer@1.1.2:
    resolution: {integrity: sha512-XIB2XbzHTN6ieIjfIMV9hlVcfPU26s2vafYWQcZHWXHOxiaRZYEDKEwdl129Zyg50+foYV2jCgtrqSA6qNuNSA==}
    engines: {node: '>=6'}
    dependencies:
      defer-to-connect: 1.1.3
    dev: false

  /@tokenizer/token@0.3.0:
    resolution: {integrity: sha512-OvjF+z51L3ov0OyAU0duzsYuvO01PH7x4t6DJx+guahgTnBHkhJdG7soQeTSFLWN3efnHyibZ4Z8l2EuWwJN3A==}
    dev: false

  /@tootallnate/once@2.0.0:
    resolution: {integrity: sha512-XCuKFP5PS55gnMVu3dty8KPatLqUoy/ZYzDzAGCQ8JNFCkLXzmI7vNHCR+XpbZaMWQK/vQubr7PkYq8g470J/A==}
    engines: {node: '>= 10'}
    dev: false

  /@tootallnate/quickjs-emscripten@0.23.0:
    resolution: {integrity: sha512-C5Mc6rdnsaJDjO3UpGW/CQTHtCKaYlScZTly4JIu97Jxo/odCiH0ITnDXSJPTOrEKk/ycSZ0AOgTmkDtkOsvIA==}
    dev: true

  /@tsconfig/node10@1.0.9:
    resolution: {integrity: sha512-jNsYVVxU8v5g43Erja32laIDHXeoNvFEpX33OK4d6hljo3jDhCBDhx5dhCCTMWUojscpAagGiRkBKxpdl9fxqA==}

  /@tsconfig/node12@1.0.11:
    resolution: {integrity: sha512-cqefuRsh12pWyGsIoBKJA9luFu3mRxCA+ORZvA4ktLSzIuCUtWVxGIuXigEwO5/ywWFMZ2QEGKWvkZG1zDMTag==}

  /@tsconfig/node14@1.0.3:
    resolution: {integrity: sha512-ysT8mhdixWK6Hw3i1V2AeRqZ5WfXg1G43mqoYlM2nc6388Fq5jcXyr5mRsqViLx/GJYdoL0bfXD8nmF+Zn/Iow==}

  /@tsconfig/node16@1.0.4:
    resolution: {integrity: sha512-vxhUy4J8lyeyinH7Azl1pdd43GJhZH/tP2weN8TntQblOY+A0XbT8DJk1/oCPuOOyg/Ja757rG0CgHcWC8OfMA==}

  /@tsconfig/node18-strictest@1.0.0:
    resolution: {integrity: sha512-bOuNKwO4Fzbt+Su5wqI9zNHwx5C25gLnutwVQA1sBZk0cW8UjVPVcwzIUhJIIJDUx7zDEbAwdCD2HfvIsV8dYg==}
    deprecated: TypeScript 5.0 supports combining TSConfigs using array syntax in extends
    dev: true

  /@types/append-query@2.0.1:
    resolution: {integrity: sha512-L/RxncHj5Wh8B0A5yGTYQbCu+YVbrbtuPaemp/yrQCy1du/qYqEnQBgZoipeSYhTSJoTqRJGLqmnbUOn5iu0cQ==}
    dev: false

  /@types/asana@0.18.12:
    resolution: {integrity: sha512-A0AD7eZahS10Tq+CHIValIJP0yxnQRzuWP5E+uuhzFVTwiH8qaLVJWZ2jpVV1x1TUdetQnmNnRQjeCN5V+uDDw==}
    dependencies:
      '@types/bluebird': 3.5.38
    dev: true

  /@types/aws-lambda@8.10.116:
    resolution: {integrity: sha512-LSvIyxYCsIMOiBnb5D6HTf7JXLCh3KPiZWL6Pkn1MqV/v5OoP42GDqn5H4wHKGGKN0mJB+4y1r0oat1dLBAkuA==}
    dev: false

  /@types/babel__core@7.20.1:
    resolution: {integrity: sha512-aACu/U/omhdk15O4Nfb+fHgH/z3QsfQzpnvRZhYhThms83ZnAOZz7zZAWO7mn2yyNQaA4xTO8GLK3uqFU4bYYw==}
    dependencies:
      '@babel/parser': 7.22.5
      '@babel/types': 7.22.5
      '@types/babel__generator': 7.6.4
      '@types/babel__template': 7.4.1
      '@types/babel__traverse': 7.20.1
    dev: true

  /@types/babel__generator@7.6.4:
    resolution: {integrity: sha512-tFkciB9j2K755yrTALxD44McOrk+gfpIpvC3sxHjRawj6PfnQxrse4Clq5y/Rq+G3mrBurMax/lG8Qn2t9mSsg==}
    dependencies:
      '@babel/types': 7.22.5
    dev: true

  /@types/babel__template@7.4.1:
    resolution: {integrity: sha512-azBFKemX6kMg5Io+/rdGT0dkGreboUVR0Cdm3fz9QJWpaQGJRQXl7C+6hOTCZcMll7KFyEQpgbYI2lHdsS4U7g==}
    dependencies:
      '@babel/parser': 7.22.5
      '@babel/types': 7.22.5
    dev: true

  /@types/babel__traverse@7.20.1:
    resolution: {integrity: sha512-MitHFXnhtgwsGZWtT68URpOvLN4EREih1u3QtQiN4VdAxWKRVvGCSvw/Qth0M0Qq3pJpnGOu5JaM/ydK7OGbqg==}
    dependencies:
      '@babel/types': 7.22.5
    dev: true

  /@types/bluebird@3.5.38:
    resolution: {integrity: sha512-yR/Kxc0dd4FfwtEoLZMoqJbM/VE/W7hXn/MIjb+axcwag0iFmSPK7OBUZq1YWLynJUoWQkfUrI7T0HDqGApNSg==}
    dev: true

  /@types/body-parser@1.19.2:
    resolution: {integrity: sha512-ALYone6pm6QmwZoAgeyNksccT9Q4AWZQ6PvfwR37GT6r6FWUPguq6sUmNGSMV2Wr761oQoBxwGGa6DR5o1DC9g==}
    dependencies:
      '@types/connect': 3.4.35
      '@types/node': 18.19.10
    dev: false

  /@types/btoa-lite@1.0.0:
    resolution: {integrity: sha512-wJsiX1tosQ+J5+bY5LrSahHxr2wT+uME5UDwdN1kg4frt40euqA+wzECkmq4t5QbveHiJepfdThgQrPw6KiSlg==}
    dev: false

  /@types/chai-subset@1.3.3:
    resolution: {integrity: sha512-frBecisrNGz+F4T6bcc+NLeolfiojh5FxW2klu669+8BARtyQv2C/GkNW6FUodVe4BroGMP/wER/YDGc7rEllw==}
    dependencies:
      '@types/chai': 4.3.5

  /@types/chai@4.3.5:
    resolution: {integrity: sha512-mEo1sAde+UCE6b2hxn332f1g1E8WfYRu6p5SvTKr2ZKC1f7gFJXk4h5PyGP9Dt6gCaG8y8XhwnXWC6Iy2cmBng==}

  /@types/connect@3.4.35:
    resolution: {integrity: sha512-cdeYyv4KWoEgpBISTxWvqYsVy444DOqehiF3fM3ne10AmJ62RSyNkUnxMJXHQWRQQX2eR94m5y1IZyDwBjV9FQ==}
    dependencies:
      '@types/node': 18.19.10
    dev: false

  /@types/debug@4.1.8:
    resolution: {integrity: sha512-/vPO1EPOs306Cvhwv7KfVfYvOJqA/S/AXjaHQiJboCZzcNDb+TIJFN9/2C9DZ//ijSKWioNyUxD792QmDJ+HKQ==}
    dependencies:
      '@types/ms': 0.7.31
    dev: false

  /@types/estree@1.0.5:
    resolution: {integrity: sha512-/kYRxGDLWzHOB7q+wtSUQlFrtcdUccpfy+X+9iMBpHK8QLLhx2wIPYuS5DYtR9Wa/YlZAbIovy7qVdB1Aq6Lyw==}
    dev: true

  /@types/express-serve-static-core@4.17.35:
    resolution: {integrity: sha512-wALWQwrgiB2AWTT91CB62b6Yt0sNHpznUXeZEcnPU3DRdlDIz74x8Qg1UUYKSVFi+va5vKOLYRBI1bRKiLLKIg==}
    dependencies:
      '@types/node': 18.19.10
      '@types/qs': 6.9.7
      '@types/range-parser': 1.2.4
      '@types/send': 0.17.1
    dev: false

  /@types/express@4.17.17:
    resolution: {integrity: sha512-Q4FmmuLGBG58btUnfS1c1r/NQdlp3DMfGDGig8WhfpA2YRUtEkxAjkZb0yvplJGYdF1fsQ81iMDcH24sSCNC/Q==}
    dependencies:
      '@types/body-parser': 1.19.2
      '@types/express-serve-static-core': 4.17.35
      '@types/qs': 6.9.7
      '@types/serve-static': 1.15.1
    dev: false

  /@types/glob@7.2.0:
    resolution: {integrity: sha512-ZUxbzKl0IfJILTS6t7ip5fQQM/J3TJYubDm3nMbgubNNYS62eXeUpoLUC8/7fJNiFYHTrGPQn7hspDUzIHX3UA==}
    dependencies:
      '@types/minimatch': 5.1.2
      '@types/node': 18.19.10

  /@types/graceful-fs@4.1.6:
    resolution: {integrity: sha512-Sig0SNORX9fdW+bQuTEovKj3uHcUL6LQKbCrrqb1X7J6/ReAbhCXRAhc+SMejhLELFj2QcyuxmUooZ4bt5ReSw==}
    dependencies:
      '@types/node': 18.19.10
    dev: true

  /@types/is-stream@1.1.0:
    resolution: {integrity: sha512-jkZatu4QVbR60mpIzjINmtS1ZF4a/FqdTUTBeQDVOQ2PYyidtwFKr0B5G6ERukKwliq+7mIXvxyppwzG5EgRYg==}
    dependencies:
      '@types/node': 18.19.10
    dev: false

  /@types/istanbul-lib-coverage@2.0.4:
    resolution: {integrity: sha512-z/QT1XN4K4KYuslS23k62yDIDLwLFkzxOuMplDtObz0+y7VqJCaO2o+SPwHCvLFZh7xazvvoor2tA/hPz9ee7g==}
    dev: true

  /@types/istanbul-lib-report@3.0.0:
    resolution: {integrity: sha512-plGgXAPfVKFoYfa9NpYDAkseG+g6Jr294RqeqcqDixSbU34MZVJRi/P+7Y8GDpzkEwLaGZZOpKIEmeVZNtKsrg==}
    dependencies:
      '@types/istanbul-lib-coverage': 2.0.4
    dev: true

  /@types/istanbul-reports@3.0.1:
    resolution: {integrity: sha512-c3mAZEuK0lvBp8tmuL74XRKn1+y2dcwOUpH7x4WrF6gk1GIgiluDRgMYQtw2OFcBvAJWlt6ASU3tSqxp0Uu0Aw==}
    dependencies:
      '@types/istanbul-lib-report': 3.0.0
    dev: true

  /@types/jest@29.5.2:
    resolution: {integrity: sha512-mSoZVJF5YzGVCk+FsDxzDuH7s+SCkzrgKZzf0Z0T2WudhBUPoF6ktoTPC4R0ZoCPCV5xUvuU6ias5NvxcBcMMg==}
    dependencies:
      expect: 29.5.0
      pretty-format: 29.5.0
    dev: true

  /@types/json-schema@7.0.12:
    resolution: {integrity: sha512-Hr5Jfhc9eYOQNPYO5WLDq/n4jqijdHNlDXjuAQkkt+mWdQR+XJToOHrsD4cPaMXpn6KO7y2+wM8AZEs8VpBLVA==}

  /@types/json-schema@7.0.15:
    resolution: {integrity: sha512-5+fP8P8MFNC+AyZCDxrB2pkZFPGzqQWUzpSeuuVLvm8VMcorNYavBqoFcxK8bQz4Qsbn4oUEEem4wDLfcysGHA==}
    dev: false

  /@types/json5@0.0.29:
    resolution: {integrity: sha512-dRLjCWHYg4oaA77cxO64oO+7JwCwnIzkZPdrrC71jQmQtlhM556pwKo5bUzqvZndkVbeFLIIi+9TC40JNF5hNQ==}
    dev: false

  /@types/jsonwebtoken@8.5.9:
    resolution: {integrity: sha512-272FMnFGzAVMGtu9tkr29hRL6bZj4Zs1KZNeHLnKqAvp06tAIcarTMwOh8/8bz4FmKRcMxZhZNeUAQsNLoiPhg==}
    dependencies:
      '@types/node': 18.19.10
    dev: false

  /@types/jsonwebtoken@9.0.3:
    resolution: {integrity: sha512-b0jGiOgHtZ2jqdPgPnP6WLCXZk1T8p06A/vPGzUvxpFGgKMbjXJDjC5m52ErqBnIuWZFgGoIJyRdeG5AyreJjA==}
    dependencies:
      '@types/node': 18.19.10

  /@types/keyv@3.1.4:
    resolution: {integrity: sha512-BQ5aZNSCpj7D6K2ksrRCTmKRLEpnPvWDiLPfoGyhZ++8YtiK9d/3DBKPJgry359X/P1PfruyYwvnvwFjuEiEIg==}
    dependencies:
      '@types/node': 18.19.10
    dev: false

  /@types/lodash@4.14.195:
    resolution: {integrity: sha512-Hwx9EUgdwf2GLarOjQp5ZH8ZmblzcbTBC2wtQWNKARBSxM9ezRIAUpeDTgoQRAFB0+8CNWXVA9+MaSOzOF3nPg==}

  /@types/mailchimp__mailchimp_marketing@3.0.10:
    resolution: {integrity: sha512-UMeHXH1XQUuj6PBWQzripZhH7ENEFMHiH55aGXKKuqhM29kF//xHWwqazY/zwT8TWKHvXAmIg/MKT8ZM1pFWrw==}
    dev: true

  /@types/mime@1.3.2:
    resolution: {integrity: sha512-YATxVxgRqNH6nHEIsvg6k2Boc1JHI9ZbH5iWFFv/MTkchz3b1ieGDa5T0a9RznNdI0KhVbdbWSN+KWWrQZRxTw==}
    dev: false

  /@types/mime@3.0.1:
    resolution: {integrity: sha512-Y4XFY5VJAuw0FgAqPNd6NNoV44jbq9Bz2L7Rh/J6jLTiHBSBJa9fxqQIvkIld4GsoDOcCbvzOUAbLPsSKKg+uA==}
    dev: false

  /@types/minimatch@5.1.2:
    resolution: {integrity: sha512-K0VQKziLUWkVKiRVrx4a40iPaxTUefQmjtkQofBkYRcoaaL/8rhwDWww9qWbrgicNOgnpIsMxyNIUM4+n6dUIA==}

  /@types/ms@0.7.31:
    resolution: {integrity: sha512-iiUgKzV9AuaEkZqkOLDIvlQiL6ltuZd9tGcW3gwpnX8JbuiuhFlEGmmFXEXkN50Cvq7Os88IY2v0dkDqXYWVgA==}
    dev: false

  /@types/node-fetch@2.6.4:
    resolution: {integrity: sha512-1ZX9fcN4Rvkvgv4E6PAY5WXUFWFcRWxZa3EW83UjycOB9ljJCedb2CupIP4RZMEwF/M3eTcCihbBRgwtGbg5Rg==}
    dependencies:
      '@types/node': 18.19.10
      form-data: 3.0.1
    dev: false

  /@types/node@10.17.60:
    resolution: {integrity: sha512-F0KIgDJfy2nA3zMLmWGKxcH2ZVEtCZXHHdOQs2gSaQ27+lNeEfGxzkIw90aXswATX7AZ33tahPbzy6KAfUreVw==}
    dev: false

  /@types/node@16.18.34:
    resolution: {integrity: sha512-VmVm7gXwhkUimRfBwVI1CHhwp86jDWR04B5FGebMMyxV90SlCmFujwUHrxTD4oO+SOYU86SoxvhgeRQJY7iXFg==}
    dev: false

  /@types/node@18.16.0:
    resolution: {integrity: sha512-BsAaKhB+7X+H4GnSjGhJG9Qi8Tw+inU9nJDwmD5CgOmBLEI6ArdhikpLX7DjbjDRDTbqZzU2LSQNZg8WGPiSZQ==}

  /@types/node@18.16.16:
    resolution: {integrity: sha512-NpaM49IGQQAUlBhHMF82QH80J08os4ZmyF9MkpCzWAGuOHqE4gTEbhzd7L3l5LmWuZ6E0OiC1FweQ4tsiW35+g==}

  /@types/node@18.19.10:
    resolution: {integrity: sha512-IZD8kAM02AW1HRDTPOlz3npFava678pr8Ie9Vp8uRhBROXAv8MXT2pCnGZZAKYdromsNQLHQcfWQ6EOatVLtqA==}
    dependencies:
      undici-types: 5.26.5

  /@types/nodemailer@6.4.8:
    resolution: {integrity: sha512-oVsJSCkqViCn8/pEu2hfjwVO+Gb3e+eTWjg3PcjeFKRItfKpKwHphQqbYmPQrlMk+op7pNNWPbsJIEthpFN/OQ==}
    dependencies:
      '@types/node': 18.19.10
    dev: true

  /@types/p-queue@2.3.2:
    resolution: {integrity: sha512-eKAv5Ql6k78dh3ULCsSBxX6bFNuGjTmof5Q/T6PiECDq0Yf8IIn46jCyp3RJvCi8owaEmm3DZH1PEImjBMd/vQ==}
    dev: false

  /@types/prettier@2.7.3:
    resolution: {integrity: sha512-+68kP9yzs4LMp7VNh8gdzMSPZFL44MLGqiHWvttYJe+6qnuVr4Ek9wSBQoveqY/r+LwjCcU29kNVkidwim+kYA==}

  /@types/promise.allsettled@1.0.3:
    resolution: {integrity: sha512-b/IFHHTkYkTqu41IH9UtpICwqrpKj2oNlb4KHPzFQDMiz+h1BgAeATeO0/XTph4+UkH9W2U0E4B4j64KWOovag==}
    dev: false

  /@types/prompts@2.4.4:
    resolution: {integrity: sha512-p5N9uoTH76lLvSAaYSZtBCdEXzpOOufsRjnhjVSrZGXikVGHX9+cc9ERtHRV4hvBKHyZb1bg4K+56Bd2TqUn4A==}
    dependencies:
      '@types/node': 18.19.10
      kleur: 3.0.3

  /@types/qs@6.9.7:
    resolution: {integrity: sha512-FGa1F62FT09qcrueBA6qYTrJPVDzah9a+493+o2PCXsesWHIn27G98TsSMs3WPNbZIEj4+VJf6saSFpvD+3Zsw==}

  /@types/range-parser@1.2.4:
    resolution: {integrity: sha512-EEhsLsD6UsDM1yFhAvy0Cjr6VwmpMWqFBCb9w07wVugF7w9nfajxLuVmngTIpgS6svCnm6Vaw+MZhoDCKnOfsw==}
    dev: false

  /@types/responselike@1.0.0:
    resolution: {integrity: sha512-85Y2BjiufFzaMIlvJDvTTB8Fxl2xfLo4HgmHzVBz08w4wDePCTjYw66PdrolO0kzli3yam/YCgRufyo1DdQVTA==}
    dependencies:
      '@types/node': 18.19.10
    dev: false

  /@types/retry@0.12.0:
    resolution: {integrity: sha512-wWKOClTTiizcZhXnPY4wikVAwmdYHp8q6DmC+EJUzAMsycb7HB32Kh9RN4+0gExjmPmZSAQjgURXIGATPegAvA==}
    dev: false

  /@types/semver@7.5.0:
    resolution: {integrity: sha512-G8hZ6XJiHnuhQKR7ZmysCeJWE08o8T0AXtk5darsCaTVsYZhhgUrq53jizaR2FvsoeCwJhlmwTjkXBY5Pn/ZHw==}

  /@types/send@0.17.1:
    resolution: {integrity: sha512-Cwo8LE/0rnvX7kIIa3QHCkcuF21c05Ayb0ZfxPiv0W8VRiZiNW/WuRupHKpqqGVGf7SUA44QSOUKaEd9lIrd/Q==}
    dependencies:
      '@types/mime': 1.3.2
      '@types/node': 18.19.10
    dev: false

  /@types/serve-static@1.15.1:
    resolution: {integrity: sha512-NUo5XNiAdULrJENtJXZZ3fHtfMolzZwczzBbnAeBbqBwG+LaG6YaJtuwzwGSQZ2wsCrxjEhNNjAkKigy3n8teQ==}
    dependencies:
      '@types/mime': 3.0.1
      '@types/node': 18.19.10
    dev: false

  /@types/stack-utils@2.0.1:
    resolution: {integrity: sha512-Hl219/BT5fLAaz6NDkSuhzasy49dwQS/DSdu4MdggFB8zcXv7vflBI3xp7FEmkmdDkBUI2bPUNeMttp2knYdxw==}
    dev: true

  /@types/tmp@0.2.3:
    resolution: {integrity: sha512-dDZH/tXzwjutnuk4UacGgFRwV+JSLaXL1ikvidfJprkb7L9Nx1njcRHHmi3Dsvt7pgqqTEeucQuOrWHPFgzVHA==}
    dev: true

  /@types/triple-beam@1.3.2:
    resolution: {integrity: sha512-txGIh+0eDFzKGC25zORnswy+br1Ha7hj5cMVwKIU7+s0U2AxxJru/jZSMU6OC9MJWP6+pc/hc6ZjyZShpsyY2g==}

  /@types/tsscmp@1.0.0:
    resolution: {integrity: sha512-rj18XR6c4Ohds86Lq8MI1NMRrXes4eLo4H06e5bJyKucE1rXGsfBBbFGD2oDC+DSufQCpnU3TTW7QAiwLx+7Yw==}
    dev: false

  /@types/url-join@4.0.1:
    resolution: {integrity: sha512-wDXw9LEEUHyV+7UWy7U315nrJGJ7p1BzaCxDpEoLr789Dk1WDVMMlf3iBfbG2F8NdWnYyFbtTxUn2ZNbm1Q4LQ==}
    dev: false

  /@types/uuid@9.0.1:
    resolution: {integrity: sha512-rFT3ak0/2trgvp4yYZo5iKFEPsET7vKydKF+VRCxlQ9bpheehyAJH89dAkaLEq/j/RZXJIqcgsmPJKUP1Z28HA==}
    dev: true

  /@types/verror@1.10.6:
    resolution: {integrity: sha512-NNm+gdePAX1VGvPcGZCDKQZKYSiAWigKhKaz5KF94hG6f2s8de9Ow5+7AbXoeKxL8gavZfk4UquSAygOF2duEQ==}

  /@types/warning@3.0.0:
    resolution: {integrity: sha512-t/Tvs5qR47OLOr+4E9ckN8AmP2Tf16gWq+/qA4iUGS/OOyHVO8wv2vjJuX8SNOUTJyWb+2t7wJm6cXILFnOROA==}
    dev: false

  /@types/ws@6.0.4:
    resolution: {integrity: sha512-PpPrX7SZW9re6+Ha8ojZG4Se8AZXgf0GK6zmfqEuCsY49LFDNXO3SByp44X3dFEqtB73lkCDAdUazhAjVPiNwg==}
    dependencies:
      '@types/node': 18.19.10
    dev: false

  /@types/ws@7.4.7:
    resolution: {integrity: sha512-JQbbmxZTZehdc2iszGKs5oC3NFnjeay7mtAWrdt7qNtAVK0g19muApzAy4bm9byz79xa2ZnO/BOBC2R8RC5Lww==}
    dependencies:
      '@types/node': 18.19.10
    dev: false

  /@types/ws@8.5.5:
    resolution: {integrity: sha512-lwhs8hktwxSjf9UaZ9tG5M03PGogvFaH8gUgLNbN9HKIg0dvv6q+gkSuJ8HN4/VbyxkuLzCjlN7GquQ0gUJfIg==}
    dependencies:
      '@types/node': 18.19.10
    dev: false

  /@types/yargs-parser@21.0.0:
    resolution: {integrity: sha512-iO9ZQHkZxHn4mSakYV0vFHAVDyEOIJQrV2uZ06HxEPcx+mt8swXoZHIbaaJ2crJYFfErySgktuTZ3BeLz+XmFA==}

  /@types/yargs@17.0.24:
    resolution: {integrity: sha512-6i0aC7jV6QzQB8ne1joVZ0eSFIstHsCrobmOtghM11yGlH0j43FKL2UhWdELkyps0zuf7qVTUVCCR+tgSlyLLw==}
    dependencies:
      '@types/yargs-parser': 21.0.0

  /@types/yauzl@2.10.3:
    resolution: {integrity: sha512-oJoftv0LSuaDZE3Le4DbKX+KS9G36NzOeSap90UIK0yMA/NhKJhqlSGtNDORNRaIbQfzjXDrQa0ytJ6mNRGz/Q==}
    requiresBuild: true
    dependencies:
      '@types/node': 18.19.10
    dev: true
    optional: true

  /@typescript-eslint/eslint-plugin@5.59.8(@typescript-eslint/parser@5.59.8)(eslint@8.41.0)(typescript@4.9.5):
    resolution: {integrity: sha512-JDMOmhXteJ4WVKOiHXGCoB96ADWg9q7efPWHRViT/f09bA8XOMLAVHHju3l0MkZnG1izaWXYmgvQcUjTRcpShQ==}
    engines: {node: ^12.22.0 || ^14.17.0 || >=16.0.0}
    peerDependencies:
      '@typescript-eslint/parser': ^5.0.0
      eslint: ^6.0.0 || ^7.0.0 || ^8.0.0
      typescript: '*'
    peerDependenciesMeta:
      typescript:
        optional: true
    dependencies:
      '@eslint-community/regexpp': 4.5.1
      '@typescript-eslint/parser': 5.59.8(eslint@8.41.0)(typescript@4.9.5)
      '@typescript-eslint/scope-manager': 5.59.8
      '@typescript-eslint/type-utils': 5.59.8(eslint@8.41.0)(typescript@4.9.5)
      '@typescript-eslint/utils': 5.59.8(eslint@8.41.0)(typescript@4.9.5)
      debug: 4.3.4
      eslint: 8.41.0
      grapheme-splitter: 1.0.4
      ignore: 5.2.4
      natural-compare-lite: 1.4.0
      semver: 7.5.1
      tsutils: 3.21.0(typescript@4.9.5)
      typescript: 4.9.5
    transitivePeerDependencies:
      - supports-color
    dev: false

  /@typescript-eslint/parser@5.59.8(eslint@8.41.0)(typescript@4.9.5):
    resolution: {integrity: sha512-AnR19RjJcpjoeGojmwZtCwBX/RidqDZtzcbG3xHrmz0aHHoOcbWnpDllenRDmDvsV0RQ6+tbb09/kyc+UT9Orw==}
    engines: {node: ^12.22.0 || ^14.17.0 || >=16.0.0}
    peerDependencies:
      eslint: ^6.0.0 || ^7.0.0 || ^8.0.0
      typescript: '*'
    peerDependenciesMeta:
      typescript:
        optional: true
    dependencies:
      '@typescript-eslint/scope-manager': 5.59.8
      '@typescript-eslint/types': 5.59.8
      '@typescript-eslint/typescript-estree': 5.59.8(typescript@4.9.5)
      debug: 4.3.4
      eslint: 8.41.0
      typescript: 4.9.5
    transitivePeerDependencies:
      - supports-color
    dev: false

  /@typescript-eslint/scope-manager@5.59.8:
    resolution: {integrity: sha512-/w08ndCYI8gxGf+9zKf1vtx/16y8MHrZs5/tnjHhMLNSixuNcJavSX4wAiPf4aS5x41Es9YPCn44MIe4cxIlig==}
    engines: {node: ^12.22.0 || ^14.17.0 || >=16.0.0}
    dependencies:
      '@typescript-eslint/types': 5.59.8
      '@typescript-eslint/visitor-keys': 5.59.8
    dev: false

  /@typescript-eslint/type-utils@5.59.8(eslint@8.41.0)(typescript@4.9.5):
    resolution: {integrity: sha512-+5M518uEIHFBy3FnyqZUF3BMP+AXnYn4oyH8RF012+e7/msMY98FhGL5SrN29NQ9xDgvqCgYnsOiKp1VjZ/fpA==}
    engines: {node: ^12.22.0 || ^14.17.0 || >=16.0.0}
    peerDependencies:
      eslint: '*'
      typescript: '*'
    peerDependenciesMeta:
      typescript:
        optional: true
    dependencies:
      '@typescript-eslint/typescript-estree': 5.59.8(typescript@4.9.5)
      '@typescript-eslint/utils': 5.59.8(eslint@8.41.0)(typescript@4.9.5)
      debug: 4.3.4
      eslint: 8.41.0
      tsutils: 3.21.0(typescript@4.9.5)
      typescript: 4.9.5
    transitivePeerDependencies:
      - supports-color
    dev: false

  /@typescript-eslint/types@5.59.8:
    resolution: {integrity: sha512-+uWuOhBTj/L6awoWIg0BlWy0u9TyFpCHrAuQ5bNfxDaZ1Ppb3mx6tUigc74LHcbHpOHuOTOJrBoAnhdHdaea1w==}
    engines: {node: ^12.22.0 || ^14.17.0 || >=16.0.0}
    dev: false

  /@typescript-eslint/typescript-estree@5.59.8(typescript@4.9.5):
    resolution: {integrity: sha512-Jy/lPSDJGNow14vYu6IrW790p7HIf/SOV1Bb6lZ7NUkLc2iB2Z9elESmsaUtLw8kVqogSbtLH9tut5GCX1RLDg==}
    engines: {node: ^12.22.0 || ^14.17.0 || >=16.0.0}
    peerDependencies:
      typescript: '*'
    peerDependenciesMeta:
      typescript:
        optional: true
    dependencies:
      '@typescript-eslint/types': 5.59.8
      '@typescript-eslint/visitor-keys': 5.59.8
      debug: 4.3.4
      globby: 11.1.0
      is-glob: 4.0.3
      semver: 7.5.4
      tsutils: 3.21.0(typescript@4.9.5)
      typescript: 4.9.5
    transitivePeerDependencies:
      - supports-color
    dev: false

  /@typescript-eslint/utils@5.59.8(eslint@8.41.0)(typescript@4.9.5):
    resolution: {integrity: sha512-Tr65630KysnNn9f9G7ROF3w1b5/7f6QVCJ+WK9nhIocWmx9F+TmCAcglF26Vm7z8KCTwoKcNEBZrhlklla3CKg==}
    engines: {node: ^12.22.0 || ^14.17.0 || >=16.0.0}
    peerDependencies:
      eslint: ^6.0.0 || ^7.0.0 || ^8.0.0
    dependencies:
      '@eslint-community/eslint-utils': 4.4.0(eslint@8.41.0)
      '@types/json-schema': 7.0.12
      '@types/semver': 7.5.0
      '@typescript-eslint/scope-manager': 5.59.8
      '@typescript-eslint/types': 5.59.8
      '@typescript-eslint/typescript-estree': 5.59.8(typescript@4.9.5)
      eslint: 8.41.0
      eslint-scope: 5.1.1
      semver: 7.5.4
    transitivePeerDependencies:
      - supports-color
      - typescript
    dev: false

  /@typescript-eslint/visitor-keys@5.59.8:
    resolution: {integrity: sha512-pJhi2ms0x0xgloT7xYabil3SGGlojNNKjK/q6dB3Ey0uJLMjK2UDGJvHieiyJVW/7C3KI+Z4Q3pEHkm4ejA+xQ==}
    engines: {node: ^12.22.0 || ^14.17.0 || >=16.0.0}
    dependencies:
      '@typescript-eslint/types': 5.59.8
      eslint-visitor-keys: 3.4.1
    dev: false

  /@vitest/expect@0.33.0:
    resolution: {integrity: sha512-sVNf+Gla3mhTCxNJx+wJLDPp/WcstOe0Ksqz4Vec51MmgMth/ia0MGFEkIZmVGeTL5HtjYR4Wl/ZxBxBXZJTzQ==}
    dependencies:
      '@vitest/spy': 0.33.0
      '@vitest/utils': 0.33.0
      chai: 4.3.7

  /@vitest/expect@0.34.6:
    resolution: {integrity: sha512-QUzKpUQRc1qC7qdGo7rMK3AkETI7w18gTCUrsNnyjjJKYiuUB9+TQK3QnR1unhCnWRC0AbKv2omLGQDF/mIjOw==}
    dependencies:
      '@vitest/spy': 0.34.6
      '@vitest/utils': 0.34.6
      chai: 4.3.10
    dev: false

  /@vitest/runner@0.33.0:
    resolution: {integrity: sha512-UPfACnmCB6HKRHTlcgCoBh6ppl6fDn+J/xR8dTufWiKt/74Y9bHci5CKB8tESSV82zKYtkBJo9whU3mNvfaisg==}
    dependencies:
      '@vitest/utils': 0.33.0
      p-limit: 4.0.0
      pathe: 1.1.1

  /@vitest/runner@0.34.6:
    resolution: {integrity: sha512-1CUQgtJSLF47NnhN+F9X2ycxUP0kLHQ/JWvNHbeBfwW8CzEGgeskzNnHDyv1ieKTltuR6sdIHV+nmR6kPxQqzQ==}
    dependencies:
      '@vitest/utils': 0.34.6
      p-limit: 4.0.0
      pathe: 1.1.1
    dev: false

  /@vitest/snapshot@0.33.0:
    resolution: {integrity: sha512-tJjrl//qAHbyHajpFvr8Wsk8DIOODEebTu7pgBrP07iOepR5jYkLFiqLq2Ltxv+r0uptUb4izv1J8XBOwKkVYA==}
    dependencies:
      magic-string: 0.30.1
      pathe: 1.1.1
      pretty-format: 29.5.0

  /@vitest/snapshot@0.34.6:
    resolution: {integrity: sha512-B3OZqYn6k4VaN011D+ve+AA4whM4QkcwcrwaKwAbyyvS/NB1hCWjFIBQxAQQSQir9/RtyAAGuq+4RJmbn2dH4w==}
    dependencies:
      magic-string: 0.30.1
      pathe: 1.1.1
      pretty-format: 29.5.0
    dev: false

  /@vitest/spy@0.33.0:
    resolution: {integrity: sha512-Kv+yZ4hnH1WdiAkPUQTpRxW8kGtH8VRTnus7ZTGovFYM1ZezJpvGtb9nPIjPnptHbsyIAxYZsEpVPYgtpjGnrg==}
    dependencies:
      tinyspy: 2.1.1

  /@vitest/spy@0.34.6:
    resolution: {integrity: sha512-xaCvneSaeBw/cz8ySmF7ZwGvL0lBjfvqc1LpQ/vcdHEvpLn3Ff1vAvjw+CoGn0802l++5L/pxb7whwcWAw+DUQ==}
    dependencies:
      tinyspy: 2.1.1
    dev: false

  /@vitest/utils@0.33.0:
    resolution: {integrity: sha512-pF1w22ic965sv+EN6uoePkAOTkAPWM03Ri/jXNyMIKBb/XHLDPfhLvf/Fa9g0YECevAIz56oVYXhodLvLQ/awA==}
    dependencies:
      diff-sequences: 29.4.3
      loupe: 2.3.6
      pretty-format: 29.5.0

  /@vitest/utils@0.34.6:
    resolution: {integrity: sha512-IG5aDD8S6zlvloDsnzHw0Ut5xczlF+kv2BOTo+iXfPr54Yhi5qbVOgGB1hZaVq4iJ4C/MZ2J0y15IlsV/ZcI0A==}
    dependencies:
      diff-sequences: 29.4.3
      loupe: 2.3.6
      pretty-format: 29.5.0
    dev: false

  /@xmldom/xmldom@0.7.11:
    resolution: {integrity: sha512-UDi3g6Jss/W5FnSzO9jCtQwEpfymt0M+sPPlmLhDH6h2TJ8j4ESE/LpmNPBij15J5NKkk4/cg/qoVMdWI3vnlQ==}
    engines: {node: '>=10.0.0'}
    dev: false

  /abbrev@1.1.1:
    resolution: {integrity: sha512-nne9/IiQ/hzIhY6pdDnbBtz7DjPTKrY00P/zvPSm5pOFkl6xuGrGnXn/VtTNNfNtAfZ9/1RtehkszU9qcTii0Q==}
    dev: true

  /abort-controller@3.0.0:
    resolution: {integrity: sha512-h8lQ8tacZYnR3vNQTgibj+tODHI5/+l06Au2Pcriv/Gmet0eaj4TwWH41sO9wnHDiQsEj19q0drzdWdeAHtweg==}
    engines: {node: '>=6.5'}
    dependencies:
      event-target-shim: 5.0.1
    dev: false

  /accepts@1.3.8:
    resolution: {integrity: sha512-PYAthTa2m2VKxuvSD3DPC/Gy+U+sOA1LAuT8mkmRuvw+NACSaeXEQ+NHcVF7rONl6qcaxV3Uuemwawk+7+SJLw==}
    engines: {node: '>= 0.6'}
    dependencies:
      mime-types: 2.1.35
      negotiator: 0.6.3
    dev: false

  /acorn-jsx@5.3.2(acorn@8.10.0):
    resolution: {integrity: sha512-rq9s+JNhf0IChjtDXxllJ7g41oZk5SlXtp0LHwyA5cejwn7vKmKp4pPri6YEePv2PU65sAsegbXtIinmDFDXgQ==}
    peerDependencies:
      acorn: ^6.0.0 || ^7.0.0 || ^8.0.0
    dependencies:
      acorn: 8.10.0
    dev: false

  /acorn-walk@8.2.0:
    resolution: {integrity: sha512-k+iyHEuPgSw6SbuDpGQM+06HQUa04DZ3o+F6CSzXMvvI5KMvnaEqXe+YVe555R9nn6GPt404fos4wcgpw12SDA==}
    engines: {node: '>=0.4.0'}

  /acorn@8.10.0:
    resolution: {integrity: sha512-F0SAmZ8iUtS//m8DmCTA0jlh6TDKkHQyK6xc6V4KDTyZKA9dnvX9/3sRTVQrWm79glUAZbnmmNcdYwUIHWVybw==}
    engines: {node: '>=0.4.0'}
    hasBin: true

  /adal-node@0.2.3:
    resolution: {integrity: sha512-gMKr8RuYEYvsj7jyfCv/4BfKToQThz20SP71N3AtFn3ia3yAR8Qt2T3aVQhuJzunWs2b38ZsQV0qsZPdwZr7VQ==}
    engines: {node: '>= 0.6.15'}
    dependencies:
      '@xmldom/xmldom': 0.7.11
      async: 2.6.4
      axios: 0.21.4(debug@4.3.4)
      date-utils: 1.2.21
      jws: 3.2.2
      underscore: 1.13.6
      uuid: 3.4.0
      xpath.js: 1.1.0
    transitivePeerDependencies:
      - debug
    dev: false

  /agent-base@6.0.2:
    resolution: {integrity: sha512-RZNwNclF7+MS/8bDg70amg32dyeZGZxiDuQmZxKLAlQjr3jGyLx+4Kkk58UO7D2QdgFIQCovuSuZESne6RG6XQ==}
    engines: {node: '>= 6.0.0'}
    dependencies:
      debug: 4.3.4
    transitivePeerDependencies:
      - supports-color

  /agent-base@7.1.0:
    resolution: {integrity: sha512-o/zjMZRhJxny7OyEF+Op8X+efiELC7k7yOjMzgfzVqOzXqkBkWI79YoTdOtsuWd5BWhAGAuOY/Xa6xpiaWXiNg==}
    engines: {node: '>= 14'}
    dependencies:
      debug: 4.3.4
    transitivePeerDependencies:
      - supports-color

  /aggregate-error@3.1.0:
    resolution: {integrity: sha512-4I7Td01quW/RpocfNayFdFVk1qSuoh0E7JrbRJ16nH01HhKFQ88INq9Sd+nd72zqRySlr9BmDA8xlEJ6vJMrYA==}
    engines: {node: '>=8'}
    dependencies:
      clean-stack: 2.2.0
      indent-string: 4.0.0
    dev: false

  /ajv-draft-04@1.0.0(ajv@8.12.0):
    resolution: {integrity: sha512-mv00Te6nmYbRp5DCwclxtt7yV/joXJPGS7nM+97GdxvuttCOfgI3K4U25zboyeX0O+myI8ERluxQe5wljMmVIw==}
    peerDependencies:
      ajv: ^8.5.0
    peerDependenciesMeta:
      ajv:
        optional: true
    dependencies:
      ajv: 8.12.0
    dev: true

  /ajv@6.12.6:
    resolution: {integrity: sha512-j3fVLgvTo527anyYyJOGTYJbG+vnnQYvE0m5mmkc1TK+nxAppkCLMIL0aZ4dblVCNoGShhm+kzE4ZUykBoMg4g==}
    dependencies:
      fast-deep-equal: 3.1.3
      fast-json-stable-stringify: 2.1.0
      json-schema-traverse: 0.4.1
      uri-js: 4.4.1
    dev: false

  /ajv@8.12.0:
    resolution: {integrity: sha512-sRu1kpcO9yLtYxBKvqfTeh9KzZEwO3STyX1HT+4CaDzC6HpTGYhIhPIzj9XuKU7KYDwnaeh5hcOwjy1QuJzBPA==}
    dependencies:
      fast-deep-equal: 3.1.3
      json-schema-traverse: 1.0.0
      require-from-string: 2.0.2
      uri-js: 4.4.1
    dev: true

  /ansi-align@3.0.1:
    resolution: {integrity: sha512-IOfwwBF5iczOjp/WeY4YxyjqAFMQoZufdQWDd19SEExbVLNXqvpzSJ/M7Za4/sCPmQ0+GRquoA7bGcINcxew6w==}
    dependencies:
      string-width: 4.2.3
    dev: false

  /ansi-colors@4.1.3:
    resolution: {integrity: sha512-/6w/C21Pm1A7aZitlI5Ni/2J6FFQN8i1Cvz3kHABAAbw93v/NlvKdVOqz7CCWz/3iv/JplRSEEZ83XION15ovw==}
    engines: {node: '>=6'}
    dev: true

  /ansi-escapes@4.3.2:
    resolution: {integrity: sha512-gKXj5ALrKWQLsYG9jlTRmR/xKluxHV+Z9QEwNIgCfM1/uwPMCuzVVnh5mwTd+OuBZcwSIMbqssNWRm1lE51QaQ==}
    engines: {node: '>=8'}
    dependencies:
      type-fest: 0.21.3
    dev: true

  /ansi-regex@5.0.1:
    resolution: {integrity: sha512-quJQXlTSUGL2LH9SUXo8VwsY4soanhgo6LNSm84E1LBcE8s3O0wpdiRzyR9z/ZZJMlMWv37qOOb9pdJlMUEKFQ==}
    engines: {node: '>=8'}

  /ansi-regex@6.0.1:
    resolution: {integrity: sha512-n5M855fKb2SsfMIiFFoVrABHJC8QtHwVx+mHWP3QcEqBHYienj5dHSgjbxtC0WEZXYt4wcD6zrQElDPhFuZgfA==}
    engines: {node: '>=12'}
    dev: true

  /ansi-styles@3.2.1:
    resolution: {integrity: sha512-VT0ZI6kZRdTh8YyJw3SMbYm/u+NqfsAxEpWO0Pf9sq8/e94WxxOpPKx9FR1FlyCtOVDNOQ+8ntlqFxiRc+r5qA==}
    engines: {node: '>=4'}
    dependencies:
      color-convert: 1.9.3

  /ansi-styles@4.3.0:
    resolution: {integrity: sha512-zbB9rCJAT1rbjiVDb2hqKFHNYLxgtk8NURxZ3IZwD3F6NtxbXZQCnnSi1Lkx+IDohdPlFp222wVALIheZJQSEg==}
    engines: {node: '>=8'}
    dependencies:
      color-convert: 2.0.1

  /ansi-styles@5.2.0:
    resolution: {integrity: sha512-Cxwpt2SfTzTtXcfOlzGEee8O+c+MmUgGrNiBcXnuWxuFJHe6a5Hz7qwhwe5OgaSYI0IJvkLqWX1ASG+cJOkEiA==}
    engines: {node: '>=10'}

  /ansi-styles@6.2.1:
    resolution: {integrity: sha512-bN798gFfQX+viw3R7yrGWRqnrN2oRkEkUjjl4JNn4E8GxxbjtG3FbrEIIY3l8/hrwUwIeCZvi4QuOTP4MErVug==}
    engines: {node: '>=12'}
    dev: true

  /any-promise@1.3.0:
    resolution: {integrity: sha512-7UvmKalWRt1wgjL1RrGxoSJW/0QZFIegpeGvZG9kjp8vrRu55XTHbwnqq2GpXm9uLbcuhxm3IqX9OB4MZR1b2A==}

  /anymatch@3.1.3:
    resolution: {integrity: sha512-KMReFUr0B4t+D+OBkjR3KYqvocp2XaSzO55UcB6mgQMd3KbcE+mWTyvVV7D/zsdEbNnV6acZUutkiHQXvTr1Rw==}
    engines: {node: '>= 8'}
    dependencies:
      normalize-path: 3.0.0
      picomatch: 2.3.1

  /append-query@2.1.1:
    resolution: {integrity: sha512-adm0E8o1o7ay+HbkWvGIpNNeciLB/rxJ0heThHuzSSVq5zcdQ5/ZubFnUoY0imFmk6gZVghSpwoubLVtwi9EHQ==}
    dependencies:
      extend: 3.0.2
    dev: false

  /arg@4.1.3:
    resolution: {integrity: sha512-58S9QDqG0Xx27YwPSt9fJxivjYl432YCwfDMfZ+71RAqUrZef7LrKQZ3LHLOwCS4FLNBplP533Zx895SeOCHvA==}

  /argparse@1.0.10:
    resolution: {integrity: sha512-o5Roy6tNG4SL/FOkCAN6RzjiakZS25RLYFrcMttJqbdd8BWrnA+fGz57iN5Pb06pvBGvl5gQ0B48dJlslXvoTg==}
    dependencies:
      sprintf-js: 1.0.3
    dev: true

  /argparse@2.0.1:
    resolution: {integrity: sha512-8+9WqebbFzpX9OR+Wa6O29asIogeRMzcGtAINdpMHHyAg10f05aSFVBbcEqGf/PXw1EjAZ+q2/bEBg3DvurK3Q==}

  /array-buffer-byte-length@1.0.0:
    resolution: {integrity: sha512-LPuwb2P+NrQw3XhxGc36+XSvuBPopovXYTR9Ew++Du9Yb/bx5AzBfrIsBoj0EZUifjQU+sHL21sseZ3jerWO/A==}
    dependencies:
      call-bind: 1.0.2
      is-array-buffer: 3.0.2
    dev: false

  /array-flatten@1.1.1:
    resolution: {integrity: sha512-PCVAQswWemu6UdxsDFFX/+gVeYqKAod3D3UVm91jHwynguOwAvYPhx8nNlM++NqRcK6CxxpUafjmhIdKiHibqg==}
    dev: false

  /array-includes@3.1.6:
    resolution: {integrity: sha512-sgTbLvL6cNnw24FnbaDyjmvddQ2ML8arZsgaJhoABMoplz/4QRhtrYS+alr1BUM1Bwp6dhx8vVCBSLG+StwOFw==}
    engines: {node: '>= 0.4'}
    dependencies:
      call-bind: 1.0.2
      define-properties: 1.2.0
      es-abstract: 1.21.2
      get-intrinsic: 1.2.1
      is-string: 1.0.7
    dev: false

  /array-union@2.1.0:
    resolution: {integrity: sha512-HGyxoOTYUyCM6stUe6EJgnd4EoewAI7zMdfqO+kGjnlZmBDz/cR5pf8r/cR4Wq60sL/p0IkcjUEEPwS3GFrIyw==}
    engines: {node: '>=8'}

  /array.prototype.flat@1.3.1:
    resolution: {integrity: sha512-roTU0KWIOmJ4DRLmwKd19Otg0/mT3qPNt0Qb3GWW8iObuZXxrjB/pzn0R3hqpRSWg4HCwqx+0vwOnWnvlOyeIA==}
    engines: {node: '>= 0.4'}
    dependencies:
      call-bind: 1.0.2
      define-properties: 1.2.0
      es-abstract: 1.21.2
      es-shim-unscopables: 1.0.0
    dev: false

  /array.prototype.flatmap@1.3.1:
    resolution: {integrity: sha512-8UGn9O1FDVvMNB0UlLv4voxRMze7+FpHyF5mSMRjWHUMlpoDViniy05870VlxhfgTnLbpuwTzvD76MTtWxB/mQ==}
    engines: {node: '>= 0.4'}
    dependencies:
      call-bind: 1.0.2
      define-properties: 1.2.0
      es-abstract: 1.21.2
      es-shim-unscopables: 1.0.0
    dev: false

  /array.prototype.map@1.0.5:
    resolution: {integrity: sha512-gfaKntvwqYIuC7mLLyv2wzZIJqrRhn5PZ9EfFejSx6a78sV7iDsGpG9P+3oUPtm1Rerqm6nrKS4FYuTIvWfo3g==}
    engines: {node: '>= 0.4'}
    dependencies:
      call-bind: 1.0.2
      define-properties: 1.2.0
      es-abstract: 1.21.2
      es-array-method-boxes-properly: 1.0.0
      is-string: 1.0.7
    dev: false

  /arrify@2.0.1:
    resolution: {integrity: sha512-3duEwti880xqi4eAMN8AyR4a0ByT90zoYdLlevfrvU43vb0YZwZVfxOgxWrLXXXpyugL0hNZc9G6BiB5B3nUug==}
    engines: {node: '>=8'}
    dev: false

  /asana@1.0.2:
    resolution: {integrity: sha512-U/i3f8gK7Ux4vCSWMGPj934yRjKuszIEFzYFiOeWgjMwxa8ksKyYnv9vM8lg6FXxMYXwgKiI9JM1YyOVTvj/eQ==}
    dependencies:
      bluebird: 3.7.2
      browser-request: 0.3.3
      lodash: 4.17.21
      readline: 1.3.0
      request: 2.88.2
    dev: false

  /asap@2.0.6:
    resolution: {integrity: sha512-BSHWgDSAiKs50o2Re8ppvp3seVHXSRM44cdSsT9FfNEUUZLOGWVCsiWaRPWM1Znn+mqZ1OfVZ3z3DWEzSp7hRA==}
    dev: false

  /asn1@0.2.6:
    resolution: {integrity: sha512-ix/FxPn0MDjeyJ7i/yoHGFt/EX6LyNbxSEhPPXODPL+KB0VPk86UYfL0lMdy+KCnv+fmvIzySwaK5COwqVbWTQ==}
    dependencies:
      safer-buffer: 2.1.2
    dev: false

  /assert-plus@1.0.0:
    resolution: {integrity: sha512-NfJ4UzBCcQGLDlQq7nHxH+tv3kyZ0hHQqF5BO6J7tNJeP5do1llPr8dZ8zHonfhAu0PHAdMkSo+8o0wxg9lZWw==}
    engines: {node: '>=0.8'}

  /assertion-error@1.1.0:
    resolution: {integrity: sha512-jgsaNduz+ndvGyFt3uSuWqvy4lCnIJiovtouQN5JZHOKCS2QuhEdbcQHFhVksz2N2U9hXJo8odG7ETyWlEeuDw==}

  /ast-types@0.13.4:
    resolution: {integrity: sha512-x1FCFnFifvYDDzTaLII71vG5uvDwgtmDTEVWAxrgeiR8VjMONcCXJx7E+USjDtHlwFmt9MysbqgF9b9Vjr6w+w==}
    engines: {node: '>=4'}
    dependencies:
      tslib: 2.6.2
    dev: true

  /async@2.6.4:
    resolution: {integrity: sha512-mzo5dfJYwAn29PeiJ0zvwTo04zj8HDJj0Mn8TD7sno7q12prdbnasKJHhkm2c1LgrhlJ0teaea8860oxi51mGA==}
    dependencies:
      lodash: 4.17.21
    dev: false

  /async@3.2.4:
    resolution: {integrity: sha512-iAB+JbDEGXhyIUavoDl9WP/Jj106Kz9DEn1DPgYw5ruDn0e3Wgi3sKFm55sASdGBNOQB8F59d9qQ7deqrHA8wQ==}

  /asynckit@0.4.0:
    resolution: {integrity: sha512-Oei9OH4tRh0YqU3GxhX79dM/mwVgvbZJaSNaRk+bshkj0S5cfHcgYakreBjrHwatXKbz+IoIdYLxrKim2MjW0Q==}

  /available-typed-arrays@1.0.5:
    resolution: {integrity: sha512-DMD0KiN46eipeziST1LPP/STfDU0sufISXmjSgvVsoU2tqxctQeASejWcfNtxYKqETM1UxQ8sp2OrSBWpHY6sw==}
    engines: {node: '>= 0.4'}
    dev: false

  /aws-sign2@0.7.0:
    resolution: {integrity: sha512-08kcGqnYf/YmjoRhfxyu+CLxBjUtHLXLXX/vUfx9l2LYzG3c1m61nrpyFUZI6zeS+Li/wWMMidD9KgrqtGq3mA==}
    dev: false

  /aws4@1.12.0:
    resolution: {integrity: sha512-NmWvPnx0F1SfrQbYwOi7OeaNGokp9XhzNioJ/CSBs8Qa4vxug81mhJEAVZwxXuBmYB5KDRfMq/F3RR0BIU7sWg==}
    dev: false

  /axios-error@1.0.4:
    resolution: {integrity: sha512-ay1l7dXNW288c39KcNAijpE3w8X3tP4V3Hf5yttKp4Kacrq5mnL7s0Z9GXYHRProTvRXytvs4SOriBlsGcVlfA==}
    engines: {node: '>=8'}
    dependencies:
      axios: 0.21.4(debug@4.3.4)
      type-fest: 0.15.1
    transitivePeerDependencies:
      - debug
    dev: false

  /axios@0.21.4(debug@4.3.4):
    resolution: {integrity: sha512-ut5vewkiu8jjGBdqpM44XxjuCjq9LAKeHVmoVfHVzy8eHgxxq8SbAVQNovDA8mVi05kP0Ea/n/UzcSHcTJQfNg==}
    dependencies:
      follow-redirects: 1.15.6(debug@4.3.4)
    transitivePeerDependencies:
      - debug
    dev: false

  /axios@0.24.0:
    resolution: {integrity: sha512-Q6cWsys88HoPgAaFAVUb0WpPk0O8iTeisR9IMqy9G8AbO4NlpVknrnQS03zzF9PGAWgO3cgletO3VjV/P7VztA==}
    dependencies:
      follow-redirects: 1.15.6(debug@4.3.4)
    transitivePeerDependencies:
      - debug
    dev: false

  /axios@0.25.0:
    resolution: {integrity: sha512-cD8FOb0tRH3uuEe6+evtAbgJtfxr7ly3fQjYcMcuPlgkwVS9xboaVIpcDV+cYQe+yGykgwZCs1pzjntcGa6l5g==}
    dependencies:
      follow-redirects: 1.15.6(debug@4.3.4)
    transitivePeerDependencies:
      - debug
    dev: false

  /axios@0.26.1:
    resolution: {integrity: sha512-fPwcX4EvnSHuInCMItEhAGnaSEXRBjtzh9fOtsE6E1G6p7vl7edEeZe11QHf18+6+9gR5PbKV/sGKNaD8YaMeA==}
    dependencies:
      follow-redirects: 1.15.6(debug@4.3.4)
    transitivePeerDependencies:
      - debug
    dev: false

  /axios@0.27.2:
    resolution: {integrity: sha512-t+yRIyySRTp/wua5xEr+z1q60QmLq8ABsS5O9Me1AsE5dfKqgnCFzwiCZZ/cGNd1lq4/7akDWMxdhVlucjmnOQ==}
    dependencies:
      follow-redirects: 1.15.2
      form-data: 4.0.0
    transitivePeerDependencies:
      - debug
    dev: false

  /axios@1.4.0:
    resolution: {integrity: sha512-S4XCWMEmzvo64T9GfvQDOXgYRDJ/wsSZc7Jvdgx5u1sd0JwsuPLqb3SYmusag+edF6ziyMensPVqLTSc1PiSEA==}
    dependencies:
      follow-redirects: 1.15.2
      form-data: 4.0.0
      proxy-from-env: 1.1.0
    transitivePeerDependencies:
      - debug
    dev: false

  /axios@1.5.1:
    resolution: {integrity: sha512-Q28iYCWzNHjAm+yEAot5QaAMxhMghWLFVf7rRdwhUI+c2jix2DUXjAHXVi+s1ibs3mjPO/cCgbA++3BjD0vP/A==}
    dependencies:
      follow-redirects: 1.15.2
      form-data: 4.0.0
      proxy-from-env: 1.1.0
    transitivePeerDependencies:
      - debug
    dev: false

  /axios@1.6.1:
    resolution: {integrity: sha512-vfBmhDpKafglh0EldBEbVuoe7DyAavGSLWhuSm5ZSEKQnHhBf0xAAwybbNH1IkrJNGnS/VG4I5yxig1pCEXE4g==}
    dependencies:
      follow-redirects: 1.15.2
      form-data: 4.0.0
      proxy-from-env: 1.1.0
    transitivePeerDependencies:
      - debug
    dev: false

  /axios@1.6.3:
    resolution: {integrity: sha512-fWyNdeawGam70jXSVlKl+SUNVcL6j6W79CuSIPfi6HnDUmSCH6gyUys/HrqHeA/wU0Az41rRgean494d0Jb+ww==}
    dependencies:
      follow-redirects: 1.15.2
      form-data: 4.0.0
      proxy-from-env: 1.1.0
    transitivePeerDependencies:
      - debug
    dev: false

  /axios@1.6.7:
    resolution: {integrity: sha512-/hDJGff6/c7u0hDkvkGxR/oy6CbCs8ziCsC7SqmhjfozqiJGc8Z11wrv9z9lYfY4K8l+H9TpjcMDX0xOZmx+RA==}
    dependencies:
      follow-redirects: 1.15.5
      form-data: 4.0.0
      proxy-from-env: 1.1.0
    transitivePeerDependencies:
      - debug
    dev: false

  /axios@1.6.8:
    resolution: {integrity: sha512-v/ZHtJDU39mDpyBoFVkETcd/uNdxrWRrg3bKpOKzXFA6Bvqopts6ALSMU3y6ijYxbw2B+wPrIv46egTzJXCLGQ==}
    dependencies:
      follow-redirects: 1.15.6(debug@4.3.4)
      form-data: 4.0.0
      proxy-from-env: 1.1.0
    transitivePeerDependencies:
      - debug
    dev: true

  /b4a@1.6.6:
    resolution: {integrity: sha512-5Tk1HLk6b6ctmjIkAcU/Ujv/1WqiDl0F0JdRCR80VsOcUlHcu7pWeWRlOqQLHfDEsVx9YH/aif5AG4ehoCtTmg==}
    dev: true

  /babel-jest@29.5.0(@babel/core@7.22.5):
    resolution: {integrity: sha512-mA4eCDh5mSo2EcA9xQjVTpmbbNk32Zb3Q3QFQsNhaK56Q+yoXowzFodLux30HRgyOho5rsQ6B0P9QpMkvvnJ0Q==}
    engines: {node: ^14.15.0 || ^16.10.0 || >=18.0.0}
    peerDependencies:
      '@babel/core': ^7.8.0
    dependencies:
      '@babel/core': 7.22.5
      '@jest/transform': 29.5.0
      '@types/babel__core': 7.20.1
      babel-plugin-istanbul: 6.1.1
      babel-preset-jest: 29.5.0(@babel/core@7.22.5)
      chalk: 4.1.2
      graceful-fs: 4.2.11
      slash: 3.0.0
    transitivePeerDependencies:
      - supports-color
    dev: true

  /babel-plugin-istanbul@6.1.1:
    resolution: {integrity: sha512-Y1IQok9821cC9onCx5otgFfRm7Lm+I+wwxOx738M/WLPZ9Q42m4IG5W0FNX8WLL2gYMZo3JkuXIH2DOpWM+qwA==}
    engines: {node: '>=8'}
    dependencies:
      '@babel/helper-plugin-utils': 7.22.5
      '@istanbuljs/load-nyc-config': 1.1.0
      '@istanbuljs/schema': 0.1.3
      istanbul-lib-instrument: 5.2.1
      test-exclude: 6.0.0
    transitivePeerDependencies:
      - supports-color
    dev: true

  /babel-plugin-jest-hoist@29.5.0:
    resolution: {integrity: sha512-zSuuuAlTMT4mzLj2nPnUm6fsE6270vdOfnpbJ+RmruU75UhLFvL0N2NgI7xpeS7NaB6hGqmd5pVpGTDYvi4Q3w==}
    engines: {node: ^14.15.0 || ^16.10.0 || >=18.0.0}
    dependencies:
      '@babel/template': 7.22.5
      '@babel/types': 7.22.5
      '@types/babel__core': 7.20.1
      '@types/babel__traverse': 7.20.1
    dev: true

  /babel-preset-current-node-syntax@1.0.1(@babel/core@7.22.5):
    resolution: {integrity: sha512-M7LQ0bxarkxQoN+vz5aJPsLBn77n8QgTFmo8WK0/44auK2xlCXrYcUxHFxgU7qW5Yzw/CjmLRK2uJzaCd7LvqQ==}
    peerDependencies:
      '@babel/core': ^7.0.0
    dependencies:
      '@babel/core': 7.22.5
      '@babel/plugin-syntax-async-generators': 7.8.4(@babel/core@7.22.5)
      '@babel/plugin-syntax-bigint': 7.8.3(@babel/core@7.22.5)
      '@babel/plugin-syntax-class-properties': 7.12.13(@babel/core@7.22.5)
      '@babel/plugin-syntax-import-meta': 7.10.4(@babel/core@7.22.5)
      '@babel/plugin-syntax-json-strings': 7.8.3(@babel/core@7.22.5)
      '@babel/plugin-syntax-logical-assignment-operators': 7.10.4(@babel/core@7.22.5)
      '@babel/plugin-syntax-nullish-coalescing-operator': 7.8.3(@babel/core@7.22.5)
      '@babel/plugin-syntax-numeric-separator': 7.10.4(@babel/core@7.22.5)
      '@babel/plugin-syntax-object-rest-spread': 7.8.3(@babel/core@7.22.5)
      '@babel/plugin-syntax-optional-catch-binding': 7.8.3(@babel/core@7.22.5)
      '@babel/plugin-syntax-optional-chaining': 7.8.3(@babel/core@7.22.5)
      '@babel/plugin-syntax-top-level-await': 7.14.5(@babel/core@7.22.5)
    dev: true

  /babel-preset-jest@29.5.0(@babel/core@7.22.5):
    resolution: {integrity: sha512-JOMloxOqdiBSxMAzjRaH023/vvcaSaec49zvg+2LmNsktC7ei39LTJGw02J+9uUtTZUq6xbLyJ4dxe9sSmIuAg==}
    engines: {node: ^14.15.0 || ^16.10.0 || >=18.0.0}
    peerDependencies:
      '@babel/core': ^7.0.0
    dependencies:
      '@babel/core': 7.22.5
      babel-plugin-jest-hoist: 29.5.0
      babel-preset-current-node-syntax: 1.0.1(@babel/core@7.22.5)
    dev: true

  /balanced-match@1.0.2:
    resolution: {integrity: sha512-3oSeUO0TMV67hN1AmbXsK4yaqU7tjiHlbxRDZOpH0KW9+CeX4bRAaX0Anxt0tx2MrpRpWwQaPwIlISEJhYU5Pw==}

  /bare-events@2.2.1:
    resolution: {integrity: sha512-9GYPpsPFvrWBkelIhOhTWtkeZxVxZOdb3VnFTCzlOo3OjvmTvzLoZFUT8kNFACx0vJej6QPney1Cf9BvzCNE/A==}
    requiresBuild: true
    dev: true
    optional: true

  /base-64@0.1.0:
    resolution: {integrity: sha512-Y5gU45svrR5tI2Vt/X9GPd3L0HNIKzGu202EjxrXMpuc2V2CiKgemAbUUsqYmZJvPtCXoUKjNZwBJzsNScUbXA==}
    dev: false

  /base64-js@1.5.1:
    resolution: {integrity: sha512-AKpaYlHn8t4SVbOHCy+b5+KKgvR4vrsD8vbvrbiQJps7fKDTkjkDry6ji0rUJjC0kzbNePLwzxq8iypo41qeWA==}

  /base64url@3.0.1:
    resolution: {integrity: sha512-ir1UPr3dkwexU7FdV8qBBbNDRUhMmIekYMFZfi+C/sLNnRESKPl23nB9b2pltqfOQNnGzsDdId90AEtG5tCx4A==}
    engines: {node: '>=6.0.0'}
    dev: false

  /basic-ftp@5.0.5:
    resolution: {integrity: sha512-4Bcg1P8xhUuqcii/S0Z9wiHIrQVPMermM1any+MX5GeGD7faD3/msQUDGLol9wOcz4/jbg/WJnGqoJF6LiBdtg==}
    engines: {node: '>=10.0.0'}
    dev: true

  /bcrypt-pbkdf@1.0.2:
    resolution: {integrity: sha512-qeFIXtP4MSoi6NLqO12WfqARWWuCKi2Rn/9hJLEmtB5yTNr9DqFWkJRCf2qShWzPeAMRnOgCrq0sg/KLv5ES9w==}
    dependencies:
      tweetnacl: 0.14.5
    dev: false

  /before-after-hook@2.2.3:
    resolution: {integrity: sha512-NzUnlZexiaH/46WDhANlyR2bXRopNg4F/zuSA3OpZnllCUgRaOF2znDioDWrmbNVsuZk6l9pMquQB38cfBZwkQ==}
    dev: false

  /bignumber.js@9.1.1:
    resolution: {integrity: sha512-pHm4LsMJ6lzgNGVfZHjMoO8sdoRhOzOH4MLmY65Jg70bpxCKu5iOHNJyfF6OyvYw7t8Fpf35RuzUyqnQsj8Vig==}

  /binary-extensions@2.2.0:
    resolution: {integrity: sha512-jDctJ/IVQbZoJykoeHbhXpOlNBqGNcwXJKJog42E5HDPUwQTSdjCHdihjj0DlnheQ7blbT6dHOafNAiS8ooQKA==}
    engines: {node: '>=8'}

  /bl@1.2.3:
    resolution: {integrity: sha512-pvcNpa0UU69UT341rO6AYy4FVAIkUHuZXRIWbq+zHnsVcRzDDjIAhGuuYoi0d//cwIwtt4pkpKycWEfjdV+vww==}
    dependencies:
      readable-stream: 2.3.8
      safe-buffer: 5.2.1
    dev: true

  /bluebird@3.7.2:
    resolution: {integrity: sha512-XpNj6GDQzdfW+r2Wnn7xiSAd7TM3jzkxGXBGTtWKuSXv1xUV+azxAm8jdWZN06QTQk+2N2XB9jRDkvbmQmcRtg==}
    dev: false

  /body-parser@1.20.1:
    resolution: {integrity: sha512-jWi7abTbYwajOytWCQc37VulmWiRae5RyTpaCyDcS5/lMdtwSz5lOpDE67srw/HYe35f1z3fDQw+3txg7gNtWw==}
    engines: {node: '>= 0.8', npm: 1.2.8000 || >= 1.4.16}
    dependencies:
      bytes: 3.1.2
      content-type: 1.0.5
      debug: 2.6.9
      depd: 2.0.0
      destroy: 1.2.0
      http-errors: 2.0.0
      iconv-lite: 0.4.24
      on-finished: 2.4.1
      qs: 6.11.0
      raw-body: 2.5.1
      type-is: 1.6.18
      unpipe: 1.0.0
    transitivePeerDependencies:
      - supports-color
    dev: false

  /boolbase@1.0.0:
    resolution: {integrity: sha512-JZOSA7Mo9sNGB8+UjSgzdLtokWAky1zbztM3WRLCbZ70/3cTANmQmOdR7y2g+J0e2WXywy1yS468tY+IruqEww==}
    dev: false

  /botbuilder-core@4.20.0:
    resolution: {integrity: sha512-UxJF31nkIuiVHerPhtJKAyzfIbdG7sTgsS4bXvCqkQvxaY+60p6mIwuxOZZQf3AIOPIxCysMKAmhfoaFyTc+Uw==}
    dependencies:
      botbuilder-dialogs-adaptive-runtime-core: 4.20.0-preview
      botbuilder-stdlib: 4.20.0-internal
      botframework-connector: 4.20.0
      botframework-schema: 4.20.0
      uuid: 8.3.2
      zod: 1.11.17
    transitivePeerDependencies:
      - debug
      - encoding
      - supports-color
    dev: false

  /botbuilder-dialogs-adaptive-runtime-core@4.20.0-preview:
    resolution: {integrity: sha512-P7ezlaFsv5xPHGRYHHsb5UgvkbyxCj0OTHpIfIRCPYLWaKYrzcLI46zzIj76XImn/aYLUsKU7Xg/qw13l9sPKA==}
    dependencies:
      dependency-graph: 0.10.0
    dev: false

  /botbuilder-stdlib@4.20.0-internal:
    resolution: {integrity: sha512-WtMQkl1PHWX+GkdqufDC4nv+JZTUitvjLpdh56piQaakxozK6FQqQzJFdMvUdOMgfJ/mQMPmtojLhfbQOKYvfA==}
    dev: false

  /botbuilder@4.20.0:
    resolution: {integrity: sha512-YfJgAcUyjKZQP3XzXqBoQmj8S5NoIGmqX5g/5coLlsNEaFLAbQXmOEBddN+ww4gz49S246MDspoGaqtweTu/pw==}
    dependencies:
      '@azure/ms-rest-js': 2.6.6
      axios: 0.25.0
      botbuilder-core: 4.20.0
      botbuilder-stdlib: 4.20.0-internal
      botframework-connector: 4.20.0
      botframework-schema: 4.20.0
      botframework-streaming: 4.20.0
      dayjs: 1.11.8
      filenamify: 4.3.0
      fs-extra: 7.0.1
      htmlparser2: 6.1.0
      uuid: 8.3.2
      zod: 1.11.17
    transitivePeerDependencies:
      - bufferutil
      - debug
      - encoding
      - supports-color
      - utf-8-validate
    dev: false

  /botframework-connector@4.20.0:
    resolution: {integrity: sha512-3mP67NHOGdLeODxuXNchK9gzzTafzLdBGZDSWkJDRvIPORbfoxvA/kXsWU2USwMXBnu/M5YeDZn/eUPjDu1nvw==}
    dependencies:
      '@azure/identity': 2.1.0
      '@azure/ms-rest-js': 2.6.6
      adal-node: 0.2.3
      axios: 0.25.0
      base64url: 3.0.1
      botbuilder-stdlib: 4.20.0-internal
      botframework-schema: 4.20.0
      cross-fetch: 3.1.6
      jsonwebtoken: 9.0.2
      rsa-pem-from-mod-exp: 0.8.5
      zod: 1.11.17
    transitivePeerDependencies:
      - debug
      - encoding
      - supports-color
    dev: false

  /botframework-schema@4.20.0:
    resolution: {integrity: sha512-Tda488691XFlkBKdMLdlGWRI8IebLprxqQf57LpuRQHqK2ttbvmfwjFiW5V3VcTBBz1SVzMhwJBAWVDG+MexLA==}
    dependencies:
      uuid: 8.3.2
      zod: 1.11.17
    dev: false

  /botframework-streaming@4.20.0:
    resolution: {integrity: sha512-yPH9+BYJ9RPb76OcARjls3QHfwRejNQz9RxR9YXt6OX0nMfP+sdMfE8BYTDqvBiIXLivbPi+pJG334PwskfohA==}
    dependencies:
      '@types/node': 10.17.60
      '@types/ws': 6.0.4
      uuid: 8.3.2
      ws: 7.5.9
    transitivePeerDependencies:
      - bufferutil
      - utf-8-validate
    dev: false

  /bottleneck@2.19.5:
    resolution: {integrity: sha512-VHiNCbI1lKdl44tGrhNfU3lup0Tj/ZBMJB5/2ZbNXRCPuRCO7ed2mgcK4r17y+KB2EfuYuRaVlwNbAeaWGSpbw==}
    dev: false

  /boxen@5.1.2:
    resolution: {integrity: sha512-9gYgQKXx+1nP8mP7CzFyaUARhg7D3n1dF/FnErWmu9l6JvGpNUN278h0aSb+QjoiKSWG+iZ3uHrcqk0qrY9RQQ==}
    engines: {node: '>=10'}
    dependencies:
      ansi-align: 3.0.1
      camelcase: 6.3.0
      chalk: 4.1.2
      cli-boxes: 2.2.1
      string-width: 4.2.3
      type-fest: 0.20.2
      widest-line: 3.1.0
      wrap-ansi: 7.0.0
    dev: false

  /brace-expansion@1.1.11:
    resolution: {integrity: sha512-iCuPHDFgrHX7H2vEI/5xpz07zSHB00TpugqhmYtVmMO6518mCuRMoOYFldEBl0g187ufozdaHgWKcYFb61qGiA==}
    dependencies:
      balanced-match: 1.0.2
      concat-map: 0.0.1

  /brace-expansion@2.0.1:
    resolution: {integrity: sha512-XnAIvQ8eM+kC6aULx6wuQiwVsnzsi9d3WxzV3FpWTGA19F621kwdbsAcFKXgKUHZWsy+mY6iL1sHTxWEFCytDA==}
    dependencies:
      balanced-match: 1.0.2

  /braces@3.0.2:
    resolution: {integrity: sha512-b8um+L1RzM3WDSzvhm6gIz1yfTbBt6YTlcEKAvsmqCZZFw46z626lVj9j1yEPW33H5H+lBQpZMP1k8l+78Ha0A==}
    engines: {node: '>=8'}
    dependencies:
      fill-range: 7.0.1

  /browser-or-node@2.1.1:
    resolution: {integrity: sha512-8CVjaLJGuSKMVTxJ2DpBl5XnlNDiT4cQFeuCJJrvJmts9YrTZDizTX7PjC2s6W4x+MBGZeEY6dGMrF04/6Hgqg==}
    dev: false

  /browser-request@0.3.3:
    resolution: {integrity: sha512-YyNI4qJJ+piQG6MMEuo7J3Bzaqssufx04zpEKYfSrl/1Op59HWali9zMtBpXnkmqMcOuWJPZvudrm9wISmnCbg==}
    engines: {'0': node}
    dev: false

  /browserslist@4.21.7:
    resolution: {integrity: sha512-BauCXrQ7I2ftSqd2mvKHGo85XR0u7Ru3C/Hxsy/0TkfCtjrmAbPdzLGasmoiBxplpDXlPvdjX9u7srIMfgasNA==}
    engines: {node: ^6 || ^7 || ^8 || ^9 || ^10 || ^11 || ^12 || >=13.7}
    hasBin: true
    dependencies:
      caniuse-lite: 1.0.30001495
      electron-to-chromium: 1.4.425
      node-releases: 2.0.12
      update-browserslist-db: 1.0.11(browserslist@4.21.7)

  /bs-logger@0.2.6:
    resolution: {integrity: sha512-pd8DCoxmbgc7hyPKOvxtqNcjYoOsABPQdcCUjGp3d42VR2CX1ORhk2A87oqqu5R1kk+76nsxZupkmyd+MVtCog==}
    engines: {node: '>= 6'}
    dependencies:
      fast-json-stable-stringify: 2.1.0
    dev: true

  /bser@2.1.1:
    resolution: {integrity: sha512-gQxTNE/GAfIIrmHLUE3oJyp5FO6HRBfhjnw4/wMmA63ZGDJnWBmgY/lyQBpnDUkGmAhbSe39tx2d/iTOAfglwQ==}
    dependencies:
      node-int64: 0.4.0
    dev: true

  /btoa-lite@1.0.0:
    resolution: {integrity: sha512-gvW7InbIyF8AicrqWoptdW08pUxuhq8BEgowNajy9RhiE86fmGAGl+bLKo6oB8QP0CkqHLowfN0oJdKC/J6LbA==}
    dev: false

  /buffer-alloc-unsafe@1.1.0:
    resolution: {integrity: sha512-TEM2iMIEQdJ2yjPJoSIsldnleVaAk1oW3DBVUykyOLsEsFmEc9kn+SFFPz+gl54KQNxlDnAwCXosOS9Okx2xAg==}

  /buffer-alloc@1.2.0:
    resolution: {integrity: sha512-CFsHQgjtW1UChdXgbyJGtnm+O/uLQeZdtbDo8mfUgYXCHSM1wgrVxXm6bSyrUuErEb+4sYVGCzASBRot7zyrow==}
    dependencies:
      buffer-alloc-unsafe: 1.1.0
      buffer-fill: 1.0.0

  /buffer-crc32@0.2.13:
    resolution: {integrity: sha512-VO9Ht/+p3SN7SKWqcrgEzjGbRSJYTx+Q1pTQC0wrWqHx0vpJraQ6GtHx8tvcg1rlK1byhU5gccxgOgj7B0TDkQ==}
    dev: true

  /buffer-equal-constant-time@1.0.1:
    resolution: {integrity: sha512-zRpUiDwd/xk6ADqPMATG8vc9VPrkck7T07OIx0gnjmJAnHnTVXNQG3vfvWNuiZIkwu9KrKdA1iJKfsfTVxE6NA==}

  /buffer-fill@1.0.0:
    resolution: {integrity: sha512-T7zexNBwiiaCOGDg9xNX9PBmjrubblRkENuptryuI64URkXDFum9il/JGL8Lm8wYfAXpredVXXZz7eMHilimiQ==}

  /buffer-from@1.1.2:
    resolution: {integrity: sha512-E+XQCRwSbaaiChtv6k6Dwgc+bx+Bs6vuKJHHl5kox/BaKbhiXzqQOwK4cO22yElGp2OCmjwVhT3HmxgyPGnJfQ==}
    dev: true

  /buffer-writer@2.0.0:
    resolution: {integrity: sha512-a7ZpuTZU1TRtnwyCNW3I5dc0wWNC3VR9S++Ewyk2HHZdrO3CQJqSpd+95Us590V6AL7JqUAH2IwZ/398PmNFgw==}
    engines: {node: '>=4'}
    dev: false

  /buffer@5.7.1:
    resolution: {integrity: sha512-EHcyIPBQ4BSGlvjB16k5KgAJ27CIsHY/2JBmCRReo48y9rQ3MaUzWX3KVlBa4U7MyX02HdVj0K7C3WaB3ju7FQ==}
    dependencies:
      base64-js: 1.5.1
      ieee754: 1.2.1
    dev: true

  /bundle-require@4.0.2(esbuild@0.19.12):
    resolution: {integrity: sha512-jwzPOChofl67PSTW2SGubV9HBQAhhR2i6nskiOThauo9dzwDUgOWQScFVaJkjEfYX+UXiD+LEx8EblQMc2wIag==}
    engines: {node: ^12.20.0 || ^14.13.1 || >=16.0.0}
    peerDependencies:
      esbuild: '>=0.17'
    dependencies:
      esbuild: 0.19.12
      load-tsconfig: 0.2.5
    dev: true

  /bytes@3.1.2:
    resolution: {integrity: sha512-/Nf7TyzTx6S3yRJObOAV7956r8cr2+Oj8AC5dt8wSP3BQAoeX58NoHyCU8P8zGkNXStjTSi6fzO6F0pBdcYbEg==}
    engines: {node: '>= 0.8'}
    dev: false

  /cac@6.7.14:
    resolution: {integrity: sha512-b6Ilus+c3RrdDk+JhLKUAQfzzgLEPy6wcXqS7f/xe1EETvsDP6GORG7SFuOs6cID5YkqchW/LXZbX5bc8j7ZcQ==}
    engines: {node: '>=8'}

  /cacheable-request@6.1.0:
    resolution: {integrity: sha512-Oj3cAGPCqOZX7Rz64Uny2GYAZNliQSqfbePrgAQ1wKAihYmCUnraBtJtKcGR4xz7wF+LoJC+ssFZvv5BgF9Igg==}
    engines: {node: '>=8'}
    dependencies:
      clone-response: 1.0.3
      get-stream: 5.2.0
      http-cache-semantics: 4.1.1
      keyv: 3.1.0
      lowercase-keys: 2.0.0
      normalize-url: 4.5.1
      responselike: 1.0.2
    dev: false

  /call-bind@1.0.2:
    resolution: {integrity: sha512-7O+FbCihrB5WGbFYesctwmTKae6rOiIzmz1icreWJ+0aA7LJfuqhEso2T9ncpcFtzMQtzXf2QGGueWJGTYsqrA==}
    dependencies:
      function-bind: 1.1.1
      get-intrinsic: 1.2.1

  /call-me-maybe@1.0.2:
    resolution: {integrity: sha512-HpX65o1Hnr9HH25ojC1YGs7HCQLq0GCOibSaWER0eNpgJ/Z1MZv2mTc7+xh6WOPxbRVcmgbv4hGU+uSQ/2xFZQ==}

  /callsites@3.1.0:
    resolution: {integrity: sha512-P8BjAsXvZS+VIDUI11hHCQEv74YT67YUi5JJFNWIqL235sBmjX4+qx9Muvls5ivyNENctx46xQLQ3aTuE7ssaQ==}
    engines: {node: '>=6'}

  /camel-case@4.1.2:
    resolution: {integrity: sha512-gxGWBrTT1JuMx6R+o5PTXMmUnhnVzLQ9SNutD4YqKtI6ap897t3tKECYla6gCWEkplXnlNybEkZg9GEGxKFCgw==}
    dependencies:
      pascal-case: 3.1.2
      tslib: 2.6.2
    dev: false

  /camelcase@5.3.1:
    resolution: {integrity: sha512-L28STB170nwWS63UjtlEOE3dldQApaJXZkOI1uMFfzf3rRuPegHaHesyee+YxQ+W6SvRDQV6UrdOdRiR153wJg==}
    engines: {node: '>=6'}
    dev: true

  /camelcase@6.3.0:
    resolution: {integrity: sha512-Gmy6FhYlCY7uOElZUSbxo2UCDH8owEk996gkbrpsgGtrJLM3J7jGxl9Ic7Qwwj4ivOE5AWZWRMecDdF7hqGjFA==}
    engines: {node: '>=10'}

  /caniuse-lite@1.0.30001495:
    resolution: {integrity: sha512-F6x5IEuigtUfU5ZMQK2jsy5JqUUlEFRVZq8bO2a+ysq5K7jD6PPc9YXZj78xDNS3uNchesp1Jw47YXEqr+Viyg==}

  /caseless@0.12.0:
    resolution: {integrity: sha512-4tYFyifaFfGacoiObjJegolkwSU4xQNGbVgUiNYVUxbQ2x2lUsFvY4hVgVzGiIe6WLOPqycWXA40l+PWsxthUw==}
    dev: false

  /chai@4.3.10:
    resolution: {integrity: sha512-0UXG04VuVbruMUYbJ6JctvH0YnC/4q3/AkT18q4NaITo91CUm0liMS9VqzT9vZhVQ/1eqPanMWjBM+Juhfb/9g==}
    engines: {node: '>=4'}
    dependencies:
      assertion-error: 1.1.0
      check-error: 1.0.3
      deep-eql: 4.1.3
      get-func-name: 2.0.2
      loupe: 2.3.6
      pathval: 1.1.1
      type-detect: 4.0.8

  /chai@4.3.7:
    resolution: {integrity: sha512-HLnAzZ2iupm25PlN0xFreAlBA5zaBSv3og0DdeGA4Ar6h6rJ3A0rolRUKJhSF2V10GZKDgWF/VmAEsNWjCRB+A==}
    engines: {node: '>=4'}
    dependencies:
      assertion-error: 1.1.0
      check-error: 1.0.2
      deep-eql: 4.1.3
      get-func-name: 2.0.0
      loupe: 2.3.6
      pathval: 1.1.1
      type-detect: 4.0.8

  /chalk@2.4.2:
    resolution: {integrity: sha512-Mti+f9lpJNcwF4tWV8/OrTTtF1gZi+f8FqlyAdouralcFWFQWF2+NgCHShjkCb+IFBLq9buZwE1xckQU4peSuQ==}
    engines: {node: '>=4'}
    dependencies:
      ansi-styles: 3.2.1
      escape-string-regexp: 1.0.5
      supports-color: 5.5.0

  /chalk@4.1.2:
    resolution: {integrity: sha512-oKnbhFyRIXpUuez8iBMmyEa4nbj4IOQyuhc/wy9kY7/WVPcwIO9VA668Pu8RkO7+0G76SLROeyw9CpQ061i4mA==}
    engines: {node: '>=10'}
    dependencies:
      ansi-styles: 4.3.0
      supports-color: 7.2.0

  /char-regex@1.0.2:
    resolution: {integrity: sha512-kWWXztvZ5SBQV+eRgKFeh8q5sLuZY2+8WUIzlxWVTg+oGwY14qylx1KbKzHd8P6ZYkAg0xyIDU9JMHhyJMZ1jw==}
    engines: {node: '>=10'}
    dev: true

  /check-error@1.0.2:
    resolution: {integrity: sha512-BrgHpW9NURQgzoNyjfq0Wu6VFO6D7IZEmJNdtgNqpzGG8RuNFHt2jQxWlAs4HMe119chBnv+34syEZtc6IhLtA==}

  /check-error@1.0.3:
    resolution: {integrity: sha512-iKEoDYaRmd1mxM90a2OEfWhjsjPpYPuQ+lMYsoxB126+t8fw7ySEO48nmDg5COTjxDI65/Y2OWpeEHk3ZOe8zg==}
    dependencies:
      get-func-name: 2.0.2

  /cheerio-select@2.1.0:
    resolution: {integrity: sha512-9v9kG0LvzrlcungtnJtpGNxY+fzECQKhK4EGJX2vByejiMX84MFNQw4UxPJl3bFbTMw+Dfs37XaIkCwTZfLh4g==}
    dependencies:
      boolbase: 1.0.0
      css-select: 5.1.0
      css-what: 6.1.0
      domelementtype: 2.3.0
      domhandler: 5.0.3
      domutils: 3.1.0
    dev: false

  /cheerio@1.0.0-rc.12:
    resolution: {integrity: sha512-VqR8m68vM46BNnuZ5NtnGBKIE/DfN0cRIzg9n40EIq9NOv90ayxLBXA8fXC5gquFRGJSTRqBq25Jt2ECLR431Q==}
    engines: {node: '>= 6'}
    dependencies:
      cheerio-select: 2.1.0
      dom-serializer: 2.0.0
      domhandler: 5.0.3
      domutils: 3.1.0
      htmlparser2: 8.0.2
      parse5: 7.1.2
      parse5-htmlparser2-tree-adapter: 7.0.0
    dev: false

  /chokidar@3.5.3:
    resolution: {integrity: sha512-Dr3sfKRP6oTcjf2JmUmFJfeVMvXBdegxB0iVQ5eb2V10uFJUCAS8OByZdVAyVb8xXNz3GjjTgj9kLWsZTqE6kw==}
    engines: {node: '>= 8.10.0'}
    dependencies:
      anymatch: 3.1.3
      braces: 3.0.2
      glob-parent: 5.1.2
      is-binary-path: 2.1.0
      is-glob: 4.0.3
      normalize-path: 3.0.0
      readdirp: 3.6.0
    optionalDependencies:
      fsevents: 2.3.2

  /chromium-bidi@0.5.8(devtools-protocol@0.0.1232444):
    resolution: {integrity: sha512-blqh+1cEQbHBKmok3rVJkBlBxt9beKBgOsxbFgs7UJcoVbbeZ+K7+6liAsjgpc8l1Xd55cQUy14fXZdGSb4zIw==}
    peerDependencies:
      devtools-protocol: '*'
    dependencies:
      devtools-protocol: 0.0.1232444
      mitt: 3.0.1
      urlpattern-polyfill: 10.0.0
    dev: true

  /ci-info@3.8.0:
    resolution: {integrity: sha512-eXTggHWSooYhq49F2opQhuHWgzucfF2YgODK4e1566GQs5BIfP30B0oenwBJHfWxAs2fyPB1s7Mg949zLf61Yw==}
    engines: {node: '>=8'}
    dev: true

  /cjs-module-lexer@1.2.2:
    resolution: {integrity: sha512-cOU9usZw8/dXIXKtwa8pM0OTJQuJkxMN6w30csNRUerHfeQ5R6U3kkU/FtJeIf3M202OHfY2U8ccInBG7/xogA==}
    dev: true

  /clean-stack@2.2.0:
    resolution: {integrity: sha512-4diC9HaTE+KRAMWhDhrGOECgWZxoevMc5TlkObMqNSsVU62PYzXZ/SMTjzyGAFF1YusgxGcSWTEXBhp0CPwQ1A==}
    engines: {node: '>=6'}
    dev: false

  /cli-boxes@2.2.1:
    resolution: {integrity: sha512-y4coMcylgSCdVinjiDBuR8PCC2bLjyGTwEmPb9NHR/QaNU6EUOXcTY/s6VjGMD6ENSEaeQYHCY0GNGS5jfMwPw==}
    engines: {node: '>=6'}
    dev: false

  /cli-color@2.0.3:
    resolution: {integrity: sha512-OkoZnxyC4ERN3zLzZaY9Emb7f/MhBOIpePv0Ycok0fJYT+Ouo00UBEIwsVsr0yoow++n5YWlSUgST9GKhNHiRQ==}
    engines: {node: '>=0.10'}
    dependencies:
      d: 1.0.1
      es5-ext: 0.10.62
      es6-iterator: 2.0.3
      memoizee: 0.4.15
      timers-ext: 0.1.7

  /cliui@8.0.1:
    resolution: {integrity: sha512-BSeNnyus75C4//NQ9gQt1/csTXyo/8Sb+afLAkzAptFuMsod9HFokGNudZpi/oQV73hnVK+sR+5PVRMd+Dr7YQ==}
    engines: {node: '>=12'}
    dependencies:
      string-width: 4.2.3
      strip-ansi: 6.0.1
      wrap-ansi: 7.0.0

  /clone-response@1.0.3:
    resolution: {integrity: sha512-ROoL94jJH2dUVML2Y/5PEDNaSHgeOdSDicUyS7izcF63G6sTc/FTjLub4b8Il9S8S0beOfYt0TaA5qvFK+w0wA==}
    dependencies:
      mimic-response: 1.0.1
    dev: false

  /cluster-key-slot@1.1.2:
    resolution: {integrity: sha512-RMr0FhtfXemyinomL4hrWcYJxmX6deFdCxpJzhDttxgO1+bcCnkk+9drydLVDmAMG7NE6aN/fl4F7ucU/90gAA==}
    engines: {node: '>=0.10.0'}
    dev: false

  /co@4.6.0:
    resolution: {integrity: sha512-QVb0dM5HvG+uaxitm8wONl7jltx8dqhfU33DcqtOZcLSVIKSDDLDi7+0LbAKiyI8hD9u42m2YxXSkMGWThaecQ==}
    engines: {iojs: '>= 1.0.0', node: '>= 0.12.0'}
    dev: true

  /code-error-fragment@0.0.230:
    resolution: {integrity: sha512-cadkfKp6932H8UkhzE/gcUqhRMNf8jHzkAN7+5Myabswaghu4xABTgPHDCjW+dBAJxj/SpkTYokpzDqY4pCzQw==}
    engines: {node: '>= 4'}
    dev: true

  /collect-v8-coverage@1.0.1:
    resolution: {integrity: sha512-iBPtljfCNcTKNAto0KEtDfZ3qzjJvqE3aTGZsbhjSBlorqpXJlaWWtPO35D+ZImoC3KWejX64o+yPGxhWSTzfg==}
    dev: true

  /color-convert@1.9.3:
    resolution: {integrity: sha512-QfAUtd+vFdAtFQcC8CCyYt1fYWxSqAiK2cSD6zDB8N3cpsEBAvRxp9zOGg6G/SHHJYAT88/az/IuDGALsNVbGg==}
    dependencies:
      color-name: 1.1.3

  /color-convert@2.0.1:
    resolution: {integrity: sha512-RRECPsj7iu/xb5oKYcsFHSppFNnsj/52OVTRKb4zP5onXwVF3zVmmToNcOfGC+CRDpfK/U584fMg38ZHCaElKQ==}
    engines: {node: '>=7.0.0'}
    dependencies:
      color-name: 1.1.4

  /color-name@1.1.3:
    resolution: {integrity: sha512-72fSenhMw2HZMTVHeCA9KCmpEIbzWiQsjN+BHcBbS9vr1mtt+vJjPdksIBNUmKAW8TFUDPJK5SUU3QhE9NEXDw==}

  /color-name@1.1.4:
    resolution: {integrity: sha512-dOy+3AuW3a2wNbZHIuMZpTcgjGuLU/uBL/ubcZF9OXbDo8ff4O8yVp5Bf0efS8uEoYo5q4Fx7dY9OgQGXgAsQA==}

  /color-string@1.9.1:
    resolution: {integrity: sha512-shrVawQFojnZv6xM40anx4CkoDP+fZsw/ZerEMsW/pyzsRbElpsL/DBVW7q3ExxwusdNXI3lXpuhEZkzs8p5Eg==}
    dependencies:
      color-name: 1.1.4
      simple-swizzle: 0.2.2

  /color@3.2.1:
    resolution: {integrity: sha512-aBl7dZI9ENN6fUGC7mWpMTPNHmWUSNan9tuWN6ahh5ZLNk9baLJOnSMlrQkHcrfFgz2/RigjUVAjdx36VcemKA==}
    dependencies:
      color-convert: 1.9.3
      color-string: 1.9.1

  /colorspace@1.1.4:
    resolution: {integrity: sha512-BgvKJiuVu1igBUF2kEjRCZXol6wiiGbY5ipL/oVPwm0BL9sIpMIzM8IK7vwuxIIzOXMV3Ey5w+vxhm0rR/TN8w==}
    dependencies:
      color: 3.2.1
      text-hex: 1.0.0

  /combined-stream@1.0.8:
    resolution: {integrity: sha512-FQN4MRfuJeHf7cBbBMJFXhKSDq+2kAArBlmRBvcvFE5BB1HZKXtSFASDhdlz9zOYwxh8lDdnvmMOe/+5cdoEdg==}
    engines: {node: '>= 0.8'}
    dependencies:
      delayed-stream: 1.0.0

  /commander@2.20.3:
    resolution: {integrity: sha512-GpVkmM8vF2vQUkj2LvZmD35JxeJOLCwJ9cUkugyk2nuhbv3+mJvpLYYt+0+USMxE+oj+ey/lJEnhZw75x/OMcQ==}
    dev: true

  /commander@4.1.1:
    resolution: {integrity: sha512-NOKm8xhkzAjzFx8B2v5OAHT+u5pRQc2UCa2Vq9jYL/31o2wi9mxBA7LIFs3sV5VSC49z6pEhfbMULvShKj26WA==}
    engines: {node: '>= 6'}

  /commander@5.1.0:
    resolution: {integrity: sha512-P0CysNDQ7rtVw4QIQtm+MRxV66vKFSvlsQvGYXZWR3qFU0jlMKHZZZgw8e+8DSah4UDKMqnknRDQz+xuQXQ/Zg==}
    engines: {node: '>= 6'}
    dev: true

  /comment-parser@1.3.1:
    resolution: {integrity: sha512-B52sN2VNghyq5ofvUsqZjmk6YkihBX5vMSChmSK9v4ShjKf3Vk5Xcmgpw4o+iIgtrnM/u5FiMpz9VKb8lpBveA==}
    engines: {node: '>= 12.0.0'}
    dev: false

  /component-emitter@1.3.0:
    resolution: {integrity: sha512-Rd3se6QB+sO1TwqZjscQrurpEPIfO0/yYnSin6Q/rD3mOutHvUrCAhJub3r90uNb+SESBuE0QYoB90YdfatsRg==}
    dev: false

  /concat-map@0.0.1:
    resolution: {integrity: sha512-/Srv4dswyQNBfohGpz9o6Yb3Gz3SrUDqBH5rTuhGR7ahtlbYKnVxw2bCFMRljaA7EXHaXZ8wsHdodFvbkhKmqg==}

  /content-disposition@0.5.4:
    resolution: {integrity: sha512-FveZTNuGw04cxlAiWbzi6zTAL/lhehaWbTtgluJh4/E95DqMwTmha3KZN1aAWA8cFIhHzMZUvLevkw5Rqk+tSQ==}
    engines: {node: '>= 0.6'}
    dependencies:
      safe-buffer: 5.2.1
    dev: false

  /content-type@1.0.5:
    resolution: {integrity: sha512-nTjqfcBFEipKdXCv4YDQWCfmcLZKm81ldF0pAopTvyrFGVbcR6P/VAAd5G7N+0tTr8QqiU0tFadD6FK4NtJwOA==}
    engines: {node: '>= 0.6'}
    dev: false

  /convert-source-map@1.9.0:
    resolution: {integrity: sha512-ASFBup0Mz1uyiIjANan1jzLQami9z1PoYSZCiiYW2FczPbenXc45FZdBZLzOT+r6+iciuEModtmCti+hjaAk0A==}

  /convert-source-map@2.0.0:
    resolution: {integrity: sha512-Kvp459HrV2FEJ1CAsi1Ku+MY3kasH19TFykTz2xWmMeq6bk2NU3XXvfJ+Q61m0xktWwt+1HSYf3JZsTms3aRJg==}
    dev: true

  /cookie-signature@1.0.6:
    resolution: {integrity: sha512-QADzlaHc8icV8I7vbaJXJwod9HWYp8uCqf1xa4OfNu1T7JVxQIrUgOWtHdNDtPiywmFbiS12VjotIXLrKM3orQ==}
    dev: false

  /cookie@0.4.2:
    resolution: {integrity: sha512-aSWTXFzaKWkvHO1Ny/s+ePFpvKsPnjc551iI41v3ny/ow6tBG5Vd+FuqGNhh1LxOmVzOlGUriIlOaokOvhaStA==}
    engines: {node: '>= 0.6'}
    dev: false

  /cookie@0.5.0:
    resolution: {integrity: sha512-YZ3GUyn/o8gfKJlnlX7g7xq4gyO6OSuhGPKaaGssGB2qgDUS0gPgtTvoyZLTt9Ab6dC4hfc9dV5arkvc/OCmrw==}
    engines: {node: '>= 0.6'}
    dev: false

  /cookiejar@2.1.4:
    resolution: {integrity: sha512-LDx6oHrK+PhzLKJU9j5S7/Y3jM/mUHvD/DeI1WQmJn652iPC5Y4TBzC9l+5OMOXlyTTA+SmVUPm0HQUwpD5Jqw==}
    dev: false

  /core-util-is@1.0.2:
    resolution: {integrity: sha512-3lqz5YjWTYnW6dlDa5TLaTCcShfar1e40rmcJVwCBJC6mWlFuj0eCHIElmG1g5kyuJ/GD+8Wn4FFCcz4gJPfaQ==}

  /cosmiconfig@9.0.0(typescript@4.9.5):
    resolution: {integrity: sha512-itvL5h8RETACmOTFc4UfIyB2RfEHi71Ax6E/PivVxq9NseKbOWpeyHEOIbmAw1rs8Ak0VursQNww7lf7YtUwzg==}
    engines: {node: '>=14'}
    peerDependencies:
      typescript: '>=4.9.5'
    peerDependenciesMeta:
      typescript:
        optional: true
    dependencies:
      env-paths: 2.2.1
      import-fresh: 3.3.0
      js-yaml: 4.1.0
      parse-json: 5.2.0
      typescript: 4.9.5
    dev: true

  /create-require@1.1.1:
    resolution: {integrity: sha512-dcKFX3jn0MpIaXjisoRvexIJVEKzaq7z2rZKxf+MSr9TkdmHmsU4m2lcLojrj/FHl8mk5VxMmYA+ftRkP/3oKQ==}

  /cross-fetch@3.1.6:
    resolution: {integrity: sha512-riRvo06crlE8HiqOwIpQhxwdOk4fOeR7FVM/wXoxchFEqMNUjvbs3bfo4OTgMEMHzppd4DxFBDbyySj8Cv781g==}
    dependencies:
      node-fetch: 2.7.0
    transitivePeerDependencies:
      - encoding
    dev: false

  /cross-fetch@4.0.0:
    resolution: {integrity: sha512-e4a5N8lVvuLgAWgnCrLr2PP0YyDOTHa9H/Rj54dirp61qXnNq46m82bRhNqIA5VccJtWBvPTFRV3TtvHUKPB1g==}
    dependencies:
      node-fetch: 2.7.0
    transitivePeerDependencies:
      - encoding
    dev: true

  /cross-spawn@7.0.3:
    resolution: {integrity: sha512-iRDPJKUPVEND7dHPO8rkbOnPpyDygcDFtWjpeWNCgy8WP2rXcxXL8TskReQl6OrB2G7+UJrags1q15Fudc7G6w==}
    engines: {node: '>= 8'}
    dependencies:
      path-key: 3.1.1
      shebang-command: 2.0.0
      which: 2.0.2

  /crypto@1.0.1:
    resolution: {integrity: sha512-VxBKmeNcqQdiUQUW2Tzq0t377b54N2bMtXO/qiLa+6eRRmmC4qT3D4OnTGoT/U6O9aklQ/jTwbOtRMTTY8G0Ig==}
    deprecated: This package is no longer supported. It's now a built-in Node module. If you've depended on crypto, you should switch to the one that's built-in.
    dev: false

  /css-select@5.1.0:
    resolution: {integrity: sha512-nwoRF1rvRRnnCqqY7updORDsuqKzqYJ28+oSMaJMMgOauh3fvwHqMS7EZpIPqK8GL+g9mKxF1vP/ZjSeNjEVHg==}
    dependencies:
      boolbase: 1.0.0
      css-what: 6.1.0
      domhandler: 5.0.3
      domutils: 3.1.0
      nth-check: 2.1.1
    dev: false

  /css-what@6.1.0:
    resolution: {integrity: sha512-HTUrgRJ7r4dsZKU6GjmpfRK1O76h97Z8MfS1G0FozR+oF2kG6Vfe8JE6zwrkbxigziPHinCJ+gCPjA9EaBDtRw==}
    engines: {node: '>= 6'}
    dev: false

  /d@1.0.1:
    resolution: {integrity: sha512-m62ShEObQ39CfralilEQRjH6oAMtNCV1xJyEx5LpRYUVN+EviphDgUc/F3hnYbADmkiNs67Y+3ylmlG7Lnu+FA==}
    dependencies:
      es5-ext: 0.10.62
      type: 1.2.0

  /dashdash@1.14.1:
    resolution: {integrity: sha512-jRFi8UDGo6j+odZiEpjazZaWqEal3w/basFjQHQEwVtZJGDpxbH1MeYluwCS8Xq5wmLJooDlMgvVarmWfGM44g==}
    engines: {node: '>=0.10'}
    dependencies:
      assert-plus: 1.0.0
    dev: false

  /data-uri-to-buffer@4.0.1:
    resolution: {integrity: sha512-0R9ikRb668HB7QDxT1vkpuUBtqc53YyAwMwGeUFKRojY/NWKvdZ+9UYtRfGmhqNbRkTSVpMbmyhXipFFv2cb/A==}
    engines: {node: '>= 12'}
    dev: false

  /data-uri-to-buffer@6.0.2:
    resolution: {integrity: sha512-7hvf7/GW8e86rW0ptuwS3OcBGDjIi6SZva7hCyWC0yYry2cOPmLIjXAUHI6DK2HsnwJd9ifmt57i8eV2n4YNpw==}
    engines: {node: '>= 14'}
    dev: true

  /date-utils@1.2.21:
    resolution: {integrity: sha512-wJMBjqlwXR0Iv0wUo/lFbhSQ7MmG1hl36iuxuE91kW+5b5sWbase73manEqNH9sOLFAMG83B4ffNKq9/Iq0FVA==}
    engines: {node: '>0.4.0'}
    dev: false

  /dayjs@1.11.8:
    resolution: {integrity: sha512-LcgxzFoWMEPO7ggRv1Y2N31hUf2R0Vj7fuy/m+Bg1K8rr+KAs1AEy4y9jd5DXe8pbHgX+srkHNS7TH6Q6ZhYeQ==}
    dev: false

  /debug@2.6.9:
    resolution: {integrity: sha512-bC7ElrdJaJnPbAP+1EotYvqZsb3ecl5wi6Bfi6BJTUcNowp6cvspg0jXznRTKDjm/E7AdgFBVeAPVMNcKGsHMA==}
    peerDependencies:
      supports-color: '*'
    peerDependenciesMeta:
      supports-color:
        optional: true
    dependencies:
      ms: 2.0.0
    dev: false

  /debug@3.2.7(supports-color@5.5.0):
    resolution: {integrity: sha512-CFjzYYAi4ThfiQvizrFQevTTXHtnCqWfe7x1AhgEscTz6ZbLbfoLRLPugTQyBth6f8ZERVUSyWHFD/7Wu4t1XQ==}
    peerDependencies:
      supports-color: '*'
    peerDependenciesMeta:
      supports-color:
        optional: true
    dependencies:
      ms: 2.1.3
      supports-color: 5.5.0

  /debug@4.3.4:
    resolution: {integrity: sha512-PRWFHuSU3eDtQJPvnNY7Jcket1j0t5OuOsFzPPzsekD52Zl8qUfFIPEiswXqIvHWGVHOgX+7G/vCNNhehwxfkQ==}
    engines: {node: '>=6.0'}
    peerDependencies:
      supports-color: '*'
    peerDependenciesMeta:
      supports-color:
        optional: true
    dependencies:
      ms: 2.1.2

  /decamelize@5.0.1:
    resolution: {integrity: sha512-VfxadyCECXgQlkoEAjeghAr5gY3Hf+IKjKb+X8tGVDtveCjN+USwprd2q3QXBR9T1+x2DG0XZF5/w+7HAtSaXA==}
    engines: {node: '>=10'}
    dev: false

  /decode-uri-component@0.2.2:
    resolution: {integrity: sha512-FqUYQ+8o158GyGTrMFJms9qh3CqTKvAqgqsTnkLI8sKu0028orqBhxNMFkFen0zGyg6epACD32pjVk58ngIErQ==}
    engines: {node: '>=0.10'}
    dev: false

  /decompress-response@3.3.0:
    resolution: {integrity: sha512-BzRPQuY1ip+qDonAOz42gRm/pg9F768C+npV/4JOsxRC2sq+Rlk+Q4ZCAsOhnIaMrgarILY+RMUIvMmmX1qAEA==}
    engines: {node: '>=4'}
    dependencies:
      mimic-response: 1.0.1
    dev: false

  /decompress-tar@4.1.1:
    resolution: {integrity: sha512-JdJMaCrGpB5fESVyxwpCx4Jdj2AagLmv3y58Qy4GE6HMVjWz1FeVQk1Ct4Kye7PftcdOo/7U7UKzYBJgqnGeUQ==}
    engines: {node: '>=4'}
    dependencies:
      file-type: 5.2.0
      is-stream: 1.1.0
      tar-stream: 1.6.2
    dev: true

  /decompress-tarbz2@4.1.1:
    resolution: {integrity: sha512-s88xLzf1r81ICXLAVQVzaN6ZmX4A6U4z2nMbOwobxkLoIIfjVMBg7TeguTUXkKeXni795B6y5rnvDw7rxhAq9A==}
    engines: {node: '>=4'}
    dependencies:
      decompress-tar: 4.1.1
      file-type: 6.2.0
      is-stream: 1.1.0
      seek-bzip: 1.0.6
      unbzip2-stream: 1.4.3
    dev: true

  /decompress-targz@4.1.1:
    resolution: {integrity: sha512-4z81Znfr6chWnRDNfFNqLwPvm4db3WuZkqV+UgXQzSngG3CEKdBkw5jrv3axjjL96glyiiKjsxJG3X6WBZwX3w==}
    engines: {node: '>=4'}
    dependencies:
      decompress-tar: 4.1.1
      file-type: 5.2.0
      is-stream: 1.1.0
    dev: true

  /decompress-unzip@4.0.1:
    resolution: {integrity: sha512-1fqeluvxgnn86MOh66u8FjbtJpAFv5wgCT9Iw8rcBqQcCo5tO8eiJw7NNTrvt9n4CRBVq7CstiS922oPgyGLrw==}
    engines: {node: '>=4'}
    dependencies:
      file-type: 3.9.0
      get-stream: 2.3.1
      pify: 2.3.0
      yauzl: 2.10.0
    dev: true

  /decompress@4.2.1:
    resolution: {integrity: sha512-e48kc2IjU+2Zw8cTb6VZcJQ3lgVbS4uuB1TfCHbiZIP/haNXm+SVyhu+87jts5/3ROpd82GSVCoNs/z8l4ZOaQ==}
    engines: {node: '>=4'}
    dependencies:
      decompress-tar: 4.1.1
      decompress-tarbz2: 4.1.1
      decompress-targz: 4.1.1
      decompress-unzip: 4.0.1
      graceful-fs: 4.2.11
      make-dir: 1.3.0
      pify: 2.3.0
      strip-dirs: 2.1.0
    dev: true

  /dedent@0.7.0:
    resolution: {integrity: sha512-Q6fKUPqnAHAyhiUgFU7BUzLiv0kd8saH9al7tnu5Q/okj6dnupxyTgFIBjVzJATdfIAm9NAsvXNzjaKa+bxVyA==}
    dev: true

  /deep-eql@4.1.3:
    resolution: {integrity: sha512-WaEtAOpRA1MQ0eohqZjpGD8zdI0Ovsm8mmFhaDN8dvDZzyoUMcYDnf5Y6iu7HTXxf8JDS23qWa4a+hKCDyOPzw==}
    engines: {node: '>=6'}
    dependencies:
      type-detect: 4.0.8

  /deep-extend@0.6.0:
    resolution: {integrity: sha512-LOHxIOaPYdHlJRtCQfDIVZtfw/ufM8+rVj649RIHzcm/vGwQRXFt6OPqIFWsm2XEMrNIEtWR64sY1LEKD2vAOA==}
    engines: {node: '>=4.0.0'}
    dev: false

  /deep-is@0.1.4:
    resolution: {integrity: sha512-oIPzksmTg4/MriiaYGO+okXDT7ztn/w3Eptv/+gSIdMdKsJo0u4CfYNFJPy+4SKMuCqGw2wxnA+URMg3t8a/bQ==}
    dev: false

  /deepmerge@4.3.1:
    resolution: {integrity: sha512-3sUqbMEc77XqpdNO7FRyRog+eW3ph+GYCbj+rK+uYyRMuwsVy0rMiVtPn+QJlKFvWP/1PYpapqYn0Me2knFn+A==}
    engines: {node: '>=0.10.0'}
    dev: true

  /defer-to-connect@1.1.3:
    resolution: {integrity: sha512-0ISdNousHvZT2EiFlZeZAHBUvSxmKswVCEf8hW7KWgG4a8MVEu/3Vb6uWYozkjylyCxe0JBIiRB1jV45S70WVQ==}
    dev: false

  /define-lazy-prop@2.0.0:
    resolution: {integrity: sha512-Ds09qNh8yw3khSjiJjiUInaGX9xlqZDY7JVryGxdxV7NPeuqQfplOpQ66yJFZut3jLa5zOwkXw1g9EI2uKh4Og==}
    engines: {node: '>=8'}
    dev: false

  /define-properties@1.2.0:
    resolution: {integrity: sha512-xvqAVKGfT1+UAvPwKTVw/njhdQ8ZhXK4lI0bCIuCMrp2up9nPnaDftrLtmpTazqd1o+UY4zgzU+avtMbDP+ldA==}
    engines: {node: '>= 0.4'}
    dependencies:
      has-property-descriptors: 1.0.0
      object-keys: 1.1.1
    dev: false

  /degenerator@5.0.1:
    resolution: {integrity: sha512-TllpMR/t0M5sqCXfj85i4XaAzxmS5tVA16dqvdkMwGmzI+dXLXnw3J+3Vdv7VKw+ThlTMboK6i9rnZ6Nntj5CQ==}
    engines: {node: '>= 14'}
    dependencies:
      ast-types: 0.13.4
      escodegen: 2.1.0
      esprima: 4.0.1
    dev: true

  /delayed-stream@1.0.0:
    resolution: {integrity: sha512-ZySD7Nf91aLB0RxL4KGrKHBXl7Eds1DAmEdcoVawXnLD7SDhpNgtuII2aAkg7a7QS41jxPSZ17p4VdGnMHk3MQ==}
    engines: {node: '>=0.4.0'}

  /denque@2.1.0:
    resolution: {integrity: sha512-HVQE3AAb/pxF8fQAoiqpvg9i3evqug3hoiwakOyZAwJm+6vZehbkYXZ0l4JxS+I3QxM97v5aaRNhj8v5oBhekw==}
    engines: {node: '>=0.10'}
    dev: false

  /depd@2.0.0:
    resolution: {integrity: sha512-g7nH6P6dyDioJogAAGprGpCtVImJhpPk/roCzdb3fIh61/s/nPsfR6onyMwkCAR/OlC3yBC0lESvUoQEAssIrw==}
    engines: {node: '>= 0.8'}
    dev: false

  /dependency-graph@0.10.0:
    resolution: {integrity: sha512-c9amUgpgxSi1bE5/sbLwcs5diLD0ygCQYmhfM5H1s5VH1mCsYkcmAL3CcNdv4kdSw6JuMoHeDGzLgj/gAXdWVg==}
    engines: {node: '>= 0.6.0'}
    dev: false

  /deprecation@2.3.1:
    resolution: {integrity: sha512-xmHIy4F3scKVwMsQ4WnVaS8bHOx0DmVwRywosKhaILI0ywMDWPtBSku2HNxRvF7jtwDRsoEwYQSfbxj8b7RlJQ==}
    dev: false

  /destroy@1.2.0:
    resolution: {integrity: sha512-2sJGJTaXIIaR1w4iJSNoN0hnMY7Gpc/n8D4qSCJw8QqFWXf7cuAgnEHxBpweaVcPevC2l3KpjYCx3NypQQgaJg==}
    engines: {node: '>= 0.8', npm: 1.2.8000 || >= 1.4.16}
    dev: false

  /detect-newline@3.1.0:
    resolution: {integrity: sha512-TLz+x/vEXm/Y7P7wn1EJFNLxYpUD4TgMosxY6fAVJUnJMbupHBOncxyWUG9OpTaH9EBD7uFI5LfEgmMOc54DsA==}
    engines: {node: '>=8'}
    dev: true

  /devtools-protocol@0.0.1232444:
    resolution: {integrity: sha512-pM27vqEfxSxRkTMnF+XCmxSEb6duO5R+t8A9DEEJgy4Wz2RVanje2mmj99B6A3zv2r/qGfYlOvYznUhuokizmg==}
    dev: true

  /diff-sequences@29.4.3:
    resolution: {integrity: sha512-ofrBgwpPhCD85kMKtE9RYFFq6OC1A89oW2vvgWZNCwxrUpRUILopY7lsYyMDSjc8g6U6aiO0Qubg6r4Wgt5ZnA==}
    engines: {node: ^14.15.0 || ^16.10.0 || >=18.0.0}

  /diff@4.0.2:
    resolution: {integrity: sha512-58lmxKSA4BNyLz+HHMUzlOEpg09FV+ev6ZMe3vJihgdxzgcwZ8VoEEPmALCZG9LmqfVoNMMKpttIYTVG6uDY7A==}
    engines: {node: '>=0.3.1'}

  /dir-glob@3.0.1:
    resolution: {integrity: sha512-WkrWp9GR4KXfKGYzOLmTuGVi1UWFfws377n9cc55/tb6DuqyF6pcQ5AbiHEshaDpY9v6oaSr2XCDidGmMwdzIA==}
    engines: {node: '>=8'}
    dependencies:
      path-type: 4.0.0

  /doctrine@2.1.0:
    resolution: {integrity: sha512-35mSku4ZXK0vfCuHEDAwt55dg2jNajHZ1odvF+8SSr82EsZY4QmXfuWso8oEd8zRhVObSN18aM0CjSdoBX7zIw==}
    engines: {node: '>=0.10.0'}
    dependencies:
      esutils: 2.0.3
    dev: false

  /doctrine@3.0.0:
    resolution: {integrity: sha512-yS+Q5i3hBf7GBkd4KG8a7eBNNWNGLTaEwwYWUijIYM7zrlYDM0BFXHjjPWlWZ1Rg7UaddZeIDmi9jF3HmqiQ2w==}
    engines: {node: '>=6.0.0'}
    dependencies:
      esutils: 2.0.3
    dev: false

  /dom-serializer@1.4.1:
    resolution: {integrity: sha512-VHwB3KfrcOOkelEG2ZOfxqLZdfkil8PtJi4P8N2MMXucZq2yLp75ClViUlOVwyoHEDjYU433Aq+5zWP61+RGag==}
    dependencies:
      domelementtype: 2.3.0
      domhandler: 4.3.1
      entities: 2.2.0
    dev: false

  /dom-serializer@2.0.0:
    resolution: {integrity: sha512-wIkAryiqt/nV5EQKqQpo3SToSOV9J0DnbJqwK7Wv/Trc92zIAYZ4FlMu+JPFW1DfGFt81ZTCGgDEabffXeLyJg==}
    dependencies:
      domelementtype: 2.3.0
      domhandler: 5.0.3
      entities: 4.5.0
    dev: false

  /domelementtype@2.3.0:
    resolution: {integrity: sha512-OLETBj6w0OsagBwdXnPdN0cnMfF9opN69co+7ZrbfPGrdpPVNBUj02spi6B1N7wChLQiPn4CSH/zJvXw56gmHw==}
    dev: false

  /domhandler@4.3.1:
    resolution: {integrity: sha512-GrwoxYN+uWlzO8uhUXRl0P+kHE4GtVPfYzVLcUxPL7KNdHKj66vvlhiweIHqYYXWlw+T8iLMp42Lm67ghw4WMQ==}
    engines: {node: '>= 4'}
    dependencies:
      domelementtype: 2.3.0
    dev: false

  /domhandler@5.0.3:
    resolution: {integrity: sha512-cgwlv/1iFQiFnU96XXgROh8xTeetsnJiDsTc7TYCLFd9+/WNkIqPTxiM/8pSd8VIrhXGTf1Ny1q1hquVqDJB5w==}
    engines: {node: '>= 4'}
    dependencies:
      domelementtype: 2.3.0
    dev: false

  /domutils@2.8.0:
    resolution: {integrity: sha512-w96Cjofp72M5IIhpjgobBimYEfoPjx1Vx0BSX9P30WBdZW2WIKU0T1Bd0kz2eNZ9ikjKgHbEyKx8BB6H1L3h3A==}
    dependencies:
      dom-serializer: 1.4.1
      domelementtype: 2.3.0
      domhandler: 4.3.1
    dev: false

  /domutils@3.1.0:
    resolution: {integrity: sha512-H78uMmQtI2AhgDJjWeQmHwJJ2bLPD3GMmO7Zja/ZZh84wkm+4ut+IUnUdRa8uCGX88DiVx1j6FRe1XfxEgjEZA==}
    dependencies:
      dom-serializer: 2.0.0
      domelementtype: 2.3.0
      domhandler: 5.0.3
    dev: false

  /dot-case@3.0.4:
    resolution: {integrity: sha512-Kv5nKlh6yRrdrGvxeJ2e5y2eRUpkUosIW4A2AS38zwSz27zu7ufDwQPi5Jhs3XAlGNetl3bmnGhQsMtkKJnj3w==}
    dependencies:
      no-case: 3.0.4
      tslib: 2.6.2
    dev: false

  /dotenv@16.4.4:
    resolution: {integrity: sha512-XvPXc8XAQThSjAbY6cQ/9PcBXmFoWuw1sQ3b8HqUCR6ziGXjkTi//kB9SWa2UwqlgdAIuRqAa/9hVljzPehbYg==}
    engines: {node: '>=12'}
    dev: false

  /dotenv@8.6.0:
    resolution: {integrity: sha512-IrPdXQsk2BbzvCBGBOTmmSH5SodmqZNt4ERAZDmW4CT+tL8VtvinqywuANaFu4bOMWki16nqf0e4oC0QIaDr/g==}
    engines: {node: '>=10'}
    dev: false

  /duplexer3@0.1.5:
    resolution: {integrity: sha512-1A8za6ws41LQgv9HrE/66jyC5yuSjQ3L/KOpFtoBilsAK2iA2wuS5rTt1OCzIvtS2V7nVmedsUU+DGRcjBmOYA==}
    dev: false

  /eastasianwidth@0.2.0:
    resolution: {integrity: sha512-I88TYZWc9XiYHRQ4/3c5rjjfgkjhLyW2luGIheGERbNQ6OY7yTybanSpDXZa8y7VUP9YmDcYa+eyq4ca7iLqWA==}
    dev: true

  /ecc-jsbn@0.1.2:
    resolution: {integrity: sha512-eh9O+hwRHNbG4BLTjEl3nw044CkGm5X6LoaCf7LPp7UU8Qrt47JYNi6nPX8xjW97TKGKm1ouctg0QSpZe9qrnw==}
    dependencies:
      jsbn: 0.1.1
      safer-buffer: 2.1.2
    dev: false

  /ecdsa-sig-formatter@1.0.11:
    resolution: {integrity: sha512-nagl3RYrbNv6kQkeJIpt6NJZy8twLB/2vtz6yN9Z4vRKHN4/QZJIEbqohALSgwKdnksuY3k5Addp5lg8sVoVcQ==}
    dependencies:
      safe-buffer: 5.2.1

  /ee-first@1.1.1:
    resolution: {integrity: sha512-WMwm9LhRUo+WUaRN+vRuETqG89IgZphVSNkdFgeb6sS/E4OrDIN7t48CAewSHXc6C8lefD8KKfr5vY61brQlow==}
    dev: false

  /electron-to-chromium@1.4.425:
    resolution: {integrity: sha512-wv1NufHxu11zfDbY4fglYQApMswleE9FL/DSeyOyauVXDZ+Kco96JK/tPfBUaDqfRarYp2WH2hJ/5UnVywp9Jg==}

  /emittery@0.13.1:
    resolution: {integrity: sha512-DeWwawk6r5yR9jFgnDKYt4sLS0LmHJJi3ZOnb5/JdbYwj3nW+FxQnHIjhBKz8YLC7oRNPVM9NQ47I3CVx34eqQ==}
    engines: {node: '>=12'}
    dev: true

  /emoji-regex@8.0.0:
    resolution: {integrity: sha512-MSjYzcWNOA0ewAHpz0MxpYFvwg6yjy1NG3xteoqz644VCo/RPgnr1/GGt+ic3iJTzQ8Eu3TdM14SawnVUmGE6A==}

  /emoji-regex@9.2.2:
    resolution: {integrity: sha512-L18DaJsXSUk2+42pv8mLs5jJT2hqFkFE4j21wOmgbUqsZ2hL72NsUU785g9RXgo3s0ZNgVl42TiHp3ZtOv/Vyg==}
    dev: true

  /enabled@2.0.0:
    resolution: {integrity: sha512-AKrN98kuwOzMIdAizXGI86UFBoo26CL21UM763y1h/GMSJ4/OHU9k2YlsmBpyScFo/wbLzWQJBMCW4+IO3/+OQ==}

  /encodeurl@1.0.2:
    resolution: {integrity: sha512-TPJXq8JqFaVYm2CWmPvnP2Iyo4ZSM7/QKcSmuMLDObfpH5fi7RUGmd/rTDf+rut/saiDiQEeVTNgAmJEdAOx0w==}
    engines: {node: '>= 0.8'}
    dev: false

  /end-of-stream@1.4.4:
    resolution: {integrity: sha512-+uw1inIHVPQoaVuHzRyXd21icM+cnt4CzD5rW+NC1wjOUSTOs+Te7FOv7AhN7vS9x/oIyhLP5PR1H+phQAHu5Q==}
    dependencies:
      once: 1.4.0

  /entities@2.2.0:
    resolution: {integrity: sha512-p92if5Nz619I0w+akJrLZH0MX0Pb5DX39XOwQTtXSdQQOaYH03S1uIQp4mhOZtAXrxq4ViO67YTiLBo2638o9A==}
    dev: false

  /entities@4.5.0:
    resolution: {integrity: sha512-V0hjH4dGPh9Ao5p0MoRY6BVqtwCjhz6vI5LT8AJ55H+4g9/4vbHx1I54fS0XuclLhDHArPQCiMjDxjaL8fPxhw==}
    engines: {node: '>=0.12'}
    dev: false

  /env-paths@2.2.1:
    resolution: {integrity: sha512-+h1lkLKhZMTYjog1VEpJNG7NZJWcuc2DDk/qsqSTRRCOXiLjeQ1d1/udrUGhqMxUgAlwKNZ0cf2uqan5GLuS2A==}
    engines: {node: '>=6'}
    dev: true

  /error-ex@1.3.2:
    resolution: {integrity: sha512-7dFHNmqeFSEt2ZBsCriorKnn3Z2pj+fd9kmI6QoWw4//DL+icEBfc0U7qJCisqrTsKTjw4fNFy2pW9OqStD84g==}
    dependencies:
      is-arrayish: 0.2.1
    dev: true

  /es-abstract@1.21.2:
    resolution: {integrity: sha512-y/B5POM2iBnIxCiernH1G7rC9qQoM77lLIMQLuob0zhp8C56Po81+2Nj0WFKnd0pNReDTnkYryc+zhOzpEIROg==}
    engines: {node: '>= 0.4'}
    dependencies:
      array-buffer-byte-length: 1.0.0
      available-typed-arrays: 1.0.5
      call-bind: 1.0.2
      es-set-tostringtag: 2.0.1
      es-to-primitive: 1.2.1
      function.prototype.name: 1.1.5
      get-intrinsic: 1.2.1
      get-symbol-description: 1.0.0
      globalthis: 1.0.3
      gopd: 1.0.1
      has: 1.0.3
      has-property-descriptors: 1.0.0
      has-proto: 1.0.1
      has-symbols: 1.0.3
      internal-slot: 1.0.5
      is-array-buffer: 3.0.2
      is-callable: 1.2.7
      is-negative-zero: 2.0.2
      is-regex: 1.1.4
      is-shared-array-buffer: 1.0.2
      is-string: 1.0.7
      is-typed-array: 1.1.10
      is-weakref: 1.0.2
      object-inspect: 1.12.3
      object-keys: 1.1.1
      object.assign: 4.1.4
      regexp.prototype.flags: 1.5.0
      safe-regex-test: 1.0.0
      string.prototype.trim: 1.2.7
      string.prototype.trimend: 1.0.6
      string.prototype.trimstart: 1.0.6
      typed-array-length: 1.0.4
      unbox-primitive: 1.0.2
      which-typed-array: 1.1.9
    dev: false

  /es-array-method-boxes-properly@1.0.0:
    resolution: {integrity: sha512-wd6JXUmyHmt8T5a2xreUwKcGPq6f1f+WwIJkijUqiGcJz1qqnZgP6XIK+QyIWU5lT7imeNxUll48bziG+TSYcA==}
    dev: false

  /es-get-iterator@1.1.3:
    resolution: {integrity: sha512-sPZmqHBe6JIiTfN5q2pEi//TwxmAFHwj/XEuYjTuse78i8KxaqMTTzxPoFKuzRpDpTJ+0NAbpfenkmH2rePtuw==}
    dependencies:
      call-bind: 1.0.2
      get-intrinsic: 1.2.1
      has-symbols: 1.0.3
      is-arguments: 1.1.1
      is-map: 2.0.2
      is-set: 2.0.2
      is-string: 1.0.7
      isarray: 2.0.5
      stop-iteration-iterator: 1.0.0
    dev: false

  /es-set-tostringtag@2.0.1:
    resolution: {integrity: sha512-g3OMbtlwY3QewlqAiMLI47KywjWZoEytKr8pf6iTC8uJq5bIAH52Z9pnQ8pVL6whrCto53JZDuUIsifGeLorTg==}
    engines: {node: '>= 0.4'}
    dependencies:
      get-intrinsic: 1.2.1
      has: 1.0.3
      has-tostringtag: 1.0.0
    dev: false

  /es-shim-unscopables@1.0.0:
    resolution: {integrity: sha512-Jm6GPcCdC30eMLbZ2x8z2WuRwAws3zTBBKuusffYVUrNj/GVSUAZ+xKMaUpfNDR5IbyNA5LJbaecoUVbmUcB1w==}
    dependencies:
      has: 1.0.3
    dev: false

  /es-to-primitive@1.2.1:
    resolution: {integrity: sha512-QCOllgZJtaUo9miYBcLChTUaHNjJF3PYs1VidD7AwiEj1kYxKeQTctLAezAOH5ZKRH0g2IgPn6KwB4IT8iRpvA==}
    engines: {node: '>= 0.4'}
    dependencies:
      is-callable: 1.2.7
      is-date-object: 1.0.5
      is-symbol: 1.0.4
    dev: false

  /es5-ext@0.10.62:
    resolution: {integrity: sha512-BHLqn0klhEpnOKSrzn/Xsz2UIW8j+cGmo9JLzr8BiUapV8hPL9+FliFqjwr9ngW7jWdnxv6eO+/LqyhJVqgrjA==}
    engines: {node: '>=0.10'}
    requiresBuild: true
    dependencies:
      es6-iterator: 2.0.3
      es6-symbol: 3.1.3
      next-tick: 1.1.0

  /es6-iterator@2.0.3:
    resolution: {integrity: sha512-zw4SRzoUkd+cl+ZoE15A9o1oQd920Bb0iOJMQkQhl3jNc03YqVjAhG7scf9C5KWRU/R13Orf588uCC6525o02g==}
    dependencies:
      d: 1.0.1
      es5-ext: 0.10.62
      es6-symbol: 3.1.3

  /es6-symbol@3.1.3:
    resolution: {integrity: sha512-NJ6Yn3FuDinBaBRWl/q5X/s4koRHBrgKAu+yGI6JCBeiu3qrcbJhwT2GeR/EXVfylRk8dpQVJoLEFhK+Mu31NA==}
    dependencies:
      d: 1.0.1
      ext: 1.7.0

  /es6-weak-map@2.0.3:
    resolution: {integrity: sha512-p5um32HOTO1kP+w7PRnB+5lQ43Z6muuMuIMffvDN8ZB4GcnjLBV6zGStpbASIMk4DCAvEaamhe2zhyCb/QXXsA==}
    dependencies:
      d: 1.0.1
      es5-ext: 0.10.62
      es6-iterator: 2.0.3
      es6-symbol: 3.1.3

  /esbuild-android-64@0.15.18:
    resolution: {integrity: sha512-wnpt3OXRhcjfIDSZu9bnzT4/TNTDsOUvip0foZOUBG7QbSt//w3QV4FInVJxNhKc/ErhUxc5z4QjHtMi7/TbgA==}
    engines: {node: '>=12'}
    cpu: [x64]
    os: [android]
    requiresBuild: true
    optional: true

  /esbuild-android-arm64@0.15.18:
    resolution: {integrity: sha512-G4xu89B8FCzav9XU8EjsXacCKSG2FT7wW9J6hOc18soEHJdtWu03L3TQDGf0geNxfLTtxENKBzMSq9LlbjS8OQ==}
    engines: {node: '>=12'}
    cpu: [arm64]
    os: [android]
    requiresBuild: true
    optional: true

  /esbuild-darwin-64@0.15.18:
    resolution: {integrity: sha512-2WAvs95uPnVJPuYKP0Eqx+Dl/jaYseZEUUT1sjg97TJa4oBtbAKnPnl3b5M9l51/nbx7+QAEtuummJZW0sBEmg==}
    engines: {node: '>=12'}
    cpu: [x64]
    os: [darwin]
    requiresBuild: true
    optional: true

  /esbuild-darwin-arm64@0.15.18:
    resolution: {integrity: sha512-tKPSxcTJ5OmNb1btVikATJ8NftlyNlc8BVNtyT/UAr62JFOhwHlnoPrhYWz09akBLHI9nElFVfWSTSRsrZiDUA==}
    engines: {node: '>=12'}
    cpu: [arm64]
    os: [darwin]
    requiresBuild: true
    optional: true

  /esbuild-freebsd-64@0.15.18:
    resolution: {integrity: sha512-TT3uBUxkteAjR1QbsmvSsjpKjOX6UkCstr8nMr+q7zi3NuZ1oIpa8U41Y8I8dJH2fJgdC3Dj3CXO5biLQpfdZA==}
    engines: {node: '>=12'}
    cpu: [x64]
    os: [freebsd]
    requiresBuild: true
    optional: true

  /esbuild-freebsd-arm64@0.15.18:
    resolution: {integrity: sha512-R/oVr+X3Tkh+S0+tL41wRMbdWtpWB8hEAMsOXDumSSa6qJR89U0S/PpLXrGF7Wk/JykfpWNokERUpCeHDl47wA==}
    engines: {node: '>=12'}
    cpu: [arm64]
    os: [freebsd]
    requiresBuild: true
    optional: true

  /esbuild-linux-32@0.15.18:
    resolution: {integrity: sha512-lphF3HiCSYtaa9p1DtXndiQEeQDKPl9eN/XNoBf2amEghugNuqXNZA/ZovthNE2aa4EN43WroO0B85xVSjYkbg==}
    engines: {node: '>=12'}
    cpu: [ia32]
    os: [linux]
    requiresBuild: true
    optional: true

  /esbuild-linux-64@0.15.18:
    resolution: {integrity: sha512-hNSeP97IviD7oxLKFuii5sDPJ+QHeiFTFLoLm7NZQligur8poNOWGIgpQ7Qf8Balb69hptMZzyOBIPtY09GZYw==}
    engines: {node: '>=12'}
    cpu: [x64]
    os: [linux]
    requiresBuild: true
    optional: true

  /esbuild-linux-arm64@0.15.18:
    resolution: {integrity: sha512-54qr8kg/6ilcxd+0V3h9rjT4qmjc0CccMVWrjOEM/pEcUzt8X62HfBSeZfT2ECpM7104mk4yfQXkosY8Quptug==}
    engines: {node: '>=12'}
    cpu: [arm64]
    os: [linux]
    requiresBuild: true
    optional: true

  /esbuild-linux-arm@0.15.18:
    resolution: {integrity: sha512-UH779gstRblS4aoS2qpMl3wjg7U0j+ygu3GjIeTonCcN79ZvpPee12Qun3vcdxX+37O5LFxz39XeW2I9bybMVA==}
    engines: {node: '>=12'}
    cpu: [arm]
    os: [linux]
    requiresBuild: true
    optional: true

  /esbuild-linux-mips64le@0.15.18:
    resolution: {integrity: sha512-Mk6Ppwzzz3YbMl/ZZL2P0q1tnYqh/trYZ1VfNP47C31yT0K8t9s7Z077QrDA/guU60tGNp2GOwCQnp+DYv7bxQ==}
    engines: {node: '>=12'}
    cpu: [mips64el]
    os: [linux]
    requiresBuild: true
    optional: true

  /esbuild-linux-ppc64le@0.15.18:
    resolution: {integrity: sha512-b0XkN4pL9WUulPTa/VKHx2wLCgvIAbgwABGnKMY19WhKZPT+8BxhZdqz6EgkqCLld7X5qiCY2F/bfpUUlnFZ9w==}
    engines: {node: '>=12'}
    cpu: [ppc64]
    os: [linux]
    requiresBuild: true
    optional: true

  /esbuild-linux-riscv64@0.15.18:
    resolution: {integrity: sha512-ba2COaoF5wL6VLZWn04k+ACZjZ6NYniMSQStodFKH/Pu6RxzQqzsmjR1t9QC89VYJxBeyVPTaHuBMCejl3O/xg==}
    engines: {node: '>=12'}
    cpu: [riscv64]
    os: [linux]
    requiresBuild: true
    optional: true

  /esbuild-linux-s390x@0.15.18:
    resolution: {integrity: sha512-VbpGuXEl5FCs1wDVp93O8UIzl3ZrglgnSQ+Hu79g7hZu6te6/YHgVJxCM2SqfIila0J3k0csfnf8VD2W7u2kzQ==}
    engines: {node: '>=12'}
    cpu: [s390x]
    os: [linux]
    requiresBuild: true
    optional: true

  /esbuild-netbsd-64@0.15.18:
    resolution: {integrity: sha512-98ukeCdvdX7wr1vUYQzKo4kQ0N2p27H7I11maINv73fVEXt2kyh4K4m9f35U1K43Xc2QGXlzAw0K9yoU7JUjOg==}
    engines: {node: '>=12'}
    cpu: [x64]
    os: [netbsd]
    requiresBuild: true
    optional: true

  /esbuild-openbsd-64@0.15.18:
    resolution: {integrity: sha512-yK5NCcH31Uae076AyQAXeJzt/vxIo9+omZRKj1pauhk3ITuADzuOx5N2fdHrAKPxN+zH3w96uFKlY7yIn490xQ==}
    engines: {node: '>=12'}
    cpu: [x64]
    os: [openbsd]
    requiresBuild: true
    optional: true

  /esbuild-sunos-64@0.15.18:
    resolution: {integrity: sha512-On22LLFlBeLNj/YF3FT+cXcyKPEI263nflYlAhz5crxtp3yRG1Ugfr7ITyxmCmjm4vbN/dGrb/B7w7U8yJR9yw==}
    engines: {node: '>=12'}
    cpu: [x64]
    os: [sunos]
    requiresBuild: true
    optional: true

  /esbuild-windows-32@0.15.18:
    resolution: {integrity: sha512-o+eyLu2MjVny/nt+E0uPnBxYuJHBvho8vWsC2lV61A7wwTWC3jkN2w36jtA+yv1UgYkHRihPuQsL23hsCYGcOQ==}
    engines: {node: '>=12'}
    cpu: [ia32]
    os: [win32]
    requiresBuild: true
    optional: true

  /esbuild-windows-64@0.15.18:
    resolution: {integrity: sha512-qinug1iTTaIIrCorAUjR0fcBk24fjzEedFYhhispP8Oc7SFvs+XeW3YpAKiKp8dRpizl4YYAhxMjlftAMJiaUw==}
    engines: {node: '>=12'}
    cpu: [x64]
    os: [win32]
    requiresBuild: true
    optional: true

  /esbuild-windows-arm64@0.15.18:
    resolution: {integrity: sha512-q9bsYzegpZcLziq0zgUi5KqGVtfhjxGbnksaBFYmWLxeV/S1fK4OLdq2DFYnXcLMjlZw2L0jLsk1eGoB522WXQ==}
    engines: {node: '>=12'}
    cpu: [arm64]
    os: [win32]
    requiresBuild: true
    optional: true

  /esbuild@0.15.18:
    resolution: {integrity: sha512-x/R72SmW3sSFRm5zrrIjAhCeQSAWoni3CmHEqfQrZIQTM3lVCdehdwuIqaOtfC2slvpdlLa62GYoN8SxT23m6Q==}
    engines: {node: '>=12'}
    hasBin: true
    requiresBuild: true
    optionalDependencies:
      '@esbuild/android-arm': 0.15.18
      '@esbuild/linux-loong64': 0.15.18
      esbuild-android-64: 0.15.18
      esbuild-android-arm64: 0.15.18
      esbuild-darwin-64: 0.15.18
      esbuild-darwin-arm64: 0.15.18
      esbuild-freebsd-64: 0.15.18
      esbuild-freebsd-arm64: 0.15.18
      esbuild-linux-32: 0.15.18
      esbuild-linux-64: 0.15.18
      esbuild-linux-arm: 0.15.18
      esbuild-linux-arm64: 0.15.18
      esbuild-linux-mips64le: 0.15.18
      esbuild-linux-ppc64le: 0.15.18
      esbuild-linux-riscv64: 0.15.18
      esbuild-linux-s390x: 0.15.18
      esbuild-netbsd-64: 0.15.18
      esbuild-openbsd-64: 0.15.18
      esbuild-sunos-64: 0.15.18
      esbuild-windows-32: 0.15.18
      esbuild-windows-64: 0.15.18
      esbuild-windows-arm64: 0.15.18

  /esbuild@0.16.17:
    resolution: {integrity: sha512-G8LEkV0XzDMNwXKgM0Jwu3nY3lSTwSGY6XbxM9cr9+s0T/qSV1q1JVPBGzm3dcjhCic9+emZDmMffkwgPeOeLg==}
    engines: {node: '>=12'}
    hasBin: true
    requiresBuild: true
    optionalDependencies:
      '@esbuild/android-arm': 0.16.17
      '@esbuild/android-arm64': 0.16.17
      '@esbuild/android-x64': 0.16.17
      '@esbuild/darwin-arm64': 0.16.17
      '@esbuild/darwin-x64': 0.16.17
      '@esbuild/freebsd-arm64': 0.16.17
      '@esbuild/freebsd-x64': 0.16.17
      '@esbuild/linux-arm': 0.16.17
      '@esbuild/linux-arm64': 0.16.17
      '@esbuild/linux-ia32': 0.16.17
      '@esbuild/linux-loong64': 0.16.17
      '@esbuild/linux-mips64el': 0.16.17
      '@esbuild/linux-ppc64': 0.16.17
      '@esbuild/linux-riscv64': 0.16.17
      '@esbuild/linux-s390x': 0.16.17
      '@esbuild/linux-x64': 0.16.17
      '@esbuild/netbsd-x64': 0.16.17
      '@esbuild/openbsd-x64': 0.16.17
      '@esbuild/sunos-x64': 0.16.17
      '@esbuild/win32-arm64': 0.16.17
      '@esbuild/win32-ia32': 0.16.17
      '@esbuild/win32-x64': 0.16.17
    dev: true

  /esbuild@0.18.12:
    resolution: {integrity: sha512-XuOVLDdtsDslXStStduT41op21Ytmf4/BDS46aa3xPJ7X5h2eMWBF1oAe3QjUH3bDksocNXgzGUZ7XHIBya6Tg==}
    engines: {node: '>=12'}
    hasBin: true
    requiresBuild: true
    optionalDependencies:
      '@esbuild/android-arm': 0.18.12
      '@esbuild/android-arm64': 0.18.12
      '@esbuild/android-x64': 0.18.12
      '@esbuild/darwin-arm64': 0.18.12
      '@esbuild/darwin-x64': 0.18.12
      '@esbuild/freebsd-arm64': 0.18.12
      '@esbuild/freebsd-x64': 0.18.12
      '@esbuild/linux-arm': 0.18.12
      '@esbuild/linux-arm64': 0.18.12
      '@esbuild/linux-ia32': 0.18.12
      '@esbuild/linux-loong64': 0.18.12
      '@esbuild/linux-mips64el': 0.18.12
      '@esbuild/linux-ppc64': 0.18.12
      '@esbuild/linux-riscv64': 0.18.12
      '@esbuild/linux-s390x': 0.18.12
      '@esbuild/linux-x64': 0.18.12
      '@esbuild/netbsd-x64': 0.18.12
      '@esbuild/openbsd-x64': 0.18.12
      '@esbuild/sunos-x64': 0.18.12
      '@esbuild/win32-arm64': 0.18.12
      '@esbuild/win32-ia32': 0.18.12
      '@esbuild/win32-x64': 0.18.12

<<<<<<< HEAD
  /esbuild@0.19.12:
    resolution: {integrity: sha512-aARqgq8roFBj054KvQr5f1sFu0D65G+miZRCuJyJ0G13Zwx7vRar5Zhn2tkQNzIXcBrNVsv/8stehpj+GAjgbg==}
=======
  /esbuild@0.20.2:
    resolution: {integrity: sha512-WdOOppmUNU+IbZ0PaDiTst80zjnrOkyJNHoKupIcVyU8Lvla3Ugx94VzkQ32Ijqd7UhHJy75gNWDMUekcrSJ6g==}
>>>>>>> e7fe726d
    engines: {node: '>=12'}
    hasBin: true
    requiresBuild: true
    optionalDependencies:
<<<<<<< HEAD
      '@esbuild/aix-ppc64': 0.19.12
      '@esbuild/android-arm': 0.19.12
      '@esbuild/android-arm64': 0.19.12
      '@esbuild/android-x64': 0.19.12
      '@esbuild/darwin-arm64': 0.19.12
      '@esbuild/darwin-x64': 0.19.12
      '@esbuild/freebsd-arm64': 0.19.12
      '@esbuild/freebsd-x64': 0.19.12
      '@esbuild/linux-arm': 0.19.12
      '@esbuild/linux-arm64': 0.19.12
      '@esbuild/linux-ia32': 0.19.12
      '@esbuild/linux-loong64': 0.19.12
      '@esbuild/linux-mips64el': 0.19.12
      '@esbuild/linux-ppc64': 0.19.12
      '@esbuild/linux-riscv64': 0.19.12
      '@esbuild/linux-s390x': 0.19.12
      '@esbuild/linux-x64': 0.19.12
      '@esbuild/netbsd-x64': 0.19.12
      '@esbuild/openbsd-x64': 0.19.12
      '@esbuild/sunos-x64': 0.19.12
      '@esbuild/win32-arm64': 0.19.12
      '@esbuild/win32-ia32': 0.19.12
      '@esbuild/win32-x64': 0.19.12
=======
      '@esbuild/aix-ppc64': 0.20.2
      '@esbuild/android-arm': 0.20.2
      '@esbuild/android-arm64': 0.20.2
      '@esbuild/android-x64': 0.20.2
      '@esbuild/darwin-arm64': 0.20.2
      '@esbuild/darwin-x64': 0.20.2
      '@esbuild/freebsd-arm64': 0.20.2
      '@esbuild/freebsd-x64': 0.20.2
      '@esbuild/linux-arm': 0.20.2
      '@esbuild/linux-arm64': 0.20.2
      '@esbuild/linux-ia32': 0.20.2
      '@esbuild/linux-loong64': 0.20.2
      '@esbuild/linux-mips64el': 0.20.2
      '@esbuild/linux-ppc64': 0.20.2
      '@esbuild/linux-riscv64': 0.20.2
      '@esbuild/linux-s390x': 0.20.2
      '@esbuild/linux-x64': 0.20.2
      '@esbuild/netbsd-x64': 0.20.2
      '@esbuild/openbsd-x64': 0.20.2
      '@esbuild/sunos-x64': 0.20.2
      '@esbuild/win32-arm64': 0.20.2
      '@esbuild/win32-ia32': 0.20.2
      '@esbuild/win32-x64': 0.20.2
>>>>>>> e7fe726d
    dev: true

  /escalade@3.1.1:
    resolution: {integrity: sha512-k0er2gUkLf8O0zKJiAhmkTnJlTvINGv7ygDNPbeIsX/TJjGJZHuh9B2UxbsaEkmlEo9MfhrSzmhIlhRlI2GXnw==}
    engines: {node: '>=6'}

  /escape-html@1.0.3:
    resolution: {integrity: sha512-NiSupZ4OeuGwr68lGIeym/ksIZMJodUGOSCZ/FSnTxcrekbvqrgdUxlJOMpijaKZVjAJrWrGs/6Jy8OMuyj9ow==}
    dev: false

  /escape-string-regexp@1.0.5:
    resolution: {integrity: sha512-vbRorB5FUQWvla16U8R/qgaFIya2qGzwDrNmCZuYKrbdSUMG6I1ZCGQRefkRVhuOkIGVne7BQ35DSfo1qvJqFg==}
    engines: {node: '>=0.8.0'}

  /escape-string-regexp@2.0.0:
    resolution: {integrity: sha512-UpzcLCXolUWcNu5HtVMHYdXJjArjsF9C0aNnquZYY4uW/Vu0miy5YoWvbV345HauVvcAUnpRuhMMcqTcGOY2+w==}
    engines: {node: '>=8'}
    dev: true

  /escape-string-regexp@4.0.0:
    resolution: {integrity: sha512-TtpcNJ3XAzx3Gq8sWRzJaVajRs0uVxA2YAkdb1jm2YkPz4G6egUFAyA3n5vtEIZefPk5Wa4UXbKuS5fKkJWdgA==}
    engines: {node: '>=10'}
    dev: false

  /escodegen@2.1.0:
    resolution: {integrity: sha512-2NlIDTwUWJN0mRPQOdtQBzbUHvdGY2P1VXSyU83Q3xKxM7WHX2Ql8dKq782Q9TgQUNOLEzEYu9bzLNj1q88I5w==}
    engines: {node: '>=6.0'}
    hasBin: true
    dependencies:
      esprima: 4.0.1
      estraverse: 5.3.0
      esutils: 2.0.3
    optionalDependencies:
      source-map: 0.6.1
    dev: true

  /eslint-config-prettier@8.8.0(eslint@8.41.0):
    resolution: {integrity: sha512-wLbQiFre3tdGgpDv67NQKnJuTlcUVYHas3k+DZCc2U2BadthoEY4B7hLPvAxaqdyOGCzuLfii2fqGph10va7oA==}
    hasBin: true
    peerDependencies:
      eslint: '>=7.0.0'
    dependencies:
      eslint: 8.41.0
    dev: false

  /eslint-import-resolver-node@0.3.7:
    resolution: {integrity: sha512-gozW2blMLJCeFpBwugLTGyvVjNoeo1knonXAcatC6bjPBZitotxdWf7Gimr25N4c0AAOo4eOUfaG82IJPDpqCA==}
    dependencies:
      debug: 3.2.7(supports-color@5.5.0)
      is-core-module: 2.12.1
      resolve: 1.22.2
    transitivePeerDependencies:
      - supports-color
    dev: false

  /eslint-module-utils@2.8.0(@typescript-eslint/parser@5.59.8)(eslint-import-resolver-node@0.3.7)(eslint@8.41.0):
    resolution: {integrity: sha512-aWajIYfsqCKRDgUfjEXNN/JlrzauMuSEy5sbd7WXbtW3EH6A6MpwEh42c7qD+MqQo9QMJ6fWLAeIJynx0g6OAw==}
    engines: {node: '>=4'}
    peerDependencies:
      '@typescript-eslint/parser': '*'
      eslint: '*'
      eslint-import-resolver-node: '*'
      eslint-import-resolver-typescript: '*'
      eslint-import-resolver-webpack: '*'
    peerDependenciesMeta:
      '@typescript-eslint/parser':
        optional: true
      eslint:
        optional: true
      eslint-import-resolver-node:
        optional: true
      eslint-import-resolver-typescript:
        optional: true
      eslint-import-resolver-webpack:
        optional: true
    dependencies:
      '@typescript-eslint/parser': 5.59.8(eslint@8.41.0)(typescript@4.9.5)
      debug: 3.2.7(supports-color@5.5.0)
      eslint: 8.41.0
      eslint-import-resolver-node: 0.3.7
    transitivePeerDependencies:
      - supports-color
    dev: false

  /eslint-plugin-import@2.27.5(@typescript-eslint/parser@5.59.8)(eslint@8.41.0):
    resolution: {integrity: sha512-LmEt3GVofgiGuiE+ORpnvP+kAm3h6MLZJ4Q5HCyHADofsb4VzXFsRiWj3c0OFiV+3DWFh0qg3v9gcPlfc3zRow==}
    engines: {node: '>=4'}
    peerDependencies:
      '@typescript-eslint/parser': '*'
      eslint: ^2 || ^3 || ^4 || ^5 || ^6 || ^7.2.0 || ^8
    peerDependenciesMeta:
      '@typescript-eslint/parser':
        optional: true
    dependencies:
      '@typescript-eslint/parser': 5.59.8(eslint@8.41.0)(typescript@4.9.5)
      array-includes: 3.1.6
      array.prototype.flat: 1.3.1
      array.prototype.flatmap: 1.3.1
      debug: 3.2.7(supports-color@5.5.0)
      doctrine: 2.1.0
      eslint: 8.41.0
      eslint-import-resolver-node: 0.3.7
      eslint-module-utils: 2.8.0(@typescript-eslint/parser@5.59.8)(eslint-import-resolver-node@0.3.7)(eslint@8.41.0)
      has: 1.0.3
      is-core-module: 2.12.1
      is-glob: 4.0.3
      minimatch: 3.1.2
      object.values: 1.1.6
      resolve: 1.22.2
      semver: 6.3.0
      tsconfig-paths: 3.14.2
    transitivePeerDependencies:
      - eslint-import-resolver-typescript
      - eslint-import-resolver-webpack
      - supports-color
    dev: false

  /eslint-plugin-jsdoc@39.9.1(eslint@8.41.0):
    resolution: {integrity: sha512-Rq2QY6BZP2meNIs48aZ3GlIlJgBqFCmR55+UBvaDkA3ZNQ0SvQXOs2QKkubakEijV8UbIVbVZKsOVN8G3MuqZw==}
    engines: {node: ^14 || ^16 || ^17 || ^18 || ^19}
    peerDependencies:
      eslint: ^7.0.0 || ^8.0.0
    dependencies:
      '@es-joy/jsdoccomment': 0.36.1
      comment-parser: 1.3.1
      debug: 4.3.4
      escape-string-regexp: 4.0.0
      eslint: 8.41.0
      esquery: 1.5.0
      semver: 7.5.1
      spdx-expression-parse: 3.0.1
    transitivePeerDependencies:
      - supports-color
    dev: false

  /eslint-plugin-prettier@4.2.1(eslint-config-prettier@8.8.0)(eslint@8.41.0)(prettier@2.8.8):
    resolution: {integrity: sha512-f/0rXLXUt0oFYs8ra4w49wYZBG5GKZpAYsJSm6rnYL5uVDjd+zowwMwVZHnAjf4edNrKpCDYfXDgmRE/Ak7QyQ==}
    engines: {node: '>=12.0.0'}
    peerDependencies:
      eslint: '>=7.28.0'
      eslint-config-prettier: '*'
      prettier: '>=2.0.0'
    peerDependenciesMeta:
      eslint-config-prettier:
        optional: true
    dependencies:
      eslint: 8.41.0
      eslint-config-prettier: 8.8.0(eslint@8.41.0)
      prettier: 2.8.8
      prettier-linter-helpers: 1.0.0
    dev: false

  /eslint-plugin-unused-imports@2.0.0(@typescript-eslint/eslint-plugin@5.59.8)(eslint@8.41.0):
    resolution: {integrity: sha512-3APeS/tQlTrFa167ThtP0Zm0vctjr4M44HMpeg1P4bK6wItarumq0Ma82xorMKdFsWpphQBlRPzw/pxiVELX1A==}
    engines: {node: ^12.22.0 || ^14.17.0 || >=16.0.0}
    peerDependencies:
      '@typescript-eslint/eslint-plugin': ^5.0.0
      eslint: ^8.0.0
    peerDependenciesMeta:
      '@typescript-eslint/eslint-plugin':
        optional: true
    dependencies:
      '@typescript-eslint/eslint-plugin': 5.59.8(@typescript-eslint/parser@5.59.8)(eslint@8.41.0)(typescript@4.9.5)
      eslint: 8.41.0
      eslint-rule-composer: 0.3.0
    dev: false

  /eslint-rule-composer@0.3.0:
    resolution: {integrity: sha512-bt+Sh8CtDmn2OajxvNO+BX7Wn4CIWMpTRm3MaiKPCQcnnlm0CS2mhui6QaoeQugs+3Kj2ESKEEGJUdVafwhiCg==}
    engines: {node: '>=4.0.0'}
    dev: false

  /eslint-scope@5.1.1:
    resolution: {integrity: sha512-2NxwbF/hZ0KpepYN0cNbo+FN6XoK7GaHlQhgx/hIZl6Va0bF45RQOOwhLIy8lQDbuCiadSLCBnH2CFYquit5bw==}
    engines: {node: '>=8.0.0'}
    dependencies:
      esrecurse: 4.3.0
      estraverse: 4.3.0
    dev: false

  /eslint-scope@7.2.0:
    resolution: {integrity: sha512-DYj5deGlHBfMt15J7rdtyKNq/Nqlv5KfU4iodrQ019XESsRnwXH9KAE0y3cwtUHDo2ob7CypAnCqefh6vioWRw==}
    engines: {node: ^12.22.0 || ^14.17.0 || >=16.0.0}
    dependencies:
      esrecurse: 4.3.0
      estraverse: 5.3.0
    dev: false

  /eslint-visitor-keys@3.4.1:
    resolution: {integrity: sha512-pZnmmLwYzf+kWaM/Qgrvpen51upAktaaiI01nsJD/Yr3lMOdNtq0cxkrrg16w64VtisN6okbs7Q8AfGqj4c9fA==}
    engines: {node: ^12.22.0 || ^14.17.0 || >=16.0.0}
    dev: false

  /eslint@8.41.0:
    resolution: {integrity: sha512-WQDQpzGBOP5IrXPo4Hc0814r4/v2rrIsB0rhT7jtunIalgg6gYXWhRMOejVO8yH21T/FGaxjmFjBMNqcIlmH1Q==}
    engines: {node: ^12.22.0 || ^14.17.0 || >=16.0.0}
    hasBin: true
    dependencies:
      '@eslint-community/eslint-utils': 4.4.0(eslint@8.41.0)
      '@eslint-community/regexpp': 4.5.1
      '@eslint/eslintrc': 2.0.3
      '@eslint/js': 8.41.0
      '@humanwhocodes/config-array': 0.11.10
      '@humanwhocodes/module-importer': 1.0.1
      '@nodelib/fs.walk': 1.2.8
      ajv: 6.12.6
      chalk: 4.1.2
      cross-spawn: 7.0.3
      debug: 4.3.4
      doctrine: 3.0.0
      escape-string-regexp: 4.0.0
      eslint-scope: 7.2.0
      eslint-visitor-keys: 3.4.1
      espree: 9.5.2
      esquery: 1.5.0
      esutils: 2.0.3
      fast-deep-equal: 3.1.3
      file-entry-cache: 6.0.1
      find-up: 5.0.0
      glob-parent: 6.0.2
      globals: 13.20.0
      graphemer: 1.4.0
      ignore: 5.2.4
      import-fresh: 3.3.0
      imurmurhash: 0.1.4
      is-glob: 4.0.3
      is-path-inside: 3.0.3
      js-yaml: 4.1.0
      json-stable-stringify-without-jsonify: 1.0.1
      levn: 0.4.1
      lodash.merge: 4.6.2
      minimatch: 3.1.2
      natural-compare: 1.4.0
      optionator: 0.9.1
      strip-ansi: 6.0.1
      strip-json-comments: 3.1.1
      text-table: 0.2.0
    transitivePeerDependencies:
      - supports-color
    dev: false

  /espree@9.5.2:
    resolution: {integrity: sha512-7OASN1Wma5fum5SrNhFMAMJxOUAbhyfQ8dQ//PJaJbNw0URTPWqIghHWt1MmAANKhHZIYOHruW4Kw4ruUWOdGw==}
    engines: {node: ^12.22.0 || ^14.17.0 || >=16.0.0}
    dependencies:
      acorn: 8.10.0
      acorn-jsx: 5.3.2(acorn@8.10.0)
      eslint-visitor-keys: 3.4.1
    dev: false

  /esprima@4.0.1:
    resolution: {integrity: sha512-eGuFFw7Upda+g4p+QHvnW0RyTX/SVeJBDM/gCtMARO0cLuT2HcEKnTPvhjV6aGeqrCB/sbNop0Kszm0jsaWU4A==}
    engines: {node: '>=4'}
    hasBin: true
    dev: true

  /esquery@1.5.0:
    resolution: {integrity: sha512-YQLXUplAwJgCydQ78IMJywZCceoqk1oH01OERdSAJc/7U2AylwjhSCLDEtqwg811idIS/9fIU5GjG73IgjKMVg==}
    engines: {node: '>=0.10'}
    dependencies:
      estraverse: 5.3.0
    dev: false

  /esrecurse@4.3.0:
    resolution: {integrity: sha512-KmfKL3b6G+RXvP8N1vr3Tq1kL/oCFgn2NYXEtqP8/L3pKapUA4G8cFVaoF3SU323CD4XypR/ffioHmkti6/Tag==}
    engines: {node: '>=4.0'}
    dependencies:
      estraverse: 5.3.0
    dev: false

  /estraverse@4.3.0:
    resolution: {integrity: sha512-39nnKffWz8xN1BU/2c79n9nB9HDzo0niYUqx6xyqUnyoAnQyyWpOTdZEeiCch8BBu515t4wp9ZmgVfVhn9EBpw==}
    engines: {node: '>=4.0'}
    dev: false

  /estraverse@5.3.0:
    resolution: {integrity: sha512-MMdARuVEQziNTeJD8DgMqmhwR11BRQ/cBP+pLtYdSTnf3MIO8fFeiINEbX36ZdNlfU/7A9f3gUw49B3oQsvwBA==}
    engines: {node: '>=4.0'}

  /esutils@2.0.3:
    resolution: {integrity: sha512-kVscqXk4OCp68SZ0dkgEKVi6/8ij300KBWTJq32P/dYeWTSwK41WyTxalN1eRmA5Z9UU/LX9D7FWSmV9SAYx6g==}
    engines: {node: '>=0.10.0'}

  /etag@1.8.1:
    resolution: {integrity: sha512-aIL5Fx7mawVa300al2BnEE4iNvo1qETxLrPI/o05L7z6go7fCw1J6EQmbK4FmJ2AS7kgVF/KEZWufBfdClMcPg==}
    engines: {node: '>= 0.6'}
    dev: false

  /event-emitter@0.3.5:
    resolution: {integrity: sha512-D9rRn9y7kLPnJ+hMq7S/nhvoKwwvVJahBi2BPmx3bvbsEdK3W9ii8cBSGjP+72/LnM4n6fo3+dkCX5FeTQruXA==}
    dependencies:
      d: 1.0.1
      es5-ext: 0.10.62

  /event-target-shim@5.0.1:
    resolution: {integrity: sha512-i/2XbnSz/uxRCU6+NdVJgKWDTM427+MqYbkQzD321DuCQJUqOuJKIA0IM2+W2xtYHdKOmZ4dR6fExsd4SXL+WQ==}
    engines: {node: '>=6'}
    dev: false

  /eventemitter3@3.1.2:
    resolution: {integrity: sha512-tvtQIeLVHjDkJYnzf2dgVMxfuSGJeM/7UCG17TT4EumTfNtF+0nebF/4zWOIkCreAbtNqhGEboB6BWrwqNaw4Q==}
    dev: false

  /eventemitter3@4.0.7:
    resolution: {integrity: sha512-8guHBZCwKnFhYdHr2ysuRWErTwhoN2X8XELRlrRwpmfeY2jjuUN4taQMsULKUVo1K4DvZl+0pgfyoysHxvmvEw==}
    dev: false

  /events@3.3.0:
    resolution: {integrity: sha512-mQw+2fkQbALzQ7V0MY0IqdnXNOeTtP4r0lN9z7AAawCXgqea7bDii20AYrIBrFd/Hx0M2Ocz6S111CaFkUcb0Q==}
    engines: {node: '>=0.8.x'}
    dev: false

  /execa@5.1.1:
    resolution: {integrity: sha512-8uSpZZocAZRBAPIEINJj3Lo9HyGitllczc27Eh5YYojjMFMn8yHMDMaUHE2Jqfq05D/wucwI4JGURyXt1vchyg==}
    engines: {node: '>=10'}
    dependencies:
      cross-spawn: 7.0.3
      get-stream: 6.0.1
      human-signals: 2.1.0
      is-stream: 2.0.1
      merge-stream: 2.0.0
      npm-run-path: 4.0.1
      onetime: 5.1.2
      signal-exit: 3.0.7
      strip-final-newline: 2.0.0
    dev: true

  /execa@8.0.1:
    resolution: {integrity: sha512-VyhnebXciFV2DESc+p6B+y0LjSm0krU4OgJN44qFAhBY0TJ+1V61tYD2+wHusZ6F9n5K+vl8k0sTy7PEfV4qpg==}
    engines: {node: '>=16.17'}
    dependencies:
      cross-spawn: 7.0.3
      get-stream: 8.0.1
      human-signals: 5.0.0
      is-stream: 3.0.0
      merge-stream: 2.0.0
      npm-run-path: 5.3.0
      onetime: 6.0.0
      signal-exit: 4.1.0
      strip-final-newline: 3.0.0
    dev: true

  /exit@0.1.2:
    resolution: {integrity: sha512-Zk/eNKV2zbjpKzrsQ+n1G6poVbErQxJ0LBOJXaKZ1EViLzH+hrLu9cdXI4zw9dBQJslwBEpbQ2P1oS7nDxs6jQ==}
    engines: {node: '>= 0.8.0'}
    dev: true

  /expect@29.5.0:
    resolution: {integrity: sha512-yM7xqUrCO2JdpFo4XpM82t+PJBFybdqoQuJLDGeDX2ij8NZzqRHyu3Hp188/JX7SWqud+7t4MUdvcgGBICMHZg==}
    engines: {node: ^14.15.0 || ^16.10.0 || >=18.0.0}
    dependencies:
      '@jest/expect-utils': 29.5.0
      jest-get-type: 29.4.3
      jest-matcher-utils: 29.5.0
      jest-message-util: 29.5.0
      jest-util: 29.5.0
    dev: true

  /express@4.18.2:
    resolution: {integrity: sha512-5/PsL6iGPdfQ/lKM1UuielYgv3BUoJfz1aUwU9vHZ+J7gyvwdQXFEBIEIaxeGf0GIcreATNyBExtalisDbuMqQ==}
    engines: {node: '>= 0.10.0'}
    dependencies:
      accepts: 1.3.8
      array-flatten: 1.1.1
      body-parser: 1.20.1
      content-disposition: 0.5.4
      content-type: 1.0.5
      cookie: 0.5.0
      cookie-signature: 1.0.6
      debug: 2.6.9
      depd: 2.0.0
      encodeurl: 1.0.2
      escape-html: 1.0.3
      etag: 1.8.1
      finalhandler: 1.2.0
      fresh: 0.5.2
      http-errors: 2.0.0
      merge-descriptors: 1.0.1
      methods: 1.1.2
      on-finished: 2.4.1
      parseurl: 1.3.3
      path-to-regexp: 0.1.7
      proxy-addr: 2.0.7
      qs: 6.11.0
      range-parser: 1.2.1
      safe-buffer: 5.2.1
      send: 0.18.0
      serve-static: 1.15.0
      setprototypeof: 1.2.0
      statuses: 2.0.1
      type-is: 1.6.18
      utils-merge: 1.0.1
      vary: 1.1.2
    transitivePeerDependencies:
      - supports-color
    dev: false

  /ext@1.7.0:
    resolution: {integrity: sha512-6hxeJYaL110a9b5TEJSj0gojyHQAmA2ch5Os+ySCiA1QGdS697XWY1pzsrSjqA9LDEEgdB/KypIlR59RcLuHYw==}
    dependencies:
      type: 2.7.2

  /extend@3.0.2:
    resolution: {integrity: sha512-fjquC59cD7CyW6urNXK0FBufkZcoiGG80wTuPujX590cB5Ttln20E2UB4S/WARVqhXffZl2LNgS+gQdPIIim/g==}

  /extract-zip@2.0.1:
    resolution: {integrity: sha512-GDhU9ntwuKyGXdZBUgTIe+vXnWj0fppUEtMDL0+idd5Sta8TGpHssn/eusA9mrPr9qNDym6SxAYZjNvCn/9RBg==}
    engines: {node: '>= 10.17.0'}
    hasBin: true
    dependencies:
      debug: 4.3.4
      get-stream: 5.2.0
      yauzl: 2.10.0
    optionalDependencies:
      '@types/yauzl': 2.10.3
    transitivePeerDependencies:
      - supports-color
    dev: true

  /extsprintf@1.3.0:
    resolution: {integrity: sha512-11Ndz7Nv+mvAC1j0ktTa7fAb0vLyGGX+rMHNBYQviQDGU0Hw7lhctJANqbPhu9nV9/izT/IntTgZ7Im/9LJs9g==}
    engines: {'0': node >=0.6.0}
    dev: false

  /extsprintf@1.4.1:
    resolution: {integrity: sha512-Wrk35e8ydCKDj/ArClo1VrPVmN8zph5V4AtHwIuHhvMXsKf73UT3BOD+azBIW+3wOJ4FhEH7zyaJCFvChjYvMA==}
    engines: {'0': node >=0.6.0}

  /fast-deep-equal@3.1.3:
    resolution: {integrity: sha512-f3qQ9oQy9j2AhBe/H9VC91wLmKBCCU/gDOnKNAYG5hswO7BLKj09Hc5HYNz9cGI++xlpDCIgDaitVs03ATR84Q==}

  /fast-diff@1.3.0:
    resolution: {integrity: sha512-VxPP4NqbUjj6MaAOafWeUn2cXWLcCtljklUtZf0Ind4XQ+QPtmA0b18zZy0jIQx+ExRVCR/ZQpBmik5lXshNsw==}
    dev: false

  /fast-fifo@1.3.2:
    resolution: {integrity: sha512-/d9sfos4yxzpwkDkuN7k2SqFKtYNmCTzgfEpz82x34IM9/zc8KGxQoXg1liNC/izpRM/MBdt44Nmx41ZWqk+FQ==}
    dev: true

  /fast-glob@3.3.2:
    resolution: {integrity: sha512-oX2ruAFQwf/Orj8m737Y5adxDQO0LAB7/S5MnxCdTNDd4p6BsyIVsv9JQsATbTSq8KHRpLwIHbVlUNatxd+1Ow==}
    engines: {node: '>=8.6.0'}
    dependencies:
      '@nodelib/fs.stat': 2.0.5
      '@nodelib/fs.walk': 1.2.8
      glob-parent: 5.1.2
      merge2: 1.4.1
      micromatch: 4.0.5

  /fast-json-stable-stringify@2.1.0:
    resolution: {integrity: sha512-lhd/wF+Lk98HZoTCtlVraHtfh5XYijIjalXck7saUtuanSDyLMxnHhSXEDJqHxD7msR8D0uCmqlkwjCV8xvwHw==}

  /fast-levenshtein@2.0.6:
    resolution: {integrity: sha512-DCXu6Ifhqcks7TZKY3Hxp3y6qphY5SJZmrWMDrKcERSOXWQdMhU9Ig/PYrzyw/ul9jOIyh0N4M0tbC5hodg8dw==}
    dev: false

  /fast-safe-stringify@2.1.1:
    resolution: {integrity: sha512-W+KJc2dmILlPplD/H4K9l9LcAHAfPtP6BY84uVLXQ6Evcz9Lcg33Y2z1IVblT6xdY54PXYVHEv+0Wpq8Io6zkA==}
    dev: false

  /fast-text-encoding@1.0.6:
    resolution: {integrity: sha512-VhXlQgj9ioXCqGstD37E/HBeqEGV/qOD/kmbVG8h5xKBYvM1L3lR1Zn4555cQ8GkYbJa8aJSipLPndE1k6zK2w==}
    dev: false

  /fastq@1.15.0:
    resolution: {integrity: sha512-wBrocU2LCXXa+lWBt8RoIRD89Fi8OdABODa/kEnyeyjS5aZO5/GNvI5sEINADqP/h8M29UHTHUb53sUu5Ihqdw==}
    dependencies:
      reusify: 1.0.4

  /fb-watchman@2.0.2:
    resolution: {integrity: sha512-p5161BqbuCaSnB8jIbzQHOlpgsPmK5rJVDfDKO91Axs5NC1uu3HRQm6wt9cd9/+GtQQIO53JdGXXoyDpTAsgYA==}
    dependencies:
      bser: 2.1.1
    dev: true

  /fd-slicer@1.1.0:
    resolution: {integrity: sha512-cE1qsB/VwyQozZ+q1dGxR8LBYNZeofhEdUNGSMbQD3Gw2lAzX9Zb3uIU6Ebc/Fmyjo9AWWfnn0AUCHqtevs/8g==}
    dependencies:
      pend: 1.2.0
    dev: true

  /fecha@4.2.3:
    resolution: {integrity: sha512-OP2IUU6HeYKJi3i0z4A19kHMQoLVs4Hc+DPqqxI2h/DPZHTm/vjsfC6P0b4jCMy14XizLBqvndQ+UilD7707Jw==}

  /fetch-blob@3.2.0:
    resolution: {integrity: sha512-7yAQpD2UMJzLi1Dqv7qFYnPbaPx7ZfFK6PiIxQ4PfkGPyNyl2Ugx+a/umUonmKqjhM4DnfbMvdX6otXq83soQQ==}
    engines: {node: ^12.20 || >= 14.13}
    dependencies:
      node-domexception: 1.0.0
      web-streams-polyfill: 3.2.1
    dev: false

  /file-entry-cache@6.0.1:
    resolution: {integrity: sha512-7Gps/XWymbLk2QLYK4NzpMOrYjMhdIxXuIvy2QBsLE6ljuodKvdkWs/cpyJJ3CVIVpH0Oi1Hvg1ovbMzLdFBBg==}
    engines: {node: ^10.12.0 || >=12.0.0}
    dependencies:
      flat-cache: 3.0.4
    dev: false

  /file-type@16.5.4:
    resolution: {integrity: sha512-/yFHK0aGjFEgDJjEKP0pWCplsPFPhwyfwevf/pVxiN0tmE4L9LmwWxWukdJSHdoCli4VgQLehjJtwQBnqmsKcw==}
    engines: {node: '>=10'}
    dependencies:
      readable-web-to-node-stream: 3.0.2
      strtok3: 6.3.0
      token-types: 4.2.1
    dev: false

  /file-type@3.9.0:
    resolution: {integrity: sha512-RLoqTXE8/vPmMuTI88DAzhMYC99I8BWv7zYP4A1puo5HIjEJ5EX48ighy4ZyKMG9EDXxBgW6e++cn7d1xuFghA==}
    engines: {node: '>=0.10.0'}
    dev: true

  /file-type@5.2.0:
    resolution: {integrity: sha512-Iq1nJ6D2+yIO4c8HHg4fyVb8mAJieo1Oloy1mLLaB2PvezNedhBVm+QU7g0qM42aiMbRXTxKKwGD17rjKNJYVQ==}
    engines: {node: '>=4'}
    dev: true

  /file-type@6.2.0:
    resolution: {integrity: sha512-YPcTBDV+2Tm0VqjybVd32MHdlEGAtuxS3VAYsumFokDSMG+ROT5wawGlnHDoz7bfMcMDt9hxuXvXwoKUx2fkOg==}
    engines: {node: '>=4'}
    dev: true

  /filename-reserved-regex@2.0.0:
    resolution: {integrity: sha512-lc1bnsSr4L4Bdif8Xb/qrtokGbq5zlsms/CYH8PP+WtCkGNF65DPiQY8vG3SakEdRn8Dlnm+gW/qWKKjS5sZzQ==}
    engines: {node: '>=4'}
    dev: false

  /filenamify@4.3.0:
    resolution: {integrity: sha512-hcFKyUG57yWGAzu1CMt/dPzYZuv+jAJUT85bL8mrXvNe6hWj6yEHEc4EdcgiA6Z3oi1/9wXJdZPXF2dZNgwgOg==}
    engines: {node: '>=8'}
    dependencies:
      filename-reserved-regex: 2.0.0
      strip-outer: 1.0.1
      trim-repeated: 1.0.0
    dev: false

  /fill-range@7.0.1:
    resolution: {integrity: sha512-qOo9F+dMUmC2Lcb4BbVvnKJxTPjCm+RRpe4gDuGrzkL7mEVl/djYSu2OdQ2Pa302N4oqkSg9ir6jaLWJ2USVpQ==}
    engines: {node: '>=8'}
    dependencies:
      to-regex-range: 5.0.1

  /filter-obj@1.1.0:
    resolution: {integrity: sha512-8rXg1ZnX7xzy2NGDVkBVaAy+lSlPNwad13BtgSlLuxfIslyt5Vg64U7tFcCt4WS1R0hvtnQybT/IyCkGZ3DpXQ==}
    engines: {node: '>=0.10.0'}
    dev: false

  /finalhandler@1.2.0:
    resolution: {integrity: sha512-5uXcUVftlQMFnWC9qu/svkWv3GTd2PfUhK/3PLkYNAe7FbqJMt3515HaxE6eRL74GdsriiwujiawdaB1BpEISg==}
    engines: {node: '>= 0.8'}
    dependencies:
      debug: 2.6.9
      encodeurl: 1.0.2
      escape-html: 1.0.3
      on-finished: 2.4.1
      parseurl: 1.3.3
      statuses: 2.0.1
      unpipe: 1.0.0
    transitivePeerDependencies:
      - supports-color
    dev: false

  /find-process@1.4.7:
    resolution: {integrity: sha512-/U4CYp1214Xrp3u3Fqr9yNynUrr5Le4y0SsJh2lMDDSbpwYSz3M2SMWQC+wqcx79cN8PQtHQIL8KnuY9M66fdg==}
    hasBin: true
    dependencies:
      chalk: 4.1.2
      commander: 5.1.0
      debug: 4.3.4
    transitivePeerDependencies:
      - supports-color
    dev: true

  /find-up@4.1.0:
    resolution: {integrity: sha512-PpOwAdQ/YlXQ2vj8a3h8IipDuYRi3wceVQQGYWxNINccq40Anw7BlsEXCMbt1Zt+OLA6Fq9suIpIWD0OsnISlw==}
    engines: {node: '>=8'}
    dependencies:
      locate-path: 5.0.0
      path-exists: 4.0.0
    dev: true

  /find-up@5.0.0:
    resolution: {integrity: sha512-78/PXT1wlLLDgTzDs7sjq9hzz0vXD+zn+7wypEe4fXQxCmdmqfGsEPQxmiCSQI3ajFV91bVSsvNtrJRiW6nGng==}
    engines: {node: '>=10'}
    dependencies:
      locate-path: 6.0.0
      path-exists: 4.0.0
    dev: false

  /finity@0.5.4:
    resolution: {integrity: sha512-3l+5/1tuw616Lgb0QBimxfdd2TqaDGpfCBpfX6EqtFmqUV3FtQnVEX4Aa62DagYEqnsTIjZcTfbq9msDbXYgyA==}
    dev: false

  /flat-cache@3.0.4:
    resolution: {integrity: sha512-dm9s5Pw7Jc0GvMYbshN6zchCA9RgQlzzEZX3vylR9IqFfS8XciblUXOKfW6SiuJ0e13eDYZoZV5wdrev7P3Nwg==}
    engines: {node: ^10.12.0 || >=12.0.0}
    dependencies:
      flatted: 3.2.7
      rimraf: 3.0.2
    dev: false

  /flatted@3.2.7:
    resolution: {integrity: sha512-5nqDSxl8nn5BSNxyR3n4I6eDmbolI6WT+QqR547RwxQapgjQBmtktdP+HTBb/a/zLsbzERTONyUB5pefh5TtjQ==}
    dev: false

  /fn.name@1.1.0:
    resolution: {integrity: sha512-GRnmB5gPyJpAhTQdSZTSp9uaPSvl09KoYcMQtsB9rQoOmzs9dH6ffeccH+Z+cv6P68Hu5bC6JjRh4Ah/mHSNRw==}

  /follow-redirects@1.15.2:
    resolution: {integrity: sha512-VQLG33o04KaQ8uYi2tVNbdrWp1QWxNNea+nmIB4EVM28v0hmP17z7aG1+wAkNzVq4KeXTq3221ye5qTJP91JwA==}
    engines: {node: '>=4.0'}
    peerDependencies:
      debug: '*'
    peerDependenciesMeta:
      debug:
        optional: true
    dev: false

  /follow-redirects@1.15.5:
    resolution: {integrity: sha512-vSFWUON1B+yAw1VN4xMfxgn5fTUiaOzAJCKBwIIgT/+7CuGy9+r+5gITvP62j3RmaD5Ph65UaERdOSRGUzZtgw==}
    engines: {node: '>=4.0'}
    peerDependencies:
      debug: '*'
    peerDependenciesMeta:
      debug:
        optional: true
    dev: false

  /follow-redirects@1.15.6(debug@4.3.4):
    resolution: {integrity: sha512-wWN62YITEaOpSK584EZXJafH1AGpO8RVgElfkuXbTOrPX4fIfOyEpW/CsiNd8JdYrAoOvafRTOEnvsO++qCqFA==}
    engines: {node: '>=4.0'}
    peerDependencies:
      debug: '*'
    peerDependenciesMeta:
      debug:
        optional: true
    dependencies:
      debug: 4.3.4

  /for-each@0.3.3:
    resolution: {integrity: sha512-jqYfLp7mo9vIyQf8ykW2v7A+2N4QjeCeI5+Dz9XraiO1ign81wjiH7Fb9vSOWvQfNtmSa4H2RoQTrrXivdUZmw==}
    dependencies:
      is-callable: 1.2.7
    dev: false

  /foreground-child@3.1.1:
    resolution: {integrity: sha512-TMKDUnIte6bfb5nWv7V/caI169OHgvwjb7V4WkeUvbQQdjr5rWKqHFiKWb/fcOwB+CzBT+qbWjvj+DVwRskpIg==}
    engines: {node: '>=14'}
    dependencies:
      cross-spawn: 7.0.3
      signal-exit: 4.1.0
    dev: true

  /forever-agent@0.6.1:
    resolution: {integrity: sha512-j0KLYPhm6zeac4lz3oJ3o65qvgQCcPubiyotZrXqEaG4hNagNYO8qdlUrX5vwqv9ohqeT/Z3j6+yW067yWWdUw==}
    dev: false

  /form-data@2.3.3:
    resolution: {integrity: sha512-1lLKB2Mu3aGP1Q/2eCOx0fNbRMe7XdwktwOruhfqqd0rIJWwN4Dh+E3hrPSlDCXnSR7UtZ1N38rVXm+6+MEhJQ==}
    engines: {node: '>= 0.12'}
    dependencies:
      asynckit: 0.4.0
      combined-stream: 1.0.8
      mime-types: 2.1.35
    dev: false

  /form-data@2.5.1:
    resolution: {integrity: sha512-m21N3WOmEEURgk6B9GLOE4RuWOFf28Lhh9qGYeNlGq4VDXUlJy2th2slBNU8Gp8EzloYZOibZJ7t5ecIrFSjVA==}
    engines: {node: '>= 0.12'}
    dependencies:
      asynckit: 0.4.0
      combined-stream: 1.0.8
      mime-types: 2.1.35
    dev: false

  /form-data@3.0.1:
    resolution: {integrity: sha512-RHkBKtLWUVwd7SqRIvCZMEvAMoGUp0XU+seQiZejj0COz3RI3hWP4sCv3gZWWLjJTd7rGwcsF5eKZGii0r/hbg==}
    engines: {node: '>= 6'}
    dependencies:
      asynckit: 0.4.0
      combined-stream: 1.0.8
      mime-types: 2.1.35
    dev: false

  /form-data@4.0.0:
    resolution: {integrity: sha512-ETEklSGi5t0QMZuiXoA/Q6vcnxcLQP5vdugSpuAyi6SVGi2clPPp+xgEhuMaHC+zGgn31Kd235W35f7Hykkaww==}
    engines: {node: '>= 6'}
    dependencies:
      asynckit: 0.4.0
      combined-stream: 1.0.8
      mime-types: 2.1.35

  /formdata-polyfill@4.0.10:
    resolution: {integrity: sha512-buewHzMvYL29jdeQTVILecSaZKnt/RJWjoZCF5OW60Z67/GmSLBkOFM7qh1PI3zFNtJbaZL5eQu1vLfazOwj4g==}
    engines: {node: '>=12.20.0'}
    dependencies:
      fetch-blob: 3.2.0
    dev: false

  /formidable@1.2.6:
    resolution: {integrity: sha512-KcpbcpuLNOwrEjnbpMC0gS+X8ciDoZE1kkqzat4a8vrprf+s9pKNQ/QIwWfbfs4ltgmFl3MD177SNTkve3BwGQ==}
    deprecated: 'Please upgrade to latest, formidable@v2 or formidable@v3! Check these notes: https://bit.ly/2ZEqIau'
    dev: false

  /forwarded@0.2.0:
    resolution: {integrity: sha512-buRG0fpBtRHSTCOASe6hD258tEubFoRLb4ZNA6NxMVHNw2gOcwHo9wyablzMzOA5z9xA9L1KNjk/Nt6MT9aYow==}
    engines: {node: '>= 0.6'}
    dev: false

  /fresh@0.5.2:
    resolution: {integrity: sha512-zJ2mQYM18rEFOudeV4GShTGIQ7RbzA7ozbU9I/XBpm7kqgMywgmylMwXHxZJmkVoYkna9d2pVXVXPdYTP9ej8Q==}
    engines: {node: '>= 0.6'}
    dev: false

  /fromentries@1.3.2:
    resolution: {integrity: sha512-cHEpEQHUg0f8XdtZCc2ZAhrHzKzT0MrFUTcvx+hfxYu7rGMDc5SKoXFh+n4YigxsHXRzc6OrCshdR1bWH6HHyg==}
    dev: false

  /fs-constants@1.0.0:
    resolution: {integrity: sha512-y6OAwoSIf7FyjMIv94u+b5rdheZEjzR63GTyZJm5qh4Bi+2YgwLCcI/fPFZkL5PSixOt6ZNKm+w+Hfp/Bciwow==}
    dev: true

  /fs-extra@11.2.0:
    resolution: {integrity: sha512-PmDi3uwK5nFuXh7XDTlVnS17xJS7vW36is2+w3xcv8SVxiB4NyATf4ctkVY5bkSjX0Y4nbvZCq1/EjtEyr9ktw==}
    engines: {node: '>=14.14'}
    dependencies:
      graceful-fs: 4.2.11
      jsonfile: 6.1.0
      universalify: 2.0.1
    dev: true

  /fs-extra@7.0.1:
    resolution: {integrity: sha512-YJDaCJZEnBmcbw13fvdAM9AwNOJwOzrE4pqMqBq5nFiEqXUqHwlK4B+3pUw6JNvfSPtX05xFHtYy/1ni01eGCw==}
    engines: {node: '>=6 <7 || >=8'}
    dependencies:
      graceful-fs: 4.2.11
      jsonfile: 4.0.0
      universalify: 0.1.2
    dev: false

  /fs-readdir-recursive@1.1.0:
    resolution: {integrity: sha512-GNanXlVr2pf02+sPN40XN8HG+ePaNcvM0q5mZBd668Obwb0yD5GiUbZOFgwn8kGMY6I3mdyDJzieUy3PTYyTRA==}
    dev: false

  /fs.realpath@1.0.0:
    resolution: {integrity: sha512-OO0pH2lK6a0hZnAdau5ItzHPI6pUlvI7jMVnxUQRtw4owF2wk8lOSabtGDCTP4Ggrg2MbGnWO9X8K1t4+fGMDw==}

  /fsevents@2.3.2:
    resolution: {integrity: sha512-xiqMQR4xAeHTuB9uWm+fFRcIOgKBMiOBP+eXiyT7jsgVCq1bkVygt00oASowB7EdtpOHaaPgKt812P9ab+DDKA==}
    engines: {node: ^8.16.0 || ^10.6.0 || >=11.0.0}
    os: [darwin]
    requiresBuild: true
    optional: true

  /function-bind@1.1.1:
    resolution: {integrity: sha512-yIovAzMX49sF8Yl58fSCWJ5svSLuaibPxXQJFLmBObTuCr0Mf1KiPopGM9NiFjiYBCbfaa2Fh6breQ6ANVTI0A==}

  /function.prototype.name@1.1.5:
    resolution: {integrity: sha512-uN7m/BzVKQnCUF/iW8jYea67v++2u7m5UgENbHRtdDVclOUP+FMPlCNdmk0h/ysGyo2tavMJEDqJAkJdRa1vMA==}
    engines: {node: '>= 0.4'}
    dependencies:
      call-bind: 1.0.2
      define-properties: 1.2.0
      es-abstract: 1.21.2
      functions-have-names: 1.2.3
    dev: false

  /functions-have-names@1.2.3:
    resolution: {integrity: sha512-xckBUXyTIqT97tq2x2AMb+g163b5JFysYk0x4qxNFwbfQkmNZoiRHb6sPzI9/QV33WeuvVYBUIiD4NzNIyqaRQ==}
    dev: false

  /fuse.js@6.6.2:
    resolution: {integrity: sha512-cJaJkxCCxC8qIIcPBF9yGxY0W/tVZS3uEISDxhYIdtk8OL93pe+6Zj7LjCqVV4dzbqcriOZ+kQ/NE4RXZHsIGA==}
    engines: {node: '>=10'}
    dev: false

  /gaxios@5.1.0:
    resolution: {integrity: sha512-aezGIjb+/VfsJtIcHGcBSerNEDdfdHeMros+RbYbGpmonKWQCOVOes0LVZhn1lDtIgq55qq0HaxymIoae3Fl/A==}
    engines: {node: '>=12'}
    dependencies:
      extend: 3.0.2
      https-proxy-agent: 5.0.1
      is-stream: 2.0.1
      node-fetch: 2.7.0
    transitivePeerDependencies:
      - encoding
      - supports-color
    dev: false

  /gaxios@6.1.1:
    resolution: {integrity: sha512-bw8smrX+XlAoo9o1JAksBwX+hi/RG15J+NTSxmNPIclKC3ZVK6C2afwY8OSdRvOK0+ZLecUJYtj2MmjOt3Dm0w==}
    engines: {node: '>=14'}
    dependencies:
      extend: 3.0.2
      https-proxy-agent: 7.0.2
      is-stream: 2.0.1
      node-fetch: 2.7.0
    transitivePeerDependencies:
      - encoding
      - supports-color

  /gcp-metadata@5.2.0:
    resolution: {integrity: sha512-aFhhvvNycky2QyhG+dcfEdHBF0FRbYcf39s6WNHUDysKSrbJ5vuFbjydxBcmewtXeV248GP8dWT3ByPNxsyHCw==}
    engines: {node: '>=12'}
    dependencies:
      gaxios: 5.1.0
      json-bigint: 1.0.0
    transitivePeerDependencies:
      - encoding
      - supports-color
    dev: false

  /gcp-metadata@6.0.0:
    resolution: {integrity: sha512-Ozxyi23/1Ar51wjUT2RDklK+3HxqDr8TLBNK8rBBFQ7T85iIGnXnVusauj06QyqCXRFZig8LZC+TUddWbndlpQ==}
    engines: {node: '>=14'}
    dependencies:
      gaxios: 6.1.1
      json-bigint: 1.0.0
    transitivePeerDependencies:
      - encoding
      - supports-color

  /generic-pool@3.9.0:
    resolution: {integrity: sha512-hymDOu5B53XvN4QT9dBmZxPX4CWhBPPLguTZ9MMFeFa/Kg0xWVfylOVNlJji/E7yTZWFd/q9GO5TxDLq156D7g==}
    engines: {node: '>= 4'}
    dev: false

  /gensync@1.0.0-beta.2:
    resolution: {integrity: sha512-3hN7NaskYvMDLQY55gnW3NQ+mesEAepTqlg+VEbj7zzqEMBVNhzcGYYeqFo/TlYz6eQiFcp1HcsCZO+nGgS8zg==}
    engines: {node: '>=6.9.0'}

  /get-caller-file@2.0.5:
    resolution: {integrity: sha512-DyFP3BM/3YHTQOCUL/w0OZHR0lpKeGrxotcHWcqNEdnltqFwXVfhEBQ94eIo34AfQpo0rGki4cyIiftY06h2Fg==}
    engines: {node: 6.* || 8.* || >= 10.*}

  /get-func-name@2.0.0:
    resolution: {integrity: sha512-Hm0ixYtaSZ/V7C8FJrtZIuBBI+iSgL+1Aq82zSu8VQNB4S3Gk8e7Qs3VwBDJAhmRZcFqkl3tQu36g/Foh5I5ig==}

  /get-func-name@2.0.2:
    resolution: {integrity: sha512-8vXOvuE167CtIc3OyItco7N/dpRtBbYOsPsXCz7X/PMnlGjYjSGuZJgM1Y7mmew7BKf9BqvLX2tnOVy1BBUsxQ==}

  /get-intrinsic@1.2.1:
    resolution: {integrity: sha512-2DcsyfABl+gVHEfCOaTrWgyt+tb6MSEGmKq+kI5HwLbIYgjgmMcV8KQ41uaKz1xxUcn9tJtgFbQUEVcEbd0FYw==}
    dependencies:
      function-bind: 1.1.1
      has: 1.0.3
      has-proto: 1.0.1
      has-symbols: 1.0.3

  /get-package-type@0.1.0:
    resolution: {integrity: sha512-pjzuKtY64GYfWizNAJ0fr9VqttZkNiK2iS430LtIHzjBEr6bX8Am2zm4sW4Ro5wjWW5cAlRL1qAMTcXbjNAO2Q==}
    engines: {node: '>=8.0.0'}
    dev: true

  /get-stdin@8.0.0:
    resolution: {integrity: sha512-sY22aA6xchAzprjyqmSEQv4UbAAzRN0L2dQB0NlN5acTTK9Don6nhoc3eAbUnpZiCANAMfd/+40kVdKfFygohg==}
    engines: {node: '>=10'}

  /get-stream@2.3.1:
    resolution: {integrity: sha512-AUGhbbemXxrZJRD5cDvKtQxLuYaIbNtDTK8YqupCI393Q2KSTreEsLUN3ZxAWFGiKTzL6nKuzfcIvieflUX9qA==}
    engines: {node: '>=0.10.0'}
    dependencies:
      object-assign: 4.1.1
      pinkie-promise: 2.0.1
    dev: true

  /get-stream@4.1.0:
    resolution: {integrity: sha512-GMat4EJ5161kIy2HevLlr4luNjBgvmj413KaQA7jt4V8B4RDsfpHk7WQ9GVqfYyyx8OS/L66Kox+rJRNklLK7w==}
    engines: {node: '>=6'}
    dependencies:
      pump: 3.0.0
    dev: false

  /get-stream@5.2.0:
    resolution: {integrity: sha512-nBF+F1rAZVCu/p7rjzgA+Yb4lfYXrpl7a6VmJrU8wF9I1CKvP/QwPNZHnOlwbTkY6dvtFIzFMSyQXbLoTQPRpA==}
    engines: {node: '>=8'}
    dependencies:
      pump: 3.0.0

  /get-stream@6.0.1:
    resolution: {integrity: sha512-ts6Wi+2j3jQjqi70w5AlN8DFnkSwC+MqmxEzdEALB2qXZYV3X/b1CTfgPLGJNMeAWxdPfU8FO1ms3NUfaHCPYg==}
    engines: {node: '>=10'}
    dev: true

  /get-stream@8.0.1:
    resolution: {integrity: sha512-VaUJspBffn/LMCJVoMvSAdmscJyS1auj5Zulnn5UoYcY531UWmdwhRWkcGKnGU93m5HSXP9LP2usOryrBtQowA==}
    engines: {node: '>=16'}
    dev: true

  /get-symbol-description@1.0.0:
    resolution: {integrity: sha512-2EmdH1YvIQiZpltCNgkuiUnyukzxM/R6NDJX31Ke3BG1Nq5b0S2PhX59UKi9vZpPDQVdqn+1IcaAwnzTT5vCjw==}
    engines: {node: '>= 0.4'}
    dependencies:
      call-bind: 1.0.2
      get-intrinsic: 1.2.1
    dev: false

  /get-uri@6.0.3:
    resolution: {integrity: sha512-BzUrJBS9EcUb4cFol8r4W3v1cPsSyajLSthNkz5BxbpDcHN5tIrM10E2eNvfnvBn3DaT3DUgx0OpsBKkaOpanw==}
    engines: {node: '>= 14'}
    dependencies:
      basic-ftp: 5.0.5
      data-uri-to-buffer: 6.0.2
      debug: 4.3.4
      fs-extra: 11.2.0
    transitivePeerDependencies:
      - supports-color
    dev: true

  /getpass@0.1.7:
    resolution: {integrity: sha512-0fzj9JxOLfJ+XGLhR8ze3unN0KZCgZwiSSDz168VERjK8Wl8kVSdcu2kspd4s4wtAa1y/qrVRiAA0WclVsu0ng==}
    dependencies:
      assert-plus: 1.0.0
    dev: false

  /glob-parent@5.1.2:
    resolution: {integrity: sha512-AOIgSQCepiJYwP3ARnGx+5VnTu2HBYdzbGP45eLw1vr3zB3vZLeyed1sC9hnbcOc9/SrMyM5RPQrkGz4aS9Zow==}
    engines: {node: '>= 6'}
    dependencies:
      is-glob: 4.0.3

  /glob-parent@6.0.2:
    resolution: {integrity: sha512-XxwI8EOhVQgWp6iDL+3b0r86f4d6AX6zSU55HfB4ydCEuXLXc5FcYeOu+nnGftS4TEju/11rt4KJPTMgbfmv4A==}
    engines: {node: '>=10.13.0'}
    dependencies:
      is-glob: 4.0.3
    dev: false

  /glob-promise@4.2.2(glob@7.2.3):
    resolution: {integrity: sha512-xcUzJ8NWN5bktoTIX7eOclO1Npxd/dyVqUJxlLIDasT4C7KZyqlPIwkdJ0Ypiy3p2ZKahTjK4M9uC3sNSfNMzw==}
    engines: {node: '>=12'}
    peerDependencies:
      glob: ^7.1.6
    dependencies:
      '@types/glob': 7.2.0
      glob: 7.2.3

  /glob@10.3.10:
    resolution: {integrity: sha512-fa46+tv1Ak0UPK1TOy/pZrIybNNt4HCv7SDzwyfiOZkvZLEbjsZkJBPtDHVshZjbecAoAGSC20MjLDG/qr679g==}
    engines: {node: '>=16 || 14 >=14.17'}
    hasBin: true
    dependencies:
      foreground-child: 3.1.1
      jackspeak: 2.3.6
      minimatch: 9.0.3
      minipass: 6.0.2
      path-scurry: 1.10.2
    dev: true

  /glob@7.2.3:
    resolution: {integrity: sha512-nFR0zLpU2YCaRxwoCJvL6UvCH2JFyFVIvwTLsIf21AuHlMskA1hhTdk+LlYJtOlYt9v6dvszD2BGRqBL+iQK9Q==}
    dependencies:
      fs.realpath: 1.0.0
      inflight: 1.0.6
      inherits: 2.0.4
      minimatch: 3.1.2
      once: 1.4.0
      path-is-absolute: 1.0.1

  /glob@9.3.5:
    resolution: {integrity: sha512-e1LleDykUz2Iu+MTYdkSsuWX8lvAjAcs0Xef0lNIu0S2wOAzuTxCJtcd9S3cijlwYF18EsU3rzb8jPVobxDh9Q==}
    engines: {node: '>=16 || 14 >=14.17'}
    dependencies:
      fs.realpath: 1.0.0
      minimatch: 8.0.4
      minipass: 4.2.8
      path-scurry: 1.9.2

  /globals@11.12.0:
    resolution: {integrity: sha512-WOBp/EEGUiIsJSp7wcv/y6MO+lV9UoncWqxuFfm8eBwzWNgyfBd6Gz+IeKQ9jCmyhoH99g15M3T+QaVHFjizVA==}
    engines: {node: '>=4'}

  /globals@13.20.0:
    resolution: {integrity: sha512-Qg5QtVkCy/kv3FUSlu4ukeZDVf9ee0iXLAUYX13gbR17bnejFTzr4iS9bY7kwCf1NztRNm1t91fjOiyx4CSwPQ==}
    engines: {node: '>=8'}
    dependencies:
      type-fest: 0.20.2
    dev: false

  /globalthis@1.0.3:
    resolution: {integrity: sha512-sFdI5LyBiNTHjRd7cGPWapiHWMOXKyuBNX/cWJ3NfzrZQVa8GI/8cofCl74AOVqq9W5kNmguTIzJ/1s2gyI9wA==}
    engines: {node: '>= 0.4'}
    dependencies:
      define-properties: 1.2.0
    dev: false

  /globby@11.1.0:
    resolution: {integrity: sha512-jhIXaOzy1sb8IyocaruWSn1TjmnBVs8Ayhcy83rmxNJ8q2uWKCAj3CnJY+KpGSXCueAPc0i05kVvVKtP1t9S3g==}
    engines: {node: '>=10'}
    dependencies:
      array-union: 2.1.0
      dir-glob: 3.0.1
      fast-glob: 3.3.2
      ignore: 5.2.4
      merge2: 1.4.1
      slash: 3.0.0

  /gmail-api-parse-message@2.1.2:
    resolution: {integrity: sha512-d0JlbAAwnH2btAVQClS70dTmzvTk4wrPey+mQsTcRb7YpynOC2ACn8jOELe7GkiMyMY3Ymk9aw/CpdUlmvUofg==}
    dependencies:
      base-64: 0.1.0
    dev: false

  /google-auth-library@8.8.0:
    resolution: {integrity: sha512-0iJn7IDqObDG5Tu9Tn2WemmJ31ksEa96IyK0J0OZCpTh6CrC6FrattwKX87h3qKVuprCJpdOGKc1Xi8V0kMh8Q==}
    engines: {node: '>=12'}
    dependencies:
      arrify: 2.0.1
      base64-js: 1.5.1
      ecdsa-sig-formatter: 1.0.11
      fast-text-encoding: 1.0.6
      gaxios: 5.1.0
      gcp-metadata: 5.2.0
      gtoken: 6.1.2
      jws: 4.0.0
      lru-cache: 6.0.0
    transitivePeerDependencies:
      - encoding
      - supports-color
    dev: false

  /google-auth-library@9.0.0:
    resolution: {integrity: sha512-IQGjgQoVUAfOk6khqTVMLvWx26R+yPw9uLyb1MNyMQpdKiKt0Fd9sp4NWoINjyGHR8S3iw12hMTYK7O8J07c6Q==}
    engines: {node: '>=14'}
    dependencies:
      base64-js: 1.5.1
      ecdsa-sig-formatter: 1.0.11
      gaxios: 6.1.1
      gcp-metadata: 6.0.0
      gtoken: 7.0.1
      jws: 4.0.0
      lru-cache: 6.0.0
    transitivePeerDependencies:
      - encoding
      - supports-color

  /google-p12-pem@4.0.1:
    resolution: {integrity: sha512-WPkN4yGtz05WZ5EhtlxNDWPhC4JIic6G8ePitwUWy4l+XPVYec+a0j0Ts47PDtW59y3RwAhUd9/h9ZZ63px6RQ==}
    engines: {node: '>=12.0.0'}
    hasBin: true
    dependencies:
      node-forge: 1.3.1
    dev: false

  /googleapis-common@6.0.4:
    resolution: {integrity: sha512-m4ErxGE8unR1z0VajT6AYk3s6a9gIMM6EkDZfkPnES8joeOlEtFEJeF8IyZkb0tjPXkktUfYrE4b3Li1DNyOwA==}
    engines: {node: '>=12.0.0'}
    dependencies:
      extend: 3.0.2
      gaxios: 5.1.0
      google-auth-library: 8.8.0
      qs: 6.11.0
      url-template: 2.0.8
      uuid: 9.0.0
    transitivePeerDependencies:
      - encoding
      - supports-color
    dev: false

  /googleapis-common@7.0.1:
    resolution: {integrity: sha512-mgt5zsd7zj5t5QXvDanjWguMdHAcJmmDrF9RkInCecNsyV7S7YtGqm5v2IWONNID88osb7zmx5FtrAP12JfD0w==}
    engines: {node: '>=14.0.0'}
    dependencies:
      extend: 3.0.2
      gaxios: 6.1.1
      google-auth-library: 9.0.0
      qs: 6.11.0
      url-template: 2.0.8
      uuid: 9.0.0
    transitivePeerDependencies:
      - encoding
      - supports-color

  /googleapis@112.0.0:
    resolution: {integrity: sha512-WPfXhYZVrbbJRxB+ZZDksjuelmt49Mcl/1mo7w05kvLS1EbynvTELsNTJwh+hNrjsFKdh4izWLAcjTDo0Boycg==}
    engines: {node: '>=12.0.0'}
    dependencies:
      google-auth-library: 8.8.0
      googleapis-common: 6.0.4
    transitivePeerDependencies:
      - encoding
      - supports-color
    dev: false

  /googleapis@126.0.1:
    resolution: {integrity: sha512-4N8LLi+hj6ytK3PhE52KcM8iSGhJjtXnCDYB4fp6l+GdLbYz4FoDmx074WqMbl7iYMDN87vqD/8drJkhxW92mQ==}
    engines: {node: '>=14.0.0'}
    dependencies:
      google-auth-library: 9.0.0
      googleapis-common: 7.0.1
    transitivePeerDependencies:
      - encoding
      - supports-color
    dev: false

  /gopd@1.0.1:
    resolution: {integrity: sha512-d65bNlIadxvpb/A2abVdlqKqV563juRnZ1Wtk6s1sIR8uNsXR70xqIzVqxVf1eTqDunwT2MkczEeaezCKTZhwA==}
    dependencies:
      get-intrinsic: 1.2.1
    dev: false

  /got@9.6.0:
    resolution: {integrity: sha512-R7eWptXuGYxwijs0eV+v3o6+XH1IqVK8dJOEecQfTmkncw9AV4dcw/Dhxi8MdlqPthxxpZyizMzyg8RTmEsG+Q==}
    engines: {node: '>=8.6'}
    dependencies:
      '@sindresorhus/is': 0.14.0
      '@szmarczak/http-timer': 1.1.2
      '@types/keyv': 3.1.4
      '@types/responselike': 1.0.0
      cacheable-request: 6.1.0
      decompress-response: 3.3.0
      duplexer3: 0.1.5
      get-stream: 4.1.0
      lowercase-keys: 1.0.1
      mimic-response: 1.0.1
      p-cancelable: 1.1.0
      to-readable-stream: 1.0.0
      url-parse-lax: 3.0.0
    dev: false

  /graceful-fs@4.2.11:
    resolution: {integrity: sha512-RbJ5/jmFcNNCcDV5o9eTnBLJ/HszWV0P73bc+Ff4nS/rJj+YaS6IGyiOL0VoBYX+l1Wrl3k63h/KrH+nhJ0XvQ==}

  /grapheme-splitter@1.0.4:
    resolution: {integrity: sha512-bzh50DW9kTPM00T8y4o8vQg89Di9oLJVLW/KaOGIXJWP/iqCN6WKYkbNOF04vFLJhwcpYUh9ydh/+5vpOqV4YQ==}

  /graphemer@1.4.0:
    resolution: {integrity: sha512-EtKwoO6kxCL9WO5xipiHTZlSzBm7WLT627TqC/uVRd0HKmq8NXyebnNYxDoBi7wt8eTWrUrKXCOVaFq9x1kgag==}
    dev: false

  /graphql@15.8.0:
    resolution: {integrity: sha512-5gghUc24tP9HRznNpV2+FIoq3xKkj5dTQqf4v0CpdPbFVwFkWoxOM+o+2OC9ZSvjEMTjfmG9QT+gcvggTwW1zw==}
    engines: {node: '>= 10.x'}
    dev: false

  /gtoken@6.1.2:
    resolution: {integrity: sha512-4ccGpzz7YAr7lxrT2neugmXQ3hP9ho2gcaityLVkiUecAiwiy60Ii8gRbZeOsXV19fYaRjgBSshs8kXw+NKCPQ==}
    engines: {node: '>=12.0.0'}
    dependencies:
      gaxios: 5.1.0
      google-p12-pem: 4.0.1
      jws: 4.0.0
    transitivePeerDependencies:
      - encoding
      - supports-color
    dev: false

  /gtoken@7.0.1:
    resolution: {integrity: sha512-KcFVtoP1CVFtQu0aSk3AyAt2og66PFhZAlkUOuWKwzMLoulHXG5W5wE5xAnHb+yl3/wEFoqGW7/cDGMU8igDZQ==}
    engines: {node: '>=14.0.0'}
    dependencies:
      gaxios: 6.1.1
      jws: 4.0.0
    transitivePeerDependencies:
      - encoding
      - supports-color

  /har-schema@2.0.0:
    resolution: {integrity: sha512-Oqluz6zhGX8cyRaTQlFMPw80bSJVG2x/cFb8ZPhUILGgHka9SsokCCOQgpveePerqidZOrT14ipqfJb7ILcW5Q==}
    engines: {node: '>=4'}
    dev: false

  /har-validator@5.1.5:
    resolution: {integrity: sha512-nmT2T0lljbxdQZfspsno9hgrG3Uir6Ks5afism62poxqBM6sDnMEuPmzTq8XN0OEwqKLLdh1jQI3qyE66Nzb3w==}
    engines: {node: '>=6'}
    deprecated: this library is no longer supported
    dependencies:
      ajv: 6.12.6
      har-schema: 2.0.0
    dev: false

  /has-bigints@1.0.2:
    resolution: {integrity: sha512-tSvCKtBr9lkF0Ex0aQiP9N+OpV4zi2r/Nee5VkRDbaqv35RLYMzbwQfFSZZH0kR+Rd6302UJZ2p/bJCEoR3VoQ==}
    dev: false

  /has-flag@3.0.0:
    resolution: {integrity: sha512-sKJf1+ceQBr4SMkvQnBDNDtf4TXpVhVGateu0t918bl30FnbE2m4vNLX+VWe/dpjlb+HugGYzW7uQXH98HPEYw==}
    engines: {node: '>=4'}

  /has-flag@4.0.0:
    resolution: {integrity: sha512-EykJT/Q1KjTWctppgIAgfSO0tKVuZUjhgMr17kqTumMl6Afv3EISleU7qZUzoXDFTAHTDC4NOoG/ZxU3EvlMPQ==}
    engines: {node: '>=8'}

  /has-property-descriptors@1.0.0:
    resolution: {integrity: sha512-62DVLZGoiEBDHQyqG4w9xCuZ7eJEwNmJRWw2VY84Oedb7WFcA27fiEVe8oUQx9hAUJ4ekurquucTGwsyO1XGdQ==}
    dependencies:
      get-intrinsic: 1.2.1
    dev: false

  /has-proto@1.0.1:
    resolution: {integrity: sha512-7qE+iP+O+bgF9clE5+UoBFzE65mlBiVj3tKCrlNQ0Ogwm0BjpT/gK4SlLYDMybDh5I3TCTKnPPa0oMG7JDYrhg==}
    engines: {node: '>= 0.4'}

  /has-symbols@1.0.3:
    resolution: {integrity: sha512-l3LCuF6MgDNwTDKkdYGEihYjt5pRPbEg46rtlmnSPlUbgmB8LOIrKJbYYFBSbnPaJexMKtiPO8hmeRjRz2Td+A==}
    engines: {node: '>= 0.4'}

  /has-tostringtag@1.0.0:
    resolution: {integrity: sha512-kFjcSNhnlGV1kyoGk7OXKSawH5JOb/LzUc5w9B02hOTO0dfFRjbHQKvg1d6cf3HbeUmtU9VbbV3qzZ2Teh97WQ==}
    engines: {node: '>= 0.4'}
    dependencies:
      has-symbols: 1.0.3
    dev: false

  /has@1.0.3:
    resolution: {integrity: sha512-f2dvO0VU6Oej7RkWJGrehjbzMAjFp5/VKPp5tTpWIV4JHHZK1/BxbFRtf/siA2SWTe09caDmVtYYzWEIbBS4zw==}
    engines: {node: '>= 0.4.0'}
    dependencies:
      function-bind: 1.1.1

  /html-escaper@2.0.2:
    resolution: {integrity: sha512-H2iMtd0I4Mt5eYiapRdIDjp+XzelXQ0tFE4JS7YFwFevXXMmOp9myNrUvCg0D6ws8iqkRPBfKHgbwig1SmlLfg==}
    dev: true

  /htmlencode@0.0.4:
    resolution: {integrity: sha512-0uDvNVpzj/E2TfvLLyyXhKBRvF1y84aZsyRxRXFsQobnHaL4pcaXk+Y9cnFlvnxrBLeXDNq/VJBD+ngdBgQG1w==}
    dev: false

  /htmlparser2@6.1.0:
    resolution: {integrity: sha512-gyyPk6rgonLFEDGoeRgQNaEUvdJ4ktTmmUh/h2t7s+M8oPpIPxgNACWa+6ESR57kXstwqPiCut0V8NRpcwgU7A==}
    dependencies:
      domelementtype: 2.3.0
      domhandler: 4.3.1
      domutils: 2.8.0
      entities: 2.2.0
    dev: false

  /htmlparser2@8.0.2:
    resolution: {integrity: sha512-GYdjWKDkbRLkZ5geuHs5NY1puJ+PXwP7+fHPRz06Eirsb9ugf6d8kkXav6ADhcODhFFPMIXyxkxSuMf3D6NCFA==}
    dependencies:
      domelementtype: 2.3.0
      domhandler: 5.0.3
      domutils: 3.1.0
      entities: 4.5.0
    dev: false

  /http-cache-semantics@4.1.1:
    resolution: {integrity: sha512-er295DKPVsV82j5kw1Gjt+ADA/XYHsajl82cGNQG2eyoPkvgUhX+nDIyelzhIWbbsXP39EHcI6l5tYs2FYqYXQ==}
    dev: false

  /http-errors@2.0.0:
    resolution: {integrity: sha512-FtwrG/euBzaEjYeRqOgly7G0qviiXoJWnvEH2Z1plBdXgbyjv34pHTSb9zoeHMyDy33+DWy5Wt9Wo+TURtOYSQ==}
    engines: {node: '>= 0.8'}
    dependencies:
      depd: 2.0.0
      inherits: 2.0.4
      setprototypeof: 1.2.0
      statuses: 2.0.1
      toidentifier: 1.0.1
    dev: false

  /http-proxy-agent@5.0.0:
    resolution: {integrity: sha512-n2hY8YdoRE1i7r6M0w9DIw5GgZN0G25P8zLCRQ8rjXtTU3vsNFBI/vWK/UIeE6g5MUUz6avwAPXmL6Fy9D/90w==}
    engines: {node: '>= 6'}
    dependencies:
      '@tootallnate/once': 2.0.0
      agent-base: 6.0.2
      debug: 4.3.4
    transitivePeerDependencies:
      - supports-color
    dev: false

  /http-proxy-agent@7.0.2:
    resolution: {integrity: sha512-T1gkAiYYDWYx3V5Bmyu7HcfcvL7mUrTWiM6yOfa3PIphViJ/gFPbvidQ+veqSOHci/PxBcDabeUNCzpOODJZig==}
    engines: {node: '>= 14'}
    dependencies:
      agent-base: 7.1.0
      debug: 4.3.4
    transitivePeerDependencies:
      - supports-color
    dev: true

  /http-signature@1.2.0:
    resolution: {integrity: sha512-CAbnr6Rz4CYQkLYUtSNXxQPUH2gK8f3iWexVlsnMeD+GjlsQ0Xsy1cOX+mN3dtxYomRy21CiOzU8Uhw6OwncEQ==}
    engines: {node: '>=0.8', npm: '>=1.3.7'}
    dependencies:
      assert-plus: 1.0.0
      jsprim: 1.4.2
      sshpk: 1.17.0
    dev: false

  /https-proxy-agent@5.0.1:
    resolution: {integrity: sha512-dFcAjpTQFgoLMzC2VwU+C/CbS7uRL0lWmxDITmqm7C+7F0Odmj6s9l6alZc6AELXhrnggM2CeWSXHGOdX2YtwA==}
    engines: {node: '>= 6'}
    dependencies:
      agent-base: 6.0.2
      debug: 4.3.4
    transitivePeerDependencies:
      - supports-color

  /https-proxy-agent@7.0.2:
    resolution: {integrity: sha512-NmLNjm6ucYwtcUmL7JQC1ZQ57LmHP4lT15FQ8D61nak1rO6DH+fz5qNK2Ap5UN4ZapYICE3/0KodcLYSPsPbaA==}
    engines: {node: '>= 14'}
    dependencies:
      agent-base: 7.1.0
      debug: 4.3.4
    transitivePeerDependencies:
      - supports-color

  /https-proxy-agent@7.0.4:
    resolution: {integrity: sha512-wlwpilI7YdjSkWaQ/7omYBMTliDcmCN8OLihO6I9B86g06lMyAoqgoDpV0XqoaPOKj+0DIdAvnsWfyAAhmimcg==}
    engines: {node: '>= 14'}
    dependencies:
      agent-base: 7.1.0
      debug: 4.3.4
    transitivePeerDependencies:
      - supports-color
    dev: true

  /human-signals@2.1.0:
    resolution: {integrity: sha512-B4FFZ6q/T2jhhksgkbEW3HBvWIfDW85snkQgawt07S7J5QXTk6BkNV+0yAeZrM5QpMAdYlocGoljn0sJ/WQkFw==}
    engines: {node: '>=10.17.0'}
    dev: true

  /human-signals@5.0.0:
    resolution: {integrity: sha512-AXcZb6vzzrFAUE61HnN4mpLqd/cSIwNQjtNWR0euPm6y0iqx3G4gOXaIDdtdDwZmhwe82LA6+zinmW4UBWVePQ==}
    engines: {node: '>=16.17.0'}
    dev: true

  /iconv-lite@0.4.24:
    resolution: {integrity: sha512-v3MXnZAcvnywkTUEZomIActle7RXXeedOR31wwl7VlyoXO4Qi9arvSenNQWne1TcRwhCL1HwLI21bEqdpj8/rA==}
    engines: {node: '>=0.10.0'}
    dependencies:
      safer-buffer: 2.1.2
    dev: false

  /ieee754@1.2.1:
    resolution: {integrity: sha512-dcyqhDvX1C46lXZcVqCpK+FtMRQVdIMN6/Df5js2zouUsqG7I6sFxitIC+7KYK29KdXOLHdu9zL4sFnoVQnqaA==}

  /ignore-by-default@1.0.1:
    resolution: {integrity: sha512-Ius2VYcGNk7T90CppJqcIkS5ooHUZyIQK+ClZfMfMNFEF9VSE73Fq+906u/CWu92x4gzZMWOwfFYckPObzdEbA==}
    dev: true

  /ignore@5.2.4:
    resolution: {integrity: sha512-MAb38BcSbH0eHNBxn7ql2NH/kX33OkB3lZ1BNdh7ENeRChHTYsTvWrMubiIAMNS2llXEEgZ1MUOBtXChP3kaFQ==}
    engines: {node: '>= 4'}

  /import-fresh@3.3.0:
    resolution: {integrity: sha512-veYYhQa+D1QBKznvhUHxb8faxlrwUnxseDAbAp457E0wLNio2bOSKnjYDhMj+YiAq61xrMGhQk9iXVk5FzgQMw==}
    engines: {node: '>=6'}
    dependencies:
      parent-module: 1.0.1
      resolve-from: 4.0.0

  /import-local@3.1.0:
    resolution: {integrity: sha512-ASB07uLtnDs1o6EHjKpX34BKYDSqnFerfTOJL2HvMqF70LnxpjkzDB8J44oT9pu4AMPkQwf8jl6szgvNd2tRIg==}
    engines: {node: '>=8'}
    hasBin: true
    dependencies:
      pkg-dir: 4.2.0
      resolve-cwd: 3.0.0
    dev: true

  /imurmurhash@0.1.4:
    resolution: {integrity: sha512-JmXMZ6wuvDmLiHEml9ykzqO6lwFbof0GG4IkcGaENdCRDDmMVnny7s5HsIgHCbaq0w2MyPhDqkhTUgS2LU2PHA==}
    engines: {node: '>=0.8.19'}

  /indent-string@4.0.0:
    resolution: {integrity: sha512-EdDDZu4A2OyIK7Lr/2zG+w5jmbuk1DVBnEwREQvBzspBJkCEbRa8GxU1lghYcaGJCnRWibjDXlq779X1/y5xwg==}
    engines: {node: '>=8'}
    dev: false

  /inflight@1.0.6:
    resolution: {integrity: sha512-k92I/b08q4wvFscXCLvqfsHCrjrF7yiXsQuIVvVE7N82W3+aqpzuUdBbfhWcy/FZR3/4IgflMgKLOsvPDrGCJA==}
    dependencies:
      once: 1.4.0
      wrappy: 1.0.2

  /inherits@2.0.4:
    resolution: {integrity: sha512-k/vGaX4/Yla3WzyMCvTQOXYeIHvqOKtnqBduzTHpzpQZzAskKMhZ2K+EnBiSM9zGSoIFeMpXKxa4dYeZIQqewQ==}

  /ini@1.3.8:
    resolution: {integrity: sha512-JV/yugV2uzW5iMRSiZAyDtQd+nxtUnjeLt0acNdw98kKLrvuRVyB80tsREOE7yvGVgalhZ6RNXCmEHkUKBKxew==}
    dev: false

  /intercom-client@4.0.0:
    resolution: {integrity: sha512-xtAsO0wnyd46JNRP98/JK0BXIfWNTO/tUk+1op4rnZ+N/DSdhAaBw8ZaJD8bL8ePNhyAMl/Vd6h7kYI/h9riaw==}
    engines: {node: '>= v8.0.0'}
    dependencies:
      axios: 0.24.0
      htmlencode: 0.0.4
      lodash: 4.17.21
    transitivePeerDependencies:
      - debug
    dev: false

  /internal-slot@1.0.5:
    resolution: {integrity: sha512-Y+R5hJrzs52QCG2laLn4udYVnxsfny9CpOhNhUvk/SSSVyF6T27FzRbF0sroPidSu3X8oEAkOn2K804mjpt6UQ==}
    engines: {node: '>= 0.4'}
    dependencies:
      get-intrinsic: 1.2.1
      has: 1.0.3
      side-channel: 1.0.4
    dev: false

  /ioredis@5.3.2:
    resolution: {integrity: sha512-1DKMMzlIHM02eBBVOFQ1+AolGjs6+xEcM4PDL7NqOS6szq7H9jSaEkIUH6/a5Hl241LzW6JLSiAbNvTQjUupUA==}
    engines: {node: '>=12.22.0'}
    dependencies:
      '@ioredis/commands': 1.2.0
      cluster-key-slot: 1.1.2
      debug: 4.3.4
      denque: 2.1.0
      lodash.defaults: 4.2.0
      lodash.isarguments: 3.1.0
      redis-errors: 1.2.0
      redis-parser: 3.0.0
      standard-as-callback: 2.1.0
    transitivePeerDependencies:
      - supports-color
    dev: false

  /ip-address@9.0.5:
    resolution: {integrity: sha512-zHtQzGojZXTwZTHQqra+ETKd4Sn3vgi7uBmlPoXVWZqYvuKmtI0l/VZTjqGmJY9x88GGOaZ9+G9ES8hC4T4X8g==}
    engines: {node: '>= 12'}
    dependencies:
      jsbn: 1.1.0
      sprintf-js: 1.1.3
    dev: true

  /ip-regex@2.1.0:
    resolution: {integrity: sha512-58yWmlHpp7VYfcdTwMTvwMmqx/Elfxjd9RXTDyMsbL7lLWmhMylLEqiYVLKuLzOZqVgiWXD9MfR62Vv89VRxkw==}
    engines: {node: '>=4'}
    dev: false

  /ipaddr.js@1.9.1:
    resolution: {integrity: sha512-0KI/607xoxSToH7GjN1FfSbLoU0+btTicjsQSWQlh/hZykN8KpmMf7uYwPW3R+akZ6R/w18ZlXSHBYXiYUPO3g==}
    engines: {node: '>= 0.10'}
    dev: false

  /is-arguments@1.1.1:
    resolution: {integrity: sha512-8Q7EARjzEnKpt/PCD7e1cgUS0a6X8u5tdSiMqXhojOdoV9TsMsiO+9VLC5vAmO8N7/GmXn7yjR8qnA6bVAEzfA==}
    engines: {node: '>= 0.4'}
    dependencies:
      call-bind: 1.0.2
      has-tostringtag: 1.0.0
    dev: false

  /is-array-buffer@3.0.2:
    resolution: {integrity: sha512-y+FyyR/w8vfIRq4eQcM1EYgSTnmHXPqaF+IgzgraytCFq5Xh8lllDVmAZolPJiZttZLeFSINPYMaEJ7/vWUa1w==}
    dependencies:
      call-bind: 1.0.2
      get-intrinsic: 1.2.1
      is-typed-array: 1.1.10
    dev: false

  /is-arrayish@0.2.1:
    resolution: {integrity: sha512-zz06S8t0ozoDXMG+ube26zeCTNXcKIPJZJi8hBrF4idCLms4CG9QtK7qBl1boi5ODzFpjswb5JPmHCbMpjaYzg==}
    dev: true

  /is-arrayish@0.3.2:
    resolution: {integrity: sha512-eVRqCvVlZbuw3GrM63ovNSNAeA1K16kaR/LRY/92w0zxQ5/1YzwblUX652i4Xs9RwAGjW9d9y6X88t8OaAJfWQ==}

  /is-bigint@1.0.4:
    resolution: {integrity: sha512-zB9CruMamjym81i2JZ3UMn54PKGsQzsJeo6xvN3HJJ4CAsQNB6iRutp2To77OfCNuoxspsIhzaPoO1zyCEhFOg==}
    dependencies:
      has-bigints: 1.0.2
    dev: false

  /is-binary-path@2.1.0:
    resolution: {integrity: sha512-ZMERYes6pDydyuGidse7OsHxtbI7WVeUEozgR/g7rd0xUimYNlvZRE/K2MgZTjWy725IfelLeVcEM97mmtRGXw==}
    engines: {node: '>=8'}
    dependencies:
      binary-extensions: 2.2.0

  /is-boolean-object@1.1.2:
    resolution: {integrity: sha512-gDYaKHJmnj4aWxyj6YHyXVpdQawtVLHU5cb+eztPGczf6cjuTdwve5ZIEfgXqH4e57An1D1AKf8CZ3kYrQRqYA==}
    engines: {node: '>= 0.4'}
    dependencies:
      call-bind: 1.0.2
      has-tostringtag: 1.0.0
    dev: false

  /is-callable@1.2.7:
    resolution: {integrity: sha512-1BC0BVFhS/p0qtw6enp8e+8OD0UrK0oFLztSjNzhcKA3WDuJxxAPXzPuPtKkjEY9UUoEWlX/8fgKeu2S8i9JTA==}
    engines: {node: '>= 0.4'}
    dev: false

  /is-core-module@2.12.1:
    resolution: {integrity: sha512-Q4ZuBAe2FUsKtyQJoQHlvP8OvBERxO3jEmy1I7hcRXcJBGGHFh/aJBswbXuS9sgrDH2QUO8ilkwNPHvHMd8clg==}
    dependencies:
      has: 1.0.3

  /is-date-object@1.0.5:
    resolution: {integrity: sha512-9YQaSxsAiSwcvS33MBk3wTCVnWK+HhF8VZR2jRxehM16QcVOdHqPn4VPHmRK4lSr38n9JriurInLcP90xsYNfQ==}
    engines: {node: '>= 0.4'}
    dependencies:
      has-tostringtag: 1.0.0
    dev: false

  /is-docker@2.2.1:
    resolution: {integrity: sha512-F+i2BKsFrH66iaUFc0woD8sLy8getkwTwtOBjvs56Cx4CgJDeKQeqfz8wAYiSb8JOprWhHH5p77PbmYCvvUuXQ==}
    engines: {node: '>=8'}
    hasBin: true
    dev: false

  /is-electron@2.2.0:
    resolution: {integrity: sha512-SpMppC2XR3YdxSzczXReBjqs2zGscWQpBIKqwXYBFic0ERaxNVgwLCHwOLZeESfdJQjX0RDvrJ1lBXX2ij+G1Q==}
    dev: false

  /is-extglob@2.1.1:
    resolution: {integrity: sha512-SbKbANkN603Vi4jEZv49LeVJMn4yGwsbzZworEoyEiutsN3nJYdbO36zfhGJ6QEDpOZIFkDtnq5JRxmvl3jsoQ==}
    engines: {node: '>=0.10.0'}

  /is-fullwidth-code-point@3.0.0:
    resolution: {integrity: sha512-zymm5+u+sCsSWyD9qNaejV3DFvhCKclKdizYaJUuHA83RLjb7nSuGnddCHGv0hk+KY7BMAlsWeK4Ueg6EV6XQg==}
    engines: {node: '>=8'}

  /is-generator-fn@2.1.0:
    resolution: {integrity: sha512-cTIB4yPYL/Grw0EaSzASzg6bBy9gqCofvWN8okThAYIxKJZC+udlRAmGbM0XLeniEJSs8uEgHPGuHSe1XsOLSQ==}
    engines: {node: '>=6'}
    dev: true

  /is-glob@4.0.3:
    resolution: {integrity: sha512-xelSayHH36ZgE7ZWhli7pW34hNbNl8Ojv5KVmkJD4hBdD3th8Tfk9vYasLM+mXWOZhFkgZfxhLSnrwRr4elSSg==}
    engines: {node: '>=0.10.0'}
    dependencies:
      is-extglob: 2.1.1

  /is-map@2.0.2:
    resolution: {integrity: sha512-cOZFQQozTha1f4MxLFzlgKYPTyj26picdZTx82hbc/Xf4K/tZOOXSCkMvU4pKioRXGDLJRn0GM7Upe7kR721yg==}
    dev: false

  /is-natural-number@4.0.1:
    resolution: {integrity: sha512-Y4LTamMe0DDQIIAlaer9eKebAlDSV6huy+TWhJVPlzZh2o4tRP5SQWFlLn5N0To4mDD22/qdOq+veo1cSISLgQ==}
    dev: true

  /is-negative-zero@2.0.2:
    resolution: {integrity: sha512-dqJvarLawXsFbNDeJW7zAz8ItJ9cd28YufuuFzh0G8pNHjJMnY08Dv7sYX2uF5UpQOwieAeOExEYAWWfu7ZZUA==}
    engines: {node: '>= 0.4'}
    dev: false

  /is-number-object@1.0.7:
    resolution: {integrity: sha512-k1U0IRzLMo7ZlYIfzRu23Oh6MiIFasgpb9X76eqfFZAqwH44UI4KTBvBYIZ1dSL9ZzChTB9ShHfLkR4pdW5krQ==}
    engines: {node: '>= 0.4'}
    dependencies:
      has-tostringtag: 1.0.0
    dev: false

  /is-number@7.0.0:
    resolution: {integrity: sha512-41Cifkg6e8TylSpdtTpeLVMqvSBEVzTttHvERD741+pnZ8ANv0004MRL43QKPDlK9cGvNp6NZWZUBlbGXYxxng==}
    engines: {node: '>=0.12.0'}

  /is-path-inside@3.0.3:
    resolution: {integrity: sha512-Fd4gABb+ycGAmKou8eMftCupSir5lRxqf4aD/vd0cD2qc4HL07OjCeuHMr8Ro4CoMaeCKDB0/ECBOVWjTwUvPQ==}
    engines: {node: '>=8'}
    dev: false

  /is-plain-object@5.0.0:
    resolution: {integrity: sha512-VRSzKkbMm5jMDoKLbltAkFQ5Qr7VDiTFGXxYFXXowVj387GeGNOCsOH6Msy00SGZ3Fp84b1Naa1psqgcCIEP5Q==}
    engines: {node: '>=0.10.0'}
    dev: false

  /is-promise@2.2.2:
    resolution: {integrity: sha512-+lP4/6lKUBfQjZ2pdxThZvLUAafmZb8OAxFb8XXtiQmS35INgr85hdOGoEs124ez1FCnZJt6jau/T+alh58QFQ==}

  /is-regex@1.1.4:
    resolution: {integrity: sha512-kvRdxDsxZjhzUX07ZnLydzS1TU/TJlTUHHY4YLL87e37oUA49DfkLqgy+VjFocowy29cKvcSiu+kIv728jTTVg==}
    engines: {node: '>= 0.4'}
    dependencies:
      call-bind: 1.0.2
      has-tostringtag: 1.0.0
    dev: false

  /is-set@2.0.2:
    resolution: {integrity: sha512-+2cnTEZeY5z/iXGbLhPrOAaK/Mau5k5eXq9j14CpRTftq0pAJu2MwVRSZhyZWBzx3o6X795Lz6Bpb6R0GKf37g==}
    dev: false

  /is-shared-array-buffer@1.0.2:
    resolution: {integrity: sha512-sqN2UDu1/0y6uvXyStCOzyhAjCSlHceFoMKJW8W9EU9cvic/QdsZ0kEU93HEy3IUEFZIiH/3w+AH/UQbPHNdhA==}
    dependencies:
      call-bind: 1.0.2
    dev: false

  /is-stream@1.1.0:
    resolution: {integrity: sha512-uQPm8kcs47jx38atAcWTVxyltQYoPT68y9aWYdV6yWXSyW8mzSat0TL6CiWdZeCdF3KrAvpVtnHbTv4RN+rqdQ==}
    engines: {node: '>=0.10.0'}

  /is-stream@2.0.1:
    resolution: {integrity: sha512-hFoiJiTl63nn+kstHGBtewWSKnQLpyb155KHheA1l39uvtO9nWIop1p3udqPcUd/xbF1VLMO4n7OI6p7RbngDg==}
    engines: {node: '>=8'}

  /is-stream@3.0.0:
    resolution: {integrity: sha512-LnQR4bZ9IADDRSkvpqMGvt/tEJWclzklNgSw48V5EAaAeDd6qGvN8ei6k5p0tvxSR171VmGyHuTiAOfxAbr8kA==}
    engines: {node: ^12.20.0 || ^14.13.1 || >=16.0.0}
    dev: true

  /is-string@1.0.7:
    resolution: {integrity: sha512-tE2UXzivje6ofPW7l23cjDOMa09gb7xlAqG6jG5ej6uPV32TlWP3NKPigtaGeHNu9fohccRYvIiZMfOOnOYUtg==}
    engines: {node: '>= 0.4'}
    dependencies:
      has-tostringtag: 1.0.0
    dev: false

  /is-symbol@1.0.4:
    resolution: {integrity: sha512-C/CPBqKWnvdcxqIARxyOh4v1UUEOCHpgDa0WYgpKDFMszcrPcffg5uhwSgPCLD2WWxmq6isisz87tzT01tuGhg==}
    engines: {node: '>= 0.4'}
    dependencies:
      has-symbols: 1.0.3
    dev: false

  /is-typed-array@1.1.10:
    resolution: {integrity: sha512-PJqgEHiWZvMpaFZ3uTc8kHPM4+4ADTlDniuQL7cU/UDA0Ql7F70yGfHph3cLNe+c9toaigv+DFzTJKhc2CtO6A==}
    engines: {node: '>= 0.4'}
    dependencies:
      available-typed-arrays: 1.0.5
      call-bind: 1.0.2
      for-each: 0.3.3
      gopd: 1.0.1
      has-tostringtag: 1.0.0
    dev: false

  /is-typedarray@1.0.0:
    resolution: {integrity: sha512-cyA56iCMHAh5CdzjJIa4aohJyeO1YbwLi3Jc35MmRU6poroFjIGZzUzupGiRPOjgHg9TLu43xbpwXk523fMxKA==}
    dev: false

  /is-weakref@1.0.2:
    resolution: {integrity: sha512-qctsuLZmIQ0+vSSMfoVvyFe2+GSEvnmZ2ezTup1SBse9+twCCeial6EEi3Nc2KFcf6+qz2FBPnjXsk8xhKSaPQ==}
    dependencies:
      call-bind: 1.0.2
    dev: false

  /is-wsl@2.2.0:
    resolution: {integrity: sha512-fKzAra0rGJUUBwGBgNkHZuToZcn+TtXHpeCgmkMJMMYx1sQDYaCSyjJBSCa2nH1DGm7s3n1oBnohoVTBaN7Lww==}
    engines: {node: '>=8'}
    dependencies:
      is-docker: 2.2.1
    dev: false

  /isarray@1.0.0:
    resolution: {integrity: sha512-VLghIWNM6ELQzo7zwmcg0NmTVyWKYjvIeM83yjp0wRDTmUnrM678fQbcKBo6n2CJEF0szoG//ytg+TKla89ALQ==}

  /isarray@2.0.5:
    resolution: {integrity: sha512-xHjhDr3cNBK0BzdUJSPXZntQUx/mwMS5Rw4A7lPJ90XGAO6ISP/ePDNuo0vhqOZU+UD5JoodwCAAoZQd3FeAKw==}
    dev: false

  /isexe@2.0.0:
    resolution: {integrity: sha512-RHxMLp9lnKHGHRng9QFhRCMbYAcVpn69smSGcq3f36xjgVVWThj4qqLbTLlq7Ssj8B+fIQ1EuCEGI2lKsyQeIw==}

  /isomorphic-unfetch@3.1.0:
    resolution: {integrity: sha512-geDJjpoZ8N0kWexiwkX8F9NkTsXhetLPVbZFQ+JTW239QNOwvB0gniuR1Wc6f0AMTn7/mFGyXvHTifrCp/GH8Q==}
    dependencies:
      node-fetch: 2.7.0
      unfetch: 4.2.0
    transitivePeerDependencies:
      - encoding
    dev: false

  /isomorphic-ws@5.0.0(ws@8.13.0):
    resolution: {integrity: sha512-muId7Zzn9ywDsyXgTIafTry2sV3nySZeUDe6YedVd1Hvuuep5AsIlqK+XefWpYTyJG5e503F2xIuT2lcU6rCSw==}
    peerDependencies:
      ws: '*'
    dependencies:
      ws: 8.13.0
    dev: false

  /isstream@0.1.2:
    resolution: {integrity: sha512-Yljz7ffyPbrLpLngrMtZ7NduUgVvi6wG9RJ9IUcyCd59YQ911PBJphODUcbOVbqYfxe1wuYf/LJ8PauMRwsM/g==}
    dev: false

  /istanbul-lib-coverage@3.2.0:
    resolution: {integrity: sha512-eOeJ5BHCmHYvQK7xt9GkdHuzuCGS1Y6g9Gvnx3Ym33fz/HpLRYxiS0wHNr+m/MBC8B647Xt608vCDEvhl9c6Mw==}
    engines: {node: '>=8'}
    dev: true

  /istanbul-lib-instrument@5.2.1:
    resolution: {integrity: sha512-pzqtp31nLv/XFOzXGuvhCb8qhjmTVo5vjVk19XE4CRlSWz0KoeJ3bw9XsA7nOp9YBf4qHjwBxkDzKcME/J29Yg==}
    engines: {node: '>=8'}
    dependencies:
      '@babel/core': 7.22.5
      '@babel/parser': 7.22.5
      '@istanbuljs/schema': 0.1.3
      istanbul-lib-coverage: 3.2.0
      semver: 6.3.0
    transitivePeerDependencies:
      - supports-color
    dev: true

  /istanbul-lib-report@3.0.0:
    resolution: {integrity: sha512-wcdi+uAKzfiGT2abPpKZ0hSU1rGQjUQnLvtY5MpQ7QCTahD3VODhcu4wcfY1YtkGaDD5yuydOLINXsfbus9ROw==}
    engines: {node: '>=8'}
    dependencies:
      istanbul-lib-coverage: 3.2.0
      make-dir: 3.1.0
      supports-color: 7.2.0
    dev: true

  /istanbul-lib-source-maps@4.0.1:
    resolution: {integrity: sha512-n3s8EwkdFIJCG3BPKBYvskgXGoy88ARzvegkitk60NxRdwltLOTaH7CUiMRXvwYorl0Q712iEjcWB+fK/MrWVw==}
    engines: {node: '>=10'}
    dependencies:
      debug: 4.3.4
      istanbul-lib-coverage: 3.2.0
      source-map: 0.6.1
    transitivePeerDependencies:
      - supports-color
    dev: true

  /istanbul-reports@3.1.5:
    resolution: {integrity: sha512-nUsEMa9pBt/NOHqbcbeJEgqIlY/K7rVWUX6Lql2orY5e9roQOthbR3vtY4zzf2orPELg80fnxxk9zUyPlgwD1w==}
    engines: {node: '>=8'}
    dependencies:
      html-escaper: 2.0.2
      istanbul-lib-report: 3.0.0
    dev: true

  /iterate-iterator@1.0.2:
    resolution: {integrity: sha512-t91HubM4ZDQ70M9wqp+pcNpu8OyJ9UAtXntT/Bcsvp5tZMnz9vRa+IunKXeI8AnfZMTv0jNuVEmGeLSMjVvfPw==}
    dev: false

  /iterate-value@1.0.2:
    resolution: {integrity: sha512-A6fMAio4D2ot2r/TYzr4yUWrmwNdsN5xL7+HUiyACE4DXm+q8HtPcnFTp+NnW3k4N05tZ7FVYFFb2CR13NxyHQ==}
    dependencies:
      es-get-iterator: 1.1.3
      iterate-iterator: 1.0.2
    dev: false

  /jackspeak@2.3.6:
    resolution: {integrity: sha512-N3yCS/NegsOBokc8GAdM8UcmfsKiSS8cipheD/nivzr700H+nsMOxJjQnvwOcRYVuFkdH0wGUvW2WbXGmrZGbQ==}
    engines: {node: '>=14'}
    dependencies:
      '@isaacs/cliui': 8.0.2
    optionalDependencies:
      '@pkgjs/parseargs': 0.11.0
    dev: true

  /jest-changed-files@29.5.0:
    resolution: {integrity: sha512-IFG34IUMUaNBIxjQXF/iu7g6EcdMrGRRxaUSw92I/2g2YC6vCdTltl4nHvt7Ci5nSJwXIkCu8Ka1DKF+X7Z1Ag==}
    engines: {node: ^14.15.0 || ^16.10.0 || >=18.0.0}
    dependencies:
      execa: 5.1.1
      p-limit: 3.1.0
    dev: true

  /jest-circus@29.5.0:
    resolution: {integrity: sha512-gq/ongqeQKAplVxqJmbeUOJJKkW3dDNPY8PjhJ5G0lBRvu0e3EWGxGy5cI4LAGA7gV2UHCtWBI4EMXK8c9nQKA==}
    engines: {node: ^14.15.0 || ^16.10.0 || >=18.0.0}
    dependencies:
      '@jest/environment': 29.5.0
      '@jest/expect': 29.5.0
      '@jest/test-result': 29.5.0
      '@jest/types': 29.5.0
      '@types/node': 18.19.10
      chalk: 4.1.2
      co: 4.6.0
      dedent: 0.7.0
      is-generator-fn: 2.1.0
      jest-each: 29.5.0
      jest-matcher-utils: 29.5.0
      jest-message-util: 29.5.0
      jest-runtime: 29.5.0
      jest-snapshot: 29.5.0
      jest-util: 29.5.0
      p-limit: 3.1.0
      pretty-format: 29.5.0
      pure-rand: 6.0.2
      slash: 3.0.0
      stack-utils: 2.0.6
    transitivePeerDependencies:
      - supports-color
    dev: true

  /jest-cli@29.5.0(@types/node@18.16.16)(ts-node@10.9.1):
    resolution: {integrity: sha512-L1KcP1l4HtfwdxXNFCL5bmUbLQiKrakMUriBEcc1Vfz6gx31ORKdreuWvmQVBit+1ss9NNR3yxjwfwzZNdQXJw==}
    engines: {node: ^14.15.0 || ^16.10.0 || >=18.0.0}
    hasBin: true
    peerDependencies:
      node-notifier: ^8.0.1 || ^9.0.0 || ^10.0.0
    peerDependenciesMeta:
      node-notifier:
        optional: true
    dependencies:
      '@jest/core': 29.5.0(ts-node@10.9.1)
      '@jest/test-result': 29.5.0
      '@jest/types': 29.5.0
      chalk: 4.1.2
      exit: 0.1.2
      graceful-fs: 4.2.11
      import-local: 3.1.0
      jest-config: 29.5.0(@types/node@18.16.16)(ts-node@10.9.1)
      jest-util: 29.5.0
      jest-validate: 29.5.0
      prompts: 2.4.2
      yargs: 17.7.2
    transitivePeerDependencies:
      - '@types/node'
      - supports-color
      - ts-node
    dev: true

  /jest-config@29.5.0(@types/node@18.16.16)(ts-node@10.9.1):
    resolution: {integrity: sha512-kvDUKBnNJPNBmFFOhDbm59iu1Fii1Q6SxyhXfvylq3UTHbg6o7j/g8k2dZyXWLvfdKB1vAPxNZnMgtKJcmu3kA==}
    engines: {node: ^14.15.0 || ^16.10.0 || >=18.0.0}
    peerDependencies:
      '@types/node': '*'
      ts-node: '>=9.0.0'
    peerDependenciesMeta:
      '@types/node':
        optional: true
      ts-node:
        optional: true
    dependencies:
      '@babel/core': 7.22.5
      '@jest/test-sequencer': 29.5.0
      '@jest/types': 29.5.0
      '@types/node': 18.16.16
      babel-jest: 29.5.0(@babel/core@7.22.5)
      chalk: 4.1.2
      ci-info: 3.8.0
      deepmerge: 4.3.1
      glob: 7.2.3
      graceful-fs: 4.2.11
      jest-circus: 29.5.0
      jest-environment-node: 29.5.0
      jest-get-type: 29.4.3
      jest-regex-util: 29.4.3
      jest-resolve: 29.5.0
      jest-runner: 29.5.0
      jest-util: 29.5.0
      jest-validate: 29.5.0
      micromatch: 4.0.5
      parse-json: 5.2.0
      pretty-format: 29.5.0
      slash: 3.0.0
      strip-json-comments: 3.1.1
      ts-node: 10.9.1(@types/node@18.16.16)(typescript@4.9.5)
    transitivePeerDependencies:
      - supports-color
    dev: true

  /jest-config@29.5.0(@types/node@18.19.10)(ts-node@10.9.1):
    resolution: {integrity: sha512-kvDUKBnNJPNBmFFOhDbm59iu1Fii1Q6SxyhXfvylq3UTHbg6o7j/g8k2dZyXWLvfdKB1vAPxNZnMgtKJcmu3kA==}
    engines: {node: ^14.15.0 || ^16.10.0 || >=18.0.0}
    peerDependencies:
      '@types/node': '*'
      ts-node: '>=9.0.0'
    peerDependenciesMeta:
      '@types/node':
        optional: true
      ts-node:
        optional: true
    dependencies:
      '@babel/core': 7.22.5
      '@jest/test-sequencer': 29.5.0
      '@jest/types': 29.5.0
      '@types/node': 18.19.10
      babel-jest: 29.5.0(@babel/core@7.22.5)
      chalk: 4.1.2
      ci-info: 3.8.0
      deepmerge: 4.3.1
      glob: 7.2.3
      graceful-fs: 4.2.11
      jest-circus: 29.5.0
      jest-environment-node: 29.5.0
      jest-get-type: 29.4.3
      jest-regex-util: 29.4.3
      jest-resolve: 29.5.0
      jest-runner: 29.5.0
      jest-util: 29.5.0
      jest-validate: 29.5.0
      micromatch: 4.0.5
      parse-json: 5.2.0
      pretty-format: 29.5.0
      slash: 3.0.0
      strip-json-comments: 3.1.1
      ts-node: 10.9.1(@types/node@18.16.16)(typescript@4.9.5)
    transitivePeerDependencies:
      - supports-color
    dev: true

  /jest-diff@29.5.0:
    resolution: {integrity: sha512-LtxijLLZBduXnHSniy0WMdaHjmQnt3g5sa16W4p0HqukYTTsyTW3GD1q41TyGl5YFXj/5B2U6dlh5FM1LIMgxw==}
    engines: {node: ^14.15.0 || ^16.10.0 || >=18.0.0}
    dependencies:
      chalk: 4.1.2
      diff-sequences: 29.4.3
      jest-get-type: 29.4.3
      pretty-format: 29.5.0
    dev: true

  /jest-docblock@29.4.3:
    resolution: {integrity: sha512-fzdTftThczeSD9nZ3fzA/4KkHtnmllawWrXO69vtI+L9WjEIuXWs4AmyME7lN5hU7dB0sHhuPfcKofRsUb/2Fg==}
    engines: {node: ^14.15.0 || ^16.10.0 || >=18.0.0}
    dependencies:
      detect-newline: 3.1.0
    dev: true

  /jest-each@29.5.0:
    resolution: {integrity: sha512-HM5kIJ1BTnVt+DQZ2ALp3rzXEl+g726csObrW/jpEGl+CDSSQpOJJX2KE/vEg8cxcMXdyEPu6U4QX5eruQv5hA==}
    engines: {node: ^14.15.0 || ^16.10.0 || >=18.0.0}
    dependencies:
      '@jest/types': 29.5.0
      chalk: 4.1.2
      jest-get-type: 29.4.3
      jest-util: 29.5.0
      pretty-format: 29.5.0
    dev: true

  /jest-environment-node@29.5.0:
    resolution: {integrity: sha512-ExxuIK/+yQ+6PRGaHkKewYtg6hto2uGCgvKdb2nfJfKXgZ17DfXjvbZ+jA1Qt9A8EQSfPnt5FKIfnOO3u1h9qw==}
    engines: {node: ^14.15.0 || ^16.10.0 || >=18.0.0}
    dependencies:
      '@jest/environment': 29.5.0
      '@jest/fake-timers': 29.5.0
      '@jest/types': 29.5.0
      '@types/node': 18.19.10
      jest-mock: 29.5.0
      jest-util: 29.5.0
    dev: true

  /jest-get-type@29.4.3:
    resolution: {integrity: sha512-J5Xez4nRRMjk8emnTpWrlkyb9pfRQQanDrvWHhsR1+VUfbwxi30eVcZFlcdGInRibU4G5LwHXpI7IRHU0CY+gg==}
    engines: {node: ^14.15.0 || ^16.10.0 || >=18.0.0}
    dev: true

  /jest-haste-map@29.5.0:
    resolution: {integrity: sha512-IspOPnnBro8YfVYSw6yDRKh/TiCdRngjxeacCps1cQ9cgVN6+10JUcuJ1EabrgYLOATsIAigxA0rLR9x/YlrSA==}
    engines: {node: ^14.15.0 || ^16.10.0 || >=18.0.0}
    dependencies:
      '@jest/types': 29.5.0
      '@types/graceful-fs': 4.1.6
      '@types/node': 18.19.10
      anymatch: 3.1.3
      fb-watchman: 2.0.2
      graceful-fs: 4.2.11
      jest-regex-util: 29.4.3
      jest-util: 29.5.0
      jest-worker: 29.5.0
      micromatch: 4.0.5
      walker: 1.0.8
    optionalDependencies:
      fsevents: 2.3.2
    dev: true

  /jest-leak-detector@29.5.0:
    resolution: {integrity: sha512-u9YdeeVnghBUtpN5mVxjID7KbkKE1QU4f6uUwuxiY0vYRi9BUCLKlPEZfDGR67ofdFmDz9oPAy2G92Ujrntmow==}
    engines: {node: ^14.15.0 || ^16.10.0 || >=18.0.0}
    dependencies:
      jest-get-type: 29.4.3
      pretty-format: 29.5.0
    dev: true

  /jest-matcher-utils@29.5.0:
    resolution: {integrity: sha512-lecRtgm/rjIK0CQ7LPQwzCs2VwW6WAahA55YBuI+xqmhm7LAaxokSB8C97yJeYyT+HvQkH741StzpU41wohhWw==}
    engines: {node: ^14.15.0 || ^16.10.0 || >=18.0.0}
    dependencies:
      chalk: 4.1.2
      jest-diff: 29.5.0
      jest-get-type: 29.4.3
      pretty-format: 29.5.0
    dev: true

  /jest-message-util@29.5.0:
    resolution: {integrity: sha512-Kijeg9Dag6CKtIDA7O21zNTACqD5MD/8HfIV8pdD94vFyFuer52SigdC3IQMhab3vACxXMiFk+yMHNdbqtyTGA==}
    engines: {node: ^14.15.0 || ^16.10.0 || >=18.0.0}
    dependencies:
      '@babel/code-frame': 7.22.5
      '@jest/types': 29.5.0
      '@types/stack-utils': 2.0.1
      chalk: 4.1.2
      graceful-fs: 4.2.11
      micromatch: 4.0.5
      pretty-format: 29.5.0
      slash: 3.0.0
      stack-utils: 2.0.6
    dev: true

  /jest-mock@29.5.0:
    resolution: {integrity: sha512-GqOzvdWDE4fAV2bWQLQCkujxYWL7RxjCnj71b5VhDAGOevB3qj3Ovg26A5NI84ZpODxyzaozXLOh2NCgkbvyaw==}
    engines: {node: ^14.15.0 || ^16.10.0 || >=18.0.0}
    dependencies:
      '@jest/types': 29.5.0
      '@types/node': 18.19.10
      jest-util: 29.5.0
    dev: true

  /jest-pnp-resolver@1.2.3(jest-resolve@29.5.0):
    resolution: {integrity: sha512-+3NpwQEnRoIBtx4fyhblQDPgJI0H1IEIkX7ShLUjPGA7TtUTvI1oiKi3SR4oBR0hQhQR80l4WAe5RrXBwWMA8w==}
    engines: {node: '>=6'}
    peerDependencies:
      jest-resolve: '*'
    peerDependenciesMeta:
      jest-resolve:
        optional: true
    dependencies:
      jest-resolve: 29.5.0
    dev: true

  /jest-regex-util@29.4.3:
    resolution: {integrity: sha512-O4FglZaMmWXbGHSQInfXewIsd1LMn9p3ZXB/6r4FOkyhX2/iP/soMG98jGvk/A3HAN78+5VWcBGO0BJAPRh4kg==}
    engines: {node: ^14.15.0 || ^16.10.0 || >=18.0.0}
    dev: true

  /jest-resolve-dependencies@29.5.0:
    resolution: {integrity: sha512-sjV3GFr0hDJMBpYeUuGduP+YeCRbd7S/ck6IvL3kQ9cpySYKqcqhdLLC2rFwrcL7tz5vYibomBrsFYWkIGGjOg==}
    engines: {node: ^14.15.0 || ^16.10.0 || >=18.0.0}
    dependencies:
      jest-regex-util: 29.4.3
      jest-snapshot: 29.5.0
    transitivePeerDependencies:
      - supports-color
    dev: true

  /jest-resolve@29.5.0:
    resolution: {integrity: sha512-1TzxJ37FQq7J10jPtQjcc+MkCkE3GBpBecsSUWJ0qZNJpmg6m0D9/7II03yJulm3H/fvVjgqLh/k2eYg+ui52w==}
    engines: {node: ^14.15.0 || ^16.10.0 || >=18.0.0}
    dependencies:
      chalk: 4.1.2
      graceful-fs: 4.2.11
      jest-haste-map: 29.5.0
      jest-pnp-resolver: 1.2.3(jest-resolve@29.5.0)
      jest-util: 29.5.0
      jest-validate: 29.5.0
      resolve: 1.22.2
      resolve.exports: 2.0.2
      slash: 3.0.0
    dev: true

  /jest-runner@29.5.0:
    resolution: {integrity: sha512-m7b6ypERhFghJsslMLhydaXBiLf7+jXy8FwGRHO3BGV1mcQpPbwiqiKUR2zU2NJuNeMenJmlFZCsIqzJCTeGLQ==}
    engines: {node: ^14.15.0 || ^16.10.0 || >=18.0.0}
    dependencies:
      '@jest/console': 29.5.0
      '@jest/environment': 29.5.0
      '@jest/test-result': 29.5.0
      '@jest/transform': 29.5.0
      '@jest/types': 29.5.0
      '@types/node': 18.19.10
      chalk: 4.1.2
      emittery: 0.13.1
      graceful-fs: 4.2.11
      jest-docblock: 29.4.3
      jest-environment-node: 29.5.0
      jest-haste-map: 29.5.0
      jest-leak-detector: 29.5.0
      jest-message-util: 29.5.0
      jest-resolve: 29.5.0
      jest-runtime: 29.5.0
      jest-util: 29.5.0
      jest-watcher: 29.5.0
      jest-worker: 29.5.0
      p-limit: 3.1.0
      source-map-support: 0.5.13
    transitivePeerDependencies:
      - supports-color
    dev: true

  /jest-runtime@29.5.0:
    resolution: {integrity: sha512-1Hr6Hh7bAgXQP+pln3homOiEZtCDZFqwmle7Ew2j8OlbkIu6uE3Y/etJQG8MLQs3Zy90xrp2C0BRrtPHG4zryw==}
    engines: {node: ^14.15.0 || ^16.10.0 || >=18.0.0}
    dependencies:
      '@jest/environment': 29.5.0
      '@jest/fake-timers': 29.5.0
      '@jest/globals': 29.5.0
      '@jest/source-map': 29.4.3
      '@jest/test-result': 29.5.0
      '@jest/transform': 29.5.0
      '@jest/types': 29.5.0
      '@types/node': 18.19.10
      chalk: 4.1.2
      cjs-module-lexer: 1.2.2
      collect-v8-coverage: 1.0.1
      glob: 7.2.3
      graceful-fs: 4.2.11
      jest-haste-map: 29.5.0
      jest-message-util: 29.5.0
      jest-mock: 29.5.0
      jest-regex-util: 29.4.3
      jest-resolve: 29.5.0
      jest-snapshot: 29.5.0
      jest-util: 29.5.0
      slash: 3.0.0
      strip-bom: 4.0.0
    transitivePeerDependencies:
      - supports-color
    dev: true

  /jest-snapshot@29.5.0:
    resolution: {integrity: sha512-x7Wolra5V0tt3wRs3/ts3S6ciSQVypgGQlJpz2rsdQYoUKxMxPNaoHMGJN6qAuPJqS+2iQ1ZUn5kl7HCyls84g==}
    engines: {node: ^14.15.0 || ^16.10.0 || >=18.0.0}
    dependencies:
      '@babel/core': 7.22.5
      '@babel/generator': 7.22.5
      '@babel/plugin-syntax-jsx': 7.22.5(@babel/core@7.22.5)
      '@babel/plugin-syntax-typescript': 7.22.5(@babel/core@7.22.5)
      '@babel/traverse': 7.22.5
      '@babel/types': 7.22.5
      '@jest/expect-utils': 29.5.0
      '@jest/transform': 29.5.0
      '@jest/types': 29.5.0
      '@types/babel__traverse': 7.20.1
      '@types/prettier': 2.7.3
      babel-preset-current-node-syntax: 1.0.1(@babel/core@7.22.5)
      chalk: 4.1.2
      expect: 29.5.0
      graceful-fs: 4.2.11
      jest-diff: 29.5.0
      jest-get-type: 29.4.3
      jest-matcher-utils: 29.5.0
      jest-message-util: 29.5.0
      jest-util: 29.5.0
      natural-compare: 1.4.0
      pretty-format: 29.5.0
      semver: 7.5.4
    transitivePeerDependencies:
      - supports-color
    dev: true

  /jest-util@29.5.0:
    resolution: {integrity: sha512-RYMgG/MTadOr5t8KdhejfvUU82MxsCu5MF6KuDUHl+NuwzUt+Sm6jJWxTJVrDR1j5M/gJVCPKQEpWXY+yIQ6lQ==}
    engines: {node: ^14.15.0 || ^16.10.0 || >=18.0.0}
    dependencies:
      '@jest/types': 29.5.0
      '@types/node': 18.19.10
      chalk: 4.1.2
      ci-info: 3.8.0
      graceful-fs: 4.2.11
      picomatch: 2.3.1
    dev: true

  /jest-validate@29.5.0:
    resolution: {integrity: sha512-pC26etNIi+y3HV8A+tUGr/lph9B18GnzSRAkPaaZJIE1eFdiYm6/CewuiJQ8/RlfHd1u/8Ioi8/sJ+CmbA+zAQ==}
    engines: {node: ^14.15.0 || ^16.10.0 || >=18.0.0}
    dependencies:
      '@jest/types': 29.5.0
      camelcase: 6.3.0
      chalk: 4.1.2
      jest-get-type: 29.4.3
      leven: 3.1.0
      pretty-format: 29.5.0
    dev: true

  /jest-watcher@29.5.0:
    resolution: {integrity: sha512-KmTojKcapuqYrKDpRwfqcQ3zjMlwu27SYext9pt4GlF5FUgB+7XE1mcCnSm6a4uUpFyQIkb6ZhzZvHl+jiBCiA==}
    engines: {node: ^14.15.0 || ^16.10.0 || >=18.0.0}
    dependencies:
      '@jest/test-result': 29.5.0
      '@jest/types': 29.5.0
      '@types/node': 18.19.10
      ansi-escapes: 4.3.2
      chalk: 4.1.2
      emittery: 0.13.1
      jest-util: 29.5.0
      string-length: 4.0.2
    dev: true

  /jest-worker@29.5.0:
    resolution: {integrity: sha512-NcrQnevGoSp4b5kg+akIpthoAFHxPBcb5P6mYPY0fUNT+sSvmtu6jlkEle3anczUKIKEbMxFimk9oTP/tpIPgA==}
    engines: {node: ^14.15.0 || ^16.10.0 || >=18.0.0}
    dependencies:
      '@types/node': 18.19.10
      jest-util: 29.5.0
      merge-stream: 2.0.0
      supports-color: 8.1.1
    dev: true

  /jest@29.5.0(@types/node@18.16.16)(ts-node@10.9.1):
    resolution: {integrity: sha512-juMg3he2uru1QoXX078zTa7pO85QyB9xajZc6bU+d9yEGwrKX6+vGmJQ3UdVZsvTEUARIdObzH68QItim6OSSQ==}
    engines: {node: ^14.15.0 || ^16.10.0 || >=18.0.0}
    hasBin: true
    peerDependencies:
      node-notifier: ^8.0.1 || ^9.0.0 || ^10.0.0
    peerDependenciesMeta:
      node-notifier:
        optional: true
    dependencies:
      '@jest/core': 29.5.0(ts-node@10.9.1)
      '@jest/types': 29.5.0
      import-local: 3.1.0
      jest-cli: 29.5.0(@types/node@18.16.16)(ts-node@10.9.1)
    transitivePeerDependencies:
      - '@types/node'
      - supports-color
      - ts-node
    dev: true

  /joi@17.9.2:
    resolution: {integrity: sha512-Itk/r+V4Dx0V3c7RLFdRh12IOjySm2/WGPMubBT92cQvRfYZhPM2W0hZlctjj72iES8jsRCwp7S/cRmWBnJ4nw==}
    dependencies:
      '@hapi/hoek': 9.3.0
      '@hapi/topo': 5.1.0
      '@sideway/address': 4.1.4
      '@sideway/formula': 3.0.1
      '@sideway/pinpoint': 2.0.0
    dev: false

  /jose@4.15.2:
    resolution: {integrity: sha512-IY73F228OXRl9ar3jJagh7Vnuhj/GzBunPiZP13K0lOl7Am9SoWW3kEzq3MCllJMTtZqHTiDXQvoRd4U95aU6A==}
    dev: false

  /joycon@3.1.1:
    resolution: {integrity: sha512-34wB/Y7MW7bzjKRjUKTa46I2Z7eV62Rkhva+KkopW7Qvv/OSWBqvkSY7vusOPrNuZcUG3tApvdVgNB8POj3SPw==}
    engines: {node: '>=10'}
    dev: true

  /js-base64@3.7.5:
    resolution: {integrity: sha512-3MEt5DTINKqfScXKfJFrRbxkrnk2AxPWGBL/ycjz4dK8iqiSJ06UxD8jh8xuh6p10TX4t2+7FsBYVxxQbMg+qA==}
    dev: false

  /js-tokens@4.0.0:
    resolution: {integrity: sha512-RdJUflcE3cUzKiMqQgsCu06FPu9UdIJO0beYbPhHN4k6apgJtifcoCtT9bcxOpYBtpD2kCM6Sbzg4CausW/PKQ==}

  /js-yaml@3.14.1:
    resolution: {integrity: sha512-okMH7OXXJ7YrN9Ok3/SXrnu4iX9yOk+25nqX4imS2npuvTYDmo/QEZoqwZkYaIDk3jVvBOTOIEgEhaLOynBS9g==}
    hasBin: true
    dependencies:
      argparse: 1.0.10
      esprima: 4.0.1
    dev: true

  /js-yaml@4.1.0:
    resolution: {integrity: sha512-wpxZs9NoxZaJESJGIZTyDEaYpl0FKSA+FB9aJiyemKhMwkxQg63h4T1KJgUGHpTqPDNRcmmYLugrRjJlBtWvRA==}
    hasBin: true
    dependencies:
      argparse: 2.0.1

  /jsbn@0.1.1:
    resolution: {integrity: sha512-UVU9dibq2JcFWxQPA6KCqj5O42VOmAY3zQUfEKxU0KpTGXwNoCjkX1e13eHNvw/xPynt6pU0rZ1htjWTNTSXsg==}
    dev: false

  /jsbn@1.1.0:
    resolution: {integrity: sha512-4bYVV3aAMtDTTu4+xsDYa6sy9GyJ69/amsu9sYF2zqjiEoZA5xJi3BrfX3uY+/IekIu7MwdObdbDWpoZdBv3/A==}
    dev: true

  /jsdoc-type-pratt-parser@3.1.0:
    resolution: {integrity: sha512-MgtD0ZiCDk9B+eI73BextfRrVQl0oyzRG8B2BjORts6jbunj4ScKPcyXGTbB6eXL4y9TzxCm6hyeLq/2ASzNdw==}
    engines: {node: '>=12.0.0'}
    dev: false

  /jsesc@2.5.2:
    resolution: {integrity: sha512-OYu7XEzjkCQ3C5Ps3QIZsQfNpqoJyZZA99wd9aWd05NCtC5pWOkShK2mkL6HXQR6/Cy2lbNdPlZBpuQHXE63gA==}
    engines: {node: '>=4'}
    hasBin: true

  /json-bigint@1.0.0:
    resolution: {integrity: sha512-SiPv/8VpZuWbvLSMtTDU8hEfrZWg/mH/nV/b4o0CYbSxu1UIQPLdwKOCIyLQX+VIPO5vrLX3i8qtqFyhdPSUSQ==}
    dependencies:
      bignumber.js: 9.1.1

  /json-buffer@3.0.0:
    resolution: {integrity: sha512-CuUqjv0FUZIdXkHPI8MezCnFCdaTAacej1TZYulLoAg1h/PhwkdXFN4V/gzY4g+fMBCOV2xF+rp7t2XD2ns/NQ==}
    dev: false

  /json-parse-even-better-errors@2.3.1:
    resolution: {integrity: sha512-xyFwyhro/JEof6Ghe2iz2NcXoj2sloNsWr/XsERDK/oiPCfaNhl5ONfp+jQdAZRQQ0IJWNzH9zIZF7li91kh2w==}
    dev: true

  /json-schema-to-typescript@11.0.2:
    resolution: {integrity: sha512-XRyeXBJeo/IH4eTP5D1ptX78vCvH86nMDt2k3AxO28C3uYWEDmy4mgPyMpb8bLJ/pJMElOGuQbnKR5Y6NSh3QQ==}
    engines: {node: '>=12.0.0'}
    hasBin: true
    dependencies:
      '@bcherny/json-schema-ref-parser': 9.0.9
      '@types/json-schema': 7.0.12
      '@types/lodash': 4.14.195
      '@types/prettier': 2.7.3
      cli-color: 2.0.3
      get-stdin: 8.0.0
      glob: 7.2.3
      glob-promise: 4.2.2(glob@7.2.3)
      is-glob: 4.0.3
      lodash: 4.17.21
      minimist: 1.2.8
      mkdirp: 1.0.4
      mz: 2.7.0
      prettier: 2.8.8
    dev: false

  /json-schema-to-typescript@13.1.2:
    resolution: {integrity: sha512-17G+mjx4nunvOpkPvcz7fdwUwYCEwyH8vR3Ym3rFiQ8uzAL3go+c1306Kk7iGRk8HuXBXqy+JJJmpYl0cvOllw==}
    engines: {node: '>=12.0.0'}
    hasBin: true
    dependencies:
      '@bcherny/json-schema-ref-parser': 10.0.5-fork
      '@types/json-schema': 7.0.12
      '@types/lodash': 4.14.195
      '@types/prettier': 2.7.3
      cli-color: 2.0.3
      get-stdin: 8.0.0
      glob: 7.2.3
      glob-promise: 4.2.2(glob@7.2.3)
      is-glob: 4.0.3
      lodash: 4.17.21
      minimist: 1.2.8
      mkdirp: 1.0.4
      mz: 2.7.0
      prettier: 2.8.8
    dev: true

  /json-schema-traverse@0.4.1:
    resolution: {integrity: sha512-xbbCH5dCYU5T8LcEhhuh7HJ88HXuW3qsI3Y0zOZFKfZEHcpWiHU/Jxzk629Brsab/mMiHQti9wMP+845RPe3Vg==}
    dev: false

  /json-schema-traverse@1.0.0:
    resolution: {integrity: sha512-NM8/P9n3XjXhIZn1lLhkFaACTOURQXjWhV4BA/RnOv8xvgqtqpAX9IO4mRQxSx1Rlo4tqzeqb0sOlruaOy3dug==}
    dev: true

  /json-schema@0.4.0:
    resolution: {integrity: sha512-es94M3nTIfsEPisRafak+HDLfHXnKBhV3vU5eqPcS3flIWqcxJWgXHXiey3YrpaNsanY5ei1VoYEbOzijuq9BA==}
    dev: false

  /json-stable-stringify-without-jsonify@1.0.1:
    resolution: {integrity: sha512-Bdboy+l7tA3OGW6FjyFHWkP5LuByj1Tk33Ljyq0axyzdk9//JSi2u3fP1QSmd1KNwq6VOKYGlAu87CisVir6Pw==}
    dev: false

  /json-stringify-safe@5.0.1:
    resolution: {integrity: sha512-ZClg6AaYvamvYEE82d3Iyd3vSSIjQ+odgjaTzRuO3s7toCdFKczob2i0zCh7JE8kWn17yvAWhUVxvqGwUalsRA==}
    dev: false

  /json-to-ast@2.1.0:
    resolution: {integrity: sha512-W9Lq347r8tA1DfMvAGn9QNcgYm4Wm7Yc+k8e6vezpMnRT+NHbtlxgNBXRVjXe9YM6eTn6+p/MKOlV/aABJcSnQ==}
    engines: {node: '>= 4'}
    dependencies:
      code-error-fragment: 0.0.230
      grapheme-splitter: 1.0.4
    dev: true

  /json5@1.0.2:
    resolution: {integrity: sha512-g1MWMLBiz8FKi1e4w0UyVL3w+iJceWAFBAaBnnGKOpNa5f8TLktkbre1+s6oICydWAm+HRUGTmI+//xv2hvXYA==}
    hasBin: true
    dependencies:
      minimist: 1.2.8
    dev: false

  /json5@2.2.3:
    resolution: {integrity: sha512-XmOWe7eyHYH14cLdVPoyg+GOH3rYX++KpzrylJwSW98t3Nk+U8XOl8FWKOgwtzdb8lXGf6zYwDUzeHMWfxasyg==}
    engines: {node: '>=6'}
    hasBin: true

  /jsonc-parser@3.2.0:
    resolution: {integrity: sha512-gfFQZrcTc8CnKXp6Y4/CBT3fTc0OVuDofpre4aEeEpSBPV5X5v4+Vmx+8snU7RLPrNHPKSgLxGo9YuQzz20o+w==}

  /jsonfile@4.0.0:
    resolution: {integrity: sha512-m6F1R3z8jjlf2imQHS2Qez5sjKWQzbuuhuJ/FKYFRZvPE3PuHcSMVZzfsLhGVOkfd20obL5SWEBew5ShlquNxg==}
    optionalDependencies:
      graceful-fs: 4.2.11
    dev: false

  /jsonfile@6.1.0:
    resolution: {integrity: sha512-5dgndWOriYSm5cnYaJNhalLNDKOqFwyDB/rr1E9ZsGciGvKPs8R2xYGCacuf3z6K1YKDz182fd+fY3cn3pMqXQ==}
    dependencies:
      universalify: 2.0.1
    optionalDependencies:
      graceful-fs: 4.2.11
    dev: true

  /jsonpointer@5.0.1:
    resolution: {integrity: sha512-p/nXbhSEcu3pZRdkW1OfJhpsVtW1gd4Wa1fnQc9YLiTfAjn0312eMKimbdIQzuZl9aa9xUGaRlP9T/CJE/ditQ==}
    engines: {node: '>=0.10.0'}
    dev: true

  /jsonwebtoken@8.5.1:
    resolution: {integrity: sha512-XjwVfRS6jTMsqYs0EsuJ4LGxXV14zQybNd4L2r0UvbVnSF9Af8x7p5MzbJ90Ioz/9TI41/hTCvznF/loiSzn8w==}
    engines: {node: '>=4', npm: '>=1.4.28'}
    dependencies:
      jws: 3.2.2
      lodash.includes: 4.3.0
      lodash.isboolean: 3.0.3
      lodash.isinteger: 4.0.4
      lodash.isnumber: 3.0.3
      lodash.isplainobject: 4.0.6
      lodash.isstring: 4.0.1
      lodash.once: 4.1.1
      ms: 2.1.3
      semver: 5.7.1
    dev: false

  /jsonwebtoken@9.0.0:
    resolution: {integrity: sha512-tuGfYXxkQGDPnLJ7SibiQgVgeDgfbPq2k2ICcbgqW8WxWLBAxKQM/ZCu/IT8SOSwmaYl4dpTFCW5xZv7YbbWUw==}
    engines: {node: '>=12', npm: '>=6'}
    dependencies:
      jws: 3.2.2
      lodash: 4.17.21
      ms: 2.1.3
      semver: 7.5.4
    dev: false

  /jsonwebtoken@9.0.2:
    resolution: {integrity: sha512-PRp66vJ865SSqOlgqS8hujT5U4AOgMfhrwYIuIhfKaoSCZcirrmASQr8CX7cUg+RMih+hgznrjp99o+W4pJLHQ==}
    engines: {node: '>=12', npm: '>=6'}
    dependencies:
      jws: 3.2.2
      lodash.includes: 4.3.0
      lodash.isboolean: 3.0.3
      lodash.isinteger: 4.0.4
      lodash.isnumber: 3.0.3
      lodash.isplainobject: 4.0.6
      lodash.isstring: 4.0.1
      lodash.once: 4.1.1
      ms: 2.1.3
      semver: 7.5.4
    dev: false

  /jsprim@1.4.2:
    resolution: {integrity: sha512-P2bSOMAc/ciLz6DzgjVlGJP9+BrJWu5UDGK70C2iweC5QBIeFf0ZXRvGjEj2uYgrY2MkAAhsSWHDWlFtEroZWw==}
    engines: {node: '>=0.6.0'}
    dependencies:
      assert-plus: 1.0.0
      extsprintf: 1.3.0
      json-schema: 0.4.0
      verror: 1.10.0
    dev: false

  /jwa@1.4.1:
    resolution: {integrity: sha512-qiLX/xhEEFKUAJ6FiBMbes3w9ATzyk5W7Hvzpa/SLYdxNtng+gcurvrI7TbACjIXlsJyr05/S1oUhZrc63evQA==}
    dependencies:
      buffer-equal-constant-time: 1.0.1
      ecdsa-sig-formatter: 1.0.11
      safe-buffer: 5.2.1
    dev: false

  /jwa@2.0.0:
    resolution: {integrity: sha512-jrZ2Qx916EA+fq9cEAeCROWPTfCwi1IVHqT2tapuqLEVVDKFDENFw1oL+MwrTvH6msKxsd1YTDVw6uKEcsrLEA==}
    dependencies:
      buffer-equal-constant-time: 1.0.1
      ecdsa-sig-formatter: 1.0.11
      safe-buffer: 5.2.1

  /jwks-rsa@3.1.0:
    resolution: {integrity: sha512-v7nqlfezb9YfHHzYII3ef2a2j1XnGeSE/bK3WfumaYCqONAIstJbrEGapz4kadScZzEt7zYCN7bucj8C0Mv/Rg==}
    engines: {node: '>=14'}
    dependencies:
      '@types/express': 4.17.17
      '@types/jsonwebtoken': 9.0.3
      debug: 4.3.4
      jose: 4.15.2
      limiter: 1.1.5
      lru-memoizer: 2.2.0
    transitivePeerDependencies:
      - supports-color
    dev: false

  /jws@3.2.2:
    resolution: {integrity: sha512-YHlZCB6lMTllWDtSPHz/ZXTsi8S00usEV6v1tjq8tOUZzw7DpSDWVXjXDre6ed1w/pd495ODpHZYSdkRTsa0HA==}
    dependencies:
      jwa: 1.4.1
      safe-buffer: 5.2.1
    dev: false

  /jws@4.0.0:
    resolution: {integrity: sha512-KDncfTmOZoOMTFG4mBlG0qUIOlc03fmzH+ru6RgYVZhPkyiy/92Owlt/8UEN+a4TXR1FQetfIpJE8ApdvdVxTg==}
    dependencies:
      jwa: 2.0.0
      safe-buffer: 5.2.1

  /keyv@3.1.0:
    resolution: {integrity: sha512-9ykJ/46SN/9KPM/sichzQ7OvXyGDYKGTaDlKMGCAlg2UK8KRy4jb0d8sFc+0Tt0YYnThq8X2RZgCg74RPxgcVA==}
    dependencies:
      json-buffer: 3.0.0
    dev: false

  /kleur@3.0.3:
    resolution: {integrity: sha512-eTIzlVOSUR+JxdDFepEYcBMtZ9Qqdef+rnzWdRZuMbOywu5tO2w2N7rqjoANZ5k9vywhL6Br1VRjUIgTQx4E8w==}
    engines: {node: '>=6'}

  /kuler@2.0.0:
    resolution: {integrity: sha512-Xq9nH7KlWZmXAtodXDDRE7vs6DU1gTU8zYDHDiWLSip45Egwq3plLHzPn27NgvzL2r1LMPC1vdqh98sQxtqj4A==}

  /latest-version@5.1.0:
    resolution: {integrity: sha512-weT+r0kTkRQdCdYCNtkMwWXQTMEswKrFBkm4ckQOMVhhqhIMI1UT2hMj+1iigIhgSZm5gTmrRXBNoGUgaTY1xA==}
    engines: {node: '>=8'}
    dependencies:
      package-json: 6.5.0
    dev: false

  /leven@3.1.0:
    resolution: {integrity: sha512-qsda+H8jTaUaN/x5vzW2rzc+8Rw4TAQ/4KjB46IwK5VH+IlVeeeje/EoZRpiXvIqjFgK84QffqPztGI3VBLG1A==}
    engines: {node: '>=6'}
    dev: true

  /levn@0.4.1:
    resolution: {integrity: sha512-+bT2uH4E5LGE7h/n3evcS/sQlJXCpIp6ym8OWJ5eV6+67Dsql/LaaT7qJBAt2rzfoa/5QBGBhxDix1dMt2kQKQ==}
    engines: {node: '>= 0.8.0'}
    dependencies:
      prelude-ls: 1.2.1
      type-check: 0.4.0
    dev: false

  /lilconfig@3.1.1:
    resolution: {integrity: sha512-O18pf7nyvHTckunPWCV1XUNXU1piu01y2b7ATJ0ppkUkk8ocqVWBrYjJBCwHDjD/ZWcfyrA0P4gKhzWGi5EINQ==}
    engines: {node: '>=14'}
    dev: true

  /limiter@1.1.5:
    resolution: {integrity: sha512-FWWMIEOxz3GwUI4Ts/IvgVy6LPvoMPgjMdQ185nN6psJyBJ4yOpzqm695/h5umdLJg2vW3GR5iG11MAkR2AzJA==}
    dev: false

  /lines-and-columns@1.2.4:
    resolution: {integrity: sha512-7ylylesZQ/PV29jhEDl3Ufjo6ZX7gCqJr5F7PKrqc93v7fzSymt1BpwEU8nAUXs8qzzvqhbjhK5QZg6Mt/HkBg==}
    dev: true

  /load-tsconfig@0.2.5:
    resolution: {integrity: sha512-IXO6OCs9yg8tMKzfPZ1YmheJbZCiEsnBdcB03l0OcfK9prKnJb96siuHCr5Fl37/yo9DnKU+TLpxzTUspw9shg==}
    engines: {node: ^12.20.0 || ^14.13.1 || >=16.0.0}
    dev: true

  /local-pkg@0.4.3:
    resolution: {integrity: sha512-SFppqq5p42fe2qcZQqqEOiVRXl+WCP1MdT6k7BDEW1j++sp5fIY+/fdRQitvKgB5BrBcmrs5m/L0v2FrU5MY1g==}
    engines: {node: '>=14'}

  /locate-path@5.0.0:
    resolution: {integrity: sha512-t7hw9pI+WvuwNJXwk5zVHpyhIqzg2qTlklJOf0mVxGSbe3Fp2VieZcduNYjaLDoy6p9uGpQEGWG87WpMKlNq8g==}
    engines: {node: '>=8'}
    dependencies:
      p-locate: 4.1.0
    dev: true

  /locate-path@6.0.0:
    resolution: {integrity: sha512-iPZK6eYjbxRu3uB4/WZ3EsEIMJFMqAoopl3R+zuq0UjcAm/MO6KCweDgPfP3elTztoKP3KtnVHxTn2NHBSDVUw==}
    engines: {node: '>=10'}
    dependencies:
      p-locate: 5.0.0
    dev: false

  /lodash.clonedeep@4.5.0:
    resolution: {integrity: sha512-H5ZhCF25riFd9uB5UCkVKo61m3S/xZk1x4wA6yp/L3RFP6Z/eHH1ymQcGLo7J3GMPfm0V/7m1tryHuGVxpqEBQ==}
    dev: false

  /lodash.defaults@4.2.0:
    resolution: {integrity: sha512-qjxPLHd3r5DnsdGacqOMU6pb/avJzdh9tFX2ymgoZE27BmjXrNy/y4LoaiTeAb+O3gL8AfpJGtqfX/ae2leYYQ==}
    dev: false

  /lodash.includes@4.3.0:
    resolution: {integrity: sha512-W3Bx6mdkRTGtlJISOvVD/lbqjTlPPUDTMnlXZFnVwi9NKJ6tiAk6LVdlhZMm17VZisqhKcgzpO5Wz91PCt5b0w==}
    dev: false

  /lodash.isarguments@3.1.0:
    resolution: {integrity: sha512-chi4NHZlZqZD18a0imDHnZPrDeBbTtVN7GXMwuGdRH9qotxAjYs3aVLKc7zNOG9eddR5Ksd8rvFEBc9SsggPpg==}
    dev: false

  /lodash.isboolean@3.0.3:
    resolution: {integrity: sha512-Bz5mupy2SVbPHURB98VAcw+aHh4vRV5IPNhILUCsOzRmsTmSQ17jIuqopAentWoehktxGd9e/hbIXq980/1QJg==}
    dev: false

  /lodash.isinteger@4.0.4:
    resolution: {integrity: sha512-DBwtEWN2caHQ9/imiNeEA5ys1JoRtRfY3d7V9wkqtbycnAmTvRRmbHKDV4a0EYc678/dia0jrte4tjYwVBaZUA==}
    dev: false

  /lodash.isnumber@3.0.3:
    resolution: {integrity: sha512-QYqzpfwO3/CWf3XP+Z+tkQsfaLL/EnUlXWVkIk5FUPc4sBdTehEqZONuyRt2P67PXAk+NXmTBcc97zw9t1FQrw==}
    dev: false

  /lodash.isplainobject@4.0.6:
    resolution: {integrity: sha512-oSXzaWypCMHkPC3NvBEaPHf0KsA5mvPrOPgQWDsbg8n7orZ290M0BmC/jgRZ4vcJ6DTAhjrsSYgdsW/F+MFOBA==}
    dev: false

  /lodash.isstring@4.0.1:
    resolution: {integrity: sha512-0wJxfxH1wgO3GrbuP+dTTk7op+6L41QCXbGINEmD+ny/G/eCqGzxyCsh7159S+mgDDcoarnBw6PC1PS5+wUGgw==}
    dev: false

  /lodash.memoize@4.1.2:
    resolution: {integrity: sha512-t7j+NzmgnQzTAYXcsHYLgimltOV1MXHtlOWf6GjL9Kj8GK5FInw5JotxvbOs+IvV1/Dzo04/fCGfLVs7aXb4Ag==}
    dev: true

  /lodash.merge@4.6.2:
    resolution: {integrity: sha512-0KpjqXRVvrYyCsX1swR/XTK0va6VQkQM6MNo7PqW77ByjAhoARA8EfrP1N4+KlKj8YS0ZUCtRT/YUuhyYDujIQ==}
    dev: false

  /lodash.once@4.1.1:
    resolution: {integrity: sha512-Sb487aTOCr9drQVL8pIxOzVhafOjZN9UU54hiN8PU3uAiSV7lx1yYNpbNmex2PK6dSJoNTSJUUswT651yww3Mg==}
    dev: false

  /lodash.sortby@4.7.0:
    resolution: {integrity: sha512-HDWXG8isMntAyRF5vZ7xKuEvOhT4AhlRt/3czTSjvGUxjYCBVRQY48ViDHyfYz9VIoBkW4TMGQNapx+l3RUwdA==}
    dev: true

  /lodash@4.17.21:
    resolution: {integrity: sha512-v2kDEe57lecTulaDIuNTPy3Ry4gLGJ6Z1O3vE1krgXZNrsQ+LFTGHVxVjcXPs17LhbZVGedAJv8XZ1tvj5FvSg==}

  /logform@2.5.1:
    resolution: {integrity: sha512-9FyqAm9o9NKKfiAKfZoYo9bGXXuwMkxQiQttkT4YjjVtQVIQtK6LmVtlxmCaFswo6N4AfEkHqZTV0taDtPotNg==}
    dependencies:
      '@colors/colors': 1.5.0
      '@types/triple-beam': 1.3.2
      fecha: 4.2.3
      ms: 2.1.3
      safe-stable-stringify: 2.4.3
      triple-beam: 1.3.0

  /loose-envify@1.4.0:
    resolution: {integrity: sha512-lyuxPGr/Wfhrlem2CL/UcnUc1zcqKAImBDzukY7Y5F/yQiNdko6+fRLevlw1HgMySw7f611UIY408EtxRSoK3Q==}
    hasBin: true
    dependencies:
      js-tokens: 4.0.0
    dev: false

  /loupe@2.3.6:
    resolution: {integrity: sha512-RaPMZKiMy8/JruncMU5Bt6na1eftNoo++R4Y+N2FrxkDVTrGvcyzFTsaGif4QTeKESheMGegbhw6iUAq+5A8zA==}
    dependencies:
      get-func-name: 2.0.2

  /lower-case@2.0.2:
    resolution: {integrity: sha512-7fm3l3NAF9WfN6W3JOmf5drwpVqX78JtoGJ3A6W0a6ZnldM41w2fV5D490psKFTpMds8TJse/eHLFFsNHHjHgg==}
    dependencies:
      tslib: 2.6.2
    dev: false

  /lowercase-keys@1.0.1:
    resolution: {integrity: sha512-G2Lj61tXDnVFFOi8VZds+SoQjtQC3dgokKdDG2mTm1tx4m50NUHBOZSBwQQHyy0V12A0JTG4icfZQH+xPyh8VA==}
    engines: {node: '>=0.10.0'}
    dev: false

  /lowercase-keys@2.0.0:
    resolution: {integrity: sha512-tqNXrS78oMOE73NMxK4EMLQsQowWf8jKooH9g7xPavRT706R6bkQJ6DY2Te7QukaZsulxa30wQ7bk0pm4XiHmA==}
    engines: {node: '>=8'}
    dev: false

  /lru-cache@10.2.0:
    resolution: {integrity: sha512-2bIM8x+VAf6JT4bKAljS1qUWgMsqZRPGJS6FSahIMPVvctcNhyVp7AJu7quxOW9jwkryBReKZY5tY5JYv2n/7Q==}
    engines: {node: 14 || >=16.14}
    dev: true

  /lru-cache@4.0.2:
    resolution: {integrity: sha512-uQw9OqphAGiZhkuPlpFGmdTU2tEuhxTourM/19qGJrxBPHAr/f8BT1a0i/lOclESnGatdJG/UCkP9kZB/Lh1iw==}
    dependencies:
      pseudomap: 1.0.2
      yallist: 2.1.2
    dev: false

  /lru-cache@5.1.1:
    resolution: {integrity: sha512-KpNARQA3Iwv+jTA0utUVVbrh+Jlrr1Fv0e56GGzAFOXN7dk/FviaDW8LHmK52DlcH4WP2n6gI8vN1aesBFgo9w==}
    dependencies:
      yallist: 3.1.1

  /lru-cache@6.0.0:
    resolution: {integrity: sha512-Jo6dJ04CmSjuznwJSS3pUeWmd/H0ffTlkXXgwZi+eq1UCmqQwCh+eLsYOYCwY991i2Fah4h1BEMCx4qThGbsiA==}
    engines: {node: '>=10'}
    dependencies:
      yallist: 4.0.0

  /lru-cache@7.18.3:
    resolution: {integrity: sha512-jumlc0BIUrS3qJGgIkWZsyfAM7NCWiBcCDhnd+3NNM5KbBmLTgHVfWBcg6W+rLUsIpzpERPsvwUP7CckAQSOoA==}
    engines: {node: '>=12'}
    dev: true

  /lru-cache@9.1.2:
    resolution: {integrity: sha512-ERJq3FOzJTxBbFjZ7iDs+NiK4VI9Wz+RdrrAB8dio1oV+YvdPzUEE4QNiT2VD51DkIbCYRUUzCRkssXCHqSnKQ==}
    engines: {node: 14 || >=16.14}

  /lru-memoizer@2.2.0:
    resolution: {integrity: sha512-QfOZ6jNkxCcM/BkIPnFsqDhtrazLRsghi9mBwFAzol5GCvj4EkFT899Za3+QwikCg5sRX8JstioBDwOxEyzaNw==}
    dependencies:
      lodash.clonedeep: 4.5.0
      lru-cache: 4.0.2
    dev: false

  /lru-queue@0.1.0:
    resolution: {integrity: sha512-BpdYkt9EvGl8OfWHDQPISVpcl5xZthb+XPsbELj5AQXxIC8IriDZIQYjBJPEm5rS420sjZ0TLEzRcq5KdBhYrQ==}
    dependencies:
      es5-ext: 0.10.62

  /lru_map@0.3.3:
    resolution: {integrity: sha512-Pn9cox5CsMYngeDbmChANltQl+5pi6XmTrraMSzhPmMBbmgcxmqWry0U3PGapCU1yB4/LqCcom7qhHZiF/jGfQ==}
    dev: false

  /magic-string@0.30.1:
    resolution: {integrity: sha512-mbVKXPmS0z0G4XqFDCTllmDQ6coZzn94aMlb0o/A4HEHJCKcanlDZwYJgwnkmgD3jyWhUgj9VsPrfd972yPffA==}
    engines: {node: '>=12'}
    dependencies:
      '@jridgewell/sourcemap-codec': 1.4.15

  /make-dir@1.3.0:
    resolution: {integrity: sha512-2w31R7SJtieJJnQtGc7RVL2StM2vGYVfqUOvUDxH6bC6aJTxPxTF0GnIgCyu7tjockiUWAYQRbxa7vKn34s5sQ==}
    engines: {node: '>=4'}
    dependencies:
      pify: 3.0.0
    dev: true

  /make-dir@2.1.0:
    resolution: {integrity: sha512-LS9X+dc8KLxXCb8dni79fLIIUA5VyZoyjSMCwTluaXA0o27cCK0bhXkpgw+sTXVpPy/lSO57ilRixqk0vDmtRA==}
    engines: {node: '>=6'}
    dependencies:
      pify: 4.0.1
      semver: 5.7.1
    dev: false

  /make-dir@3.1.0:
    resolution: {integrity: sha512-g3FeP20LNwhALb/6Cz6Dd4F2ngze0jz7tbzrD2wAV+o9FeNHe4rL+yK2md0J/fiSf1sa1ADhXqi5+oVwOM/eGw==}
    engines: {node: '>=8'}
    dependencies:
      semver: 6.3.0
    dev: true

  /make-error@1.3.6:
    resolution: {integrity: sha512-s8UhlNe7vPKomQhC1qFelMokr/Sc3AgNbso3n74mVPA5LTZwkB9NlXf4XPamLxJE8h0gh73rM94xvwRT2CVInw==}

  /makeerror@1.0.12:
    resolution: {integrity: sha512-JmqCvUhmt43madlpFzG4BQzG2Z3m6tvQDNKdClZnO3VbIudJYmxsT0FNJMeiB2+JTSlTQTSbU8QdesVmwJcmLg==}
    dependencies:
      tmpl: 1.0.5
    dev: true

  /map-obj@4.3.0:
    resolution: {integrity: sha512-hdN1wVrZbb29eBGiGjJbeP8JbKjq1urkHJ/LIP/NY48MZ1QVXUsQBV1G1zvYFHn1XE06cwjBsOI2K3Ulnj1YXQ==}
    engines: {node: '>=8'}
    dev: false

  /media-typer@0.3.0:
    resolution: {integrity: sha512-dq+qelQ9akHpcOl/gUVRTxVIOkAJ1wR3QAvb4RsVjS8oVoFjDGTc679wJYmUmknUF5HwMLOgb5O+a3KxfWapPQ==}
    engines: {node: '>= 0.6'}
    dev: false

  /memoizee@0.4.15:
    resolution: {integrity: sha512-UBWmJpLZd5STPm7PMUlOw/TSy972M+z8gcyQ5veOnSDRREz/0bmpyTfKt3/51DhEBqCZQn1udM/5flcSPYhkdQ==}
    dependencies:
      d: 1.0.1
      es5-ext: 0.10.62
      es6-weak-map: 2.0.3
      event-emitter: 0.3.5
      is-promise: 2.2.2
      lru-queue: 0.1.0
      next-tick: 1.1.0
      timers-ext: 0.1.7

  /merge-descriptors@1.0.1:
    resolution: {integrity: sha512-cCi6g3/Zr1iqQi6ySbseM1Xvooa98N0w31jzUYrXPX2xqObmFGHJ0tQ5u74H3mVh7wLouTseZyYIq39g8cNp1w==}
    dev: false

  /merge-stream@2.0.0:
    resolution: {integrity: sha512-abv/qOcuPfk3URPfDzmZU1LKmuw8kT+0nIHvKrKgFrwifol/doWcdA4ZqsWQ8ENrFKkd67Mfpo/LovbIUsbt3w==}
    dev: true

  /merge2@1.4.1:
    resolution: {integrity: sha512-8q7VEgMJW4J8tcfVPy8g09NcQwZdbwFEqhe/WZkoIzjn/3TGDwtOCYtXGxA3O8tPzpczCCDgv+P2P5y00ZJOOg==}
    engines: {node: '>= 8'}

  /messaging-api-common@1.0.4:
    resolution: {integrity: sha512-riYl+FnUtbUxxBfmUXBZSw4akK9hWAGGobulT81DK4Y5s/zeCKQcwa5uKHLG5HrR0RCtATIj7tQM8J29z61jRg==}
    engines: {node: '>=10'}
    dependencies:
      '@types/debug': 4.1.8
      '@types/lodash': 4.14.195
      '@types/url-join': 4.0.1
      axios: 0.21.4(debug@4.3.4)
      camel-case: 4.1.2
      debug: 4.3.4
      lodash: 4.17.21
      map-obj: 4.3.0
      pascal-case: 3.1.2
      snake-case: 3.0.4
      url-join: 4.0.1
    transitivePeerDependencies:
      - supports-color
    dev: false

  /messaging-api-messenger@1.1.0:
    resolution: {integrity: sha512-WfODwHvkkC/oJMrqr7ukm2yTf4DqWg8BvnwmGOU53fRMvuCQNGWYSKQPk8k/s0Evl56J32iDidooGIL9fAGOjQ==}
    engines: {node: '>=10'}
    dependencies:
      '@types/append-query': 2.0.1
      '@types/lodash': 4.14.195
      '@types/warning': 3.0.0
      append-query: 2.1.1
      axios: 0.21.4(debug@4.3.4)
      axios-error: 1.0.4
      form-data: 3.0.1
      lodash: 4.17.21
      messaging-api-common: 1.0.4
      ts-invariant: 0.4.4
      warning: 4.0.3
    transitivePeerDependencies:
      - debug
      - supports-color
    dev: false

  /methods@1.1.2:
    resolution: {integrity: sha512-iclAHeNqNm68zFtnZ0e+1L2yUIdvzNoauKU4WBA3VvH/vPFieF7qfRlwUZU+DA9P9bPXIS90ulxoUoCH23sV2w==}
    engines: {node: '>= 0.6'}
    dev: false

  /micromatch@4.0.5:
    resolution: {integrity: sha512-DMy+ERcEW2q8Z2Po+WNXuw3c5YaUSFjAO5GsJqfEl7UjvtIuFKO6ZrKvcItdy98dwFI2N1tg3zNIdKaQT+aNdA==}
    engines: {node: '>=8.6'}
    dependencies:
      braces: 3.0.2
      picomatch: 2.3.1

  /mime-db@1.52.0:
    resolution: {integrity: sha512-sPU4uV7dYlvtWJxwwxHD0PuihVNiE7TyAbQ5SWxDCB9mUYvOgroQOwYQQOKPJ8CIbE+1ETVlOoK1UC2nU3gYvg==}
    engines: {node: '>= 0.6'}

  /mime-types@2.1.35:
    resolution: {integrity: sha512-ZDY+bPm5zTTF+YpCrAU9nK0UgICYPT0QtT1NZWFv4s++TNkcgVaT0g6+4R2uI4MjQjzysHB1zxuWL50hzaeXiw==}
    engines: {node: '>= 0.6'}
    dependencies:
      mime-db: 1.52.0

  /mime@1.6.0:
    resolution: {integrity: sha512-x0Vn8spI+wuJ1O6S7gnbaQg8Pxh4NNHb7KSINmEWKiPE4RKOplvijn+NkmYmmRgP68mc70j2EbeTFRsrswaQeg==}
    engines: {node: '>=4'}
    hasBin: true
    dev: false

  /mime@2.6.0:
    resolution: {integrity: sha512-USPkMeET31rOMiarsBNIHZKLGgvKc/LrjofAnBlOttf5ajRvqiRA8QsenbcooctK6d6Ts6aqZXBA+XbkKthiQg==}
    engines: {node: '>=4.0.0'}
    hasBin: true
    dev: false

  /mimic-fn@2.1.0:
    resolution: {integrity: sha512-OqbOk5oEQeAZ8WXWydlu9HJjz9WVdEIvamMCcXmuqUYjTknH/sqsWvhQ3vgwKFRR1HpjvNBKQ37nbJgYzGqGcg==}
    engines: {node: '>=6'}
    dev: true

  /mimic-fn@4.0.0:
    resolution: {integrity: sha512-vqiC06CuhBTUdZH+RYl8sFrL096vA45Ok5ISO6sE/Mr1jRbGH4Csnhi8f3wKVl7x8mO4Au7Ir9D3Oyv1VYMFJw==}
    engines: {node: '>=12'}
    dev: true

  /mimic-response@1.0.1:
    resolution: {integrity: sha512-j5EctnkH7amfV/q5Hgmoal1g2QHFJRraOtmx0JpIqkxhBhI/lJSl1nMpQ45hVarwNETOoWEimndZ4QK0RHxuxQ==}
    engines: {node: '>=4'}
    dev: false

  /minimatch@3.1.2:
    resolution: {integrity: sha512-J7p63hRiAjw1NDEww1W7i37+ByIrOWO5XQQAzZ3VOcL0PNybwpfmV/N05zFAzwQ9USyEcX6t3UO+K5aqBQOIHw==}
    dependencies:
      brace-expansion: 1.1.11

  /minimatch@8.0.4:
    resolution: {integrity: sha512-W0Wvr9HyFXZRGIDgCicunpQ299OKXs9RgZfaukz4qAW/pJhcpUfupc9c+OObPOFueNy8VSrZgEmDtk6Kh4WzDA==}
    engines: {node: '>=16 || 14 >=14.17'}
    dependencies:
      brace-expansion: 2.0.1

  /minimatch@9.0.3:
    resolution: {integrity: sha512-RHiac9mvaRw0x3AYRgDC1CxAP7HTcNrrECeA8YYJeWnpo+2Q5CegtZjaotWTWxDG3UeGA1coE05iH1mPjT/2mg==}
    engines: {node: '>=16 || 14 >=14.17'}
    dependencies:
      brace-expansion: 2.0.1
    dev: true

  /minimist@1.2.8:
    resolution: {integrity: sha512-2yyAR8qBkN3YuheJanUpWC5U3bb5osDywNB8RzDVlDwDHbocAJveqqj1u8+SVD7jkWT4yvsHCpWqqWqAxb0zCA==}

  /minipass@4.2.8:
    resolution: {integrity: sha512-fNzuVyifolSLFL4NzpF+wEF4qrgqaaKX0haXPQEdQ7NKAN+WecoKMHV09YcuL/DHxrUsYQOK3MiuDf7Ip2OXfQ==}
    engines: {node: '>=8'}

  /minipass@6.0.2:
    resolution: {integrity: sha512-MzWSV5nYVT7mVyWCwn2o7JH13w2TBRmmSqSRCKzTw+lmft9X4z+3wjvs06Tzijo5z4W/kahUCDpRXTF+ZrmF/w==}
    engines: {node: '>=16 || 14 >=14.17'}

  /mitt@3.0.1:
    resolution: {integrity: sha512-vKivATfr97l2/QBCYAkXYDbrIWPM2IIKEl7YPhjCvKlG3kE2gm+uBo6nEXK3M5/Ffh/FLpKExzOQ3JJoJGFKBw==}
    dev: true

  /mkdirp-classic@0.5.3:
    resolution: {integrity: sha512-gKLcREMhtuZRwRAfqP3RFW+TK4JqApVBtOIftVgjuABpAtpxhPGaDcfvbhNvD0B8iD1oUr/txX35NjcaY6Ns/A==}
    dev: true

  /mkdirp@1.0.4:
    resolution: {integrity: sha512-vVqVZQyf3WLx2Shd0qJ9xuvqgAyKPLAiqITEtqW0oIUjzo3PePDd6fW9iFz30ef7Ysp/oiWqbhszeGWW2T6Gzw==}
    engines: {node: '>=10'}
    hasBin: true

  /mlly@1.4.0:
    resolution: {integrity: sha512-ua8PAThnTwpprIaU47EPeZ/bPUVp2QYBbWMphUQpVdBI3Lgqzm5KZQ45Agm3YJedHXaIHl6pBGabaLSUPPSptg==}
    dependencies:
      acorn: 8.10.0
      pathe: 1.1.1
      pkg-types: 1.0.3
      ufo: 1.1.2

  /moment@2.29.4:
    resolution: {integrity: sha512-5LC9SOxjSc2HF6vO2CyuTDNivEdoz2IvyJJGj6X8DJ0eFyfszE0QiEd+iXmBvUP3WHxSjFH/vIsA0EN00cgr8w==}

  /mri@1.2.0:
    resolution: {integrity: sha512-tzzskb3bG8LvYGFF/mDTpq3jpI6Q9wc3LEmBaghu+DdCssd1FakN7Bc0hVNmEyGq1bq3RgfkCb3cmQLpNPOroA==}
    engines: {node: '>=4'}
    dev: false

  /ms@2.0.0:
    resolution: {integrity: sha512-Tpp60P6IUJDTuOq/5Z8cdskzJujfwqfOTkrwIwj7IRISpnkJnT6SyJ4PCPnGMoFjC9ddhal5KVIYtAt97ix05A==}
    dev: false

  /ms@2.1.2:
    resolution: {integrity: sha512-sGkPx+VjMtmA6MX27oA4FBFELFCZZ4S4XqeGOXCv68tT+jb3vk/RyaKWP0PTKyWtmLSM0b+adUTEvbs1PEaH2w==}

  /ms@2.1.3:
    resolution: {integrity: sha512-6FlzubTLZG3J2a/NVCAleEhjzq5oxgHyaCU9yYXvcLsvoVaHJq/s5xXI6/XXP6tz7R9xAOtHnSO/tXtF3WRTlA==}

  /mz@2.7.0:
    resolution: {integrity: sha512-z81GNO7nnYMEhrGh9LeymoE4+Yr0Wn5McHIZMK5cfQCl+NDX08sCZgUc9/6MHni9IWuFLm1Z3HTCXu2z9fN62Q==}
    dependencies:
      any-promise: 1.3.0
      object-assign: 4.1.1
      thenify-all: 1.6.0

  /nanoid@3.3.6:
    resolution: {integrity: sha512-BGcqMMJuToF7i1rt+2PWSNVnWIkGCU78jBG3RxO/bZlnZPK2Cmi2QaffxGO/2RvWi9sL+FAiRiXMgsyxQ1DIDA==}
    engines: {node: ^10 || ^12 || ^13.7 || ^14 || >=15.0.1}
    hasBin: true

  /natural-compare-lite@1.4.0:
    resolution: {integrity: sha512-Tj+HTDSJJKaZnfiuw+iaF9skdPpTo2GtEly5JHnWV/hfv2Qj/9RKsGISQtLh2ox3l5EAGw487hnBee0sIJ6v2g==}
    dev: false

  /natural-compare@1.4.0:
    resolution: {integrity: sha512-OWND8ei3VtNC9h7V60qff3SVobHr996CTwgxubgyQYEpg290h9J0buyECNNJexkFm5sOajh5G116RYA1c8ZMSw==}

  /negotiator@0.6.3:
    resolution: {integrity: sha512-+EUsqGPLsM+j/zdChZjsnX51g4XrHFOIXwfnCVPGlQk/k5giakcKsuxCObBRu6DSm9opw/O6slWbJdghQM4bBg==}
    engines: {node: '>= 0.6'}
    dev: false

  /netmask@2.0.2:
    resolution: {integrity: sha512-dBpDMdxv9Irdq66304OLfEmQ9tbNRFnFTuZiLo+bD+r332bBmMJ8GBLXklIXXgxd3+v9+KUnZaUR5PJMa75Gsg==}
    engines: {node: '>= 0.4.0'}
    dev: true

  /next-tick@1.1.0:
    resolution: {integrity: sha512-CXdUiJembsNjuToQvxayPZF9Vqht7hewsvy2sOWafLvi2awflj9mOC6bHIg50orX8IJvWKY9wYQ/zB2kogPslQ==}

  /no-case@3.0.4:
    resolution: {integrity: sha512-fgAN3jGAh+RoxUGZHTSOLJIqUc2wmoBwGR4tbpNAKmmovFoWq0OdRkb0VkldReO2a2iBT/OEulG9XSUc10r3zg==}
    dependencies:
      lower-case: 2.0.2
      tslib: 2.6.2
    dev: false

  /node-addon-api@3.2.1:
    resolution: {integrity: sha512-mmcei9JghVNDYydghQmeDX8KoAm0FAiYyIcUt/N4nhyAipB17pllZQDOJD2fotxABnt4Mdz+dKTO7eftLg4d0A==}
    dev: false

  /node-domexception@1.0.0:
    resolution: {integrity: sha512-/jKZoMpw0F8GRwl4/eLROPA3cfcXtLApP0QzLmUT/HuPCZWyB7IY9ZrMeKw2O/nFIqPQB3PVM9aYm0F312AXDQ==}
    engines: {node: '>=10.5.0'}
    dev: false

  /node-fetch@2.6.11:
    resolution: {integrity: sha512-4I6pdBY1EthSqDmJkiNk3JIT8cswwR9nfeW/cPdUagJYEQG7R95WRH74wpz7ma8Gh/9dI9FP+OU+0E4FvtA55w==}
    engines: {node: 4.x || >=6.0.0}
    peerDependencies:
      encoding: ^0.1.0
    peerDependenciesMeta:
      encoding:
        optional: true
    dependencies:
      whatwg-url: 5.0.0

  /node-fetch@2.7.0:
    resolution: {integrity: sha512-c4FRfUm/dbcWZ7U+1Wq0AwCyFL+3nt2bEw05wfxSz+DWpWsitgmSgYmy2dQdWyKC1694ELPqMs/YzUSNozLt8A==}
    engines: {node: 4.x || >=6.0.0}
    peerDependencies:
      encoding: ^0.1.0
    peerDependenciesMeta:
      encoding:
        optional: true
    dependencies:
      whatwg-url: 5.0.0

  /node-fetch@3.3.1:
    resolution: {integrity: sha512-cRVc/kyto/7E5shrWca1Wsea4y6tL9iYJE5FBCius3JQfb/4P4I295PfhgbJQBLTx6lATE4z+wK0rPM4VS2uow==}
    engines: {node: ^12.20.0 || ^14.13.1 || >=16.0.0}
    dependencies:
      data-uri-to-buffer: 4.0.1
      fetch-blob: 3.2.0
      formdata-polyfill: 4.0.10
    dev: false

  /node-forge@1.3.1:
    resolution: {integrity: sha512-dPEtOeMvF9VMcYV/1Wb8CPoVAXtp6MKMlcbAt4ddqmGqUJ6fQZFXkNZNkNlfevtNkGtaSoXf/vNNNSvgrdXwtA==}
    engines: {node: '>= 6.13.0'}
    dev: false

  /node-getopt@0.3.2:
    resolution: {integrity: sha512-yqkmYrMbK1wPrfz7mgeYvA4tBperLg9FQ4S3Sau3nSAkpOA0x0zC8nQ1siBwozy1f4SE8vq2n1WKv99r+PCa1Q==}
    engines: {node: '>= 0.6.0'}
    dev: false

  /node-gyp-build@4.6.0:
    resolution: {integrity: sha512-NTZVKn9IylLwUzaKjkas1e4u2DLNcV4rdYagA4PWdPwW87Bi7z+BznyKSRwS/761tV/lzCGXplWsiaMjLqP2zQ==}
    hasBin: true
    dev: false

  /node-int64@0.4.0:
    resolution: {integrity: sha512-O5lz91xSOeoXP6DulyHfllpq+Eg00MWitZIbtPfoSEvqIHdl5gfcY6hYzDWnj0qD5tz52PI08u9qUvSVeUBeHw==}
    dev: true

  /node-releases@2.0.12:
    resolution: {integrity: sha512-QzsYKWhXTWx8h1kIvqfnC++o0pEmpRQA/aenALsL2F4pqNVr7YzcdMlDij5WBnwftRbJCNJL/O7zdKaxKPHqgQ==}

  /nodemailer@6.9.3:
    resolution: {integrity: sha512-fy9v3NgTzBngrMFkDsKEj0r02U7jm6XfC3b52eoNV+GCrGj+s8pt5OqhiJdWKuw51zCTdiNR/IUD1z33LIIGpg==}
    engines: {node: '>=6.0.0'}
    dev: false

  /nodemon@2.0.22:
    resolution: {integrity: sha512-B8YqaKMmyuCO7BowF1Z1/mkPqLk6cs/l63Ojtd6otKjMx47Dq1utxfRxcavH1I7VSaL8n5BUaoutadnsX3AAVQ==}
    engines: {node: '>=8.10.0'}
    hasBin: true
    dependencies:
      chokidar: 3.5.3
      debug: 3.2.7(supports-color@5.5.0)
      ignore-by-default: 1.0.1
      minimatch: 3.1.2
      pstree.remy: 1.1.8
      semver: 5.7.1
      simple-update-notifier: 1.1.0
      supports-color: 5.5.0
      touch: 3.1.0
      undefsafe: 2.0.5
    dev: true

  /nopt@1.0.10:
    resolution: {integrity: sha512-NWmpvLSqUrgrAC9HCuxEvb+PSloHpqVu+FqcO4eeF2h5qYRhA7ev6KvelyQAKtegUbC6RypJnlEOhd8vloNKYg==}
    hasBin: true
    dependencies:
      abbrev: 1.1.1
    dev: true

  /normalize-path@3.0.0:
    resolution: {integrity: sha512-6eZs5Ls3WtCisHWp9S2GUy8dqkpGi4BVSz3GaqiE6ezub0512ESztXUwUB6C6IKbQkY2Pnb/mD4WYojCRwcwLA==}
    engines: {node: '>=0.10.0'}

  /normalize-url@4.5.1:
    resolution: {integrity: sha512-9UZCFRHQdNrfTpGg8+1INIg93B6zE0aXMVFkw1WFwvO4SlZywU6aLg5Of0Ap/PgcbSw4LNxvMWXMeugwMCX0AA==}
    engines: {node: '>=8'}
    dev: false

  /npm-run-path@4.0.1:
    resolution: {integrity: sha512-S48WzZW777zhNIrn7gxOlISNAqi9ZC/uQFnRdbeIHhZhCA6UqpkOT8T1G7BvfdgP4Er8gF4sUbaS0i7QvIfCWw==}
    engines: {node: '>=8'}
    dependencies:
      path-key: 3.1.1
    dev: true

  /npm-run-path@5.3.0:
    resolution: {integrity: sha512-ppwTtiJZq0O/ai0z7yfudtBpWIoxM8yE6nHi1X47eFR2EWORqfbu6CnPlNsjeN683eT0qG6H/Pyf9fCcvjnnnQ==}
    engines: {node: ^12.20.0 || ^14.13.1 || >=16.0.0}
    dependencies:
      path-key: 4.0.0
    dev: true

  /nth-check@2.1.1:
    resolution: {integrity: sha512-lqjrjmaOoAnWfMmBPL+XNnynZh2+swxiX3WUE0s4yEHI6m+AwrK2UZOimIRl3X/4QctVqS8AiZjFqyOGrMXb/w==}
    dependencies:
      boolbase: 1.0.0
    dev: false

  /oauth-sign@0.9.0:
    resolution: {integrity: sha512-fexhUFFPTGV8ybAtSIGbV6gOkSv8UtRbDBnAyLQw4QPKkgNlsH2ByPGtMUqdWkos6YCRmAqViwgZrJc/mRDzZQ==}
    dev: false

  /object-assign@4.1.1:
    resolution: {integrity: sha512-rJgTQnkUnH1sFw8yT6VSU3zD3sWmu6sZhIseY8VX+GRu3P6F7Fu+JNDoXfklElbLJSnc3FUQHVe4cU5hj+BcUg==}
    engines: {node: '>=0.10.0'}

  /object-inspect@1.12.3:
    resolution: {integrity: sha512-geUvdk7c+eizMNUDkRpW1wJwgfOiOeHbxBR/hLXK1aT6zmVSO0jsQcs7fj6MGw89jC/cjGfLcNOrtMYtGqm81g==}

  /object-keys@1.1.1:
    resolution: {integrity: sha512-NuAESUOUMrlIXOfHKzD6bpPu3tYt3xvjNdRIQ+FeT0lNb4K8WR70CaDxhuNguS2XG+GjkyMwOzsN5ZktImfhLA==}
    engines: {node: '>= 0.4'}
    dev: false

  /object.assign@4.1.4:
    resolution: {integrity: sha512-1mxKf0e58bvyjSCtKYY4sRe9itRk3PJpquJOjeIkz885CczcI4IvJJDLPS72oowuSh+pBxUFROpX+TU++hxhZQ==}
    engines: {node: '>= 0.4'}
    dependencies:
      call-bind: 1.0.2
      define-properties: 1.2.0
      has-symbols: 1.0.3
      object-keys: 1.1.1
    dev: false

  /object.values@1.1.6:
    resolution: {integrity: sha512-FVVTkD1vENCsAcwNs9k6jea2uHC/X0+JcjG8YA60FN5CMaJmG95wT9jek/xX9nornqGRrBkKtzuAu2wuHpKqvw==}
    engines: {node: '>= 0.4'}
    dependencies:
      call-bind: 1.0.2
      define-properties: 1.2.0
      es-abstract: 1.21.2
    dev: false

  /octokit@2.0.19:
    resolution: {integrity: sha512-hSloK4MK78QGbAuBrtIir0bsxMoRVZE5CkwKSbSRH9lqv2hx9EwhCxtPqEF+BtHqLXkXdfUaGkJMyMBotYno+A==}
    engines: {node: '>= 14'}
    dependencies:
      '@octokit/app': 13.1.5
      '@octokit/core': 4.2.1
      '@octokit/oauth-app': 4.2.2
      '@octokit/plugin-paginate-rest': 6.1.2(@octokit/core@4.2.1)
      '@octokit/plugin-rest-endpoint-methods': 7.1.3(@octokit/core@4.2.1)
      '@octokit/plugin-retry': 4.1.6(@octokit/core@4.2.1)
      '@octokit/plugin-throttling': 5.2.3(@octokit/core@4.2.1)
      '@octokit/types': 9.2.3
    transitivePeerDependencies:
      - encoding
    dev: false

  /on-finished@2.4.1:
    resolution: {integrity: sha512-oVlzkg3ENAhCk2zdv7IJwd/QUD4z2RxRwpkcGY8psCVcCYZNq4wYnVWALHM+brtuJjePWiYF/ClmuDr8Ch5+kg==}
    engines: {node: '>= 0.8'}
    dependencies:
      ee-first: 1.1.1
    dev: false

  /once@1.4.0:
    resolution: {integrity: sha512-lNaJgI+2Q5URQBkccEKHTQOPaXdUxnZZElQTZY0MFUAuaEqe1E+Nyvgdz/aIyNi6Z9MzO5dv1H8n58/GELp3+w==}
    dependencies:
      wrappy: 1.0.2

  /one-time@1.0.0:
    resolution: {integrity: sha512-5DXOiRKwuSEcQ/l0kGCF6Q3jcADFv5tSmRaJck/OqkVFcOzutB134KRSfF0xDrL39MNnqxbHBbUUcjZIhTgb2g==}
    dependencies:
      fn.name: 1.1.0

  /onetime@5.1.2:
    resolution: {integrity: sha512-kbpaSSGJTWdAY5KPVeMOKXSrPtr8C8C7wodJbcsd51jRnmD+GZu8Y0VoU6Dm5Z4vWr0Ig/1NKuWRKf7j5aaYSg==}
    engines: {node: '>=6'}
    dependencies:
      mimic-fn: 2.1.0
    dev: true

  /onetime@6.0.0:
    resolution: {integrity: sha512-1FlR+gjXK7X+AsAHso35MnyN5KqGwJRi/31ft6x0M194ht7S+rWAvd7PHss9xSKMzE0asv1pyIHaJYq+BbacAQ==}
    engines: {node: '>=12'}
    dependencies:
      mimic-fn: 4.0.0
    dev: true

  /open@8.4.2:
    resolution: {integrity: sha512-7x81NCL719oNbsq/3mh+hVrAWmFuEYUqrq/Iw3kUzH8ReypT9QQ0BLoJS7/G9k6N81XjW4qHWtjWwe/9eLy1EQ==}
    engines: {node: '>=12'}
    dependencies:
      define-lazy-prop: 2.0.0
      is-docker: 2.2.1
      is-wsl: 2.2.0
    dev: false

  /openapi-types@12.1.3:
    resolution: {integrity: sha512-N4YtSYJqghVu4iek2ZUvcN/0aqH1kRDuNqzcycDxhOUpg7GdvLa2F3DgS6yBNhInhv2r/6I0Flkn7CqL8+nIcw==}
    dev: true

  /openapi-typescript@6.7.5:
    resolution: {integrity: sha512-ZD6dgSZi0u1QCP55g8/2yS5hNJfIpgqsSGHLxxdOjvY7eIrXzj271FJEQw33VwsZ6RCtO/NOuhxa7GBWmEudyA==}
    hasBin: true
    dependencies:
      ansi-colors: 4.1.3
      fast-glob: 3.3.2
      js-yaml: 4.1.0
      supports-color: 9.4.0
      undici: 5.28.3
      yargs-parser: 21.1.1
    dev: true

  /openapi3-ts@2.0.2:
    resolution: {integrity: sha512-TxhYBMoqx9frXyOgnRHufjQfPXomTIHYKhSKJ6jHfj13kS8OEIhvmE8CTuQyKtjjWttAjX5DPxM1vmalEpo8Qw==}
    dependencies:
      yaml: 1.10.2
    dev: true

  /optionator@0.9.1:
    resolution: {integrity: sha512-74RlY5FCnhq4jRxVUPKDaRwrVNXMqsGsiW6AJw4XK8hmtm10wC0ypZBLw5IIp85NZMr91+qd1RvvENwg7jjRFw==}
    engines: {node: '>= 0.8.0'}
    dependencies:
      deep-is: 0.1.4
      fast-levenshtein: 2.0.6
      levn: 0.4.1
      prelude-ls: 1.2.1
      type-check: 0.4.0
      word-wrap: 1.2.3
    dev: false

  /p-cancelable@1.1.0:
    resolution: {integrity: sha512-s73XxOZ4zpt1edZYZzvhqFa6uvQc1vwUa0K0BdtIZgQMAJj9IbebH+JkgKZc9h+B05PKHLOTl4ajG1BmNrVZlw==}
    engines: {node: '>=6'}
    dev: false

  /p-finally@1.0.0:
    resolution: {integrity: sha512-LICb2p9CB7FS+0eR1oqWnHhp0FljGLZCWBE9aix0Uye9W8LTQPwMTYVGWQWIw9RdQiDg4+epXQODwIYJtSJaow==}
    engines: {node: '>=4'}
    dev: false

  /p-limit@2.3.0:
    resolution: {integrity: sha512-//88mFWSJx8lxCzwdAABTJL2MyWB12+eIY7MDL2SqLmAkeKU9qxRvWuSyTjm3FUmpBEMuFfckAIqEaVGUDxb6w==}
    engines: {node: '>=6'}
    dependencies:
      p-try: 2.2.0
    dev: true

  /p-limit@3.1.0:
    resolution: {integrity: sha512-TYOanM3wGwNGsZN2cVTYPArw454xnXj5qmWF1bEoAc4+cU/ol7GVh7odevjp1FNHduHc3KZMcFduxU5Xc6uJRQ==}
    engines: {node: '>=10'}
    dependencies:
      yocto-queue: 0.1.0

  /p-limit@4.0.0:
    resolution: {integrity: sha512-5b0R4txpzjPWVw/cXXUResoD4hb6U/x9BH08L7nw+GN1sezDzPdxeRvpc9c433fZhBan/wusjbCsqwqm4EIBIQ==}
    engines: {node: ^12.20.0 || ^14.13.1 || >=16.0.0}
    dependencies:
      yocto-queue: 1.0.0

  /p-locate@4.1.0:
    resolution: {integrity: sha512-R79ZZ/0wAxKGu3oYMlz8jy/kbhsNrS7SKZ7PxEHBgJ5+F2mtFW2fK2cOtBh1cHYkQsbzFV7I+EoRKe6Yt0oK7A==}
    engines: {node: '>=8'}
    dependencies:
      p-limit: 2.3.0
    dev: true

  /p-locate@5.0.0:
    resolution: {integrity: sha512-LaNjtRWUBY++zB5nE/NwcaoMylSPk+S+ZHNB1TzdbMJMny6dynpAGt7X/tl/QYq3TIeE6nxHppbo2LGymrG5Pw==}
    engines: {node: '>=10'}
    dependencies:
      p-limit: 3.1.0
    dev: false

  /p-queue@2.4.2:
    resolution: {integrity: sha512-n8/y+yDJwBjoLQe1GSJbbaYQLTI7QHNZI2+rpmCDbe++WLf9HC3gf6iqj5yfPAV71W4UF3ql5W1+UBPXoXTxng==}
    engines: {node: '>=4'}
    dev: false

  /p-queue@6.6.2:
    resolution: {integrity: sha512-RwFpb72c/BhQLEXIZ5K2e+AhgNVmIejGlTgiB9MzZ0e93GRvqZ7uSi0dvRF7/XIXDeNkra2fNHBxTyPDGySpjQ==}
    engines: {node: '>=8'}
    dependencies:
      eventemitter3: 4.0.7
      p-timeout: 3.2.0
    dev: false

  /p-retry@4.6.2:
    resolution: {integrity: sha512-312Id396EbJdvRONlngUx0NydfrIQ5lsYu0znKVUzVvArzEIt08V1qhtyESbGVd1FGX7UKtiFp5uwKZdM8wIuQ==}
    engines: {node: '>=8'}
    dependencies:
      '@types/retry': 0.12.0
      retry: 0.13.1
    dev: false

  /p-timeout@3.2.0:
    resolution: {integrity: sha512-rhIwUycgwwKcP9yTOOFK/AKsAopjjCakVqLHePO3CC6Mir1Z99xT+R63jZxAT5lFZLa2inS5h+ZS2GvR99/FBg==}
    engines: {node: '>=8'}
    dependencies:
      p-finally: 1.0.0
    dev: false

  /p-timeout@4.1.0:
    resolution: {integrity: sha512-+/wmHtzJuWii1sXn3HCuH/FTwGhrp4tmJTxSKJbfS+vkipci6osxXM5mY0jUiRzWKMTgUT8l7HFbeSwZAynqHw==}
    engines: {node: '>=10'}
    dev: false

  /p-try@2.2.0:
    resolution: {integrity: sha512-R4nPAVTAU0B9D35/Gk3uJf/7XYbQcyohSKdvAxIRSNghFl4e71hVoGnBNQz9cWaXxO2I10KTC+3jMdvvoKw6dQ==}
    engines: {node: '>=6'}
    dev: true

  /pac-proxy-agent@7.0.1:
    resolution: {integrity: sha512-ASV8yU4LLKBAjqIPMbrgtaKIvxQri/yh2OpI+S6hVa9JRkUI3Y3NPFbfngDtY7oFtSMD3w31Xns89mDa3Feo5A==}
    engines: {node: '>= 14'}
    dependencies:
      '@tootallnate/quickjs-emscripten': 0.23.0
      agent-base: 7.1.0
      debug: 4.3.4
      get-uri: 6.0.3
      http-proxy-agent: 7.0.2
      https-proxy-agent: 7.0.4
      pac-resolver: 7.0.1
      socks-proxy-agent: 8.0.2
    transitivePeerDependencies:
      - supports-color
    dev: true

  /pac-resolver@7.0.1:
    resolution: {integrity: sha512-5NPgf87AT2STgwa2ntRMr45jTKrYBGkVU36yT0ig/n/GMAa3oPqhZfIQ2kMEimReg0+t9kZViDVZ83qfVUlckg==}
    engines: {node: '>= 14'}
    dependencies:
      degenerator: 5.0.1
      netmask: 2.0.2
    dev: true

  /package-json@6.5.0:
    resolution: {integrity: sha512-k3bdm2n25tkyxcjSKzB5x8kfVxlMdgsbPr0GkZcwHsLpba6cBjqCt1KlcChKEvxHIcTB1FVMuwoijZ26xex5MQ==}
    engines: {node: '>=8'}
    dependencies:
      got: 9.6.0
      registry-auth-token: 4.2.2
      registry-url: 5.1.0
      semver: 6.3.0
    dev: false

  /packet-reader@1.0.0:
    resolution: {integrity: sha512-HAKu/fG3HpHFO0AA8WE8q2g+gBJaZ9MG7fcKk+IJPLTGAD6Psw4443l+9DGRbOIh3/aXr7Phy0TjilYivJo5XQ==}
    dev: false

  /parent-module@1.0.1:
    resolution: {integrity: sha512-GQ2EWRpQV8/o+Aw8YqtfZZPfNRWZYkbidE9k5rpl/hC3vtHHBfGm2Ifi6qWV+coDGkrUKZAxE3Lot5kcsRlh+g==}
    engines: {node: '>=6'}
    dependencies:
      callsites: 3.1.0

  /parse-json@5.2.0:
    resolution: {integrity: sha512-ayCKvm/phCGxOkYRSCM82iDwct8/EonSEgCSxWxD7ve6jHggsFl4fZVQBPRNgQoKiuV/odhFrGzQXZwbifC8Rg==}
    engines: {node: '>=8'}
    dependencies:
      '@babel/code-frame': 7.22.5
      error-ex: 1.3.2
      json-parse-even-better-errors: 2.3.1
      lines-and-columns: 1.2.4
    dev: true

  /parse5-htmlparser2-tree-adapter@7.0.0:
    resolution: {integrity: sha512-B77tOZrqqfUfnVcOrUvfdLbz4pu4RopLD/4vmu3HUPswwTA8OH0EMW9BlWR2B0RCoiZRAHEUu7IxeP1Pd1UU+g==}
    dependencies:
      domhandler: 5.0.3
      parse5: 7.1.2
    dev: false

  /parse5@7.1.2:
    resolution: {integrity: sha512-Czj1WaSVpaoj0wbhMzLmWD69anp2WH7FXMB9n1Sy8/ZFF9jolSQVMu1Ij5WIyGmcBmhk7EOndpO4mIpihVqAXw==}
    dependencies:
      entities: 4.5.0
    dev: false

  /parseurl@1.3.3:
    resolution: {integrity: sha512-CiyeOxFT/JZyN5m0z9PfXw4SCBJ6Sygz1Dpl0wqjlhDEGGBP1GnsUVEL0p63hoG1fcj3fHynXi9NYO4nWOL+qQ==}
    engines: {node: '>= 0.8'}
    dev: false

  /pascal-case@3.1.2:
    resolution: {integrity: sha512-uWlGT3YSnK9x3BQJaOdcZwrnV6hPpd8jFH1/ucpiLRPh/2zCVJKS19E4GvYHvaCcACn3foXZ0cLB9Wrx1KGe5g==}
    dependencies:
      no-case: 3.0.4
      tslib: 2.6.2
    dev: false

  /path-exists@4.0.0:
    resolution: {integrity: sha512-ak9Qy5Q7jYb2Wwcey5Fpvg2KoAc/ZIhLSLOSBmRmygPsGwkVVt0fZa0qrtMz+m6tJTAHfZQ8FnmB4MG4LWy7/w==}
    engines: {node: '>=8'}

  /path-is-absolute@1.0.1:
    resolution: {integrity: sha512-AVbw3UJ2e9bq64vSaS9Am0fje1Pa8pbGqTTsmXfaIiMpnr5DlDhfJOuLj9Sf95ZPVDAUerDfEk88MPmPe7UCQg==}
    engines: {node: '>=0.10.0'}

  /path-key@3.1.1:
    resolution: {integrity: sha512-ojmeN0qd+y0jszEtoY48r0Peq5dwMEkIlCOu6Q5f41lfkswXuKtYrhgoTpLnyIcHm24Uhqx+5Tqm2InSwLhE6Q==}
    engines: {node: '>=8'}

  /path-key@4.0.0:
    resolution: {integrity: sha512-haREypq7xkM7ErfgIyA0z+Bj4AGKlMSdlQE2jvJo6huWD1EdkKYV+G/T4nq0YEF2vgTT8kqMFKo1uHn950r4SQ==}
    engines: {node: '>=12'}
    dev: true

  /path-parse@1.0.7:
    resolution: {integrity: sha512-LDJzPVEEEPR+y48z93A0Ed0yXb8pAByGWo/k5YYdYgpY2/2EsOsksJrq7lOHxryrVOn1ejG6oAp8ahvOIQD8sw==}

  /path-scurry@1.10.2:
    resolution: {integrity: sha512-7xTavNy5RQXnsjANvVvMkEjvloOinkAjv/Z6Ildz9v2RinZ4SBKTWFOVRbaF8p0vpHnyjV/UwNDdKuUv6M5qcA==}
    engines: {node: '>=16 || 14 >=14.17'}
    dependencies:
      lru-cache: 10.2.0
      minipass: 6.0.2
    dev: true

  /path-scurry@1.9.2:
    resolution: {integrity: sha512-qSDLy2aGFPm8i4rsbHd4MNyTcrzHFsLQykrtbuGRknZZCBBVXSv2tSCDN2Cg6Rt/GFRw8GoW9y9Ecw5rIPG1sg==}
    engines: {node: '>=16 || 14 >=14.17'}
    dependencies:
      lru-cache: 9.1.2
      minipass: 6.0.2

  /path-to-regexp@0.1.7:
    resolution: {integrity: sha512-5DFkuoqlv1uYQKxy8omFBeJPQcdoE07Kv2sferDCrAq1ohOU+MSDswDIbnx3YAM60qIOnYa53wBhXW0EbMonrQ==}
    dev: false

  /path-to-regexp@6.2.1:
    resolution: {integrity: sha512-JLyh7xT1kizaEvcaXOQwOc2/Yhw6KZOvPf1S8401UyLk86CU79LN3vl7ztXGm/pZ+YjoyAJ4rxmHwbkBXJX+yw==}
    dev: false

  /path-type@4.0.0:
    resolution: {integrity: sha512-gDKb8aZMDeD/tZWs9P6+q0J9Mwkdl6xMV8TjnGP3qJVJ06bdMgkbBlLU8IdfOsIsFz2BW1rNVT3XuNEl8zPAvw==}
    engines: {node: '>=8'}

  /pathe@1.1.1:
    resolution: {integrity: sha512-d+RQGp0MAYTIaDBIMmOfMwz3E+LOZnxx1HZd5R18mmCZY0QBlK0LDZfPc8FW8Ed2DlvsuE6PRjroDY+wg4+j/Q==}

  /pathval@1.1.1:
    resolution: {integrity: sha512-Dp6zGqpTdETdR63lehJYPeIOqpiNBNtc7BpWSLrOje7UaIsE5aY92r/AunQA7rsXvet3lrJ3JnZX29UPTKXyKQ==}

  /peek-readable@4.1.0:
    resolution: {integrity: sha512-ZI3LnwUv5nOGbQzD9c2iDG6toheuXSZP5esSHBjopsXH4dg19soufvpUGA3uohi5anFtGb2lhAVdHzH6R/Evvg==}
    engines: {node: '>=8'}
    dev: false

  /pend@1.2.0:
    resolution: {integrity: sha512-F3asv42UuXchdzt+xXqfW1OGlVBe+mxa2mqI0pg5yAHZPvFmY3Y6drSf/GQ1A86WgWEN9Kzh/WrgKa6iGcHXLg==}
    dev: true

  /performance-now@2.1.0:
    resolution: {integrity: sha512-7EAHlyLHI56VEIdK57uwHdHKIaAGbnXPiw0yWbarQZOKaKpvUIgW0jWRVLiatnM+XXlSwsanIBH/hzGMJulMow==}
    dev: false

  /pg-cloudflare@1.1.0:
    resolution: {integrity: sha512-tGM8/s6frwuAIyRcJ6nWcIvd3+3NmUKIs6OjviIm1HPPFEt5MzQDOTBQyhPWg/m0kCl95M6gA1JaIXtS8KovOA==}
    requiresBuild: true
    dev: false
    optional: true

  /pg-connection-string@2.6.0:
    resolution: {integrity: sha512-x14ibktcwlHKoHxx9X3uTVW9zIGR41ZB6QNhHb21OPNdCCO3NaRnpJuwKIQSR4u+Yqjx4HCvy7Hh7VSy1U4dGg==}
    dev: false

  /pg-int8@1.0.1:
    resolution: {integrity: sha512-WCtabS6t3c8SkpDBUlb1kjOs7l66xsGdKpIPZsg4wR+B3+u9UAum2odSsF9tnvxg80h4ZxLWMy4pRjOsFIqQpw==}
    engines: {node: '>=4.0.0'}
    dev: false

  /pg-pool@3.6.0(pg@8.11.0):
    resolution: {integrity: sha512-clFRf2ksqd+F497kWFyM21tMjeikn60oGDmqMT8UBrynEwVEX/5R5xd2sdvdo1cZCFlguORNpVuqxIj+aK4cfQ==}
    peerDependencies:
      pg: '>=8.0'
    dependencies:
      pg: 8.11.0
    dev: false

  /pg-protocol@1.6.0:
    resolution: {integrity: sha512-M+PDm637OY5WM307051+bsDia5Xej6d9IR4GwJse1qA1DIhiKlksvrneZOYQq42OM+spubpcNYEo2FcKQrDk+Q==}
    dev: false

  /pg-types@2.2.0:
    resolution: {integrity: sha512-qTAAlrEsl8s4OiEQY69wDvcMIdQN6wdz5ojQiOy6YRMuynxenON0O5oCpJI6lshc6scgAY8qvJ2On/p+CXY0GA==}
    engines: {node: '>=4'}
    dependencies:
      pg-int8: 1.0.1
      postgres-array: 2.0.0
      postgres-bytea: 1.0.0
      postgres-date: 1.0.7
      postgres-interval: 1.2.0
    dev: false

  /pg@8.11.0:
    resolution: {integrity: sha512-meLUVPn2TWgJyLmy7el3fQQVwft4gU5NGyvV0XbD41iU9Jbg8lCH4zexhIkihDzVHJStlt6r088G6/fWeNjhXA==}
    engines: {node: '>= 8.0.0'}
    peerDependencies:
      pg-native: '>=3.0.1'
    peerDependenciesMeta:
      pg-native:
        optional: true
    dependencies:
      buffer-writer: 2.0.0
      packet-reader: 1.0.0
      pg-connection-string: 2.6.0
      pg-pool: 3.6.0(pg@8.11.0)
      pg-protocol: 1.6.0
      pg-types: 2.2.0
      pgpass: 1.0.5
    optionalDependencies:
      pg-cloudflare: 1.1.0
    dev: false

  /pgpass@1.0.5:
    resolution: {integrity: sha512-FdW9r/jQZhSeohs1Z3sI1yxFQNFvMcnmfuj4WBMUTxOrAyLMaTcE1aAMBiTlbMNaXvBCQuVi0R7hd8udDSP7ug==}
    dependencies:
      split2: 4.2.0
    dev: false

  /picocolors@1.0.0:
    resolution: {integrity: sha512-1fygroTLlHu66zi26VoTDv8yRgm0Fccecssto+MhsZ0D/DGW2sm8E8AjW7NU5VVTRt5GxbeZ5qBuJr+HyLYkjQ==}

  /picomatch@2.3.1:
    resolution: {integrity: sha512-JU3teHTNjmE2VCGFzuY8EXzCDVwEqB2a8fsIvwaStHhAWJEeVd1o1QD80CU6+ZdEXXSLbSsuLwJjkCBWqRQUVA==}
    engines: {node: '>=8.6'}

  /pify@2.3.0:
    resolution: {integrity: sha512-udgsAY+fTnvv7kI7aaxbqwWNb0AHiB0qBO89PZKPkoTmGOgdbrHDKD+0B2X4uTfJ/FT1R09r9gTsjUjNJotuog==}
    engines: {node: '>=0.10.0'}
    dev: true

  /pify@3.0.0:
    resolution: {integrity: sha512-C3FsVNH1udSEX48gGX1xfvwTWfsYWj5U+8/uK15BGzIGrKoUpghX8hWZwa/OFnakBiiVNmBvemTJR5mcy7iPcg==}
    engines: {node: '>=4'}
    dev: true

  /pify@4.0.1:
    resolution: {integrity: sha512-uB80kBFb/tfd68bVleG9T5GGsGPjJrLAUpR5PZIrhBnIaRTQRjqdJSsIKkOP6OAIFbj7GOrcudc5pNjZ+geV2g==}
    engines: {node: '>=6'}
    dev: false

  /pinkie-promise@2.0.1:
    resolution: {integrity: sha512-0Gni6D4UcLTbv9c57DfxDGdr41XfgUjqWZu492f0cIGr16zDU06BWP/RAEvOuo7CQ0CNjHaLlM59YJJFm3NWlw==}
    engines: {node: '>=0.10.0'}
    dependencies:
      pinkie: 2.0.4
    dev: true

  /pinkie@2.0.4:
    resolution: {integrity: sha512-MnUuEycAemtSaeFSjXKW/aroV7akBbY+Sv+RkyqFjgAe73F+MR0TBWKBRDkmfWq/HiFmdavfZ1G7h4SPZXaCSg==}
    engines: {node: '>=0.10.0'}
    dev: true

  /pirates@4.0.5:
    resolution: {integrity: sha512-8V9+HQPupnaXMA23c5hvl69zXvTwTzyAYasnkb0Tts4XvO4CliqONMOnvlq26rkhLC3nWDFBJf73LU1e1VZLaQ==}
    engines: {node: '>= 6'}
    dev: true

  /pkg-dir@4.2.0:
    resolution: {integrity: sha512-HRDzbaKjC+AOWVXxAU/x54COGeIv9eb+6CkDSQoNTt4XyWoIJvuPsXizxu/Fr23EiekbtZwmh1IcIG/l/a10GQ==}
    engines: {node: '>=8'}
    dependencies:
      find-up: 4.1.0
    dev: true

  /pkg-types@1.0.3:
    resolution: {integrity: sha512-nN7pYi0AQqJnoLPC9eHFQ8AcyaixBUOwvqc5TDnIKCMEE6I0y8P7OKA7fPexsXGCGxQDl/cmrLAp26LhcwxZ4A==}
    dependencies:
      jsonc-parser: 3.2.0
      mlly: 1.4.0
      pathe: 1.1.1

  /please-upgrade-node@3.2.0:
    resolution: {integrity: sha512-gQR3WpIgNIKwBMVLkpMUeR3e1/E1y42bqDQZfql+kDeXd8COYfM8PQA4X6y7a8u9Ua9FHmsrrmirW2vHs45hWg==}
    dependencies:
      semver-compare: 1.0.0
    dev: false

  /pop-iterate@1.0.1:
    resolution: {integrity: sha512-HRCx4+KJE30JhX84wBN4+vja9bNfysxg1y28l0DuJmkoaICiv2ZSilKddbS48pq50P8d2erAhqDLbp47yv3MbQ==}
    dev: false

  /postcss-load-config@4.0.2(ts-node@10.9.1):
    resolution: {integrity: sha512-bSVhyJGL00wMVoPUzAVAnbEoWyqRxkjv64tUl427SKnPrENtq6hJwUojroMz2VB+Q1edmi4IfrAPpami5VVgMQ==}
    engines: {node: '>= 14'}
    peerDependencies:
      postcss: '>=8.0.9'
      ts-node: '>=9.0.0'
    peerDependenciesMeta:
      postcss:
        optional: true
      ts-node:
        optional: true
    dependencies:
      lilconfig: 3.1.1
      ts-node: 10.9.1(@types/node@18.16.16)(typescript@4.9.5)
      yaml: 2.4.1
    dev: true

  /postcss@8.4.26:
    resolution: {integrity: sha512-jrXHFF8iTloAenySjM/ob3gSj7pCu0Ji49hnjqzsgSRa50hkWCKD0HQ+gMNJkW38jBI68MpAAg7ZWwHwX8NMMw==}
    engines: {node: ^10 || ^12 || >=14}
    dependencies:
      nanoid: 3.3.6
      picocolors: 1.0.0
      source-map-js: 1.0.2

  /postgres-array@2.0.0:
    resolution: {integrity: sha512-VpZrUqU5A69eQyW2c5CA1jtLecCsN2U/bD6VilrFDWq5+5UIEVO7nazS3TEcHf1zuPYO/sqGvUvW62g86RXZuA==}
    engines: {node: '>=4'}
    dev: false

  /postgres-bytea@1.0.0:
    resolution: {integrity: sha512-xy3pmLuQqRBZBXDULy7KbaitYqLcmxigw14Q5sj8QBVLqEwXfeybIKVWiqAXTlcvdvb0+xkOtDbfQMOf4lST1w==}
    engines: {node: '>=0.10.0'}
    dev: false

  /postgres-date@1.0.7:
    resolution: {integrity: sha512-suDmjLVQg78nMK2UZ454hAG+OAW+HQPZ6n++TNDUX+L0+uUlLywnoxJKDou51Zm+zTCjrCl0Nq6J9C5hP9vK/Q==}
    engines: {node: '>=0.10.0'}
    dev: false

  /postgres-interval@1.2.0:
    resolution: {integrity: sha512-9ZhXKM/rw350N1ovuWHbGxnGh/SNJ4cnxHiM0rxE4VN41wsg8P8zWn9hv/buK00RP4WvlOyr/RBDiptyxVbkZQ==}
    engines: {node: '>=0.10.0'}
    dependencies:
      xtend: 4.0.2
    dev: false

  /prelude-ls@1.2.1:
    resolution: {integrity: sha512-vkcDPrRZo1QZLbn5RLGPpg/WmIQ65qoWWhcGKf/b5eplkkarX0m9z8ppCat4mlOqUsWpyNuYgO3VRyrYHSzX5g==}
    engines: {node: '>= 0.8.0'}
    dev: false

  /prepend-http@2.0.0:
    resolution: {integrity: sha512-ravE6m9Atw9Z/jjttRUZ+clIXogdghyZAuWJ3qEzjT+jI/dL1ifAqhZeC5VHzQp1MSt1+jxKkFNemj/iO7tVUA==}
    engines: {node: '>=4'}
    dev: false

  /prettier-linter-helpers@1.0.0:
    resolution: {integrity: sha512-GbK2cP9nraSSUF9N2XwUwqfzlAFlMNYYl+ShE/V+H8a9uNl/oUqB1w2EL54Jh0OlyRSd8RfWYJ3coVS4TROP2w==}
    engines: {node: '>=6.0.0'}
    dependencies:
      fast-diff: 1.3.0
    dev: false

  /prettier@2.8.8:
    resolution: {integrity: sha512-tdN8qQGvNjw4CHbY+XXk0JgCXn9QiF21a55rBe5LJAU+kDyC4WQn4+awm2Xfk2lQMk5fKup9XgzTZtGkjBdP9Q==}
    engines: {node: '>=10.13.0'}
    hasBin: true

  /pretty-format@29.5.0:
    resolution: {integrity: sha512-V2mGkI31qdttvTFX7Mt4efOqHXqJWMu4/r66Xh3Z3BwZaPfPJgp6/gbwoujRpPUtfEF6AUUWx3Jim3GCw5g/Qw==}
    engines: {node: ^14.15.0 || ^16.10.0 || >=18.0.0}
    dependencies:
      '@jest/schemas': 29.4.3
      ansi-styles: 5.2.0
      react-is: 18.2.0

  /process-nextick-args@2.0.1:
    resolution: {integrity: sha512-3ouUOpQhtgrbOa17J7+uxOTpITYWaGP7/AhoR3+A+/1e9skrzelGi/dXzEYyvbxubEF6Wn2ypscTKiKJFFn1ag==}

  /progress@2.0.3:
    resolution: {integrity: sha512-7PiHtLll5LdnKIMw100I+8xJXR5gW2QwWYkT6iJva0bXitZKa/XMrSbdmg3r2Xnaidz9Qumd0VPaMrZlF9V9sA==}
    engines: {node: '>=0.4.0'}
    dev: true

  /promise.allsettled@1.0.6:
    resolution: {integrity: sha512-22wJUOD3zswWFqgwjNHa1965LvqTX87WPu/lreY2KSd7SVcERfuZ4GfUaOnJNnvtoIv2yXT/W00YIGMetXtFXg==}
    engines: {node: '>= 0.4'}
    dependencies:
      array.prototype.map: 1.0.5
      call-bind: 1.0.2
      define-properties: 1.2.0
      es-abstract: 1.21.2
      get-intrinsic: 1.2.1
      iterate-value: 1.0.2
    dev: false

  /prompts@2.4.2:
    resolution: {integrity: sha512-NxNv/kLguCA7p3jE8oL2aEBsrJWgAakBpgmgK6lpPWV+WuOmY6r2/zbAVnP+T8bQlA0nzHXSJSJW0Hq7ylaD2Q==}
    engines: {node: '>= 6'}
    dependencies:
      kleur: 3.0.3
      sisteransi: 1.0.5

  /proxy-addr@2.0.7:
    resolution: {integrity: sha512-llQsMLSUDUPT44jdrU/O37qlnifitDP+ZwrmmZcoSKyLKvtZxpyV0n2/bD/N4tBAAZ/gJEdZU7KMraoK1+XYAg==}
    engines: {node: '>= 0.10'}
    dependencies:
      forwarded: 0.2.0
      ipaddr.js: 1.9.1
    dev: false

  /proxy-agent@6.3.1:
    resolution: {integrity: sha512-Rb5RVBy1iyqOtNl15Cw/llpeLH8bsb37gM1FUfKQ+Wck6xHlbAhWGUFiTRHtkjqGTA5pSHz6+0hrPW/oECihPQ==}
    engines: {node: '>= 14'}
    dependencies:
      agent-base: 7.1.0
      debug: 4.3.4
      http-proxy-agent: 7.0.2
      https-proxy-agent: 7.0.4
      lru-cache: 7.18.3
      pac-proxy-agent: 7.0.1
      proxy-from-env: 1.1.0
      socks-proxy-agent: 8.0.2
    transitivePeerDependencies:
      - supports-color
    dev: true

  /proxy-from-env@1.1.0:
    resolution: {integrity: sha512-D+zkORCbA9f1tdWRK0RaCR3GPv50cMxcrz4X8k5LTSUD1Dkw47mKJEZQNunItRTkWwgtaUSo1RVFRIG9ZXiFYg==}

  /pseudomap@1.0.2:
    resolution: {integrity: sha512-b/YwNhb8lk1Zz2+bXXpS/LK9OisiZZ1SNsSLxN1x2OXVEhW2Ckr/7mWE5vrC1ZTiJlD9g19jWszTmJsB+oEpFQ==}
    dev: false

  /psl@1.9.0:
    resolution: {integrity: sha512-E/ZsdU4HLs/68gYzgGTkMicWTLPdAftJLfJFlLUAAKZGkStNU72sZjT66SnMDVOfOWY/YAoiD7Jxa9iHvngcag==}
    dev: false

  /pstree.remy@1.1.8:
    resolution: {integrity: sha512-77DZwxQmxKnu3aR542U+X8FypNzbfJ+C5XQDk3uWjWxn6151aIMGthWYRXTqT1E5oJvg+ljaa2OJi+VfvCOQ8w==}
    dev: true

  /pump@3.0.0:
    resolution: {integrity: sha512-LwZy+p3SFs1Pytd/jYct4wpv49HiYCqd9Rlc5ZVdk0V+8Yzv6jR5Blk3TRmPL1ft69TxP0IMZGJ+WPFU2BFhww==}
    dependencies:
      end-of-stream: 1.4.4
      once: 1.4.0

  /punycode@2.3.0:
    resolution: {integrity: sha512-rRV+zQD8tVFys26lAGR9WUuS4iUAngJScM+ZRSKtvl5tKeZ2t5bvdNFdNHBW9FWR4guGHlgmsZ1G7BSm2wTbuA==}
    engines: {node: '>=6'}

  /puppeteer-core@22.0.0:
    resolution: {integrity: sha512-S3s91rLde0A86PWVeNY82h+P0fdS7CTiNWAicCVH/bIspRP4nS2PnO5j+VTFqCah0ZJizGzpVPAmxVYbLxTc9w==}
    engines: {node: '>=18'}
    dependencies:
      '@puppeteer/browsers': 2.0.0
      chromium-bidi: 0.5.8(devtools-protocol@0.0.1232444)
      cross-fetch: 4.0.0
      debug: 4.3.4
      devtools-protocol: 0.0.1232444
      ws: 8.16.0
    transitivePeerDependencies:
      - bufferutil
      - encoding
      - supports-color
      - utf-8-validate
    dev: true

  /puppeteer@22.0.0(typescript@4.9.5):
    resolution: {integrity: sha512-zYVnjwJngnSB4dbkWp7DHFSIc3nqHvZzrdHyo9+ugV1nq1Lm8obOMcmCFaGfR3PJs0EmYNz+/skBeO45yvASCQ==}
    engines: {node: '>=18'}
    hasBin: true
    requiresBuild: true
    dependencies:
      '@puppeteer/browsers': 2.0.0
      cosmiconfig: 9.0.0(typescript@4.9.5)
      puppeteer-core: 22.0.0
    transitivePeerDependencies:
      - bufferutil
      - encoding
      - supports-color
      - typescript
      - utf-8-validate
    dev: true

  /pure-rand@6.0.2:
    resolution: {integrity: sha512-6Yg0ekpKICSjPswYOuC5sku/TSWaRYlA0qsXqJgM/d/4pLPHPuTxK7Nbf7jFKzAeedUhR8C7K9Uv63FBsSo8xQ==}
    dev: true

  /q@2.0.3:
    resolution: {integrity: sha512-gv6vLGcmAOg96/fgo3d9tvA4dJNZL3fMyBqVRrGxQ+Q/o4k9QzbJ3NQF9cOO/71wRodoXhaPgphvMFU68qVAJQ==}
    dependencies:
      asap: 2.0.6
      pop-iterate: 1.0.1
      weak-map: 1.0.8
    dev: false

  /qs@6.11.0:
    resolution: {integrity: sha512-MvjoMCJwEarSbUYk5O+nmoSzSutSsTwF85zcHPQ9OrlFoZOYIjaqBAJIqIXjptyD5vThxGq52Xu/MaJzRkIk4Q==}
    engines: {node: '>=0.6'}
    dependencies:
      side-channel: 1.0.4

  /qs@6.5.3:
    resolution: {integrity: sha512-qxXIEh4pCGfHICj1mAJQ2/2XVZkjCDTcEgfoSQxc/fYivUZxTkk7L3bDBJSoNrEzXI17oUO5Dp07ktqE5KzczA==}
    engines: {node: '>=0.6'}
    dev: false

  /query-string@6.14.1:
    resolution: {integrity: sha512-XDxAeVmpfu1/6IjyT/gXHOl+S0vQ9owggJ30hhWKdHAsNPOcasn5o9BW0eejZqL2e4vMjhAxoW3jVHcD6mbcYw==}
    engines: {node: '>=6'}
    dependencies:
      decode-uri-component: 0.2.2
      filter-obj: 1.1.0
      split-on-first: 1.1.0
      strict-uri-encode: 2.0.0
    dev: false

  /querystringify@2.2.0:
    resolution: {integrity: sha512-FIqgj2EUvTa7R50u0rGsyTftzjYmv/a3hO345bZNrqabNqjtgiDMgmo4mkUjd+nzU5oF3dClKqFIPUKybUyqoQ==}
    dev: false

  /queue-microtask@1.2.3:
    resolution: {integrity: sha512-NuaNSa6flKT5JaSYQzJok04JzTL1CA6aGhv5rfLW3PgqA+M2ChpZQnAC8h8i4ZFkBS8X5RqkDBHA7r4hej3K9A==}

  /queue-tick@1.0.1:
    resolution: {integrity: sha512-kJt5qhMxoszgU/62PLP1CJytzd2NKetjSRnyuj31fDd3Rlcz3fzlFdFLD1SItunPwyqEOkca6GbV612BWfaBag==}
    requiresBuild: true
    dev: true

  /radash@12.1.0:
    resolution: {integrity: sha512-b0Zcf09AhqKS83btmUeYBS8tFK7XL2e3RvLmZcm0sTdF1/UUlHSsjXdCcWNxe7yfmAlPve5ym0DmKGtTzP6kVQ==}
    engines: {node: '>=14.18.0'}
    dev: true

  /radash@9.5.0:
    resolution: {integrity: sha512-t0s8BJlvrk8YPaOS8X0J2xzqAsBlXAUkDEjoBXwlzaXsXNCpBILjT9OvWlabLa2KB/r4XrhThdXjxMs7SiCyIw==}
    engines: {node: '>=14.18.0'}
    dev: false

  /range-parser@1.2.1:
    resolution: {integrity: sha512-Hrgsx+orqoygnmhFbKaHE6c296J+HTAQXoxEF6gNupROmmGJRoyzfG3ccAveqCBrwr/2yxQ5BVd/GTl5agOwSg==}
    engines: {node: '>= 0.6'}
    dev: false

  /raw-body@2.5.1:
    resolution: {integrity: sha512-qqJBtEyVgS0ZmPGdCFPWJ3FreoqvG4MVQln/kCgF7Olq95IbOp0/BWyMwbdtn4VTvkM8Y7khCQ2Xgk/tcrCXig==}
    engines: {node: '>= 0.8'}
    dependencies:
      bytes: 3.1.2
      http-errors: 2.0.0
      iconv-lite: 0.4.24
      unpipe: 1.0.0
    dev: false

  /rc@1.2.8:
    resolution: {integrity: sha512-y3bGgqKj3QBdxLbLkomlohkvsA8gdAiUQlSBJnBhfn+BPxg4bc62d8TcBW15wavDfgexCgccckhcZvywyQYPOw==}
    hasBin: true
    dependencies:
      deep-extend: 0.6.0
      ini: 1.3.8
      minimist: 1.2.8
      strip-json-comments: 2.0.1
    dev: false

  /react-is@18.2.0:
    resolution: {integrity: sha512-xWGDIW6x921xtzPkhiULtthJHoJvBbF3q26fzloPCK0hsvxtPVelvftw3zjbHWSkR2km9Z+4uxbDDK/6Zw9B8w==}

  /react@18.2.0:
    resolution: {integrity: sha512-/3IjMdb2L9QbBdWiW5e3P2/npwMBaU9mHCSCUzNln0ZCYbcfTsGbTJrU/kGemdH2IWmB2ioZ+zkxtmq6g09fGQ==}
    engines: {node: '>=0.10.0'}
    dependencies:
      loose-envify: 1.4.0
    dev: false

  /readable-stream@2.3.8:
    resolution: {integrity: sha512-8p0AUk4XODgIewSi0l8Epjs+EVnWiK7NoDIEGU0HhE7+ZyY8D1IMY7odu5lRrFXGg71L15KG8QrPmum45RTtdA==}
    dependencies:
      core-util-is: 1.0.2
      inherits: 2.0.4
      isarray: 1.0.0
      process-nextick-args: 2.0.1
      safe-buffer: 5.1.2
      string_decoder: 1.1.1
      util-deprecate: 1.0.2

  /readable-stream@3.6.2:
    resolution: {integrity: sha512-9u/sniCrY3D5WdsERHzHE4G2YCXqoG5FTHUiCC4SIbr6XcLZBY05ya9EKjYek9O5xOAwjGq+1JdGBAS7Q9ScoA==}
    engines: {node: '>= 6'}
    dependencies:
      inherits: 2.0.4
      string_decoder: 1.3.0
      util-deprecate: 1.0.2

  /readable-web-to-node-stream@3.0.2:
    resolution: {integrity: sha512-ePeK6cc1EcKLEhJFt/AebMCLL+GgSKhuygrZ/GLaKZYEecIgIECf4UaUuaByiGtzckwR4ain9VzUh95T1exYGw==}
    engines: {node: '>=8'}
    dependencies:
      readable-stream: 3.6.2
    dev: false

  /readdirp@3.6.0:
    resolution: {integrity: sha512-hOS089on8RduqdbhvQ5Z37A0ESjsqz6qnRcffsMU3495FuTdqSm+7bhJ29JvIOsBDEEnan5DPu9t3To9VRlMzA==}
    engines: {node: '>=8.10.0'}
    dependencies:
      picomatch: 2.3.1

  /readline@1.3.0:
    resolution: {integrity: sha512-k2d6ACCkiNYz222Fs/iNze30rRJ1iIicW7JuX/7/cozvih6YCkFZH+J6mAFDVgv0dRBaAyr4jDqC95R2y4IADg==}
    dev: false

  /redis-errors@1.2.0:
    resolution: {integrity: sha512-1qny3OExCf0UvUV/5wpYKf2YwPcOqXzkwKKSmKHiE6ZMQs5heeE/c8eXK+PNllPvmjgAbfnsbpkGZWy8cBpn9w==}
    engines: {node: '>=4'}
    dev: false

  /redis-parser@3.0.0:
    resolution: {integrity: sha512-DJnGAeenTdpMEH6uAJRK/uiyEIH9WVsUmoLwzudwGJUwZPp80PDBWPHXSAGNPwNvIXAbe7MSUB1zQFugFml66A==}
    engines: {node: '>=4'}
    dependencies:
      redis-errors: 1.2.0
    dev: false

  /redis@4.6.7:
    resolution: {integrity: sha512-KrkuNJNpCwRm5vFJh0tteMxW8SaUzkm5fBH7eL5hd/D0fAkzvapxbfGPP/r+4JAXdQuX7nebsBkBqA2RHB7Usw==}
    dependencies:
      '@redis/bloom': 1.2.0(@redis/client@1.5.8)
      '@redis/client': 1.5.8
      '@redis/graph': 1.1.0(@redis/client@1.5.8)
      '@redis/json': 1.0.4(@redis/client@1.5.8)
      '@redis/search': 1.1.3(@redis/client@1.5.8)
      '@redis/time-series': 1.0.4(@redis/client@1.5.8)
    dev: false

  /regenerator-runtime@0.14.1:
    resolution: {integrity: sha512-dYnhHh0nJoMfnkZs6GmmhFknAGRrLznOu5nc9ML+EJxGvrx6H7teuevqVqCuPcPK//3eDrrjQhehXVx9cnkGdw==}
    dev: true

  /regex-parser@2.2.11:
    resolution: {integrity: sha512-jbD/FT0+9MBU2XAZluI7w2OBs1RBi6p9M83nkoZayQXXU9e8Robt69FcZc7wU4eJD/YFTjn1JdCk3rbMJajz8Q==}

  /regexp.prototype.flags@1.5.0:
    resolution: {integrity: sha512-0SutC3pNudRKgquxGoRGIz946MZVHqbNfPjBdxeOhBrdgDKlRoXmYLQN9xRbrR09ZXWeGAdPuif7egofn6v5LA==}
    engines: {node: '>= 0.4'}
    dependencies:
      call-bind: 1.0.2
      define-properties: 1.2.0
      functions-have-names: 1.2.3
    dev: false

  /registry-auth-token@4.2.2:
    resolution: {integrity: sha512-PC5ZysNb42zpFME6D/XlIgtNGdTl8bBOCw90xQLVMpzuuubJKYDWFAEuUNc+Cn8Z8724tg2SDhDRrkVEsqfDMg==}
    engines: {node: '>=6.0.0'}
    dependencies:
      rc: 1.2.8
    dev: false

  /registry-url@5.1.0:
    resolution: {integrity: sha512-8acYXXTI0AkQv6RAOjE3vOaIXZkT9wo4LOFbBKYQEEnnMNBpKqdUrI6S4NT0KPIo/WVvJ5tE/X5LF/TQUf0ekw==}
    engines: {node: '>=8'}
    dependencies:
      rc: 1.2.8
    dev: false

  /request@2.88.2:
    resolution: {integrity: sha512-MsvtOrfG9ZcrOwAW+Qi+F6HbD0CWXEh9ou77uOb7FM2WPhwT7smM833PzanhJLsgXjN89Ir6V2PczXNnMpwKhw==}
    engines: {node: '>= 6'}
    deprecated: request has been deprecated, see https://github.com/request/request/issues/3142
    dependencies:
      aws-sign2: 0.7.0
      aws4: 1.12.0
      caseless: 0.12.0
      combined-stream: 1.0.8
      extend: 3.0.2
      forever-agent: 0.6.1
      form-data: 2.3.3
      har-validator: 5.1.5
      http-signature: 1.2.0
      is-typedarray: 1.0.0
      isstream: 0.1.2
      json-stringify-safe: 5.0.1
      mime-types: 2.1.35
      oauth-sign: 0.9.0
      performance-now: 2.1.0
      qs: 6.5.3
      safe-buffer: 5.2.1
      tough-cookie: 2.5.0
      tunnel-agent: 0.6.0
      uuid: 3.4.0
    dev: false

  /require-directory@2.1.1:
    resolution: {integrity: sha512-fGxEI7+wsG9xrvdjsrlmL22OMTTiHRwAMroiEeMgq8gzoLC/PQr7RsRDSTLUg/bZAZtF+TVIkHc6/4RIKrui+Q==}
    engines: {node: '>=0.10.0'}

  /require-from-string@2.0.2:
    resolution: {integrity: sha512-Xf0nWe6RseziFMu+Ap9biiUbmplq6S9/p+7w7YXP/JBHhrUDDUhwa+vANyubuqfZWTveU//DYVGsDG7RKL/vEw==}
    engines: {node: '>=0.10.0'}
    dev: true

  /requires-port@1.0.0:
    resolution: {integrity: sha512-KigOCHcocU3XODJxsu8i/j8T9tzT4adHiecwORRQ0ZZFcp7ahwXuRU1m+yuO90C5ZUyGeGfocHDI14M3L3yDAQ==}
    dev: false

  /resolve-cwd@3.0.0:
    resolution: {integrity: sha512-OrZaX2Mb+rJCpH/6CpSqt9xFVpN++x01XnN2ie9g6P5/3xelLAkXWVADpdz1IHD/KFfEXyE6V0U01OQ3UO2rEg==}
    engines: {node: '>=8'}
    dependencies:
      resolve-from: 5.0.0
    dev: true

  /resolve-from@4.0.0:
    resolution: {integrity: sha512-pb/MYmXstAkysRFx8piNI1tGFNQIFA3vkE3Gq4EuA1dF6gHp/+vgZqsCGJapvy8N3Q+4o7FwvquPJcnZ7RYy4g==}
    engines: {node: '>=4'}

  /resolve-from@5.0.0:
    resolution: {integrity: sha512-qYg9KP24dD5qka9J47d0aVky0N+b4fTU89LN9iDnjB5waksiC49rvMB0PrUJQGoTmH50XPiqOvAjDfaijGxYZw==}
    engines: {node: '>=8'}
    dev: true

  /resolve.exports@2.0.2:
    resolution: {integrity: sha512-X2UW6Nw3n/aMgDVy+0rSqgHlv39WZAlZrXCdnbyEiKm17DSqHX4MmQMaST3FbeWR5FTuRcUwYAziZajji0Y7mg==}
    engines: {node: '>=10'}
    dev: true

  /resolve@1.22.2:
    resolution: {integrity: sha512-Sb+mjNHOULsBv818T40qSPeRiuWLyaGMa5ewydRLFimneixmVy2zdivRl+AF6jaYPC8ERxGDmFSiqui6SfPd+g==}
    hasBin: true
    dependencies:
      is-core-module: 2.12.1
      path-parse: 1.0.7
      supports-preserve-symlinks-flag: 1.0.0

  /responselike@1.0.2:
    resolution: {integrity: sha512-/Fpe5guzJk1gPqdJLJR5u7eG/gNY4nImjbRDaVWVMRhne55TCmj2i9Q+54PBRfatRC8v/rIiv9BN0pMd9OV5EQ==}
    dependencies:
      lowercase-keys: 1.0.1
    dev: false

  /retry-cli@0.7.0:
    resolution: {integrity: sha512-VSWsAZFV4AxAsxH2/r+TDQGTS4cTory266mmpI5KiZUZB/8VjqksCZ/kOGMLQ7XZFVNwzVdQ54pEJu6jnLbSVw==}
    hasBin: true
    dependencies:
      cross-spawn: 7.0.3
      node-getopt: 0.3.2
      retry: 0.13.1
    dev: false

  /retry@0.13.1:
    resolution: {integrity: sha512-XQBQ3I8W1Cge0Seh+6gjj03LbmRFWuoszgK9ooCpwYIrhhoO80pfq4cUkU5DkknwfOfFteRwlZ56PYOGYyFWdg==}
    engines: {node: '>= 4'}
    dev: false

  /reusify@1.0.4:
    resolution: {integrity: sha512-U9nH88a3fc/ekCF1l0/UP1IosiuIjyTh7hBvXVMHYgVcfGvt897Xguj2UOLDeI5BG2m7/uwyaLVT6fbtCwTyzw==}
    engines: {iojs: '>=1.0.0', node: '>=0.10.0'}

  /rimraf@3.0.2:
    resolution: {integrity: sha512-JZkJMZkAGFFPP2YqXZXPbMlMBgsxzE8ILs4lMIX/2o0L9UBw9O/Y3o6wFw/i9YLapcUJWwqbi3kdxIPdC62TIA==}
    hasBin: true
    dependencies:
      glob: 7.2.3

  /rollup@3.26.2:
    resolution: {integrity: sha512-6umBIGVz93er97pMgQO08LuH3m6PUb3jlDUUGFsNJB6VgTCUaDFpupf5JfU30529m/UKOgmiX+uY6Sx8cOYpLA==}
    engines: {node: '>=14.18.0', npm: '>=8.0.0'}
    hasBin: true
    optionalDependencies:
      fsevents: 2.3.2

  /rollup@4.13.2:
    resolution: {integrity: sha512-MIlLgsdMprDBXC+4hsPgzWUasLO9CE4zOkj/u6j+Z6j5A4zRY+CtiXAdJyPtgCsc42g658Aeh1DlrdVEJhsL2g==}
    engines: {node: '>=18.0.0', npm: '>=8.0.0'}
    hasBin: true
    dependencies:
      '@types/estree': 1.0.5
    optionalDependencies:
      '@rollup/rollup-android-arm-eabi': 4.13.2
      '@rollup/rollup-android-arm64': 4.13.2
      '@rollup/rollup-darwin-arm64': 4.13.2
      '@rollup/rollup-darwin-x64': 4.13.2
      '@rollup/rollup-linux-arm-gnueabihf': 4.13.2
      '@rollup/rollup-linux-arm64-gnu': 4.13.2
      '@rollup/rollup-linux-arm64-musl': 4.13.2
      '@rollup/rollup-linux-powerpc64le-gnu': 4.13.2
      '@rollup/rollup-linux-riscv64-gnu': 4.13.2
      '@rollup/rollup-linux-s390x-gnu': 4.13.2
      '@rollup/rollup-linux-x64-gnu': 4.13.2
      '@rollup/rollup-linux-x64-musl': 4.13.2
      '@rollup/rollup-win32-arm64-msvc': 4.13.2
      '@rollup/rollup-win32-ia32-msvc': 4.13.2
      '@rollup/rollup-win32-x64-msvc': 4.13.2
      fsevents: 2.3.2
    dev: true

  /rootpath@0.1.2:
    resolution: {integrity: sha512-R3wLbuAYejpxQjL/SjXo1Cjv4wcJECnMRT/FlcCfTwCBhaji9rWaRCoVEQ1SPiTJ4kKK+yh+bZLAV7SCafoDDw==}
    dev: false

  /rsa-pem-from-mod-exp@0.8.5:
    resolution: {integrity: sha512-D5dt0kd9zpOyZJNk3ObG/wJQCfwDwSD1DawIkRr7LXcflcuvWXqhU0QTFkuJNXM8KZJaXw6TD6xCA2SDHqpZzg==}
    dev: false

  /run-parallel@1.2.0:
    resolution: {integrity: sha512-5l4VyZR86LZ/lDxZTR6jqL8AFE2S0IFLMP26AbjsLVADxHdhB/c0GUsH+y39UfCi3dzz8OlQuPmnaJOMoDHQBA==}
    dependencies:
      queue-microtask: 1.2.3

  /safe-buffer@5.1.2:
    resolution: {integrity: sha512-Gd2UZBJDkXlY7GbJxfsE8/nvKkUEU1G38c1siN6QP6a9PT9MmHB8GnpscSmMJSoF8LOIrt8ud/wPtojys4G6+g==}

  /safe-buffer@5.2.1:
    resolution: {integrity: sha512-rp3So07KcdmmKbGvgaNxQSJr7bGVSVk5S9Eq1F+ppbRo70+YeaDxkw5Dd8NPN+GD6bjnYm2VuPuCXmpuYvmCXQ==}

  /safe-compare@1.1.4:
    resolution: {integrity: sha512-b9wZ986HHCo/HbKrRpBJb2kqXMK9CEWIE1egeEvZsYn69ay3kdfl9nG3RyOcR+jInTDf7a86WQ1d4VJX7goSSQ==}
    dependencies:
      buffer-alloc: 1.2.0
    dev: false

  /safe-regex-test@1.0.0:
    resolution: {integrity: sha512-JBUUzyOgEwXQY1NuPtvcj/qcBDbDmEvWufhlnXZIm75DEHp+afM1r1ujJpJsV/gSM4t59tpDyPi1sd6ZaPFfsA==}
    dependencies:
      call-bind: 1.0.2
      get-intrinsic: 1.2.1
      is-regex: 1.1.4
    dev: false

  /safe-stable-stringify@2.4.3:
    resolution: {integrity: sha512-e2bDA2WJT0wxseVd4lsDP4+3ONX6HpMXQa1ZhFQ7SU+GjvORCmShbCMltrtIDfkYhVHrOcPtj+KhmDBdPdZD1g==}
    engines: {node: '>=10'}

  /safer-buffer@2.1.2:
    resolution: {integrity: sha512-YZo3K82SD7Riyi0E1EQPojLz7kpepnSQI9IyPbHHg1XXXevb5dJI7tpyN2ADxGcQbHG7vcyRHk0cbwqcQriUtg==}
    dev: false

  /sandwich-stream@2.0.2:
    resolution: {integrity: sha512-jLYV0DORrzY3xaz/S9ydJL6Iz7essZeAfnAavsJ+zsJGZ1MOnsS52yRjU3uF3pJa/lla7+wisp//fxOwOH8SKQ==}
    engines: {node: '>= 0.10'}
    dev: false

  /sax@1.2.4:
    resolution: {integrity: sha512-NqVDv9TpANUjFm0N8uM5GxL36UgKi9/atZw+x7YFnQ8ckwFGKrl4xX4yWtrey3UJm5nP1kUbnYgLopqWNSRhWw==}
    dev: false

  /scmp@2.1.0:
    resolution: {integrity: sha512-o/mRQGk9Rcer/jEEw/yw4mwo3EU/NvYvp577/Btqrym9Qy5/MdWGBqipbALgd2lrdWTJ5/gqDusxfnQBxOxT2Q==}
    dev: false

  /seek-bzip@1.0.6:
    resolution: {integrity: sha512-e1QtP3YL5tWww8uKaOCQ18UxIT2laNBXHjV/S2WYCiK4udiv8lkG89KRIoCjUagnAmCBurjF4zEVX2ByBbnCjQ==}
    hasBin: true
    dependencies:
      commander: 2.20.3
    dev: true

  /semver-compare@1.0.0:
    resolution: {integrity: sha512-YM3/ITh2MJ5MtzaM429anh+x2jiLVjqILF4m4oyQB18W7Ggea7BfqdH/wGMK7dDiMghv/6WG7znWMwUDzJiXow==}
    dev: false

  /semver@5.7.1:
    resolution: {integrity: sha512-sauaDf/PZdVgrLTNYHRtpXa1iRiKcaebiKQ1BJdpQlWH2lCvexQdX55snPFyK7QzpudqbCI0qXFfOasHdyNDGQ==}
    hasBin: true

  /semver@6.3.0:
    resolution: {integrity: sha512-b39TBaTSfV6yBrapU89p5fKekE2m/NwnDocOVruQFS1/veMgdzuPcnOM34M6CwxW8jH/lxEa5rBoDeUwu5HHTw==}
    hasBin: true

  /semver@7.0.0:
    resolution: {integrity: sha512-+GB6zVA9LWh6zovYQLALHwv5rb2PHGlJi3lfiqIHxR0uuwCgefcOJc59v9fv1w8GbStwxuuqqAjI9NMAOOgq1A==}
    hasBin: true
    dev: true

  /semver@7.5.1:
    resolution: {integrity: sha512-Wvss5ivl8TMRZXXESstBA4uR5iXgEN/VC5/sOcuXdVLzcdkz4HWetIoRfG5gb5X+ij/G9rw9YoGn3QoQ8OCSpw==}
    engines: {node: '>=10'}
    hasBin: true
    dependencies:
      lru-cache: 6.0.0

  /semver@7.5.4:
    resolution: {integrity: sha512-1bCSESV6Pv+i21Hvpxp3Dx+pSD8lIPt8uVjRrxAUt/nbswYc+tK6Y2btiULjd4+fnq15PX+nqQDC7Oft7WkwcA==}
    engines: {node: '>=10'}
    hasBin: true
    dependencies:
      lru-cache: 6.0.0

  /send@0.18.0:
    resolution: {integrity: sha512-qqWzuOjSFOuqPjFe4NOsMLafToQQwBSOEpS+FwEt3A2V3vKubTquT3vmLTQpFgMXp8AlFWFuP1qKaJZOtPpVXg==}
    engines: {node: '>= 0.8.0'}
    dependencies:
      debug: 2.6.9
      depd: 2.0.0
      destroy: 1.2.0
      encodeurl: 1.0.2
      escape-html: 1.0.3
      etag: 1.8.1
      fresh: 0.5.2
      http-errors: 2.0.0
      mime: 1.6.0
      ms: 2.1.3
      on-finished: 2.4.1
      range-parser: 1.2.1
      statuses: 2.0.1
    transitivePeerDependencies:
      - supports-color
    dev: false

  /serve-static@1.15.0:
    resolution: {integrity: sha512-XGuRDNjXUijsUL0vl6nSD7cwURuzEgglbOaFuZM9g3kwDXOWVTck0jLzjPzGD+TazWbboZYu52/9/XPdUgne9g==}
    engines: {node: '>= 0.8.0'}
    dependencies:
      encodeurl: 1.0.2
      escape-html: 1.0.3
      parseurl: 1.3.3
      send: 0.18.0
    transitivePeerDependencies:
      - supports-color
    dev: false

  /setprototypeof@1.2.0:
    resolution: {integrity: sha512-E5LDX7Wrp85Kil5bhZv46j8jOeboKq5JMmYM3gVGdGH8xFpPWXUMsNrlODCrkoxMEeNi/XZIwuRvY4XNwYMJpw==}
    dev: false

  /shebang-command@2.0.0:
    resolution: {integrity: sha512-kHxr2zZpYtdmrN1qDjrrX/Z1rR1kG8Dx+gkpK1G4eXmvXswmcE1hTWBWYUzlraYw1/yZp6YuDY77YtvbN0dmDA==}
    engines: {node: '>=8'}
    dependencies:
      shebang-regex: 3.0.0

  /shebang-regex@3.0.0:
    resolution: {integrity: sha512-7++dFhtcx3353uBaq8DDR4NuxBetBzC7ZQOhmTQInHEd6bSrXdiEyzCvG07Z44UYdLShWUyXt5M/yhz8ekcb1A==}
    engines: {node: '>=8'}

  /side-channel@1.0.4:
    resolution: {integrity: sha512-q5XPytqFEIKHkGdiMIrY10mvLRvnQh42/+GoBlFW3b2LXLE2xxJpZFdm94we0BaoV3RwJyGqg5wS7epxTv0Zvw==}
    dependencies:
      call-bind: 1.0.2
      get-intrinsic: 1.2.1
      object-inspect: 1.12.3

  /siginfo@2.0.0:
    resolution: {integrity: sha512-ybx0WO1/8bSBLEWXZvEd7gMW3Sn3JFlW3TvX1nREbDLRNQNaeNN8WK0meBwPdAaOI7TtRRRJn/Es1zhrrCHu7g==}

  /signal-exit@3.0.7:
    resolution: {integrity: sha512-wnD2ZE+l+SPC/uoS0vXeE9L1+0wuaMqKlfz9AMUo38JsyLSBWSFcHR1Rri62LZc12vLr1gb3jl7iwQhgwpAbGQ==}
    dev: true

  /signal-exit@4.1.0:
    resolution: {integrity: sha512-bzyZ1e88w9O1iNJbKnOlvYTrWPDl46O1bG0D3XInv+9tkPrxrN8jUUTiFlDkkmKWgn1M6CfIA13SuGqOa9Korw==}
    engines: {node: '>=14'}
    dev: true

  /simple-swizzle@0.2.2:
    resolution: {integrity: sha512-JA//kQgZtbuY83m+xT+tXJkmJncGMTFT+C+g2h2R9uxkYIrE2yy9sgmcLhCnw57/WSD+Eh3J97FPEDFnbXnDUg==}
    dependencies:
      is-arrayish: 0.3.2

  /simple-update-notifier@1.1.0:
    resolution: {integrity: sha512-VpsrsJSUcJEseSbMHkrsrAVSdvVS5I96Qo1QAQ4FxQ9wXFcB+pjj7FB7/us9+GcgfW4ziHtYMc1J0PLczb55mg==}
    engines: {node: '>=8.10.0'}
    dependencies:
      semver: 7.0.0
    dev: true

  /sisteransi@1.0.5:
    resolution: {integrity: sha512-bLGGlR1QxBcynn2d5YmDX4MGjlZvy2MRBDRNHLJ8VI6l6+9FUiyTFNJ0IveOSP0bcXgVDPRcfGqA0pjaqUpfVg==}

  /slash@2.0.0:
    resolution: {integrity: sha512-ZYKh3Wh2z1PpEXWr0MpSBZ0V6mZHAQfYevttO11c51CaWjGTaadiKZ+wVt1PbMlDV5qhMFslpZCemhwOK7C89A==}
    engines: {node: '>=6'}
    dev: false

  /slash@3.0.0:
    resolution: {integrity: sha512-g9Q1haeby36OSStwb4ntCGGGaKsaVSjQ68fBxoQcutl5fS1vuY18H3wSt3jFyFtrkx+Kz0V1G85A4MyAdDMi2Q==}
    engines: {node: '>=8'}

  /smart-buffer@4.2.0:
    resolution: {integrity: sha512-94hK0Hh8rPqQl2xXc3HsaBoOXKV20MToPkcXvwbISWLEs+64sBq5kFgn2kJDHb1Pry9yrP0dxrCI9RRci7RXKg==}
    engines: {node: '>= 6.0.0', npm: '>= 3.0.0'}
    dev: true

  /snake-case@3.0.4:
    resolution: {integrity: sha512-LAOh4z89bGQvl9pFfNF8V146i7o7/CqFPbqzYgP+yYzDIDeS9HaNFtXABamRW+AQzEVODcvE79ljJ+8a9YSdMg==}
    dependencies:
      dot-case: 3.0.4
      tslib: 2.6.2
    dev: false

  /socks-proxy-agent@8.0.2:
    resolution: {integrity: sha512-8zuqoLv1aP/66PHF5TqwJ7Czm3Yv32urJQHrVyhD7mmA6d61Zv8cIXQYPTWwmg6qlupnPvs/QKDmfa4P/qct2g==}
    engines: {node: '>= 14'}
    dependencies:
      agent-base: 7.1.0
      debug: 4.3.4
      socks: 2.8.1
    transitivePeerDependencies:
      - supports-color
    dev: true

  /socks@2.8.1:
    resolution: {integrity: sha512-B6w7tkwNid7ToxjZ08rQMT8M9BJAf8DKx8Ft4NivzH0zBUfd6jldGcisJn/RLgxcX3FPNDdNQCUEMMT79b+oCQ==}
    engines: {node: '>= 10.0.0', npm: '>= 3.0.0'}
    dependencies:
      ip-address: 9.0.5
      smart-buffer: 4.2.0
    dev: true

  /source-map-js@1.0.2:
    resolution: {integrity: sha512-R0XvVJ9WusLiqTCEiGCmICCMplcCkIwwR11mOSD9CR5u+IXYdiseeEuXCVAjS54zqwkLcPNnmU4OeJ6tUrWhDw==}
    engines: {node: '>=0.10.0'}

  /source-map-support@0.5.13:
    resolution: {integrity: sha512-SHSKFHadjVA5oR4PPqhtAVdcBWwRYVd6g6cAXnIbRiIwc2EhPrTuKUBdSLvlEKyIP3GCf89fltvcZiP9MMFA1w==}
    dependencies:
      buffer-from: 1.1.2
      source-map: 0.6.1
    dev: true

  /source-map@0.6.1:
    resolution: {integrity: sha512-UjgapumWlbMhkBgzT7Ykc5YXUT46F0iKu8SGXq0bcwP5dz/h0Plj6enJqjz1Zbq2l5WaqYnrVbwWOWMyF3F47g==}
    engines: {node: '>=0.10.0'}
    requiresBuild: true
    dev: true

  /source-map@0.8.0-beta.0:
    resolution: {integrity: sha512-2ymg6oRBpebeZi9UUNsgQ89bhx01TcTkmNTGnNO88imTmbSgy4nfujrgVEFKWpMTEGA11EDkTt7mqObTPdigIA==}
    engines: {node: '>= 8'}
    dependencies:
      whatwg-url: 7.1.0
    dev: true

  /spdx-exceptions@2.3.0:
    resolution: {integrity: sha512-/tTrYOC7PPI1nUAgx34hUpqXuyJG+DTHJTnIULG4rDygi4xu/tfgmq1e1cIRwRzwZgo4NLySi+ricLkZkw4i5A==}
    dev: false

  /spdx-expression-parse@3.0.1:
    resolution: {integrity: sha512-cbqHunsQWnJNE6KhVSMsMeH5H/L9EpymbzqTQ3uLwNCLZ1Q481oWaofqH7nO6V07xlXwY6PhQdQ2IedWx/ZK4Q==}
    dependencies:
      spdx-exceptions: 2.3.0
      spdx-license-ids: 3.0.13
    dev: false

  /spdx-license-ids@3.0.13:
    resolution: {integrity: sha512-XkD+zwiqXHikFZm4AX/7JSCXA98U5Db4AFd5XUg/+9UNtnH75+Z9KxtpYiJZx36mUDVOwH83pl7yvCer6ewM3w==}
    dev: false

  /split-on-first@1.1.0:
    resolution: {integrity: sha512-43ZssAJaMusuKWL8sKUBQXHWOpq8d6CfN/u1p4gUzfJkM05C8rxTmYrkIPTXapZpORA6LkkzcUulJ8FqA7Uudw==}
    engines: {node: '>=6'}
    dev: false

  /split2@4.2.0:
    resolution: {integrity: sha512-UcjcJOWknrNkF6PLX83qcHM6KHgVKNkV62Y8a5uYDVv9ydGQVwAHMKqHdJje1VTWpljG0WYpCDhrCdAOYH4TWg==}
    engines: {node: '>= 10.x'}
    dev: false

  /sprintf-js@1.0.3:
    resolution: {integrity: sha512-D9cPgkvLlV3t3IzL0D0YLvGA9Ahk4PcvVwUbN0dSGr1aP0Nrt4AEnTUbuGvquEC0mA64Gqt1fzirlRs5ibXx8g==}
    dev: true

  /sprintf-js@1.1.3:
    resolution: {integrity: sha512-Oo+0REFV59/rz3gfJNKQiBlwfHaSESl1pcGyABQsnnIfWOFt6JNj5gCog2U6MLZ//IGYD+nA8nI+mTShREReaA==}
    dev: true

  /sshpk@1.17.0:
    resolution: {integrity: sha512-/9HIEs1ZXGhSPE8X6Ccm7Nam1z8KcoCqPdI7ecm1N33EzAetWahvQWVqLZtaZQ+IDKX4IyA2o0gBzqIMkAagHQ==}
    engines: {node: '>=0.10.0'}
    hasBin: true
    dependencies:
      asn1: 0.2.6
      assert-plus: 1.0.0
      bcrypt-pbkdf: 1.0.2
      dashdash: 1.14.1
      ecc-jsbn: 0.1.2
      getpass: 0.1.7
      jsbn: 0.1.1
      safer-buffer: 2.1.2
      tweetnacl: 0.14.5
    dev: false

  /stack-trace@0.0.10:
    resolution: {integrity: sha512-KGzahc7puUKkzyMt+IqAep+TVNbKP+k2Lmwhub39m1AsTSkaDutx56aDCo+HLDzf/D26BIHTJWNiTG1KAJiQCg==}

  /stack-utils@2.0.6:
    resolution: {integrity: sha512-XlkWvfIm6RmsWtNJx+uqtKLS8eqFbxUg0ZzLXqY0caEy9l7hruX8IpiDnjsLavoBgqCCR71TqWO8MaXYheJ3RQ==}
    engines: {node: '>=10'}
    dependencies:
      escape-string-regexp: 2.0.0
    dev: true

  /stackback@0.0.2:
    resolution: {integrity: sha512-1XMJE5fQo1jGH6Y/7ebnwPOBEkIEnT4QF32d5R1+VXdXveM0IBMJt8zfaxX1P3QhVwrYe+576+jkANtSS2mBbw==}

  /standard-as-callback@2.1.0:
    resolution: {integrity: sha512-qoRRSyROncaz1z0mvYqIE4lCd9p2R90i6GxW3uZv5ucSu8tU7B5HXUP1gG8pVZsYNVaXjk8ClXHPttLyxAL48A==}
    dev: false

  /statuses@2.0.1:
    resolution: {integrity: sha512-RwNA9Z/7PrK06rYLIzFMlaF+l73iwpzsqRIFgbMLbTcLD6cOao82TaWefPXQvB2fOC4AjuYSEndS7N/mTCbkdQ==}
    engines: {node: '>= 0.8'}
    dev: false

  /std-env@3.3.3:
    resolution: {integrity: sha512-Rz6yejtVyWnVjC1RFvNmYL10kgjC49EOghxWn0RFqlCHGFpQx+Xe7yW3I4ceK1SGrWIGMjD5Kbue8W/udkbMJg==}

  /stop-iteration-iterator@1.0.0:
    resolution: {integrity: sha512-iCGQj+0l0HOdZ2AEeBADlsRC+vsnDsZsbdSiH1yNSjcfKM7fdpCMfqAL/dwF5BLiw/XhRft/Wax6zQbhq2BcjQ==}
    engines: {node: '>= 0.4'}
    dependencies:
      internal-slot: 1.0.5
    dev: false

  /stoppable@1.1.0:
    resolution: {integrity: sha512-KXDYZ9dszj6bzvnEMRYvxgeTHU74QBFL54XKtP3nyMuJ81CFYtABZ3bAzL2EdFUaEwJOBOgENyFj3R7oTzDyyw==}
    engines: {node: '>=4', npm: '>=6'}
    dev: false

  /streamx@2.16.1:
    resolution: {integrity: sha512-m9QYj6WygWyWa3H1YY69amr4nVgy61xfjys7xO7kviL5rfIEc2naf+ewFiOA+aEJD7y0JO3h2GoiUv4TDwEGzQ==}
    dependencies:
      fast-fifo: 1.3.2
      queue-tick: 1.0.1
    optionalDependencies:
      bare-events: 2.2.1
    dev: true

  /strict-uri-encode@2.0.0:
    resolution: {integrity: sha512-QwiXZgpRcKkhTj2Scnn++4PKtWsH0kpzZ62L2R6c/LUVYv7hVnZqcg2+sMuT6R7Jusu1vviK/MFsu6kNJfWlEQ==}
    engines: {node: '>=4'}
    dev: false

  /string-length@4.0.2:
    resolution: {integrity: sha512-+l6rNN5fYHNhZZy41RXsYptCjA2Igmq4EG7kZAYFQI1E1VTXarr6ZPXBg6eq7Y6eK4FEhY6AJlyuFIb/v/S0VQ==}
    engines: {node: '>=10'}
    dependencies:
      char-regex: 1.0.2
      strip-ansi: 6.0.1
    dev: true

  /string-width@4.2.3:
    resolution: {integrity: sha512-wKyQRQpjJ0sIp62ErSZdGsjMJWsap5oRNihHhu6G7JVO/9jIB6UyevL+tXuOqrng8j/cxKTWyWUwvSTriiZz/g==}
    engines: {node: '>=8'}
    dependencies:
      emoji-regex: 8.0.0
      is-fullwidth-code-point: 3.0.0
      strip-ansi: 6.0.1

  /string-width@5.1.2:
    resolution: {integrity: sha512-HnLOCR3vjcY8beoNLtcjZ5/nxn2afmME6lhrDrebokqMap+XbeW8n9TXpPDOqdGK5qcI3oT0GKTW6wC7EMiVqA==}
    engines: {node: '>=12'}
    dependencies:
      eastasianwidth: 0.2.0
      emoji-regex: 9.2.2
      strip-ansi: 7.1.0
    dev: true

  /string.prototype.trim@1.2.7:
    resolution: {integrity: sha512-p6TmeT1T3411M8Cgg9wBTMRtY2q9+PNy9EV1i2lIXUN/btt763oIfxwN3RR8VU6wHX8j/1CFy0L+YuThm6bgOg==}
    engines: {node: '>= 0.4'}
    dependencies:
      call-bind: 1.0.2
      define-properties: 1.2.0
      es-abstract: 1.21.2
    dev: false

  /string.prototype.trimend@1.0.6:
    resolution: {integrity: sha512-JySq+4mrPf9EsDBEDYMOb/lM7XQLulwg5R/m1r0PXEFqrV0qHvl58sdTilSXtKOflCsK2E8jxf+GKC0T07RWwQ==}
    dependencies:
      call-bind: 1.0.2
      define-properties: 1.2.0
      es-abstract: 1.21.2
    dev: false

  /string.prototype.trimstart@1.0.6:
    resolution: {integrity: sha512-omqjMDaY92pbn5HOX7f9IccLA+U1tA9GvtU4JrodiXFfYB7jPzzHpRzpglLAjtUV6bB557zwClJezTqnAiYnQA==}
    dependencies:
      call-bind: 1.0.2
      define-properties: 1.2.0
      es-abstract: 1.21.2
    dev: false

  /string_decoder@1.1.1:
    resolution: {integrity: sha512-n/ShnvDi6FHbbVfviro+WojiFzv+s8MPMHBczVePfUpDJLwoLT0ht1l4YwBCbi8pJAveEEdnkHyPyTP/mzRfwg==}
    dependencies:
      safe-buffer: 5.1.2

  /string_decoder@1.3.0:
    resolution: {integrity: sha512-hkRX8U1WjJFd8LsDJ2yQ/wWWxaopEsABU1XfkM8A+j0+85JAGppt16cr1Whg6KIbb4okU6Mql6BOj+uup/wKeA==}
    dependencies:
      safe-buffer: 5.2.1

  /strip-ansi@6.0.1:
    resolution: {integrity: sha512-Y38VPSHcqkFrCpFnQ9vuSXmquuv5oXOKpGeT6aGrr3o3Gc9AlVa6JBfUSOCnbxGGZF+/0ooI7KrPuUSztUdU5A==}
    engines: {node: '>=8'}
    dependencies:
      ansi-regex: 5.0.1

  /strip-ansi@7.1.0:
    resolution: {integrity: sha512-iq6eVVI64nQQTRYq2KtEg2d2uU7LElhTJwsH4YzIHZshxlgZms/wIc4VoDQTlG/IvVIrBKG06CrZnp0qv7hkcQ==}
    engines: {node: '>=12'}
    dependencies:
      ansi-regex: 6.0.1
    dev: true

  /strip-bom@3.0.0:
    resolution: {integrity: sha512-vavAMRXOgBVNF6nyEEmL3DBK19iRpDcoIwW+swQ+CbGiu7lju6t+JklA1MHweoWtadgt4ISVUsXLyDq34ddcwA==}
    engines: {node: '>=4'}

  /strip-bom@4.0.0:
    resolution: {integrity: sha512-3xurFv5tEgii33Zi8Jtp55wEIILR9eh34FAW00PZf+JnSsTmV/ioewSgQl97JHvgjoRGwPShsWm+IdrxB35d0w==}
    engines: {node: '>=8'}
    dev: true

  /strip-dirs@2.1.0:
    resolution: {integrity: sha512-JOCxOeKLm2CAS73y/U4ZeZPTkE+gNVCzKt7Eox84Iej1LT/2pTWYpZKJuxwQpvX1LiZb1xokNR7RLfuBAa7T3g==}
    dependencies:
      is-natural-number: 4.0.1
    dev: true

  /strip-final-newline@2.0.0:
    resolution: {integrity: sha512-BrpvfNAE3dcvq7ll3xVumzjKjZQ5tI1sEUIKr3Uoks0XUl45St3FlatVqef9prk4jRDzhW6WZg+3bk93y6pLjA==}
    engines: {node: '>=6'}
    dev: true

  /strip-final-newline@3.0.0:
    resolution: {integrity: sha512-dOESqjYr96iWYylGObzd39EuNTa5VJxyvVAEm5Jnh7KGo75V43Hk1odPQkNDyXNmUR6k+gEiDVXnjB8HJ3crXw==}
    engines: {node: '>=12'}
    dev: true

  /strip-json-comments@2.0.1:
    resolution: {integrity: sha512-4gB8na07fecVVkOI6Rs4e7T6NOTki5EmL7TUduTs6bu3EdnSycntVJ4re8kgZA+wx9IueI2Y11bfbgwtzuE0KQ==}
    engines: {node: '>=0.10.0'}
    dev: false

  /strip-json-comments@3.1.1:
    resolution: {integrity: sha512-6fPc+R4ihwqP6N/aIv2f1gMH8lOVtWQHoqC4yK6oSDVVocumAsfCqjkXnqiYMhmMwS/mEHLp7Vehlt3ql6lEig==}
    engines: {node: '>=8'}

  /strip-literal@1.0.1:
    resolution: {integrity: sha512-QZTsipNpa2Ppr6v1AmJHESqJ3Uz247MUS0OjrnnZjFAvEoWqxuyFuXn2xLgMtRnijJShAa1HL0gtJyUs7u7n3Q==}
    dependencies:
      acorn: 8.10.0

  /strip-outer@1.0.1:
    resolution: {integrity: sha512-k55yxKHwaXnpYGsOzg4Vl8+tDrWylxDEpknGjhTiZB8dFRU5rTo9CAzeycivxV3s+zlTKwrs6WxMxR95n26kwg==}
    engines: {node: '>=0.10.0'}
    dependencies:
      escape-string-regexp: 1.0.5
    dev: false

  /stripe@13.11.0:
    resolution: {integrity: sha512-yPxVJxUzP1QHhHeFnYjJl48QwDS1+5befcL7ju7+t+i88D5r0rbsL+GkCCS6zgcU+TiV5bF9eMGcKyJfLf8BZQ==}
    engines: {node: '>=12.*'}
    dependencies:
      '@types/node': 18.19.10
      qs: 6.11.0
    dev: false

  /strtok3@6.3.0:
    resolution: {integrity: sha512-fZtbhtvI9I48xDSywd/somNqgUHl2L2cstmXCCif0itOf96jeW18MBSyrLuNicYQVkvpOxkZtkzujiTJ9LW5Jw==}
    engines: {node: '>=10'}
    dependencies:
      '@tokenizer/token': 0.3.0
      peek-readable: 4.1.0
    dev: false

  /sucrase@3.35.0:
    resolution: {integrity: sha512-8EbVDiu9iN/nESwxeSxDKe0dunta1GOlHufmSSXxMD2z2/tMZpDMpvXQGsc+ajGo8y2uYUmixaSRUc/QPoQ0GA==}
    engines: {node: '>=16 || 14 >=14.17'}
    hasBin: true
    dependencies:
      '@jridgewell/gen-mapping': 0.3.3
      commander: 4.1.1
      glob: 10.3.10
      lines-and-columns: 1.2.4
      mz: 2.7.0
      pirates: 4.0.5
      ts-interface-checker: 0.1.13
    dev: true

  /sunshine-conversations-client@9.14.0(@babel/core@7.22.5):
    resolution: {integrity: sha512-4fFoQEvOG7W7DEicVQ5bImblbUan5HPPhSs1Zt+cRXUuiL4wjrWWBWnSQ1REPGAA9Dw2Wcrgj9dgaeHB4AHdrA==}
    dependencies:
      '@babel/cli': 7.22.5(@babel/core@7.22.5)
      superagent: 5.3.1
    transitivePeerDependencies:
      - '@babel/core'
      - supports-color
    dev: false

  /superagent@3.8.1:
    resolution: {integrity: sha512-VMBFLYgFuRdfeNQSMLbxGSLfmXL/xc+OO+BZp41Za/NRDBet/BNbkRJrYzCUu0u4GU0i/ml2dtT8b9qgkw9z6Q==}
    engines: {node: '>= 4.0'}
    deprecated: Please upgrade to v7.0.2+ of superagent.  We have fixed numerous issues with streams, form-data, attach(), filesystem errors not bubbling up (ENOENT on attach()), and all tests are now passing.  See the releases tab for more information at <https://github.com/visionmedia/superagent/releases>.
    dependencies:
      component-emitter: 1.3.0
      cookiejar: 2.1.4
      debug: 3.2.7(supports-color@5.5.0)
      extend: 3.0.2
      form-data: 2.5.1
      formidable: 1.2.6
      methods: 1.1.2
      mime: 1.6.0
      qs: 6.11.0
      readable-stream: 2.3.8
    transitivePeerDependencies:
      - supports-color
    dev: false

  /superagent@5.3.1:
    resolution: {integrity: sha512-wjJ/MoTid2/RuGCOFtlacyGNxN9QLMgcpYLDQlWFIhhdJ93kNscFonGvrpAHSCVjRVj++DGCglocF7Aej1KHvQ==}
    engines: {node: '>= 7.0.0'}
    deprecated: Please upgrade to v7.0.2+ of superagent.  We have fixed numerous issues with streams, form-data, attach(), filesystem errors not bubbling up (ENOENT on attach()), and all tests are now passing.  See the releases tab for more information at <https://github.com/visionmedia/superagent/releases>.
    dependencies:
      component-emitter: 1.3.0
      cookiejar: 2.1.4
      debug: 4.3.4
      fast-safe-stringify: 2.1.1
      form-data: 3.0.1
      formidable: 1.2.6
      methods: 1.1.2
      mime: 2.6.0
      qs: 6.11.0
      readable-stream: 3.6.2
      semver: 7.5.4
    transitivePeerDependencies:
      - supports-color
    dev: false

  /supports-color@5.5.0:
    resolution: {integrity: sha512-QjVjwdXIt408MIiAqCX4oUKsgU2EqAGzs2Ppkm4aQYbjm+ZEWEcW4SfFNTr4uMNZma0ey4f5lgLrkB0aX0QMow==}
    engines: {node: '>=4'}
    dependencies:
      has-flag: 3.0.0

  /supports-color@7.2.0:
    resolution: {integrity: sha512-qpCAvRl9stuOHveKsn7HncJRvv501qIacKzQlO/+Lwxc9+0q2wLyv4Dfvt80/DPn2pqOBsJdDiogXGR9+OvwRw==}
    engines: {node: '>=8'}
    dependencies:
      has-flag: 4.0.0

  /supports-color@8.1.1:
    resolution: {integrity: sha512-MpUEN2OodtUzxvKQl72cUF7RQ5EiHsGvSsVG0ia9c5RbWGL2CI4C7EpPS8UTBIplnlzZiNuV56w+FuNxy3ty2Q==}
    engines: {node: '>=10'}
    dependencies:
      has-flag: 4.0.0
    dev: true

  /supports-color@9.4.0:
    resolution: {integrity: sha512-VL+lNrEoIXww1coLPOmiEmK/0sGigko5COxI09KzHc2VJXJsQ37UaQ+8quuxjDeA7+KnLGTWRyOXSLLR2Wb4jw==}
    engines: {node: '>=12'}
    dev: true

  /supports-preserve-symlinks-flag@1.0.0:
    resolution: {integrity: sha512-ot0WnXS9fgdkgIcePe6RHNk1WA8+muPa6cSjeR3V8K27q9BB1rTE3R1p7Hv0z1ZyAc8s6Vvv8DIyWf681MAt0w==}
    engines: {node: '>= 0.4'}

  /tar-fs@3.0.4:
    resolution: {integrity: sha512-5AFQU8b9qLfZCX9zp2duONhPmZv0hGYiBPJsyUdqMjzq/mqVpy/rEUSeHk1+YitmxugaptgBh5oDGU3VsAJq4w==}
    dependencies:
      mkdirp-classic: 0.5.3
      pump: 3.0.0
      tar-stream: 3.1.7
    dev: true

  /tar-stream@1.6.2:
    resolution: {integrity: sha512-rzS0heiNf8Xn7/mpdSVVSMAWAoy9bfb1WOTYC78Z0UQKeKa/CWS8FOq0lKGNa8DWKAn9gxjCvMLYc5PGXYlK2A==}
    engines: {node: '>= 0.8.0'}
    dependencies:
      bl: 1.2.3
      buffer-alloc: 1.2.0
      end-of-stream: 1.4.4
      fs-constants: 1.0.0
      readable-stream: 2.3.8
      to-buffer: 1.1.1
      xtend: 4.0.2
    dev: true

  /tar-stream@3.1.7:
    resolution: {integrity: sha512-qJj60CXt7IU1Ffyc3NJMjh6EkuCFej46zUqJ4J7pqYlThyd9bO0XBTmcOIhSzZJVWfsLks0+nle/j538YAW9RQ==}
    dependencies:
      b4a: 1.6.6
      fast-fifo: 1.3.2
      streamx: 2.16.1
    dev: true

  /telegraf@4.12.2:
    resolution: {integrity: sha512-PgwqI4wD86cMqVfFtEM9JkGGnMHgvgLJbReZMmwW4z35QeOi4DvbdItONld4bPnYn3A1jcO0SRKs0BXmR+x+Ew==}
    engines: {node: ^12.20.0 || >=14.13.1}
    hasBin: true
    dependencies:
      abort-controller: 3.0.0
      debug: 4.3.4
      mri: 1.2.0
      node-fetch: 2.6.11
      p-timeout: 4.1.0
      safe-compare: 1.1.4
      sandwich-stream: 2.0.2
      typegram: 4.3.0
    transitivePeerDependencies:
      - encoding
      - supports-color
    dev: false

  /test-exclude@6.0.0:
    resolution: {integrity: sha512-cAGWPIyOHU6zlmg88jwm7VRyXnMN7iV68OGAbYDk/Mh/xC/pzVPlQtY6ngoIH/5/tciuhGfvESU8GrHrcxD56w==}
    engines: {node: '>=8'}
    dependencies:
      '@istanbuljs/schema': 0.1.3
      glob: 7.2.3
      minimatch: 3.1.2
    dev: true

  /text-hex@1.0.0:
    resolution: {integrity: sha512-uuVGNWzgJ4yhRaNSiubPY7OjISw4sw4E5Uv0wbjp+OzcbmVU/rsT8ujgcXJhn9ypzsgr5vlzpPqP+MBBKcGvbg==}

  /text-table@0.2.0:
    resolution: {integrity: sha512-N+8UisAXDGk8PFXP4HAzVR9nbfmVJ3zYLAWiTIoqC5v5isinhr+r5uaO8+7r3BMfuNIufIsA7RdpVgacC2cSpw==}
    dev: false

  /thenify-all@1.6.0:
    resolution: {integrity: sha512-RNxQH/qI8/t3thXJDwcstUO4zeqo64+Uy/+sNVRBx4Xn2OX+OZ9oP+iJnNFqplFra2ZUVeKCSa2oVWi3T4uVmA==}
    engines: {node: '>=0.8'}
    dependencies:
      thenify: 3.3.1

  /thenify@3.3.1:
    resolution: {integrity: sha512-RVZSIV5IG10Hk3enotrhvz0T9em6cyHBLkH/YAZuKqd8hRkKhSfCGIcP2KUY0EPxndzANBmNllzWPwak+bheSw==}
    dependencies:
      any-promise: 1.3.0

  /through@2.3.8:
    resolution: {integrity: sha512-w89qg7PI8wAdvX60bMDP+bFoD5Dvhm9oLheFp5O4a2QF0cSBGsBX4qZmadPMvVqlLJBBci+WqGGOAPvcDeNSVg==}
    dev: true

  /timers-ext@0.1.7:
    resolution: {integrity: sha512-b85NUNzTSdodShTIbky6ZF02e8STtVVfD+fu4aXXShEELpozH+bCpJLYMPZbsABN2wDH7fJpqIoXxJpzbf0NqQ==}
    dependencies:
      es5-ext: 0.10.62
      next-tick: 1.1.0

  /tinybench@2.5.0:
    resolution: {integrity: sha512-kRwSG8Zx4tjF9ZiyH4bhaebu+EDz1BOx9hOigYHlUW4xxI/wKIUQUqo018UlU4ar6ATPBsaMrdbKZ+tmPdohFA==}

  /tinypool@0.6.0:
    resolution: {integrity: sha512-FdswUUo5SxRizcBc6b1GSuLpLjisa8N8qMyYoP3rl+bym+QauhtJP5bvZY1ytt8krKGmMLYIRl36HBZfeAoqhQ==}
    engines: {node: '>=14.0.0'}

  /tinypool@0.7.0:
    resolution: {integrity: sha512-zSYNUlYSMhJ6Zdou4cJwo/p7w5nmAH17GRfU/ui3ctvjXFErXXkruT4MWW6poDeXgCaIBlGLrfU6TbTXxyGMww==}
    engines: {node: '>=14.0.0'}
    dev: false

  /tinyspy@2.1.1:
    resolution: {integrity: sha512-XPJL2uSzcOyBMky6OFrusqWlzfFrXtE0hPuMgW8A2HmaqrPo4ZQHRN/V0QXN3FSjKxpsbRrFc5LI7KOwBsT1/w==}
    engines: {node: '>=14.0.0'}

  /tmp@0.2.1:
    resolution: {integrity: sha512-76SUhtfqR2Ijn+xllcI5P1oyannHNHByD80W1q447gU3mp9G9PSpGdWmjUOHRDPiHYacIk66W7ubDTuPF3BEtQ==}
    engines: {node: '>=8.17.0'}
    dependencies:
      rimraf: 3.0.2
    dev: true

  /tmpl@1.0.5:
    resolution: {integrity: sha512-3f0uOEAQwIqGuWW2MVzYg8fV/QNnc/IpuJNG837rLuczAaLVHslWHZQj4IGiEl5Hs3kkbhwL9Ab7Hrsmuj+Smw==}
    dev: true

  /to-buffer@1.1.1:
    resolution: {integrity: sha512-lx9B5iv7msuFYE3dytT+KE5tap+rNYw+K4jVkb9R/asAb+pbBSM17jtunHplhBe6RRJdZx3Pn2Jph24O32mOVg==}
    dev: true

  /to-fast-properties@2.0.0:
    resolution: {integrity: sha512-/OaKK0xYrs3DmxRYqL/yDc+FxFUVYhDlXMhRmv3z915w2HF1tnN1omB354j8VUGO/hbRzyD6Y3sA7v7GS/ceog==}
    engines: {node: '>=4'}

  /to-readable-stream@1.0.0:
    resolution: {integrity: sha512-Iq25XBt6zD5npPhlLVXGFN3/gyR2/qODcKNNyTMd4vbm39HUaOiAM4PMq0eMVC/Tkxz+Zjdsc55g9yyz+Yq00Q==}
    engines: {node: '>=6'}
    dev: false

  /to-regex-range@5.0.1:
    resolution: {integrity: sha512-65P7iz6X5yEr1cwcgvQxbbIw7Uk3gOy5dIdtZ4rDveLqhrdJP+Li/Hx6tyK0NEb+2GCyneCMJiGqrADCSNk8sQ==}
    engines: {node: '>=8.0'}
    dependencies:
      is-number: 7.0.0

  /toidentifier@1.0.1:
    resolution: {integrity: sha512-o5sSPKEkg/DIQNmH43V0/uerLrpzVedkUh8tGNvaeXpfpuwjKenlSox/2O/BTlZUtEe+JG7s5YhEz608PlAHRA==}
    engines: {node: '>=0.6'}
    dev: false

  /token-types@4.2.1:
    resolution: {integrity: sha512-6udB24Q737UD/SDsKAHI9FCRP7Bqc9D/MQUV02ORQg5iskjtLJlZJNdN4kKtcdtwCeWIwIHDGaUsTsCCAa8sFQ==}
    engines: {node: '>=10'}
    dependencies:
      '@tokenizer/token': 0.3.0
      ieee754: 1.2.1
    dev: false

  /touch@3.1.0:
    resolution: {integrity: sha512-WBx8Uy5TLtOSRtIq+M03/sKDrXCLHxwDcquSP2c43Le03/9serjQBIztjRz6FkJez9D/hleyAXTBGLwwZUw9lA==}
    hasBin: true
    dependencies:
      nopt: 1.0.10
    dev: true

  /tough-cookie@2.5.0:
    resolution: {integrity: sha512-nlLsUzgm1kfLXSXfRZMc1KLAugd4hqJHDTvc2hDIwS3mZAfMEuMbc03SujMF+GEcpaX/qboeycw6iO8JwVv2+g==}
    engines: {node: '>=0.8'}
    dependencies:
      psl: 1.9.0
      punycode: 2.3.0
    dev: false

  /tough-cookie@3.0.1:
    resolution: {integrity: sha512-yQyJ0u4pZsv9D4clxO69OEjLWYw+jbgspjTue4lTQZLfV0c5l1VmK2y1JK8E9ahdpltPOaAThPcp5nKPUgSnsg==}
    engines: {node: '>=6'}
    dependencies:
      ip-regex: 2.1.0
      psl: 1.9.0
      punycode: 2.3.0
    dev: false

  /tr46@0.0.3:
    resolution: {integrity: sha512-N3WMsuqV66lT30CrXNbEjx4GEwlow3v6rr4mCcv6prnfwhS01rkgyFdjPNBYd9br7LpXV1+Emh01fHnq2Gdgrw==}

  /tr46@1.0.1:
    resolution: {integrity: sha512-dTpowEjclQ7Kgx5SdBkqRzVhERQXov8/l9Ft9dVM9fmg0W0KQSVaXX9T4i6twCPNtYiZM53lpSSUAwJbFPOHxA==}
    dependencies:
      punycode: 2.3.0
    dev: true

  /tree-kill@1.2.2:
    resolution: {integrity: sha512-L0Orpi8qGpRG//Nd+H90vFB+3iHnue1zSSGmNOOCh1GLJ7rUKVwV2HvijphGQS2UmhUZewS9VgvxYIdgr+fG1A==}
    hasBin: true
    dev: true

  /trello.js@1.2.6:
    resolution: {integrity: sha512-ds7prbYHRp1SeNsDHTbLLfN1dOTBfg1AZ+/hnov25aglveFTNK7q/1KSRC533Fcyep7PdngjpWUKpjlGlkFl/Q==}
    dependencies:
      axios: 1.6.7
      form-data: 4.0.0
      tslib: 2.6.2
    transitivePeerDependencies:
      - debug
    dev: false

  /trim-repeated@1.0.0:
    resolution: {integrity: sha512-pkonvlKk8/ZuR0D5tLW8ljt5I8kmxp2XKymhepUeOdCEfKpZaktSArkLHZt76OB1ZvO9bssUsDty4SWhLvZpLg==}
    engines: {node: '>=0.10.0'}
    dependencies:
      escape-string-regexp: 1.0.5
    dev: false

  /triple-beam@1.3.0:
    resolution: {integrity: sha512-XrHUvV5HpdLmIj4uVMxHggLbFSZYIn7HEWsqePZcI50pco+MPqJ50wMGY794X7AOOhxOBAjbkqfAbEe/QMp2Lw==}

  /ts-deepmerge@4.0.0:
    resolution: {integrity: sha512-IrjjAwfM/J6ajWv5wDRZBdpVaTmuONJN1vC85mXlWVPXKelouLFiqsjR7m0h245qY6zZEtcDtcOTc4Rozgg1TQ==}
    engines: {node: '>=14'}
    dev: true

  /ts-interface-checker@0.1.13:
    resolution: {integrity: sha512-Y/arvbn+rrz3JCKl9C4kVNfTfSm2/mEp5FSz5EsZSANGPSlQrpRI5M4PKF+mJnE52jOO90PnPSc3Ur3bTQw0gA==}
    dev: true

  /ts-invariant@0.4.4:
    resolution: {integrity: sha512-uEtWkFM/sdZvRNNDL3Ehu4WVpwaulhwQszV8mrtcdeE8nN00BV9mAmQ88RkrBhFgl9gMgvjJLAQcZbnPXI9mlA==}
    dependencies:
      tslib: 1.14.1
    dev: false

  /ts-jest@29.1.0(@babel/core@7.22.5)(esbuild@0.15.18)(jest@29.5.0)(typescript@4.9.5):
    resolution: {integrity: sha512-ZhNr7Z4PcYa+JjMl62ir+zPiNJfXJN6E8hSLnaUKhOgqcn8vb3e537cpkd0FuAfRK3sR1LSqM1MOhliXNgOFPA==}
    engines: {node: ^14.15.0 || ^16.10.0 || >=18.0.0}
    hasBin: true
    peerDependencies:
      '@babel/core': '>=7.0.0-beta.0 <8'
      '@jest/types': ^29.0.0
      babel-jest: ^29.0.0
      esbuild: '*'
      jest: ^29.0.0
      typescript: '>=4.3 <6'
    peerDependenciesMeta:
      '@babel/core':
        optional: true
      '@jest/types':
        optional: true
      babel-jest:
        optional: true
      esbuild:
        optional: true
    dependencies:
      '@babel/core': 7.22.5
      bs-logger: 0.2.6
      esbuild: 0.15.18
      fast-json-stable-stringify: 2.1.0
      jest: 29.5.0(@types/node@18.16.16)(ts-node@10.9.1)
      jest-util: 29.5.0
      json5: 2.2.3
      lodash.memoize: 4.1.2
      make-error: 1.3.6
      semver: 7.5.1
      typescript: 4.9.5
      yargs-parser: 21.1.1
    dev: true

  /ts-node@10.9.1(@types/node@18.16.0)(typescript@4.9.5):
    resolution: {integrity: sha512-NtVysVPkxxrwFGUUxGYhfux8k78pQB3JqYBXlLRZgdGUqTO5wU/UyHop5p70iEbGhB7q5KmiZiU0Y3KlJrScEw==}
    hasBin: true
    peerDependencies:
      '@swc/core': '>=1.2.50'
      '@swc/wasm': '>=1.2.50'
      '@types/node': '*'
      typescript: '>=2.7'
    peerDependenciesMeta:
      '@swc/core':
        optional: true
      '@swc/wasm':
        optional: true
    dependencies:
      '@cspotcode/source-map-support': 0.8.1
      '@tsconfig/node10': 1.0.9
      '@tsconfig/node12': 1.0.11
      '@tsconfig/node14': 1.0.3
      '@tsconfig/node16': 1.0.4
      '@types/node': 18.16.0
      acorn: 8.10.0
      acorn-walk: 8.2.0
      arg: 4.1.3
      create-require: 1.1.1
      diff: 4.0.2
      make-error: 1.3.6
      typescript: 4.9.5
      v8-compile-cache-lib: 3.0.1
      yn: 3.1.1
    dev: true

  /ts-node@10.9.1(@types/node@18.16.16)(typescript@4.9.5):
    resolution: {integrity: sha512-NtVysVPkxxrwFGUUxGYhfux8k78pQB3JqYBXlLRZgdGUqTO5wU/UyHop5p70iEbGhB7q5KmiZiU0Y3KlJrScEw==}
    hasBin: true
    peerDependencies:
      '@swc/core': '>=1.2.50'
      '@swc/wasm': '>=1.2.50'
      '@types/node': '*'
      typescript: '>=2.7'
    peerDependenciesMeta:
      '@swc/core':
        optional: true
      '@swc/wasm':
        optional: true
    dependencies:
      '@cspotcode/source-map-support': 0.8.1
      '@tsconfig/node10': 1.0.9
      '@tsconfig/node12': 1.0.11
      '@tsconfig/node14': 1.0.3
      '@tsconfig/node16': 1.0.4
      '@types/node': 18.16.16
      acorn: 8.10.0
      acorn-walk: 8.2.0
      arg: 4.1.3
      create-require: 1.1.1
      diff: 4.0.2
      make-error: 1.3.6
      typescript: 4.9.5
      v8-compile-cache-lib: 3.0.1
      yn: 3.1.1

  /ts-node@10.9.2(@types/node@18.19.10)(typescript@4.9.5):
    resolution: {integrity: sha512-f0FFpIdcHgn8zcPSbf1dRevwt047YMnaiJM3u2w2RewrB+fob/zePZcrOyQoLMMO7aBIddLcQIEK5dYjkLnGrQ==}
    hasBin: true
    peerDependencies:
      '@swc/core': '>=1.2.50'
      '@swc/wasm': '>=1.2.50'
      '@types/node': '*'
      typescript: '>=2.7'
    peerDependenciesMeta:
      '@swc/core':
        optional: true
      '@swc/wasm':
        optional: true
    dependencies:
      '@cspotcode/source-map-support': 0.8.1
      '@tsconfig/node10': 1.0.9
      '@tsconfig/node12': 1.0.11
      '@tsconfig/node14': 1.0.3
      '@tsconfig/node16': 1.0.4
      '@types/node': 18.19.10
      acorn: 8.10.0
      acorn-walk: 8.2.0
      arg: 4.1.3
      create-require: 1.1.1
      diff: 4.0.2
      make-error: 1.3.6
      typescript: 4.9.5
      v8-compile-cache-lib: 3.0.1
      yn: 3.1.1
    dev: true

  /tsafe@1.6.6:
    resolution: {integrity: sha512-gzkapsdbMNwBnTIjgO758GujLCj031IgHK/PKr2mrmkCSJMhSOR5FeOuSxKLMUoYc0vAA4RGEYYbjt/v6afD3g==}
    dev: false

  /tsconfig-paths@3.14.2:
    resolution: {integrity: sha512-o/9iXgCYc5L/JxCHPe3Hvh8Q/2xm5Z+p18PESBU6Ff33695QnCHBEjcytY2q19ua7Mbl/DavtBOLq+oG0RCL+g==}
    dependencies:
      '@types/json5': 0.0.29
      json5: 1.0.2
      minimist: 1.2.8
      strip-bom: 3.0.0
    dev: false

  /tsconfig-paths@4.2.0:
    resolution: {integrity: sha512-NoZ4roiN7LnbKn9QqE1amc9DJfzvZXxF4xDavcOWt1BPkdx+m+0gJuPM+S0vCe7zTJMYUP0R8pO2XMr+Y8oLIg==}
    engines: {node: '>=6'}
    dependencies:
      json5: 2.2.3
      minimist: 1.2.8
      strip-bom: 3.0.0
    dev: true

  /tslib@1.14.1:
    resolution: {integrity: sha512-Xni35NKzjgMrwevysHTCArtLDpPvye8zV/0E4EyYn43P7/7qvQwPh9BGkHewbMulVntbigmcT7rdX3BNo9wRJg==}
    dev: false

  /tslib@2.6.2:
    resolution: {integrity: sha512-AEYxH93jGFPn/a2iVAwW87VuUIkR1FVUKB77NwMF7nBTDkDrrT/Hpt/IrCJ0QXhW27jTBDcf5ZY7w6RiqTMw2Q==}

  /tsscmp@1.0.6:
    resolution: {integrity: sha512-LxhtAkPDTkVCMQjt2h6eBVY28KCjikZqZfMcC15YBeNjkgUpdCfBu5HoiOTDu86v6smE8yOjyEktJ8hlbANHQA==}
    engines: {node: '>=0.6.x'}
    dev: false

  /tsup@8.0.2(ts-node@10.9.1)(typescript@4.9.5):
    resolution: {integrity: sha512-NY8xtQXdH7hDUAZwcQdY/Vzlw9johQsaqf7iwZ6g1DOUlFYQ5/AtVAjTvihhEyeRlGo4dLRVHtrRaL35M1daqQ==}
    engines: {node: '>=18'}
    hasBin: true
    peerDependencies:
      '@microsoft/api-extractor': ^7.36.0
      '@swc/core': ^1
      postcss: ^8.4.12
      typescript: '>=4.5.0'
    peerDependenciesMeta:
      '@microsoft/api-extractor':
        optional: true
      '@swc/core':
        optional: true
      postcss:
        optional: true
      typescript:
        optional: true
    dependencies:
      bundle-require: 4.0.2(esbuild@0.19.12)
      cac: 6.7.14
      chokidar: 3.5.3
      debug: 4.3.4
      esbuild: 0.19.12
      execa: 5.1.1
      globby: 11.1.0
      joycon: 3.1.1
      postcss-load-config: 4.0.2(ts-node@10.9.1)
      resolve-from: 5.0.0
      rollup: 4.13.2
      source-map: 0.8.0-beta.0
      sucrase: 3.35.0
      tree-kill: 1.2.2
      typescript: 4.9.5
    transitivePeerDependencies:
      - supports-color
      - ts-node
    dev: true

  /tsutils@3.21.0(typescript@4.9.5):
    resolution: {integrity: sha512-mHKK3iUXL+3UF6xL5k0PEhKRUBKPBCv/+RkEOpjRWxxx27KKRBmmA60A9pgOUvMi8GKhRMPEmjBRPzs2W7O1OA==}
    engines: {node: '>= 6'}
    peerDependencies:
      typescript: '>=2.8.0 || >= 3.2.0-dev || >= 3.3.0-dev || >= 3.4.0-dev || >= 3.5.0-dev || >= 3.6.0-dev || >= 3.6.0-beta || >= 3.7.0-dev || >= 3.7.0-beta'
    dependencies:
      tslib: 1.14.1
      typescript: 4.9.5
    dev: false

  /tunnel-agent@0.6.0:
    resolution: {integrity: sha512-McnNiV1l8RYeY8tBgEpuodCC1mLUdbSN+CYBL7kJsJNInOP8UjDDEwdk6Mw60vdLLrr5NHKZhMAOSrR2NZuQ+w==}
    dependencies:
      safe-buffer: 5.2.1
    dev: false

  /tunnel@0.0.6:
    resolution: {integrity: sha512-1h/Lnq9yajKY2PEbBadPXj3VxsDDu844OnaAo52UVmIzIvwwtBPIuNvkjuzBlTWpfJyUbG3ez0KSBibQkj4ojg==}
    engines: {node: '>=0.6.11 <=0.7.0 || >=0.7.3'}
    dev: false

  /tweetnacl@0.14.5:
    resolution: {integrity: sha512-KXXFFdAbFXY4geFIwoyNK+f5Z1b7swfXABfL7HXCmoIWMKU3dmS26672A4EeQtDzLKy7SXmfBu51JolvEKwtGA==}
    dev: false

  /twilio@3.84.1:
    resolution: {integrity: sha512-Q/xaPoayTj+bgJdnUgpE+EiB/VoNOG+byDFdlDej0FgxiHLgXKliZfVv6boqHPWvC1k7Dt0AK96OBFZ0P55QQg==}
    engines: {node: '>=6.0'}
    dependencies:
      axios: 0.26.1
      dayjs: 1.11.8
      https-proxy-agent: 5.0.1
      jsonwebtoken: 8.5.1
      lodash: 4.17.21
      q: 2.0.3
      qs: 6.11.0
      rootpath: 0.1.2
      scmp: 2.1.0
      url-parse: 1.5.10
      xmlbuilder: 13.0.2
    transitivePeerDependencies:
      - debug
      - supports-color
    dev: false

  /type-check@0.4.0:
    resolution: {integrity: sha512-XleUoc9uwGXqjWwXaUTZAmzMcFZ5858QA2vvx1Ur5xIcixXIP+8LnFDgRplU30us6teqdlskFfu+ae4K79Ooew==}
    engines: {node: '>= 0.8.0'}
    dependencies:
      prelude-ls: 1.2.1
    dev: false

  /type-detect@4.0.8:
    resolution: {integrity: sha512-0fr/mIH1dlO+x7TlcMy+bIDqKPsw/70tVyeHW787goQjhmqaZe10uwLujubK9q9Lg6Fiho1KUKDYz0Z7k7g5/g==}
    engines: {node: '>=4'}

  /type-fest@0.15.1:
    resolution: {integrity: sha512-n+UXrN8i5ioo7kqT/nF8xsEzLaqFra7k32SEsSPwvXVGyAcRgV/FUQN/sgfptJTR1oRmmq7z4IXMFSM7im7C9A==}
    engines: {node: '>=10'}
    dev: false

  /type-fest@0.20.2:
    resolution: {integrity: sha512-Ne+eE4r0/iWnpAxD852z3A+N0Bt5RN//NjJwRd2VFHEmrywxf5vsZlh4R6lixl6B+wz/8d+maTSAkN1FIkI3LQ==}
    engines: {node: '>=10'}
    dev: false

  /type-fest@0.21.3:
    resolution: {integrity: sha512-t0rzBq87m3fVcduHDUFhKmyyX+9eo6WQjZvf51Ea/M0Q7+T374Jp1aUiyUl0GKxp8M/OETVHSDvmkyPgvX+X2w==}
    engines: {node: '>=10'}
    dev: true

  /type-fest@3.11.1:
    resolution: {integrity: sha512-aCuRNRERRVh33lgQaJRlUxZqzfhzwTrsE98Mc3o3VXqmiaQdHacgUtJ0esp+7MvZ92qhtzKPeusaX6vIEcoreA==}
    engines: {node: '>=14.16'}

  /type-is@1.6.18:
    resolution: {integrity: sha512-TkRKr9sUTxEH8MdfuCSP7VizJyzRNMjj2J2do2Jr3Kym598JVdEksuzPQCnlFPW4ky9Q+iA+ma9BGm06XQBy8g==}
    engines: {node: '>= 0.6'}
    dependencies:
      media-typer: 0.3.0
      mime-types: 2.1.35
    dev: false

  /type@1.2.0:
    resolution: {integrity: sha512-+5nt5AAniqsCnu2cEQQdpzCAh33kVx8n0VoFidKpB1dVVLAN/F+bgVOqOJqOnEnrhp222clB5p3vUlD+1QAnfg==}

  /type@2.7.2:
    resolution: {integrity: sha512-dzlvlNlt6AXU7EBSfpAscydQ7gXB+pPGsPnfJnZpiNJBDj7IaJzQlBZYGdEi4R9HmPdBv2XmWJ6YUtoTa7lmCw==}

  /typed-array-length@1.0.4:
    resolution: {integrity: sha512-KjZypGq+I/H7HI5HlOoGHkWUUGq+Q0TPhQurLbyrVrvnKTBgzLhIJ7j6J/XTQOi0d1RjyZ0wdas8bKs2p0x3Ng==}
    dependencies:
      call-bind: 1.0.2
      for-each: 0.3.3
      is-typed-array: 1.1.10
    dev: false

  /typegram@4.3.0:
    resolution: {integrity: sha512-pS4STyOZoJ++Mwa9GPMTNjOwEzMkxFfFt1By6IbMOJfheP0utMP/H1ga6J9R4DTjAYBr0UDn4eQg++LpWBvcAg==}
    dev: false

  /typescript@4.9.5:
    resolution: {integrity: sha512-1FXk9E2Hm+QzZQ7z+McJiHL4NW1F2EzMu9Nq9i3zAaGqibafqYwCVU6WyWAuyQRRzOlxou8xZSyXLEN8oKj24g==}
    engines: {node: '>=4.2.0'}
    hasBin: true

  /ufo@1.1.2:
    resolution: {integrity: sha512-TrY6DsjTQQgyS3E3dBaOXf0TpPD8u9FVrVYmKVegJuFw51n/YB9XPt+U6ydzFG5ZIN7+DIjPbNmXoBj9esYhgQ==}

  /unbox-primitive@1.0.2:
    resolution: {integrity: sha512-61pPlCD9h51VoreyJ0BReideM3MDKMKnh6+V9L08331ipq6Q8OFXZYiqP6n/tbHx4s5I9uRhcye6BrbkizkBDw==}
    dependencies:
      call-bind: 1.0.2
      has-bigints: 1.0.2
      has-symbols: 1.0.3
      which-boxed-primitive: 1.0.2
    dev: false

  /unbzip2-stream@1.4.3:
    resolution: {integrity: sha512-mlExGW4w71ebDJviH16lQLtZS32VKqsSfk80GCfUlwT/4/hNRFsoscrF/c++9xinkMzECL1uL9DDwXqFWkruPg==}
    dependencies:
      buffer: 5.7.1
      through: 2.3.8
    dev: true

  /undefsafe@2.0.5:
    resolution: {integrity: sha512-WxONCrssBM8TSPRqN5EmsjVrsv4A8X12J4ArBiiayv3DyyG3ZlIg6yysuuSYdZsVz3TKcTg2fd//Ujd4CHV1iA==}
    dev: true

  /underscore@1.13.6:
    resolution: {integrity: sha512-+A5Sja4HP1M08MaXya7p5LvjuM7K6q/2EaC0+iovj/wOcMsTzMvDFbasi/oSapiwOlt252IqsKqPjCl7huKS0A==}
    dev: false

  /undici-types@5.26.5:
    resolution: {integrity: sha512-JlCMO+ehdEIKqlFxk6IfVoAUVmgz7cU7zD/h9XZ0qzeosSHmUJVOzSQvvYSYWXkFXC+IfLKSIffhv0sVZup6pA==}

  /undici@5.28.3:
    resolution: {integrity: sha512-3ItfzbrhDlINjaP0duwnNsKpDQk3acHI3gVJ1z4fmwMK31k5G9OVIAMLSIaP6w4FaGkaAkN6zaQO9LUvZ1t7VA==}
    engines: {node: '>=14.0'}
    dependencies:
      '@fastify/busboy': 2.1.1
    dev: true

  /unfetch@4.2.0:
    resolution: {integrity: sha512-F9p7yYCn6cIW9El1zi0HI6vqpeIvBsr3dSuRO6Xuppb1u5rXpCPmMvLSyECLhybr9isec8Ohl0hPekMVrEinDA==}
    dev: false

  /universal-github-app-jwt@1.1.1:
    resolution: {integrity: sha512-G33RTLrIBMFmlDV4u4CBF7dh71eWwykck4XgaxaIVeZKOYZRAAxvcGMRFTUclVY6xoUPQvO4Ne5wKGxYm/Yy9w==}
    dependencies:
      '@types/jsonwebtoken': 9.0.3
      jsonwebtoken: 9.0.0
    dev: false

  /universal-user-agent@6.0.0:
    resolution: {integrity: sha512-isyNax3wXoKaulPDZWHQqbmIx1k2tb9fb3GGDBRxCscfYV2Ch7WxPArBsFEG8s/safwXTT7H4QGhaIkTp9447w==}
    dev: false

  /universalify@0.1.2:
    resolution: {integrity: sha512-rBJeI5CXAlmy1pV+617WB9J63U6XcazHHF2f2dbJix4XzpUF0RS3Zbj0FGIOCAva5P/d/GBOYaACQ1w+0azUkg==}
    engines: {node: '>= 4.0.0'}
    dev: false

  /universalify@2.0.1:
    resolution: {integrity: sha512-gptHNQghINnc/vTGIk0SOFGFNXw7JVrlRUtConJRlvaw6DuX0wO5Jeko9sWrMBhh+PsYAZ7oXAiOnf/UKogyiw==}
    engines: {node: '>= 10.0.0'}
    dev: true

  /unpipe@1.0.0:
    resolution: {integrity: sha512-pjy2bYhSsufwWlKwPc+l3cN7+wuJlK6uz0YdJEOlQDbl6jo/YlPi4mb8agUkVC8BF7V8NuzeyPNqRksA3hztKQ==}
    engines: {node: '>= 0.8'}
    dev: false

  /update-browserslist-db@1.0.11(browserslist@4.21.7):
    resolution: {integrity: sha512-dCwEFf0/oT85M1fHBg4F0jtLwJrutGoHSQXCh7u4o2t1drG+c0a9Flnqww6XUKSfQMPpJBRjU8d4RXB09qtvaA==}
    hasBin: true
    peerDependencies:
      browserslist: '>= 4.21.0'
    dependencies:
      browserslist: 4.21.7
      escalade: 3.1.1
      picocolors: 1.0.0

  /uri-js@4.4.1:
    resolution: {integrity: sha512-7rKUyy33Q1yc98pQ1DAmLtwX109F7TIfWlW1Ydo8Wl1ii1SeHieeh0HHfPeL2fMXK6z0s8ecKs9frCuLJvndBg==}
    dependencies:
      punycode: 2.3.0

  /url-join@4.0.1:
    resolution: {integrity: sha512-jk1+QP6ZJqyOiuEI9AEWQfju/nB2Pw466kbA0LEZljHwKeMgd9WrAEgEGxjPDD2+TNbbb37rTyhEfrCXfuKXnA==}
    dev: false

  /url-parse-lax@3.0.0:
    resolution: {integrity: sha512-NjFKA0DidqPa5ciFcSrXnAltTtzz84ogy+NebPvfEgAck0+TNg4UJ4IN+fB7zRZfbgUf0syOo9MDxFkDSMuFaQ==}
    engines: {node: '>=4'}
    dependencies:
      prepend-http: 2.0.0
    dev: false

  /url-parse@1.5.10:
    resolution: {integrity: sha512-WypcfiRhfeUP9vvF0j6rw0J3hrWrw6iZv3+22h6iRMJ/8z1Tj6XfLP4DsUix5MhMPnXpiHDoKyoZ/bdCkwBCiQ==}
    dependencies:
      querystringify: 2.2.0
      requires-port: 1.0.0
    dev: false

  /url-template@2.0.8:
    resolution: {integrity: sha512-XdVKMF4SJ0nP/O7XIPB0JwAEuT9lDIYnNsK8yGVe43y0AWoKeJNdv3ZNWh7ksJ6KqQFjOO6ox/VEitLnaVNufw==}

  /urlpattern-polyfill@10.0.0:
    resolution: {integrity: sha512-H/A06tKD7sS1O1X2SshBVeA5FLycRpjqiBeqGKmBwBDBy28EnRjORxTNe269KSSr5un5qyWi1iL61wLxpd+ZOg==}
    dev: true

  /util-deprecate@1.0.2:
    resolution: {integrity: sha512-EPD5q1uXyFxJpCrLnCc1nHnq3gOa6DZBocAIiI2TaSCA7VCJ1UJDMagCzIkXNsUYfD1daK//LTEQ8xiIbrHtcw==}

  /utils-merge@1.0.1:
    resolution: {integrity: sha512-pMZTvIkT1d+TFGvDOqodOclx0QWkkgi6Tdoa8gC8ffGAAqz9pzPTZWAybbsHHoED/ztMtkv/VoYTYyShUn81hA==}
    engines: {node: '>= 0.4.0'}
    dev: false

  /uuid@3.4.0:
    resolution: {integrity: sha512-HjSDRw6gZE5JMggctHBcjVak08+KEVhSIiDzFnT9S9aegmp85S/bReBVTb4QTFaRNptJ9kuYaNhnbNEOkbKb/A==}
    deprecated: Please upgrade  to version 7 or higher.  Older versions may use Math.random() in certain circumstances, which is known to be problematic.  See https://v8.dev/blog/math-random for details.
    hasBin: true
    dev: false

  /uuid@8.3.2:
    resolution: {integrity: sha512-+NYs2QeMWy+GWFOEm9xnn6HCDp0l7QBD7ml8zLUmJ+93Q5NF0NocErnwkTkXVFNiX3/fpC6afS8Dhb/gz7R7eg==}
    hasBin: true
    dev: false

  /uuid@9.0.0:
    resolution: {integrity: sha512-MXcSTerfPa4uqyzStbRoTgt5XIe3x5+42+q1sDuy3R5MDk66URdLMOZe5aPX/SQd+kuYAh0FdP/pO28IkQyTeg==}
    hasBin: true

  /v8-compile-cache-lib@3.0.1:
    resolution: {integrity: sha512-wa7YjyUGfNZngI/vtK0UHAN+lgDCxBPCylVXGp0zu59Fz5aiGtNXaq3DhIov063MorB+VfufLh3JlF2KdTK3xg==}

  /v8-to-istanbul@9.1.0:
    resolution: {integrity: sha512-6z3GW9x8G1gd+JIIgQQQxXuiJtCXeAjp6RaPEPLv62mH3iPHPxV6W3robxtCzNErRo6ZwTmzWhsbNvjyEBKzKA==}
    engines: {node: '>=10.12.0'}
    dependencies:
      '@jridgewell/trace-mapping': 0.3.18
      '@types/istanbul-lib-coverage': 2.0.4
      convert-source-map: 1.9.0
    dev: true

  /vary@1.1.2:
    resolution: {integrity: sha512-BNGbWLfd0eUPabhkXUVm0j8uuvREyTh5ovRa/dyow/BqAbZJyC+5fU+IzQOzmAKzYqYRAISoRhdQr3eIZ/PXqg==}
    engines: {node: '>= 0.8'}
    dev: false

  /verror@1.10.0:
    resolution: {integrity: sha512-ZZKSmDAEFOijERBLkmYfJ+vmk3w+7hOLYDNkRCuRuMJGEmqYNCNLyBBFwWKVMhfwaEF3WOd0Zlw86U/WC/+nYw==}
    engines: {'0': node >=0.6.0}
    dependencies:
      assert-plus: 1.0.0
      core-util-is: 1.0.2
      extsprintf: 1.4.1
    dev: false

  /verror@1.10.1:
    resolution: {integrity: sha512-veufcmxri4e3XSrT0xwfUR7kguIkaxBeosDg00yDWhk49wdwkSUrvvsm7nc75e1PUyvIeZj6nS8VQRYz2/S4Xg==}
    engines: {node: '>=0.6.0'}
    dependencies:
      assert-plus: 1.0.0
      core-util-is: 1.0.2
      extsprintf: 1.4.1

  /vite-node@0.33.0(@types/node@18.19.10):
    resolution: {integrity: sha512-19FpHYbwWWxDr73ruNahC+vtEdza52kA90Qb3La98yZ0xULqV8A5JLNPUff0f5zID4984tW7l3DH2przTJUZSw==}
    engines: {node: '>=v14.18.0'}
    hasBin: true
    dependencies:
      cac: 6.7.14
      debug: 4.3.4
      mlly: 1.4.0
      pathe: 1.1.1
      picocolors: 1.0.0
      vite: 4.4.4(@types/node@18.19.10)
    transitivePeerDependencies:
      - '@types/node'
      - less
      - lightningcss
      - sass
      - stylus
      - sugarss
      - supports-color
      - terser

  /vite-node@0.34.6(@types/node@18.19.10):
    resolution: {integrity: sha512-nlBMJ9x6n7/Amaz6F3zJ97EBwR2FkzhBRxF5e+jE6LA3yi6Wtc2lyTij1OnDMIr34v5g/tVQtsVAzhT0jc5ygA==}
    engines: {node: '>=v14.18.0'}
    hasBin: true
    dependencies:
      cac: 6.7.14
      debug: 4.3.4
      mlly: 1.4.0
      pathe: 1.1.1
      picocolors: 1.0.0
      vite: 4.4.4(@types/node@18.19.10)
    transitivePeerDependencies:
      - '@types/node'
      - less
      - lightningcss
      - sass
      - stylus
      - sugarss
      - supports-color
      - terser
    dev: false

  /vite@4.4.4(@types/node@18.19.10):
    resolution: {integrity: sha512-4mvsTxjkveWrKDJI70QmelfVqTm+ihFAb6+xf4sjEU2TmUCTlVX87tmg/QooPEMQb/lM9qGHT99ebqPziEd3wg==}
    engines: {node: ^14.18.0 || >=16.0.0}
    hasBin: true
    peerDependencies:
      '@types/node': '>= 14'
      less: '*'
      lightningcss: ^1.21.0
      sass: '*'
      stylus: '*'
      sugarss: '*'
      terser: ^5.4.0
    peerDependenciesMeta:
      '@types/node':
        optional: true
      less:
        optional: true
      lightningcss:
        optional: true
      sass:
        optional: true
      stylus:
        optional: true
      sugarss:
        optional: true
      terser:
        optional: true
    dependencies:
      '@types/node': 18.19.10
      esbuild: 0.18.12
      postcss: 8.4.26
      rollup: 3.26.2
    optionalDependencies:
      fsevents: 2.3.2

  /vitest@0.33.0:
    resolution: {integrity: sha512-1CxaugJ50xskkQ0e969R/hW47za4YXDUfWJDxip1hwbnhUjYolpfUn2AMOulqG/Dtd9WYAtkHmM/m3yKVrEejQ==}
    engines: {node: '>=v14.18.0'}
    hasBin: true
    peerDependencies:
      '@edge-runtime/vm': '*'
      '@vitest/browser': '*'
      '@vitest/ui': '*'
      happy-dom: '*'
      jsdom: '*'
      playwright: '*'
      safaridriver: '*'
      webdriverio: '*'
    peerDependenciesMeta:
      '@edge-runtime/vm':
        optional: true
      '@vitest/browser':
        optional: true
      '@vitest/ui':
        optional: true
      happy-dom:
        optional: true
      jsdom:
        optional: true
      playwright:
        optional: true
      safaridriver:
        optional: true
      webdriverio:
        optional: true
    dependencies:
      '@types/chai': 4.3.5
      '@types/chai-subset': 1.3.3
      '@types/node': 18.19.10
      '@vitest/expect': 0.33.0
      '@vitest/runner': 0.33.0
      '@vitest/snapshot': 0.33.0
      '@vitest/spy': 0.33.0
      '@vitest/utils': 0.33.0
      acorn: 8.10.0
      acorn-walk: 8.2.0
      cac: 6.7.14
      chai: 4.3.10
      debug: 4.3.4
      local-pkg: 0.4.3
      magic-string: 0.30.1
      pathe: 1.1.1
      picocolors: 1.0.0
      std-env: 3.3.3
      strip-literal: 1.0.1
      tinybench: 2.5.0
      tinypool: 0.6.0
      vite: 4.4.4(@types/node@18.19.10)
      vite-node: 0.33.0(@types/node@18.19.10)
      why-is-node-running: 2.2.2
    transitivePeerDependencies:
      - less
      - lightningcss
      - sass
      - stylus
      - sugarss
      - supports-color
      - terser

  /vitest@0.34.6:
    resolution: {integrity: sha512-+5CALsOvbNKnS+ZHMXtuUC7nL8/7F1F2DnHGjSsszX8zCjWSSviphCb/NuS9Nzf4Q03KyyDRBAXhF/8lffME4Q==}
    engines: {node: '>=v14.18.0'}
    hasBin: true
    peerDependencies:
      '@edge-runtime/vm': '*'
      '@vitest/browser': '*'
      '@vitest/ui': '*'
      happy-dom: '*'
      jsdom: '*'
      playwright: '*'
      safaridriver: '*'
      webdriverio: '*'
    peerDependenciesMeta:
      '@edge-runtime/vm':
        optional: true
      '@vitest/browser':
        optional: true
      '@vitest/ui':
        optional: true
      happy-dom:
        optional: true
      jsdom:
        optional: true
      playwright:
        optional: true
      safaridriver:
        optional: true
      webdriverio:
        optional: true
    dependencies:
      '@types/chai': 4.3.5
      '@types/chai-subset': 1.3.3
      '@types/node': 18.19.10
      '@vitest/expect': 0.34.6
      '@vitest/runner': 0.34.6
      '@vitest/snapshot': 0.34.6
      '@vitest/spy': 0.34.6
      '@vitest/utils': 0.34.6
      acorn: 8.10.0
      acorn-walk: 8.2.0
      cac: 6.7.14
      chai: 4.3.10
      debug: 4.3.4
      local-pkg: 0.4.3
      magic-string: 0.30.1
      pathe: 1.1.1
      picocolors: 1.0.0
      std-env: 3.3.3
      strip-literal: 1.0.1
      tinybench: 2.5.0
      tinypool: 0.7.0
      vite: 4.4.4(@types/node@18.19.10)
      vite-node: 0.34.6(@types/node@18.19.10)
      why-is-node-running: 2.2.2
    transitivePeerDependencies:
      - less
      - lightningcss
      - sass
      - stylus
      - sugarss
      - supports-color
      - terser
    dev: false

  /walker@1.0.8:
    resolution: {integrity: sha512-ts/8E8l5b7kY0vlWLewOkDXMmPdLcVV4GmOQLyxuSswIJsweeFZtAsMF7k1Nszz+TYBQrlYRmzOnr398y1JemQ==}
    dependencies:
      makeerror: 1.0.12
    dev: true

  /warning@4.0.3:
    resolution: {integrity: sha512-rpJyN222KWIvHJ/F53XSZv0Zl/accqHR8et1kpaMTD/fLCRxtV8iX8czMzY7sVZupTI3zcUTg8eycS2kNF9l6w==}
    dependencies:
      loose-envify: 1.4.0
    dev: false

  /weak-map@1.0.8:
    resolution: {integrity: sha512-lNR9aAefbGPpHO7AEnY0hCFjz1eTkWCXYvkTRrTHs9qv8zJp+SkVYpzfLIFXQQiG3tVvbNFQgVg2bQS8YGgxyw==}
    dev: false

  /web-streams-polyfill@3.2.1:
    resolution: {integrity: sha512-e0MO3wdXWKrLbL0DgGnUV7WHVuw9OUvL4hjgnPkIeEvESk74gAITi5G606JtZPp39cd8HA9VQzCIvA49LpPN5Q==}
    engines: {node: '>= 8'}
    dev: false

  /webidl-conversions@3.0.1:
    resolution: {integrity: sha512-2JAn3z8AR6rjK8Sm8orRC0h/bcl/DqL7tRPdGZ4I1CjdF+EaMLmYxBHyXuKL849eucPFhvBoxMsflfOb8kxaeQ==}

  /webidl-conversions@4.0.2:
    resolution: {integrity: sha512-YQ+BmxuTgd6UXZW3+ICGfyqRyHXVlD5GtQr5+qjiNW7bF0cqrzX500HVXPBOvgXb5YnzDd+h0zqyv61KUD7+Sg==}
    dev: true

  /whatsapp-api-js@1.0.5:
    resolution: {integrity: sha512-cuxRRf1pi/ztICjpqw52yHycpoaLF2M74+2A8YMq1lDyuNsy0+4tIXNxoxDMJZxCBkSV8sDMsPK4F7oHjPFYzw==}
    engines: {node: '>14.21'}
    dev: false

  /whatwg-url@5.0.0:
    resolution: {integrity: sha512-saE57nupxk6v3HY35+jzBwYa0rKSy0XR8JSxZPwgLr7ys0IBzhGviA1/TUGJLmSVqs8pb9AnvICXEuOHLprYTw==}
    dependencies:
      tr46: 0.0.3
      webidl-conversions: 3.0.1

  /whatwg-url@7.1.0:
    resolution: {integrity: sha512-WUu7Rg1DroM7oQvGWfOiAK21n74Gg+T4elXEQYkOhtyLeWiJFoOGLXPKI/9gzIie9CtwVLm8wtw6YJdKyxSjeg==}
    dependencies:
      lodash.sortby: 4.7.0
      tr46: 1.0.1
      webidl-conversions: 4.0.2
    dev: true

  /which-boxed-primitive@1.0.2:
    resolution: {integrity: sha512-bwZdv0AKLpplFY2KZRX6TvyuN7ojjr7lwkg6ml0roIy9YeuSr7JS372qlNW18UQYzgYK9ziGcerWqZOmEn9VNg==}
    dependencies:
      is-bigint: 1.0.4
      is-boolean-object: 1.1.2
      is-number-object: 1.0.7
      is-string: 1.0.7
      is-symbol: 1.0.4
    dev: false

  /which-typed-array@1.1.9:
    resolution: {integrity: sha512-w9c4xkx6mPidwp7180ckYWfMmvxpjlZuIudNtDf4N/tTAUB8VJbX25qZoAsrtGuYNnGw3pa0AXgbGKRB8/EceA==}
    engines: {node: '>= 0.4'}
    dependencies:
      available-typed-arrays: 1.0.5
      call-bind: 1.0.2
      for-each: 0.3.3
      gopd: 1.0.1
      has-tostringtag: 1.0.0
      is-typed-array: 1.1.10
    dev: false

  /which@2.0.2:
    resolution: {integrity: sha512-BLI3Tl1TW3Pvl70l3yq3Y64i+awpwXqsGBYWkkqMtnbXgrMD+yj7rhW0kuEDxzJaYXGjEW5ogapKNMEKNMjibA==}
    engines: {node: '>= 8'}
    hasBin: true
    dependencies:
      isexe: 2.0.0

  /why-is-node-running@2.2.2:
    resolution: {integrity: sha512-6tSwToZxTOcotxHeA+qGCq1mVzKR3CwcJGmVcY+QE8SHy6TnpFnh8PAvPNHYr7EcuVeG0QSMxtYCuO1ta/G/oA==}
    engines: {node: '>=8'}
    hasBin: true
    dependencies:
      siginfo: 2.0.0
      stackback: 0.0.2

  /widest-line@3.1.0:
    resolution: {integrity: sha512-NsmoXalsWVDMGupxZ5R08ka9flZjjiLvHVAWYOKtiKM8ujtZWr9cRffak+uSE48+Ob8ObalXpwyeUiyDD6QFgg==}
    engines: {node: '>=8'}
    dependencies:
      string-width: 4.2.3
    dev: false

  /winston-transport@4.5.0:
    resolution: {integrity: sha512-YpZzcUzBedhlTAfJg6vJDlyEai/IFMIVcaEZZyl3UXIl4gmqRpU7AE89AHLkbzLUsv0NVmw7ts+iztqKxxPW1Q==}
    engines: {node: '>= 6.4.0'}
    dependencies:
      logform: 2.5.1
      readable-stream: 3.6.2
      triple-beam: 1.3.0
    dev: false

  /winston-transport@4.7.0:
    resolution: {integrity: sha512-ajBj65K5I7denzer2IYW6+2bNIVqLGDHqDw3Ow8Ohh+vdW+rv4MZ6eiDvHoKhfJFZ2auyN8byXieDDJ96ViONg==}
    engines: {node: '>= 12.0.0'}
    dependencies:
      logform: 2.5.1
      readable-stream: 3.6.2
      triple-beam: 1.3.0
    dev: true

  /winston@3.12.0:
    resolution: {integrity: sha512-OwbxKaOlESDi01mC9rkM0dQqQt2I8DAUMRLZ/HpbwvDXm85IryEHgoogy5fziQy38PntgZsLlhAYHz//UPHZ5w==}
    engines: {node: '>= 12.0.0'}
    dependencies:
      '@colors/colors': 1.6.0
      '@dabh/diagnostics': 2.0.3
      async: 3.2.4
      is-stream: 2.0.1
      logform: 2.5.1
      one-time: 1.0.0
      readable-stream: 3.6.2
      safe-stable-stringify: 2.4.3
      stack-trace: 0.0.10
      triple-beam: 1.3.0
      winston-transport: 4.7.0
    dev: true

  /winston@3.9.0:
    resolution: {integrity: sha512-jW51iW/X95BCW6MMtZWr2jKQBP4hV5bIDq9QrIjfDk6Q9QuxvTKEAlpUNAzP+HYHFFCeENhph16s0zEunu4uuQ==}
    engines: {node: '>= 12.0.0'}
    dependencies:
      '@colors/colors': 1.5.0
      '@dabh/diagnostics': 2.0.3
      async: 3.2.4
      is-stream: 2.0.1
      logform: 2.5.1
      one-time: 1.0.0
      readable-stream: 3.6.2
      safe-stable-stringify: 2.4.3
      stack-trace: 0.0.10
      triple-beam: 1.3.0
      winston-transport: 4.5.0
    dev: false

  /word-wrap@1.2.3:
    resolution: {integrity: sha512-Hz/mrNwitNRh/HUAtM/VT/5VH+ygD6DV7mYKZAtHOrbs8U7lvPS6xf7EJKMF0uW1KJCl0H701g3ZGus+muE5vQ==}
    engines: {node: '>=0.10.0'}
    dev: false

  /wrap-ansi@7.0.0:
    resolution: {integrity: sha512-YVGIj2kamLSTxw6NsZjoBxfSwsn0ycdesmc4p+Q21c5zPuZ1pl+NfxVdxPtdHvmNVOQ6XSYG4AUtyt/Fi7D16Q==}
    engines: {node: '>=10'}
    dependencies:
      ansi-styles: 4.3.0
      string-width: 4.2.3
      strip-ansi: 6.0.1

  /wrap-ansi@8.1.0:
    resolution: {integrity: sha512-si7QWI6zUMq56bESFvagtmzMdGOtoxfR+Sez11Mobfc7tm+VkUckk9bW2UeffTGVUbOksxmSw0AA2gs8g71NCQ==}
    engines: {node: '>=12'}
    dependencies:
      ansi-styles: 6.2.1
      string-width: 5.1.2
      strip-ansi: 7.1.0
    dev: true

  /wrappy@1.0.2:
    resolution: {integrity: sha512-l4Sp/DRseor9wL6EvV2+TuQn63dMkPjZ/sp9XkghTEbV9KlPS1xUsZ3u7/IQO4wxtcFB4bgpQPRcR3QCvezPcQ==}

  /write-file-atomic@4.0.2:
    resolution: {integrity: sha512-7KxauUdBmSdWnmpaGFg+ppNjKF8uNLry8LyzjauQDOVONfFLNKrKvQOxZ/VuTIcS/gge/YNahf5RIIQWTSarlg==}
    engines: {node: ^12.13.0 || ^14.15.0 || >=16.0.0}
    dependencies:
      imurmurhash: 0.1.4
      signal-exit: 3.0.7
    dev: true

  /ws@7.5.9:
    resolution: {integrity: sha512-F+P9Jil7UiSKSkppIiD94dN07AwvFixvLIj1Og1Rl9GGMuNipJnV9JzjD6XuqmAeiswGvUmNLjr5cFuXwNS77Q==}
    engines: {node: '>=8.3.0'}
    peerDependencies:
      bufferutil: ^4.0.1
      utf-8-validate: ^5.0.2
    peerDependenciesMeta:
      bufferutil:
        optional: true
      utf-8-validate:
        optional: true
    dev: false

  /ws@8.13.0:
    resolution: {integrity: sha512-x9vcZYTrFPC7aSIbj7sRCYo7L/Xb8Iy+pW0ng0wt2vCJv7M9HOMy0UoN3rr+IFC7hb7vXoqS+P9ktyLLLhO+LA==}
    engines: {node: '>=10.0.0'}
    peerDependencies:
      bufferutil: ^4.0.1
      utf-8-validate: '>=5.0.2'
    peerDependenciesMeta:
      bufferutil:
        optional: true
      utf-8-validate:
        optional: true
    dev: false

  /ws@8.16.0:
    resolution: {integrity: sha512-HS0c//TP7Ina87TfiPUz1rQzMhHrl/SG2guqRcTOIUYD2q8uhUdNHZYJUaQ8aTGPzCh+c6oawMKW35nFl1dxyQ==}
    engines: {node: '>=10.0.0'}
    peerDependencies:
      bufferutil: ^4.0.1
      utf-8-validate: '>=5.0.2'
    peerDependenciesMeta:
      bufferutil:
        optional: true
      utf-8-validate:
        optional: true
    dev: true

  /xml2js@0.5.0:
    resolution: {integrity: sha512-drPFnkQJik/O+uPKpqSgr22mpuFHqKdbS835iAQrUC73L2F5WkboIRd63ai/2Yg6I1jzifPFKH2NTK+cfglkIA==}
    engines: {node: '>=4.0.0'}
    dependencies:
      sax: 1.2.4
      xmlbuilder: 11.0.1
    dev: false

  /xmlbuilder@11.0.1:
    resolution: {integrity: sha512-fDlsI/kFEx7gLvbecc0/ohLG50fugQp8ryHzMTuW9vSa1GJ0XYWKnhsUx7oie3G98+r56aTQIUB4kht42R3JvA==}
    engines: {node: '>=4.0'}
    dev: false

  /xmlbuilder@13.0.2:
    resolution: {integrity: sha512-Eux0i2QdDYKbdbA6AM6xE4m6ZTZr4G4xF9kahI2ukSEMCzwce2eX9WlTI5J3s+NU7hpasFsr8hWIONae7LluAQ==}
    engines: {node: '>=6.0'}
    dev: false

  /xpath.js@1.1.0:
    resolution: {integrity: sha512-jg+qkfS4K8E7965sqaUl8mRngXiKb3WZGfONgE18pr03FUQiuSV6G+Ej4tS55B+rIQSFEIw3phdVAQ4pPqNWfQ==}
    engines: {node: '>=0.4.0'}
    dev: false

  /xtend@4.0.2:
    resolution: {integrity: sha512-LKYU1iAXJXUgAXn9URjiu+MWhyUXHsvfp7mcuYm9dSUKK0/CjtrUwFAxD82/mCWbtLsGjFIad0wIsod4zrTAEQ==}
    engines: {node: '>=0.4'}

  /y18n@5.0.8:
    resolution: {integrity: sha512-0pfFzegeDWJHJIAmTLRP2DwHjdF5s7jo9tuztdQxAhINCdvS+3nGINqPd00AphqJR/0LhANUS6/+7SCb98YOfA==}
    engines: {node: '>=10'}

  /yallist@2.1.2:
    resolution: {integrity: sha512-ncTzHV7NvsQZkYe1DW7cbDLm0YpzHmZF5r/iyP3ZnQtMiJ+pjzisCiMNI+Sj+xQF5pXhSHxSB3uDbsBTzY/c2A==}
    dev: false

  /yallist@3.1.1:
    resolution: {integrity: sha512-a4UGQaWPH59mOXUYnAG2ewncQS4i4F43Tv3JoAM+s2VDAmS9NsK8GpDMLrCHPksFT7h3K6TOoUNn2pb7RoXx4g==}

  /yallist@4.0.0:
    resolution: {integrity: sha512-3wdGidZyq5PB084XLES5TpOSRA3wjXAlIWMhum2kRcv/41Sn2emQ0dycQW4uZXLejwKvg6EsvbdlVL+FYEct7A==}

  /yaml@1.10.2:
    resolution: {integrity: sha512-r3vXyErRCYJ7wg28yvBY5VSoAF8ZvlcW9/BwUzEtUsjvX/DKs24dIkuwjtuprwJJHsbyUbLApepYTR1BN4uHrg==}
    engines: {node: '>= 6'}
    dev: true

  /yaml@2.3.1:
    resolution: {integrity: sha512-2eHWfjaoXgTBC2jNM1LRef62VQa0umtvRiDSk6HSzW7RvS5YtkabJrwYLLEKWBc8a5U2PTSCs+dJjUTJdlHsWQ==}
    engines: {node: '>= 14'}
    dev: false

  /yaml@2.4.1:
    resolution: {integrity: sha512-pIXzoImaqmfOrL7teGUBt/T7ZDnyeGBWyXQBvOVhLkWLN37GXv8NMLK406UY6dS51JfcQHsmcW5cJ441bHg6Lg==}
    engines: {node: '>= 14'}
    hasBin: true
    dev: true

  /yargs-parser@21.1.1:
    resolution: {integrity: sha512-tVpsJW7DdjecAiFpbIB1e3qxIQsE6NoPc5/eTdrbbIC4h0LVsWhnoa3g+m2HclBIujHzsxZ4VJVA+GUuc2/LBw==}
    engines: {node: '>=12'}

  /yargs@17.7.2:
    resolution: {integrity: sha512-7dSzzRQ++CKnNI/krKnYRV7JKKPUXMEh61soaHKg9mrWEhzFWhFnxPxGl+69cD1Ou63C13NUPCnmIcrvqCuM6w==}
    engines: {node: '>=12'}
    dependencies:
      cliui: 8.0.1
      escalade: 3.1.1
      get-caller-file: 2.0.5
      require-directory: 2.1.1
      string-width: 4.2.3
      y18n: 5.0.8
      yargs-parser: 21.1.1

  /yauzl@2.10.0:
    resolution: {integrity: sha512-p4a9I6X6nu6IhoGmBqAcbJy1mlC4j27vEPZX9F4L4/vZT3Lyq1VkFHw/V/PUcB9Buo+DG3iHkT0x3Qya58zc3g==}
    dependencies:
      buffer-crc32: 0.2.13
      fd-slicer: 1.1.0
    dev: true

  /yn@3.1.1:
    resolution: {integrity: sha512-Ux4ygGWsu2c7isFWe8Yu1YluJmqVhxqK2cLXNQA5AcC3QfbGNpM7fu0Y8b/z16pXLnFxZYvWhd3fhBY9DLmC6Q==}
    engines: {node: '>=6'}

  /yn@4.0.0:
    resolution: {integrity: sha512-huWiiCS4TxKc4SfgmTwW1K7JmXPPAmuXWYy4j9qjQo4+27Kni8mGhAAi1cloRWmBe2EqcLgt3IGqQoRL/MtPgg==}
    engines: {node: '>=10'}
    dev: false

  /yocto-queue@0.1.0:
    resolution: {integrity: sha512-rVksvsnNCdJ/ohGc6xgPwyN8eheCxsiLM8mxuE/t/mOVqJewPuO1miLpTHQiRgTKCLexL4MeAFVagts7HmNZ2Q==}
    engines: {node: '>=10'}

  /yocto-queue@1.0.0:
    resolution: {integrity: sha512-9bnSc/HEW2uRy67wc+T8UwauLuPJVn28jb+GtJY16iiKWyvmYJRXVT4UamsAEGQfPohgr2q4Tq0sQbQlxTfi1g==}
    engines: {node: '>=12.20'}

  /zod@1.11.17:
    resolution: {integrity: sha512-UzIwO92D0dSFwIRyyqAfRXICITLjF0IP8tRbEK/un7adirMssWZx8xF/1hZNE7t61knWZ+lhEuUvxlu2MO8qqA==}
    dev: false

  /zod@3.20.6:
    resolution: {integrity: sha512-oyu0m54SGCtzh6EClBVqDDlAYRz4jrVtKwQ7ZnsEmMI9HnzuZFj8QFwAY1M5uniIYACdGvv0PBWPF2kO0aNofA==}

  /zod@3.21.4:
    resolution: {integrity: sha512-m46AKbrzKVzOzs/DZgVnG5H55N1sv1M8qZU3A8RIKbs3mrACDNeIOeilDymVb2HdmP8uwshOCF4uJ8uM9rCqJw==}
    dev: false

  /zod@3.22.4:
    resolution: {integrity: sha512-iC+8Io04lddc+mVqQ9AZ7OQ2MrUKGN+oIQyq1vemgt46jwCwLfhq7/pwnBnNXXXZb8VTVLKwp9EDkx+ryxIWmg==}<|MERGE_RESOLUTION|>--- conflicted
+++ resolved
@@ -2160,12 +2160,10 @@
       - webdriverio
     dev: false
 
-<<<<<<< HEAD
   /@bpinternal/json-schema-to-zod@2.0.15:
     resolution: {integrity: sha512-CEi5XbffaDBAV+Ghqifx8XN+QZ/lzTGsWPn62uiTwD+arpqdlNZs7a0gtkNz1Fkr0KmkHWTZtzUdYNjIqIszTw==}
     dev: false
 
-=======
   /@bpinternal/depsynky@0.0.1:
     resolution: {integrity: sha512-Gu3qhkEOThWDLiWgO4LosVerUKIArQFV+SzxUskha/vYTUulBLiIWdTzVEx3HDCKqVQTWc91GIpmNIwce8VKUg==}
     hasBin: true
@@ -2186,7 +2184,6 @@
       esbuild: 0.20.2
     dev: true
 
->>>>>>> e7fe726d
   /@bpinternal/log4bot@0.0.4:
     resolution: {integrity: sha512-psjT4wxlMcKMnWu+acnxoMeVQaAjD5eRfTdpk1L2uymhy2hnukzxg53Z2cThbFDJsdEufFOneEGwSi2kfWXRwA==}
     dependencies:
@@ -2297,13 +2294,8 @@
       jsdoc-type-pratt-parser: 3.1.0
     dev: false
 
-<<<<<<< HEAD
-  /@esbuild/aix-ppc64@0.19.12:
-    resolution: {integrity: sha512-bmoCYyWdEL3wDQIVbcyzRyeKLgk2WtWLTWz1ZIAZF/EGbNOwSA6ew3PftJ1PqMiOOGu0OyFMzG53L0zqIpPeNA==}
-=======
   /@esbuild/aix-ppc64@0.20.2:
     resolution: {integrity: sha512-D+EBOJHXdNZcLJRBkhENNG8Wji2kgc9AZ9KiPr1JuZjsNtyHzrsfLRrY0tk2H2aoFu6RANO1y1iPPUCDYWkb5g==}
->>>>>>> e7fe726d
     engines: {node: '>=12'}
     cpu: [ppc64]
     os: [aix]
@@ -2328,13 +2320,8 @@
     requiresBuild: true
     optional: true
 
-<<<<<<< HEAD
-  /@esbuild/android-arm64@0.19.12:
-    resolution: {integrity: sha512-P0UVNGIienjZv3f5zq0DP3Nt2IE/3plFzuaS96vihvD0Hd6H/q4WXUGpCxD/E8YrSXfNyRPbpTq+T8ZQioSuPA==}
-=======
   /@esbuild/android-arm64@0.20.2:
     resolution: {integrity: sha512-mRzjLacRtl/tWU0SvD8lUEwb61yP9cqQo6noDZP/O8VkwafSYwZ4yWy24kan8jE/IMERpYncRt2dw438LP3Xmg==}
->>>>>>> e7fe726d
     engines: {node: '>=12'}
     cpu: [arm64]
     os: [android]
@@ -2367,13 +2354,8 @@
     requiresBuild: true
     optional: true
 
-<<<<<<< HEAD
-  /@esbuild/android-arm@0.19.12:
-    resolution: {integrity: sha512-qg/Lj1mu3CdQlDEEiWrlC4eaPZ1KztwGJ9B6J+/6G+/4ewxJg7gqj8eVYWvao1bXrqGiW2rsBZFSX3q2lcW05w==}
-=======
   /@esbuild/android-arm@0.20.2:
     resolution: {integrity: sha512-t98Ra6pw2VaDhqNWO2Oph2LXbz/EJcnLmKLGBJwEwXX/JAN83Fym1rU8l0JUWK6HkIbWONCSSatf4sf2NBRx/w==}
->>>>>>> e7fe726d
     engines: {node: '>=12'}
     cpu: [arm]
     os: [android]
@@ -2398,13 +2380,8 @@
     requiresBuild: true
     optional: true
 
-<<<<<<< HEAD
-  /@esbuild/android-x64@0.19.12:
-    resolution: {integrity: sha512-3k7ZoUW6Q6YqhdhIaq/WZ7HwBpnFBlW905Fa4s4qWJyiNOgT1dOqDiVAQFwBH7gBRZr17gLrlFCRzF6jFh7Kew==}
-=======
   /@esbuild/android-x64@0.20.2:
     resolution: {integrity: sha512-btzExgV+/lMGDDa194CcUQm53ncxzeBrWJcncOBxuC6ndBkKxnHdFJn86mCIgTELsooUmwUm9FkhSp5HYu00Rg==}
->>>>>>> e7fe726d
     engines: {node: '>=12'}
     cpu: [x64]
     os: [android]
@@ -2429,13 +2406,8 @@
     requiresBuild: true
     optional: true
 
-<<<<<<< HEAD
-  /@esbuild/darwin-arm64@0.19.12:
-    resolution: {integrity: sha512-B6IeSgZgtEzGC42jsI+YYu9Z3HKRxp8ZT3cqhvliEHovq8HSX2YX8lNocDn79gCKJXOSaEot9MVYky7AKjCs8g==}
-=======
   /@esbuild/darwin-arm64@0.20.2:
     resolution: {integrity: sha512-4J6IRT+10J3aJH3l1yzEg9y3wkTDgDk7TSDFX+wKFiWjqWp/iCfLIYzGyasx9l0SAFPT1HwSCR+0w/h1ES/MjA==}
->>>>>>> e7fe726d
     engines: {node: '>=12'}
     cpu: [arm64]
     os: [darwin]
@@ -2460,13 +2432,8 @@
     requiresBuild: true
     optional: true
 
-<<<<<<< HEAD
-  /@esbuild/darwin-x64@0.19.12:
-    resolution: {integrity: sha512-hKoVkKzFiToTgn+41qGhsUJXFlIjxI/jSYeZf3ugemDYZldIXIxhvwN6erJGlX4t5h417iFuheZ7l+YVn05N3A==}
-=======
   /@esbuild/darwin-x64@0.20.2:
     resolution: {integrity: sha512-tBcXp9KNphnNH0dfhv8KYkZhjc+H3XBkF5DKtswJblV7KlT9EI2+jeA8DgBjp908WEuYll6pF+UStUCfEpdysA==}
->>>>>>> e7fe726d
     engines: {node: '>=12'}
     cpu: [x64]
     os: [darwin]
@@ -2491,13 +2458,8 @@
     requiresBuild: true
     optional: true
 
-<<<<<<< HEAD
-  /@esbuild/freebsd-arm64@0.19.12:
-    resolution: {integrity: sha512-4aRvFIXmwAcDBw9AueDQ2YnGmz5L6obe5kmPT8Vd+/+x/JMVKCgdcRwH6APrbpNXsPz+K653Qg8HB/oXvXVukA==}
-=======
   /@esbuild/freebsd-arm64@0.20.2:
     resolution: {integrity: sha512-d3qI41G4SuLiCGCFGUrKsSeTXyWG6yem1KcGZVS+3FYlYhtNoNgYrWcvkOoaqMhwXSMrZRl69ArHsGJ9mYdbbw==}
->>>>>>> e7fe726d
     engines: {node: '>=12'}
     cpu: [arm64]
     os: [freebsd]
@@ -2522,13 +2484,8 @@
     requiresBuild: true
     optional: true
 
-<<<<<<< HEAD
-  /@esbuild/freebsd-x64@0.19.12:
-    resolution: {integrity: sha512-EYoXZ4d8xtBoVN7CEwWY2IN4ho76xjYXqSXMNccFSx2lgqOG/1TBPW0yPx1bJZk94qu3tX0fycJeeQsKovA8gg==}
-=======
   /@esbuild/freebsd-x64@0.20.2:
     resolution: {integrity: sha512-d+DipyvHRuqEeM5zDivKV1KuXn9WeRX6vqSqIDgwIfPQtwMP4jaDsQsDncjTDDsExT4lR/91OLjRo8bmC1e+Cw==}
->>>>>>> e7fe726d
     engines: {node: '>=12'}
     cpu: [x64]
     os: [freebsd]
@@ -2553,13 +2510,8 @@
     requiresBuild: true
     optional: true
 
-<<<<<<< HEAD
-  /@esbuild/linux-arm64@0.19.12:
-    resolution: {integrity: sha512-EoTjyYyLuVPfdPLsGVVVC8a0p1BFFvtpQDB/YLEhaXyf/5bczaGeN15QkR+O4S5LeJ92Tqotve7i1jn35qwvdA==}
-=======
   /@esbuild/linux-arm64@0.20.2:
     resolution: {integrity: sha512-9pb6rBjGvTFNira2FLIWqDk/uaf42sSyLE8j1rnUpuzsODBq7FvpwHYZxQ/It/8b+QOS1RYfqgGFNLRI+qlq2A==}
->>>>>>> e7fe726d
     engines: {node: '>=12'}
     cpu: [arm64]
     os: [linux]
@@ -2584,13 +2536,8 @@
     requiresBuild: true
     optional: true
 
-<<<<<<< HEAD
-  /@esbuild/linux-arm@0.19.12:
-    resolution: {integrity: sha512-J5jPms//KhSNv+LO1S1TX1UWp1ucM6N6XuL6ITdKWElCu8wXP72l9MM0zDTzzeikVyqFE6U8YAV9/tFyj0ti+w==}
-=======
   /@esbuild/linux-arm@0.20.2:
     resolution: {integrity: sha512-VhLPeR8HTMPccbuWWcEUD1Az68TqaTYyj6nfE4QByZIQEQVWBB8vup8PpR7y1QHL3CpcF6xd5WVBU/+SBEvGTg==}
->>>>>>> e7fe726d
     engines: {node: '>=12'}
     cpu: [arm]
     os: [linux]
@@ -2615,13 +2562,8 @@
     requiresBuild: true
     optional: true
 
-<<<<<<< HEAD
-  /@esbuild/linux-ia32@0.19.12:
-    resolution: {integrity: sha512-Thsa42rrP1+UIGaWz47uydHSBOgTUnwBwNq59khgIwktK6x60Hivfbux9iNR0eHCHzOLjLMLfUMLCypBkZXMHA==}
-=======
   /@esbuild/linux-ia32@0.20.2:
     resolution: {integrity: sha512-o10utieEkNPFDZFQm9CoP7Tvb33UutoJqg3qKf1PWVeeJhJw0Q347PxMvBgVVFgouYLGIhFYG0UGdBumROyiig==}
->>>>>>> e7fe726d
     engines: {node: '>=12'}
     cpu: [ia32]
     os: [linux]
@@ -2654,13 +2596,8 @@
     requiresBuild: true
     optional: true
 
-<<<<<<< HEAD
-  /@esbuild/linux-loong64@0.19.12:
-    resolution: {integrity: sha512-LiXdXA0s3IqRRjm6rV6XaWATScKAXjI4R4LoDlvO7+yQqFdlr1Bax62sRwkVvRIrwXxvtYEHHI4dm50jAXkuAA==}
-=======
   /@esbuild/linux-loong64@0.20.2:
     resolution: {integrity: sha512-PR7sp6R/UC4CFVomVINKJ80pMFlfDfMQMYynX7t1tNTeivQ6XdX5r2XovMmha/VjR1YN/HgHWsVcTRIMkymrgQ==}
->>>>>>> e7fe726d
     engines: {node: '>=12'}
     cpu: [loong64]
     os: [linux]
@@ -2685,13 +2622,8 @@
     requiresBuild: true
     optional: true
 
-<<<<<<< HEAD
-  /@esbuild/linux-mips64el@0.19.12:
-    resolution: {integrity: sha512-fEnAuj5VGTanfJ07ff0gOA6IPsvrVHLVb6Lyd1g2/ed67oU1eFzL0r9WL7ZzscD+/N6i3dWumGE1Un4f7Amf+w==}
-=======
   /@esbuild/linux-mips64el@0.20.2:
     resolution: {integrity: sha512-4BlTqeutE/KnOiTG5Y6Sb/Hw6hsBOZapOVF6njAESHInhlQAghVVZL1ZpIctBOoTFbQyGW+LsVYZ8lSSB3wkjA==}
->>>>>>> e7fe726d
     engines: {node: '>=12'}
     cpu: [mips64el]
     os: [linux]
@@ -2716,13 +2648,8 @@
     requiresBuild: true
     optional: true
 
-<<<<<<< HEAD
-  /@esbuild/linux-ppc64@0.19.12:
-    resolution: {integrity: sha512-nYJA2/QPimDQOh1rKWedNOe3Gfc8PabU7HT3iXWtNUbRzXS9+vgB0Fjaqr//XNbd82mCxHzik2qotuI89cfixg==}
-=======
   /@esbuild/linux-ppc64@0.20.2:
     resolution: {integrity: sha512-rD3KsaDprDcfajSKdn25ooz5J5/fWBylaaXkuotBDGnMnDP1Uv5DLAN/45qfnf3JDYyJv/ytGHQaziHUdyzaAg==}
->>>>>>> e7fe726d
     engines: {node: '>=12'}
     cpu: [ppc64]
     os: [linux]
@@ -2747,13 +2674,8 @@
     requiresBuild: true
     optional: true
 
-<<<<<<< HEAD
-  /@esbuild/linux-riscv64@0.19.12:
-    resolution: {integrity: sha512-2MueBrlPQCw5dVJJpQdUYgeqIzDQgw3QtiAHUC4RBz9FXPrskyyU3VI1hw7C0BSKB9OduwSJ79FTCqtGMWqJHg==}
-=======
   /@esbuild/linux-riscv64@0.20.2:
     resolution: {integrity: sha512-snwmBKacKmwTMmhLlz/3aH1Q9T8v45bKYGE3j26TsaOVtjIag4wLfWSiZykXzXuE1kbCE+zJRmwp+ZbIHinnVg==}
->>>>>>> e7fe726d
     engines: {node: '>=12'}
     cpu: [riscv64]
     os: [linux]
@@ -2778,13 +2700,8 @@
     requiresBuild: true
     optional: true
 
-<<<<<<< HEAD
-  /@esbuild/linux-s390x@0.19.12:
-    resolution: {integrity: sha512-+Pil1Nv3Umes4m3AZKqA2anfhJiVmNCYkPchwFJNEJN5QxmTs1uzyy4TvmDrCRNT2ApwSari7ZIgrPeUx4UZDg==}
-=======
   /@esbuild/linux-s390x@0.20.2:
     resolution: {integrity: sha512-wcWISOobRWNm3cezm5HOZcYz1sKoHLd8VL1dl309DiixxVFoFe/o8HnwuIwn6sXre88Nwj+VwZUvJf4AFxkyrQ==}
->>>>>>> e7fe726d
     engines: {node: '>=12'}
     cpu: [s390x]
     os: [linux]
@@ -2809,13 +2726,8 @@
     requiresBuild: true
     optional: true
 
-<<<<<<< HEAD
-  /@esbuild/linux-x64@0.19.12:
-    resolution: {integrity: sha512-B71g1QpxfwBvNrfyJdVDexenDIt1CiDN1TIXLbhOw0KhJzE78KIFGX6OJ9MrtC0oOqMWf+0xop4qEU8JrJTwCg==}
-=======
   /@esbuild/linux-x64@0.20.2:
     resolution: {integrity: sha512-1MdwI6OOTsfQfek8sLwgyjOXAu+wKhLEoaOLTjbijk6E2WONYpH9ZU2mNtR+lZ2B4uwr+usqGuVfFT9tMtGvGw==}
->>>>>>> e7fe726d
     engines: {node: '>=12'}
     cpu: [x64]
     os: [linux]
@@ -2840,13 +2752,8 @@
     requiresBuild: true
     optional: true
 
-<<<<<<< HEAD
-  /@esbuild/netbsd-x64@0.19.12:
-    resolution: {integrity: sha512-3ltjQ7n1owJgFbuC61Oj++XhtzmymoCihNFgT84UAmJnxJfm4sYCiSLTXZtE00VWYpPMYc+ZQmB6xbSdVh0JWA==}
-=======
   /@esbuild/netbsd-x64@0.20.2:
     resolution: {integrity: sha512-K8/DhBxcVQkzYc43yJXDSyjlFeHQJBiowJ0uVL6Tor3jGQfSGHNNJcWxNbOI8v5k82prYqzPuwkzHt3J1T1iZQ==}
->>>>>>> e7fe726d
     engines: {node: '>=12'}
     cpu: [x64]
     os: [netbsd]
@@ -2871,13 +2778,8 @@
     requiresBuild: true
     optional: true
 
-<<<<<<< HEAD
-  /@esbuild/openbsd-x64@0.19.12:
-    resolution: {integrity: sha512-RbrfTB9SWsr0kWmb9srfF+L933uMDdu9BIzdA7os2t0TXhCRjrQyCeOt6wVxr79CKD4c+p+YhCj31HBkYcXebw==}
-=======
   /@esbuild/openbsd-x64@0.20.2:
     resolution: {integrity: sha512-eMpKlV0SThJmmJgiVyN9jTPJ2VBPquf6Kt/nAoo6DgHAoN57K15ZghiHaMvqjCye/uU4X5u3YSMgVBI1h3vKrQ==}
->>>>>>> e7fe726d
     engines: {node: '>=12'}
     cpu: [x64]
     os: [openbsd]
@@ -2902,13 +2804,8 @@
     requiresBuild: true
     optional: true
 
-<<<<<<< HEAD
-  /@esbuild/sunos-x64@0.19.12:
-    resolution: {integrity: sha512-HKjJwRrW8uWtCQnQOz9qcU3mUZhTUQvi56Q8DPTLLB+DawoiQdjsYq+j+D3s9I8VFtDr+F9CjgXKKC4ss89IeA==}
-=======
   /@esbuild/sunos-x64@0.20.2:
     resolution: {integrity: sha512-2UyFtRC6cXLyejf/YEld4Hajo7UHILetzE1vsRcGL3earZEW77JxrFjH4Ez2qaTiEfMgAXxfAZCm1fvM/G/o8w==}
->>>>>>> e7fe726d
     engines: {node: '>=12'}
     cpu: [x64]
     os: [sunos]
@@ -2933,13 +2830,8 @@
     requiresBuild: true
     optional: true
 
-<<<<<<< HEAD
-  /@esbuild/win32-arm64@0.19.12:
-    resolution: {integrity: sha512-URgtR1dJnmGvX864pn1B2YUYNzjmXkuJOIqG2HdU62MVS4EHpU2946OZoTMnRUHklGtJdJZ33QfzdjGACXhn1A==}
-=======
   /@esbuild/win32-arm64@0.20.2:
     resolution: {integrity: sha512-GRibxoawM9ZCnDxnP3usoUDO9vUkpAxIIZ6GQI+IlVmr5kP3zUq+l17xELTHMWTWzjxa2guPNyrpq1GWmPvcGQ==}
->>>>>>> e7fe726d
     engines: {node: '>=12'}
     cpu: [arm64]
     os: [win32]
@@ -2964,13 +2856,8 @@
     requiresBuild: true
     optional: true
 
-<<<<<<< HEAD
-  /@esbuild/win32-ia32@0.19.12:
-    resolution: {integrity: sha512-+ZOE6pUkMOJfmxmBZElNOx72NKpIa/HFOMGzu8fqzQJ5kgf6aTGrcJaFsNiVMH4JKpMipyK+7k0n2UXN7a8YKQ==}
-=======
   /@esbuild/win32-ia32@0.20.2:
     resolution: {integrity: sha512-HfLOfn9YWmkSKRQqovpnITazdtquEW8/SoHW7pWpuEeguaZI4QnCRW6b+oZTztdBnZOS2hqJ6im/D5cPzBTTlQ==}
->>>>>>> e7fe726d
     engines: {node: '>=12'}
     cpu: [ia32]
     os: [win32]
@@ -2995,13 +2882,8 @@
     requiresBuild: true
     optional: true
 
-<<<<<<< HEAD
-  /@esbuild/win32-x64@0.19.12:
-    resolution: {integrity: sha512-T1QyPSDCyMXaO3pzBkF96E8xMkiRYbUEZADd29SyPGabqxMViNoii+NcK7eWJAEoU6RZyEm5lVSIjTmcdoB9HA==}
-=======
   /@esbuild/win32-x64@0.20.2:
     resolution: {integrity: sha512-N49X4lJX27+l9jbLKSqZ6bKNjzQvHaT8IIFUy+YIqmXQdjYCToGWwOItDrfby14c78aDd5NHQl29xingXfCdLQ==}
->>>>>>> e7fe726d
     engines: {node: '>=12'}
     cpu: [x64]
     os: [win32]
@@ -6628,68 +6510,6 @@
       '@esbuild/win32-arm64': 0.18.12
       '@esbuild/win32-ia32': 0.18.12
       '@esbuild/win32-x64': 0.18.12
-
-<<<<<<< HEAD
-  /esbuild@0.19.12:
-    resolution: {integrity: sha512-aARqgq8roFBj054KvQr5f1sFu0D65G+miZRCuJyJ0G13Zwx7vRar5Zhn2tkQNzIXcBrNVsv/8stehpj+GAjgbg==}
-=======
-  /esbuild@0.20.2:
-    resolution: {integrity: sha512-WdOOppmUNU+IbZ0PaDiTst80zjnrOkyJNHoKupIcVyU8Lvla3Ugx94VzkQ32Ijqd7UhHJy75gNWDMUekcrSJ6g==}
->>>>>>> e7fe726d
-    engines: {node: '>=12'}
-    hasBin: true
-    requiresBuild: true
-    optionalDependencies:
-<<<<<<< HEAD
-      '@esbuild/aix-ppc64': 0.19.12
-      '@esbuild/android-arm': 0.19.12
-      '@esbuild/android-arm64': 0.19.12
-      '@esbuild/android-x64': 0.19.12
-      '@esbuild/darwin-arm64': 0.19.12
-      '@esbuild/darwin-x64': 0.19.12
-      '@esbuild/freebsd-arm64': 0.19.12
-      '@esbuild/freebsd-x64': 0.19.12
-      '@esbuild/linux-arm': 0.19.12
-      '@esbuild/linux-arm64': 0.19.12
-      '@esbuild/linux-ia32': 0.19.12
-      '@esbuild/linux-loong64': 0.19.12
-      '@esbuild/linux-mips64el': 0.19.12
-      '@esbuild/linux-ppc64': 0.19.12
-      '@esbuild/linux-riscv64': 0.19.12
-      '@esbuild/linux-s390x': 0.19.12
-      '@esbuild/linux-x64': 0.19.12
-      '@esbuild/netbsd-x64': 0.19.12
-      '@esbuild/openbsd-x64': 0.19.12
-      '@esbuild/sunos-x64': 0.19.12
-      '@esbuild/win32-arm64': 0.19.12
-      '@esbuild/win32-ia32': 0.19.12
-      '@esbuild/win32-x64': 0.19.12
-=======
-      '@esbuild/aix-ppc64': 0.20.2
-      '@esbuild/android-arm': 0.20.2
-      '@esbuild/android-arm64': 0.20.2
-      '@esbuild/android-x64': 0.20.2
-      '@esbuild/darwin-arm64': 0.20.2
-      '@esbuild/darwin-x64': 0.20.2
-      '@esbuild/freebsd-arm64': 0.20.2
-      '@esbuild/freebsd-x64': 0.20.2
-      '@esbuild/linux-arm': 0.20.2
-      '@esbuild/linux-arm64': 0.20.2
-      '@esbuild/linux-ia32': 0.20.2
-      '@esbuild/linux-loong64': 0.20.2
-      '@esbuild/linux-mips64el': 0.20.2
-      '@esbuild/linux-ppc64': 0.20.2
-      '@esbuild/linux-riscv64': 0.20.2
-      '@esbuild/linux-s390x': 0.20.2
-      '@esbuild/linux-x64': 0.20.2
-      '@esbuild/netbsd-x64': 0.20.2
-      '@esbuild/openbsd-x64': 0.20.2
-      '@esbuild/sunos-x64': 0.20.2
-      '@esbuild/win32-arm64': 0.20.2
-      '@esbuild/win32-ia32': 0.20.2
-      '@esbuild/win32-x64': 0.20.2
->>>>>>> e7fe726d
-    dev: true
 
   /escalade@3.1.1:
     resolution: {integrity: sha512-k0er2gUkLf8O0zKJiAhmkTnJlTvINGv7ygDNPbeIsX/TJjGJZHuh9B2UxbsaEkmlEo9MfhrSzmhIlhRlI2GXnw==}
