lockfileVersion: '6.0'

settings:
  autoInstallPeers: true
  excludeLinksFromLockfile: false

importers:

  .:
    dependencies:
      '@botpress/cli':
        specifier: workspace:*
        version: link:packages/cli
      '@botpress/sdk':
        specifier: workspace:^
        version: link:packages/sdk
      '@bpinternal/depsynky':
        specifier: ^0.0.1
        version: 0.0.1
      '@types/node':
        specifier: ^18.11.18
        version: 18.16.16
      '@typescript-eslint/eslint-plugin':
        specifier: ^5.47.0
        version: 5.59.8(@typescript-eslint/parser@5.59.8)(eslint@8.41.0)(typescript@4.9.5)
      '@typescript-eslint/parser':
        specifier: ^5.47.0
        version: 5.59.8(eslint@8.41.0)(typescript@4.9.5)
      eslint:
        specifier: ^8.30.0
        version: 8.41.0
      eslint-config-prettier:
        specifier: ^8.5.0
        version: 8.8.0(eslint@8.41.0)
      eslint-plugin-import:
        specifier: ^2.26.0
        version: 2.27.5(@typescript-eslint/parser@5.59.8)(eslint@8.41.0)
      eslint-plugin-jsdoc:
        specifier: ^39.6.4
        version: 39.9.1(eslint@8.41.0)
      eslint-plugin-prettier:
        specifier: ^4.2.1
        version: 4.2.1(eslint-config-prettier@8.8.0)(eslint@8.41.0)(prettier@2.8.8)
      eslint-plugin-unused-imports:
        specifier: ^2.0.0
        version: 2.0.0(@typescript-eslint/eslint-plugin@5.59.8)(eslint@8.41.0)
      prettier:
        specifier: ^2.8.1
        version: 2.8.8
      retry-cli:
        specifier: ^0.7.0
        version: 0.7.0
      ts-node:
        specifier: ^10.9.1
        version: 10.9.1(@types/node@18.16.16)(typescript@4.9.5)
      turbo:
        specifier: ^1.13.3
        version: 1.13.3
      typescript:
        specifier: ^4.9.4
        version: 4.9.5
      vitest:
        specifier: ^0.33.0
        version: 0.33.0

  bots/bugbuster:
    dependencies:
      '@botpress/client':
        specifier: workspace:*
        version: link:../../packages/client
      '@botpress/sdk':
        specifier: workspace:*
        version: link:../../packages/sdk
    devDependencies:
      '@botpress/cli':
        specifier: workspace:*
        version: link:../../packages/cli
      '@bpinternal/es-node':
        specifier: ^0.0.5
        version: 0.0.5
      '@types/node':
        specifier: ^18.11.17
        version: 18.16.0
      execa:
        specifier: ^8.0.1
        version: 8.0.1
      typescript:
        specifier: ^4.9.4
        version: 4.9.5

  bots/hello-world:
    dependencies:
      '@botpress/cli':
        specifier: workspace:*
        version: link:../../packages/cli
      '@botpress/client':
        specifier: workspace:*
        version: link:../../packages/client
      '@botpress/sdk':
        specifier: workspace:*
        version: link:../../packages/sdk
    devDependencies:
      '@types/json-schema':
        specifier: ^7.0.11
        version: 7.0.12
      '@types/node':
        specifier: ^18.11.17
        version: 18.16.16
      esbuild:
        specifier: ^0.15.18
        version: 0.15.18
      nodemon:
        specifier: ^2.0.20
        version: 2.0.22
      ts-node:
        specifier: ^10.9.1
        version: 10.9.1(@types/node@18.16.16)(typescript@4.9.5)
      typescript:
        specifier: ^4.9.4
        version: 4.9.5

  bots/hit-looper:
    dependencies:
      '@botpress/client':
        specifier: workspace:*
        version: link:../../packages/client
      '@botpress/sdk':
        specifier: workspace:*
        version: link:../../packages/sdk
    devDependencies:
      '@bpinternal/es-node':
        specifier: ^0.0.5
        version: 0.0.5
      '@types/node':
        specifier: ^18.11.17
        version: 18.16.0
      execa:
        specifier: ^8.0.1
        version: 8.0.1
      typescript:
        specifier: ^4.9.4
        version: 4.9.5

  bots/sheetzy:
    dependencies:
      '@botpress/client':
        specifier: workspace:*
        version: link:../../packages/client
      '@botpress/sdk':
        specifier: workspace:*
        version: link:../../packages/sdk
    devDependencies:
      '@bpinternal/es-node':
        specifier: ^0.0.5
        version: 0.0.5
      '@types/node':
        specifier: ^18.11.17
        version: 18.16.16
      execa:
        specifier: ^8.0.1
        version: 8.0.1
      typescript:
        specifier: ^4.9.4
        version: 4.9.5

  integrations/asana:
    dependencies:
      '@botpress/sdk':
        specifier: workspace:*
        version: link:../../packages/sdk
      '@botpress/sdk-addons':
        specifier: workspace:*
        version: link:../../packages/sdk-addons
      asana:
        specifier: ^1.0.2
        version: 1.0.2
    devDependencies:
      '@botpress/cli':
        specifier: workspace:*
        version: link:../../packages/cli
      '@botpress/client':
        specifier: workspace:*
        version: link:../../packages/client
      '@sentry/cli':
        specifier: ^2.18.1
        version: 2.18.1
      '@types/asana':
        specifier: ^0.18.12
        version: 0.18.12
      '@types/node':
        specifier: ^18.11.17
        version: 18.16.0
      ts-node:
        specifier: ^10.9.1
        version: 10.9.1(@types/node@18.16.0)(typescript@4.9.5)
      typescript:
        specifier: ^4.9.4
        version: 4.9.5

  integrations/charts:
    dependencies:
      '@botpress/sdk':
        specifier: workspace:*
        version: link:../../packages/sdk
      axios:
        specifier: ^1.7.2
        version: 1.7.2
    devDependencies:
      '@types/node':
        specifier: ^18.11.17
        version: 18.19.10
      chart.js:
        specifier: ^3.9.1
        version: 3.9.1
      ts-node:
        specifier: ^10.9.1
        version: 10.9.2(@types/node@18.19.10)(typescript@4.9.5)
      typescript:
        specifier: ^4.9.4
        version: 4.9.5

  integrations/dalle:
    dependencies:
      '@botpress/client':
        specifier: workspace:*
        version: link:../../packages/client
      '@botpress/sdk':
        specifier: workspace:*
        version: link:../../packages/sdk
      axios:
        specifier: ^1.6.7
        version: 1.6.7
    devDependencies:
      '@botpress/cli':
        specifier: workspace:*
        version: link:../../packages/cli
      '@types/node':
        specifier: ^18.19.10
        version: 18.19.10
      ts-node:
        specifier: ^10.9.2
        version: 10.9.2(@types/node@18.19.10)(typescript@4.9.5)
      typescript:
        specifier: ^4.9.5
        version: 4.9.5

  integrations/discord:
    dependencies:
      '@botpress/client':
        specifier: workspace:*
        version: link:../../packages/client
      '@botpress/sdk':
        specifier: workspace:*
        version: link:../../packages/sdk
      '@botpress/sdk-addons':
        specifier: workspace:*
        version: link:../../packages/sdk-addons
    devDependencies:
      '@botpress/cli':
        specifier: workspace:*
        version: link:../../packages/cli
      '@sentry/cli':
        specifier: ^2.18.1
        version: 2.18.1
      '@types/node':
        specifier: ^18.11.17
        version: 18.16.16
      esbuild:
        specifier: ^0.15.18
        version: 0.15.18
      nodemon:
        specifier: ^2.0.20
        version: 2.0.22
      ts-node:
        specifier: ^10.9.1
        version: 10.9.1(@types/node@18.16.16)(typescript@4.9.5)
      typescript:
        specifier: ^4.9.4
        version: 4.9.5

  integrations/github:
    dependencies:
      '@botpress/sdk':
        specifier: workspace:*
        version: link:../../packages/sdk
      '@botpress/sdk-addons':
        specifier: workspace:*
        version: link:../../packages/sdk-addons
      '@octokit/webhooks-methods':
        specifier: ^3.0.2
        version: 3.0.3
      '@octokit/webhooks-types':
        specifier: ^6.10.0
        version: 6.11.0
      fuse.js:
        specifier: ^6.6.2
        version: 6.6.2
      octokit:
        specifier: ^2.0.19
        version: 2.0.19
    devDependencies:
      '@botpress/cli':
        specifier: workspace:*
        version: link:../../packages/cli
      '@botpress/client':
        specifier: workspace:*
        version: link:../../packages/client
      '@sentry/cli':
        specifier: ^2.18.1
        version: 2.18.1
      '@types/node':
        specifier: ^18.11.17
        version: 18.16.16
      typescript:
        specifier: ^4.9.4
        version: 4.9.5

  integrations/gmail:
    dependencies:
      '@botpress/cli':
        specifier: workspace:*
        version: link:../../packages/cli
      '@botpress/client':
        specifier: workspace:*
        version: link:../../packages/client
      '@botpress/sdk':
        specifier: workspace:*
        version: link:../../packages/sdk
      '@botpress/sdk-addons':
        specifier: workspace:*
        version: link:../../packages/sdk-addons
      cheerio:
        specifier: 1.0.0-rc.12
        version: 1.0.0-rc.12
      gmail-api-parse-message:
        specifier: ^2.1.2
        version: 2.1.2
      googleapis:
        specifier: ^112.0.0
        version: 112.0.0
      js-base64:
        specifier: ^3.7.5
        version: 3.7.5
      nodemailer:
        specifier: ^6.7.2
        version: 6.9.3
      query-string:
        specifier: ^6.14.1
        version: 6.14.1
    devDependencies:
      '@sentry/cli':
        specifier: ^2.18.1
        version: 2.18.1
      '@types/node':
        specifier: ^18.11.17
        version: 18.16.16
      '@types/nodemailer':
        specifier: ^6.4.4
        version: 6.4.8
      esbuild:
        specifier: ^0.15.18
        version: 0.15.18
      nodemon:
        specifier: ^2.0.20
        version: 2.0.22
      ts-node:
        specifier: ^10.9.1
        version: 10.9.1(@types/node@18.16.16)(typescript@4.9.5)
      typescript:
        specifier: ^4.9.4
        version: 4.9.5

  integrations/googlecalendar:
    dependencies:
      '@botpress/client':
        specifier: workspace:*
        version: link:../../packages/client
      '@botpress/sdk':
        specifier: workspace:*
        version: link:../../packages/sdk
      google-auth-library:
        specifier: ^9.0.0
        version: 9.0.0
      googleapis:
        specifier: ^126.0.1
        version: 126.0.1
    devDependencies:
      '@botpress/cli':
        specifier: workspace:*
        version: link:../../packages/cli
      '@types/node':
        specifier: ^18.11.17
        version: 18.16.16
      googleapis-common:
        specifier: ^7.0.1
        version: 7.0.1
      typescript:
        specifier: ^4.9.4
        version: 4.9.5

  integrations/groq:
    dependencies:
      '@botpress/client':
        specifier: workspace:*
        version: link:../../packages/client
      '@botpress/common':
        specifier: workspace:*
        version: link:../../packages/common
      '@botpress/sdk':
        specifier: workspace:*
        version: link:../../packages/sdk
      openai:
        specifier: ^4.50.0
        version: 4.50.0
    devDependencies:
      '@types/node':
        specifier: ^18.11.17
        version: 18.19.10
      ts-node:
        specifier: ^10.9.1
        version: 10.9.2(@types/node@18.19.10)(typescript@4.9.5)
      typescript:
        specifier: ^4.9.4
        version: 4.9.5

  integrations/gsheets:
    dependencies:
      '@botpress/client':
        specifier: workspace:*
        version: link:../../packages/client
      '@botpress/sdk':
        specifier: workspace:*
        version: link:../../packages/sdk
      google-auth-library:
        specifier: ^9.0.0
        version: 9.0.0
      googleapis:
        specifier: ^126.0.1
        version: 126.0.1
    devDependencies:
      '@types/node':
        specifier: ^18.11.17
        version: 18.16.0
      ts-node:
        specifier: ^10.9.1
        version: 10.9.1(@types/node@18.16.0)(typescript@4.9.5)
      typescript:
        specifier: ^4.9.4
        version: 4.9.5

  integrations/instagram:
    dependencies:
      '@botpress/cli':
        specifier: workspace:*
        version: link:../../packages/cli
      '@botpress/client':
        specifier: workspace:*
        version: link:../../packages/client
      '@botpress/sdk':
        specifier: workspace:*
        version: link:../../packages/sdk
      '@botpress/sdk-addons':
        specifier: workspace:*
        version: link:../../packages/sdk-addons
      messaging-api-messenger:
        specifier: ^1.1.0
        version: 1.1.0
      query-string:
        specifier: ^6.14.1
        version: 6.14.1
    devDependencies:
      '@sentry/cli':
        specifier: ^2.18.1
        version: 2.18.1
      '@types/node':
        specifier: ^18.11.17
        version: 18.16.16
      esbuild:
        specifier: ^0.15.18
        version: 0.15.18
      nodemon:
        specifier: ^2.0.20
        version: 2.0.22
      ts-node:
        specifier: ^10.9.1
        version: 10.9.1(@types/node@18.16.16)(typescript@4.9.5)
      typescript:
        specifier: ^4.9.4
        version: 4.9.5

  integrations/intercom:
    dependencies:
      '@botpress/cli':
        specifier: workspace:*
        version: link:../../packages/cli
      '@botpress/client':
        specifier: workspace:*
        version: link:../../packages/client
      '@botpress/sdk':
        specifier: workspace:*
        version: link:../../packages/sdk
      '@botpress/sdk-addons':
        specifier: workspace:*
        version: link:../../packages/sdk-addons
      intercom-client:
        specifier: ^4.0.0
        version: 4.0.0
    devDependencies:
      '@sentry/cli':
        specifier: ^2.18.1
        version: 2.18.1
      '@types/node':
        specifier: ^18.11.17
        version: 18.16.16
      esbuild:
        specifier: ^0.15.18
        version: 0.15.18
      nodemon:
        specifier: ^2.0.20
        version: 2.0.22
      ts-node:
        specifier: ^10.9.1
        version: 10.9.1(@types/node@18.16.16)(typescript@4.9.5)
      typescript:
        specifier: ^4.9.4
        version: 4.9.5

  integrations/line:
    dependencies:
      '@botpress/cli':
        specifier: workspace:*
        version: link:../../packages/cli
      '@botpress/client':
        specifier: workspace:*
        version: link:../../packages/client
      '@botpress/sdk':
        specifier: workspace:*
        version: link:../../packages/sdk
      '@botpress/sdk-addons':
        specifier: workspace:*
        version: link:../../packages/sdk-addons
      '@line/bot-sdk':
        specifier: ^7.5.2
        version: 7.5.2
      crypto:
        specifier: ^1.0.1
        version: 1.0.1
    devDependencies:
      '@sentry/cli':
        specifier: ^2.18.1
        version: 2.18.1
      '@types/node':
        specifier: ^18.14.1
        version: 18.16.16
      esbuild:
        specifier: ^0.15.18
        version: 0.15.18
      nodemon:
        specifier: ^2.0.20
        version: 2.0.22
      ts-node:
        specifier: ^10.9.1
        version: 10.9.1(@types/node@18.16.16)(typescript@4.9.5)
      typescript:
        specifier: ^4.9.5
        version: 4.9.5

  integrations/linear:
    dependencies:
      '@botpress/client':
        specifier: workspace:*
        version: link:../../packages/client
      '@botpress/sdk':
        specifier: workspace:*
        version: link:../../packages/sdk
      '@botpress/sdk-addons':
        specifier: workspace:*
        version: link:../../packages/sdk-addons
      '@linear/sdk':
        specifier: ^2.6.0
        version: 2.6.0
      axios:
        specifier: ^1.4.0
        version: 1.6.3
      query-string:
        specifier: ^6.14.1
        version: 6.14.1
      tsafe:
        specifier: ^1.6.4
        version: 1.6.6
    devDependencies:
      '@botpress/cli':
        specifier: workspace:*
        version: link:../../packages/cli
      '@sentry/cli':
        specifier: ^2.18.1
        version: 2.18.1
      '@types/node':
        specifier: ^18.11.17
        version: 18.16.16
      typescript:
        specifier: ^4.9.4
        version: 4.9.5

  integrations/mailchimp:
    dependencies:
      '@botpress/client':
        specifier: workspace:*
        version: link:../../packages/client
      '@botpress/sdk':
        specifier: workspace:*
        version: link:../../packages/sdk
      '@mailchimp/mailchimp_marketing':
        specifier: ^3.0.80
        version: 3.0.80
    devDependencies:
      '@types/mailchimp__mailchimp_marketing':
        specifier: 3.0.10
        version: 3.0.10
      '@types/node':
        specifier: ^18.11.17
        version: 18.16.0
      ts-node:
        specifier: ^10.9.1
        version: 10.9.1(@types/node@18.16.0)(typescript@4.9.5)
      typescript:
        specifier: ^4.9.4
        version: 4.9.5

  integrations/make:
    dependencies:
      '@botpress/client':
        specifier: workspace:*
        version: link:../../packages/client
      '@botpress/sdk':
        specifier: workspace:*
        version: link:../../packages/sdk
      axios:
        specifier: ^1.6.7
        version: 1.6.7
    devDependencies:
      '@botpress/cli':
        specifier: workspace:*
        version: link:../../packages/cli
      '@types/node':
        specifier: ^18.19.10
        version: 18.19.10
      ts-node:
        specifier: ^10.9.2
        version: 10.9.2(@types/node@18.19.10)(typescript@4.9.5)
      typescript:
        specifier: ^4.9.5
        version: 4.9.5

  integrations/messenger:
    dependencies:
      '@botpress/cli':
        specifier: workspace:*
        version: link:../../packages/cli
      '@botpress/client':
        specifier: workspace:*
        version: link:../../packages/client
      '@botpress/sdk':
        specifier: workspace:*
        version: link:../../packages/sdk
      '@botpress/sdk-addons':
        specifier: workspace:*
        version: link:../../packages/sdk-addons
      '@slack/web-api':
        specifier: ^6.8.0
        version: 6.8.1
      messaging-api-messenger:
        specifier: ^1.1.0
        version: 1.1.0
      query-string:
        specifier: ^6.14.1
        version: 6.14.1
    devDependencies:
      '@sentry/cli':
        specifier: ^2.18.1
        version: 2.18.1
      '@types/node':
        specifier: ^18.11.17
        version: 18.16.16
      esbuild:
        specifier: ^0.15.18
        version: 0.15.18
      nodemon:
        specifier: ^2.0.20
        version: 2.0.22
      ts-node:
        specifier: ^10.9.1
        version: 10.9.1(@types/node@18.16.16)(typescript@4.9.5)
      typescript:
        specifier: ^4.9.4
        version: 4.9.5

  integrations/notion:
    dependencies:
      '@botpress/client':
        specifier: workspace:*
        version: link:../../packages/client
      '@botpress/sdk':
        specifier: workspace:*
        version: link:../../packages/sdk
      '@botpress/sdk-addons':
        specifier: workspace:*
        version: link:../../packages/sdk-addons
      '@notionhq/client':
        specifier: ^2.2.7
        version: 2.2.7
    devDependencies:
      '@tsconfig/node18-strictest':
        specifier: ^1.0.0
        version: 1.0.0
      '@types/node':
        specifier: ^18.11.17
        version: 18.16.0
      ts-node:
        specifier: ^10.9.1
        version: 10.9.1(@types/node@18.16.0)(typescript@4.9.5)
      typescript:
        specifier: ^4.9.4
        version: 4.9.5
      vitest:
        specifier: ^0.33.0
        version: 0.33.0

  integrations/openai:
    dependencies:
      '@botpress/client':
        specifier: workspace:*
        version: link:../../packages/client
      '@botpress/common':
        specifier: workspace:*
        version: link:../../packages/common
      '@botpress/sdk':
        specifier: workspace:*
        version: link:../../packages/sdk
      openai:
        specifier: ^4.50.0
        version: 4.50.0
    devDependencies:
      '@types/node':
        specifier: ^18.11.17
        version: 18.19.10
      ts-node:
        specifier: ^10.9.1
        version: 10.9.2(@types/node@18.19.10)(typescript@4.9.5)
      typescript:
        specifier: ^4.9.4
        version: 4.9.5

  integrations/slack:
    dependencies:
      '@botpress/sdk':
        specifier: workspace:*
        version: link:../../packages/sdk
      '@botpress/sdk-addons':
        specifier: workspace:*
        version: link:../../packages/sdk-addons
      '@slack/bolt':
        specifier: ^3.13.1
        version: 3.13.1
      '@slack/web-api':
        specifier: ^6.8.0
        version: 6.8.1
      axios:
        specifier: ^1.3.4
        version: 1.4.0
      fuse.js:
        specifier: ^6.6.2
        version: 6.6.2
      lodash:
        specifier: ^4.17.21
        version: 4.17.21
      query-string:
        specifier: ^6.14.1
        version: 6.14.1
      verror:
        specifier: ^1.10.1
        version: 1.10.1
    devDependencies:
      '@botpress/cli':
        specifier: workspace:*
        version: link:../../packages/cli
      '@botpress/client':
        specifier: workspace:*
        version: link:../../packages/client
      '@sentry/cli':
        specifier: ^2.18.1
        version: 2.18.1
      '@types/lodash':
        specifier: ^4.14.191
        version: 4.14.195
      '@types/node':
        specifier: ^18.11.17
        version: 18.16.16
      '@types/verror':
        specifier: ^1.10.6
        version: 1.10.6
      typescript:
        specifier: ^4.9.4
        version: 4.9.5

  integrations/stripe:
    dependencies:
      '@botpress/client':
        specifier: workspace:*
        version: link:../../packages/client
      '@botpress/sdk':
        specifier: workspace:*
        version: link:../../packages/sdk
      stripe:
        specifier: ^13.5.0
        version: 13.11.0
    devDependencies:
      '@types/node':
        specifier: ^18.11.17
        version: 18.16.16
      typescript:
        specifier: ^4.9.4
        version: 4.9.5

  integrations/sunco:
    dependencies:
      '@botpress/cli':
        specifier: workspace:*
        version: link:../../packages/cli
      '@botpress/client':
        specifier: workspace:*
        version: link:../../packages/client
      '@botpress/sdk':
        specifier: workspace:*
        version: link:../../packages/sdk
      '@botpress/sdk-addons':
        specifier: workspace:*
        version: link:../../packages/sdk-addons
      sunshine-conversations-client:
        specifier: ^9.12.0
        version: 9.14.0(@babel/core@7.22.5)
    devDependencies:
      '@sentry/cli':
        specifier: ^2.18.1
        version: 2.18.1
      '@types/node':
        specifier: ^18.11.17
        version: 18.16.16
      esbuild:
        specifier: ^0.15.18
        version: 0.15.18
      nodemon:
        specifier: ^2.0.20
        version: 2.0.22
      ts-node:
        specifier: ^10.9.1
        version: 10.9.1(@types/node@18.16.16)(typescript@4.9.5)
      typescript:
        specifier: ^4.9.4
        version: 4.9.5

  integrations/teams:
    dependencies:
      '@botpress/client':
        specifier: workspace:*
        version: link:../../packages/client
      '@botpress/sdk':
        specifier: workspace:*
        version: link:../../packages/sdk
      '@botpress/sdk-addons':
        specifier: workspace:*
        version: link:../../packages/sdk-addons
      axios:
        specifier: ^1.5.1
        version: 1.5.1
      botbuilder:
        specifier: ^4.18.0
        version: 4.20.0
      jsonwebtoken:
        specifier: ^9.0.2
        version: 9.0.2
      jwks-rsa:
        specifier: ^3.1.0
        version: 3.1.0
    devDependencies:
      '@botpress/cli':
        specifier: workspace:*
        version: link:../../packages/cli
      '@sentry/cli':
        specifier: ^2.18.1
        version: 2.18.1
      '@types/jsonwebtoken':
        specifier: ^9.0.3
        version: 9.0.3
      '@types/node':
        specifier: ^18.11.17
        version: 18.16.16
      esbuild:
        specifier: ^0.15.18
        version: 0.15.18
      nodemon:
        specifier: ^2.0.20
        version: 2.0.22
      ts-node:
        specifier: ^10.9.1
        version: 10.9.1(@types/node@18.16.16)(typescript@4.9.5)
      typescript:
        specifier: ^4.9.4
        version: 4.9.5

  integrations/telegram:
    dependencies:
      '@botpress/client':
        specifier: workspace:*
        version: link:../../packages/client
      '@botpress/sdk':
        specifier: workspace:*
        version: link:../../packages/sdk
      '@botpress/sdk-addons':
        specifier: workspace:*
        version: link:../../packages/sdk-addons
      '@sentry/node':
        specifier: 7.53.1
        version: 7.53.1
      lodash:
        specifier: ^4.17.21
        version: 4.17.21
      telegraf:
        specifier: ^4.11.2
        version: 4.12.2
      zod:
        specifier: ^3.20.6
        version: 3.22.4
    devDependencies:
      '@botpress/cli':
        specifier: workspace:*
        version: link:../../packages/cli
      '@sentry/cli':
        specifier: ^2.18.1
        version: 2.18.1
      '@types/lodash':
        specifier: ^4.14.191
        version: 4.14.195
      '@types/node':
        specifier: ^18.11.17
        version: 18.16.16
      esbuild:
        specifier: ^0.15.18
        version: 0.15.18
      nodemon:
        specifier: ^2.0.20
        version: 2.0.22
      ts-node:
        specifier: ^10.9.1
        version: 10.9.1(@types/node@18.16.16)(typescript@4.9.5)
      typescript:
        specifier: ^4.9.4
        version: 4.9.5

  integrations/trello:
    dependencies:
      '@botpress/client':
        specifier: workspace:*
        version: link:../../packages/client
      '@botpress/sdk':
        specifier: workspace:*
        version: link:../../packages/sdk
      '@botpress/sdk-addons':
        specifier: workspace:*
        version: link:../../packages/sdk-addons
      trello.js:
        specifier: ^1.2.6
        version: 1.2.6
    devDependencies:
      '@botpress/cli':
        specifier: workspace:*
        version: link:../../packages/cli
      '@sentry/cli':
        specifier: ^2.18.1
        version: 2.18.1
      '@types/node':
        specifier: ^18.11.17
        version: 18.16.0
      esbuild:
        specifier: ^0.15.18
        version: 0.15.18
      nodemon:
        specifier: ^2.0.20
        version: 2.0.22
      ts-node:
        specifier: ^10.9.1
        version: 10.9.1(@types/node@18.16.0)(typescript@4.9.5)
      typescript:
        specifier: ^4.9.4
        version: 4.9.5

  integrations/twilio:
    dependencies:
      '@botpress/client':
        specifier: workspace:*
        version: link:../../packages/client
      '@botpress/sdk':
        specifier: workspace:*
        version: link:../../packages/sdk
      '@botpress/sdk-addons':
        specifier: workspace:*
        version: link:../../packages/sdk-addons
      query-string:
        specifier: ^6.14.1
        version: 6.14.1
      twilio:
        specifier: ^3.84.0
        version: 3.84.1
    devDependencies:
      '@botpress/cli':
        specifier: workspace:*
        version: link:../../packages/cli
      '@sentry/cli':
        specifier: ^2.18.1
        version: 2.18.1
      '@types/node':
        specifier: ^18.11.17
        version: 18.16.16
      esbuild:
        specifier: ^0.15.18
        version: 0.15.18
      nodemon:
        specifier: ^2.0.20
        version: 2.0.22
      ts-node:
        specifier: ^10.9.1
        version: 10.9.1(@types/node@18.16.16)(typescript@4.9.5)
      typescript:
        specifier: ^4.9.4
        version: 4.9.5

  integrations/viber:
    dependencies:
      '@botpress/client':
        specifier: workspace:*
        version: link:../../packages/client
      '@botpress/sdk':
        specifier: workspace:*
        version: link:../../packages/sdk
      '@botpress/sdk-addons':
        specifier: workspace:*
        version: link:../../packages/sdk-addons
      axios:
        specifier: ^1.2.1
        version: 1.4.0
    devDependencies:
      '@botpress/cli':
        specifier: workspace:*
        version: link:../../packages/cli
      '@sentry/cli':
        specifier: ^2.18.1
        version: 2.18.1
      '@types/node':
        specifier: ^18.11.17
        version: 18.16.16
      esbuild:
        specifier: ^0.15.18
        version: 0.15.18
      nodemon:
        specifier: ^2.0.20
        version: 2.0.22
      ts-node:
        specifier: ^10.9.1
        version: 10.9.1(@types/node@18.16.16)(typescript@4.9.5)
      typescript:
        specifier: ^4.9.4
        version: 4.9.5

  integrations/vonage:
    dependencies:
      '@botpress/client':
        specifier: workspace:*
        version: link:../../packages/client
      '@botpress/sdk':
        specifier: workspace:*
        version: link:../../packages/sdk
      '@botpress/sdk-addons':
        specifier: workspace:*
        version: link:../../packages/sdk-addons
      axios:
        specifier: ^0.27.2
        version: 0.27.2
    devDependencies:
      '@botpress/cli':
        specifier: workspace:*
        version: link:../../packages/cli
      '@sentry/cli':
        specifier: ^2.18.1
        version: 2.18.1
      '@types/node':
        specifier: ^18.11.17
        version: 18.16.16
      esbuild:
        specifier: ^0.15.18
        version: 0.15.18
      nodemon:
        specifier: ^2.0.20
        version: 2.0.22
      ts-node:
        specifier: ^10.9.1
        version: 10.9.1(@types/node@18.16.16)(typescript@4.9.5)
      typescript:
        specifier: ^4.9.4
        version: 4.9.5

  integrations/webbrowser:
    dependencies:
      '@botpress/sdk':
        specifier: workspace:*
        version: link:../../packages/sdk
      axios:
        specifier: ^1.7.2
        version: 1.7.2
    devDependencies:
      '@types/node':
        specifier: ^18.11.17
        version: 18.19.10
      ts-node:
        specifier: ^10.9.1
        version: 10.9.2(@types/node@18.19.10)(typescript@4.9.5)
      typescript:
        specifier: ^4.9.4
        version: 4.9.5

  integrations/webchat:
    dependencies:
      '@botpress/messaging-client':
        specifier: 1.2.1
        version: 1.2.1
      '@botpress/sdk':
        specifier: workspace:*
        version: link:../../packages/sdk
      '@botpress/sdk-addons':
        specifier: workspace:*
        version: link:../../packages/sdk-addons
    devDependencies:
      '@botpress/cli':
        specifier: workspace:*
        version: link:../../packages/cli
      '@botpress/client':
        specifier: workspace:*
        version: link:../../packages/client
      '@sentry/cli':
        specifier: ^2.18.1
        version: 2.18.1
      '@types/node':
        specifier: ^18.11.17
        version: 18.16.16
      typescript:
        specifier: ^4.9.4
        version: 4.9.5

  integrations/webhook:
    dependencies:
      '@botpress/cli':
        specifier: workspace:*
        version: link:../../packages/cli
      '@botpress/client':
        specifier: workspace:*
        version: link:../../packages/client
      '@botpress/sdk':
        specifier: workspace:*
        version: link:../../packages/sdk
      '@botpress/sdk-addons':
        specifier: workspace:*
        version: link:../../packages/sdk-addons
      axios:
        specifier: ^1.3.4
        version: 1.4.0
      qs:
        specifier: ^6.11.0
        version: 6.11.0
    devDependencies:
      '@sentry/cli':
        specifier: ^2.18.1
        version: 2.18.1
      '@types/node':
        specifier: ^18.11.17
        version: 18.16.16
      '@types/qs':
        specifier: ^6.9.7
        version: 6.9.7
      esbuild:
        specifier: ^0.15.18
        version: 0.15.18
      nodemon:
        specifier: ^2.0.20
        version: 2.0.22
      ts-node:
        specifier: ^10.9.1
        version: 10.9.1(@types/node@18.16.16)(typescript@4.9.5)
      typescript:
        specifier: ^4.9.4
        version: 4.9.5

  integrations/whatsapp:
    dependencies:
      '@botpress/client':
        specifier: workspace:*
        version: link:../../packages/client
      '@botpress/sdk':
        specifier: workspace:*
        version: link:../../packages/sdk
      '@botpress/sdk-addons':
        specifier: workspace:*
        version: link:../../packages/sdk-addons
      query-string:
        specifier: ^6.14.1
        version: 6.14.1
      whatsapp-api-js:
        specifier: ^1.0.5
        version: 1.0.5
    devDependencies:
      '@botpress/cli':
        specifier: workspace:*
        version: link:../../packages/cli
      '@sentry/cli':
        specifier: ^2.18.1
        version: 2.18.1
      '@types/node':
        specifier: ^18.13.0
        version: 18.16.16
      esbuild:
        specifier: ^0.15.18
        version: 0.15.18
      nodemon:
        specifier: ^2.0.20
        version: 2.0.22
      ts-node:
        specifier: ^10.9.1
        version: 10.9.1(@types/node@18.16.16)(typescript@4.9.5)
      typescript:
        specifier: ^4.9.5
        version: 4.9.5

  integrations/zapier:
    dependencies:
      '@botpress/client':
        specifier: workspace:*
        version: link:../../packages/client
      '@botpress/sdk':
        specifier: workspace:*
        version: link:../../packages/sdk
      '@botpress/sdk-addons':
        specifier: workspace:*
        version: link:../../packages/sdk-addons
      axios:
        specifier: ^1.6.3
        version: 1.6.3
      uuid:
        specifier: ^9.0.0
        version: 9.0.0
    devDependencies:
      '@botpress/cli':
        specifier: workspace:*
        version: link:../../packages/cli
      '@sentry/cli':
        specifier: ^2.18.1
        version: 2.18.1
      '@types/jest':
        specifier: ^29.5.0
        version: 29.5.2
      '@types/node':
        specifier: ^18.15.11
        version: 18.16.16
      '@types/uuid':
        specifier: ^9.0.1
        version: 9.0.1
      esbuild:
        specifier: ^0.15.18
        version: 0.15.18
      jest:
        specifier: ^29.5.0
        version: 29.5.0(@types/node@18.16.16)(ts-node@10.9.1)
      nodemon:
        specifier: ^2.0.22
        version: 2.0.22
      ts-jest:
        specifier: ^29.1.0
        version: 29.1.0(@babel/core@7.22.5)(esbuild@0.15.18)(jest@29.5.0)(typescript@4.9.5)
      ts-node:
        specifier: ^10.9.1
        version: 10.9.1(@types/node@18.16.16)(typescript@4.9.5)
      typescript:
        specifier: ^4.9.5
        version: 4.9.5

  integrations/zendesk:
    dependencies:
      '@botpress/client':
        specifier: workspace:*
        version: link:../../packages/client
      '@botpress/sdk':
        specifier: workspace:*
        version: link:../../packages/sdk
      '@botpress/sdk-addons':
        specifier: workspace:*
        version: link:../../packages/sdk-addons
      axios:
        specifier: ^1.4.0
        version: 1.4.0
      lodash:
        specifier: ^4.17.21
        version: 4.17.21
    devDependencies:
      '@botpress/cli':
        specifier: workspace:*
        version: link:../../packages/cli
      '@sentry/cli':
        specifier: ^2.18.1
        version: 2.18.1
      '@types/lodash':
        specifier: ^4.14.191
        version: 4.14.195
      '@types/node':
        specifier: ^18.11.17
        version: 18.16.0
      ts-node:
        specifier: ^10.9.1
        version: 10.9.1(@types/node@18.16.0)(typescript@4.9.5)
      typescript:
        specifier: ^4.9.5
        version: 4.9.5

  interfaces/creatable:
    dependencies:
      '@botpress/sdk':
        specifier: workspace:*
        version: link:../../packages/sdk
    devDependencies:
      '@botpress/cli':
        specifier: workspace:*
        version: link:../../packages/cli
      typescript:
        specifier: ^4.9.4
        version: 4.9.5

  interfaces/deletable:
    dependencies:
      '@botpress/sdk':
        specifier: workspace:*
        version: link:../../packages/sdk
    devDependencies:
      '@botpress/cli':
        specifier: workspace:*
        version: link:../../packages/cli
      typescript:
        specifier: ^4.9.4
        version: 4.9.5

  interfaces/hitl:
    dependencies:
      '@botpress/sdk':
        specifier: workspace:*
        version: link:../../packages/sdk
    devDependencies:
      '@botpress/cli':
        specifier: workspace:*
        version: link:../../packages/cli
      typescript:
        specifier: ^4.9.4
        version: 4.9.5

  interfaces/listable:
    dependencies:
      '@botpress/sdk':
        specifier: workspace:*
        version: link:../../packages/sdk
    devDependencies:
      '@botpress/cli':
        specifier: workspace:*
        version: link:../../packages/cli
      typescript:
        specifier: ^4.9.4
        version: 4.9.5

  interfaces/readable:
    dependencies:
      '@botpress/sdk':
        specifier: workspace:*
        version: link:../../packages/sdk
    devDependencies:
      '@botpress/cli':
        specifier: workspace:*
        version: link:../../packages/cli
      typescript:
        specifier: ^4.9.4
        version: 4.9.5

  interfaces/updatable:
    dependencies:
      '@botpress/sdk':
        specifier: workspace:*
        version: link:../../packages/sdk
    devDependencies:
      '@botpress/cli':
        specifier: workspace:*
        version: link:../../packages/cli
      typescript:
        specifier: ^4.9.4
        version: 4.9.5

  packages/cli:
    dependencies:
      '@botpress/client':
        specifier: 0.22.0
        version: link:../client
      '@botpress/sdk':
        specifier: 0.8.27
        version: link:../sdk
      '@bpinternal/const':
        specifier: ^0.0.20
        version: 0.0.20
      '@bpinternal/tunnel':
        specifier: ^0.1.1
        version: 0.1.1
      '@bpinternal/yargs-extra':
        specifier: ^0.0.3
        version: 0.0.3
      '@parcel/watcher':
        specifier: ^2.1.0
        version: 2.1.0
      '@types/lodash':
        specifier: ^4.14.191
        version: 4.14.195
      '@types/node':
        specifier: ^18.11.17
        version: 18.16.16
      '@types/verror':
        specifier: ^1.10.6
        version: 1.10.6
      axios:
        specifier: ^1.4.0
        version: 1.4.0
      bluebird:
        specifier: ^3.7.2
        version: 3.7.2
      boxen:
        specifier: 5.1.2
        version: 5.1.2
      chalk:
        specifier: ^4.1.2
        version: 4.1.2
      chokidar:
        specifier: ^3.5.3
        version: 3.5.3
      dotenv:
        specifier: ^16.4.4
        version: 16.4.4
      esbuild:
        specifier: ^0.15.18
        version: 0.15.18
      json-schema-to-typescript:
        specifier: ^11.0.2
        version: 11.0.2
      latest-version:
        specifier: 5.1.0
        version: 5.1.0
      lodash:
        specifier: ^4.17.21
        version: 4.17.21
      prompts:
        specifier: ^2.4.2
        version: 2.4.2
      radash:
        specifier: ^9.5.0
        version: 9.5.0
      semver:
        specifier: ^7.3.8
        version: 7.5.1
      typescript:
        specifier: ^4.9.4
        version: 4.9.5
      uuid:
        specifier: ^9.0.0
        version: 9.0.0
      verror:
        specifier: ^1.10.1
        version: 1.10.1
      winston:
        specifier: ^3.8.2
        version: 3.9.0
    devDependencies:
      '@bpinternal/log4bot':
        specifier: ^0.0.4
        version: 0.0.4
      '@types/bluebird':
        specifier: ^3.5.38
        version: 3.5.38
      '@types/json-schema':
        specifier: ^7.0.11
        version: 7.0.12
      '@types/prompts':
        specifier: ^2.0.14
        version: 2.4.4
      '@types/semver':
        specifier: ^7.3.11
        version: 7.5.0
      '@types/tmp':
        specifier: ^0.2.3
        version: 0.2.3
      '@types/uuid':
        specifier: ^9.0.1
        version: 9.0.1
      find-process:
        specifier: ^1.4.7
        version: 1.4.7
      glob:
        specifier: ^9.3.4
        version: 9.3.5
      tmp:
        specifier: ^0.2.1
        version: 0.2.1
      ts-node:
        specifier: ^10.9.1
        version: 10.9.1(@types/node@18.16.16)(typescript@4.9.5)

  packages/cli/templates/echo-bot:
    dependencies:
      '@botpress/client':
        specifier: 0.22.0
        version: link:../../../client
      '@botpress/sdk':
        specifier: 0.8.27
        version: link:../../../sdk
    devDependencies:
      '@types/node':
        specifier: ^18.11.17
        version: 18.16.16
      ts-node:
        specifier: ^10.9.1
        version: 10.9.1(@types/node@18.16.16)(typescript@4.9.5)
      typescript:
        specifier: ^4.9.4
        version: 4.9.5

  packages/cli/templates/empty-integration:
    dependencies:
      '@botpress/client':
        specifier: 0.22.0
        version: link:../../../client
      '@botpress/sdk':
        specifier: 0.8.27
        version: link:../../../sdk
    devDependencies:
      '@types/node':
        specifier: ^18.11.17
        version: 18.16.16
      ts-node:
        specifier: ^10.9.1
        version: 10.9.1(@types/node@18.16.16)(typescript@4.9.5)
      typescript:
        specifier: ^4.9.4
        version: 4.9.5

  packages/cli/templates/hello-world:
    dependencies:
      '@botpress/client':
        specifier: 0.22.0
        version: link:../../../client
      '@botpress/sdk':
        specifier: 0.8.27
        version: link:../../../sdk
    devDependencies:
      '@types/node':
        specifier: ^18.11.17
        version: 18.19.10
      ts-node:
        specifier: ^10.9.1
        version: 10.9.2(@types/node@18.19.10)(typescript@4.9.5)
      typescript:
        specifier: ^4.9.4
        version: 4.9.5

  packages/cli/templates/webhook-message:
    dependencies:
      '@botpress/client':
        specifier: 0.22.0
        version: link:../../../client
      '@botpress/sdk':
        specifier: 0.8.27
        version: link:../../../sdk
      axios:
        specifier: ^1.6.8
        version: 1.6.8
    devDependencies:
      '@types/node':
        specifier: ^18.11.17
        version: 18.19.10
      ts-node:
        specifier: ^10.9.1
        version: 10.9.2(@types/node@18.19.10)(typescript@4.9.5)
      typescript:
        specifier: ^4.9.4
        version: 4.9.5

  packages/client:
    dependencies:
      axios:
        specifier: ^1.6.1
        version: 1.6.1
      browser-or-node:
        specifier: ^2.1.1
        version: 2.1.1
      qs:
        specifier: ^6.11.0
        version: 6.11.0
      type-fest:
        specifier: ^3.4.0
        version: 3.11.1
    devDependencies:
      '@botpress/api':
        specifier: /Users/francoislevasseur/Documents/code/skynet/packages/public-api
        version: link:../../../skynet/packages/public-api
      '@types/qs':
        specifier: ^6.9.7
        version: 6.9.7
      esbuild:
        specifier: ^0.16.12
        version: 0.16.17
      lodash:
        specifier: ^4.17.21
        version: 4.17.21
      puppeteer:
        specifier: ^22.0.0
        version: 22.0.0(typescript@4.9.5)
      ts-node:
        specifier: ^10.9.2
        version: 10.9.2(@types/node@18.19.10)(typescript@4.9.5)
      typescript:
        specifier: ^4.9.4
        version: 4.9.5
      vitest:
        specifier: ^0.33.0
        version: 0.33.0

  packages/common:
    dependencies:
      '@botpress/client':
        specifier: workspace:*
        version: link:../client
      '@botpress/sdk':
        specifier: workspace:*
        version: link:../sdk
      openai:
        specifier: ^4.50.0
        version: 4.50.0
    devDependencies:
      '@types/node':
        specifier: ^18.11.17
        version: 18.19.10
      typescript:
        specifier: ^4.9.4
        version: 4.9.5

  packages/sdk:
    dependencies:
      '@botpress/client':
        specifier: 0.22.0
        version: link:../client
      '@bpinternal/zui':
<<<<<<< HEAD
        specifier: /Users/francoislevasseur/Documents/code/packages/zui
        version: link:../../../packages/zui
=======
        specifier: 0.8.6
        version: 0.8.6(react@18.3.1)
>>>>>>> 73709cdb
    devDependencies:
      '@types/node':
        specifier: ^18.11.17
        version: 18.16.16
      esbuild:
        specifier: ^0.16.10
        version: 0.16.17
      ts-node:
        specifier: ^10.9.1
        version: 10.9.1(@types/node@18.16.16)(typescript@4.9.5)
      tsup:
        specifier: ^8.0.2
        version: 8.0.2(ts-node@10.9.1)(typescript@4.9.5)
      type-fest:
        specifier: ^3.4.0
        version: 3.11.1
      typescript:
        specifier: ^4.9.4
        version: 4.9.5

  packages/sdk-addons:
    dependencies:
      '@botpress/sdk':
        specifier: workspace:*
        version: link:../sdk
      '@sentry/node':
        specifier: ^7.53.1
        version: 7.53.1
      typescript:
        specifier: ^4.9.4
        version: 4.9.5

packages:

  /@ampproject/remapping@2.2.1:
    resolution: {integrity: sha512-lFMjJTrFL3j7L9yBxwYfCq2k6qqwHyzuUl/XBnif78PWTJYyL/dfowQHWE3sp6U6ZzqWiiIZnpTMO96zhkjwtg==}
    engines: {node: '>=6.0.0'}
    dependencies:
      '@jridgewell/gen-mapping': 0.3.3
      '@jridgewell/trace-mapping': 0.3.18

  /@azure/abort-controller@1.1.0:
    resolution: {integrity: sha512-TrRLIoSQVzfAJX9H1JeFjzAoDGcoK1IYX1UImfceTZpsyYfWr09Ss1aHW1y5TrrR3iq6RZLBwJ3E24uwPhwahw==}
    engines: {node: '>=12.0.0'}
    dependencies:
      tslib: 2.6.2
    dev: false

  /@azure/core-auth@1.4.0:
    resolution: {integrity: sha512-HFrcTgmuSuukRf/EdPmqBrc5l6Q5Uu+2TbuhaKbgaCpP2TfAeiNaQPAadxO+CYBRHGUzIDteMAjFspFLDLnKVQ==}
    engines: {node: '>=12.0.0'}
    dependencies:
      '@azure/abort-controller': 1.1.0
      tslib: 2.6.2
    dev: false

  /@azure/core-client@1.7.3:
    resolution: {integrity: sha512-kleJ1iUTxcO32Y06dH9Pfi9K4U+Tlb111WXEnbt7R/ne+NLRwppZiTGJuTD5VVoxTMK5NTbEtm5t2vcdNCFe2g==}
    engines: {node: '>=14.0.0'}
    dependencies:
      '@azure/abort-controller': 1.1.0
      '@azure/core-auth': 1.4.0
      '@azure/core-rest-pipeline': 1.11.0
      '@azure/core-tracing': 1.0.1
      '@azure/core-util': 1.3.2
      '@azure/logger': 1.0.4
      tslib: 2.6.2
    transitivePeerDependencies:
      - supports-color
    dev: false

  /@azure/core-rest-pipeline@1.11.0:
    resolution: {integrity: sha512-nB4KXl6qAyJmBVLWA7SakT4tzpYZTCk4pvRBeI+Ye0WYSOrlTqlMhc4MSS/8atD3ufeYWdkN380LLoXlUUzThw==}
    engines: {node: '>=14.0.0'}
    dependencies:
      '@azure/abort-controller': 1.1.0
      '@azure/core-auth': 1.4.0
      '@azure/core-tracing': 1.0.1
      '@azure/core-util': 1.3.2
      '@azure/logger': 1.0.4
      form-data: 4.0.0
      http-proxy-agent: 5.0.0
      https-proxy-agent: 5.0.1
      tslib: 2.6.2
    transitivePeerDependencies:
      - supports-color
    dev: false

  /@azure/core-tracing@1.0.1:
    resolution: {integrity: sha512-I5CGMoLtX+pI17ZdiFJZgxMJApsK6jjfm85hpgp3oazCdq5Wxgh4wMr7ge/TTWW1B5WBuvIOI1fMU/FrOAMKrw==}
    engines: {node: '>=12.0.0'}
    dependencies:
      tslib: 2.6.2
    dev: false

  /@azure/core-util@1.3.2:
    resolution: {integrity: sha512-2bECOUh88RvL1pMZTcc6OzfobBeWDBf5oBbhjIhT1MV9otMVWCzpOJkkiKtrnO88y5GGBelgY8At73KGAdbkeQ==}
    engines: {node: '>=14.0.0'}
    dependencies:
      '@azure/abort-controller': 1.1.0
      tslib: 2.6.2
    dev: false

  /@azure/identity@2.1.0:
    resolution: {integrity: sha512-BPDz1sK7Ul9t0l9YKLEa8PHqWU4iCfhGJ+ELJl6c8CP3TpJt2urNCbm0ZHsthmxRsYoMPbz2Dvzj30zXZVmAFw==}
    engines: {node: '>=12.0.0'}
    dependencies:
      '@azure/abort-controller': 1.1.0
      '@azure/core-auth': 1.4.0
      '@azure/core-client': 1.7.3
      '@azure/core-rest-pipeline': 1.11.0
      '@azure/core-tracing': 1.0.1
      '@azure/core-util': 1.3.2
      '@azure/logger': 1.0.4
      '@azure/msal-browser': 2.37.1
      '@azure/msal-common': 7.6.0
      '@azure/msal-node': 1.17.3
      events: 3.3.0
      jws: 4.0.0
      open: 8.4.2
      stoppable: 1.1.0
      tslib: 2.6.2
      uuid: 8.3.2
    transitivePeerDependencies:
      - supports-color
    dev: false

  /@azure/logger@1.0.4:
    resolution: {integrity: sha512-ustrPY8MryhloQj7OWGe+HrYx+aoiOxzbXTtgblbV3xwCqpzUK36phH3XNHQKj3EPonyFUuDTfR3qFhTEAuZEg==}
    engines: {node: '>=14.0.0'}
    dependencies:
      tslib: 2.6.2
    dev: false

  /@azure/ms-rest-js@2.6.6:
    resolution: {integrity: sha512-WYIda8VvrkZE68xHgOxUXvjThxNf1nnGPPe0rAljqK5HJHIZ12Pi3YhEDOn3Ge7UnwaaM3eFO0VtAy4nGVI27Q==}
    dependencies:
      '@azure/core-auth': 1.4.0
      abort-controller: 3.0.0
      form-data: 2.5.1
      node-fetch: 2.7.0
      tough-cookie: 3.0.1
      tslib: 1.14.1
      tunnel: 0.0.6
      uuid: 8.3.2
      xml2js: 0.5.0
    transitivePeerDependencies:
      - encoding
    dev: false

  /@azure/msal-browser@2.37.1:
    resolution: {integrity: sha512-EoKQISEpIY39Ru1OpWkeFZBcwp6Y0bG81bVmdyy4QJebPPDdVzfm62PSU0XFIRc3bqjZ4PBKBLMYLuo9NZYAow==}
    engines: {node: '>=0.8.0'}
    dependencies:
      '@azure/msal-common': 13.1.0
    dev: false

  /@azure/msal-common@13.1.0:
    resolution: {integrity: sha512-wj+ULrRB0HTuMmtrMjg8j3guCx32GE2BCPbsMCZkHgL1BZetC3o/Su5UJEQMX1HNc9CrIaQNx5WaKWHygYDe0g==}
    engines: {node: '>=0.8.0'}
    dev: false

  /@azure/msal-common@7.6.0:
    resolution: {integrity: sha512-XqfbglUTVLdkHQ8F9UQJtKseRr3sSnr9ysboxtoswvaMVaEfvyLtMoHv9XdKUfOc0qKGzNgRFd9yRjIWVepl6Q==}
    engines: {node: '>=0.8.0'}
    dev: false

  /@azure/msal-node@1.17.3:
    resolution: {integrity: sha512-slsa+388bQQWnWH1V91KL+zV57rIp/0OQFfF0EmVMY8gnEIkAnpWWFUVBTTMbxEyjEFMk5ZW9xiHvHBcYFHzDw==}
    engines: {node: 10 || 12 || 14 || 16 || 18}
    dependencies:
      '@azure/msal-common': 13.1.0
      jsonwebtoken: 9.0.2
      uuid: 8.3.2
    dev: false

  /@babel/cli@7.22.5(@babel/core@7.22.5):
    resolution: {integrity: sha512-N5d7MjzwsQ2wppwjhrsicVDhJSqF9labEP/swYiHhio4Ca2XjEehpgPmerjnLQl7BPE59BLud0PTWGYwqFl/cQ==}
    engines: {node: '>=6.9.0'}
    hasBin: true
    peerDependencies:
      '@babel/core': ^7.0.0-0
    dependencies:
      '@babel/core': 7.22.5
      '@jridgewell/trace-mapping': 0.3.18
      commander: 4.1.1
      convert-source-map: 1.9.0
      fs-readdir-recursive: 1.1.0
      glob: 7.2.3
      make-dir: 2.1.0
      slash: 2.0.0
    optionalDependencies:
      '@nicolo-ribaudo/chokidar-2': 2.1.8-no-fsevents.3
      chokidar: 3.5.3
    dev: false

  /@babel/code-frame@7.22.5:
    resolution: {integrity: sha512-Xmwn266vad+6DAqEB2A6V/CcZVp62BbwVmcOJc2RPuwih1kw02TjQvWVWlcKGbBPd+8/0V5DEkOcizRGYsspYQ==}
    engines: {node: '>=6.9.0'}
    dependencies:
      '@babel/highlight': 7.22.5

  /@babel/compat-data@7.22.5:
    resolution: {integrity: sha512-4Jc/YuIaYqKnDDz892kPIledykKg12Aw1PYX5i/TY28anJtacvM1Rrr8wbieB9GfEJwlzqT0hUEao0CxEebiDA==}
    engines: {node: '>=6.9.0'}

  /@babel/core@7.22.5:
    resolution: {integrity: sha512-SBuTAjg91A3eKOvD+bPEz3LlhHZRNu1nFOVts9lzDJTXshHTjII0BAtDS3Y2DAkdZdDKWVZGVwkDfc4Clxn1dg==}
    engines: {node: '>=6.9.0'}
    dependencies:
      '@ampproject/remapping': 2.2.1
      '@babel/code-frame': 7.22.5
      '@babel/generator': 7.22.5
      '@babel/helper-compilation-targets': 7.22.5(@babel/core@7.22.5)
      '@babel/helper-module-transforms': 7.22.5
      '@babel/helpers': 7.22.5
      '@babel/parser': 7.22.5
      '@babel/template': 7.22.5
      '@babel/traverse': 7.22.5
      '@babel/types': 7.22.5
      convert-source-map: 1.9.0
      debug: 4.3.4
      gensync: 1.0.0-beta.2
      json5: 2.2.3
      semver: 6.3.0
    transitivePeerDependencies:
      - supports-color

  /@babel/generator@7.22.5:
    resolution: {integrity: sha512-+lcUbnTRhd0jOewtFSedLyiPsD5tswKkbgcezOqqWFUVNEwoUTlpPOBmvhG7OXWLR4jMdv0czPGH5XbflnD1EA==}
    engines: {node: '>=6.9.0'}
    dependencies:
      '@babel/types': 7.22.5
      '@jridgewell/gen-mapping': 0.3.3
      '@jridgewell/trace-mapping': 0.3.18
      jsesc: 2.5.2

  /@babel/helper-compilation-targets@7.22.5(@babel/core@7.22.5):
    resolution: {integrity: sha512-Ji+ywpHeuqxB8WDxraCiqR0xfhYjiDE/e6k7FuIaANnoOFxAHskHChz4vA1mJC9Lbm01s1PVAGhQY4FUKSkGZw==}
    engines: {node: '>=6.9.0'}
    peerDependencies:
      '@babel/core': ^7.0.0
    dependencies:
      '@babel/compat-data': 7.22.5
      '@babel/core': 7.22.5
      '@babel/helper-validator-option': 7.22.5
      browserslist: 4.21.7
      lru-cache: 5.1.1
      semver: 6.3.0

  /@babel/helper-environment-visitor@7.22.5:
    resolution: {integrity: sha512-XGmhECfVA/5sAt+H+xpSg0mfrHq6FzNr9Oxh7PSEBBRUb/mL7Kz3NICXb194rCqAEdxkhPT1a88teizAFyvk8Q==}
    engines: {node: '>=6.9.0'}

  /@babel/helper-function-name@7.22.5:
    resolution: {integrity: sha512-wtHSq6jMRE3uF2otvfuD3DIvVhOsSNshQl0Qrd7qC9oQJzHvOL4qQXlQn2916+CXGywIjpGuIkoyZRRxHPiNQQ==}
    engines: {node: '>=6.9.0'}
    dependencies:
      '@babel/template': 7.22.5
      '@babel/types': 7.22.5

  /@babel/helper-hoist-variables@7.22.5:
    resolution: {integrity: sha512-wGjk9QZVzvknA6yKIUURb8zY3grXCcOZt+/7Wcy8O2uctxhplmUPkOdlgoNhmdVee2c92JXbf1xpMtVNbfoxRw==}
    engines: {node: '>=6.9.0'}
    dependencies:
      '@babel/types': 7.22.5

  /@babel/helper-module-imports@7.22.5:
    resolution: {integrity: sha512-8Dl6+HD/cKifutF5qGd/8ZJi84QeAKh+CEe1sBzz8UayBBGg1dAIJrdHOcOM5b2MpzWL2yuotJTtGjETq0qjXg==}
    engines: {node: '>=6.9.0'}
    dependencies:
      '@babel/types': 7.22.5

  /@babel/helper-module-transforms@7.22.5:
    resolution: {integrity: sha512-+hGKDt/Ze8GFExiVHno/2dvG5IdstpzCq0y4Qc9OJ25D4q3pKfiIP/4Vp3/JvhDkLKsDK2api3q3fpIgiIF5bw==}
    engines: {node: '>=6.9.0'}
    dependencies:
      '@babel/helper-environment-visitor': 7.22.5
      '@babel/helper-module-imports': 7.22.5
      '@babel/helper-simple-access': 7.22.5
      '@babel/helper-split-export-declaration': 7.22.5
      '@babel/helper-validator-identifier': 7.22.5
      '@babel/template': 7.22.5
      '@babel/traverse': 7.22.5
      '@babel/types': 7.22.5
    transitivePeerDependencies:
      - supports-color

  /@babel/helper-plugin-utils@7.22.5:
    resolution: {integrity: sha512-uLls06UVKgFG9QD4OeFYLEGteMIAa5kpTPcFL28yuCIIzsf6ZyKZMllKVOCZFhiZ5ptnwX4mtKdWCBE/uT4amg==}
    engines: {node: '>=6.9.0'}
    dev: true

  /@babel/helper-simple-access@7.22.5:
    resolution: {integrity: sha512-n0H99E/K+Bika3++WNL17POvo4rKWZ7lZEp1Q+fStVbUi8nxPQEBOlTmCOxW/0JsS56SKKQ+ojAe2pHKJHN35w==}
    engines: {node: '>=6.9.0'}
    dependencies:
      '@babel/types': 7.22.5

  /@babel/helper-split-export-declaration@7.22.5:
    resolution: {integrity: sha512-thqK5QFghPKWLhAV321lxF95yCg2K3Ob5yw+M3VHWfdia0IkPXUtoLH8x/6Fh486QUvzhb8YOWHChTVen2/PoQ==}
    engines: {node: '>=6.9.0'}
    dependencies:
      '@babel/types': 7.22.5

  /@babel/helper-string-parser@7.22.5:
    resolution: {integrity: sha512-mM4COjgZox8U+JcXQwPijIZLElkgEpO5rsERVDJTc2qfCDfERyob6k5WegS14SX18IIjv+XD+GrqNumY5JRCDw==}
    engines: {node: '>=6.9.0'}

  /@babel/helper-validator-identifier@7.22.5:
    resolution: {integrity: sha512-aJXu+6lErq8ltp+JhkJUfk1MTGyuA4v7f3pA+BJ5HLfNC6nAQ0Cpi9uOquUj8Hehg0aUiHzWQbOVJGao6ztBAQ==}
    engines: {node: '>=6.9.0'}

  /@babel/helper-validator-option@7.22.5:
    resolution: {integrity: sha512-R3oB6xlIVKUnxNUxbmgq7pKjxpru24zlimpE8WK47fACIlM0II/Hm1RS8IaOI7NgCr6LNS+jl5l75m20npAziw==}
    engines: {node: '>=6.9.0'}

  /@babel/helpers@7.22.5:
    resolution: {integrity: sha512-pSXRmfE1vzcUIDFQcSGA5Mr+GxBV9oiRKDuDxXvWQQBCh8HoIjs/2DlDB7H8smac1IVrB9/xdXj2N3Wol9Cr+Q==}
    engines: {node: '>=6.9.0'}
    dependencies:
      '@babel/template': 7.22.5
      '@babel/traverse': 7.22.5
      '@babel/types': 7.22.5
    transitivePeerDependencies:
      - supports-color

  /@babel/highlight@7.22.5:
    resolution: {integrity: sha512-BSKlD1hgnedS5XRnGOljZawtag7H1yPfQp0tdNJCHoH6AZ+Pcm9VvkrK59/Yy593Ypg0zMxH2BxD1VPYUQ7UIw==}
    engines: {node: '>=6.9.0'}
    dependencies:
      '@babel/helper-validator-identifier': 7.22.5
      chalk: 2.4.2
      js-tokens: 4.0.0

  /@babel/parser@7.22.5:
    resolution: {integrity: sha512-DFZMC9LJUG9PLOclRC32G63UXwzqS2koQC8dkx+PLdmt1xSePYpbT/NbsrJy8Q/muXz7o/h/d4A7Fuyixm559Q==}
    engines: {node: '>=6.0.0'}
    hasBin: true
    dependencies:
      '@babel/types': 7.22.5

  /@babel/plugin-syntax-async-generators@7.8.4(@babel/core@7.22.5):
    resolution: {integrity: sha512-tycmZxkGfZaxhMRbXlPXuVFpdWlXpir2W4AMhSJgRKzk/eDlIXOhb2LHWoLpDF7TEHylV5zNhykX6KAgHJmTNw==}
    peerDependencies:
      '@babel/core': ^7.0.0-0
    dependencies:
      '@babel/core': 7.22.5
      '@babel/helper-plugin-utils': 7.22.5
    dev: true

  /@babel/plugin-syntax-bigint@7.8.3(@babel/core@7.22.5):
    resolution: {integrity: sha512-wnTnFlG+YxQm3vDxpGE57Pj0srRU4sHE/mDkt1qv2YJJSeUAec2ma4WLUnUPeKjyrfntVwe/N6dCXpU+zL3Npg==}
    peerDependencies:
      '@babel/core': ^7.0.0-0
    dependencies:
      '@babel/core': 7.22.5
      '@babel/helper-plugin-utils': 7.22.5
    dev: true

  /@babel/plugin-syntax-class-properties@7.12.13(@babel/core@7.22.5):
    resolution: {integrity: sha512-fm4idjKla0YahUNgFNLCB0qySdsoPiZP3iQE3rky0mBUtMZ23yDJ9SJdg6dXTSDnulOVqiF3Hgr9nbXvXTQZYA==}
    peerDependencies:
      '@babel/core': ^7.0.0-0
    dependencies:
      '@babel/core': 7.22.5
      '@babel/helper-plugin-utils': 7.22.5
    dev: true

  /@babel/plugin-syntax-import-meta@7.10.4(@babel/core@7.22.5):
    resolution: {integrity: sha512-Yqfm+XDx0+Prh3VSeEQCPU81yC+JWZ2pDPFSS4ZdpfZhp4MkFMaDC1UqseovEKwSUpnIL7+vK+Clp7bfh0iD7g==}
    peerDependencies:
      '@babel/core': ^7.0.0-0
    dependencies:
      '@babel/core': 7.22.5
      '@babel/helper-plugin-utils': 7.22.5
    dev: true

  /@babel/plugin-syntax-json-strings@7.8.3(@babel/core@7.22.5):
    resolution: {integrity: sha512-lY6kdGpWHvjoe2vk4WrAapEuBR69EMxZl+RoGRhrFGNYVK8mOPAW8VfbT/ZgrFbXlDNiiaxQnAtgVCZ6jv30EA==}
    peerDependencies:
      '@babel/core': ^7.0.0-0
    dependencies:
      '@babel/core': 7.22.5
      '@babel/helper-plugin-utils': 7.22.5
    dev: true

  /@babel/plugin-syntax-jsx@7.22.5(@babel/core@7.22.5):
    resolution: {integrity: sha512-gvyP4hZrgrs/wWMaocvxZ44Hw0b3W8Pe+cMxc8V1ULQ07oh8VNbIRaoD1LRZVTvD+0nieDKjfgKg89sD7rrKrg==}
    engines: {node: '>=6.9.0'}
    peerDependencies:
      '@babel/core': ^7.0.0-0
    dependencies:
      '@babel/core': 7.22.5
      '@babel/helper-plugin-utils': 7.22.5
    dev: true

  /@babel/plugin-syntax-logical-assignment-operators@7.10.4(@babel/core@7.22.5):
    resolution: {integrity: sha512-d8waShlpFDinQ5MtvGU9xDAOzKH47+FFoney2baFIoMr952hKOLp1HR7VszoZvOsV/4+RRszNY7D17ba0te0ig==}
    peerDependencies:
      '@babel/core': ^7.0.0-0
    dependencies:
      '@babel/core': 7.22.5
      '@babel/helper-plugin-utils': 7.22.5
    dev: true

  /@babel/plugin-syntax-nullish-coalescing-operator@7.8.3(@babel/core@7.22.5):
    resolution: {integrity: sha512-aSff4zPII1u2QD7y+F8oDsz19ew4IGEJg9SVW+bqwpwtfFleiQDMdzA/R+UlWDzfnHFCxxleFT0PMIrR36XLNQ==}
    peerDependencies:
      '@babel/core': ^7.0.0-0
    dependencies:
      '@babel/core': 7.22.5
      '@babel/helper-plugin-utils': 7.22.5
    dev: true

  /@babel/plugin-syntax-numeric-separator@7.10.4(@babel/core@7.22.5):
    resolution: {integrity: sha512-9H6YdfkcK/uOnY/K7/aA2xpzaAgkQn37yzWUMRK7OaPOqOpGS1+n0H5hxT9AUw9EsSjPW8SVyMJwYRtWs3X3ug==}
    peerDependencies:
      '@babel/core': ^7.0.0-0
    dependencies:
      '@babel/core': 7.22.5
      '@babel/helper-plugin-utils': 7.22.5
    dev: true

  /@babel/plugin-syntax-object-rest-spread@7.8.3(@babel/core@7.22.5):
    resolution: {integrity: sha512-XoqMijGZb9y3y2XskN+P1wUGiVwWZ5JmoDRwx5+3GmEplNyVM2s2Dg8ILFQm8rWM48orGy5YpI5Bl8U1y7ydlA==}
    peerDependencies:
      '@babel/core': ^7.0.0-0
    dependencies:
      '@babel/core': 7.22.5
      '@babel/helper-plugin-utils': 7.22.5
    dev: true

  /@babel/plugin-syntax-optional-catch-binding@7.8.3(@babel/core@7.22.5):
    resolution: {integrity: sha512-6VPD0Pc1lpTqw0aKoeRTMiB+kWhAoT24PA+ksWSBrFtl5SIRVpZlwN3NNPQjehA2E/91FV3RjLWoVTglWcSV3Q==}
    peerDependencies:
      '@babel/core': ^7.0.0-0
    dependencies:
      '@babel/core': 7.22.5
      '@babel/helper-plugin-utils': 7.22.5
    dev: true

  /@babel/plugin-syntax-optional-chaining@7.8.3(@babel/core@7.22.5):
    resolution: {integrity: sha512-KoK9ErH1MBlCPxV0VANkXW2/dw4vlbGDrFgz8bmUsBGYkFRcbRwMh6cIJubdPrkxRwuGdtCk0v/wPTKbQgBjkg==}
    peerDependencies:
      '@babel/core': ^7.0.0-0
    dependencies:
      '@babel/core': 7.22.5
      '@babel/helper-plugin-utils': 7.22.5
    dev: true

  /@babel/plugin-syntax-top-level-await@7.14.5(@babel/core@7.22.5):
    resolution: {integrity: sha512-hx++upLv5U1rgYfwe1xBQUhRmU41NEvpUvrp8jkrSCdvGSnM5/qdRMtylJ6PG5OFkBaHkbTAKTnd3/YyESRHFw==}
    engines: {node: '>=6.9.0'}
    peerDependencies:
      '@babel/core': ^7.0.0-0
    dependencies:
      '@babel/core': 7.22.5
      '@babel/helper-plugin-utils': 7.22.5
    dev: true

  /@babel/plugin-syntax-typescript@7.22.5(@babel/core@7.22.5):
    resolution: {integrity: sha512-1mS2o03i7t1c6VzH6fdQ3OA8tcEIxwG18zIPRp+UY1Ihv6W+XZzBCVxExF9upussPXJ0xE9XRHwMoNs1ep/nRQ==}
    engines: {node: '>=6.9.0'}
    peerDependencies:
      '@babel/core': ^7.0.0-0
    dependencies:
      '@babel/core': 7.22.5
      '@babel/helper-plugin-utils': 7.22.5
    dev: true

  /@babel/template@7.22.5:
    resolution: {integrity: sha512-X7yV7eiwAxdj9k94NEylvbVHLiVG1nvzCV2EAowhxLTwODV1jl9UzZ48leOC0sH7OnuHrIkllaBgneUykIcZaw==}
    engines: {node: '>=6.9.0'}
    dependencies:
      '@babel/code-frame': 7.22.5
      '@babel/parser': 7.22.5
      '@babel/types': 7.22.5

  /@babel/traverse@7.22.5:
    resolution: {integrity: sha512-7DuIjPgERaNo6r+PZwItpjCZEa5vyw4eJGufeLxrPdBXBoLcCJCIasvK6pK/9DVNrLZTLFhUGqaC6X/PA007TQ==}
    engines: {node: '>=6.9.0'}
    dependencies:
      '@babel/code-frame': 7.22.5
      '@babel/generator': 7.22.5
      '@babel/helper-environment-visitor': 7.22.5
      '@babel/helper-function-name': 7.22.5
      '@babel/helper-hoist-variables': 7.22.5
      '@babel/helper-split-export-declaration': 7.22.5
      '@babel/parser': 7.22.5
      '@babel/types': 7.22.5
      debug: 4.3.4
      globals: 11.12.0
    transitivePeerDependencies:
      - supports-color

  /@babel/types@7.22.5:
    resolution: {integrity: sha512-zo3MIHGOkPOfoRXitsgHLjEXmlDaD/5KU1Uzuc9GNiZPhSqVxVRtxuPaSBZDsYZ9qV88AjtMtWW7ww98loJ9KA==}
    engines: {node: '>=6.9.0'}
    dependencies:
      '@babel/helper-string-parser': 7.22.5
      '@babel/helper-validator-identifier': 7.22.5
      to-fast-properties: 2.0.0

  /@bcherny/json-schema-ref-parser@9.0.9:
    resolution: {integrity: sha512-vmEmnJCfpkLdas++9OYg6riIezTYqTHpqUTODJzHLzs5UnXujbOJW9VwcVCnyo1mVRt32FRr23iXBx/sX8YbeQ==}
    dependencies:
      '@jsdevtools/ono': 7.1.3
      '@types/json-schema': 7.0.15
      call-me-maybe: 1.0.2
      js-yaml: 4.1.0
    dev: false

  /@bcoe/v8-coverage@0.2.3:
    resolution: {integrity: sha512-0hYQ8SB4Db5zvZB4axdMHGwEaQjkZzFjQiN9LVYvIFB2nSUHW9tYpxWriPrWDASIxiaXax83REcLxuSdnGPZtw==}
    dev: true

  /@botpress/messaging-base@1.2.0:
    resolution: {integrity: sha512-7cjHeD1Ti4cvDmyUV2D2CFKR1kPYv+eFPgXaJOksvrEoNZ1SrqXbHR9l26ndaAz0TuoX3Wc9l4Q7i5sBoHE44Q==}
    dev: false

  /@botpress/messaging-client@1.2.1:
    resolution: {integrity: sha512-/aoxQsyGL+09yrmyQRVSjveiV/jk9nTaEej74ks1LMrOh4f7g04rsdUZXQ+3IXEqKneXm83LPrKtqm3sYVVi8Q==}
    dependencies:
      '@botpress/messaging-base': 1.2.0
      axios: 0.21.4(debug@4.3.4)
      cookie: 0.4.2
      joi: 17.9.2
    transitivePeerDependencies:
      - debug
    dev: false

  /@bpinternal/const@0.0.20:
    resolution: {integrity: sha512-AVeQy25M9eXMvjnLZVbFmr++qkONYrwW7qLXD9q9ccD4WLEgMmJZ6e+BSUnwPEBQ8LiqWQXf/YJ1MJxoVkcyNw==}
    dependencies:
      vitest: 0.34.6
    transitivePeerDependencies:
      - '@edge-runtime/vm'
      - '@vitest/browser'
      - '@vitest/ui'
      - happy-dom
      - jsdom
      - less
      - lightningcss
      - playwright
      - safaridriver
      - sass
      - stylus
      - sugarss
      - supports-color
      - terser
      - webdriverio
    dev: false

  /@bpinternal/depsynky@0.0.1:
    resolution: {integrity: sha512-Gu3qhkEOThWDLiWgO4LosVerUKIArQFV+SzxUskha/vYTUulBLiIWdTzVEx3HDCKqVQTWc91GIpmNIwce8VKUg==}
    hasBin: true
    dependencies:
      '@bpinternal/yargs-extra': 0.0.3
      chalk: 4.1.2
      glob: 9.3.5
      prettier: 2.8.8
      prompts: 2.4.2
      semver: 7.5.4
      yaml: 2.3.1
    dev: false

  /@bpinternal/es-node@0.0.5:
    resolution: {integrity: sha512-/vrHAMwytIXMXgmVlrRKE7Aj3hsbGA7LfUPiq+ocywU+BDJHATxM6aMVi4yuAiIeZxcbur+LzOund5/zZbaZhA==}
    hasBin: true
    dependencies:
      esbuild: 0.20.2
    dev: true

  /@bpinternal/log4bot@0.0.4:
    resolution: {integrity: sha512-psjT4wxlMcKMnWu+acnxoMeVQaAjD5eRfTdpk1L2uymhy2hnukzxg53Z2cThbFDJsdEufFOneEGwSi2kfWXRwA==}
    dependencies:
      lodash: 4.17.21
      moment: 2.29.4
      regex-parser: 2.2.11
    dev: true

  /@bpinternal/tunnel@0.1.1:
    resolution: {integrity: sha512-B1ryt5n3/PSMFuoOkW4h2zHNF9rcsOB5nDBcCPQtmO2Mrz7c6kAtMBHBMhBe8DWIvqeasZYhDgxYwDh8wivFsw==}
    dependencies:
      '@types/ws': 8.5.5
      browser-or-node: 2.1.1
      isomorphic-ws: 5.0.0(ws@8.13.0)
      ws: 8.13.0
      zod: 3.22.4
    transitivePeerDependencies:
      - bufferutil
      - utf-8-validate
    dev: false

  /@bpinternal/yargs-extra@0.0.3:
    resolution: {integrity: sha512-e/unlq0LX4CJUv1jGOv1UgwB/h2M0NCXnwD4lEw496GpkQikO668RS+BBlRhkqdGfZmvKDkXZZ96xJCn+i6Ymg==}
    dependencies:
      '@types/yargs': 17.0.24
      decamelize: 5.0.1
      json-schema: 0.4.0
      lodash: 4.17.21
      yargs: 17.7.2
      yn: 4.0.0
    dev: false

<<<<<<< HEAD
=======
  /@bpinternal/zui@0.8.6(react@18.3.1):
    resolution: {integrity: sha512-L8JwGP5W5TN+a8PYRqDH3E5KDLG1Cvry6YXqkIGg6pyR0iHsMLXg9b9+2rqQ7kHPASEYqN6ZIhtOA7bQNkK2Mw==}
    engines: {node: '>=16.0.0', pnpm: 9.1.0}
    peerDependencies:
      react: ^18.2.0
    dependencies:
      '@apidevtools/json-schema-ref-parser': 11.6.2
      lodash: 4.17.21
      react: 18.3.1
    dev: false

>>>>>>> 73709cdb
  /@colors/colors@1.5.0:
    resolution: {integrity: sha512-ooWCrlZP11i8GImSjTHYHLkvFDP48nS4+204nGb1RiX/WXYHmJA2III9/e2DWVabCESdW7hBAEzHRqUn9OUVvQ==}
    engines: {node: '>=0.1.90'}
    dev: false

  /@cspotcode/source-map-support@0.8.1:
    resolution: {integrity: sha512-IchNf6dN4tHoMFIn/7OE8LWZ19Y6q/67Bmf6vnGREv8RSbBVb9LPJxEcnwrcwX6ixSvaiGoomAUvu4YSxXrVgw==}
    engines: {node: '>=12'}
    dependencies:
      '@jridgewell/trace-mapping': 0.3.9

  /@dabh/diagnostics@2.0.3:
    resolution: {integrity: sha512-hrlQOIi7hAfzsMqlGSFyVucrx38O+j6wiGOf//H2ecvIEqYN4ADBSS2iLMh5UFyDunCNniUIPk/q3riFv45xRA==}
    dependencies:
      colorspace: 1.1.4
      enabled: 2.0.0
      kuler: 2.0.0
    dev: false

  /@es-joy/jsdoccomment@0.36.1:
    resolution: {integrity: sha512-922xqFsTpHs6D0BUiG4toiyPOMc8/jafnWKxz1KWgS4XzKPy2qXf1Pe6UFuNSCQqt6tOuhAWXBNuuyUhJmw9Vg==}
    engines: {node: ^14 || ^16 || ^17 || ^18 || ^19}
    dependencies:
      comment-parser: 1.3.1
      esquery: 1.5.0
      jsdoc-type-pratt-parser: 3.1.0
    dev: false

  /@esbuild/aix-ppc64@0.19.12:
    resolution: {integrity: sha512-bmoCYyWdEL3wDQIVbcyzRyeKLgk2WtWLTWz1ZIAZF/EGbNOwSA6ew3PftJ1PqMiOOGu0OyFMzG53L0zqIpPeNA==}
    engines: {node: '>=12'}
    cpu: [ppc64]
    os: [aix]
    requiresBuild: true
    dev: true
    optional: true

  /@esbuild/aix-ppc64@0.20.2:
    resolution: {integrity: sha512-D+EBOJHXdNZcLJRBkhENNG8Wji2kgc9AZ9KiPr1JuZjsNtyHzrsfLRrY0tk2H2aoFu6RANO1y1iPPUCDYWkb5g==}
    engines: {node: '>=12'}
    cpu: [ppc64]
    os: [aix]
    requiresBuild: true
    dev: true
    optional: true

  /@esbuild/android-arm64@0.16.17:
    resolution: {integrity: sha512-MIGl6p5sc3RDTLLkYL1MyL8BMRN4tLMRCn+yRJJmEDvYZ2M7tmAf80hx1kbNEUX2KJ50RRtxZ4JHLvCfuB6kBg==}
    engines: {node: '>=12'}
    cpu: [arm64]
    os: [android]
    requiresBuild: true
    dev: true
    optional: true

  /@esbuild/android-arm64@0.18.12:
    resolution: {integrity: sha512-BMAlczRqC/LUt2P97E4apTBbkvS9JTJnp2DKFbCwpZ8vBvXVbNdqmvzW/OsdtI/+mGr+apkkpqGM8WecLkPgrA==}
    engines: {node: '>=12'}
    cpu: [arm64]
    os: [android]
    requiresBuild: true
    optional: true

  /@esbuild/android-arm64@0.19.12:
    resolution: {integrity: sha512-P0UVNGIienjZv3f5zq0DP3Nt2IE/3plFzuaS96vihvD0Hd6H/q4WXUGpCxD/E8YrSXfNyRPbpTq+T8ZQioSuPA==}
    engines: {node: '>=12'}
    cpu: [arm64]
    os: [android]
    requiresBuild: true
    dev: true
    optional: true

  /@esbuild/android-arm64@0.20.2:
    resolution: {integrity: sha512-mRzjLacRtl/tWU0SvD8lUEwb61yP9cqQo6noDZP/O8VkwafSYwZ4yWy24kan8jE/IMERpYncRt2dw438LP3Xmg==}
    engines: {node: '>=12'}
    cpu: [arm64]
    os: [android]
    requiresBuild: true
    dev: true
    optional: true

  /@esbuild/android-arm@0.15.18:
    resolution: {integrity: sha512-5GT+kcs2WVGjVs7+boataCkO5Fg0y4kCjzkB5bAip7H4jfnOS3dA6KPiww9W1OEKTKeAcUVhdZGvgI65OXmUnw==}
    engines: {node: '>=12'}
    cpu: [arm]
    os: [android]
    requiresBuild: true
    optional: true

  /@esbuild/android-arm@0.16.17:
    resolution: {integrity: sha512-N9x1CMXVhtWEAMS7pNNONyA14f71VPQN9Cnavj1XQh6T7bskqiLLrSca4O0Vr8Wdcga943eThxnVp3JLnBMYtw==}
    engines: {node: '>=12'}
    cpu: [arm]
    os: [android]
    requiresBuild: true
    dev: true
    optional: true

  /@esbuild/android-arm@0.18.12:
    resolution: {integrity: sha512-LIxaNIQfkFZbTLb4+cX7dozHlAbAshhFE5PKdro0l+FnCpx1GDJaQ2WMcqm+ToXKMt8p8Uojk/MFRuGyz3V5Sw==}
    engines: {node: '>=12'}
    cpu: [arm]
    os: [android]
    requiresBuild: true
    optional: true

  /@esbuild/android-arm@0.19.12:
    resolution: {integrity: sha512-qg/Lj1mu3CdQlDEEiWrlC4eaPZ1KztwGJ9B6J+/6G+/4ewxJg7gqj8eVYWvao1bXrqGiW2rsBZFSX3q2lcW05w==}
    engines: {node: '>=12'}
    cpu: [arm]
    os: [android]
    requiresBuild: true
    dev: true
    optional: true

  /@esbuild/android-arm@0.20.2:
    resolution: {integrity: sha512-t98Ra6pw2VaDhqNWO2Oph2LXbz/EJcnLmKLGBJwEwXX/JAN83Fym1rU8l0JUWK6HkIbWONCSSatf4sf2NBRx/w==}
    engines: {node: '>=12'}
    cpu: [arm]
    os: [android]
    requiresBuild: true
    dev: true
    optional: true

  /@esbuild/android-x64@0.16.17:
    resolution: {integrity: sha512-a3kTv3m0Ghh4z1DaFEuEDfz3OLONKuFvI4Xqczqx4BqLyuFaFkuaG4j2MtA6fuWEFeC5x9IvqnX7drmRq/fyAQ==}
    engines: {node: '>=12'}
    cpu: [x64]
    os: [android]
    requiresBuild: true
    dev: true
    optional: true

  /@esbuild/android-x64@0.18.12:
    resolution: {integrity: sha512-zU5MyluNsykf5cOJ0LZZZjgAHbhPJ1cWfdH1ZXVMXxVMhEV0VZiZXQdwBBVvmvbF28EizeK7obG9fs+fpmS0eQ==}
    engines: {node: '>=12'}
    cpu: [x64]
    os: [android]
    requiresBuild: true
    optional: true

  /@esbuild/android-x64@0.19.12:
    resolution: {integrity: sha512-3k7ZoUW6Q6YqhdhIaq/WZ7HwBpnFBlW905Fa4s4qWJyiNOgT1dOqDiVAQFwBH7gBRZr17gLrlFCRzF6jFh7Kew==}
    engines: {node: '>=12'}
    cpu: [x64]
    os: [android]
    requiresBuild: true
    dev: true
    optional: true

  /@esbuild/android-x64@0.20.2:
    resolution: {integrity: sha512-btzExgV+/lMGDDa194CcUQm53ncxzeBrWJcncOBxuC6ndBkKxnHdFJn86mCIgTELsooUmwUm9FkhSp5HYu00Rg==}
    engines: {node: '>=12'}
    cpu: [x64]
    os: [android]
    requiresBuild: true
    dev: true
    optional: true

  /@esbuild/darwin-arm64@0.16.17:
    resolution: {integrity: sha512-/2agbUEfmxWHi9ARTX6OQ/KgXnOWfsNlTeLcoV7HSuSTv63E4DqtAc+2XqGw1KHxKMHGZgbVCZge7HXWX9Vn+w==}
    engines: {node: '>=12'}
    cpu: [arm64]
    os: [darwin]
    requiresBuild: true
    dev: true
    optional: true

  /@esbuild/darwin-arm64@0.18.12:
    resolution: {integrity: sha512-zUZMep7YONnp6954QOOwEBwFX9svlKd3ov6PkxKd53LGTHsp/gy7vHaPGhhjBmEpqXEXShi6dddjIkmd+NgMsA==}
    engines: {node: '>=12'}
    cpu: [arm64]
    os: [darwin]
    requiresBuild: true
    optional: true

  /@esbuild/darwin-arm64@0.19.12:
    resolution: {integrity: sha512-B6IeSgZgtEzGC42jsI+YYu9Z3HKRxp8ZT3cqhvliEHovq8HSX2YX8lNocDn79gCKJXOSaEot9MVYky7AKjCs8g==}
    engines: {node: '>=12'}
    cpu: [arm64]
    os: [darwin]
    requiresBuild: true
    dev: true
    optional: true

  /@esbuild/darwin-arm64@0.20.2:
    resolution: {integrity: sha512-4J6IRT+10J3aJH3l1yzEg9y3wkTDgDk7TSDFX+wKFiWjqWp/iCfLIYzGyasx9l0SAFPT1HwSCR+0w/h1ES/MjA==}
    engines: {node: '>=12'}
    cpu: [arm64]
    os: [darwin]
    requiresBuild: true
    dev: true
    optional: true

  /@esbuild/darwin-x64@0.16.17:
    resolution: {integrity: sha512-2By45OBHulkd9Svy5IOCZt376Aa2oOkiE9QWUK9fe6Tb+WDr8hXL3dpqi+DeLiMed8tVXspzsTAvd0jUl96wmg==}
    engines: {node: '>=12'}
    cpu: [x64]
    os: [darwin]
    requiresBuild: true
    dev: true
    optional: true

  /@esbuild/darwin-x64@0.18.12:
    resolution: {integrity: sha512-ohqLPc7i67yunArPj1+/FeeJ7AgwAjHqKZ512ADk3WsE3FHU9l+m5aa7NdxXr0HmN1bjDlUslBjWNbFlD9y12Q==}
    engines: {node: '>=12'}
    cpu: [x64]
    os: [darwin]
    requiresBuild: true
    optional: true

  /@esbuild/darwin-x64@0.19.12:
    resolution: {integrity: sha512-hKoVkKzFiToTgn+41qGhsUJXFlIjxI/jSYeZf3ugemDYZldIXIxhvwN6erJGlX4t5h417iFuheZ7l+YVn05N3A==}
    engines: {node: '>=12'}
    cpu: [x64]
    os: [darwin]
    requiresBuild: true
    dev: true
    optional: true

  /@esbuild/darwin-x64@0.20.2:
    resolution: {integrity: sha512-tBcXp9KNphnNH0dfhv8KYkZhjc+H3XBkF5DKtswJblV7KlT9EI2+jeA8DgBjp908WEuYll6pF+UStUCfEpdysA==}
    engines: {node: '>=12'}
    cpu: [x64]
    os: [darwin]
    requiresBuild: true
    dev: true
    optional: true

  /@esbuild/freebsd-arm64@0.16.17:
    resolution: {integrity: sha512-mt+cxZe1tVx489VTb4mBAOo2aKSnJ33L9fr25JXpqQqzbUIw/yzIzi+NHwAXK2qYV1lEFp4OoVeThGjUbmWmdw==}
    engines: {node: '>=12'}
    cpu: [arm64]
    os: [freebsd]
    requiresBuild: true
    dev: true
    optional: true

  /@esbuild/freebsd-arm64@0.18.12:
    resolution: {integrity: sha512-GIIHtQXqgeOOqdG16a/A9N28GpkvjJnjYMhOnXVbn3EDJcoItdR58v/pGN31CHjyXDc8uCcRnFWmqaJt24AYJg==}
    engines: {node: '>=12'}
    cpu: [arm64]
    os: [freebsd]
    requiresBuild: true
    optional: true

  /@esbuild/freebsd-arm64@0.19.12:
    resolution: {integrity: sha512-4aRvFIXmwAcDBw9AueDQ2YnGmz5L6obe5kmPT8Vd+/+x/JMVKCgdcRwH6APrbpNXsPz+K653Qg8HB/oXvXVukA==}
    engines: {node: '>=12'}
    cpu: [arm64]
    os: [freebsd]
    requiresBuild: true
    dev: true
    optional: true

  /@esbuild/freebsd-arm64@0.20.2:
    resolution: {integrity: sha512-d3qI41G4SuLiCGCFGUrKsSeTXyWG6yem1KcGZVS+3FYlYhtNoNgYrWcvkOoaqMhwXSMrZRl69ArHsGJ9mYdbbw==}
    engines: {node: '>=12'}
    cpu: [arm64]
    os: [freebsd]
    requiresBuild: true
    dev: true
    optional: true

  /@esbuild/freebsd-x64@0.16.17:
    resolution: {integrity: sha512-8ScTdNJl5idAKjH8zGAsN7RuWcyHG3BAvMNpKOBaqqR7EbUhhVHOqXRdL7oZvz8WNHL2pr5+eIT5c65kA6NHug==}
    engines: {node: '>=12'}
    cpu: [x64]
    os: [freebsd]
    requiresBuild: true
    dev: true
    optional: true

  /@esbuild/freebsd-x64@0.18.12:
    resolution: {integrity: sha512-zK0b9a1/0wZY+6FdOS3BpZcPc1kcx2G5yxxfEJtEUzVxI6n/FrC2Phsxj/YblPuBchhBZ/1wwn7AyEBUyNSa6g==}
    engines: {node: '>=12'}
    cpu: [x64]
    os: [freebsd]
    requiresBuild: true
    optional: true

  /@esbuild/freebsd-x64@0.19.12:
    resolution: {integrity: sha512-EYoXZ4d8xtBoVN7CEwWY2IN4ho76xjYXqSXMNccFSx2lgqOG/1TBPW0yPx1bJZk94qu3tX0fycJeeQsKovA8gg==}
    engines: {node: '>=12'}
    cpu: [x64]
    os: [freebsd]
    requiresBuild: true
    dev: true
    optional: true

  /@esbuild/freebsd-x64@0.20.2:
    resolution: {integrity: sha512-d+DipyvHRuqEeM5zDivKV1KuXn9WeRX6vqSqIDgwIfPQtwMP4jaDsQsDncjTDDsExT4lR/91OLjRo8bmC1e+Cw==}
    engines: {node: '>=12'}
    cpu: [x64]
    os: [freebsd]
    requiresBuild: true
    dev: true
    optional: true

  /@esbuild/linux-arm64@0.16.17:
    resolution: {integrity: sha512-7S8gJnSlqKGVJunnMCrXHU9Q8Q/tQIxk/xL8BqAP64wchPCTzuM6W3Ra8cIa1HIflAvDnNOt2jaL17vaW+1V0g==}
    engines: {node: '>=12'}
    cpu: [arm64]
    os: [linux]
    requiresBuild: true
    dev: true
    optional: true

  /@esbuild/linux-arm64@0.18.12:
    resolution: {integrity: sha512-JKgG8Q/LL/9sw/iHHxQyVMoQYu3rU3+a5Z87DxC+wAu3engz+EmctIrV+FGOgI6gWG1z1+5nDDbXiRMGQZXqiw==}
    engines: {node: '>=12'}
    cpu: [arm64]
    os: [linux]
    requiresBuild: true
    optional: true

  /@esbuild/linux-arm64@0.19.12:
    resolution: {integrity: sha512-EoTjyYyLuVPfdPLsGVVVC8a0p1BFFvtpQDB/YLEhaXyf/5bczaGeN15QkR+O4S5LeJ92Tqotve7i1jn35qwvdA==}
    engines: {node: '>=12'}
    cpu: [arm64]
    os: [linux]
    requiresBuild: true
    dev: true
    optional: true

  /@esbuild/linux-arm64@0.20.2:
    resolution: {integrity: sha512-9pb6rBjGvTFNira2FLIWqDk/uaf42sSyLE8j1rnUpuzsODBq7FvpwHYZxQ/It/8b+QOS1RYfqgGFNLRI+qlq2A==}
    engines: {node: '>=12'}
    cpu: [arm64]
    os: [linux]
    requiresBuild: true
    dev: true
    optional: true

  /@esbuild/linux-arm@0.16.17:
    resolution: {integrity: sha512-iihzrWbD4gIT7j3caMzKb/RsFFHCwqqbrbH9SqUSRrdXkXaygSZCZg1FybsZz57Ju7N/SHEgPyaR0LZ8Zbe9gQ==}
    engines: {node: '>=12'}
    cpu: [arm]
    os: [linux]
    requiresBuild: true
    dev: true
    optional: true

  /@esbuild/linux-arm@0.18.12:
    resolution: {integrity: sha512-y75OijvrBE/1XRrXq1jtrJfG26eHeMoqLJ2dwQNwviwTuTtHGCojsDO6BJNF8gU+3jTn1KzJEMETytwsFSvc+Q==}
    engines: {node: '>=12'}
    cpu: [arm]
    os: [linux]
    requiresBuild: true
    optional: true

  /@esbuild/linux-arm@0.19.12:
    resolution: {integrity: sha512-J5jPms//KhSNv+LO1S1TX1UWp1ucM6N6XuL6ITdKWElCu8wXP72l9MM0zDTzzeikVyqFE6U8YAV9/tFyj0ti+w==}
    engines: {node: '>=12'}
    cpu: [arm]
    os: [linux]
    requiresBuild: true
    dev: true
    optional: true

  /@esbuild/linux-arm@0.20.2:
    resolution: {integrity: sha512-VhLPeR8HTMPccbuWWcEUD1Az68TqaTYyj6nfE4QByZIQEQVWBB8vup8PpR7y1QHL3CpcF6xd5WVBU/+SBEvGTg==}
    engines: {node: '>=12'}
    cpu: [arm]
    os: [linux]
    requiresBuild: true
    dev: true
    optional: true

  /@esbuild/linux-ia32@0.16.17:
    resolution: {integrity: sha512-kiX69+wcPAdgl3Lonh1VI7MBr16nktEvOfViszBSxygRQqSpzv7BffMKRPMFwzeJGPxcio0pdD3kYQGpqQ2SSg==}
    engines: {node: '>=12'}
    cpu: [ia32]
    os: [linux]
    requiresBuild: true
    dev: true
    optional: true

  /@esbuild/linux-ia32@0.18.12:
    resolution: {integrity: sha512-yoRIAqc0B4lDIAAEFEIu9ttTRFV84iuAl0KNCN6MhKLxNPfzwCBvEMgwco2f71GxmpBcTtn7KdErueZaM2rEvw==}
    engines: {node: '>=12'}
    cpu: [ia32]
    os: [linux]
    requiresBuild: true
    optional: true

  /@esbuild/linux-ia32@0.19.12:
    resolution: {integrity: sha512-Thsa42rrP1+UIGaWz47uydHSBOgTUnwBwNq59khgIwktK6x60Hivfbux9iNR0eHCHzOLjLMLfUMLCypBkZXMHA==}
    engines: {node: '>=12'}
    cpu: [ia32]
    os: [linux]
    requiresBuild: true
    dev: true
    optional: true

  /@esbuild/linux-ia32@0.20.2:
    resolution: {integrity: sha512-o10utieEkNPFDZFQm9CoP7Tvb33UutoJqg3qKf1PWVeeJhJw0Q347PxMvBgVVFgouYLGIhFYG0UGdBumROyiig==}
    engines: {node: '>=12'}
    cpu: [ia32]
    os: [linux]
    requiresBuild: true
    dev: true
    optional: true

  /@esbuild/linux-loong64@0.15.18:
    resolution: {integrity: sha512-L4jVKS82XVhw2nvzLg/19ClLWg0y27ulRwuP7lcyL6AbUWB5aPglXY3M21mauDQMDfRLs8cQmeT03r/+X3cZYQ==}
    engines: {node: '>=12'}
    cpu: [loong64]
    os: [linux]
    requiresBuild: true
    optional: true

  /@esbuild/linux-loong64@0.16.17:
    resolution: {integrity: sha512-dTzNnQwembNDhd654cA4QhbS9uDdXC3TKqMJjgOWsC0yNCbpzfWoXdZvp0mY7HU6nzk5E0zpRGGx3qoQg8T2DQ==}
    engines: {node: '>=12'}
    cpu: [loong64]
    os: [linux]
    requiresBuild: true
    dev: true
    optional: true

  /@esbuild/linux-loong64@0.18.12:
    resolution: {integrity: sha512-qYgt3dHPVvf/MgbIBpJ4Sup/yb9DAopZ3a2JgMpNKIHUpOdnJ2eHBo/aQdnd8dJ21X/+sS58wxHtA9lEazYtXQ==}
    engines: {node: '>=12'}
    cpu: [loong64]
    os: [linux]
    requiresBuild: true
    optional: true

  /@esbuild/linux-loong64@0.19.12:
    resolution: {integrity: sha512-LiXdXA0s3IqRRjm6rV6XaWATScKAXjI4R4LoDlvO7+yQqFdlr1Bax62sRwkVvRIrwXxvtYEHHI4dm50jAXkuAA==}
    engines: {node: '>=12'}
    cpu: [loong64]
    os: [linux]
    requiresBuild: true
    dev: true
    optional: true

  /@esbuild/linux-loong64@0.20.2:
    resolution: {integrity: sha512-PR7sp6R/UC4CFVomVINKJ80pMFlfDfMQMYynX7t1tNTeivQ6XdX5r2XovMmha/VjR1YN/HgHWsVcTRIMkymrgQ==}
    engines: {node: '>=12'}
    cpu: [loong64]
    os: [linux]
    requiresBuild: true
    dev: true
    optional: true

  /@esbuild/linux-mips64el@0.16.17:
    resolution: {integrity: sha512-ezbDkp2nDl0PfIUn0CsQ30kxfcLTlcx4Foz2kYv8qdC6ia2oX5Q3E/8m6lq84Dj/6b0FrkgD582fJMIfHhJfSw==}
    engines: {node: '>=12'}
    cpu: [mips64el]
    os: [linux]
    requiresBuild: true
    dev: true
    optional: true

  /@esbuild/linux-mips64el@0.18.12:
    resolution: {integrity: sha512-wHphlMLK4ufNOONqukELfVIbnGQJrHJ/mxZMMrP2jYrPgCRZhOtf0kC4yAXBwnfmULimV1qt5UJJOw4Kh13Yfg==}
    engines: {node: '>=12'}
    cpu: [mips64el]
    os: [linux]
    requiresBuild: true
    optional: true

  /@esbuild/linux-mips64el@0.19.12:
    resolution: {integrity: sha512-fEnAuj5VGTanfJ07ff0gOA6IPsvrVHLVb6Lyd1g2/ed67oU1eFzL0r9WL7ZzscD+/N6i3dWumGE1Un4f7Amf+w==}
    engines: {node: '>=12'}
    cpu: [mips64el]
    os: [linux]
    requiresBuild: true
    dev: true
    optional: true

  /@esbuild/linux-mips64el@0.20.2:
    resolution: {integrity: sha512-4BlTqeutE/KnOiTG5Y6Sb/Hw6hsBOZapOVF6njAESHInhlQAghVVZL1ZpIctBOoTFbQyGW+LsVYZ8lSSB3wkjA==}
    engines: {node: '>=12'}
    cpu: [mips64el]
    os: [linux]
    requiresBuild: true
    dev: true
    optional: true

  /@esbuild/linux-ppc64@0.16.17:
    resolution: {integrity: sha512-dzS678gYD1lJsW73zrFhDApLVdM3cUF2MvAa1D8K8KtcSKdLBPP4zZSLy6LFZ0jYqQdQ29bjAHJDgz0rVbLB3g==}
    engines: {node: '>=12'}
    cpu: [ppc64]
    os: [linux]
    requiresBuild: true
    dev: true
    optional: true

  /@esbuild/linux-ppc64@0.18.12:
    resolution: {integrity: sha512-TeN//1Ft20ZZW41+zDSdOI/Os1bEq5dbvBvYkberB7PHABbRcsteeoNVZFlI0YLpGdlBqohEpjrn06kv8heCJg==}
    engines: {node: '>=12'}
    cpu: [ppc64]
    os: [linux]
    requiresBuild: true
    optional: true

  /@esbuild/linux-ppc64@0.19.12:
    resolution: {integrity: sha512-nYJA2/QPimDQOh1rKWedNOe3Gfc8PabU7HT3iXWtNUbRzXS9+vgB0Fjaqr//XNbd82mCxHzik2qotuI89cfixg==}
    engines: {node: '>=12'}
    cpu: [ppc64]
    os: [linux]
    requiresBuild: true
    dev: true
    optional: true

  /@esbuild/linux-ppc64@0.20.2:
    resolution: {integrity: sha512-rD3KsaDprDcfajSKdn25ooz5J5/fWBylaaXkuotBDGnMnDP1Uv5DLAN/45qfnf3JDYyJv/ytGHQaziHUdyzaAg==}
    engines: {node: '>=12'}
    cpu: [ppc64]
    os: [linux]
    requiresBuild: true
    dev: true
    optional: true

  /@esbuild/linux-riscv64@0.16.17:
    resolution: {integrity: sha512-ylNlVsxuFjZK8DQtNUwiMskh6nT0vI7kYl/4fZgV1llP5d6+HIeL/vmmm3jpuoo8+NuXjQVZxmKuhDApK0/cKw==}
    engines: {node: '>=12'}
    cpu: [riscv64]
    os: [linux]
    requiresBuild: true
    dev: true
    optional: true

  /@esbuild/linux-riscv64@0.18.12:
    resolution: {integrity: sha512-AgUebVS4DoAblBgiB2ACQ/8l4eGE5aWBb8ZXtkXHiET9mbj7GuWt3OnsIW/zX+XHJt2RYJZctbQ2S/mDjbp0UA==}
    engines: {node: '>=12'}
    cpu: [riscv64]
    os: [linux]
    requiresBuild: true
    optional: true

  /@esbuild/linux-riscv64@0.19.12:
    resolution: {integrity: sha512-2MueBrlPQCw5dVJJpQdUYgeqIzDQgw3QtiAHUC4RBz9FXPrskyyU3VI1hw7C0BSKB9OduwSJ79FTCqtGMWqJHg==}
    engines: {node: '>=12'}
    cpu: [riscv64]
    os: [linux]
    requiresBuild: true
    dev: true
    optional: true

  /@esbuild/linux-riscv64@0.20.2:
    resolution: {integrity: sha512-snwmBKacKmwTMmhLlz/3aH1Q9T8v45bKYGE3j26TsaOVtjIag4wLfWSiZykXzXuE1kbCE+zJRmwp+ZbIHinnVg==}
    engines: {node: '>=12'}
    cpu: [riscv64]
    os: [linux]
    requiresBuild: true
    dev: true
    optional: true

  /@esbuild/linux-s390x@0.16.17:
    resolution: {integrity: sha512-gzy7nUTO4UA4oZ2wAMXPNBGTzZFP7mss3aKR2hH+/4UUkCOyqmjXiKpzGrY2TlEUhbbejzXVKKGazYcQTZWA/w==}
    engines: {node: '>=12'}
    cpu: [s390x]
    os: [linux]
    requiresBuild: true
    dev: true
    optional: true

  /@esbuild/linux-s390x@0.18.12:
    resolution: {integrity: sha512-dJ3Rb3Ei2u/ysSXd6pzleGtfDdc2MuzKt8qc6ls8vreP1G3B7HInX3i7gXS4BGeVd24pp0yqyS7bJ5NHaI9ing==}
    engines: {node: '>=12'}
    cpu: [s390x]
    os: [linux]
    requiresBuild: true
    optional: true

  /@esbuild/linux-s390x@0.19.12:
    resolution: {integrity: sha512-+Pil1Nv3Umes4m3AZKqA2anfhJiVmNCYkPchwFJNEJN5QxmTs1uzyy4TvmDrCRNT2ApwSari7ZIgrPeUx4UZDg==}
    engines: {node: '>=12'}
    cpu: [s390x]
    os: [linux]
    requiresBuild: true
    dev: true
    optional: true

  /@esbuild/linux-s390x@0.20.2:
    resolution: {integrity: sha512-wcWISOobRWNm3cezm5HOZcYz1sKoHLd8VL1dl309DiixxVFoFe/o8HnwuIwn6sXre88Nwj+VwZUvJf4AFxkyrQ==}
    engines: {node: '>=12'}
    cpu: [s390x]
    os: [linux]
    requiresBuild: true
    dev: true
    optional: true

  /@esbuild/linux-x64@0.16.17:
    resolution: {integrity: sha512-mdPjPxfnmoqhgpiEArqi4egmBAMYvaObgn4poorpUaqmvzzbvqbowRllQ+ZgzGVMGKaPkqUmPDOOFQRUFDmeUw==}
    engines: {node: '>=12'}
    cpu: [x64]
    os: [linux]
    requiresBuild: true
    dev: true
    optional: true

  /@esbuild/linux-x64@0.18.12:
    resolution: {integrity: sha512-OrNJMGQbPaVyHHcDF8ybNSwu7TDOfX8NGpXCbetwOSP6txOJiWlgQnRymfC9ocR1S0Y5PW0Wb1mV6pUddqmvmQ==}
    engines: {node: '>=12'}
    cpu: [x64]
    os: [linux]
    requiresBuild: true
    optional: true

  /@esbuild/linux-x64@0.19.12:
    resolution: {integrity: sha512-B71g1QpxfwBvNrfyJdVDexenDIt1CiDN1TIXLbhOw0KhJzE78KIFGX6OJ9MrtC0oOqMWf+0xop4qEU8JrJTwCg==}
    engines: {node: '>=12'}
    cpu: [x64]
    os: [linux]
    requiresBuild: true
    dev: true
    optional: true

  /@esbuild/linux-x64@0.20.2:
    resolution: {integrity: sha512-1MdwI6OOTsfQfek8sLwgyjOXAu+wKhLEoaOLTjbijk6E2WONYpH9ZU2mNtR+lZ2B4uwr+usqGuVfFT9tMtGvGw==}
    engines: {node: '>=12'}
    cpu: [x64]
    os: [linux]
    requiresBuild: true
    dev: true
    optional: true

  /@esbuild/netbsd-x64@0.16.17:
    resolution: {integrity: sha512-/PzmzD/zyAeTUsduZa32bn0ORug+Jd1EGGAUJvqfeixoEISYpGnAezN6lnJoskauoai0Jrs+XSyvDhppCPoKOA==}
    engines: {node: '>=12'}
    cpu: [x64]
    os: [netbsd]
    requiresBuild: true
    dev: true
    optional: true

  /@esbuild/netbsd-x64@0.18.12:
    resolution: {integrity: sha512-55FzVCAiwE9FK8wWeCRuvjazNRJ1QqLCYGZVB6E8RuQuTeStSwotpSW4xoRGwp3a1wUsaVCdYcj5LGCASVJmMg==}
    engines: {node: '>=12'}
    cpu: [x64]
    os: [netbsd]
    requiresBuild: true
    optional: true

  /@esbuild/netbsd-x64@0.19.12:
    resolution: {integrity: sha512-3ltjQ7n1owJgFbuC61Oj++XhtzmymoCihNFgT84UAmJnxJfm4sYCiSLTXZtE00VWYpPMYc+ZQmB6xbSdVh0JWA==}
    engines: {node: '>=12'}
    cpu: [x64]
    os: [netbsd]
    requiresBuild: true
    dev: true
    optional: true

  /@esbuild/netbsd-x64@0.20.2:
    resolution: {integrity: sha512-K8/DhBxcVQkzYc43yJXDSyjlFeHQJBiowJ0uVL6Tor3jGQfSGHNNJcWxNbOI8v5k82prYqzPuwkzHt3J1T1iZQ==}
    engines: {node: '>=12'}
    cpu: [x64]
    os: [netbsd]
    requiresBuild: true
    dev: true
    optional: true

  /@esbuild/openbsd-x64@0.16.17:
    resolution: {integrity: sha512-2yaWJhvxGEz2RiftSk0UObqJa/b+rIAjnODJgv2GbGGpRwAfpgzyrg1WLK8rqA24mfZa9GvpjLcBBg8JHkoodg==}
    engines: {node: '>=12'}
    cpu: [x64]
    os: [openbsd]
    requiresBuild: true
    dev: true
    optional: true

  /@esbuild/openbsd-x64@0.18.12:
    resolution: {integrity: sha512-qnluf8rfb6Y5Lw2tirfK2quZOBbVqmwxut7GPCIJsM8lc4AEUj9L8y0YPdLaPK0TECt4IdyBdBD/KRFKorlK3g==}
    engines: {node: '>=12'}
    cpu: [x64]
    os: [openbsd]
    requiresBuild: true
    optional: true

  /@esbuild/openbsd-x64@0.19.12:
    resolution: {integrity: sha512-RbrfTB9SWsr0kWmb9srfF+L933uMDdu9BIzdA7os2t0TXhCRjrQyCeOt6wVxr79CKD4c+p+YhCj31HBkYcXebw==}
    engines: {node: '>=12'}
    cpu: [x64]
    os: [openbsd]
    requiresBuild: true
    dev: true
    optional: true

  /@esbuild/openbsd-x64@0.20.2:
    resolution: {integrity: sha512-eMpKlV0SThJmmJgiVyN9jTPJ2VBPquf6Kt/nAoo6DgHAoN57K15ZghiHaMvqjCye/uU4X5u3YSMgVBI1h3vKrQ==}
    engines: {node: '>=12'}
    cpu: [x64]
    os: [openbsd]
    requiresBuild: true
    dev: true
    optional: true

  /@esbuild/sunos-x64@0.16.17:
    resolution: {integrity: sha512-xtVUiev38tN0R3g8VhRfN7Zl42YCJvyBhRKw1RJjwE1d2emWTVToPLNEQj/5Qxc6lVFATDiy6LjVHYhIPrLxzw==}
    engines: {node: '>=12'}
    cpu: [x64]
    os: [sunos]
    requiresBuild: true
    dev: true
    optional: true

  /@esbuild/sunos-x64@0.18.12:
    resolution: {integrity: sha512-+RkKpVQR7bICjTOPUpkTBTaJ4TFqQBX5Ywyd/HSdDkQGn65VPkTsR/pL4AMvuMWy+wnXgIl4EY6q4mVpJal8Kg==}
    engines: {node: '>=12'}
    cpu: [x64]
    os: [sunos]
    requiresBuild: true
    optional: true

  /@esbuild/sunos-x64@0.19.12:
    resolution: {integrity: sha512-HKjJwRrW8uWtCQnQOz9qcU3mUZhTUQvi56Q8DPTLLB+DawoiQdjsYq+j+D3s9I8VFtDr+F9CjgXKKC4ss89IeA==}
    engines: {node: '>=12'}
    cpu: [x64]
    os: [sunos]
    requiresBuild: true
    dev: true
    optional: true

  /@esbuild/sunos-x64@0.20.2:
    resolution: {integrity: sha512-2UyFtRC6cXLyejf/YEld4Hajo7UHILetzE1vsRcGL3earZEW77JxrFjH4Ez2qaTiEfMgAXxfAZCm1fvM/G/o8w==}
    engines: {node: '>=12'}
    cpu: [x64]
    os: [sunos]
    requiresBuild: true
    dev: true
    optional: true

  /@esbuild/win32-arm64@0.16.17:
    resolution: {integrity: sha512-ga8+JqBDHY4b6fQAmOgtJJue36scANy4l/rL97W+0wYmijhxKetzZdKOJI7olaBaMhWt8Pac2McJdZLxXWUEQw==}
    engines: {node: '>=12'}
    cpu: [arm64]
    os: [win32]
    requiresBuild: true
    dev: true
    optional: true

  /@esbuild/win32-arm64@0.18.12:
    resolution: {integrity: sha512-GNHuciv0mFM7ouzsU0+AwY+7eV4Mgo5WnbhfDCQGtpvOtD1vbOiRjPYG6dhmMoFyBjj+pNqQu2X+7DKn0KQ/Gw==}
    engines: {node: '>=12'}
    cpu: [arm64]
    os: [win32]
    requiresBuild: true
    optional: true

  /@esbuild/win32-arm64@0.19.12:
    resolution: {integrity: sha512-URgtR1dJnmGvX864pn1B2YUYNzjmXkuJOIqG2HdU62MVS4EHpU2946OZoTMnRUHklGtJdJZ33QfzdjGACXhn1A==}
    engines: {node: '>=12'}
    cpu: [arm64]
    os: [win32]
    requiresBuild: true
    dev: true
    optional: true

  /@esbuild/win32-arm64@0.20.2:
    resolution: {integrity: sha512-GRibxoawM9ZCnDxnP3usoUDO9vUkpAxIIZ6GQI+IlVmr5kP3zUq+l17xELTHMWTWzjxa2guPNyrpq1GWmPvcGQ==}
    engines: {node: '>=12'}
    cpu: [arm64]
    os: [win32]
    requiresBuild: true
    dev: true
    optional: true

  /@esbuild/win32-ia32@0.16.17:
    resolution: {integrity: sha512-WnsKaf46uSSF/sZhwnqE4L/F89AYNMiD4YtEcYekBt9Q7nj0DiId2XH2Ng2PHM54qi5oPrQ8luuzGszqi/veig==}
    engines: {node: '>=12'}
    cpu: [ia32]
    os: [win32]
    requiresBuild: true
    dev: true
    optional: true

  /@esbuild/win32-ia32@0.18.12:
    resolution: {integrity: sha512-kR8cezhYipbbypGkaqCTWIeu4zID17gamC8YTPXYtcN3E5BhhtTnwKBn9I0PJur/T6UVwIEGYzkffNL0lFvxEw==}
    engines: {node: '>=12'}
    cpu: [ia32]
    os: [win32]
    requiresBuild: true
    optional: true

  /@esbuild/win32-ia32@0.19.12:
    resolution: {integrity: sha512-+ZOE6pUkMOJfmxmBZElNOx72NKpIa/HFOMGzu8fqzQJ5kgf6aTGrcJaFsNiVMH4JKpMipyK+7k0n2UXN7a8YKQ==}
    engines: {node: '>=12'}
    cpu: [ia32]
    os: [win32]
    requiresBuild: true
    dev: true
    optional: true

  /@esbuild/win32-ia32@0.20.2:
    resolution: {integrity: sha512-HfLOfn9YWmkSKRQqovpnITazdtquEW8/SoHW7pWpuEeguaZI4QnCRW6b+oZTztdBnZOS2hqJ6im/D5cPzBTTlQ==}
    engines: {node: '>=12'}
    cpu: [ia32]
    os: [win32]
    requiresBuild: true
    dev: true
    optional: true

  /@esbuild/win32-x64@0.16.17:
    resolution: {integrity: sha512-y+EHuSchhL7FjHgvQL/0fnnFmO4T1bhvWANX6gcnqTjtnKWbTvUMCpGnv2+t+31d7RzyEAYAd4u2fnIhHL6N/Q==}
    engines: {node: '>=12'}
    cpu: [x64]
    os: [win32]
    requiresBuild: true
    dev: true
    optional: true

  /@esbuild/win32-x64@0.18.12:
    resolution: {integrity: sha512-O0UYQVkvfM/jO8a4OwoV0mAKSJw+mjWTAd1MJd/1FCX6uiMdLmMRPK/w6e9OQ0ob2WGxzIm9va/KG0Ja4zIOgg==}
    engines: {node: '>=12'}
    cpu: [x64]
    os: [win32]
    requiresBuild: true
    optional: true

  /@esbuild/win32-x64@0.19.12:
    resolution: {integrity: sha512-T1QyPSDCyMXaO3pzBkF96E8xMkiRYbUEZADd29SyPGabqxMViNoii+NcK7eWJAEoU6RZyEm5lVSIjTmcdoB9HA==}
    engines: {node: '>=12'}
    cpu: [x64]
    os: [win32]
    requiresBuild: true
    dev: true
    optional: true

  /@esbuild/win32-x64@0.20.2:
    resolution: {integrity: sha512-N49X4lJX27+l9jbLKSqZ6bKNjzQvHaT8IIFUy+YIqmXQdjYCToGWwOItDrfby14c78aDd5NHQl29xingXfCdLQ==}
    engines: {node: '>=12'}
    cpu: [x64]
    os: [win32]
    requiresBuild: true
    dev: true
    optional: true

  /@eslint-community/eslint-utils@4.4.0(eslint@8.41.0):
    resolution: {integrity: sha512-1/sA4dwrzBAyeUoQ6oxahHKmrZvsnLCg4RfxW3ZFGGmQkSNQPFNLV9CUEFQP1x9EYXHTo5p6xdhZM1Ne9p/AfA==}
    engines: {node: ^12.22.0 || ^14.17.0 || >=16.0.0}
    peerDependencies:
      eslint: ^6.0.0 || ^7.0.0 || >=8.0.0
    dependencies:
      eslint: 8.41.0
      eslint-visitor-keys: 3.4.1
    dev: false

  /@eslint-community/regexpp@4.5.1:
    resolution: {integrity: sha512-Z5ba73P98O1KUYCCJTUeVpja9RcGoMdncZ6T49FCUl2lN38JtCJ+3WgIDBv0AuY4WChU5PmtJmOCTlN6FZTFKQ==}
    engines: {node: ^12.0.0 || ^14.0.0 || >=16.0.0}
    dev: false

  /@eslint/eslintrc@2.0.3:
    resolution: {integrity: sha512-+5gy6OQfk+xx3q0d6jGZZC3f3KzAkXc/IanVxd1is/VIIziRqqt3ongQz0FiTUXqTk0c7aDB3OaFuKnuSoJicQ==}
    engines: {node: ^12.22.0 || ^14.17.0 || >=16.0.0}
    dependencies:
      ajv: 6.12.6
      debug: 4.3.4
      espree: 9.5.2
      globals: 13.20.0
      ignore: 5.2.4
      import-fresh: 3.3.0
      js-yaml: 4.1.0
      minimatch: 3.1.2
      strip-json-comments: 3.1.1
    transitivePeerDependencies:
      - supports-color
    dev: false

  /@eslint/js@8.41.0:
    resolution: {integrity: sha512-LxcyMGxwmTh2lY9FwHPGWOHmYFCZvbrFCBZL4FzSSsxsRPuhrYUg/49/0KDfW8tnIEaEHtfmn6+NPN+1DqaNmA==}
    engines: {node: ^12.22.0 || ^14.17.0 || >=16.0.0}
    dev: false

  /@graphql-typed-document-node/core@3.2.0(graphql@15.8.0):
    resolution: {integrity: sha512-mB9oAsNCm9aM3/SOv4YtBMqZbYj10R7dkq8byBqxGY/ncFwhf2oQzMV+LCRlWoDSEBJ3COiR1yeDvMtsoOsuFQ==}
    peerDependencies:
      graphql: ^0.8.0 || ^0.9.0 || ^0.10.0 || ^0.11.0 || ^0.12.0 || ^0.13.0 || ^14.0.0 || ^15.0.0 || ^16.0.0 || ^17.0.0
    dependencies:
      graphql: 15.8.0
    dev: false

  /@hapi/hoek@9.3.0:
    resolution: {integrity: sha512-/c6rf4UJlmHlC9b5BaNvzAcFv7HZ2QHaV0D4/HNlBdvFnvQq8RI4kYdhyPCl7Xj+oWvTWQ8ujhqS53LIgAe6KQ==}
    dev: false

  /@hapi/topo@5.1.0:
    resolution: {integrity: sha512-foQZKJig7Ob0BMAYBfcJk8d77QtOe7Wo4ox7ff1lQYoNNAb6jwcY1ncdoy2e9wQZzvNy7ODZCYJkK8kzmcAnAg==}
    dependencies:
      '@hapi/hoek': 9.3.0
    dev: false

  /@humanwhocodes/config-array@0.11.10:
    resolution: {integrity: sha512-KVVjQmNUepDVGXNuoRRdmmEjruj0KfiGSbS8LVc12LMsWDQzRXJ0qdhN8L8uUigKpfEHRhlaQFY0ib1tnUbNeQ==}
    engines: {node: '>=10.10.0'}
    dependencies:
      '@humanwhocodes/object-schema': 1.2.1
      debug: 4.3.4
      minimatch: 3.1.2
    transitivePeerDependencies:
      - supports-color
    dev: false

  /@humanwhocodes/module-importer@1.0.1:
    resolution: {integrity: sha512-bxveV4V8v5Yb4ncFTT3rPSgZBOpCkjfK0y4oVVVJwIuDVBRMDXrPyXRL988i5ap9m9bnyEEjWfm5WkBmtffLfA==}
    engines: {node: '>=12.22'}
    dev: false

  /@humanwhocodes/object-schema@1.2.1:
    resolution: {integrity: sha512-ZnQMnLV4e7hDlUvw8H+U8ASL02SS2Gn6+9Ac3wGGLIe7+je2AeAOxPY+izIPJDfFDb7eDjev0Us8MO1iFRN8hA==}
    dev: false

  /@isaacs/cliui@8.0.2:
    resolution: {integrity: sha512-O8jcjabXaleOG9DQ0+ARXWZBTfnP4WNAqzuiJK7ll44AmxGKv/J2M4TPjxjY3znBCfvBXFzucm1twdyFybFqEA==}
    engines: {node: '>=12'}
    dependencies:
      string-width: 5.1.2
      string-width-cjs: /string-width@4.2.3
      strip-ansi: 7.1.0
      strip-ansi-cjs: /strip-ansi@6.0.1
      wrap-ansi: 8.1.0
      wrap-ansi-cjs: /wrap-ansi@7.0.0
    dev: true

  /@istanbuljs/load-nyc-config@1.1.0:
    resolution: {integrity: sha512-VjeHSlIzpv/NyD3N0YuHfXOPDIixcA1q2ZV98wsMqcYlPmv2n3Yb2lYP9XMElnaFVXg5A7YLTeLu6V84uQDjmQ==}
    engines: {node: '>=8'}
    dependencies:
      camelcase: 5.3.1
      find-up: 4.1.0
      get-package-type: 0.1.0
      js-yaml: 3.14.1
      resolve-from: 5.0.0
    dev: true

  /@istanbuljs/schema@0.1.3:
    resolution: {integrity: sha512-ZXRY4jNvVgSVQ8DL3LTcakaAtXwTVUxE81hslsyD2AtoXW/wVob10HkOJ1X/pAlcI7D+2YoZKg5do8G/w6RYgA==}
    engines: {node: '>=8'}
    dev: true

  /@jest/console@29.5.0:
    resolution: {integrity: sha512-NEpkObxPwyw/XxZVLPmAGKE89IQRp4puc6IQRPru6JKd1M3fW9v1xM1AnzIJE65hbCkzQAdnL8P47e9hzhiYLQ==}
    engines: {node: ^14.15.0 || ^16.10.0 || >=18.0.0}
    dependencies:
      '@jest/types': 29.5.0
      '@types/node': 18.19.10
      chalk: 4.1.2
      jest-message-util: 29.5.0
      jest-util: 29.5.0
      slash: 3.0.0
    dev: true

  /@jest/core@29.5.0(ts-node@10.9.1):
    resolution: {integrity: sha512-28UzQc7ulUrOQw1IsN/kv1QES3q2kkbl/wGslyhAclqZ/8cMdB5M68BffkIdSJgKBUt50d3hbwJ92XESlE7LiQ==}
    engines: {node: ^14.15.0 || ^16.10.0 || >=18.0.0}
    peerDependencies:
      node-notifier: ^8.0.1 || ^9.0.0 || ^10.0.0
    peerDependenciesMeta:
      node-notifier:
        optional: true
    dependencies:
      '@jest/console': 29.5.0
      '@jest/reporters': 29.5.0
      '@jest/test-result': 29.5.0
      '@jest/transform': 29.5.0
      '@jest/types': 29.5.0
      '@types/node': 18.19.10
      ansi-escapes: 4.3.2
      chalk: 4.1.2
      ci-info: 3.8.0
      exit: 0.1.2
      graceful-fs: 4.2.11
      jest-changed-files: 29.5.0
      jest-config: 29.5.0(@types/node@18.19.10)(ts-node@10.9.1)
      jest-haste-map: 29.5.0
      jest-message-util: 29.5.0
      jest-regex-util: 29.4.3
      jest-resolve: 29.5.0
      jest-resolve-dependencies: 29.5.0
      jest-runner: 29.5.0
      jest-runtime: 29.5.0
      jest-snapshot: 29.5.0
      jest-util: 29.5.0
      jest-validate: 29.5.0
      jest-watcher: 29.5.0
      micromatch: 4.0.5
      pretty-format: 29.5.0
      slash: 3.0.0
      strip-ansi: 6.0.1
    transitivePeerDependencies:
      - supports-color
      - ts-node
    dev: true

  /@jest/environment@29.5.0:
    resolution: {integrity: sha512-5FXw2+wD29YU1d4I2htpRX7jYnAyTRjP2CsXQdo9SAM8g3ifxWPSV0HnClSn71xwctr0U3oZIIH+dtbfmnbXVQ==}
    engines: {node: ^14.15.0 || ^16.10.0 || >=18.0.0}
    dependencies:
      '@jest/fake-timers': 29.5.0
      '@jest/types': 29.5.0
      '@types/node': 18.19.10
      jest-mock: 29.5.0
    dev: true

  /@jest/expect-utils@29.5.0:
    resolution: {integrity: sha512-fmKzsidoXQT2KwnrwE0SQq3uj8Z763vzR8LnLBwC2qYWEFpjX8daRsk6rHUM1QvNlEW/UJXNXm59ztmJJWs2Mg==}
    engines: {node: ^14.15.0 || ^16.10.0 || >=18.0.0}
    dependencies:
      jest-get-type: 29.4.3
    dev: true

  /@jest/expect@29.5.0:
    resolution: {integrity: sha512-PueDR2HGihN3ciUNGr4uelropW7rqUfTiOn+8u0leg/42UhblPxHkfoh0Ruu3I9Y1962P3u2DY4+h7GVTSVU6g==}
    engines: {node: ^14.15.0 || ^16.10.0 || >=18.0.0}
    dependencies:
      expect: 29.5.0
      jest-snapshot: 29.5.0
    transitivePeerDependencies:
      - supports-color
    dev: true

  /@jest/fake-timers@29.5.0:
    resolution: {integrity: sha512-9ARvuAAQcBwDAqOnglWq2zwNIRUDtk/SCkp/ToGEhFv5r86K21l+VEs0qNTaXtyiY0lEePl3kylijSYJQqdbDg==}
    engines: {node: ^14.15.0 || ^16.10.0 || >=18.0.0}
    dependencies:
      '@jest/types': 29.5.0
      '@sinonjs/fake-timers': 10.2.0
      '@types/node': 18.19.10
      jest-message-util: 29.5.0
      jest-mock: 29.5.0
      jest-util: 29.5.0
    dev: true

  /@jest/globals@29.5.0:
    resolution: {integrity: sha512-S02y0qMWGihdzNbUiqSAiKSpSozSuHX5UYc7QbnHP+D9Lyw8DgGGCinrN9uSuHPeKgSSzvPom2q1nAtBvUsvPQ==}
    engines: {node: ^14.15.0 || ^16.10.0 || >=18.0.0}
    dependencies:
      '@jest/environment': 29.5.0
      '@jest/expect': 29.5.0
      '@jest/types': 29.5.0
      jest-mock: 29.5.0
    transitivePeerDependencies:
      - supports-color
    dev: true

  /@jest/reporters@29.5.0:
    resolution: {integrity: sha512-D05STXqj/M8bP9hQNSICtPqz97u7ffGzZu+9XLucXhkOFBqKcXe04JLZOgIekOxdb73MAoBUFnqvf7MCpKk5OA==}
    engines: {node: ^14.15.0 || ^16.10.0 || >=18.0.0}
    peerDependencies:
      node-notifier: ^8.0.1 || ^9.0.0 || ^10.0.0
    peerDependenciesMeta:
      node-notifier:
        optional: true
    dependencies:
      '@bcoe/v8-coverage': 0.2.3
      '@jest/console': 29.5.0
      '@jest/test-result': 29.5.0
      '@jest/transform': 29.5.0
      '@jest/types': 29.5.0
      '@jridgewell/trace-mapping': 0.3.18
      '@types/node': 18.19.10
      chalk: 4.1.2
      collect-v8-coverage: 1.0.1
      exit: 0.1.2
      glob: 7.2.3
      graceful-fs: 4.2.11
      istanbul-lib-coverage: 3.2.0
      istanbul-lib-instrument: 5.2.1
      istanbul-lib-report: 3.0.0
      istanbul-lib-source-maps: 4.0.1
      istanbul-reports: 3.1.5
      jest-message-util: 29.5.0
      jest-util: 29.5.0
      jest-worker: 29.5.0
      slash: 3.0.0
      string-length: 4.0.2
      strip-ansi: 6.0.1
      v8-to-istanbul: 9.1.0
    transitivePeerDependencies:
      - supports-color
    dev: true

  /@jest/schemas@29.4.3:
    resolution: {integrity: sha512-VLYKXQmtmuEz6IxJsrZwzG9NvtkQsWNnWMsKxqWNu3+CnfzJQhp0WDDKWLVV9hLKr0l3SLLFRqcYHjhtyuDVxg==}
    engines: {node: ^14.15.0 || ^16.10.0 || >=18.0.0}
    dependencies:
      '@sinclair/typebox': 0.25.24

  /@jest/source-map@29.4.3:
    resolution: {integrity: sha512-qyt/mb6rLyd9j1jUts4EQncvS6Yy3PM9HghnNv86QBlV+zdL2inCdK1tuVlL+J+lpiw2BI67qXOrX3UurBqQ1w==}
    engines: {node: ^14.15.0 || ^16.10.0 || >=18.0.0}
    dependencies:
      '@jridgewell/trace-mapping': 0.3.18
      callsites: 3.1.0
      graceful-fs: 4.2.11
    dev: true

  /@jest/test-result@29.5.0:
    resolution: {integrity: sha512-fGl4rfitnbfLsrfx1uUpDEESS7zM8JdgZgOCQuxQvL1Sn/I6ijeAVQWGfXI9zb1i9Mzo495cIpVZhA0yr60PkQ==}
    engines: {node: ^14.15.0 || ^16.10.0 || >=18.0.0}
    dependencies:
      '@jest/console': 29.5.0
      '@jest/types': 29.5.0
      '@types/istanbul-lib-coverage': 2.0.4
      collect-v8-coverage: 1.0.1
    dev: true

  /@jest/test-sequencer@29.5.0:
    resolution: {integrity: sha512-yPafQEcKjkSfDXyvtgiV4pevSeyuA6MQr6ZIdVkWJly9vkqjnFfcfhRQqpD5whjoU8EORki752xQmjaqoFjzMQ==}
    engines: {node: ^14.15.0 || ^16.10.0 || >=18.0.0}
    dependencies:
      '@jest/test-result': 29.5.0
      graceful-fs: 4.2.11
      jest-haste-map: 29.5.0
      slash: 3.0.0
    dev: true

  /@jest/transform@29.5.0:
    resolution: {integrity: sha512-8vbeZWqLJOvHaDfeMuoHITGKSz5qWc9u04lnWrQE3VyuSw604PzQM824ZeX9XSjUCeDiE3GuxZe5UKa8J61NQw==}
    engines: {node: ^14.15.0 || ^16.10.0 || >=18.0.0}
    dependencies:
      '@babel/core': 7.22.5
      '@jest/types': 29.5.0
      '@jridgewell/trace-mapping': 0.3.18
      babel-plugin-istanbul: 6.1.1
      chalk: 4.1.2
      convert-source-map: 2.0.0
      fast-json-stable-stringify: 2.1.0
      graceful-fs: 4.2.11
      jest-haste-map: 29.5.0
      jest-regex-util: 29.4.3
      jest-util: 29.5.0
      micromatch: 4.0.5
      pirates: 4.0.5
      slash: 3.0.0
      write-file-atomic: 4.0.2
    transitivePeerDependencies:
      - supports-color
    dev: true

  /@jest/types@29.5.0:
    resolution: {integrity: sha512-qbu7kN6czmVRc3xWFQcAN03RAUamgppVUdXrvl1Wr3jlNF93o9mJbGcDWrwGB6ht44u7efB1qCFgVQmca24Uog==}
    engines: {node: ^14.15.0 || ^16.10.0 || >=18.0.0}
    dependencies:
      '@jest/schemas': 29.4.3
      '@types/istanbul-lib-coverage': 2.0.4
      '@types/istanbul-reports': 3.0.1
      '@types/node': 18.19.10
      '@types/yargs': 17.0.24
      chalk: 4.1.2
    dev: true

  /@jridgewell/gen-mapping@0.3.3:
    resolution: {integrity: sha512-HLhSWOLRi875zjjMG/r+Nv0oCW8umGb0BgEhyX3dDX3egwZtB8PqLnjz3yedt8R5StBrzcg4aBpnh8UA9D1BoQ==}
    engines: {node: '>=6.0.0'}
    dependencies:
      '@jridgewell/set-array': 1.1.2
      '@jridgewell/sourcemap-codec': 1.4.15
      '@jridgewell/trace-mapping': 0.3.18

  /@jridgewell/resolve-uri@3.1.0:
    resolution: {integrity: sha512-F2msla3tad+Mfht5cJq7LSXcdudKTWCVYUgw6pLFOOHSTtZlj6SWNYAp+AhuqLmWdBO2X5hPrLcu8cVP8fy28w==}
    engines: {node: '>=6.0.0'}

  /@jridgewell/resolve-uri@3.1.1:
    resolution: {integrity: sha512-dSYZh7HhCDtCKm4QakX0xFpsRDqjjtZf/kjI/v3T3Nwt5r8/qz/M19F9ySyOqU94SXBmeG9ttTul+YnR4LOxFA==}
    engines: {node: '>=6.0.0'}

  /@jridgewell/set-array@1.1.2:
    resolution: {integrity: sha512-xnkseuNADM0gt2bs+BvhO0p78Mk762YnZdsuzFV018NoG1Sj1SCQvpSqa7XUaTam5vAGasABV9qXASMKnFMwMw==}
    engines: {node: '>=6.0.0'}

  /@jridgewell/sourcemap-codec@1.4.14:
    resolution: {integrity: sha512-XPSJHWmi394fuUuzDnGz1wiKqWfo1yXecHQMRf2l6hztTO+nPru658AyDngaBe7isIxEkRsPR3FZh+s7iVa4Uw==}

  /@jridgewell/sourcemap-codec@1.4.15:
    resolution: {integrity: sha512-eF2rxCRulEKXHTRiDrDy6erMYWqNw4LPdQ8UQA4huuxaQsVeRPFl2oM8oDGxMFhJUWZf9McpLtJasDDZb/Bpeg==}

  /@jridgewell/trace-mapping@0.3.18:
    resolution: {integrity: sha512-w+niJYzMHdd7USdiH2U6869nqhD2nbfZXND5Yp93qIbEmnDNk7PD48o+YchRVpzMU7M6jVCbenTR7PA1FLQ9pA==}
    dependencies:
      '@jridgewell/resolve-uri': 3.1.0
      '@jridgewell/sourcemap-codec': 1.4.14

  /@jridgewell/trace-mapping@0.3.9:
    resolution: {integrity: sha512-3Belt6tdc8bPgAtbcmdtNJlirVoTmEb5e2gC94PnkwEW9jI6CAHUeoG85tjWP5WquqfavoMtMwiG4P926ZKKuQ==}
    dependencies:
      '@jridgewell/resolve-uri': 3.1.1
      '@jridgewell/sourcemap-codec': 1.4.15

  /@jsdevtools/ono@7.1.3:
    resolution: {integrity: sha512-4JQNk+3mVzK3xh2rqd6RB4J46qUR19azEHBneZyTZM+c456qOrbbM/5xcR8huNCCcbVt7+UmizG6GuUvPvKUYg==}
    dev: false

  /@line/bot-sdk@7.5.2:
    resolution: {integrity: sha512-mMaDnr+mOqQDLYJcUp+fQwZklg/LoOZzNILlWdsj2IFD2nXF+HhAm3KEy5tyUx629Y2bCx6nv9Jl0UlMwBiAiw==}
    engines: {node: '>=10'}
    dependencies:
      '@types/body-parser': 1.19.2
      '@types/node': 16.18.34
      axios: 0.27.2
      body-parser: 1.20.1
      file-type: 16.5.4
      form-data: 4.0.0
    transitivePeerDependencies:
      - debug
      - supports-color
    dev: false

  /@linear/sdk@2.6.0:
    resolution: {integrity: sha512-L7Bsd5Ooa+RusZ6Y1yuzsq3NnrSOqHbhZHvdY+anNTOEtFPKonFCNeUdWXpBlyM21rzx7MWq+TfjtMo9dbxxPQ==}
    engines: {node: '>=12.x', yarn: 1.x}
    dependencies:
      '@graphql-typed-document-node/core': 3.2.0(graphql@15.8.0)
      graphql: 15.8.0
      isomorphic-unfetch: 3.1.0
    transitivePeerDependencies:
      - encoding
    dev: false

  /@mailchimp/mailchimp_marketing@3.0.80:
    resolution: {integrity: sha512-Cgz0xPb+1DUjmrl5whAsmqfAChBko+Wf4/PLQE4RvwfPlcq2agfHr1QFiXEhZ8e+GQwQ3hZQn9iLGXwIXwxUCg==}
    engines: {node: '>=10.0.0'}
    dependencies:
      dotenv: 8.6.0
      superagent: 3.8.1
    transitivePeerDependencies:
      - supports-color
    dev: false

  /@nicolo-ribaudo/chokidar-2@2.1.8-no-fsevents.3:
    resolution: {integrity: sha512-s88O1aVtXftvp5bCPB7WnmXc5IwOZZ7YPuwNPt+GtOOXpPvad1LfbmjYv+qII7zP6RU2QGnqve27dnLycEnyEQ==}
    requiresBuild: true
    dev: false
    optional: true

  /@nodelib/fs.scandir@2.1.5:
    resolution: {integrity: sha512-vq24Bq3ym5HEQm2NKCr3yXDwjc7vTsEThRDnkp2DK9p1uqLR+DHurm/NOTo0KG7HYHU7eppKZj3MyqYuMBf62g==}
    engines: {node: '>= 8'}
    dependencies:
      '@nodelib/fs.stat': 2.0.5
      run-parallel: 1.2.0

  /@nodelib/fs.stat@2.0.5:
    resolution: {integrity: sha512-RkhPPp2zrqDAQA/2jNhnztcPAlv64XdhIp7a7454A5ovI7Bukxgt7MX7udwAu3zg1DcpPU0rz3VV1SeaqvY4+A==}
    engines: {node: '>= 8'}

  /@nodelib/fs.walk@1.2.8:
    resolution: {integrity: sha512-oGB+UxlgWcgQkgwo8GcEGwemoTFt3FIO9ababBmaGwXIoBKZ+GTy0pP185beGg7Llih/NSHSV2XAs1lnznocSg==}
    engines: {node: '>= 8'}
    dependencies:
      '@nodelib/fs.scandir': 2.1.5
      fastq: 1.15.0

  /@notionhq/client@2.2.7:
    resolution: {integrity: sha512-ackhUZiCTxsDacHPfnuwfJmo7fmi6Il6BK+YByCZM5NEXVIohyEBWm/r18OQkuJzJjeC6Q+Jhh+0yhxjvWq/cA==}
    engines: {node: '>=12'}
    dependencies:
      '@types/node-fetch': 2.6.4
      node-fetch: 2.6.11
    transitivePeerDependencies:
      - encoding
    dev: false

  /@octokit/app@13.1.5:
    resolution: {integrity: sha512-6qTa24S+gdQUU66SCVfqTkyt2jAr9/ZeyPqJhnNI9PZ8Wum4lQy3bPS+voGlxABNOlzRKnxbSdYKoraMr3MqBA==}
    engines: {node: '>= 14'}
    dependencies:
      '@octokit/auth-app': 4.0.13
      '@octokit/auth-unauthenticated': 3.0.5
      '@octokit/core': 4.2.1
      '@octokit/oauth-app': 4.2.2
      '@octokit/plugin-paginate-rest': 6.1.2(@octokit/core@4.2.1)
      '@octokit/types': 9.2.3
      '@octokit/webhooks': 10.9.1
    transitivePeerDependencies:
      - encoding
    dev: false

  /@octokit/auth-app@4.0.13:
    resolution: {integrity: sha512-NBQkmR/Zsc+8fWcVIFrwDgNXS7f4XDrkd9LHdi9DPQw1NdGHLviLzRO2ZBwTtepnwHXW5VTrVU9eFGijMUqllg==}
    engines: {node: '>= 14'}
    dependencies:
      '@octokit/auth-oauth-app': 5.0.5
      '@octokit/auth-oauth-user': 2.1.1
      '@octokit/request': 6.2.5
      '@octokit/request-error': 3.0.3
      '@octokit/types': 9.2.3
      deprecation: 2.3.1
      lru-cache: 9.1.2
      universal-github-app-jwt: 1.1.1
      universal-user-agent: 6.0.0
    transitivePeerDependencies:
      - encoding
    dev: false

  /@octokit/auth-oauth-app@5.0.5:
    resolution: {integrity: sha512-UPX1su6XpseaeLVCi78s9droxpGtBWIgz9XhXAx9VXabksoF0MyI5vaa1zo1njyYt6VaAjFisC2A2Wchcu2WmQ==}
    engines: {node: '>= 14'}
    dependencies:
      '@octokit/auth-oauth-device': 4.0.4
      '@octokit/auth-oauth-user': 2.1.1
      '@octokit/request': 6.2.5
      '@octokit/types': 9.2.3
      '@types/btoa-lite': 1.0.0
      btoa-lite: 1.0.0
      universal-user-agent: 6.0.0
    transitivePeerDependencies:
      - encoding
    dev: false

  /@octokit/auth-oauth-device@4.0.4:
    resolution: {integrity: sha512-Xl85BZYfqCMv+Uvz33nVVUjE7I/PVySNaK6dRRqlkvYcArSr9vRcZC9KVjXYObGRTCN6mISeYdakAZvWEN4+Jw==}
    engines: {node: '>= 14'}
    dependencies:
      '@octokit/oauth-methods': 2.0.5
      '@octokit/request': 6.2.5
      '@octokit/types': 9.2.3
      universal-user-agent: 6.0.0
    transitivePeerDependencies:
      - encoding
    dev: false

  /@octokit/auth-oauth-user@2.1.1:
    resolution: {integrity: sha512-JgqnNNPf9CaWLxWm9uh2WgxcaVYhxBR09NVIPTiMU2dVZ3FObOHs3njBiLNw+zq84k+rEdm5Y7AsiASrZ84Apg==}
    engines: {node: '>= 14'}
    dependencies:
      '@octokit/auth-oauth-device': 4.0.4
      '@octokit/oauth-methods': 2.0.5
      '@octokit/request': 6.2.5
      '@octokit/types': 9.2.3
      btoa-lite: 1.0.0
      universal-user-agent: 6.0.0
    transitivePeerDependencies:
      - encoding
    dev: false

  /@octokit/auth-token@3.0.4:
    resolution: {integrity: sha512-TWFX7cZF2LXoCvdmJWY7XVPi74aSY0+FfBZNSXEXFkMpjcqsQwDSYVv5FhRFaI0V1ECnwbz4j59T/G+rXNWaIQ==}
    engines: {node: '>= 14'}
    dev: false

  /@octokit/auth-unauthenticated@3.0.5:
    resolution: {integrity: sha512-yH2GPFcjrTvDWPwJWWCh0tPPtTL5SMgivgKPA+6v/XmYN6hGQkAto8JtZibSKOpf8ipmeYhLNWQ2UgW0GYILCw==}
    engines: {node: '>= 14'}
    dependencies:
      '@octokit/request-error': 3.0.3
      '@octokit/types': 9.2.3
    dev: false

  /@octokit/core@4.2.1:
    resolution: {integrity: sha512-tEDxFx8E38zF3gT7sSMDrT1tGumDgsw5yPG6BBh/X+5ClIQfMH/Yqocxz1PnHx6CHyF6pxmovUTOfZAUvQ0Lvw==}
    engines: {node: '>= 14'}
    dependencies:
      '@octokit/auth-token': 3.0.4
      '@octokit/graphql': 5.0.6
      '@octokit/request': 6.2.5
      '@octokit/request-error': 3.0.3
      '@octokit/types': 9.2.3
      before-after-hook: 2.2.3
      universal-user-agent: 6.0.0
    transitivePeerDependencies:
      - encoding
    dev: false

  /@octokit/endpoint@7.0.5:
    resolution: {integrity: sha512-LG4o4HMY1Xoaec87IqQ41TQ+glvIeTKqfjkCEmt5AIwDZJwQeVZFIEYXrYY6yLwK+pAScb9Gj4q+Nz2qSw1roA==}
    engines: {node: '>= 14'}
    dependencies:
      '@octokit/types': 9.2.3
      is-plain-object: 5.0.0
      universal-user-agent: 6.0.0
    dev: false

  /@octokit/graphql@5.0.6:
    resolution: {integrity: sha512-Fxyxdy/JH0MnIB5h+UQ3yCoh1FG4kWXfFKkpWqjZHw/p+Kc8Y44Hu/kCgNBT6nU1shNumEchmW/sUO1JuQnPcw==}
    engines: {node: '>= 14'}
    dependencies:
      '@octokit/request': 6.2.5
      '@octokit/types': 9.2.3
      universal-user-agent: 6.0.0
    transitivePeerDependencies:
      - encoding
    dev: false

  /@octokit/oauth-app@4.2.2:
    resolution: {integrity: sha512-/jsPd43Yu2UXJ4XGq9KyOjPj5kNWQ5pfVzeDEfIVE8ENchyIPS+/IY2a8b0+OQSAsBKBLTHVp9m51RfGHmPZlw==}
    engines: {node: '>= 14'}
    dependencies:
      '@octokit/auth-oauth-app': 5.0.5
      '@octokit/auth-oauth-user': 2.1.1
      '@octokit/auth-unauthenticated': 3.0.5
      '@octokit/core': 4.2.1
      '@octokit/oauth-authorization-url': 5.0.0
      '@octokit/oauth-methods': 2.0.5
      '@types/aws-lambda': 8.10.116
      fromentries: 1.3.2
      universal-user-agent: 6.0.0
    transitivePeerDependencies:
      - encoding
    dev: false

  /@octokit/oauth-authorization-url@5.0.0:
    resolution: {integrity: sha512-y1WhN+ERDZTh0qZ4SR+zotgsQUE1ysKnvBt1hvDRB2WRzYtVKQjn97HEPzoehh66Fj9LwNdlZh+p6TJatT0zzg==}
    engines: {node: '>= 14'}
    dev: false

  /@octokit/oauth-methods@2.0.5:
    resolution: {integrity: sha512-yQP6B5gE3axNxuM3U9KqWs/ErAQ+WLPaPgC/7EjsZsQibkf8sjdAfF8/y/EJW+Dd05XQvadX4WhQZPMnO1SE1A==}
    engines: {node: '>= 14'}
    dependencies:
      '@octokit/oauth-authorization-url': 5.0.0
      '@octokit/request': 6.2.5
      '@octokit/request-error': 3.0.3
      '@octokit/types': 9.2.3
      btoa-lite: 1.0.0
    transitivePeerDependencies:
      - encoding
    dev: false

  /@octokit/openapi-types@17.2.0:
    resolution: {integrity: sha512-MazrFNx4plbLsGl+LFesMo96eIXkFgEtaKbnNpdh4aQ0VM10aoylFsTYP1AEjkeoRNZiiPe3T6Gl2Hr8dJWdlQ==}
    dev: false

  /@octokit/plugin-paginate-rest@6.1.2(@octokit/core@4.2.1):
    resolution: {integrity: sha512-qhrmtQeHU/IivxucOV1bbI/xZyC/iOBhclokv7Sut5vnejAIAEXVcGQeRpQlU39E0WwK9lNvJHphHri/DB6lbQ==}
    engines: {node: '>= 14'}
    peerDependencies:
      '@octokit/core': '>=4'
    dependencies:
      '@octokit/core': 4.2.1
      '@octokit/tsconfig': 1.0.2
      '@octokit/types': 9.2.3
    dev: false

  /@octokit/plugin-rest-endpoint-methods@7.1.3(@octokit/core@4.2.1):
    resolution: {integrity: sha512-0aoPd4f1k/KXPTGSX0NbxcBrShBHArgcW3pujEvLa6wUfcfA1BehxQ2Ifwa6CbJ4SfzaO79FvGgaUipoxDsgjA==}
    engines: {node: '>= 14'}
    peerDependencies:
      '@octokit/core': '>=3'
    dependencies:
      '@octokit/core': 4.2.1
      '@octokit/types': 9.2.3
    dev: false

  /@octokit/plugin-retry@4.1.6(@octokit/core@4.2.1):
    resolution: {integrity: sha512-obkYzIgEC75r8+9Pnfiiqy3y/x1bc3QLE5B7qvv9wi9Kj0R5tGQFC6QMBg1154WQ9lAVypuQDGyp3hNpp15gQQ==}
    engines: {node: '>= 14'}
    peerDependencies:
      '@octokit/core': '>=3'
    dependencies:
      '@octokit/core': 4.2.1
      '@octokit/types': 9.2.3
      bottleneck: 2.19.5
    dev: false

  /@octokit/plugin-throttling@5.2.3(@octokit/core@4.2.1):
    resolution: {integrity: sha512-C9CFg9mrf6cugneKiaI841iG8DOv6P5XXkjmiNNut+swePxQ7RWEdAZRp5rJoE1hjsIqiYcKa/ZkOQ+ujPI39Q==}
    engines: {node: '>= 14'}
    peerDependencies:
      '@octokit/core': ^4.0.0
    dependencies:
      '@octokit/core': 4.2.1
      '@octokit/types': 9.2.3
      bottleneck: 2.19.5
    dev: false

  /@octokit/request-error@3.0.3:
    resolution: {integrity: sha512-crqw3V5Iy2uOU5Np+8M/YexTlT8zxCfI+qu+LxUB7SZpje4Qmx3mub5DfEKSO8Ylyk0aogi6TYdf6kxzh2BguQ==}
    engines: {node: '>= 14'}
    dependencies:
      '@octokit/types': 9.2.3
      deprecation: 2.3.1
      once: 1.4.0
    dev: false

  /@octokit/request@6.2.5:
    resolution: {integrity: sha512-z83E8UIlPNaJUsXpjD8E0V5o/5f+vJJNbNcBwVZsX3/vC650U41cOkTLjq4PKk9BYonQGOnx7N17gvLyNjgGcQ==}
    engines: {node: '>= 14'}
    dependencies:
      '@octokit/endpoint': 7.0.5
      '@octokit/request-error': 3.0.3
      '@octokit/types': 9.2.3
      is-plain-object: 5.0.0
      node-fetch: 2.7.0
      universal-user-agent: 6.0.0
    transitivePeerDependencies:
      - encoding
    dev: false

  /@octokit/tsconfig@1.0.2:
    resolution: {integrity: sha512-I0vDR0rdtP8p2lGMzvsJzbhdOWy405HcGovrspJ8RRibHnyRgggUSNO5AIox5LmqiwmatHKYsvj6VGFHkqS7lA==}
    dev: false

  /@octokit/types@9.2.3:
    resolution: {integrity: sha512-MMeLdHyFIALioycq+LFcA71v0S2xpQUX2cw6pPbHQjaibcHYwLnmK/kMZaWuGfGfjBJZ3wRUq+dOaWsvrPJVvA==}
    dependencies:
      '@octokit/openapi-types': 17.2.0
    dev: false

  /@octokit/webhooks-methods@3.0.3:
    resolution: {integrity: sha512-2vM+DCNTJ5vL62O5LagMru6XnYhV4fJslK+5YUkTa6rWlW2S+Tqs1lF9Wr9OGqHfVwpBj3TeztWfVON/eUoW1Q==}
    engines: {node: '>= 14'}
    dev: false

  /@octokit/webhooks-types@6.11.0:
    resolution: {integrity: sha512-AanzbulOHljrku1NGfafxdpTCfw2ENaWzH01N2vqQM+cUFbk868Cgh0xylz0JIM9BoKbfI++bdD6EYX0Q/UTEw==}
    dev: false

  /@octokit/webhooks@10.9.1:
    resolution: {integrity: sha512-5NXU4VfsNOo2VSU/SrLrpPH2Z1ZVDOWFcET4EpnEBX1uh/v8Uz65UVuHIRx5TZiXhnWyRE9AO1PXHa+M/iWwZA==}
    engines: {node: '>= 14'}
    dependencies:
      '@octokit/request-error': 3.0.3
      '@octokit/webhooks-methods': 3.0.3
      '@octokit/webhooks-types': 6.11.0
      aggregate-error: 3.1.0
    dev: false

  /@parcel/watcher@2.1.0:
    resolution: {integrity: sha512-8s8yYjd19pDSsBpbkOHnT6Z2+UJSuLQx61pCFM0s5wSRvKCEMDjd/cHY3/GI1szHIWbpXpsJdg3V6ISGGx9xDw==}
    engines: {node: '>= 10.0.0'}
    requiresBuild: true
    dependencies:
      is-glob: 4.0.3
      micromatch: 4.0.5
      node-addon-api: 3.2.1
      node-gyp-build: 4.6.0
    dev: false

  /@pkgjs/parseargs@0.11.0:
    resolution: {integrity: sha512-+1VkjdD0QBLPodGrJUeqarH8VAIvQODIbwh9XpP5Syisf7YoQgsJKPNFoqqLQlu+VQ/tVSshMR6loPMn8U+dPg==}
    engines: {node: '>=14'}
    requiresBuild: true
    dev: true
    optional: true

  /@puppeteer/browsers@2.0.0:
    resolution: {integrity: sha512-3PS82/5+tnpEaUWonjAFFvlf35QHF15xqyGd34GBa5oP5EPVfFXRsbSxIGYf1M+vZlqBZ3oxT1kRg9OYhtt8ng==}
    engines: {node: '>=18'}
    hasBin: true
    dependencies:
      debug: 4.3.4
      extract-zip: 2.0.1
      progress: 2.0.3
      proxy-agent: 6.3.1
      tar-fs: 3.0.4
      unbzip2-stream: 1.4.3
      yargs: 17.7.2
    transitivePeerDependencies:
      - supports-color
    dev: true

  /@rollup/rollup-android-arm-eabi@4.13.2:
    resolution: {integrity: sha512-3XFIDKWMFZrMnao1mJhnOT1h2g0169Os848NhhmGweEcfJ4rCi+3yMCOLG4zA61rbJdkcrM/DjVZm9Hg5p5w7g==}
    cpu: [arm]
    os: [android]
    requiresBuild: true
    dev: true
    optional: true

  /@rollup/rollup-android-arm64@4.13.2:
    resolution: {integrity: sha512-GdxxXbAuM7Y/YQM9/TwwP+L0omeE/lJAR1J+olu36c3LqqZEBdsIWeQ91KBe6nxwOnb06Xh7JS2U5ooWU5/LgQ==}
    cpu: [arm64]
    os: [android]
    requiresBuild: true
    dev: true
    optional: true

  /@rollup/rollup-darwin-arm64@4.13.2:
    resolution: {integrity: sha512-mCMlpzlBgOTdaFs83I4XRr8wNPveJiJX1RLfv4hggyIVhfB5mJfN4P8Z6yKh+oE4Luz+qq1P3kVdWrCKcMYrrA==}
    cpu: [arm64]
    os: [darwin]
    requiresBuild: true
    dev: true
    optional: true

  /@rollup/rollup-darwin-x64@4.13.2:
    resolution: {integrity: sha512-yUoEvnH0FBef/NbB1u6d3HNGyruAKnN74LrPAfDQL3O32e3k3OSfLrPgSJmgb3PJrBZWfPyt6m4ZhAFa2nZp2A==}
    cpu: [x64]
    os: [darwin]
    requiresBuild: true
    dev: true
    optional: true

  /@rollup/rollup-linux-arm-gnueabihf@4.13.2:
    resolution: {integrity: sha512-GYbLs5ErswU/Xs7aGXqzc3RrdEjKdmoCrgzhJWyFL0r5fL3qd1NPcDKDowDnmcoSiGJeU68/Vy+OMUluRxPiLQ==}
    cpu: [arm]
    os: [linux]
    requiresBuild: true
    dev: true
    optional: true

  /@rollup/rollup-linux-arm64-gnu@4.13.2:
    resolution: {integrity: sha512-L1+D8/wqGnKQIlh4Zre9i4R4b4noxzH5DDciyahX4oOz62CphY7WDWqJoQ66zNR4oScLNOqQJfNSIAe/6TPUmQ==}
    cpu: [arm64]
    os: [linux]
    requiresBuild: true
    dev: true
    optional: true

  /@rollup/rollup-linux-arm64-musl@4.13.2:
    resolution: {integrity: sha512-tK5eoKFkXdz6vjfkSTCupUzCo40xueTOiOO6PeEIadlNBkadH1wNOH8ILCPIl8by/Gmb5AGAeQOFeLev7iZDOA==}
    cpu: [arm64]
    os: [linux]
    requiresBuild: true
    dev: true
    optional: true

  /@rollup/rollup-linux-powerpc64le-gnu@4.13.2:
    resolution: {integrity: sha512-zvXvAUGGEYi6tYhcDmb9wlOckVbuD+7z3mzInCSTACJ4DQrdSLPNUeDIcAQW39M3q6PDquqLWu7pnO39uSMRzQ==}
    cpu: [ppc64le]
    os: [linux]
    requiresBuild: true
    dev: true
    optional: true

  /@rollup/rollup-linux-riscv64-gnu@4.13.2:
    resolution: {integrity: sha512-C3GSKvMtdudHCN5HdmAMSRYR2kkhgdOfye4w0xzyii7lebVr4riCgmM6lRiSCnJn2w1Xz7ZZzHKuLrjx5620kw==}
    cpu: [riscv64]
    os: [linux]
    requiresBuild: true
    dev: true
    optional: true

  /@rollup/rollup-linux-s390x-gnu@4.13.2:
    resolution: {integrity: sha512-l4U0KDFwzD36j7HdfJ5/TveEQ1fUTjFFQP5qIt9gBqBgu1G8/kCaq5Ok05kd5TG9F8Lltf3MoYsUMw3rNlJ0Yg==}
    cpu: [s390x]
    os: [linux]
    requiresBuild: true
    dev: true
    optional: true

  /@rollup/rollup-linux-x64-gnu@4.13.2:
    resolution: {integrity: sha512-xXMLUAMzrtsvh3cZ448vbXqlUa7ZL8z0MwHp63K2IIID2+DeP5iWIT6g1SN7hg1VxPzqx0xZdiDM9l4n9LRU1A==}
    cpu: [x64]
    os: [linux]
    requiresBuild: true
    dev: true
    optional: true

  /@rollup/rollup-linux-x64-musl@4.13.2:
    resolution: {integrity: sha512-M/JYAWickafUijWPai4ehrjzVPKRCyDb1SLuO+ZyPfoXgeCEAlgPkNXewFZx0zcnoIe3ay4UjXIMdXQXOZXWqA==}
    cpu: [x64]
    os: [linux]
    requiresBuild: true
    dev: true
    optional: true

  /@rollup/rollup-win32-arm64-msvc@4.13.2:
    resolution: {integrity: sha512-2YWwoVg9KRkIKaXSh0mz3NmfurpmYoBBTAXA9qt7VXk0Xy12PoOP40EFuau+ajgALbbhi4uTj3tSG3tVseCjuA==}
    cpu: [arm64]
    os: [win32]
    requiresBuild: true
    dev: true
    optional: true

  /@rollup/rollup-win32-ia32-msvc@4.13.2:
    resolution: {integrity: sha512-2FSsE9aQ6OWD20E498NYKEQLneShWes0NGMPQwxWOdws35qQXH+FplabOSP5zEe1pVjurSDOGEVCE2agFwSEsw==}
    cpu: [ia32]
    os: [win32]
    requiresBuild: true
    dev: true
    optional: true

  /@rollup/rollup-win32-x64-msvc@4.13.2:
    resolution: {integrity: sha512-7h7J2nokcdPePdKykd8wtc8QqqkqxIrUz7MHj6aNr8waBRU//NLDVnNjQnqQO6fqtjrtCdftpbTuOKAyrAQETQ==}
    cpu: [x64]
    os: [win32]
    requiresBuild: true
    dev: true
    optional: true

  /@sentry-internal/tracing@7.53.1:
    resolution: {integrity: sha512-a4H4rvVdz0XDGgNfRqc7zg6rMt2P1P05xBmgfIfztYy94Vciw1QMdboNiT7einr8ra8wogdEaK4Pe2AzYAPBJQ==}
    engines: {node: '>=8'}
    dependencies:
      '@sentry/core': 7.53.1
      '@sentry/types': 7.53.1
      '@sentry/utils': 7.53.1
      tslib: 1.14.1
    dev: false

  /@sentry/cli@2.18.1:
    resolution: {integrity: sha512-lc/dX/cvcmznWNbLzDbzxn224vwY5zLIDBe3yOO6Usg3CDgkZZ3xfjN4AIUZwkiTEPIOELodrOfdoMxqpXyYDw==}
    engines: {node: '>= 10'}
    hasBin: true
    requiresBuild: true
    dependencies:
      https-proxy-agent: 5.0.1
      node-fetch: 2.6.11
      progress: 2.0.3
      proxy-from-env: 1.1.0
      which: 2.0.2
    transitivePeerDependencies:
      - encoding
      - supports-color
    dev: true

  /@sentry/core@7.53.1:
    resolution: {integrity: sha512-DAH8IJNORJJ7kQLqsZuhMkN6cwJjXzFuuUoZor7IIDHIHjtl51W+2F3Stg3+I3ZoKDfJfUNKqhipk2WZjG0FBg==}
    engines: {node: '>=8'}
    dependencies:
      '@sentry/types': 7.53.1
      '@sentry/utils': 7.53.1
      tslib: 1.14.1
    dev: false

  /@sentry/node@7.53.1:
    resolution: {integrity: sha512-B4ax8sRd54xj4ad+4eY2EOKNt0Mh1NjuLW1zUKS8HW3h0bmuaDFzGuhEVvEY5H4SaV6tZKj1c0dvnMnyUbYkhA==}
    engines: {node: '>=8'}
    dependencies:
      '@sentry-internal/tracing': 7.53.1
      '@sentry/core': 7.53.1
      '@sentry/types': 7.53.1
      '@sentry/utils': 7.53.1
      cookie: 0.4.2
      https-proxy-agent: 5.0.1
      lru_map: 0.3.3
      tslib: 1.14.1
    transitivePeerDependencies:
      - supports-color
    dev: false

  /@sentry/types@7.53.1:
    resolution: {integrity: sha512-/ijchRIu+jz3+j/zY+7KRPfLSCY14fTx5xujjbOdmEKjmIHQmwPBdszcQm40uwofrR8taV4hbt5MFN+WnjCkCw==}
    engines: {node: '>=8'}
    dev: false

  /@sentry/utils@7.53.1:
    resolution: {integrity: sha512-DKJA1LSUOEv4KOR828MzVuLh+drjeAgzyKgN063OEKmnirgjgRgNNS8wUgwpG0Tn2k6ANZGCwrdfzPeSBxshKg==}
    engines: {node: '>=8'}
    dependencies:
      '@sentry/types': 7.53.1
      tslib: 1.14.1
    dev: false

  /@sideway/address@4.1.4:
    resolution: {integrity: sha512-7vwq+rOHVWjyXxVlR76Agnvhy8I9rpzjosTESvmhNeXOXdZZB15Fl+TI9x1SiHZH5Jv2wTGduSxFDIaq0m3DUw==}
    dependencies:
      '@hapi/hoek': 9.3.0
    dev: false

  /@sideway/formula@3.0.1:
    resolution: {integrity: sha512-/poHZJJVjx3L+zVD6g9KgHfYnb443oi7wLu/XKojDviHy6HOEOA6z1Trk5aR1dGcmPenJEgb2sK2I80LeS3MIg==}
    dev: false

  /@sideway/pinpoint@2.0.0:
    resolution: {integrity: sha512-RNiOoTPkptFtSVzQevY/yWtZwf/RxyVnPy/OcA9HBM3MlGDnBEYL5B41H0MTn0Uec8Hi+2qUtTfG2WWZBmMejQ==}
    dev: false

  /@sinclair/typebox@0.25.24:
    resolution: {integrity: sha512-XJfwUVUKDHF5ugKwIcxEgc9k8b7HbznCp6eUfWgu710hMPNIO4aw4/zB5RogDQz8nd6gyCDpU9O/m6qYEWY6yQ==}

  /@sindresorhus/is@0.14.0:
    resolution: {integrity: sha512-9NET910DNaIPngYnLLPeg+Ogzqsi9uM4mSboU5y6p8S5DzMTVEsJZrawi+BoDNUVBa2DhJqQYUFvMDfgU062LQ==}
    engines: {node: '>=6'}
    dev: false

  /@sinonjs/commons@3.0.0:
    resolution: {integrity: sha512-jXBtWAF4vmdNmZgD5FoKsVLv3rPgDnLgPbU84LIJ3otV44vJlDRokVng5v8NFJdCf/da9legHcKaRuZs4L7faA==}
    dependencies:
      type-detect: 4.0.8
    dev: true

  /@sinonjs/fake-timers@10.2.0:
    resolution: {integrity: sha512-OPwQlEdg40HAj5KNF8WW6q2KG4Z+cBCZb3m4ninfTZKaBmbIJodviQsDBoYMPHkOyJJMHnOJo5j2+LKDOhOACg==}
    dependencies:
      '@sinonjs/commons': 3.0.0
    dev: true

  /@slack/bolt@3.13.1:
    resolution: {integrity: sha512-ifWmlgW2pmtVfbb2YLuicKJu0PQEY0ZncAXTBxIgTP+EIl9okZnY5uIfCqFWzR9LkU0JWGdxMrHVKTptHV3YRQ==}
    engines: {node: '>=12.13.0', npm: '>=6.12.0'}
    dependencies:
      '@slack/logger': 3.0.0
      '@slack/oauth': 2.6.1
      '@slack/socket-mode': 1.3.2
      '@slack/types': 2.8.0
      '@slack/web-api': 6.8.1
      '@types/express': 4.17.17
      '@types/node': 18.16.0
      '@types/promise.allsettled': 1.0.3
      '@types/tsscmp': 1.0.0
      axios: 0.27.2
      express: 4.18.2
      path-to-regexp: 6.2.1
      please-upgrade-node: 3.2.0
      promise.allsettled: 1.0.6
      raw-body: 2.5.1
      tsscmp: 1.0.6
    transitivePeerDependencies:
      - bufferutil
      - debug
      - supports-color
      - utf-8-validate
    dev: false

  /@slack/logger@3.0.0:
    resolution: {integrity: sha512-DTuBFbqu4gGfajREEMrkq5jBhcnskinhr4+AnfJEk48zhVeEv3XnUKGIX98B74kxhYsIMfApGGySTn7V3b5yBA==}
    engines: {node: '>= 12.13.0', npm: '>= 6.12.0'}
    dependencies:
      '@types/node': 18.19.10
    dev: false

  /@slack/oauth@2.6.1:
    resolution: {integrity: sha512-Qm8LI+W9gtC5YQz/3yq7b6Qza7SSIJ9jVIgbkrY3AGwT4E0P6mUFV5gKHadvDEfTGG3ZiWuKMyC06ZpexZsQgg==}
    engines: {node: '>=12.13.0', npm: '>=6.12.0'}
    dependencies:
      '@slack/logger': 3.0.0
      '@slack/web-api': 6.8.1
      '@types/jsonwebtoken': 8.5.9
      '@types/node': 18.19.10
      jsonwebtoken: 9.0.0
      lodash.isstring: 4.0.1
    transitivePeerDependencies:
      - debug
    dev: false

  /@slack/socket-mode@1.3.2:
    resolution: {integrity: sha512-6LiwYE6k4DNbnctZZSLfERiOzWngAvXogxQEYzUkxeZgh2GC6EdmRq6OEbZXOBe71/K66YVx05VfR7B4b1ScTQ==}
    engines: {node: '>=12.13.0', npm: '>=6.12.0'}
    dependencies:
      '@slack/logger': 3.0.0
      '@slack/web-api': 6.8.1
      '@types/node': 18.19.10
      '@types/p-queue': 2.3.2
      '@types/ws': 7.4.7
      eventemitter3: 3.1.2
      finity: 0.5.4
      p-cancelable: 1.1.0
      p-queue: 2.4.2
      ws: 7.5.9
    transitivePeerDependencies:
      - bufferutil
      - debug
      - utf-8-validate
    dev: false

  /@slack/types@2.8.0:
    resolution: {integrity: sha512-ghdfZSF0b4NC9ckBA8QnQgC9DJw2ZceDq0BIjjRSv6XAZBXJdWgxIsYz0TYnWSiqsKZGH2ZXbj9jYABZdH3OSQ==}
    engines: {node: '>= 12.13.0', npm: '>= 6.12.0'}
    dev: false

  /@slack/web-api@6.8.1:
    resolution: {integrity: sha512-eMPk2S99S613gcu7odSw/LV+Qxr8A+RXvBD0GYW510wJuTERiTjP5TgCsH8X09+lxSumbDE88wvWbuFuvGa74g==}
    engines: {node: '>= 12.13.0', npm: '>= 6.12.0'}
    dependencies:
      '@slack/logger': 3.0.0
      '@slack/types': 2.8.0
      '@types/is-stream': 1.1.0
      '@types/node': 18.19.10
      axios: 0.27.2
      eventemitter3: 3.1.2
      form-data: 2.5.1
      is-electron: 2.2.0
      is-stream: 1.1.0
      p-queue: 6.6.2
      p-retry: 4.6.2
    transitivePeerDependencies:
      - debug
    dev: false

  /@szmarczak/http-timer@1.1.2:
    resolution: {integrity: sha512-XIB2XbzHTN6ieIjfIMV9hlVcfPU26s2vafYWQcZHWXHOxiaRZYEDKEwdl129Zyg50+foYV2jCgtrqSA6qNuNSA==}
    engines: {node: '>=6'}
    dependencies:
      defer-to-connect: 1.1.3
    dev: false

  /@tokenizer/token@0.3.0:
    resolution: {integrity: sha512-OvjF+z51L3ov0OyAU0duzsYuvO01PH7x4t6DJx+guahgTnBHkhJdG7soQeTSFLWN3efnHyibZ4Z8l2EuWwJN3A==}
    dev: false

  /@tootallnate/once@2.0.0:
    resolution: {integrity: sha512-XCuKFP5PS55gnMVu3dty8KPatLqUoy/ZYzDzAGCQ8JNFCkLXzmI7vNHCR+XpbZaMWQK/vQubr7PkYq8g470J/A==}
    engines: {node: '>= 10'}
    dev: false

  /@tootallnate/quickjs-emscripten@0.23.0:
    resolution: {integrity: sha512-C5Mc6rdnsaJDjO3UpGW/CQTHtCKaYlScZTly4JIu97Jxo/odCiH0ITnDXSJPTOrEKk/ycSZ0AOgTmkDtkOsvIA==}
    dev: true

  /@tsconfig/node10@1.0.9:
    resolution: {integrity: sha512-jNsYVVxU8v5g43Erja32laIDHXeoNvFEpX33OK4d6hljo3jDhCBDhx5dhCCTMWUojscpAagGiRkBKxpdl9fxqA==}

  /@tsconfig/node12@1.0.11:
    resolution: {integrity: sha512-cqefuRsh12pWyGsIoBKJA9luFu3mRxCA+ORZvA4ktLSzIuCUtWVxGIuXigEwO5/ywWFMZ2QEGKWvkZG1zDMTag==}

  /@tsconfig/node14@1.0.3:
    resolution: {integrity: sha512-ysT8mhdixWK6Hw3i1V2AeRqZ5WfXg1G43mqoYlM2nc6388Fq5jcXyr5mRsqViLx/GJYdoL0bfXD8nmF+Zn/Iow==}

  /@tsconfig/node16@1.0.4:
    resolution: {integrity: sha512-vxhUy4J8lyeyinH7Azl1pdd43GJhZH/tP2weN8TntQblOY+A0XbT8DJk1/oCPuOOyg/Ja757rG0CgHcWC8OfMA==}

  /@tsconfig/node18-strictest@1.0.0:
    resolution: {integrity: sha512-bOuNKwO4Fzbt+Su5wqI9zNHwx5C25gLnutwVQA1sBZk0cW8UjVPVcwzIUhJIIJDUx7zDEbAwdCD2HfvIsV8dYg==}
    deprecated: TypeScript 5.0 supports combining TSConfigs using array syntax in extends
    dev: true

  /@types/append-query@2.0.1:
    resolution: {integrity: sha512-L/RxncHj5Wh8B0A5yGTYQbCu+YVbrbtuPaemp/yrQCy1du/qYqEnQBgZoipeSYhTSJoTqRJGLqmnbUOn5iu0cQ==}
    dev: false

  /@types/asana@0.18.12:
    resolution: {integrity: sha512-A0AD7eZahS10Tq+CHIValIJP0yxnQRzuWP5E+uuhzFVTwiH8qaLVJWZ2jpVV1x1TUdetQnmNnRQjeCN5V+uDDw==}
    dependencies:
      '@types/bluebird': 3.5.38
    dev: true

  /@types/aws-lambda@8.10.116:
    resolution: {integrity: sha512-LSvIyxYCsIMOiBnb5D6HTf7JXLCh3KPiZWL6Pkn1MqV/v5OoP42GDqn5H4wHKGGKN0mJB+4y1r0oat1dLBAkuA==}
    dev: false

  /@types/babel__core@7.20.1:
    resolution: {integrity: sha512-aACu/U/omhdk15O4Nfb+fHgH/z3QsfQzpnvRZhYhThms83ZnAOZz7zZAWO7mn2yyNQaA4xTO8GLK3uqFU4bYYw==}
    dependencies:
      '@babel/parser': 7.22.5
      '@babel/types': 7.22.5
      '@types/babel__generator': 7.6.4
      '@types/babel__template': 7.4.1
      '@types/babel__traverse': 7.20.1
    dev: true

  /@types/babel__generator@7.6.4:
    resolution: {integrity: sha512-tFkciB9j2K755yrTALxD44McOrk+gfpIpvC3sxHjRawj6PfnQxrse4Clq5y/Rq+G3mrBurMax/lG8Qn2t9mSsg==}
    dependencies:
      '@babel/types': 7.22.5
    dev: true

  /@types/babel__template@7.4.1:
    resolution: {integrity: sha512-azBFKemX6kMg5Io+/rdGT0dkGreboUVR0Cdm3fz9QJWpaQGJRQXl7C+6hOTCZcMll7KFyEQpgbYI2lHdsS4U7g==}
    dependencies:
      '@babel/parser': 7.22.5
      '@babel/types': 7.22.5
    dev: true

  /@types/babel__traverse@7.20.1:
    resolution: {integrity: sha512-MitHFXnhtgwsGZWtT68URpOvLN4EREih1u3QtQiN4VdAxWKRVvGCSvw/Qth0M0Qq3pJpnGOu5JaM/ydK7OGbqg==}
    dependencies:
      '@babel/types': 7.22.5
    dev: true

  /@types/bluebird@3.5.38:
    resolution: {integrity: sha512-yR/Kxc0dd4FfwtEoLZMoqJbM/VE/W7hXn/MIjb+axcwag0iFmSPK7OBUZq1YWLynJUoWQkfUrI7T0HDqGApNSg==}
    dev: true

  /@types/body-parser@1.19.2:
    resolution: {integrity: sha512-ALYone6pm6QmwZoAgeyNksccT9Q4AWZQ6PvfwR37GT6r6FWUPguq6sUmNGSMV2Wr761oQoBxwGGa6DR5o1DC9g==}
    dependencies:
      '@types/connect': 3.4.35
      '@types/node': 18.19.10
    dev: false

  /@types/btoa-lite@1.0.0:
    resolution: {integrity: sha512-wJsiX1tosQ+J5+bY5LrSahHxr2wT+uME5UDwdN1kg4frt40euqA+wzECkmq4t5QbveHiJepfdThgQrPw6KiSlg==}
    dev: false

  /@types/chai-subset@1.3.3:
    resolution: {integrity: sha512-frBecisrNGz+F4T6bcc+NLeolfiojh5FxW2klu669+8BARtyQv2C/GkNW6FUodVe4BroGMP/wER/YDGc7rEllw==}
    dependencies:
      '@types/chai': 4.3.5

  /@types/chai@4.3.5:
    resolution: {integrity: sha512-mEo1sAde+UCE6b2hxn332f1g1E8WfYRu6p5SvTKr2ZKC1f7gFJXk4h5PyGP9Dt6gCaG8y8XhwnXWC6Iy2cmBng==}

  /@types/connect@3.4.35:
    resolution: {integrity: sha512-cdeYyv4KWoEgpBISTxWvqYsVy444DOqehiF3fM3ne10AmJ62RSyNkUnxMJXHQWRQQX2eR94m5y1IZyDwBjV9FQ==}
    dependencies:
      '@types/node': 18.19.10
    dev: false

  /@types/debug@4.1.8:
    resolution: {integrity: sha512-/vPO1EPOs306Cvhwv7KfVfYvOJqA/S/AXjaHQiJboCZzcNDb+TIJFN9/2C9DZ//ijSKWioNyUxD792QmDJ+HKQ==}
    dependencies:
      '@types/ms': 0.7.31
    dev: false

  /@types/estree@1.0.5:
    resolution: {integrity: sha512-/kYRxGDLWzHOB7q+wtSUQlFrtcdUccpfy+X+9iMBpHK8QLLhx2wIPYuS5DYtR9Wa/YlZAbIovy7qVdB1Aq6Lyw==}
    dev: true

  /@types/express-serve-static-core@4.17.35:
    resolution: {integrity: sha512-wALWQwrgiB2AWTT91CB62b6Yt0sNHpznUXeZEcnPU3DRdlDIz74x8Qg1UUYKSVFi+va5vKOLYRBI1bRKiLLKIg==}
    dependencies:
      '@types/node': 18.19.10
      '@types/qs': 6.9.7
      '@types/range-parser': 1.2.4
      '@types/send': 0.17.1
    dev: false

  /@types/express@4.17.17:
    resolution: {integrity: sha512-Q4FmmuLGBG58btUnfS1c1r/NQdlp3DMfGDGig8WhfpA2YRUtEkxAjkZb0yvplJGYdF1fsQ81iMDcH24sSCNC/Q==}
    dependencies:
      '@types/body-parser': 1.19.2
      '@types/express-serve-static-core': 4.17.35
      '@types/qs': 6.9.7
      '@types/serve-static': 1.15.1
    dev: false

  /@types/glob@7.2.0:
    resolution: {integrity: sha512-ZUxbzKl0IfJILTS6t7ip5fQQM/J3TJYubDm3nMbgubNNYS62eXeUpoLUC8/7fJNiFYHTrGPQn7hspDUzIHX3UA==}
    dependencies:
      '@types/minimatch': 5.1.2
      '@types/node': 18.19.10
    dev: false

  /@types/graceful-fs@4.1.6:
    resolution: {integrity: sha512-Sig0SNORX9fdW+bQuTEovKj3uHcUL6LQKbCrrqb1X7J6/ReAbhCXRAhc+SMejhLELFj2QcyuxmUooZ4bt5ReSw==}
    dependencies:
      '@types/node': 18.19.10
    dev: true

  /@types/is-stream@1.1.0:
    resolution: {integrity: sha512-jkZatu4QVbR60mpIzjINmtS1ZF4a/FqdTUTBeQDVOQ2PYyidtwFKr0B5G6ERukKwliq+7mIXvxyppwzG5EgRYg==}
    dependencies:
      '@types/node': 18.19.10
    dev: false

  /@types/istanbul-lib-coverage@2.0.4:
    resolution: {integrity: sha512-z/QT1XN4K4KYuslS23k62yDIDLwLFkzxOuMplDtObz0+y7VqJCaO2o+SPwHCvLFZh7xazvvoor2tA/hPz9ee7g==}
    dev: true

  /@types/istanbul-lib-report@3.0.0:
    resolution: {integrity: sha512-plGgXAPfVKFoYfa9NpYDAkseG+g6Jr294RqeqcqDixSbU34MZVJRi/P+7Y8GDpzkEwLaGZZOpKIEmeVZNtKsrg==}
    dependencies:
      '@types/istanbul-lib-coverage': 2.0.4
    dev: true

  /@types/istanbul-reports@3.0.1:
    resolution: {integrity: sha512-c3mAZEuK0lvBp8tmuL74XRKn1+y2dcwOUpH7x4WrF6gk1GIgiluDRgMYQtw2OFcBvAJWlt6ASU3tSqxp0Uu0Aw==}
    dependencies:
      '@types/istanbul-lib-report': 3.0.0
    dev: true

  /@types/jest@29.5.2:
    resolution: {integrity: sha512-mSoZVJF5YzGVCk+FsDxzDuH7s+SCkzrgKZzf0Z0T2WudhBUPoF6ktoTPC4R0ZoCPCV5xUvuU6ias5NvxcBcMMg==}
    dependencies:
      expect: 29.5.0
      pretty-format: 29.5.0
    dev: true

  /@types/json-schema@7.0.12:
    resolution: {integrity: sha512-Hr5Jfhc9eYOQNPYO5WLDq/n4jqijdHNlDXjuAQkkt+mWdQR+XJToOHrsD4cPaMXpn6KO7y2+wM8AZEs8VpBLVA==}

  /@types/json-schema@7.0.15:
    resolution: {integrity: sha512-5+fP8P8MFNC+AyZCDxrB2pkZFPGzqQWUzpSeuuVLvm8VMcorNYavBqoFcxK8bQz4Qsbn4oUEEem4wDLfcysGHA==}
    dev: false

  /@types/json5@0.0.29:
    resolution: {integrity: sha512-dRLjCWHYg4oaA77cxO64oO+7JwCwnIzkZPdrrC71jQmQtlhM556pwKo5bUzqvZndkVbeFLIIi+9TC40JNF5hNQ==}
    dev: false

  /@types/jsonwebtoken@8.5.9:
    resolution: {integrity: sha512-272FMnFGzAVMGtu9tkr29hRL6bZj4Zs1KZNeHLnKqAvp06tAIcarTMwOh8/8bz4FmKRcMxZhZNeUAQsNLoiPhg==}
    dependencies:
      '@types/node': 18.19.10
    dev: false

  /@types/jsonwebtoken@9.0.3:
    resolution: {integrity: sha512-b0jGiOgHtZ2jqdPgPnP6WLCXZk1T8p06A/vPGzUvxpFGgKMbjXJDjC5m52ErqBnIuWZFgGoIJyRdeG5AyreJjA==}
    dependencies:
      '@types/node': 18.19.10

  /@types/keyv@3.1.4:
    resolution: {integrity: sha512-BQ5aZNSCpj7D6K2ksrRCTmKRLEpnPvWDiLPfoGyhZ++8YtiK9d/3DBKPJgry359X/P1PfruyYwvnvwFjuEiEIg==}
    dependencies:
      '@types/node': 18.19.10
    dev: false

  /@types/lodash@4.14.195:
    resolution: {integrity: sha512-Hwx9EUgdwf2GLarOjQp5ZH8ZmblzcbTBC2wtQWNKARBSxM9ezRIAUpeDTgoQRAFB0+8CNWXVA9+MaSOzOF3nPg==}

  /@types/mailchimp__mailchimp_marketing@3.0.10:
    resolution: {integrity: sha512-UMeHXH1XQUuj6PBWQzripZhH7ENEFMHiH55aGXKKuqhM29kF//xHWwqazY/zwT8TWKHvXAmIg/MKT8ZM1pFWrw==}
    dev: true

  /@types/mime@1.3.2:
    resolution: {integrity: sha512-YATxVxgRqNH6nHEIsvg6k2Boc1JHI9ZbH5iWFFv/MTkchz3b1ieGDa5T0a9RznNdI0KhVbdbWSN+KWWrQZRxTw==}
    dev: false

  /@types/mime@3.0.1:
    resolution: {integrity: sha512-Y4XFY5VJAuw0FgAqPNd6NNoV44jbq9Bz2L7Rh/J6jLTiHBSBJa9fxqQIvkIld4GsoDOcCbvzOUAbLPsSKKg+uA==}
    dev: false

  /@types/minimatch@5.1.2:
    resolution: {integrity: sha512-K0VQKziLUWkVKiRVrx4a40iPaxTUefQmjtkQofBkYRcoaaL/8rhwDWww9qWbrgicNOgnpIsMxyNIUM4+n6dUIA==}
    dev: false

  /@types/ms@0.7.31:
    resolution: {integrity: sha512-iiUgKzV9AuaEkZqkOLDIvlQiL6ltuZd9tGcW3gwpnX8JbuiuhFlEGmmFXEXkN50Cvq7Os88IY2v0dkDqXYWVgA==}
    dev: false

  /@types/node-fetch@2.6.4:
    resolution: {integrity: sha512-1ZX9fcN4Rvkvgv4E6PAY5WXUFWFcRWxZa3EW83UjycOB9ljJCedb2CupIP4RZMEwF/M3eTcCihbBRgwtGbg5Rg==}
    dependencies:
      '@types/node': 18.19.10
      form-data: 3.0.1
    dev: false

  /@types/node@10.17.60:
    resolution: {integrity: sha512-F0KIgDJfy2nA3zMLmWGKxcH2ZVEtCZXHHdOQs2gSaQ27+lNeEfGxzkIw90aXswATX7AZ33tahPbzy6KAfUreVw==}
    dev: false

  /@types/node@16.18.34:
    resolution: {integrity: sha512-VmVm7gXwhkUimRfBwVI1CHhwp86jDWR04B5FGebMMyxV90SlCmFujwUHrxTD4oO+SOYU86SoxvhgeRQJY7iXFg==}
    dev: false

  /@types/node@18.16.0:
    resolution: {integrity: sha512-BsAaKhB+7X+H4GnSjGhJG9Qi8Tw+inU9nJDwmD5CgOmBLEI6ArdhikpLX7DjbjDRDTbqZzU2LSQNZg8WGPiSZQ==}

  /@types/node@18.16.16:
    resolution: {integrity: sha512-NpaM49IGQQAUlBhHMF82QH80J08os4ZmyF9MkpCzWAGuOHqE4gTEbhzd7L3l5LmWuZ6E0OiC1FweQ4tsiW35+g==}

  /@types/node@18.19.10:
    resolution: {integrity: sha512-IZD8kAM02AW1HRDTPOlz3npFava678pr8Ie9Vp8uRhBROXAv8MXT2pCnGZZAKYdromsNQLHQcfWQ6EOatVLtqA==}
    dependencies:
      undici-types: 5.26.5

  /@types/nodemailer@6.4.8:
    resolution: {integrity: sha512-oVsJSCkqViCn8/pEu2hfjwVO+Gb3e+eTWjg3PcjeFKRItfKpKwHphQqbYmPQrlMk+op7pNNWPbsJIEthpFN/OQ==}
    dependencies:
      '@types/node': 18.19.10
    dev: true

  /@types/p-queue@2.3.2:
    resolution: {integrity: sha512-eKAv5Ql6k78dh3ULCsSBxX6bFNuGjTmof5Q/T6PiECDq0Yf8IIn46jCyp3RJvCi8owaEmm3DZH1PEImjBMd/vQ==}
    dev: false

  /@types/prettier@2.7.3:
    resolution: {integrity: sha512-+68kP9yzs4LMp7VNh8gdzMSPZFL44MLGqiHWvttYJe+6qnuVr4Ek9wSBQoveqY/r+LwjCcU29kNVkidwim+kYA==}

  /@types/promise.allsettled@1.0.3:
    resolution: {integrity: sha512-b/IFHHTkYkTqu41IH9UtpICwqrpKj2oNlb4KHPzFQDMiz+h1BgAeATeO0/XTph4+UkH9W2U0E4B4j64KWOovag==}
    dev: false

  /@types/prompts@2.4.4:
    resolution: {integrity: sha512-p5N9uoTH76lLvSAaYSZtBCdEXzpOOufsRjnhjVSrZGXikVGHX9+cc9ERtHRV4hvBKHyZb1bg4K+56Bd2TqUn4A==}
    dependencies:
      '@types/node': 18.19.10
      kleur: 3.0.3
    dev: true

  /@types/qs@6.9.7:
    resolution: {integrity: sha512-FGa1F62FT09qcrueBA6qYTrJPVDzah9a+493+o2PCXsesWHIn27G98TsSMs3WPNbZIEj4+VJf6saSFpvD+3Zsw==}

  /@types/range-parser@1.2.4:
    resolution: {integrity: sha512-EEhsLsD6UsDM1yFhAvy0Cjr6VwmpMWqFBCb9w07wVugF7w9nfajxLuVmngTIpgS6svCnm6Vaw+MZhoDCKnOfsw==}
    dev: false

  /@types/responselike@1.0.0:
    resolution: {integrity: sha512-85Y2BjiufFzaMIlvJDvTTB8Fxl2xfLo4HgmHzVBz08w4wDePCTjYw66PdrolO0kzli3yam/YCgRufyo1DdQVTA==}
    dependencies:
      '@types/node': 18.19.10
    dev: false

  /@types/retry@0.12.0:
    resolution: {integrity: sha512-wWKOClTTiizcZhXnPY4wikVAwmdYHp8q6DmC+EJUzAMsycb7HB32Kh9RN4+0gExjmPmZSAQjgURXIGATPegAvA==}
    dev: false

  /@types/semver@7.5.0:
    resolution: {integrity: sha512-G8hZ6XJiHnuhQKR7ZmysCeJWE08o8T0AXtk5darsCaTVsYZhhgUrq53jizaR2FvsoeCwJhlmwTjkXBY5Pn/ZHw==}

  /@types/send@0.17.1:
    resolution: {integrity: sha512-Cwo8LE/0rnvX7kIIa3QHCkcuF21c05Ayb0ZfxPiv0W8VRiZiNW/WuRupHKpqqGVGf7SUA44QSOUKaEd9lIrd/Q==}
    dependencies:
      '@types/mime': 1.3.2
      '@types/node': 18.19.10
    dev: false

  /@types/serve-static@1.15.1:
    resolution: {integrity: sha512-NUo5XNiAdULrJENtJXZZ3fHtfMolzZwczzBbnAeBbqBwG+LaG6YaJtuwzwGSQZ2wsCrxjEhNNjAkKigy3n8teQ==}
    dependencies:
      '@types/mime': 3.0.1
      '@types/node': 18.19.10
    dev: false

  /@types/stack-utils@2.0.1:
    resolution: {integrity: sha512-Hl219/BT5fLAaz6NDkSuhzasy49dwQS/DSdu4MdggFB8zcXv7vflBI3xp7FEmkmdDkBUI2bPUNeMttp2knYdxw==}
    dev: true

  /@types/tmp@0.2.3:
    resolution: {integrity: sha512-dDZH/tXzwjutnuk4UacGgFRwV+JSLaXL1ikvidfJprkb7L9Nx1njcRHHmi3Dsvt7pgqqTEeucQuOrWHPFgzVHA==}
    dev: true

  /@types/triple-beam@1.3.2:
    resolution: {integrity: sha512-txGIh+0eDFzKGC25zORnswy+br1Ha7hj5cMVwKIU7+s0U2AxxJru/jZSMU6OC9MJWP6+pc/hc6ZjyZShpsyY2g==}
    dev: false

  /@types/tsscmp@1.0.0:
    resolution: {integrity: sha512-rj18XR6c4Ohds86Lq8MI1NMRrXes4eLo4H06e5bJyKucE1rXGsfBBbFGD2oDC+DSufQCpnU3TTW7QAiwLx+7Yw==}
    dev: false

  /@types/url-join@4.0.1:
    resolution: {integrity: sha512-wDXw9LEEUHyV+7UWy7U315nrJGJ7p1BzaCxDpEoLr789Dk1WDVMMlf3iBfbG2F8NdWnYyFbtTxUn2ZNbm1Q4LQ==}
    dev: false

  /@types/uuid@9.0.1:
    resolution: {integrity: sha512-rFT3ak0/2trgvp4yYZo5iKFEPsET7vKydKF+VRCxlQ9bpheehyAJH89dAkaLEq/j/RZXJIqcgsmPJKUP1Z28HA==}
    dev: true

  /@types/verror@1.10.6:
    resolution: {integrity: sha512-NNm+gdePAX1VGvPcGZCDKQZKYSiAWigKhKaz5KF94hG6f2s8de9Ow5+7AbXoeKxL8gavZfk4UquSAygOF2duEQ==}

  /@types/warning@3.0.0:
    resolution: {integrity: sha512-t/Tvs5qR47OLOr+4E9ckN8AmP2Tf16gWq+/qA4iUGS/OOyHVO8wv2vjJuX8SNOUTJyWb+2t7wJm6cXILFnOROA==}
    dev: false

  /@types/ws@6.0.4:
    resolution: {integrity: sha512-PpPrX7SZW9re6+Ha8ojZG4Se8AZXgf0GK6zmfqEuCsY49LFDNXO3SByp44X3dFEqtB73lkCDAdUazhAjVPiNwg==}
    dependencies:
      '@types/node': 18.19.10
    dev: false

  /@types/ws@7.4.7:
    resolution: {integrity: sha512-JQbbmxZTZehdc2iszGKs5oC3NFnjeay7mtAWrdt7qNtAVK0g19muApzAy4bm9byz79xa2ZnO/BOBC2R8RC5Lww==}
    dependencies:
      '@types/node': 18.19.10
    dev: false

  /@types/ws@8.5.5:
    resolution: {integrity: sha512-lwhs8hktwxSjf9UaZ9tG5M03PGogvFaH8gUgLNbN9HKIg0dvv6q+gkSuJ8HN4/VbyxkuLzCjlN7GquQ0gUJfIg==}
    dependencies:
      '@types/node': 18.19.10
    dev: false

  /@types/yargs-parser@21.0.0:
    resolution: {integrity: sha512-iO9ZQHkZxHn4mSakYV0vFHAVDyEOIJQrV2uZ06HxEPcx+mt8swXoZHIbaaJ2crJYFfErySgktuTZ3BeLz+XmFA==}

  /@types/yargs@17.0.24:
    resolution: {integrity: sha512-6i0aC7jV6QzQB8ne1joVZ0eSFIstHsCrobmOtghM11yGlH0j43FKL2UhWdELkyps0zuf7qVTUVCCR+tgSlyLLw==}
    dependencies:
      '@types/yargs-parser': 21.0.0

  /@types/yauzl@2.10.3:
    resolution: {integrity: sha512-oJoftv0LSuaDZE3Le4DbKX+KS9G36NzOeSap90UIK0yMA/NhKJhqlSGtNDORNRaIbQfzjXDrQa0ytJ6mNRGz/Q==}
    requiresBuild: true
    dependencies:
      '@types/node': 18.19.10
    dev: true
    optional: true

  /@typescript-eslint/eslint-plugin@5.59.8(@typescript-eslint/parser@5.59.8)(eslint@8.41.0)(typescript@4.9.5):
    resolution: {integrity: sha512-JDMOmhXteJ4WVKOiHXGCoB96ADWg9q7efPWHRViT/f09bA8XOMLAVHHju3l0MkZnG1izaWXYmgvQcUjTRcpShQ==}
    engines: {node: ^12.22.0 || ^14.17.0 || >=16.0.0}
    peerDependencies:
      '@typescript-eslint/parser': ^5.0.0
      eslint: ^6.0.0 || ^7.0.0 || ^8.0.0
      typescript: '*'
    peerDependenciesMeta:
      typescript:
        optional: true
    dependencies:
      '@eslint-community/regexpp': 4.5.1
      '@typescript-eslint/parser': 5.59.8(eslint@8.41.0)(typescript@4.9.5)
      '@typescript-eslint/scope-manager': 5.59.8
      '@typescript-eslint/type-utils': 5.59.8(eslint@8.41.0)(typescript@4.9.5)
      '@typescript-eslint/utils': 5.59.8(eslint@8.41.0)(typescript@4.9.5)
      debug: 4.3.4
      eslint: 8.41.0
      grapheme-splitter: 1.0.4
      ignore: 5.2.4
      natural-compare-lite: 1.4.0
      semver: 7.5.1
      tsutils: 3.21.0(typescript@4.9.5)
      typescript: 4.9.5
    transitivePeerDependencies:
      - supports-color
    dev: false

  /@typescript-eslint/parser@5.59.8(eslint@8.41.0)(typescript@4.9.5):
    resolution: {integrity: sha512-AnR19RjJcpjoeGojmwZtCwBX/RidqDZtzcbG3xHrmz0aHHoOcbWnpDllenRDmDvsV0RQ6+tbb09/kyc+UT9Orw==}
    engines: {node: ^12.22.0 || ^14.17.0 || >=16.0.0}
    peerDependencies:
      eslint: ^6.0.0 || ^7.0.0 || ^8.0.0
      typescript: '*'
    peerDependenciesMeta:
      typescript:
        optional: true
    dependencies:
      '@typescript-eslint/scope-manager': 5.59.8
      '@typescript-eslint/types': 5.59.8
      '@typescript-eslint/typescript-estree': 5.59.8(typescript@4.9.5)
      debug: 4.3.4
      eslint: 8.41.0
      typescript: 4.9.5
    transitivePeerDependencies:
      - supports-color
    dev: false

  /@typescript-eslint/scope-manager@5.59.8:
    resolution: {integrity: sha512-/w08ndCYI8gxGf+9zKf1vtx/16y8MHrZs5/tnjHhMLNSixuNcJavSX4wAiPf4aS5x41Es9YPCn44MIe4cxIlig==}
    engines: {node: ^12.22.0 || ^14.17.0 || >=16.0.0}
    dependencies:
      '@typescript-eslint/types': 5.59.8
      '@typescript-eslint/visitor-keys': 5.59.8
    dev: false

  /@typescript-eslint/type-utils@5.59.8(eslint@8.41.0)(typescript@4.9.5):
    resolution: {integrity: sha512-+5M518uEIHFBy3FnyqZUF3BMP+AXnYn4oyH8RF012+e7/msMY98FhGL5SrN29NQ9xDgvqCgYnsOiKp1VjZ/fpA==}
    engines: {node: ^12.22.0 || ^14.17.0 || >=16.0.0}
    peerDependencies:
      eslint: '*'
      typescript: '*'
    peerDependenciesMeta:
      typescript:
        optional: true
    dependencies:
      '@typescript-eslint/typescript-estree': 5.59.8(typescript@4.9.5)
      '@typescript-eslint/utils': 5.59.8(eslint@8.41.0)(typescript@4.9.5)
      debug: 4.3.4
      eslint: 8.41.0
      tsutils: 3.21.0(typescript@4.9.5)
      typescript: 4.9.5
    transitivePeerDependencies:
      - supports-color
    dev: false

  /@typescript-eslint/types@5.59.8:
    resolution: {integrity: sha512-+uWuOhBTj/L6awoWIg0BlWy0u9TyFpCHrAuQ5bNfxDaZ1Ppb3mx6tUigc74LHcbHpOHuOTOJrBoAnhdHdaea1w==}
    engines: {node: ^12.22.0 || ^14.17.0 || >=16.0.0}
    dev: false

  /@typescript-eslint/typescript-estree@5.59.8(typescript@4.9.5):
    resolution: {integrity: sha512-Jy/lPSDJGNow14vYu6IrW790p7HIf/SOV1Bb6lZ7NUkLc2iB2Z9elESmsaUtLw8kVqogSbtLH9tut5GCX1RLDg==}
    engines: {node: ^12.22.0 || ^14.17.0 || >=16.0.0}
    peerDependencies:
      typescript: '*'
    peerDependenciesMeta:
      typescript:
        optional: true
    dependencies:
      '@typescript-eslint/types': 5.59.8
      '@typescript-eslint/visitor-keys': 5.59.8
      debug: 4.3.4
      globby: 11.1.0
      is-glob: 4.0.3
      semver: 7.5.4
      tsutils: 3.21.0(typescript@4.9.5)
      typescript: 4.9.5
    transitivePeerDependencies:
      - supports-color
    dev: false

  /@typescript-eslint/utils@5.59.8(eslint@8.41.0)(typescript@4.9.5):
    resolution: {integrity: sha512-Tr65630KysnNn9f9G7ROF3w1b5/7f6QVCJ+WK9nhIocWmx9F+TmCAcglF26Vm7z8KCTwoKcNEBZrhlklla3CKg==}
    engines: {node: ^12.22.0 || ^14.17.0 || >=16.0.0}
    peerDependencies:
      eslint: ^6.0.0 || ^7.0.0 || ^8.0.0
    dependencies:
      '@eslint-community/eslint-utils': 4.4.0(eslint@8.41.0)
      '@types/json-schema': 7.0.12
      '@types/semver': 7.5.0
      '@typescript-eslint/scope-manager': 5.59.8
      '@typescript-eslint/types': 5.59.8
      '@typescript-eslint/typescript-estree': 5.59.8(typescript@4.9.5)
      eslint: 8.41.0
      eslint-scope: 5.1.1
      semver: 7.5.4
    transitivePeerDependencies:
      - supports-color
      - typescript
    dev: false

  /@typescript-eslint/visitor-keys@5.59.8:
    resolution: {integrity: sha512-pJhi2ms0x0xgloT7xYabil3SGGlojNNKjK/q6dB3Ey0uJLMjK2UDGJvHieiyJVW/7C3KI+Z4Q3pEHkm4ejA+xQ==}
    engines: {node: ^12.22.0 || ^14.17.0 || >=16.0.0}
    dependencies:
      '@typescript-eslint/types': 5.59.8
      eslint-visitor-keys: 3.4.1
    dev: false

  /@vitest/expect@0.33.0:
    resolution: {integrity: sha512-sVNf+Gla3mhTCxNJx+wJLDPp/WcstOe0Ksqz4Vec51MmgMth/ia0MGFEkIZmVGeTL5HtjYR4Wl/ZxBxBXZJTzQ==}
    dependencies:
      '@vitest/spy': 0.33.0
      '@vitest/utils': 0.33.0
      chai: 4.3.7

  /@vitest/expect@0.34.6:
    resolution: {integrity: sha512-QUzKpUQRc1qC7qdGo7rMK3AkETI7w18gTCUrsNnyjjJKYiuUB9+TQK3QnR1unhCnWRC0AbKv2omLGQDF/mIjOw==}
    dependencies:
      '@vitest/spy': 0.34.6
      '@vitest/utils': 0.34.6
      chai: 4.3.10
    dev: false

  /@vitest/runner@0.33.0:
    resolution: {integrity: sha512-UPfACnmCB6HKRHTlcgCoBh6ppl6fDn+J/xR8dTufWiKt/74Y9bHci5CKB8tESSV82zKYtkBJo9whU3mNvfaisg==}
    dependencies:
      '@vitest/utils': 0.33.0
      p-limit: 4.0.0
      pathe: 1.1.1

  /@vitest/runner@0.34.6:
    resolution: {integrity: sha512-1CUQgtJSLF47NnhN+F9X2ycxUP0kLHQ/JWvNHbeBfwW8CzEGgeskzNnHDyv1ieKTltuR6sdIHV+nmR6kPxQqzQ==}
    dependencies:
      '@vitest/utils': 0.34.6
      p-limit: 4.0.0
      pathe: 1.1.1
    dev: false

  /@vitest/snapshot@0.33.0:
    resolution: {integrity: sha512-tJjrl//qAHbyHajpFvr8Wsk8DIOODEebTu7pgBrP07iOepR5jYkLFiqLq2Ltxv+r0uptUb4izv1J8XBOwKkVYA==}
    dependencies:
      magic-string: 0.30.1
      pathe: 1.1.1
      pretty-format: 29.5.0

  /@vitest/snapshot@0.34.6:
    resolution: {integrity: sha512-B3OZqYn6k4VaN011D+ve+AA4whM4QkcwcrwaKwAbyyvS/NB1hCWjFIBQxAQQSQir9/RtyAAGuq+4RJmbn2dH4w==}
    dependencies:
      magic-string: 0.30.1
      pathe: 1.1.1
      pretty-format: 29.5.0
    dev: false

  /@vitest/spy@0.33.0:
    resolution: {integrity: sha512-Kv+yZ4hnH1WdiAkPUQTpRxW8kGtH8VRTnus7ZTGovFYM1ZezJpvGtb9nPIjPnptHbsyIAxYZsEpVPYgtpjGnrg==}
    dependencies:
      tinyspy: 2.1.1

  /@vitest/spy@0.34.6:
    resolution: {integrity: sha512-xaCvneSaeBw/cz8ySmF7ZwGvL0lBjfvqc1LpQ/vcdHEvpLn3Ff1vAvjw+CoGn0802l++5L/pxb7whwcWAw+DUQ==}
    dependencies:
      tinyspy: 2.1.1
    dev: false

  /@vitest/utils@0.33.0:
    resolution: {integrity: sha512-pF1w22ic965sv+EN6uoePkAOTkAPWM03Ri/jXNyMIKBb/XHLDPfhLvf/Fa9g0YECevAIz56oVYXhodLvLQ/awA==}
    dependencies:
      diff-sequences: 29.4.3
      loupe: 2.3.6
      pretty-format: 29.5.0

  /@vitest/utils@0.34.6:
    resolution: {integrity: sha512-IG5aDD8S6zlvloDsnzHw0Ut5xczlF+kv2BOTo+iXfPr54Yhi5qbVOgGB1hZaVq4iJ4C/MZ2J0y15IlsV/ZcI0A==}
    dependencies:
      diff-sequences: 29.4.3
      loupe: 2.3.6
      pretty-format: 29.5.0
    dev: false

  /@xmldom/xmldom@0.7.11:
    resolution: {integrity: sha512-UDi3g6Jss/W5FnSzO9jCtQwEpfymt0M+sPPlmLhDH6h2TJ8j4ESE/LpmNPBij15J5NKkk4/cg/qoVMdWI3vnlQ==}
    engines: {node: '>=10.0.0'}
    dev: false

  /abbrev@1.1.1:
    resolution: {integrity: sha512-nne9/IiQ/hzIhY6pdDnbBtz7DjPTKrY00P/zvPSm5pOFkl6xuGrGnXn/VtTNNfNtAfZ9/1RtehkszU9qcTii0Q==}
    dev: true

  /abort-controller@3.0.0:
    resolution: {integrity: sha512-h8lQ8tacZYnR3vNQTgibj+tODHI5/+l06Au2Pcriv/Gmet0eaj4TwWH41sO9wnHDiQsEj19q0drzdWdeAHtweg==}
    engines: {node: '>=6.5'}
    dependencies:
      event-target-shim: 5.0.1
    dev: false

  /accepts@1.3.8:
    resolution: {integrity: sha512-PYAthTa2m2VKxuvSD3DPC/Gy+U+sOA1LAuT8mkmRuvw+NACSaeXEQ+NHcVF7rONl6qcaxV3Uuemwawk+7+SJLw==}
    engines: {node: '>= 0.6'}
    dependencies:
      mime-types: 2.1.35
      negotiator: 0.6.3
    dev: false

  /acorn-jsx@5.3.2(acorn@8.10.0):
    resolution: {integrity: sha512-rq9s+JNhf0IChjtDXxllJ7g41oZk5SlXtp0LHwyA5cejwn7vKmKp4pPri6YEePv2PU65sAsegbXtIinmDFDXgQ==}
    peerDependencies:
      acorn: ^6.0.0 || ^7.0.0 || ^8.0.0
    dependencies:
      acorn: 8.10.0
    dev: false

  /acorn-walk@8.2.0:
    resolution: {integrity: sha512-k+iyHEuPgSw6SbuDpGQM+06HQUa04DZ3o+F6CSzXMvvI5KMvnaEqXe+YVe555R9nn6GPt404fos4wcgpw12SDA==}
    engines: {node: '>=0.4.0'}

  /acorn@8.10.0:
    resolution: {integrity: sha512-F0SAmZ8iUtS//m8DmCTA0jlh6TDKkHQyK6xc6V4KDTyZKA9dnvX9/3sRTVQrWm79glUAZbnmmNcdYwUIHWVybw==}
    engines: {node: '>=0.4.0'}
    hasBin: true

  /adal-node@0.2.3:
    resolution: {integrity: sha512-gMKr8RuYEYvsj7jyfCv/4BfKToQThz20SP71N3AtFn3ia3yAR8Qt2T3aVQhuJzunWs2b38ZsQV0qsZPdwZr7VQ==}
    engines: {node: '>= 0.6.15'}
    dependencies:
      '@xmldom/xmldom': 0.7.11
      async: 2.6.4
      axios: 0.21.4(debug@4.3.4)
      date-utils: 1.2.21
      jws: 3.2.2
      underscore: 1.13.6
      uuid: 3.4.0
      xpath.js: 1.1.0
    transitivePeerDependencies:
      - debug
    dev: false

  /agent-base@6.0.2:
    resolution: {integrity: sha512-RZNwNclF7+MS/8bDg70amg32dyeZGZxiDuQmZxKLAlQjr3jGyLx+4Kkk58UO7D2QdgFIQCovuSuZESne6RG6XQ==}
    engines: {node: '>= 6.0.0'}
    dependencies:
      debug: 4.3.4
    transitivePeerDependencies:
      - supports-color

  /agent-base@7.1.0:
    resolution: {integrity: sha512-o/zjMZRhJxny7OyEF+Op8X+efiELC7k7yOjMzgfzVqOzXqkBkWI79YoTdOtsuWd5BWhAGAuOY/Xa6xpiaWXiNg==}
    engines: {node: '>= 14'}
    dependencies:
      debug: 4.3.4
    transitivePeerDependencies:
      - supports-color

  /agentkeepalive@4.5.0:
    resolution: {integrity: sha512-5GG/5IbQQpC9FpkRGsSvZI5QYeSCzlJHdpBQntCsuTOxhKD8lqKhrleg2Yi7yvMIf82Ycmmqln9U8V9qwEiJew==}
    engines: {node: '>= 8.0.0'}
    dependencies:
      humanize-ms: 1.2.1
    dev: false

  /aggregate-error@3.1.0:
    resolution: {integrity: sha512-4I7Td01quW/RpocfNayFdFVk1qSuoh0E7JrbRJ16nH01HhKFQ88INq9Sd+nd72zqRySlr9BmDA8xlEJ6vJMrYA==}
    engines: {node: '>=8'}
    dependencies:
      clean-stack: 2.2.0
      indent-string: 4.0.0
    dev: false

  /ajv@6.12.6:
    resolution: {integrity: sha512-j3fVLgvTo527anyYyJOGTYJbG+vnnQYvE0m5mmkc1TK+nxAppkCLMIL0aZ4dblVCNoGShhm+kzE4ZUykBoMg4g==}
    dependencies:
      fast-deep-equal: 3.1.3
      fast-json-stable-stringify: 2.1.0
      json-schema-traverse: 0.4.1
      uri-js: 4.4.1
    dev: false

  /ansi-align@3.0.1:
    resolution: {integrity: sha512-IOfwwBF5iczOjp/WeY4YxyjqAFMQoZufdQWDd19SEExbVLNXqvpzSJ/M7Za4/sCPmQ0+GRquoA7bGcINcxew6w==}
    dependencies:
      string-width: 4.2.3
    dev: false

  /ansi-escapes@4.3.2:
    resolution: {integrity: sha512-gKXj5ALrKWQLsYG9jlTRmR/xKluxHV+Z9QEwNIgCfM1/uwPMCuzVVnh5mwTd+OuBZcwSIMbqssNWRm1lE51QaQ==}
    engines: {node: '>=8'}
    dependencies:
      type-fest: 0.21.3
    dev: true

  /ansi-regex@5.0.1:
    resolution: {integrity: sha512-quJQXlTSUGL2LH9SUXo8VwsY4soanhgo6LNSm84E1LBcE8s3O0wpdiRzyR9z/ZZJMlMWv37qOOb9pdJlMUEKFQ==}
    engines: {node: '>=8'}

  /ansi-regex@6.0.1:
    resolution: {integrity: sha512-n5M855fKb2SsfMIiFFoVrABHJC8QtHwVx+mHWP3QcEqBHYienj5dHSgjbxtC0WEZXYt4wcD6zrQElDPhFuZgfA==}
    engines: {node: '>=12'}
    dev: true

  /ansi-styles@3.2.1:
    resolution: {integrity: sha512-VT0ZI6kZRdTh8YyJw3SMbYm/u+NqfsAxEpWO0Pf9sq8/e94WxxOpPKx9FR1FlyCtOVDNOQ+8ntlqFxiRc+r5qA==}
    engines: {node: '>=4'}
    dependencies:
      color-convert: 1.9.3

  /ansi-styles@4.3.0:
    resolution: {integrity: sha512-zbB9rCJAT1rbjiVDb2hqKFHNYLxgtk8NURxZ3IZwD3F6NtxbXZQCnnSi1Lkx+IDohdPlFp222wVALIheZJQSEg==}
    engines: {node: '>=8'}
    dependencies:
      color-convert: 2.0.1

  /ansi-styles@5.2.0:
    resolution: {integrity: sha512-Cxwpt2SfTzTtXcfOlzGEee8O+c+MmUgGrNiBcXnuWxuFJHe6a5Hz7qwhwe5OgaSYI0IJvkLqWX1ASG+cJOkEiA==}
    engines: {node: '>=10'}

  /ansi-styles@6.2.1:
    resolution: {integrity: sha512-bN798gFfQX+viw3R7yrGWRqnrN2oRkEkUjjl4JNn4E8GxxbjtG3FbrEIIY3l8/hrwUwIeCZvi4QuOTP4MErVug==}
    engines: {node: '>=12'}
    dev: true

  /any-promise@1.3.0:
    resolution: {integrity: sha512-7UvmKalWRt1wgjL1RrGxoSJW/0QZFIegpeGvZG9kjp8vrRu55XTHbwnqq2GpXm9uLbcuhxm3IqX9OB4MZR1b2A==}

  /anymatch@3.1.3:
    resolution: {integrity: sha512-KMReFUr0B4t+D+OBkjR3KYqvocp2XaSzO55UcB6mgQMd3KbcE+mWTyvVV7D/zsdEbNnV6acZUutkiHQXvTr1Rw==}
    engines: {node: '>= 8'}
    dependencies:
      normalize-path: 3.0.0
      picomatch: 2.3.1

  /append-query@2.1.1:
    resolution: {integrity: sha512-adm0E8o1o7ay+HbkWvGIpNNeciLB/rxJ0heThHuzSSVq5zcdQ5/ZubFnUoY0imFmk6gZVghSpwoubLVtwi9EHQ==}
    dependencies:
      extend: 3.0.2
    dev: false

  /arg@4.1.3:
    resolution: {integrity: sha512-58S9QDqG0Xx27YwPSt9fJxivjYl432YCwfDMfZ+71RAqUrZef7LrKQZ3LHLOwCS4FLNBplP533Zx895SeOCHvA==}

  /argparse@1.0.10:
    resolution: {integrity: sha512-o5Roy6tNG4SL/FOkCAN6RzjiakZS25RLYFrcMttJqbdd8BWrnA+fGz57iN5Pb06pvBGvl5gQ0B48dJlslXvoTg==}
    dependencies:
      sprintf-js: 1.0.3
    dev: true

  /argparse@2.0.1:
    resolution: {integrity: sha512-8+9WqebbFzpX9OR+Wa6O29asIogeRMzcGtAINdpMHHyAg10f05aSFVBbcEqGf/PXw1EjAZ+q2/bEBg3DvurK3Q==}

  /array-buffer-byte-length@1.0.0:
    resolution: {integrity: sha512-LPuwb2P+NrQw3XhxGc36+XSvuBPopovXYTR9Ew++Du9Yb/bx5AzBfrIsBoj0EZUifjQU+sHL21sseZ3jerWO/A==}
    dependencies:
      call-bind: 1.0.2
      is-array-buffer: 3.0.2
    dev: false

  /array-flatten@1.1.1:
    resolution: {integrity: sha512-PCVAQswWemu6UdxsDFFX/+gVeYqKAod3D3UVm91jHwynguOwAvYPhx8nNlM++NqRcK6CxxpUafjmhIdKiHibqg==}
    dev: false

  /array-includes@3.1.6:
    resolution: {integrity: sha512-sgTbLvL6cNnw24FnbaDyjmvddQ2ML8arZsgaJhoABMoplz/4QRhtrYS+alr1BUM1Bwp6dhx8vVCBSLG+StwOFw==}
    engines: {node: '>= 0.4'}
    dependencies:
      call-bind: 1.0.2
      define-properties: 1.2.0
      es-abstract: 1.21.2
      get-intrinsic: 1.2.1
      is-string: 1.0.7
    dev: false

  /array-union@2.1.0:
    resolution: {integrity: sha512-HGyxoOTYUyCM6stUe6EJgnd4EoewAI7zMdfqO+kGjnlZmBDz/cR5pf8r/cR4Wq60sL/p0IkcjUEEPwS3GFrIyw==}
    engines: {node: '>=8'}

  /array.prototype.flat@1.3.1:
    resolution: {integrity: sha512-roTU0KWIOmJ4DRLmwKd19Otg0/mT3qPNt0Qb3GWW8iObuZXxrjB/pzn0R3hqpRSWg4HCwqx+0vwOnWnvlOyeIA==}
    engines: {node: '>= 0.4'}
    dependencies:
      call-bind: 1.0.2
      define-properties: 1.2.0
      es-abstract: 1.21.2
      es-shim-unscopables: 1.0.0
    dev: false

  /array.prototype.flatmap@1.3.1:
    resolution: {integrity: sha512-8UGn9O1FDVvMNB0UlLv4voxRMze7+FpHyF5mSMRjWHUMlpoDViniy05870VlxhfgTnLbpuwTzvD76MTtWxB/mQ==}
    engines: {node: '>= 0.4'}
    dependencies:
      call-bind: 1.0.2
      define-properties: 1.2.0
      es-abstract: 1.21.2
      es-shim-unscopables: 1.0.0
    dev: false

  /array.prototype.map@1.0.5:
    resolution: {integrity: sha512-gfaKntvwqYIuC7mLLyv2wzZIJqrRhn5PZ9EfFejSx6a78sV7iDsGpG9P+3oUPtm1Rerqm6nrKS4FYuTIvWfo3g==}
    engines: {node: '>= 0.4'}
    dependencies:
      call-bind: 1.0.2
      define-properties: 1.2.0
      es-abstract: 1.21.2
      es-array-method-boxes-properly: 1.0.0
      is-string: 1.0.7
    dev: false

  /arrify@2.0.1:
    resolution: {integrity: sha512-3duEwti880xqi4eAMN8AyR4a0ByT90zoYdLlevfrvU43vb0YZwZVfxOgxWrLXXXpyugL0hNZc9G6BiB5B3nUug==}
    engines: {node: '>=8'}
    dev: false

  /asana@1.0.2:
    resolution: {integrity: sha512-U/i3f8gK7Ux4vCSWMGPj934yRjKuszIEFzYFiOeWgjMwxa8ksKyYnv9vM8lg6FXxMYXwgKiI9JM1YyOVTvj/eQ==}
    dependencies:
      bluebird: 3.7.2
      browser-request: 0.3.3
      lodash: 4.17.21
      readline: 1.3.0
      request: 2.88.2
    dev: false

  /asap@2.0.6:
    resolution: {integrity: sha512-BSHWgDSAiKs50o2Re8ppvp3seVHXSRM44cdSsT9FfNEUUZLOGWVCsiWaRPWM1Znn+mqZ1OfVZ3z3DWEzSp7hRA==}
    dev: false

  /asn1@0.2.6:
    resolution: {integrity: sha512-ix/FxPn0MDjeyJ7i/yoHGFt/EX6LyNbxSEhPPXODPL+KB0VPk86UYfL0lMdy+KCnv+fmvIzySwaK5COwqVbWTQ==}
    dependencies:
      safer-buffer: 2.1.2
    dev: false

  /assert-plus@1.0.0:
    resolution: {integrity: sha512-NfJ4UzBCcQGLDlQq7nHxH+tv3kyZ0hHQqF5BO6J7tNJeP5do1llPr8dZ8zHonfhAu0PHAdMkSo+8o0wxg9lZWw==}
    engines: {node: '>=0.8'}
    dev: false

  /assertion-error@1.1.0:
    resolution: {integrity: sha512-jgsaNduz+ndvGyFt3uSuWqvy4lCnIJiovtouQN5JZHOKCS2QuhEdbcQHFhVksz2N2U9hXJo8odG7ETyWlEeuDw==}

  /ast-types@0.13.4:
    resolution: {integrity: sha512-x1FCFnFifvYDDzTaLII71vG5uvDwgtmDTEVWAxrgeiR8VjMONcCXJx7E+USjDtHlwFmt9MysbqgF9b9Vjr6w+w==}
    engines: {node: '>=4'}
    dependencies:
      tslib: 2.6.2
    dev: true

  /async@2.6.4:
    resolution: {integrity: sha512-mzo5dfJYwAn29PeiJ0zvwTo04zj8HDJj0Mn8TD7sno7q12prdbnasKJHhkm2c1LgrhlJ0teaea8860oxi51mGA==}
    dependencies:
      lodash: 4.17.21
    dev: false

  /async@3.2.4:
    resolution: {integrity: sha512-iAB+JbDEGXhyIUavoDl9WP/Jj106Kz9DEn1DPgYw5ruDn0e3Wgi3sKFm55sASdGBNOQB8F59d9qQ7deqrHA8wQ==}
    dev: false

  /asynckit@0.4.0:
    resolution: {integrity: sha512-Oei9OH4tRh0YqU3GxhX79dM/mwVgvbZJaSNaRk+bshkj0S5cfHcgYakreBjrHwatXKbz+IoIdYLxrKim2MjW0Q==}
    dev: false

  /available-typed-arrays@1.0.5:
    resolution: {integrity: sha512-DMD0KiN46eipeziST1LPP/STfDU0sufISXmjSgvVsoU2tqxctQeASejWcfNtxYKqETM1UxQ8sp2OrSBWpHY6sw==}
    engines: {node: '>= 0.4'}
    dev: false

  /aws-sign2@0.7.0:
    resolution: {integrity: sha512-08kcGqnYf/YmjoRhfxyu+CLxBjUtHLXLXX/vUfx9l2LYzG3c1m61nrpyFUZI6zeS+Li/wWMMidD9KgrqtGq3mA==}
    dev: false

  /aws4@1.12.0:
    resolution: {integrity: sha512-NmWvPnx0F1SfrQbYwOi7OeaNGokp9XhzNioJ/CSBs8Qa4vxug81mhJEAVZwxXuBmYB5KDRfMq/F3RR0BIU7sWg==}
    dev: false

  /axios-error@1.0.4:
    resolution: {integrity: sha512-ay1l7dXNW288c39KcNAijpE3w8X3tP4V3Hf5yttKp4Kacrq5mnL7s0Z9GXYHRProTvRXytvs4SOriBlsGcVlfA==}
    engines: {node: '>=8'}
    dependencies:
      axios: 0.21.4(debug@4.3.4)
      type-fest: 0.15.1
    transitivePeerDependencies:
      - debug
    dev: false

  /axios@0.21.4(debug@4.3.4):
    resolution: {integrity: sha512-ut5vewkiu8jjGBdqpM44XxjuCjq9LAKeHVmoVfHVzy8eHgxxq8SbAVQNovDA8mVi05kP0Ea/n/UzcSHcTJQfNg==}
    dependencies:
      follow-redirects: 1.15.6(debug@4.3.4)
    transitivePeerDependencies:
      - debug
    dev: false

  /axios@0.24.0:
    resolution: {integrity: sha512-Q6cWsys88HoPgAaFAVUb0WpPk0O8iTeisR9IMqy9G8AbO4NlpVknrnQS03zzF9PGAWgO3cgletO3VjV/P7VztA==}
    dependencies:
      follow-redirects: 1.15.6(debug@4.3.4)
    transitivePeerDependencies:
      - debug
    dev: false

  /axios@0.25.0:
    resolution: {integrity: sha512-cD8FOb0tRH3uuEe6+evtAbgJtfxr7ly3fQjYcMcuPlgkwVS9xboaVIpcDV+cYQe+yGykgwZCs1pzjntcGa6l5g==}
    dependencies:
      follow-redirects: 1.15.6(debug@4.3.4)
    transitivePeerDependencies:
      - debug
    dev: false

  /axios@0.26.1:
    resolution: {integrity: sha512-fPwcX4EvnSHuInCMItEhAGnaSEXRBjtzh9fOtsE6E1G6p7vl7edEeZe11QHf18+6+9gR5PbKV/sGKNaD8YaMeA==}
    dependencies:
      follow-redirects: 1.15.6(debug@4.3.4)
    transitivePeerDependencies:
      - debug
    dev: false

  /axios@0.27.2:
    resolution: {integrity: sha512-t+yRIyySRTp/wua5xEr+z1q60QmLq8ABsS5O9Me1AsE5dfKqgnCFzwiCZZ/cGNd1lq4/7akDWMxdhVlucjmnOQ==}
    dependencies:
      follow-redirects: 1.15.2
      form-data: 4.0.0
    transitivePeerDependencies:
      - debug
    dev: false

  /axios@1.4.0:
    resolution: {integrity: sha512-S4XCWMEmzvo64T9GfvQDOXgYRDJ/wsSZc7Jvdgx5u1sd0JwsuPLqb3SYmusag+edF6ziyMensPVqLTSc1PiSEA==}
    dependencies:
      follow-redirects: 1.15.2
      form-data: 4.0.0
      proxy-from-env: 1.1.0
    transitivePeerDependencies:
      - debug
    dev: false

  /axios@1.5.1:
    resolution: {integrity: sha512-Q28iYCWzNHjAm+yEAot5QaAMxhMghWLFVf7rRdwhUI+c2jix2DUXjAHXVi+s1ibs3mjPO/cCgbA++3BjD0vP/A==}
    dependencies:
      follow-redirects: 1.15.2
      form-data: 4.0.0
      proxy-from-env: 1.1.0
    transitivePeerDependencies:
      - debug
    dev: false

  /axios@1.6.1:
    resolution: {integrity: sha512-vfBmhDpKafglh0EldBEbVuoe7DyAavGSLWhuSm5ZSEKQnHhBf0xAAwybbNH1IkrJNGnS/VG4I5yxig1pCEXE4g==}
    dependencies:
      follow-redirects: 1.15.2
      form-data: 4.0.0
      proxy-from-env: 1.1.0
    transitivePeerDependencies:
      - debug
    dev: false

  /axios@1.6.3:
    resolution: {integrity: sha512-fWyNdeawGam70jXSVlKl+SUNVcL6j6W79CuSIPfi6HnDUmSCH6gyUys/HrqHeA/wU0Az41rRgean494d0Jb+ww==}
    dependencies:
      follow-redirects: 1.15.2
      form-data: 4.0.0
      proxy-from-env: 1.1.0
    transitivePeerDependencies:
      - debug
    dev: false

  /axios@1.6.7:
    resolution: {integrity: sha512-/hDJGff6/c7u0hDkvkGxR/oy6CbCs8ziCsC7SqmhjfozqiJGc8Z11wrv9z9lYfY4K8l+H9TpjcMDX0xOZmx+RA==}
    dependencies:
      follow-redirects: 1.15.5
      form-data: 4.0.0
      proxy-from-env: 1.1.0
    transitivePeerDependencies:
      - debug
    dev: false

  /axios@1.6.8:
    resolution: {integrity: sha512-v/ZHtJDU39mDpyBoFVkETcd/uNdxrWRrg3bKpOKzXFA6Bvqopts6ALSMU3y6ijYxbw2B+wPrIv46egTzJXCLGQ==}
    dependencies:
      follow-redirects: 1.15.6(debug@4.3.4)
      form-data: 4.0.0
      proxy-from-env: 1.1.0
    transitivePeerDependencies:
      - debug
    dev: false

  /axios@1.7.2:
    resolution: {integrity: sha512-2A8QhOMrbomlDuiLeK9XibIBzuHeRcqqNOHp0Cyp5EoJ1IFDh+XZH3A6BkXtv0K4gFGCI0Y4BM7B1wOEi0Rmgw==}
    dependencies:
      follow-redirects: 1.15.6(debug@4.3.4)
      form-data: 4.0.0
      proxy-from-env: 1.1.0
    transitivePeerDependencies:
      - debug
    dev: false

  /b4a@1.6.6:
    resolution: {integrity: sha512-5Tk1HLk6b6ctmjIkAcU/Ujv/1WqiDl0F0JdRCR80VsOcUlHcu7pWeWRlOqQLHfDEsVx9YH/aif5AG4ehoCtTmg==}
    dev: true

  /babel-jest@29.5.0(@babel/core@7.22.5):
    resolution: {integrity: sha512-mA4eCDh5mSo2EcA9xQjVTpmbbNk32Zb3Q3QFQsNhaK56Q+yoXowzFodLux30HRgyOho5rsQ6B0P9QpMkvvnJ0Q==}
    engines: {node: ^14.15.0 || ^16.10.0 || >=18.0.0}
    peerDependencies:
      '@babel/core': ^7.8.0
    dependencies:
      '@babel/core': 7.22.5
      '@jest/transform': 29.5.0
      '@types/babel__core': 7.20.1
      babel-plugin-istanbul: 6.1.1
      babel-preset-jest: 29.5.0(@babel/core@7.22.5)
      chalk: 4.1.2
      graceful-fs: 4.2.11
      slash: 3.0.0
    transitivePeerDependencies:
      - supports-color
    dev: true

  /babel-plugin-istanbul@6.1.1:
    resolution: {integrity: sha512-Y1IQok9821cC9onCx5otgFfRm7Lm+I+wwxOx738M/WLPZ9Q42m4IG5W0FNX8WLL2gYMZo3JkuXIH2DOpWM+qwA==}
    engines: {node: '>=8'}
    dependencies:
      '@babel/helper-plugin-utils': 7.22.5
      '@istanbuljs/load-nyc-config': 1.1.0
      '@istanbuljs/schema': 0.1.3
      istanbul-lib-instrument: 5.2.1
      test-exclude: 6.0.0
    transitivePeerDependencies:
      - supports-color
    dev: true

  /babel-plugin-jest-hoist@29.5.0:
    resolution: {integrity: sha512-zSuuuAlTMT4mzLj2nPnUm6fsE6270vdOfnpbJ+RmruU75UhLFvL0N2NgI7xpeS7NaB6hGqmd5pVpGTDYvi4Q3w==}
    engines: {node: ^14.15.0 || ^16.10.0 || >=18.0.0}
    dependencies:
      '@babel/template': 7.22.5
      '@babel/types': 7.22.5
      '@types/babel__core': 7.20.1
      '@types/babel__traverse': 7.20.1
    dev: true

  /babel-preset-current-node-syntax@1.0.1(@babel/core@7.22.5):
    resolution: {integrity: sha512-M7LQ0bxarkxQoN+vz5aJPsLBn77n8QgTFmo8WK0/44auK2xlCXrYcUxHFxgU7qW5Yzw/CjmLRK2uJzaCd7LvqQ==}
    peerDependencies:
      '@babel/core': ^7.0.0
    dependencies:
      '@babel/core': 7.22.5
      '@babel/plugin-syntax-async-generators': 7.8.4(@babel/core@7.22.5)
      '@babel/plugin-syntax-bigint': 7.8.3(@babel/core@7.22.5)
      '@babel/plugin-syntax-class-properties': 7.12.13(@babel/core@7.22.5)
      '@babel/plugin-syntax-import-meta': 7.10.4(@babel/core@7.22.5)
      '@babel/plugin-syntax-json-strings': 7.8.3(@babel/core@7.22.5)
      '@babel/plugin-syntax-logical-assignment-operators': 7.10.4(@babel/core@7.22.5)
      '@babel/plugin-syntax-nullish-coalescing-operator': 7.8.3(@babel/core@7.22.5)
      '@babel/plugin-syntax-numeric-separator': 7.10.4(@babel/core@7.22.5)
      '@babel/plugin-syntax-object-rest-spread': 7.8.3(@babel/core@7.22.5)
      '@babel/plugin-syntax-optional-catch-binding': 7.8.3(@babel/core@7.22.5)
      '@babel/plugin-syntax-optional-chaining': 7.8.3(@babel/core@7.22.5)
      '@babel/plugin-syntax-top-level-await': 7.14.5(@babel/core@7.22.5)
    dev: true

  /babel-preset-jest@29.5.0(@babel/core@7.22.5):
    resolution: {integrity: sha512-JOMloxOqdiBSxMAzjRaH023/vvcaSaec49zvg+2LmNsktC7ei39LTJGw02J+9uUtTZUq6xbLyJ4dxe9sSmIuAg==}
    engines: {node: ^14.15.0 || ^16.10.0 || >=18.0.0}
    peerDependencies:
      '@babel/core': ^7.0.0
    dependencies:
      '@babel/core': 7.22.5
      babel-plugin-jest-hoist: 29.5.0
      babel-preset-current-node-syntax: 1.0.1(@babel/core@7.22.5)
    dev: true

  /balanced-match@1.0.2:
    resolution: {integrity: sha512-3oSeUO0TMV67hN1AmbXsK4yaqU7tjiHlbxRDZOpH0KW9+CeX4bRAaX0Anxt0tx2MrpRpWwQaPwIlISEJhYU5Pw==}

  /bare-events@2.2.1:
    resolution: {integrity: sha512-9GYPpsPFvrWBkelIhOhTWtkeZxVxZOdb3VnFTCzlOo3OjvmTvzLoZFUT8kNFACx0vJej6QPney1Cf9BvzCNE/A==}
    requiresBuild: true
    dev: true
    optional: true

  /base-64@0.1.0:
    resolution: {integrity: sha512-Y5gU45svrR5tI2Vt/X9GPd3L0HNIKzGu202EjxrXMpuc2V2CiKgemAbUUsqYmZJvPtCXoUKjNZwBJzsNScUbXA==}
    dev: false

  /base64-js@1.5.1:
    resolution: {integrity: sha512-AKpaYlHn8t4SVbOHCy+b5+KKgvR4vrsD8vbvrbiQJps7fKDTkjkDry6ji0rUJjC0kzbNePLwzxq8iypo41qeWA==}

  /base64url@3.0.1:
    resolution: {integrity: sha512-ir1UPr3dkwexU7FdV8qBBbNDRUhMmIekYMFZfi+C/sLNnRESKPl23nB9b2pltqfOQNnGzsDdId90AEtG5tCx4A==}
    engines: {node: '>=6.0.0'}
    dev: false

  /basic-ftp@5.0.5:
    resolution: {integrity: sha512-4Bcg1P8xhUuqcii/S0Z9wiHIrQVPMermM1any+MX5GeGD7faD3/msQUDGLol9wOcz4/jbg/WJnGqoJF6LiBdtg==}
    engines: {node: '>=10.0.0'}
    dev: true

  /bcrypt-pbkdf@1.0.2:
    resolution: {integrity: sha512-qeFIXtP4MSoi6NLqO12WfqARWWuCKi2Rn/9hJLEmtB5yTNr9DqFWkJRCf2qShWzPeAMRnOgCrq0sg/KLv5ES9w==}
    dependencies:
      tweetnacl: 0.14.5
    dev: false

  /before-after-hook@2.2.3:
    resolution: {integrity: sha512-NzUnlZexiaH/46WDhANlyR2bXRopNg4F/zuSA3OpZnllCUgRaOF2znDioDWrmbNVsuZk6l9pMquQB38cfBZwkQ==}
    dev: false

  /bignumber.js@9.1.1:
    resolution: {integrity: sha512-pHm4LsMJ6lzgNGVfZHjMoO8sdoRhOzOH4MLmY65Jg70bpxCKu5iOHNJyfF6OyvYw7t8Fpf35RuzUyqnQsj8Vig==}

  /binary-extensions@2.2.0:
    resolution: {integrity: sha512-jDctJ/IVQbZoJykoeHbhXpOlNBqGNcwXJKJog42E5HDPUwQTSdjCHdihjj0DlnheQ7blbT6dHOafNAiS8ooQKA==}
    engines: {node: '>=8'}

  /bluebird@3.7.2:
    resolution: {integrity: sha512-XpNj6GDQzdfW+r2Wnn7xiSAd7TM3jzkxGXBGTtWKuSXv1xUV+azxAm8jdWZN06QTQk+2N2XB9jRDkvbmQmcRtg==}
    dev: false

  /body-parser@1.20.1:
    resolution: {integrity: sha512-jWi7abTbYwajOytWCQc37VulmWiRae5RyTpaCyDcS5/lMdtwSz5lOpDE67srw/HYe35f1z3fDQw+3txg7gNtWw==}
    engines: {node: '>= 0.8', npm: 1.2.8000 || >= 1.4.16}
    dependencies:
      bytes: 3.1.2
      content-type: 1.0.5
      debug: 2.6.9
      depd: 2.0.0
      destroy: 1.2.0
      http-errors: 2.0.0
      iconv-lite: 0.4.24
      on-finished: 2.4.1
      qs: 6.11.0
      raw-body: 2.5.1
      type-is: 1.6.18
      unpipe: 1.0.0
    transitivePeerDependencies:
      - supports-color
    dev: false

  /boolbase@1.0.0:
    resolution: {integrity: sha512-JZOSA7Mo9sNGB8+UjSgzdLtokWAky1zbztM3WRLCbZ70/3cTANmQmOdR7y2g+J0e2WXywy1yS468tY+IruqEww==}
    dev: false

  /botbuilder-core@4.20.0:
    resolution: {integrity: sha512-UxJF31nkIuiVHerPhtJKAyzfIbdG7sTgsS4bXvCqkQvxaY+60p6mIwuxOZZQf3AIOPIxCysMKAmhfoaFyTc+Uw==}
    dependencies:
      botbuilder-dialogs-adaptive-runtime-core: 4.20.0-preview
      botbuilder-stdlib: 4.20.0-internal
      botframework-connector: 4.20.0
      botframework-schema: 4.20.0
      uuid: 8.3.2
      zod: 1.11.17
    transitivePeerDependencies:
      - debug
      - encoding
      - supports-color
    dev: false

  /botbuilder-dialogs-adaptive-runtime-core@4.20.0-preview:
    resolution: {integrity: sha512-P7ezlaFsv5xPHGRYHHsb5UgvkbyxCj0OTHpIfIRCPYLWaKYrzcLI46zzIj76XImn/aYLUsKU7Xg/qw13l9sPKA==}
    dependencies:
      dependency-graph: 0.10.0
    dev: false

  /botbuilder-stdlib@4.20.0-internal:
    resolution: {integrity: sha512-WtMQkl1PHWX+GkdqufDC4nv+JZTUitvjLpdh56piQaakxozK6FQqQzJFdMvUdOMgfJ/mQMPmtojLhfbQOKYvfA==}
    dev: false

  /botbuilder@4.20.0:
    resolution: {integrity: sha512-YfJgAcUyjKZQP3XzXqBoQmj8S5NoIGmqX5g/5coLlsNEaFLAbQXmOEBddN+ww4gz49S246MDspoGaqtweTu/pw==}
    dependencies:
      '@azure/ms-rest-js': 2.6.6
      axios: 0.25.0
      botbuilder-core: 4.20.0
      botbuilder-stdlib: 4.20.0-internal
      botframework-connector: 4.20.0
      botframework-schema: 4.20.0
      botframework-streaming: 4.20.0
      dayjs: 1.11.8
      filenamify: 4.3.0
      fs-extra: 7.0.1
      htmlparser2: 6.1.0
      uuid: 8.3.2
      zod: 1.11.17
    transitivePeerDependencies:
      - bufferutil
      - debug
      - encoding
      - supports-color
      - utf-8-validate
    dev: false

  /botframework-connector@4.20.0:
    resolution: {integrity: sha512-3mP67NHOGdLeODxuXNchK9gzzTafzLdBGZDSWkJDRvIPORbfoxvA/kXsWU2USwMXBnu/M5YeDZn/eUPjDu1nvw==}
    dependencies:
      '@azure/identity': 2.1.0
      '@azure/ms-rest-js': 2.6.6
      adal-node: 0.2.3
      axios: 0.25.0
      base64url: 3.0.1
      botbuilder-stdlib: 4.20.0-internal
      botframework-schema: 4.20.0
      cross-fetch: 3.1.6
      jsonwebtoken: 9.0.2
      rsa-pem-from-mod-exp: 0.8.5
      zod: 1.11.17
    transitivePeerDependencies:
      - debug
      - encoding
      - supports-color
    dev: false

  /botframework-schema@4.20.0:
    resolution: {integrity: sha512-Tda488691XFlkBKdMLdlGWRI8IebLprxqQf57LpuRQHqK2ttbvmfwjFiW5V3VcTBBz1SVzMhwJBAWVDG+MexLA==}
    dependencies:
      uuid: 8.3.2
      zod: 1.11.17
    dev: false

  /botframework-streaming@4.20.0:
    resolution: {integrity: sha512-yPH9+BYJ9RPb76OcARjls3QHfwRejNQz9RxR9YXt6OX0nMfP+sdMfE8BYTDqvBiIXLivbPi+pJG334PwskfohA==}
    dependencies:
      '@types/node': 10.17.60
      '@types/ws': 6.0.4
      uuid: 8.3.2
      ws: 7.5.9
    transitivePeerDependencies:
      - bufferutil
      - utf-8-validate
    dev: false

  /bottleneck@2.19.5:
    resolution: {integrity: sha512-VHiNCbI1lKdl44tGrhNfU3lup0Tj/ZBMJB5/2ZbNXRCPuRCO7ed2mgcK4r17y+KB2EfuYuRaVlwNbAeaWGSpbw==}
    dev: false

  /boxen@5.1.2:
    resolution: {integrity: sha512-9gYgQKXx+1nP8mP7CzFyaUARhg7D3n1dF/FnErWmu9l6JvGpNUN278h0aSb+QjoiKSWG+iZ3uHrcqk0qrY9RQQ==}
    engines: {node: '>=10'}
    dependencies:
      ansi-align: 3.0.1
      camelcase: 6.3.0
      chalk: 4.1.2
      cli-boxes: 2.2.1
      string-width: 4.2.3
      type-fest: 0.20.2
      widest-line: 3.1.0
      wrap-ansi: 7.0.0
    dev: false

  /brace-expansion@1.1.11:
    resolution: {integrity: sha512-iCuPHDFgrHX7H2vEI/5xpz07zSHB00TpugqhmYtVmMO6518mCuRMoOYFldEBl0g187ufozdaHgWKcYFb61qGiA==}
    dependencies:
      balanced-match: 1.0.2
      concat-map: 0.0.1

  /brace-expansion@2.0.1:
    resolution: {integrity: sha512-XnAIvQ8eM+kC6aULx6wuQiwVsnzsi9d3WxzV3FpWTGA19F621kwdbsAcFKXgKUHZWsy+mY6iL1sHTxWEFCytDA==}
    dependencies:
      balanced-match: 1.0.2

  /braces@3.0.2:
    resolution: {integrity: sha512-b8um+L1RzM3WDSzvhm6gIz1yfTbBt6YTlcEKAvsmqCZZFw46z626lVj9j1yEPW33H5H+lBQpZMP1k8l+78Ha0A==}
    engines: {node: '>=8'}
    dependencies:
      fill-range: 7.0.1

  /browser-or-node@2.1.1:
    resolution: {integrity: sha512-8CVjaLJGuSKMVTxJ2DpBl5XnlNDiT4cQFeuCJJrvJmts9YrTZDizTX7PjC2s6W4x+MBGZeEY6dGMrF04/6Hgqg==}
    dev: false

  /browser-request@0.3.3:
    resolution: {integrity: sha512-YyNI4qJJ+piQG6MMEuo7J3Bzaqssufx04zpEKYfSrl/1Op59HWali9zMtBpXnkmqMcOuWJPZvudrm9wISmnCbg==}
    engines: {'0': node}
    dev: false

  /browserslist@4.21.7:
    resolution: {integrity: sha512-BauCXrQ7I2ftSqd2mvKHGo85XR0u7Ru3C/Hxsy/0TkfCtjrmAbPdzLGasmoiBxplpDXlPvdjX9u7srIMfgasNA==}
    engines: {node: ^6 || ^7 || ^8 || ^9 || ^10 || ^11 || ^12 || >=13.7}
    hasBin: true
    dependencies:
      caniuse-lite: 1.0.30001495
      electron-to-chromium: 1.4.425
      node-releases: 2.0.12
      update-browserslist-db: 1.0.11(browserslist@4.21.7)

  /bs-logger@0.2.6:
    resolution: {integrity: sha512-pd8DCoxmbgc7hyPKOvxtqNcjYoOsABPQdcCUjGp3d42VR2CX1ORhk2A87oqqu5R1kk+76nsxZupkmyd+MVtCog==}
    engines: {node: '>= 6'}
    dependencies:
      fast-json-stable-stringify: 2.1.0
    dev: true

  /bser@2.1.1:
    resolution: {integrity: sha512-gQxTNE/GAfIIrmHLUE3oJyp5FO6HRBfhjnw4/wMmA63ZGDJnWBmgY/lyQBpnDUkGmAhbSe39tx2d/iTOAfglwQ==}
    dependencies:
      node-int64: 0.4.0
    dev: true

  /btoa-lite@1.0.0:
    resolution: {integrity: sha512-gvW7InbIyF8AicrqWoptdW08pUxuhq8BEgowNajy9RhiE86fmGAGl+bLKo6oB8QP0CkqHLowfN0oJdKC/J6LbA==}
    dev: false

  /buffer-alloc-unsafe@1.1.0:
    resolution: {integrity: sha512-TEM2iMIEQdJ2yjPJoSIsldnleVaAk1oW3DBVUykyOLsEsFmEc9kn+SFFPz+gl54KQNxlDnAwCXosOS9Okx2xAg==}
    dev: false

  /buffer-alloc@1.2.0:
    resolution: {integrity: sha512-CFsHQgjtW1UChdXgbyJGtnm+O/uLQeZdtbDo8mfUgYXCHSM1wgrVxXm6bSyrUuErEb+4sYVGCzASBRot7zyrow==}
    dependencies:
      buffer-alloc-unsafe: 1.1.0
      buffer-fill: 1.0.0
    dev: false

  /buffer-crc32@0.2.13:
    resolution: {integrity: sha512-VO9Ht/+p3SN7SKWqcrgEzjGbRSJYTx+Q1pTQC0wrWqHx0vpJraQ6GtHx8tvcg1rlK1byhU5gccxgOgj7B0TDkQ==}
    dev: true

  /buffer-equal-constant-time@1.0.1:
    resolution: {integrity: sha512-zRpUiDwd/xk6ADqPMATG8vc9VPrkck7T07OIx0gnjmJAnHnTVXNQG3vfvWNuiZIkwu9KrKdA1iJKfsfTVxE6NA==}

  /buffer-fill@1.0.0:
    resolution: {integrity: sha512-T7zexNBwiiaCOGDg9xNX9PBmjrubblRkENuptryuI64URkXDFum9il/JGL8Lm8wYfAXpredVXXZz7eMHilimiQ==}
    dev: false

  /buffer-from@1.1.2:
    resolution: {integrity: sha512-E+XQCRwSbaaiChtv6k6Dwgc+bx+Bs6vuKJHHl5kox/BaKbhiXzqQOwK4cO22yElGp2OCmjwVhT3HmxgyPGnJfQ==}
    dev: true

  /buffer@5.7.1:
    resolution: {integrity: sha512-EHcyIPBQ4BSGlvjB16k5KgAJ27CIsHY/2JBmCRReo48y9rQ3MaUzWX3KVlBa4U7MyX02HdVj0K7C3WaB3ju7FQ==}
    dependencies:
      base64-js: 1.5.1
      ieee754: 1.2.1
    dev: true

  /bundle-require@4.0.2(esbuild@0.19.12):
    resolution: {integrity: sha512-jwzPOChofl67PSTW2SGubV9HBQAhhR2i6nskiOThauo9dzwDUgOWQScFVaJkjEfYX+UXiD+LEx8EblQMc2wIag==}
    engines: {node: ^12.20.0 || ^14.13.1 || >=16.0.0}
    peerDependencies:
      esbuild: '>=0.17'
    dependencies:
      esbuild: 0.19.12
      load-tsconfig: 0.2.5
    dev: true

  /bytes@3.1.2:
    resolution: {integrity: sha512-/Nf7TyzTx6S3yRJObOAV7956r8cr2+Oj8AC5dt8wSP3BQAoeX58NoHyCU8P8zGkNXStjTSi6fzO6F0pBdcYbEg==}
    engines: {node: '>= 0.8'}
    dev: false

  /cac@6.7.14:
    resolution: {integrity: sha512-b6Ilus+c3RrdDk+JhLKUAQfzzgLEPy6wcXqS7f/xe1EETvsDP6GORG7SFuOs6cID5YkqchW/LXZbX5bc8j7ZcQ==}
    engines: {node: '>=8'}

  /cacheable-request@6.1.0:
    resolution: {integrity: sha512-Oj3cAGPCqOZX7Rz64Uny2GYAZNliQSqfbePrgAQ1wKAihYmCUnraBtJtKcGR4xz7wF+LoJC+ssFZvv5BgF9Igg==}
    engines: {node: '>=8'}
    dependencies:
      clone-response: 1.0.3
      get-stream: 5.2.0
      http-cache-semantics: 4.1.1
      keyv: 3.1.0
      lowercase-keys: 2.0.0
      normalize-url: 4.5.1
      responselike: 1.0.2
    dev: false

  /call-bind@1.0.2:
    resolution: {integrity: sha512-7O+FbCihrB5WGbFYesctwmTKae6rOiIzmz1icreWJ+0aA7LJfuqhEso2T9ncpcFtzMQtzXf2QGGueWJGTYsqrA==}
    dependencies:
      function-bind: 1.1.1
      get-intrinsic: 1.2.1

  /call-me-maybe@1.0.2:
    resolution: {integrity: sha512-HpX65o1Hnr9HH25ojC1YGs7HCQLq0GCOibSaWER0eNpgJ/Z1MZv2mTc7+xh6WOPxbRVcmgbv4hGU+uSQ/2xFZQ==}
    dev: false

  /callsites@3.1.0:
    resolution: {integrity: sha512-P8BjAsXvZS+VIDUI11hHCQEv74YT67YUi5JJFNWIqL235sBmjX4+qx9Muvls5ivyNENctx46xQLQ3aTuE7ssaQ==}
    engines: {node: '>=6'}

  /camel-case@4.1.2:
    resolution: {integrity: sha512-gxGWBrTT1JuMx6R+o5PTXMmUnhnVzLQ9SNutD4YqKtI6ap897t3tKECYla6gCWEkplXnlNybEkZg9GEGxKFCgw==}
    dependencies:
      pascal-case: 3.1.2
      tslib: 2.6.2
    dev: false

  /camelcase@5.3.1:
    resolution: {integrity: sha512-L28STB170nwWS63UjtlEOE3dldQApaJXZkOI1uMFfzf3rRuPegHaHesyee+YxQ+W6SvRDQV6UrdOdRiR153wJg==}
    engines: {node: '>=6'}
    dev: true

  /camelcase@6.3.0:
    resolution: {integrity: sha512-Gmy6FhYlCY7uOElZUSbxo2UCDH8owEk996gkbrpsgGtrJLM3J7jGxl9Ic7Qwwj4ivOE5AWZWRMecDdF7hqGjFA==}
    engines: {node: '>=10'}

  /caniuse-lite@1.0.30001495:
    resolution: {integrity: sha512-F6x5IEuigtUfU5ZMQK2jsy5JqUUlEFRVZq8bO2a+ysq5K7jD6PPc9YXZj78xDNS3uNchesp1Jw47YXEqr+Viyg==}

  /caseless@0.12.0:
    resolution: {integrity: sha512-4tYFyifaFfGacoiObjJegolkwSU4xQNGbVgUiNYVUxbQ2x2lUsFvY4hVgVzGiIe6WLOPqycWXA40l+PWsxthUw==}
    dev: false

  /chai@4.3.10:
    resolution: {integrity: sha512-0UXG04VuVbruMUYbJ6JctvH0YnC/4q3/AkT18q4NaITo91CUm0liMS9VqzT9vZhVQ/1eqPanMWjBM+Juhfb/9g==}
    engines: {node: '>=4'}
    dependencies:
      assertion-error: 1.1.0
      check-error: 1.0.3
      deep-eql: 4.1.3
      get-func-name: 2.0.2
      loupe: 2.3.6
      pathval: 1.1.1
      type-detect: 4.0.8

  /chai@4.3.7:
    resolution: {integrity: sha512-HLnAzZ2iupm25PlN0xFreAlBA5zaBSv3og0DdeGA4Ar6h6rJ3A0rolRUKJhSF2V10GZKDgWF/VmAEsNWjCRB+A==}
    engines: {node: '>=4'}
    dependencies:
      assertion-error: 1.1.0
      check-error: 1.0.3
      deep-eql: 4.1.3
      get-func-name: 2.0.2
      loupe: 2.3.6
      pathval: 1.1.1
      type-detect: 4.0.8

  /chalk@2.4.2:
    resolution: {integrity: sha512-Mti+f9lpJNcwF4tWV8/OrTTtF1gZi+f8FqlyAdouralcFWFQWF2+NgCHShjkCb+IFBLq9buZwE1xckQU4peSuQ==}
    engines: {node: '>=4'}
    dependencies:
      ansi-styles: 3.2.1
      escape-string-regexp: 1.0.5
      supports-color: 5.5.0

  /chalk@4.1.2:
    resolution: {integrity: sha512-oKnbhFyRIXpUuez8iBMmyEa4nbj4IOQyuhc/wy9kY7/WVPcwIO9VA668Pu8RkO7+0G76SLROeyw9CpQ061i4mA==}
    engines: {node: '>=10'}
    dependencies:
      ansi-styles: 4.3.0
      supports-color: 7.2.0

  /char-regex@1.0.2:
    resolution: {integrity: sha512-kWWXztvZ5SBQV+eRgKFeh8q5sLuZY2+8WUIzlxWVTg+oGwY14qylx1KbKzHd8P6ZYkAg0xyIDU9JMHhyJMZ1jw==}
    engines: {node: '>=10'}
    dev: true

  /chart.js@3.9.1:
    resolution: {integrity: sha512-Ro2JbLmvg83gXF5F4sniaQ+lTbSv18E+TIf2cOeiH1Iqd2PGFOtem+DUufMZsCJwFE7ywPOpfXFBwRTGq7dh6w==}
    dev: true

  /check-error@1.0.3:
    resolution: {integrity: sha512-iKEoDYaRmd1mxM90a2OEfWhjsjPpYPuQ+lMYsoxB126+t8fw7ySEO48nmDg5COTjxDI65/Y2OWpeEHk3ZOe8zg==}
    dependencies:
      get-func-name: 2.0.2

  /cheerio-select@2.1.0:
    resolution: {integrity: sha512-9v9kG0LvzrlcungtnJtpGNxY+fzECQKhK4EGJX2vByejiMX84MFNQw4UxPJl3bFbTMw+Dfs37XaIkCwTZfLh4g==}
    dependencies:
      boolbase: 1.0.0
      css-select: 5.1.0
      css-what: 6.1.0
      domelementtype: 2.3.0
      domhandler: 5.0.3
      domutils: 3.1.0
    dev: false

  /cheerio@1.0.0-rc.12:
    resolution: {integrity: sha512-VqR8m68vM46BNnuZ5NtnGBKIE/DfN0cRIzg9n40EIq9NOv90ayxLBXA8fXC5gquFRGJSTRqBq25Jt2ECLR431Q==}
    engines: {node: '>= 6'}
    dependencies:
      cheerio-select: 2.1.0
      dom-serializer: 2.0.0
      domhandler: 5.0.3
      domutils: 3.1.0
      htmlparser2: 8.0.2
      parse5: 7.1.2
      parse5-htmlparser2-tree-adapter: 7.0.0
    dev: false

  /chokidar@3.5.3:
    resolution: {integrity: sha512-Dr3sfKRP6oTcjf2JmUmFJfeVMvXBdegxB0iVQ5eb2V10uFJUCAS8OByZdVAyVb8xXNz3GjjTgj9kLWsZTqE6kw==}
    engines: {node: '>= 8.10.0'}
    dependencies:
      anymatch: 3.1.3
      braces: 3.0.2
      glob-parent: 5.1.2
      is-binary-path: 2.1.0
      is-glob: 4.0.3
      normalize-path: 3.0.0
      readdirp: 3.6.0
    optionalDependencies:
      fsevents: 2.3.2

  /chromium-bidi@0.5.8(devtools-protocol@0.0.1232444):
    resolution: {integrity: sha512-blqh+1cEQbHBKmok3rVJkBlBxt9beKBgOsxbFgs7UJcoVbbeZ+K7+6liAsjgpc8l1Xd55cQUy14fXZdGSb4zIw==}
    peerDependencies:
      devtools-protocol: '*'
    dependencies:
      devtools-protocol: 0.0.1232444
      mitt: 3.0.1
      urlpattern-polyfill: 10.0.0
    dev: true

  /ci-info@3.8.0:
    resolution: {integrity: sha512-eXTggHWSooYhq49F2opQhuHWgzucfF2YgODK4e1566GQs5BIfP30B0oenwBJHfWxAs2fyPB1s7Mg949zLf61Yw==}
    engines: {node: '>=8'}
    dev: true

  /cjs-module-lexer@1.2.2:
    resolution: {integrity: sha512-cOU9usZw8/dXIXKtwa8pM0OTJQuJkxMN6w30csNRUerHfeQ5R6U3kkU/FtJeIf3M202OHfY2U8ccInBG7/xogA==}
    dev: true

  /clean-stack@2.2.0:
    resolution: {integrity: sha512-4diC9HaTE+KRAMWhDhrGOECgWZxoevMc5TlkObMqNSsVU62PYzXZ/SMTjzyGAFF1YusgxGcSWTEXBhp0CPwQ1A==}
    engines: {node: '>=6'}
    dev: false

  /cli-boxes@2.2.1:
    resolution: {integrity: sha512-y4coMcylgSCdVinjiDBuR8PCC2bLjyGTwEmPb9NHR/QaNU6EUOXcTY/s6VjGMD6ENSEaeQYHCY0GNGS5jfMwPw==}
    engines: {node: '>=6'}
    dev: false

  /cli-color@2.0.3:
    resolution: {integrity: sha512-OkoZnxyC4ERN3zLzZaY9Emb7f/MhBOIpePv0Ycok0fJYT+Ouo00UBEIwsVsr0yoow++n5YWlSUgST9GKhNHiRQ==}
    engines: {node: '>=0.10'}
    dependencies:
      d: 1.0.1
      es5-ext: 0.10.62
      es6-iterator: 2.0.3
      memoizee: 0.4.15
      timers-ext: 0.1.7
    dev: false

  /cliui@8.0.1:
    resolution: {integrity: sha512-BSeNnyus75C4//NQ9gQt1/csTXyo/8Sb+afLAkzAptFuMsod9HFokGNudZpi/oQV73hnVK+sR+5PVRMd+Dr7YQ==}
    engines: {node: '>=12'}
    dependencies:
      string-width: 4.2.3
      strip-ansi: 6.0.1
      wrap-ansi: 7.0.0

  /clone-response@1.0.3:
    resolution: {integrity: sha512-ROoL94jJH2dUVML2Y/5PEDNaSHgeOdSDicUyS7izcF63G6sTc/FTjLub4b8Il9S8S0beOfYt0TaA5qvFK+w0wA==}
    dependencies:
      mimic-response: 1.0.1
    dev: false

  /co@4.6.0:
    resolution: {integrity: sha512-QVb0dM5HvG+uaxitm8wONl7jltx8dqhfU33DcqtOZcLSVIKSDDLDi7+0LbAKiyI8hD9u42m2YxXSkMGWThaecQ==}
    engines: {iojs: '>= 1.0.0', node: '>= 0.12.0'}
    dev: true

  /collect-v8-coverage@1.0.1:
    resolution: {integrity: sha512-iBPtljfCNcTKNAto0KEtDfZ3qzjJvqE3aTGZsbhjSBlorqpXJlaWWtPO35D+ZImoC3KWejX64o+yPGxhWSTzfg==}
    dev: true

  /color-convert@1.9.3:
    resolution: {integrity: sha512-QfAUtd+vFdAtFQcC8CCyYt1fYWxSqAiK2cSD6zDB8N3cpsEBAvRxp9zOGg6G/SHHJYAT88/az/IuDGALsNVbGg==}
    dependencies:
      color-name: 1.1.3

  /color-convert@2.0.1:
    resolution: {integrity: sha512-RRECPsj7iu/xb5oKYcsFHSppFNnsj/52OVTRKb4zP5onXwVF3zVmmToNcOfGC+CRDpfK/U584fMg38ZHCaElKQ==}
    engines: {node: '>=7.0.0'}
    dependencies:
      color-name: 1.1.4

  /color-name@1.1.3:
    resolution: {integrity: sha512-72fSenhMw2HZMTVHeCA9KCmpEIbzWiQsjN+BHcBbS9vr1mtt+vJjPdksIBNUmKAW8TFUDPJK5SUU3QhE9NEXDw==}

  /color-name@1.1.4:
    resolution: {integrity: sha512-dOy+3AuW3a2wNbZHIuMZpTcgjGuLU/uBL/ubcZF9OXbDo8ff4O8yVp5Bf0efS8uEoYo5q4Fx7dY9OgQGXgAsQA==}

  /color-string@1.9.1:
    resolution: {integrity: sha512-shrVawQFojnZv6xM40anx4CkoDP+fZsw/ZerEMsW/pyzsRbElpsL/DBVW7q3ExxwusdNXI3lXpuhEZkzs8p5Eg==}
    dependencies:
      color-name: 1.1.4
      simple-swizzle: 0.2.2
    dev: false

  /color@3.2.1:
    resolution: {integrity: sha512-aBl7dZI9ENN6fUGC7mWpMTPNHmWUSNan9tuWN6ahh5ZLNk9baLJOnSMlrQkHcrfFgz2/RigjUVAjdx36VcemKA==}
    dependencies:
      color-convert: 1.9.3
      color-string: 1.9.1
    dev: false

  /colorspace@1.1.4:
    resolution: {integrity: sha512-BgvKJiuVu1igBUF2kEjRCZXol6wiiGbY5ipL/oVPwm0BL9sIpMIzM8IK7vwuxIIzOXMV3Ey5w+vxhm0rR/TN8w==}
    dependencies:
      color: 3.2.1
      text-hex: 1.0.0
    dev: false

  /combined-stream@1.0.8:
    resolution: {integrity: sha512-FQN4MRfuJeHf7cBbBMJFXhKSDq+2kAArBlmRBvcvFE5BB1HZKXtSFASDhdlz9zOYwxh8lDdnvmMOe/+5cdoEdg==}
    engines: {node: '>= 0.8'}
    dependencies:
      delayed-stream: 1.0.0
    dev: false

  /commander@4.1.1:
    resolution: {integrity: sha512-NOKm8xhkzAjzFx8B2v5OAHT+u5pRQc2UCa2Vq9jYL/31o2wi9mxBA7LIFs3sV5VSC49z6pEhfbMULvShKj26WA==}
    engines: {node: '>= 6'}

  /commander@5.1.0:
    resolution: {integrity: sha512-P0CysNDQ7rtVw4QIQtm+MRxV66vKFSvlsQvGYXZWR3qFU0jlMKHZZZgw8e+8DSah4UDKMqnknRDQz+xuQXQ/Zg==}
    engines: {node: '>= 6'}
    dev: true

  /comment-parser@1.3.1:
    resolution: {integrity: sha512-B52sN2VNghyq5ofvUsqZjmk6YkihBX5vMSChmSK9v4ShjKf3Vk5Xcmgpw4o+iIgtrnM/u5FiMpz9VKb8lpBveA==}
    engines: {node: '>= 12.0.0'}
    dev: false

  /component-emitter@1.3.0:
    resolution: {integrity: sha512-Rd3se6QB+sO1TwqZjscQrurpEPIfO0/yYnSin6Q/rD3mOutHvUrCAhJub3r90uNb+SESBuE0QYoB90YdfatsRg==}
    dev: false

  /concat-map@0.0.1:
    resolution: {integrity: sha512-/Srv4dswyQNBfohGpz9o6Yb3Gz3SrUDqBH5rTuhGR7ahtlbYKnVxw2bCFMRljaA7EXHaXZ8wsHdodFvbkhKmqg==}

  /content-disposition@0.5.4:
    resolution: {integrity: sha512-FveZTNuGw04cxlAiWbzi6zTAL/lhehaWbTtgluJh4/E95DqMwTmha3KZN1aAWA8cFIhHzMZUvLevkw5Rqk+tSQ==}
    engines: {node: '>= 0.6'}
    dependencies:
      safe-buffer: 5.2.1
    dev: false

  /content-type@1.0.5:
    resolution: {integrity: sha512-nTjqfcBFEipKdXCv4YDQWCfmcLZKm81ldF0pAopTvyrFGVbcR6P/VAAd5G7N+0tTr8QqiU0tFadD6FK4NtJwOA==}
    engines: {node: '>= 0.6'}
    dev: false

  /convert-source-map@1.9.0:
    resolution: {integrity: sha512-ASFBup0Mz1uyiIjANan1jzLQami9z1PoYSZCiiYW2FczPbenXc45FZdBZLzOT+r6+iciuEModtmCti+hjaAk0A==}

  /convert-source-map@2.0.0:
    resolution: {integrity: sha512-Kvp459HrV2FEJ1CAsi1Ku+MY3kasH19TFykTz2xWmMeq6bk2NU3XXvfJ+Q61m0xktWwt+1HSYf3JZsTms3aRJg==}
    dev: true

  /cookie-signature@1.0.6:
    resolution: {integrity: sha512-QADzlaHc8icV8I7vbaJXJwod9HWYp8uCqf1xa4OfNu1T7JVxQIrUgOWtHdNDtPiywmFbiS12VjotIXLrKM3orQ==}
    dev: false

  /cookie@0.4.2:
    resolution: {integrity: sha512-aSWTXFzaKWkvHO1Ny/s+ePFpvKsPnjc551iI41v3ny/ow6tBG5Vd+FuqGNhh1LxOmVzOlGUriIlOaokOvhaStA==}
    engines: {node: '>= 0.6'}
    dev: false

  /cookie@0.5.0:
    resolution: {integrity: sha512-YZ3GUyn/o8gfKJlnlX7g7xq4gyO6OSuhGPKaaGssGB2qgDUS0gPgtTvoyZLTt9Ab6dC4hfc9dV5arkvc/OCmrw==}
    engines: {node: '>= 0.6'}
    dev: false

  /cookiejar@2.1.4:
    resolution: {integrity: sha512-LDx6oHrK+PhzLKJU9j5S7/Y3jM/mUHvD/DeI1WQmJn652iPC5Y4TBzC9l+5OMOXlyTTA+SmVUPm0HQUwpD5Jqw==}
    dev: false

  /core-util-is@1.0.2:
    resolution: {integrity: sha512-3lqz5YjWTYnW6dlDa5TLaTCcShfar1e40rmcJVwCBJC6mWlFuj0eCHIElmG1g5kyuJ/GD+8Wn4FFCcz4gJPfaQ==}
    dev: false

  /cosmiconfig@9.0.0(typescript@4.9.5):
    resolution: {integrity: sha512-itvL5h8RETACmOTFc4UfIyB2RfEHi71Ax6E/PivVxq9NseKbOWpeyHEOIbmAw1rs8Ak0VursQNww7lf7YtUwzg==}
    engines: {node: '>=14'}
    peerDependencies:
      typescript: '>=4.9.5'
    peerDependenciesMeta:
      typescript:
        optional: true
    dependencies:
      env-paths: 2.2.1
      import-fresh: 3.3.0
      js-yaml: 4.1.0
      parse-json: 5.2.0
      typescript: 4.9.5
    dev: true

  /create-require@1.1.1:
    resolution: {integrity: sha512-dcKFX3jn0MpIaXjisoRvexIJVEKzaq7z2rZKxf+MSr9TkdmHmsU4m2lcLojrj/FHl8mk5VxMmYA+ftRkP/3oKQ==}

  /cross-fetch@3.1.6:
    resolution: {integrity: sha512-riRvo06crlE8HiqOwIpQhxwdOk4fOeR7FVM/wXoxchFEqMNUjvbs3bfo4OTgMEMHzppd4DxFBDbyySj8Cv781g==}
    dependencies:
      node-fetch: 2.7.0
    transitivePeerDependencies:
      - encoding
    dev: false

  /cross-fetch@4.0.0:
    resolution: {integrity: sha512-e4a5N8lVvuLgAWgnCrLr2PP0YyDOTHa9H/Rj54dirp61qXnNq46m82bRhNqIA5VccJtWBvPTFRV3TtvHUKPB1g==}
    dependencies:
      node-fetch: 2.7.0
    transitivePeerDependencies:
      - encoding
    dev: true

  /cross-spawn@7.0.3:
    resolution: {integrity: sha512-iRDPJKUPVEND7dHPO8rkbOnPpyDygcDFtWjpeWNCgy8WP2rXcxXL8TskReQl6OrB2G7+UJrags1q15Fudc7G6w==}
    engines: {node: '>= 8'}
    dependencies:
      path-key: 3.1.1
      shebang-command: 2.0.0
      which: 2.0.2

  /crypto@1.0.1:
    resolution: {integrity: sha512-VxBKmeNcqQdiUQUW2Tzq0t377b54N2bMtXO/qiLa+6eRRmmC4qT3D4OnTGoT/U6O9aklQ/jTwbOtRMTTY8G0Ig==}
    deprecated: This package is no longer supported. It's now a built-in Node module. If you've depended on crypto, you should switch to the one that's built-in.
    dev: false

  /css-select@5.1.0:
    resolution: {integrity: sha512-nwoRF1rvRRnnCqqY7updORDsuqKzqYJ28+oSMaJMMgOauh3fvwHqMS7EZpIPqK8GL+g9mKxF1vP/ZjSeNjEVHg==}
    dependencies:
      boolbase: 1.0.0
      css-what: 6.1.0
      domhandler: 5.0.3
      domutils: 3.1.0
      nth-check: 2.1.1
    dev: false

  /css-what@6.1.0:
    resolution: {integrity: sha512-HTUrgRJ7r4dsZKU6GjmpfRK1O76h97Z8MfS1G0FozR+oF2kG6Vfe8JE6zwrkbxigziPHinCJ+gCPjA9EaBDtRw==}
    engines: {node: '>= 6'}
    dev: false

  /d@1.0.1:
    resolution: {integrity: sha512-m62ShEObQ39CfralilEQRjH6oAMtNCV1xJyEx5LpRYUVN+EviphDgUc/F3hnYbADmkiNs67Y+3ylmlG7Lnu+FA==}
    dependencies:
      es5-ext: 0.10.62
      type: 1.2.0
    dev: false

  /dashdash@1.14.1:
    resolution: {integrity: sha512-jRFi8UDGo6j+odZiEpjazZaWqEal3w/basFjQHQEwVtZJGDpxbH1MeYluwCS8Xq5wmLJooDlMgvVarmWfGM44g==}
    engines: {node: '>=0.10'}
    dependencies:
      assert-plus: 1.0.0
    dev: false

  /data-uri-to-buffer@6.0.2:
    resolution: {integrity: sha512-7hvf7/GW8e86rW0ptuwS3OcBGDjIi6SZva7hCyWC0yYry2cOPmLIjXAUHI6DK2HsnwJd9ifmt57i8eV2n4YNpw==}
    engines: {node: '>= 14'}
    dev: true

  /date-utils@1.2.21:
    resolution: {integrity: sha512-wJMBjqlwXR0Iv0wUo/lFbhSQ7MmG1hl36iuxuE91kW+5b5sWbase73manEqNH9sOLFAMG83B4ffNKq9/Iq0FVA==}
    engines: {node: '>0.4.0'}
    dev: false

  /dayjs@1.11.8:
    resolution: {integrity: sha512-LcgxzFoWMEPO7ggRv1Y2N31hUf2R0Vj7fuy/m+Bg1K8rr+KAs1AEy4y9jd5DXe8pbHgX+srkHNS7TH6Q6ZhYeQ==}
    dev: false

  /debug@2.6.9:
    resolution: {integrity: sha512-bC7ElrdJaJnPbAP+1EotYvqZsb3ecl5wi6Bfi6BJTUcNowp6cvspg0jXznRTKDjm/E7AdgFBVeAPVMNcKGsHMA==}
    peerDependencies:
      supports-color: '*'
    peerDependenciesMeta:
      supports-color:
        optional: true
    dependencies:
      ms: 2.0.0
    dev: false

  /debug@3.2.7(supports-color@5.5.0):
    resolution: {integrity: sha512-CFjzYYAi4ThfiQvizrFQevTTXHtnCqWfe7x1AhgEscTz6ZbLbfoLRLPugTQyBth6f8ZERVUSyWHFD/7Wu4t1XQ==}
    peerDependencies:
      supports-color: '*'
    peerDependenciesMeta:
      supports-color:
        optional: true
    dependencies:
      ms: 2.1.3
      supports-color: 5.5.0

  /debug@4.3.4:
    resolution: {integrity: sha512-PRWFHuSU3eDtQJPvnNY7Jcket1j0t5OuOsFzPPzsekD52Zl8qUfFIPEiswXqIvHWGVHOgX+7G/vCNNhehwxfkQ==}
    engines: {node: '>=6.0'}
    peerDependencies:
      supports-color: '*'
    peerDependenciesMeta:
      supports-color:
        optional: true
    dependencies:
      ms: 2.1.2

  /decamelize@5.0.1:
    resolution: {integrity: sha512-VfxadyCECXgQlkoEAjeghAr5gY3Hf+IKjKb+X8tGVDtveCjN+USwprd2q3QXBR9T1+x2DG0XZF5/w+7HAtSaXA==}
    engines: {node: '>=10'}
    dev: false

  /decode-uri-component@0.2.2:
    resolution: {integrity: sha512-FqUYQ+8o158GyGTrMFJms9qh3CqTKvAqgqsTnkLI8sKu0028orqBhxNMFkFen0zGyg6epACD32pjVk58ngIErQ==}
    engines: {node: '>=0.10'}
    dev: false

  /decompress-response@3.3.0:
    resolution: {integrity: sha512-BzRPQuY1ip+qDonAOz42gRm/pg9F768C+npV/4JOsxRC2sq+Rlk+Q4ZCAsOhnIaMrgarILY+RMUIvMmmX1qAEA==}
    engines: {node: '>=4'}
    dependencies:
      mimic-response: 1.0.1
    dev: false

  /dedent@0.7.0:
    resolution: {integrity: sha512-Q6fKUPqnAHAyhiUgFU7BUzLiv0kd8saH9al7tnu5Q/okj6dnupxyTgFIBjVzJATdfIAm9NAsvXNzjaKa+bxVyA==}
    dev: true

  /deep-eql@4.1.3:
    resolution: {integrity: sha512-WaEtAOpRA1MQ0eohqZjpGD8zdI0Ovsm8mmFhaDN8dvDZzyoUMcYDnf5Y6iu7HTXxf8JDS23qWa4a+hKCDyOPzw==}
    engines: {node: '>=6'}
    dependencies:
      type-detect: 4.0.8

  /deep-extend@0.6.0:
    resolution: {integrity: sha512-LOHxIOaPYdHlJRtCQfDIVZtfw/ufM8+rVj649RIHzcm/vGwQRXFt6OPqIFWsm2XEMrNIEtWR64sY1LEKD2vAOA==}
    engines: {node: '>=4.0.0'}
    dev: false

  /deep-is@0.1.4:
    resolution: {integrity: sha512-oIPzksmTg4/MriiaYGO+okXDT7ztn/w3Eptv/+gSIdMdKsJo0u4CfYNFJPy+4SKMuCqGw2wxnA+URMg3t8a/bQ==}
    dev: false

  /deepmerge@4.3.1:
    resolution: {integrity: sha512-3sUqbMEc77XqpdNO7FRyRog+eW3ph+GYCbj+rK+uYyRMuwsVy0rMiVtPn+QJlKFvWP/1PYpapqYn0Me2knFn+A==}
    engines: {node: '>=0.10.0'}
    dev: true

  /defer-to-connect@1.1.3:
    resolution: {integrity: sha512-0ISdNousHvZT2EiFlZeZAHBUvSxmKswVCEf8hW7KWgG4a8MVEu/3Vb6uWYozkjylyCxe0JBIiRB1jV45S70WVQ==}
    dev: false

  /define-lazy-prop@2.0.0:
    resolution: {integrity: sha512-Ds09qNh8yw3khSjiJjiUInaGX9xlqZDY7JVryGxdxV7NPeuqQfplOpQ66yJFZut3jLa5zOwkXw1g9EI2uKh4Og==}
    engines: {node: '>=8'}
    dev: false

  /define-properties@1.2.0:
    resolution: {integrity: sha512-xvqAVKGfT1+UAvPwKTVw/njhdQ8ZhXK4lI0bCIuCMrp2up9nPnaDftrLtmpTazqd1o+UY4zgzU+avtMbDP+ldA==}
    engines: {node: '>= 0.4'}
    dependencies:
      has-property-descriptors: 1.0.0
      object-keys: 1.1.1
    dev: false

  /degenerator@5.0.1:
    resolution: {integrity: sha512-TllpMR/t0M5sqCXfj85i4XaAzxmS5tVA16dqvdkMwGmzI+dXLXnw3J+3Vdv7VKw+ThlTMboK6i9rnZ6Nntj5CQ==}
    engines: {node: '>= 14'}
    dependencies:
      ast-types: 0.13.4
      escodegen: 2.1.0
      esprima: 4.0.1
    dev: true

  /delayed-stream@1.0.0:
    resolution: {integrity: sha512-ZySD7Nf91aLB0RxL4KGrKHBXl7Eds1DAmEdcoVawXnLD7SDhpNgtuII2aAkg7a7QS41jxPSZ17p4VdGnMHk3MQ==}
    engines: {node: '>=0.4.0'}
    dev: false

  /depd@2.0.0:
    resolution: {integrity: sha512-g7nH6P6dyDioJogAAGprGpCtVImJhpPk/roCzdb3fIh61/s/nPsfR6onyMwkCAR/OlC3yBC0lESvUoQEAssIrw==}
    engines: {node: '>= 0.8'}
    dev: false

  /dependency-graph@0.10.0:
    resolution: {integrity: sha512-c9amUgpgxSi1bE5/sbLwcs5diLD0ygCQYmhfM5H1s5VH1mCsYkcmAL3CcNdv4kdSw6JuMoHeDGzLgj/gAXdWVg==}
    engines: {node: '>= 0.6.0'}
    dev: false

  /deprecation@2.3.1:
    resolution: {integrity: sha512-xmHIy4F3scKVwMsQ4WnVaS8bHOx0DmVwRywosKhaILI0ywMDWPtBSku2HNxRvF7jtwDRsoEwYQSfbxj8b7RlJQ==}
    dev: false

  /destroy@1.2.0:
    resolution: {integrity: sha512-2sJGJTaXIIaR1w4iJSNoN0hnMY7Gpc/n8D4qSCJw8QqFWXf7cuAgnEHxBpweaVcPevC2l3KpjYCx3NypQQgaJg==}
    engines: {node: '>= 0.8', npm: 1.2.8000 || >= 1.4.16}
    dev: false

  /detect-newline@3.1.0:
    resolution: {integrity: sha512-TLz+x/vEXm/Y7P7wn1EJFNLxYpUD4TgMosxY6fAVJUnJMbupHBOncxyWUG9OpTaH9EBD7uFI5LfEgmMOc54DsA==}
    engines: {node: '>=8'}
    dev: true

  /devtools-protocol@0.0.1232444:
    resolution: {integrity: sha512-pM27vqEfxSxRkTMnF+XCmxSEb6duO5R+t8A9DEEJgy4Wz2RVanje2mmj99B6A3zv2r/qGfYlOvYznUhuokizmg==}
    dev: true

  /diff-sequences@29.4.3:
    resolution: {integrity: sha512-ofrBgwpPhCD85kMKtE9RYFFq6OC1A89oW2vvgWZNCwxrUpRUILopY7lsYyMDSjc8g6U6aiO0Qubg6r4Wgt5ZnA==}
    engines: {node: ^14.15.0 || ^16.10.0 || >=18.0.0}

  /diff@4.0.2:
    resolution: {integrity: sha512-58lmxKSA4BNyLz+HHMUzlOEpg09FV+ev6ZMe3vJihgdxzgcwZ8VoEEPmALCZG9LmqfVoNMMKpttIYTVG6uDY7A==}
    engines: {node: '>=0.3.1'}

  /dir-glob@3.0.1:
    resolution: {integrity: sha512-WkrWp9GR4KXfKGYzOLmTuGVi1UWFfws377n9cc55/tb6DuqyF6pcQ5AbiHEshaDpY9v6oaSr2XCDidGmMwdzIA==}
    engines: {node: '>=8'}
    dependencies:
      path-type: 4.0.0

  /doctrine@2.1.0:
    resolution: {integrity: sha512-35mSku4ZXK0vfCuHEDAwt55dg2jNajHZ1odvF+8SSr82EsZY4QmXfuWso8oEd8zRhVObSN18aM0CjSdoBX7zIw==}
    engines: {node: '>=0.10.0'}
    dependencies:
      esutils: 2.0.3
    dev: false

  /doctrine@3.0.0:
    resolution: {integrity: sha512-yS+Q5i3hBf7GBkd4KG8a7eBNNWNGLTaEwwYWUijIYM7zrlYDM0BFXHjjPWlWZ1Rg7UaddZeIDmi9jF3HmqiQ2w==}
    engines: {node: '>=6.0.0'}
    dependencies:
      esutils: 2.0.3
    dev: false

  /dom-serializer@1.4.1:
    resolution: {integrity: sha512-VHwB3KfrcOOkelEG2ZOfxqLZdfkil8PtJi4P8N2MMXucZq2yLp75ClViUlOVwyoHEDjYU433Aq+5zWP61+RGag==}
    dependencies:
      domelementtype: 2.3.0
      domhandler: 4.3.1
      entities: 2.2.0
    dev: false

  /dom-serializer@2.0.0:
    resolution: {integrity: sha512-wIkAryiqt/nV5EQKqQpo3SToSOV9J0DnbJqwK7Wv/Trc92zIAYZ4FlMu+JPFW1DfGFt81ZTCGgDEabffXeLyJg==}
    dependencies:
      domelementtype: 2.3.0
      domhandler: 5.0.3
      entities: 4.5.0
    dev: false

  /domelementtype@2.3.0:
    resolution: {integrity: sha512-OLETBj6w0OsagBwdXnPdN0cnMfF9opN69co+7ZrbfPGrdpPVNBUj02spi6B1N7wChLQiPn4CSH/zJvXw56gmHw==}
    dev: false

  /domhandler@4.3.1:
    resolution: {integrity: sha512-GrwoxYN+uWlzO8uhUXRl0P+kHE4GtVPfYzVLcUxPL7KNdHKj66vvlhiweIHqYYXWlw+T8iLMp42Lm67ghw4WMQ==}
    engines: {node: '>= 4'}
    dependencies:
      domelementtype: 2.3.0
    dev: false

  /domhandler@5.0.3:
    resolution: {integrity: sha512-cgwlv/1iFQiFnU96XXgROh8xTeetsnJiDsTc7TYCLFd9+/WNkIqPTxiM/8pSd8VIrhXGTf1Ny1q1hquVqDJB5w==}
    engines: {node: '>= 4'}
    dependencies:
      domelementtype: 2.3.0
    dev: false

  /domutils@2.8.0:
    resolution: {integrity: sha512-w96Cjofp72M5IIhpjgobBimYEfoPjx1Vx0BSX9P30WBdZW2WIKU0T1Bd0kz2eNZ9ikjKgHbEyKx8BB6H1L3h3A==}
    dependencies:
      dom-serializer: 1.4.1
      domelementtype: 2.3.0
      domhandler: 4.3.1
    dev: false

  /domutils@3.1.0:
    resolution: {integrity: sha512-H78uMmQtI2AhgDJjWeQmHwJJ2bLPD3GMmO7Zja/ZZh84wkm+4ut+IUnUdRa8uCGX88DiVx1j6FRe1XfxEgjEZA==}
    dependencies:
      dom-serializer: 2.0.0
      domelementtype: 2.3.0
      domhandler: 5.0.3
    dev: false

  /dot-case@3.0.4:
    resolution: {integrity: sha512-Kv5nKlh6yRrdrGvxeJ2e5y2eRUpkUosIW4A2AS38zwSz27zu7ufDwQPi5Jhs3XAlGNetl3bmnGhQsMtkKJnj3w==}
    dependencies:
      no-case: 3.0.4
      tslib: 2.6.2
    dev: false

  /dotenv@16.4.4:
    resolution: {integrity: sha512-XvPXc8XAQThSjAbY6cQ/9PcBXmFoWuw1sQ3b8HqUCR6ziGXjkTi//kB9SWa2UwqlgdAIuRqAa/9hVljzPehbYg==}
    engines: {node: '>=12'}
    dev: false

  /dotenv@8.6.0:
    resolution: {integrity: sha512-IrPdXQsk2BbzvCBGBOTmmSH5SodmqZNt4ERAZDmW4CT+tL8VtvinqywuANaFu4bOMWki16nqf0e4oC0QIaDr/g==}
    engines: {node: '>=10'}
    dev: false

  /duplexer3@0.1.5:
    resolution: {integrity: sha512-1A8za6ws41LQgv9HrE/66jyC5yuSjQ3L/KOpFtoBilsAK2iA2wuS5rTt1OCzIvtS2V7nVmedsUU+DGRcjBmOYA==}
    dev: false

  /eastasianwidth@0.2.0:
    resolution: {integrity: sha512-I88TYZWc9XiYHRQ4/3c5rjjfgkjhLyW2luGIheGERbNQ6OY7yTybanSpDXZa8y7VUP9YmDcYa+eyq4ca7iLqWA==}
    dev: true

  /ecc-jsbn@0.1.2:
    resolution: {integrity: sha512-eh9O+hwRHNbG4BLTjEl3nw044CkGm5X6LoaCf7LPp7UU8Qrt47JYNi6nPX8xjW97TKGKm1ouctg0QSpZe9qrnw==}
    dependencies:
      jsbn: 0.1.1
      safer-buffer: 2.1.2
    dev: false

  /ecdsa-sig-formatter@1.0.11:
    resolution: {integrity: sha512-nagl3RYrbNv6kQkeJIpt6NJZy8twLB/2vtz6yN9Z4vRKHN4/QZJIEbqohALSgwKdnksuY3k5Addp5lg8sVoVcQ==}
    dependencies:
      safe-buffer: 5.2.1

  /ee-first@1.1.1:
    resolution: {integrity: sha512-WMwm9LhRUo+WUaRN+vRuETqG89IgZphVSNkdFgeb6sS/E4OrDIN7t48CAewSHXc6C8lefD8KKfr5vY61brQlow==}
    dev: false

  /electron-to-chromium@1.4.425:
    resolution: {integrity: sha512-wv1NufHxu11zfDbY4fglYQApMswleE9FL/DSeyOyauVXDZ+Kco96JK/tPfBUaDqfRarYp2WH2hJ/5UnVywp9Jg==}

  /emittery@0.13.1:
    resolution: {integrity: sha512-DeWwawk6r5yR9jFgnDKYt4sLS0LmHJJi3ZOnb5/JdbYwj3nW+FxQnHIjhBKz8YLC7oRNPVM9NQ47I3CVx34eqQ==}
    engines: {node: '>=12'}
    dev: true

  /emoji-regex@8.0.0:
    resolution: {integrity: sha512-MSjYzcWNOA0ewAHpz0MxpYFvwg6yjy1NG3xteoqz644VCo/RPgnr1/GGt+ic3iJTzQ8Eu3TdM14SawnVUmGE6A==}

  /emoji-regex@9.2.2:
    resolution: {integrity: sha512-L18DaJsXSUk2+42pv8mLs5jJT2hqFkFE4j21wOmgbUqsZ2hL72NsUU785g9RXgo3s0ZNgVl42TiHp3ZtOv/Vyg==}
    dev: true

  /enabled@2.0.0:
    resolution: {integrity: sha512-AKrN98kuwOzMIdAizXGI86UFBoo26CL21UM763y1h/GMSJ4/OHU9k2YlsmBpyScFo/wbLzWQJBMCW4+IO3/+OQ==}
    dev: false

  /encodeurl@1.0.2:
    resolution: {integrity: sha512-TPJXq8JqFaVYm2CWmPvnP2Iyo4ZSM7/QKcSmuMLDObfpH5fi7RUGmd/rTDf+rut/saiDiQEeVTNgAmJEdAOx0w==}
    engines: {node: '>= 0.8'}
    dev: false

  /end-of-stream@1.4.4:
    resolution: {integrity: sha512-+uw1inIHVPQoaVuHzRyXd21icM+cnt4CzD5rW+NC1wjOUSTOs+Te7FOv7AhN7vS9x/oIyhLP5PR1H+phQAHu5Q==}
    dependencies:
      once: 1.4.0

  /entities@2.2.0:
    resolution: {integrity: sha512-p92if5Nz619I0w+akJrLZH0MX0Pb5DX39XOwQTtXSdQQOaYH03S1uIQp4mhOZtAXrxq4ViO67YTiLBo2638o9A==}
    dev: false

  /entities@4.5.0:
    resolution: {integrity: sha512-V0hjH4dGPh9Ao5p0MoRY6BVqtwCjhz6vI5LT8AJ55H+4g9/4vbHx1I54fS0XuclLhDHArPQCiMjDxjaL8fPxhw==}
    engines: {node: '>=0.12'}
    dev: false

  /env-paths@2.2.1:
    resolution: {integrity: sha512-+h1lkLKhZMTYjog1VEpJNG7NZJWcuc2DDk/qsqSTRRCOXiLjeQ1d1/udrUGhqMxUgAlwKNZ0cf2uqan5GLuS2A==}
    engines: {node: '>=6'}
    dev: true

  /error-ex@1.3.2:
    resolution: {integrity: sha512-7dFHNmqeFSEt2ZBsCriorKnn3Z2pj+fd9kmI6QoWw4//DL+icEBfc0U7qJCisqrTsKTjw4fNFy2pW9OqStD84g==}
    dependencies:
      is-arrayish: 0.2.1
    dev: true

  /es-abstract@1.21.2:
    resolution: {integrity: sha512-y/B5POM2iBnIxCiernH1G7rC9qQoM77lLIMQLuob0zhp8C56Po81+2Nj0WFKnd0pNReDTnkYryc+zhOzpEIROg==}
    engines: {node: '>= 0.4'}
    dependencies:
      array-buffer-byte-length: 1.0.0
      available-typed-arrays: 1.0.5
      call-bind: 1.0.2
      es-set-tostringtag: 2.0.1
      es-to-primitive: 1.2.1
      function.prototype.name: 1.1.5
      get-intrinsic: 1.2.1
      get-symbol-description: 1.0.0
      globalthis: 1.0.3
      gopd: 1.0.1
      has: 1.0.3
      has-property-descriptors: 1.0.0
      has-proto: 1.0.1
      has-symbols: 1.0.3
      internal-slot: 1.0.5
      is-array-buffer: 3.0.2
      is-callable: 1.2.7
      is-negative-zero: 2.0.2
      is-regex: 1.1.4
      is-shared-array-buffer: 1.0.2
      is-string: 1.0.7
      is-typed-array: 1.1.10
      is-weakref: 1.0.2
      object-inspect: 1.12.3
      object-keys: 1.1.1
      object.assign: 4.1.4
      regexp.prototype.flags: 1.5.0
      safe-regex-test: 1.0.0
      string.prototype.trim: 1.2.7
      string.prototype.trimend: 1.0.6
      string.prototype.trimstart: 1.0.6
      typed-array-length: 1.0.4
      unbox-primitive: 1.0.2
      which-typed-array: 1.1.9
    dev: false

  /es-array-method-boxes-properly@1.0.0:
    resolution: {integrity: sha512-wd6JXUmyHmt8T5a2xreUwKcGPq6f1f+WwIJkijUqiGcJz1qqnZgP6XIK+QyIWU5lT7imeNxUll48bziG+TSYcA==}
    dev: false

  /es-get-iterator@1.1.3:
    resolution: {integrity: sha512-sPZmqHBe6JIiTfN5q2pEi//TwxmAFHwj/XEuYjTuse78i8KxaqMTTzxPoFKuzRpDpTJ+0NAbpfenkmH2rePtuw==}
    dependencies:
      call-bind: 1.0.2
      get-intrinsic: 1.2.1
      has-symbols: 1.0.3
      is-arguments: 1.1.1
      is-map: 2.0.2
      is-set: 2.0.2
      is-string: 1.0.7
      isarray: 2.0.5
      stop-iteration-iterator: 1.0.0
    dev: false

  /es-set-tostringtag@2.0.1:
    resolution: {integrity: sha512-g3OMbtlwY3QewlqAiMLI47KywjWZoEytKr8pf6iTC8uJq5bIAH52Z9pnQ8pVL6whrCto53JZDuUIsifGeLorTg==}
    engines: {node: '>= 0.4'}
    dependencies:
      get-intrinsic: 1.2.1
      has: 1.0.3
      has-tostringtag: 1.0.0
    dev: false

  /es-shim-unscopables@1.0.0:
    resolution: {integrity: sha512-Jm6GPcCdC30eMLbZ2x8z2WuRwAws3zTBBKuusffYVUrNj/GVSUAZ+xKMaUpfNDR5IbyNA5LJbaecoUVbmUcB1w==}
    dependencies:
      has: 1.0.3
    dev: false

  /es-to-primitive@1.2.1:
    resolution: {integrity: sha512-QCOllgZJtaUo9miYBcLChTUaHNjJF3PYs1VidD7AwiEj1kYxKeQTctLAezAOH5ZKRH0g2IgPn6KwB4IT8iRpvA==}
    engines: {node: '>= 0.4'}
    dependencies:
      is-callable: 1.2.7
      is-date-object: 1.0.5
      is-symbol: 1.0.4
    dev: false

  /es5-ext@0.10.62:
    resolution: {integrity: sha512-BHLqn0klhEpnOKSrzn/Xsz2UIW8j+cGmo9JLzr8BiUapV8hPL9+FliFqjwr9ngW7jWdnxv6eO+/LqyhJVqgrjA==}
    engines: {node: '>=0.10'}
    requiresBuild: true
    dependencies:
      es6-iterator: 2.0.3
      es6-symbol: 3.1.3
      next-tick: 1.1.0
    dev: false

  /es6-iterator@2.0.3:
    resolution: {integrity: sha512-zw4SRzoUkd+cl+ZoE15A9o1oQd920Bb0iOJMQkQhl3jNc03YqVjAhG7scf9C5KWRU/R13Orf588uCC6525o02g==}
    dependencies:
      d: 1.0.1
      es5-ext: 0.10.62
      es6-symbol: 3.1.3
    dev: false

  /es6-symbol@3.1.3:
    resolution: {integrity: sha512-NJ6Yn3FuDinBaBRWl/q5X/s4koRHBrgKAu+yGI6JCBeiu3qrcbJhwT2GeR/EXVfylRk8dpQVJoLEFhK+Mu31NA==}
    dependencies:
      d: 1.0.1
      ext: 1.7.0
    dev: false

  /es6-weak-map@2.0.3:
    resolution: {integrity: sha512-p5um32HOTO1kP+w7PRnB+5lQ43Z6muuMuIMffvDN8ZB4GcnjLBV6zGStpbASIMk4DCAvEaamhe2zhyCb/QXXsA==}
    dependencies:
      d: 1.0.1
      es5-ext: 0.10.62
      es6-iterator: 2.0.3
      es6-symbol: 3.1.3
    dev: false

  /esbuild-android-64@0.15.18:
    resolution: {integrity: sha512-wnpt3OXRhcjfIDSZu9bnzT4/TNTDsOUvip0foZOUBG7QbSt//w3QV4FInVJxNhKc/ErhUxc5z4QjHtMi7/TbgA==}
    engines: {node: '>=12'}
    cpu: [x64]
    os: [android]
    requiresBuild: true
    optional: true

  /esbuild-android-arm64@0.15.18:
    resolution: {integrity: sha512-G4xu89B8FCzav9XU8EjsXacCKSG2FT7wW9J6hOc18soEHJdtWu03L3TQDGf0geNxfLTtxENKBzMSq9LlbjS8OQ==}
    engines: {node: '>=12'}
    cpu: [arm64]
    os: [android]
    requiresBuild: true
    optional: true

  /esbuild-darwin-64@0.15.18:
    resolution: {integrity: sha512-2WAvs95uPnVJPuYKP0Eqx+Dl/jaYseZEUUT1sjg97TJa4oBtbAKnPnl3b5M9l51/nbx7+QAEtuummJZW0sBEmg==}
    engines: {node: '>=12'}
    cpu: [x64]
    os: [darwin]
    requiresBuild: true
    optional: true

  /esbuild-darwin-arm64@0.15.18:
    resolution: {integrity: sha512-tKPSxcTJ5OmNb1btVikATJ8NftlyNlc8BVNtyT/UAr62JFOhwHlnoPrhYWz09akBLHI9nElFVfWSTSRsrZiDUA==}
    engines: {node: '>=12'}
    cpu: [arm64]
    os: [darwin]
    requiresBuild: true
    optional: true

  /esbuild-freebsd-64@0.15.18:
    resolution: {integrity: sha512-TT3uBUxkteAjR1QbsmvSsjpKjOX6UkCstr8nMr+q7zi3NuZ1oIpa8U41Y8I8dJH2fJgdC3Dj3CXO5biLQpfdZA==}
    engines: {node: '>=12'}
    cpu: [x64]
    os: [freebsd]
    requiresBuild: true
    optional: true

  /esbuild-freebsd-arm64@0.15.18:
    resolution: {integrity: sha512-R/oVr+X3Tkh+S0+tL41wRMbdWtpWB8hEAMsOXDumSSa6qJR89U0S/PpLXrGF7Wk/JykfpWNokERUpCeHDl47wA==}
    engines: {node: '>=12'}
    cpu: [arm64]
    os: [freebsd]
    requiresBuild: true
    optional: true

  /esbuild-linux-32@0.15.18:
    resolution: {integrity: sha512-lphF3HiCSYtaa9p1DtXndiQEeQDKPl9eN/XNoBf2amEghugNuqXNZA/ZovthNE2aa4EN43WroO0B85xVSjYkbg==}
    engines: {node: '>=12'}
    cpu: [ia32]
    os: [linux]
    requiresBuild: true
    optional: true

  /esbuild-linux-64@0.15.18:
    resolution: {integrity: sha512-hNSeP97IviD7oxLKFuii5sDPJ+QHeiFTFLoLm7NZQligur8poNOWGIgpQ7Qf8Balb69hptMZzyOBIPtY09GZYw==}
    engines: {node: '>=12'}
    cpu: [x64]
    os: [linux]
    requiresBuild: true
    optional: true

  /esbuild-linux-arm64@0.15.18:
    resolution: {integrity: sha512-54qr8kg/6ilcxd+0V3h9rjT4qmjc0CccMVWrjOEM/pEcUzt8X62HfBSeZfT2ECpM7104mk4yfQXkosY8Quptug==}
    engines: {node: '>=12'}
    cpu: [arm64]
    os: [linux]
    requiresBuild: true
    optional: true

  /esbuild-linux-arm@0.15.18:
    resolution: {integrity: sha512-UH779gstRblS4aoS2qpMl3wjg7U0j+ygu3GjIeTonCcN79ZvpPee12Qun3vcdxX+37O5LFxz39XeW2I9bybMVA==}
    engines: {node: '>=12'}
    cpu: [arm]
    os: [linux]
    requiresBuild: true
    optional: true

  /esbuild-linux-mips64le@0.15.18:
    resolution: {integrity: sha512-Mk6Ppwzzz3YbMl/ZZL2P0q1tnYqh/trYZ1VfNP47C31yT0K8t9s7Z077QrDA/guU60tGNp2GOwCQnp+DYv7bxQ==}
    engines: {node: '>=12'}
    cpu: [mips64el]
    os: [linux]
    requiresBuild: true
    optional: true

  /esbuild-linux-ppc64le@0.15.18:
    resolution: {integrity: sha512-b0XkN4pL9WUulPTa/VKHx2wLCgvIAbgwABGnKMY19WhKZPT+8BxhZdqz6EgkqCLld7X5qiCY2F/bfpUUlnFZ9w==}
    engines: {node: '>=12'}
    cpu: [ppc64]
    os: [linux]
    requiresBuild: true
    optional: true

  /esbuild-linux-riscv64@0.15.18:
    resolution: {integrity: sha512-ba2COaoF5wL6VLZWn04k+ACZjZ6NYniMSQStodFKH/Pu6RxzQqzsmjR1t9QC89VYJxBeyVPTaHuBMCejl3O/xg==}
    engines: {node: '>=12'}
    cpu: [riscv64]
    os: [linux]
    requiresBuild: true
    optional: true

  /esbuild-linux-s390x@0.15.18:
    resolution: {integrity: sha512-VbpGuXEl5FCs1wDVp93O8UIzl3ZrglgnSQ+Hu79g7hZu6te6/YHgVJxCM2SqfIila0J3k0csfnf8VD2W7u2kzQ==}
    engines: {node: '>=12'}
    cpu: [s390x]
    os: [linux]
    requiresBuild: true
    optional: true

  /esbuild-netbsd-64@0.15.18:
    resolution: {integrity: sha512-98ukeCdvdX7wr1vUYQzKo4kQ0N2p27H7I11maINv73fVEXt2kyh4K4m9f35U1K43Xc2QGXlzAw0K9yoU7JUjOg==}
    engines: {node: '>=12'}
    cpu: [x64]
    os: [netbsd]
    requiresBuild: true
    optional: true

  /esbuild-openbsd-64@0.15.18:
    resolution: {integrity: sha512-yK5NCcH31Uae076AyQAXeJzt/vxIo9+omZRKj1pauhk3ITuADzuOx5N2fdHrAKPxN+zH3w96uFKlY7yIn490xQ==}
    engines: {node: '>=12'}
    cpu: [x64]
    os: [openbsd]
    requiresBuild: true
    optional: true

  /esbuild-sunos-64@0.15.18:
    resolution: {integrity: sha512-On22LLFlBeLNj/YF3FT+cXcyKPEI263nflYlAhz5crxtp3yRG1Ugfr7ITyxmCmjm4vbN/dGrb/B7w7U8yJR9yw==}
    engines: {node: '>=12'}
    cpu: [x64]
    os: [sunos]
    requiresBuild: true
    optional: true

  /esbuild-windows-32@0.15.18:
    resolution: {integrity: sha512-o+eyLu2MjVny/nt+E0uPnBxYuJHBvho8vWsC2lV61A7wwTWC3jkN2w36jtA+yv1UgYkHRihPuQsL23hsCYGcOQ==}
    engines: {node: '>=12'}
    cpu: [ia32]
    os: [win32]
    requiresBuild: true
    optional: true

  /esbuild-windows-64@0.15.18:
    resolution: {integrity: sha512-qinug1iTTaIIrCorAUjR0fcBk24fjzEedFYhhispP8Oc7SFvs+XeW3YpAKiKp8dRpizl4YYAhxMjlftAMJiaUw==}
    engines: {node: '>=12'}
    cpu: [x64]
    os: [win32]
    requiresBuild: true
    optional: true

  /esbuild-windows-arm64@0.15.18:
    resolution: {integrity: sha512-q9bsYzegpZcLziq0zgUi5KqGVtfhjxGbnksaBFYmWLxeV/S1fK4OLdq2DFYnXcLMjlZw2L0jLsk1eGoB522WXQ==}
    engines: {node: '>=12'}
    cpu: [arm64]
    os: [win32]
    requiresBuild: true
    optional: true

  /esbuild@0.15.18:
    resolution: {integrity: sha512-x/R72SmW3sSFRm5zrrIjAhCeQSAWoni3CmHEqfQrZIQTM3lVCdehdwuIqaOtfC2slvpdlLa62GYoN8SxT23m6Q==}
    engines: {node: '>=12'}
    hasBin: true
    requiresBuild: true
    optionalDependencies:
      '@esbuild/android-arm': 0.15.18
      '@esbuild/linux-loong64': 0.15.18
      esbuild-android-64: 0.15.18
      esbuild-android-arm64: 0.15.18
      esbuild-darwin-64: 0.15.18
      esbuild-darwin-arm64: 0.15.18
      esbuild-freebsd-64: 0.15.18
      esbuild-freebsd-arm64: 0.15.18
      esbuild-linux-32: 0.15.18
      esbuild-linux-64: 0.15.18
      esbuild-linux-arm: 0.15.18
      esbuild-linux-arm64: 0.15.18
      esbuild-linux-mips64le: 0.15.18
      esbuild-linux-ppc64le: 0.15.18
      esbuild-linux-riscv64: 0.15.18
      esbuild-linux-s390x: 0.15.18
      esbuild-netbsd-64: 0.15.18
      esbuild-openbsd-64: 0.15.18
      esbuild-sunos-64: 0.15.18
      esbuild-windows-32: 0.15.18
      esbuild-windows-64: 0.15.18
      esbuild-windows-arm64: 0.15.18

  /esbuild@0.16.17:
    resolution: {integrity: sha512-G8LEkV0XzDMNwXKgM0Jwu3nY3lSTwSGY6XbxM9cr9+s0T/qSV1q1JVPBGzm3dcjhCic9+emZDmMffkwgPeOeLg==}
    engines: {node: '>=12'}
    hasBin: true
    requiresBuild: true
    optionalDependencies:
      '@esbuild/android-arm': 0.16.17
      '@esbuild/android-arm64': 0.16.17
      '@esbuild/android-x64': 0.16.17
      '@esbuild/darwin-arm64': 0.16.17
      '@esbuild/darwin-x64': 0.16.17
      '@esbuild/freebsd-arm64': 0.16.17
      '@esbuild/freebsd-x64': 0.16.17
      '@esbuild/linux-arm': 0.16.17
      '@esbuild/linux-arm64': 0.16.17
      '@esbuild/linux-ia32': 0.16.17
      '@esbuild/linux-loong64': 0.16.17
      '@esbuild/linux-mips64el': 0.16.17
      '@esbuild/linux-ppc64': 0.16.17
      '@esbuild/linux-riscv64': 0.16.17
      '@esbuild/linux-s390x': 0.16.17
      '@esbuild/linux-x64': 0.16.17
      '@esbuild/netbsd-x64': 0.16.17
      '@esbuild/openbsd-x64': 0.16.17
      '@esbuild/sunos-x64': 0.16.17
      '@esbuild/win32-arm64': 0.16.17
      '@esbuild/win32-ia32': 0.16.17
      '@esbuild/win32-x64': 0.16.17
    dev: true

  /esbuild@0.18.12:
    resolution: {integrity: sha512-XuOVLDdtsDslXStStduT41op21Ytmf4/BDS46aa3xPJ7X5h2eMWBF1oAe3QjUH3bDksocNXgzGUZ7XHIBya6Tg==}
    engines: {node: '>=12'}
    hasBin: true
    requiresBuild: true
    optionalDependencies:
      '@esbuild/android-arm': 0.18.12
      '@esbuild/android-arm64': 0.18.12
      '@esbuild/android-x64': 0.18.12
      '@esbuild/darwin-arm64': 0.18.12
      '@esbuild/darwin-x64': 0.18.12
      '@esbuild/freebsd-arm64': 0.18.12
      '@esbuild/freebsd-x64': 0.18.12
      '@esbuild/linux-arm': 0.18.12
      '@esbuild/linux-arm64': 0.18.12
      '@esbuild/linux-ia32': 0.18.12
      '@esbuild/linux-loong64': 0.18.12
      '@esbuild/linux-mips64el': 0.18.12
      '@esbuild/linux-ppc64': 0.18.12
      '@esbuild/linux-riscv64': 0.18.12
      '@esbuild/linux-s390x': 0.18.12
      '@esbuild/linux-x64': 0.18.12
      '@esbuild/netbsd-x64': 0.18.12
      '@esbuild/openbsd-x64': 0.18.12
      '@esbuild/sunos-x64': 0.18.12
      '@esbuild/win32-arm64': 0.18.12
      '@esbuild/win32-ia32': 0.18.12
      '@esbuild/win32-x64': 0.18.12

  /esbuild@0.19.12:
    resolution: {integrity: sha512-aARqgq8roFBj054KvQr5f1sFu0D65G+miZRCuJyJ0G13Zwx7vRar5Zhn2tkQNzIXcBrNVsv/8stehpj+GAjgbg==}
    engines: {node: '>=12'}
    hasBin: true
    requiresBuild: true
    optionalDependencies:
      '@esbuild/aix-ppc64': 0.19.12
      '@esbuild/android-arm': 0.19.12
      '@esbuild/android-arm64': 0.19.12
      '@esbuild/android-x64': 0.19.12
      '@esbuild/darwin-arm64': 0.19.12
      '@esbuild/darwin-x64': 0.19.12
      '@esbuild/freebsd-arm64': 0.19.12
      '@esbuild/freebsd-x64': 0.19.12
      '@esbuild/linux-arm': 0.19.12
      '@esbuild/linux-arm64': 0.19.12
      '@esbuild/linux-ia32': 0.19.12
      '@esbuild/linux-loong64': 0.19.12
      '@esbuild/linux-mips64el': 0.19.12
      '@esbuild/linux-ppc64': 0.19.12
      '@esbuild/linux-riscv64': 0.19.12
      '@esbuild/linux-s390x': 0.19.12
      '@esbuild/linux-x64': 0.19.12
      '@esbuild/netbsd-x64': 0.19.12
      '@esbuild/openbsd-x64': 0.19.12
      '@esbuild/sunos-x64': 0.19.12
      '@esbuild/win32-arm64': 0.19.12
      '@esbuild/win32-ia32': 0.19.12
      '@esbuild/win32-x64': 0.19.12
    dev: true

  /esbuild@0.20.2:
    resolution: {integrity: sha512-WdOOppmUNU+IbZ0PaDiTst80zjnrOkyJNHoKupIcVyU8Lvla3Ugx94VzkQ32Ijqd7UhHJy75gNWDMUekcrSJ6g==}
    engines: {node: '>=12'}
    hasBin: true
    requiresBuild: true
    optionalDependencies:
      '@esbuild/aix-ppc64': 0.20.2
      '@esbuild/android-arm': 0.20.2
      '@esbuild/android-arm64': 0.20.2
      '@esbuild/android-x64': 0.20.2
      '@esbuild/darwin-arm64': 0.20.2
      '@esbuild/darwin-x64': 0.20.2
      '@esbuild/freebsd-arm64': 0.20.2
      '@esbuild/freebsd-x64': 0.20.2
      '@esbuild/linux-arm': 0.20.2
      '@esbuild/linux-arm64': 0.20.2
      '@esbuild/linux-ia32': 0.20.2
      '@esbuild/linux-loong64': 0.20.2
      '@esbuild/linux-mips64el': 0.20.2
      '@esbuild/linux-ppc64': 0.20.2
      '@esbuild/linux-riscv64': 0.20.2
      '@esbuild/linux-s390x': 0.20.2
      '@esbuild/linux-x64': 0.20.2
      '@esbuild/netbsd-x64': 0.20.2
      '@esbuild/openbsd-x64': 0.20.2
      '@esbuild/sunos-x64': 0.20.2
      '@esbuild/win32-arm64': 0.20.2
      '@esbuild/win32-ia32': 0.20.2
      '@esbuild/win32-x64': 0.20.2
    dev: true

  /escalade@3.1.1:
    resolution: {integrity: sha512-k0er2gUkLf8O0zKJiAhmkTnJlTvINGv7ygDNPbeIsX/TJjGJZHuh9B2UxbsaEkmlEo9MfhrSzmhIlhRlI2GXnw==}
    engines: {node: '>=6'}

  /escape-html@1.0.3:
    resolution: {integrity: sha512-NiSupZ4OeuGwr68lGIeym/ksIZMJodUGOSCZ/FSnTxcrekbvqrgdUxlJOMpijaKZVjAJrWrGs/6Jy8OMuyj9ow==}
    dev: false

  /escape-string-regexp@1.0.5:
    resolution: {integrity: sha512-vbRorB5FUQWvla16U8R/qgaFIya2qGzwDrNmCZuYKrbdSUMG6I1ZCGQRefkRVhuOkIGVne7BQ35DSfo1qvJqFg==}
    engines: {node: '>=0.8.0'}

  /escape-string-regexp@2.0.0:
    resolution: {integrity: sha512-UpzcLCXolUWcNu5HtVMHYdXJjArjsF9C0aNnquZYY4uW/Vu0miy5YoWvbV345HauVvcAUnpRuhMMcqTcGOY2+w==}
    engines: {node: '>=8'}
    dev: true

  /escape-string-regexp@4.0.0:
    resolution: {integrity: sha512-TtpcNJ3XAzx3Gq8sWRzJaVajRs0uVxA2YAkdb1jm2YkPz4G6egUFAyA3n5vtEIZefPk5Wa4UXbKuS5fKkJWdgA==}
    engines: {node: '>=10'}
    dev: false

  /escodegen@2.1.0:
    resolution: {integrity: sha512-2NlIDTwUWJN0mRPQOdtQBzbUHvdGY2P1VXSyU83Q3xKxM7WHX2Ql8dKq782Q9TgQUNOLEzEYu9bzLNj1q88I5w==}
    engines: {node: '>=6.0'}
    hasBin: true
    dependencies:
      esprima: 4.0.1
      estraverse: 5.3.0
      esutils: 2.0.3
    optionalDependencies:
      source-map: 0.6.1
    dev: true

  /eslint-config-prettier@8.8.0(eslint@8.41.0):
    resolution: {integrity: sha512-wLbQiFre3tdGgpDv67NQKnJuTlcUVYHas3k+DZCc2U2BadthoEY4B7hLPvAxaqdyOGCzuLfii2fqGph10va7oA==}
    hasBin: true
    peerDependencies:
      eslint: '>=7.0.0'
    dependencies:
      eslint: 8.41.0
    dev: false

  /eslint-import-resolver-node@0.3.7:
    resolution: {integrity: sha512-gozW2blMLJCeFpBwugLTGyvVjNoeo1knonXAcatC6bjPBZitotxdWf7Gimr25N4c0AAOo4eOUfaG82IJPDpqCA==}
    dependencies:
      debug: 3.2.7(supports-color@5.5.0)
      is-core-module: 2.12.1
      resolve: 1.22.2
    transitivePeerDependencies:
      - supports-color
    dev: false

  /eslint-module-utils@2.8.0(@typescript-eslint/parser@5.59.8)(eslint-import-resolver-node@0.3.7)(eslint@8.41.0):
    resolution: {integrity: sha512-aWajIYfsqCKRDgUfjEXNN/JlrzauMuSEy5sbd7WXbtW3EH6A6MpwEh42c7qD+MqQo9QMJ6fWLAeIJynx0g6OAw==}
    engines: {node: '>=4'}
    peerDependencies:
      '@typescript-eslint/parser': '*'
      eslint: '*'
      eslint-import-resolver-node: '*'
      eslint-import-resolver-typescript: '*'
      eslint-import-resolver-webpack: '*'
    peerDependenciesMeta:
      '@typescript-eslint/parser':
        optional: true
      eslint:
        optional: true
      eslint-import-resolver-node:
        optional: true
      eslint-import-resolver-typescript:
        optional: true
      eslint-import-resolver-webpack:
        optional: true
    dependencies:
      '@typescript-eslint/parser': 5.59.8(eslint@8.41.0)(typescript@4.9.5)
      debug: 3.2.7(supports-color@5.5.0)
      eslint: 8.41.0
      eslint-import-resolver-node: 0.3.7
    transitivePeerDependencies:
      - supports-color
    dev: false

  /eslint-plugin-import@2.27.5(@typescript-eslint/parser@5.59.8)(eslint@8.41.0):
    resolution: {integrity: sha512-LmEt3GVofgiGuiE+ORpnvP+kAm3h6MLZJ4Q5HCyHADofsb4VzXFsRiWj3c0OFiV+3DWFh0qg3v9gcPlfc3zRow==}
    engines: {node: '>=4'}
    peerDependencies:
      '@typescript-eslint/parser': '*'
      eslint: ^2 || ^3 || ^4 || ^5 || ^6 || ^7.2.0 || ^8
    peerDependenciesMeta:
      '@typescript-eslint/parser':
        optional: true
    dependencies:
      '@typescript-eslint/parser': 5.59.8(eslint@8.41.0)(typescript@4.9.5)
      array-includes: 3.1.6
      array.prototype.flat: 1.3.1
      array.prototype.flatmap: 1.3.1
      debug: 3.2.7(supports-color@5.5.0)
      doctrine: 2.1.0
      eslint: 8.41.0
      eslint-import-resolver-node: 0.3.7
      eslint-module-utils: 2.8.0(@typescript-eslint/parser@5.59.8)(eslint-import-resolver-node@0.3.7)(eslint@8.41.0)
      has: 1.0.3
      is-core-module: 2.12.1
      is-glob: 4.0.3
      minimatch: 3.1.2
      object.values: 1.1.6
      resolve: 1.22.2
      semver: 6.3.0
      tsconfig-paths: 3.14.2
    transitivePeerDependencies:
      - eslint-import-resolver-typescript
      - eslint-import-resolver-webpack
      - supports-color
    dev: false

  /eslint-plugin-jsdoc@39.9.1(eslint@8.41.0):
    resolution: {integrity: sha512-Rq2QY6BZP2meNIs48aZ3GlIlJgBqFCmR55+UBvaDkA3ZNQ0SvQXOs2QKkubakEijV8UbIVbVZKsOVN8G3MuqZw==}
    engines: {node: ^14 || ^16 || ^17 || ^18 || ^19}
    peerDependencies:
      eslint: ^7.0.0 || ^8.0.0
    dependencies:
      '@es-joy/jsdoccomment': 0.36.1
      comment-parser: 1.3.1
      debug: 4.3.4
      escape-string-regexp: 4.0.0
      eslint: 8.41.0
      esquery: 1.5.0
      semver: 7.5.1
      spdx-expression-parse: 3.0.1
    transitivePeerDependencies:
      - supports-color
    dev: false

  /eslint-plugin-prettier@4.2.1(eslint-config-prettier@8.8.0)(eslint@8.41.0)(prettier@2.8.8):
    resolution: {integrity: sha512-f/0rXLXUt0oFYs8ra4w49wYZBG5GKZpAYsJSm6rnYL5uVDjd+zowwMwVZHnAjf4edNrKpCDYfXDgmRE/Ak7QyQ==}
    engines: {node: '>=12.0.0'}
    peerDependencies:
      eslint: '>=7.28.0'
      eslint-config-prettier: '*'
      prettier: '>=2.0.0'
    peerDependenciesMeta:
      eslint-config-prettier:
        optional: true
    dependencies:
      eslint: 8.41.0
      eslint-config-prettier: 8.8.0(eslint@8.41.0)
      prettier: 2.8.8
      prettier-linter-helpers: 1.0.0
    dev: false

  /eslint-plugin-unused-imports@2.0.0(@typescript-eslint/eslint-plugin@5.59.8)(eslint@8.41.0):
    resolution: {integrity: sha512-3APeS/tQlTrFa167ThtP0Zm0vctjr4M44HMpeg1P4bK6wItarumq0Ma82xorMKdFsWpphQBlRPzw/pxiVELX1A==}
    engines: {node: ^12.22.0 || ^14.17.0 || >=16.0.0}
    peerDependencies:
      '@typescript-eslint/eslint-plugin': ^5.0.0
      eslint: ^8.0.0
    peerDependenciesMeta:
      '@typescript-eslint/eslint-plugin':
        optional: true
    dependencies:
      '@typescript-eslint/eslint-plugin': 5.59.8(@typescript-eslint/parser@5.59.8)(eslint@8.41.0)(typescript@4.9.5)
      eslint: 8.41.0
      eslint-rule-composer: 0.3.0
    dev: false

  /eslint-rule-composer@0.3.0:
    resolution: {integrity: sha512-bt+Sh8CtDmn2OajxvNO+BX7Wn4CIWMpTRm3MaiKPCQcnnlm0CS2mhui6QaoeQugs+3Kj2ESKEEGJUdVafwhiCg==}
    engines: {node: '>=4.0.0'}
    dev: false

  /eslint-scope@5.1.1:
    resolution: {integrity: sha512-2NxwbF/hZ0KpepYN0cNbo+FN6XoK7GaHlQhgx/hIZl6Va0bF45RQOOwhLIy8lQDbuCiadSLCBnH2CFYquit5bw==}
    engines: {node: '>=8.0.0'}
    dependencies:
      esrecurse: 4.3.0
      estraverse: 4.3.0
    dev: false

  /eslint-scope@7.2.0:
    resolution: {integrity: sha512-DYj5deGlHBfMt15J7rdtyKNq/Nqlv5KfU4iodrQ019XESsRnwXH9KAE0y3cwtUHDo2ob7CypAnCqefh6vioWRw==}
    engines: {node: ^12.22.0 || ^14.17.0 || >=16.0.0}
    dependencies:
      esrecurse: 4.3.0
      estraverse: 5.3.0
    dev: false

  /eslint-visitor-keys@3.4.1:
    resolution: {integrity: sha512-pZnmmLwYzf+kWaM/Qgrvpen51upAktaaiI01nsJD/Yr3lMOdNtq0cxkrrg16w64VtisN6okbs7Q8AfGqj4c9fA==}
    engines: {node: ^12.22.0 || ^14.17.0 || >=16.0.0}
    dev: false

  /eslint@8.41.0:
    resolution: {integrity: sha512-WQDQpzGBOP5IrXPo4Hc0814r4/v2rrIsB0rhT7jtunIalgg6gYXWhRMOejVO8yH21T/FGaxjmFjBMNqcIlmH1Q==}
    engines: {node: ^12.22.0 || ^14.17.0 || >=16.0.0}
    hasBin: true
    dependencies:
      '@eslint-community/eslint-utils': 4.4.0(eslint@8.41.0)
      '@eslint-community/regexpp': 4.5.1
      '@eslint/eslintrc': 2.0.3
      '@eslint/js': 8.41.0
      '@humanwhocodes/config-array': 0.11.10
      '@humanwhocodes/module-importer': 1.0.1
      '@nodelib/fs.walk': 1.2.8
      ajv: 6.12.6
      chalk: 4.1.2
      cross-spawn: 7.0.3
      debug: 4.3.4
      doctrine: 3.0.0
      escape-string-regexp: 4.0.0
      eslint-scope: 7.2.0
      eslint-visitor-keys: 3.4.1
      espree: 9.5.2
      esquery: 1.5.0
      esutils: 2.0.3
      fast-deep-equal: 3.1.3
      file-entry-cache: 6.0.1
      find-up: 5.0.0
      glob-parent: 6.0.2
      globals: 13.20.0
      graphemer: 1.4.0
      ignore: 5.2.4
      import-fresh: 3.3.0
      imurmurhash: 0.1.4
      is-glob: 4.0.3
      is-path-inside: 3.0.3
      js-yaml: 4.1.0
      json-stable-stringify-without-jsonify: 1.0.1
      levn: 0.4.1
      lodash.merge: 4.6.2
      minimatch: 3.1.2
      natural-compare: 1.4.0
      optionator: 0.9.1
      strip-ansi: 6.0.1
      strip-json-comments: 3.1.1
      text-table: 0.2.0
    transitivePeerDependencies:
      - supports-color
    dev: false

  /espree@9.5.2:
    resolution: {integrity: sha512-7OASN1Wma5fum5SrNhFMAMJxOUAbhyfQ8dQ//PJaJbNw0URTPWqIghHWt1MmAANKhHZIYOHruW4Kw4ruUWOdGw==}
    engines: {node: ^12.22.0 || ^14.17.0 || >=16.0.0}
    dependencies:
      acorn: 8.10.0
      acorn-jsx: 5.3.2(acorn@8.10.0)
      eslint-visitor-keys: 3.4.1
    dev: false

  /esprima@4.0.1:
    resolution: {integrity: sha512-eGuFFw7Upda+g4p+QHvnW0RyTX/SVeJBDM/gCtMARO0cLuT2HcEKnTPvhjV6aGeqrCB/sbNop0Kszm0jsaWU4A==}
    engines: {node: '>=4'}
    hasBin: true
    dev: true

  /esquery@1.5.0:
    resolution: {integrity: sha512-YQLXUplAwJgCydQ78IMJywZCceoqk1oH01OERdSAJc/7U2AylwjhSCLDEtqwg811idIS/9fIU5GjG73IgjKMVg==}
    engines: {node: '>=0.10'}
    dependencies:
      estraverse: 5.3.0
    dev: false

  /esrecurse@4.3.0:
    resolution: {integrity: sha512-KmfKL3b6G+RXvP8N1vr3Tq1kL/oCFgn2NYXEtqP8/L3pKapUA4G8cFVaoF3SU323CD4XypR/ffioHmkti6/Tag==}
    engines: {node: '>=4.0'}
    dependencies:
      estraverse: 5.3.0
    dev: false

  /estraverse@4.3.0:
    resolution: {integrity: sha512-39nnKffWz8xN1BU/2c79n9nB9HDzo0niYUqx6xyqUnyoAnQyyWpOTdZEeiCch8BBu515t4wp9ZmgVfVhn9EBpw==}
    engines: {node: '>=4.0'}
    dev: false

  /estraverse@5.3.0:
    resolution: {integrity: sha512-MMdARuVEQziNTeJD8DgMqmhwR11BRQ/cBP+pLtYdSTnf3MIO8fFeiINEbX36ZdNlfU/7A9f3gUw49B3oQsvwBA==}
    engines: {node: '>=4.0'}

  /esutils@2.0.3:
    resolution: {integrity: sha512-kVscqXk4OCp68SZ0dkgEKVi6/8ij300KBWTJq32P/dYeWTSwK41WyTxalN1eRmA5Z9UU/LX9D7FWSmV9SAYx6g==}
    engines: {node: '>=0.10.0'}

  /etag@1.8.1:
    resolution: {integrity: sha512-aIL5Fx7mawVa300al2BnEE4iNvo1qETxLrPI/o05L7z6go7fCw1J6EQmbK4FmJ2AS7kgVF/KEZWufBfdClMcPg==}
    engines: {node: '>= 0.6'}
    dev: false

  /event-emitter@0.3.5:
    resolution: {integrity: sha512-D9rRn9y7kLPnJ+hMq7S/nhvoKwwvVJahBi2BPmx3bvbsEdK3W9ii8cBSGjP+72/LnM4n6fo3+dkCX5FeTQruXA==}
    dependencies:
      d: 1.0.1
      es5-ext: 0.10.62
    dev: false

  /event-target-shim@5.0.1:
    resolution: {integrity: sha512-i/2XbnSz/uxRCU6+NdVJgKWDTM427+MqYbkQzD321DuCQJUqOuJKIA0IM2+W2xtYHdKOmZ4dR6fExsd4SXL+WQ==}
    engines: {node: '>=6'}
    dev: false

  /eventemitter3@3.1.2:
    resolution: {integrity: sha512-tvtQIeLVHjDkJYnzf2dgVMxfuSGJeM/7UCG17TT4EumTfNtF+0nebF/4zWOIkCreAbtNqhGEboB6BWrwqNaw4Q==}
    dev: false

  /eventemitter3@4.0.7:
    resolution: {integrity: sha512-8guHBZCwKnFhYdHr2ysuRWErTwhoN2X8XELRlrRwpmfeY2jjuUN4taQMsULKUVo1K4DvZl+0pgfyoysHxvmvEw==}
    dev: false

  /events@3.3.0:
    resolution: {integrity: sha512-mQw+2fkQbALzQ7V0MY0IqdnXNOeTtP4r0lN9z7AAawCXgqea7bDii20AYrIBrFd/Hx0M2Ocz6S111CaFkUcb0Q==}
    engines: {node: '>=0.8.x'}
    dev: false

  /execa@5.1.1:
    resolution: {integrity: sha512-8uSpZZocAZRBAPIEINJj3Lo9HyGitllczc27Eh5YYojjMFMn8yHMDMaUHE2Jqfq05D/wucwI4JGURyXt1vchyg==}
    engines: {node: '>=10'}
    dependencies:
      cross-spawn: 7.0.3
      get-stream: 6.0.1
      human-signals: 2.1.0
      is-stream: 2.0.1
      merge-stream: 2.0.0
      npm-run-path: 4.0.1
      onetime: 5.1.2
      signal-exit: 3.0.7
      strip-final-newline: 2.0.0
    dev: true

  /execa@8.0.1:
    resolution: {integrity: sha512-VyhnebXciFV2DESc+p6B+y0LjSm0krU4OgJN44qFAhBY0TJ+1V61tYD2+wHusZ6F9n5K+vl8k0sTy7PEfV4qpg==}
    engines: {node: '>=16.17'}
    dependencies:
      cross-spawn: 7.0.3
      get-stream: 8.0.1
      human-signals: 5.0.0
      is-stream: 3.0.0
      merge-stream: 2.0.0
      npm-run-path: 5.3.0
      onetime: 6.0.0
      signal-exit: 4.1.0
      strip-final-newline: 3.0.0
    dev: true

  /exit@0.1.2:
    resolution: {integrity: sha512-Zk/eNKV2zbjpKzrsQ+n1G6poVbErQxJ0LBOJXaKZ1EViLzH+hrLu9cdXI4zw9dBQJslwBEpbQ2P1oS7nDxs6jQ==}
    engines: {node: '>= 0.8.0'}
    dev: true

  /expect@29.5.0:
    resolution: {integrity: sha512-yM7xqUrCO2JdpFo4XpM82t+PJBFybdqoQuJLDGeDX2ij8NZzqRHyu3Hp188/JX7SWqud+7t4MUdvcgGBICMHZg==}
    engines: {node: ^14.15.0 || ^16.10.0 || >=18.0.0}
    dependencies:
      '@jest/expect-utils': 29.5.0
      jest-get-type: 29.4.3
      jest-matcher-utils: 29.5.0
      jest-message-util: 29.5.0
      jest-util: 29.5.0
    dev: true

  /express@4.18.2:
    resolution: {integrity: sha512-5/PsL6iGPdfQ/lKM1UuielYgv3BUoJfz1aUwU9vHZ+J7gyvwdQXFEBIEIaxeGf0GIcreATNyBExtalisDbuMqQ==}
    engines: {node: '>= 0.10.0'}
    dependencies:
      accepts: 1.3.8
      array-flatten: 1.1.1
      body-parser: 1.20.1
      content-disposition: 0.5.4
      content-type: 1.0.5
      cookie: 0.5.0
      cookie-signature: 1.0.6
      debug: 2.6.9
      depd: 2.0.0
      encodeurl: 1.0.2
      escape-html: 1.0.3
      etag: 1.8.1
      finalhandler: 1.2.0
      fresh: 0.5.2
      http-errors: 2.0.0
      merge-descriptors: 1.0.1
      methods: 1.1.2
      on-finished: 2.4.1
      parseurl: 1.3.3
      path-to-regexp: 0.1.7
      proxy-addr: 2.0.7
      qs: 6.11.0
      range-parser: 1.2.1
      safe-buffer: 5.2.1
      send: 0.18.0
      serve-static: 1.15.0
      setprototypeof: 1.2.0
      statuses: 2.0.1
      type-is: 1.6.18
      utils-merge: 1.0.1
      vary: 1.1.2
    transitivePeerDependencies:
      - supports-color
    dev: false

  /ext@1.7.0:
    resolution: {integrity: sha512-6hxeJYaL110a9b5TEJSj0gojyHQAmA2ch5Os+ySCiA1QGdS697XWY1pzsrSjqA9LDEEgdB/KypIlR59RcLuHYw==}
    dependencies:
      type: 2.7.2
    dev: false

  /extend@3.0.2:
    resolution: {integrity: sha512-fjquC59cD7CyW6urNXK0FBufkZcoiGG80wTuPujX590cB5Ttln20E2UB4S/WARVqhXffZl2LNgS+gQdPIIim/g==}

  /extract-zip@2.0.1:
    resolution: {integrity: sha512-GDhU9ntwuKyGXdZBUgTIe+vXnWj0fppUEtMDL0+idd5Sta8TGpHssn/eusA9mrPr9qNDym6SxAYZjNvCn/9RBg==}
    engines: {node: '>= 10.17.0'}
    hasBin: true
    dependencies:
      debug: 4.3.4
      get-stream: 5.2.0
      yauzl: 2.10.0
    optionalDependencies:
      '@types/yauzl': 2.10.3
    transitivePeerDependencies:
      - supports-color
    dev: true

  /extsprintf@1.3.0:
    resolution: {integrity: sha512-11Ndz7Nv+mvAC1j0ktTa7fAb0vLyGGX+rMHNBYQviQDGU0Hw7lhctJANqbPhu9nV9/izT/IntTgZ7Im/9LJs9g==}
    engines: {'0': node >=0.6.0}
    dev: false

  /extsprintf@1.4.1:
    resolution: {integrity: sha512-Wrk35e8ydCKDj/ArClo1VrPVmN8zph5V4AtHwIuHhvMXsKf73UT3BOD+azBIW+3wOJ4FhEH7zyaJCFvChjYvMA==}
    engines: {'0': node >=0.6.0}
    dev: false

  /fast-deep-equal@3.1.3:
    resolution: {integrity: sha512-f3qQ9oQy9j2AhBe/H9VC91wLmKBCCU/gDOnKNAYG5hswO7BLKj09Hc5HYNz9cGI++xlpDCIgDaitVs03ATR84Q==}
    dev: false

  /fast-diff@1.3.0:
    resolution: {integrity: sha512-VxPP4NqbUjj6MaAOafWeUn2cXWLcCtljklUtZf0Ind4XQ+QPtmA0b18zZy0jIQx+ExRVCR/ZQpBmik5lXshNsw==}
    dev: false

  /fast-fifo@1.3.2:
    resolution: {integrity: sha512-/d9sfos4yxzpwkDkuN7k2SqFKtYNmCTzgfEpz82x34IM9/zc8KGxQoXg1liNC/izpRM/MBdt44Nmx41ZWqk+FQ==}
    dev: true

  /fast-glob@3.3.2:
    resolution: {integrity: sha512-oX2ruAFQwf/Orj8m737Y5adxDQO0LAB7/S5MnxCdTNDd4p6BsyIVsv9JQsATbTSq8KHRpLwIHbVlUNatxd+1Ow==}
    engines: {node: '>=8.6.0'}
    dependencies:
      '@nodelib/fs.stat': 2.0.5
      '@nodelib/fs.walk': 1.2.8
      glob-parent: 5.1.2
      merge2: 1.4.1
      micromatch: 4.0.5

  /fast-json-stable-stringify@2.1.0:
    resolution: {integrity: sha512-lhd/wF+Lk98HZoTCtlVraHtfh5XYijIjalXck7saUtuanSDyLMxnHhSXEDJqHxD7msR8D0uCmqlkwjCV8xvwHw==}

  /fast-levenshtein@2.0.6:
    resolution: {integrity: sha512-DCXu6Ifhqcks7TZKY3Hxp3y6qphY5SJZmrWMDrKcERSOXWQdMhU9Ig/PYrzyw/ul9jOIyh0N4M0tbC5hodg8dw==}
    dev: false

  /fast-safe-stringify@2.1.1:
    resolution: {integrity: sha512-W+KJc2dmILlPplD/H4K9l9LcAHAfPtP6BY84uVLXQ6Evcz9Lcg33Y2z1IVblT6xdY54PXYVHEv+0Wpq8Io6zkA==}
    dev: false

  /fast-text-encoding@1.0.6:
    resolution: {integrity: sha512-VhXlQgj9ioXCqGstD37E/HBeqEGV/qOD/kmbVG8h5xKBYvM1L3lR1Zn4555cQ8GkYbJa8aJSipLPndE1k6zK2w==}
    dev: false

  /fastq@1.15.0:
    resolution: {integrity: sha512-wBrocU2LCXXa+lWBt8RoIRD89Fi8OdABODa/kEnyeyjS5aZO5/GNvI5sEINADqP/h8M29UHTHUb53sUu5Ihqdw==}
    dependencies:
      reusify: 1.0.4

  /fb-watchman@2.0.2:
    resolution: {integrity: sha512-p5161BqbuCaSnB8jIbzQHOlpgsPmK5rJVDfDKO91Axs5NC1uu3HRQm6wt9cd9/+GtQQIO53JdGXXoyDpTAsgYA==}
    dependencies:
      bser: 2.1.1
    dev: true

  /fd-slicer@1.1.0:
    resolution: {integrity: sha512-cE1qsB/VwyQozZ+q1dGxR8LBYNZeofhEdUNGSMbQD3Gw2lAzX9Zb3uIU6Ebc/Fmyjo9AWWfnn0AUCHqtevs/8g==}
    dependencies:
      pend: 1.2.0
    dev: true

  /fecha@4.2.3:
    resolution: {integrity: sha512-OP2IUU6HeYKJi3i0z4A19kHMQoLVs4Hc+DPqqxI2h/DPZHTm/vjsfC6P0b4jCMy14XizLBqvndQ+UilD7707Jw==}
    dev: false

  /file-entry-cache@6.0.1:
    resolution: {integrity: sha512-7Gps/XWymbLk2QLYK4NzpMOrYjMhdIxXuIvy2QBsLE6ljuodKvdkWs/cpyJJ3CVIVpH0Oi1Hvg1ovbMzLdFBBg==}
    engines: {node: ^10.12.0 || >=12.0.0}
    dependencies:
      flat-cache: 3.0.4
    dev: false

  /file-type@16.5.4:
    resolution: {integrity: sha512-/yFHK0aGjFEgDJjEKP0pWCplsPFPhwyfwevf/pVxiN0tmE4L9LmwWxWukdJSHdoCli4VgQLehjJtwQBnqmsKcw==}
    engines: {node: '>=10'}
    dependencies:
      readable-web-to-node-stream: 3.0.2
      strtok3: 6.3.0
      token-types: 4.2.1
    dev: false

  /filename-reserved-regex@2.0.0:
    resolution: {integrity: sha512-lc1bnsSr4L4Bdif8Xb/qrtokGbq5zlsms/CYH8PP+WtCkGNF65DPiQY8vG3SakEdRn8Dlnm+gW/qWKKjS5sZzQ==}
    engines: {node: '>=4'}
    dev: false

  /filenamify@4.3.0:
    resolution: {integrity: sha512-hcFKyUG57yWGAzu1CMt/dPzYZuv+jAJUT85bL8mrXvNe6hWj6yEHEc4EdcgiA6Z3oi1/9wXJdZPXF2dZNgwgOg==}
    engines: {node: '>=8'}
    dependencies:
      filename-reserved-regex: 2.0.0
      strip-outer: 1.0.1
      trim-repeated: 1.0.0
    dev: false

  /fill-range@7.0.1:
    resolution: {integrity: sha512-qOo9F+dMUmC2Lcb4BbVvnKJxTPjCm+RRpe4gDuGrzkL7mEVl/djYSu2OdQ2Pa302N4oqkSg9ir6jaLWJ2USVpQ==}
    engines: {node: '>=8'}
    dependencies:
      to-regex-range: 5.0.1

  /filter-obj@1.1.0:
    resolution: {integrity: sha512-8rXg1ZnX7xzy2NGDVkBVaAy+lSlPNwad13BtgSlLuxfIslyt5Vg64U7tFcCt4WS1R0hvtnQybT/IyCkGZ3DpXQ==}
    engines: {node: '>=0.10.0'}
    dev: false

  /finalhandler@1.2.0:
    resolution: {integrity: sha512-5uXcUVftlQMFnWC9qu/svkWv3GTd2PfUhK/3PLkYNAe7FbqJMt3515HaxE6eRL74GdsriiwujiawdaB1BpEISg==}
    engines: {node: '>= 0.8'}
    dependencies:
      debug: 2.6.9
      encodeurl: 1.0.2
      escape-html: 1.0.3
      on-finished: 2.4.1
      parseurl: 1.3.3
      statuses: 2.0.1
      unpipe: 1.0.0
    transitivePeerDependencies:
      - supports-color
    dev: false

  /find-process@1.4.7:
    resolution: {integrity: sha512-/U4CYp1214Xrp3u3Fqr9yNynUrr5Le4y0SsJh2lMDDSbpwYSz3M2SMWQC+wqcx79cN8PQtHQIL8KnuY9M66fdg==}
    hasBin: true
    dependencies:
      chalk: 4.1.2
      commander: 5.1.0
      debug: 4.3.4
    transitivePeerDependencies:
      - supports-color
    dev: true

  /find-up@4.1.0:
    resolution: {integrity: sha512-PpOwAdQ/YlXQ2vj8a3h8IipDuYRi3wceVQQGYWxNINccq40Anw7BlsEXCMbt1Zt+OLA6Fq9suIpIWD0OsnISlw==}
    engines: {node: '>=8'}
    dependencies:
      locate-path: 5.0.0
      path-exists: 4.0.0
    dev: true

  /find-up@5.0.0:
    resolution: {integrity: sha512-78/PXT1wlLLDgTzDs7sjq9hzz0vXD+zn+7wypEe4fXQxCmdmqfGsEPQxmiCSQI3ajFV91bVSsvNtrJRiW6nGng==}
    engines: {node: '>=10'}
    dependencies:
      locate-path: 6.0.0
      path-exists: 4.0.0
    dev: false

  /finity@0.5.4:
    resolution: {integrity: sha512-3l+5/1tuw616Lgb0QBimxfdd2TqaDGpfCBpfX6EqtFmqUV3FtQnVEX4Aa62DagYEqnsTIjZcTfbq9msDbXYgyA==}
    dev: false

  /flat-cache@3.0.4:
    resolution: {integrity: sha512-dm9s5Pw7Jc0GvMYbshN6zchCA9RgQlzzEZX3vylR9IqFfS8XciblUXOKfW6SiuJ0e13eDYZoZV5wdrev7P3Nwg==}
    engines: {node: ^10.12.0 || >=12.0.0}
    dependencies:
      flatted: 3.2.7
      rimraf: 3.0.2
    dev: false

  /flatted@3.2.7:
    resolution: {integrity: sha512-5nqDSxl8nn5BSNxyR3n4I6eDmbolI6WT+QqR547RwxQapgjQBmtktdP+HTBb/a/zLsbzERTONyUB5pefh5TtjQ==}
    dev: false

  /fn.name@1.1.0:
    resolution: {integrity: sha512-GRnmB5gPyJpAhTQdSZTSp9uaPSvl09KoYcMQtsB9rQoOmzs9dH6ffeccH+Z+cv6P68Hu5bC6JjRh4Ah/mHSNRw==}
    dev: false

  /follow-redirects@1.15.2:
    resolution: {integrity: sha512-VQLG33o04KaQ8uYi2tVNbdrWp1QWxNNea+nmIB4EVM28v0hmP17z7aG1+wAkNzVq4KeXTq3221ye5qTJP91JwA==}
    engines: {node: '>=4.0'}
    peerDependencies:
      debug: '*'
    peerDependenciesMeta:
      debug:
        optional: true
    dev: false

  /follow-redirects@1.15.5:
    resolution: {integrity: sha512-vSFWUON1B+yAw1VN4xMfxgn5fTUiaOzAJCKBwIIgT/+7CuGy9+r+5gITvP62j3RmaD5Ph65UaERdOSRGUzZtgw==}
    engines: {node: '>=4.0'}
    peerDependencies:
      debug: '*'
    peerDependenciesMeta:
      debug:
        optional: true
    dev: false

  /follow-redirects@1.15.6(debug@4.3.4):
    resolution: {integrity: sha512-wWN62YITEaOpSK584EZXJafH1AGpO8RVgElfkuXbTOrPX4fIfOyEpW/CsiNd8JdYrAoOvafRTOEnvsO++qCqFA==}
    engines: {node: '>=4.0'}
    peerDependencies:
      debug: '*'
    peerDependenciesMeta:
      debug:
        optional: true
    dependencies:
      debug: 4.3.4
    dev: false

  /for-each@0.3.3:
    resolution: {integrity: sha512-jqYfLp7mo9vIyQf8ykW2v7A+2N4QjeCeI5+Dz9XraiO1ign81wjiH7Fb9vSOWvQfNtmSa4H2RoQTrrXivdUZmw==}
    dependencies:
      is-callable: 1.2.7
    dev: false

  /foreground-child@3.1.1:
    resolution: {integrity: sha512-TMKDUnIte6bfb5nWv7V/caI169OHgvwjb7V4WkeUvbQQdjr5rWKqHFiKWb/fcOwB+CzBT+qbWjvj+DVwRskpIg==}
    engines: {node: '>=14'}
    dependencies:
      cross-spawn: 7.0.3
      signal-exit: 4.1.0
    dev: true

  /forever-agent@0.6.1:
    resolution: {integrity: sha512-j0KLYPhm6zeac4lz3oJ3o65qvgQCcPubiyotZrXqEaG4hNagNYO8qdlUrX5vwqv9ohqeT/Z3j6+yW067yWWdUw==}
    dev: false

  /form-data-encoder@1.7.2:
    resolution: {integrity: sha512-qfqtYan3rxrnCk1VYaA4H+Ms9xdpPqvLZa6xmMgFvhO32x7/3J/ExcTd6qpxM0vH2GdMI+poehyBZvqfMTto8A==}
    dev: false

  /form-data@2.3.3:
    resolution: {integrity: sha512-1lLKB2Mu3aGP1Q/2eCOx0fNbRMe7XdwktwOruhfqqd0rIJWwN4Dh+E3hrPSlDCXnSR7UtZ1N38rVXm+6+MEhJQ==}
    engines: {node: '>= 0.12'}
    dependencies:
      asynckit: 0.4.0
      combined-stream: 1.0.8
      mime-types: 2.1.35
    dev: false

  /form-data@2.5.1:
    resolution: {integrity: sha512-m21N3WOmEEURgk6B9GLOE4RuWOFf28Lhh9qGYeNlGq4VDXUlJy2th2slBNU8Gp8EzloYZOibZJ7t5ecIrFSjVA==}
    engines: {node: '>= 0.12'}
    dependencies:
      asynckit: 0.4.0
      combined-stream: 1.0.8
      mime-types: 2.1.35
    dev: false

  /form-data@3.0.1:
    resolution: {integrity: sha512-RHkBKtLWUVwd7SqRIvCZMEvAMoGUp0XU+seQiZejj0COz3RI3hWP4sCv3gZWWLjJTd7rGwcsF5eKZGii0r/hbg==}
    engines: {node: '>= 6'}
    dependencies:
      asynckit: 0.4.0
      combined-stream: 1.0.8
      mime-types: 2.1.35
    dev: false

  /form-data@4.0.0:
    resolution: {integrity: sha512-ETEklSGi5t0QMZuiXoA/Q6vcnxcLQP5vdugSpuAyi6SVGi2clPPp+xgEhuMaHC+zGgn31Kd235W35f7Hykkaww==}
    engines: {node: '>= 6'}
    dependencies:
      asynckit: 0.4.0
      combined-stream: 1.0.8
      mime-types: 2.1.35
    dev: false

  /formdata-node@4.4.1:
    resolution: {integrity: sha512-0iirZp3uVDjVGt9p49aTaqjk84TrglENEDuqfdlZQ1roC9CWlPk6Avf8EEnZNcAqPonwkG35x4n3ww/1THYAeQ==}
    engines: {node: '>= 12.20'}
    dependencies:
      node-domexception: 1.0.0
      web-streams-polyfill: 4.0.0-beta.3
    dev: false

  /formidable@1.2.6:
    resolution: {integrity: sha512-KcpbcpuLNOwrEjnbpMC0gS+X8ciDoZE1kkqzat4a8vrprf+s9pKNQ/QIwWfbfs4ltgmFl3MD177SNTkve3BwGQ==}
    deprecated: 'Please upgrade to latest, formidable@v2 or formidable@v3! Check these notes: https://bit.ly/2ZEqIau'
    dev: false

  /forwarded@0.2.0:
    resolution: {integrity: sha512-buRG0fpBtRHSTCOASe6hD258tEubFoRLb4ZNA6NxMVHNw2gOcwHo9wyablzMzOA5z9xA9L1KNjk/Nt6MT9aYow==}
    engines: {node: '>= 0.6'}
    dev: false

  /fresh@0.5.2:
    resolution: {integrity: sha512-zJ2mQYM18rEFOudeV4GShTGIQ7RbzA7ozbU9I/XBpm7kqgMywgmylMwXHxZJmkVoYkna9d2pVXVXPdYTP9ej8Q==}
    engines: {node: '>= 0.6'}
    dev: false

  /fromentries@1.3.2:
    resolution: {integrity: sha512-cHEpEQHUg0f8XdtZCc2ZAhrHzKzT0MrFUTcvx+hfxYu7rGMDc5SKoXFh+n4YigxsHXRzc6OrCshdR1bWH6HHyg==}
    dev: false

  /fs-extra@11.2.0:
    resolution: {integrity: sha512-PmDi3uwK5nFuXh7XDTlVnS17xJS7vW36is2+w3xcv8SVxiB4NyATf4ctkVY5bkSjX0Y4nbvZCq1/EjtEyr9ktw==}
    engines: {node: '>=14.14'}
    dependencies:
      graceful-fs: 4.2.11
      jsonfile: 6.1.0
      universalify: 2.0.1
    dev: true

  /fs-extra@7.0.1:
    resolution: {integrity: sha512-YJDaCJZEnBmcbw13fvdAM9AwNOJwOzrE4pqMqBq5nFiEqXUqHwlK4B+3pUw6JNvfSPtX05xFHtYy/1ni01eGCw==}
    engines: {node: '>=6 <7 || >=8'}
    dependencies:
      graceful-fs: 4.2.11
      jsonfile: 4.0.0
      universalify: 0.1.2
    dev: false

  /fs-readdir-recursive@1.1.0:
    resolution: {integrity: sha512-GNanXlVr2pf02+sPN40XN8HG+ePaNcvM0q5mZBd668Obwb0yD5GiUbZOFgwn8kGMY6I3mdyDJzieUy3PTYyTRA==}
    dev: false

  /fs.realpath@1.0.0:
    resolution: {integrity: sha512-OO0pH2lK6a0hZnAdau5ItzHPI6pUlvI7jMVnxUQRtw4owF2wk8lOSabtGDCTP4Ggrg2MbGnWO9X8K1t4+fGMDw==}

  /fsevents@2.3.2:
    resolution: {integrity: sha512-xiqMQR4xAeHTuB9uWm+fFRcIOgKBMiOBP+eXiyT7jsgVCq1bkVygt00oASowB7EdtpOHaaPgKt812P9ab+DDKA==}
    engines: {node: ^8.16.0 || ^10.6.0 || >=11.0.0}
    os: [darwin]
    requiresBuild: true
    optional: true

  /function-bind@1.1.1:
    resolution: {integrity: sha512-yIovAzMX49sF8Yl58fSCWJ5svSLuaibPxXQJFLmBObTuCr0Mf1KiPopGM9NiFjiYBCbfaa2Fh6breQ6ANVTI0A==}

  /function.prototype.name@1.1.5:
    resolution: {integrity: sha512-uN7m/BzVKQnCUF/iW8jYea67v++2u7m5UgENbHRtdDVclOUP+FMPlCNdmk0h/ysGyo2tavMJEDqJAkJdRa1vMA==}
    engines: {node: '>= 0.4'}
    dependencies:
      call-bind: 1.0.2
      define-properties: 1.2.0
      es-abstract: 1.21.2
      functions-have-names: 1.2.3
    dev: false

  /functions-have-names@1.2.3:
    resolution: {integrity: sha512-xckBUXyTIqT97tq2x2AMb+g163b5JFysYk0x4qxNFwbfQkmNZoiRHb6sPzI9/QV33WeuvVYBUIiD4NzNIyqaRQ==}
    dev: false

  /fuse.js@6.6.2:
    resolution: {integrity: sha512-cJaJkxCCxC8qIIcPBF9yGxY0W/tVZS3uEISDxhYIdtk8OL93pe+6Zj7LjCqVV4dzbqcriOZ+kQ/NE4RXZHsIGA==}
    engines: {node: '>=10'}
    dev: false

  /gaxios@5.1.0:
    resolution: {integrity: sha512-aezGIjb+/VfsJtIcHGcBSerNEDdfdHeMros+RbYbGpmonKWQCOVOes0LVZhn1lDtIgq55qq0HaxymIoae3Fl/A==}
    engines: {node: '>=12'}
    dependencies:
      extend: 3.0.2
      https-proxy-agent: 5.0.1
      is-stream: 2.0.1
      node-fetch: 2.7.0
    transitivePeerDependencies:
      - encoding
      - supports-color
    dev: false

  /gaxios@6.1.1:
    resolution: {integrity: sha512-bw8smrX+XlAoo9o1JAksBwX+hi/RG15J+NTSxmNPIclKC3ZVK6C2afwY8OSdRvOK0+ZLecUJYtj2MmjOt3Dm0w==}
    engines: {node: '>=14'}
    dependencies:
      extend: 3.0.2
      https-proxy-agent: 7.0.2
      is-stream: 2.0.1
      node-fetch: 2.7.0
    transitivePeerDependencies:
      - encoding
      - supports-color

  /gcp-metadata@5.2.0:
    resolution: {integrity: sha512-aFhhvvNycky2QyhG+dcfEdHBF0FRbYcf39s6WNHUDysKSrbJ5vuFbjydxBcmewtXeV248GP8dWT3ByPNxsyHCw==}
    engines: {node: '>=12'}
    dependencies:
      gaxios: 5.1.0
      json-bigint: 1.0.0
    transitivePeerDependencies:
      - encoding
      - supports-color
    dev: false

  /gcp-metadata@6.0.0:
    resolution: {integrity: sha512-Ozxyi23/1Ar51wjUT2RDklK+3HxqDr8TLBNK8rBBFQ7T85iIGnXnVusauj06QyqCXRFZig8LZC+TUddWbndlpQ==}
    engines: {node: '>=14'}
    dependencies:
      gaxios: 6.1.1
      json-bigint: 1.0.0
    transitivePeerDependencies:
      - encoding
      - supports-color

  /gensync@1.0.0-beta.2:
    resolution: {integrity: sha512-3hN7NaskYvMDLQY55gnW3NQ+mesEAepTqlg+VEbj7zzqEMBVNhzcGYYeqFo/TlYz6eQiFcp1HcsCZO+nGgS8zg==}
    engines: {node: '>=6.9.0'}

  /get-caller-file@2.0.5:
    resolution: {integrity: sha512-DyFP3BM/3YHTQOCUL/w0OZHR0lpKeGrxotcHWcqNEdnltqFwXVfhEBQ94eIo34AfQpo0rGki4cyIiftY06h2Fg==}
    engines: {node: 6.* || 8.* || >= 10.*}

  /get-func-name@2.0.2:
    resolution: {integrity: sha512-8vXOvuE167CtIc3OyItco7N/dpRtBbYOsPsXCz7X/PMnlGjYjSGuZJgM1Y7mmew7BKf9BqvLX2tnOVy1BBUsxQ==}

  /get-intrinsic@1.2.1:
    resolution: {integrity: sha512-2DcsyfABl+gVHEfCOaTrWgyt+tb6MSEGmKq+kI5HwLbIYgjgmMcV8KQ41uaKz1xxUcn9tJtgFbQUEVcEbd0FYw==}
    dependencies:
      function-bind: 1.1.1
      has: 1.0.3
      has-proto: 1.0.1
      has-symbols: 1.0.3

  /get-package-type@0.1.0:
    resolution: {integrity: sha512-pjzuKtY64GYfWizNAJ0fr9VqttZkNiK2iS430LtIHzjBEr6bX8Am2zm4sW4Ro5wjWW5cAlRL1qAMTcXbjNAO2Q==}
    engines: {node: '>=8.0.0'}
    dev: true

  /get-stdin@8.0.0:
    resolution: {integrity: sha512-sY22aA6xchAzprjyqmSEQv4UbAAzRN0L2dQB0NlN5acTTK9Don6nhoc3eAbUnpZiCANAMfd/+40kVdKfFygohg==}
    engines: {node: '>=10'}
    dev: false

  /get-stream@4.1.0:
    resolution: {integrity: sha512-GMat4EJ5161kIy2HevLlr4luNjBgvmj413KaQA7jt4V8B4RDsfpHk7WQ9GVqfYyyx8OS/L66Kox+rJRNklLK7w==}
    engines: {node: '>=6'}
    dependencies:
      pump: 3.0.0
    dev: false

  /get-stream@5.2.0:
    resolution: {integrity: sha512-nBF+F1rAZVCu/p7rjzgA+Yb4lfYXrpl7a6VmJrU8wF9I1CKvP/QwPNZHnOlwbTkY6dvtFIzFMSyQXbLoTQPRpA==}
    engines: {node: '>=8'}
    dependencies:
      pump: 3.0.0

  /get-stream@6.0.1:
    resolution: {integrity: sha512-ts6Wi+2j3jQjqi70w5AlN8DFnkSwC+MqmxEzdEALB2qXZYV3X/b1CTfgPLGJNMeAWxdPfU8FO1ms3NUfaHCPYg==}
    engines: {node: '>=10'}
    dev: true

  /get-stream@8.0.1:
    resolution: {integrity: sha512-VaUJspBffn/LMCJVoMvSAdmscJyS1auj5Zulnn5UoYcY531UWmdwhRWkcGKnGU93m5HSXP9LP2usOryrBtQowA==}
    engines: {node: '>=16'}
    dev: true

  /get-symbol-description@1.0.0:
    resolution: {integrity: sha512-2EmdH1YvIQiZpltCNgkuiUnyukzxM/R6NDJX31Ke3BG1Nq5b0S2PhX59UKi9vZpPDQVdqn+1IcaAwnzTT5vCjw==}
    engines: {node: '>= 0.4'}
    dependencies:
      call-bind: 1.0.2
      get-intrinsic: 1.2.1
    dev: false

  /get-uri@6.0.3:
    resolution: {integrity: sha512-BzUrJBS9EcUb4cFol8r4W3v1cPsSyajLSthNkz5BxbpDcHN5tIrM10E2eNvfnvBn3DaT3DUgx0OpsBKkaOpanw==}
    engines: {node: '>= 14'}
    dependencies:
      basic-ftp: 5.0.5
      data-uri-to-buffer: 6.0.2
      debug: 4.3.4
      fs-extra: 11.2.0
    transitivePeerDependencies:
      - supports-color
    dev: true

  /getpass@0.1.7:
    resolution: {integrity: sha512-0fzj9JxOLfJ+XGLhR8ze3unN0KZCgZwiSSDz168VERjK8Wl8kVSdcu2kspd4s4wtAa1y/qrVRiAA0WclVsu0ng==}
    dependencies:
      assert-plus: 1.0.0
    dev: false

  /glob-parent@5.1.2:
    resolution: {integrity: sha512-AOIgSQCepiJYwP3ARnGx+5VnTu2HBYdzbGP45eLw1vr3zB3vZLeyed1sC9hnbcOc9/SrMyM5RPQrkGz4aS9Zow==}
    engines: {node: '>= 6'}
    dependencies:
      is-glob: 4.0.3

  /glob-parent@6.0.2:
    resolution: {integrity: sha512-XxwI8EOhVQgWp6iDL+3b0r86f4d6AX6zSU55HfB4ydCEuXLXc5FcYeOu+nnGftS4TEju/11rt4KJPTMgbfmv4A==}
    engines: {node: '>=10.13.0'}
    dependencies:
      is-glob: 4.0.3
    dev: false

  /glob-promise@4.2.2(glob@7.2.3):
    resolution: {integrity: sha512-xcUzJ8NWN5bktoTIX7eOclO1Npxd/dyVqUJxlLIDasT4C7KZyqlPIwkdJ0Ypiy3p2ZKahTjK4M9uC3sNSfNMzw==}
    engines: {node: '>=12'}
    peerDependencies:
      glob: ^7.1.6
    dependencies:
      '@types/glob': 7.2.0
      glob: 7.2.3
    dev: false

  /glob@10.3.10:
    resolution: {integrity: sha512-fa46+tv1Ak0UPK1TOy/pZrIybNNt4HCv7SDzwyfiOZkvZLEbjsZkJBPtDHVshZjbecAoAGSC20MjLDG/qr679g==}
    engines: {node: '>=16 || 14 >=14.17'}
    hasBin: true
    dependencies:
      foreground-child: 3.1.1
      jackspeak: 2.3.6
      minimatch: 9.0.3
      minipass: 6.0.2
      path-scurry: 1.10.2
    dev: true

  /glob@7.2.3:
    resolution: {integrity: sha512-nFR0zLpU2YCaRxwoCJvL6UvCH2JFyFVIvwTLsIf21AuHlMskA1hhTdk+LlYJtOlYt9v6dvszD2BGRqBL+iQK9Q==}
    deprecated: Glob versions prior to v9 are no longer supported
    dependencies:
      fs.realpath: 1.0.0
      inflight: 1.0.6
      inherits: 2.0.4
      minimatch: 3.1.2
      once: 1.4.0
      path-is-absolute: 1.0.1

  /glob@9.3.5:
    resolution: {integrity: sha512-e1LleDykUz2Iu+MTYdkSsuWX8lvAjAcs0Xef0lNIu0S2wOAzuTxCJtcd9S3cijlwYF18EsU3rzb8jPVobxDh9Q==}
    engines: {node: '>=16 || 14 >=14.17'}
    dependencies:
      fs.realpath: 1.0.0
      minimatch: 8.0.4
      minipass: 4.2.8
      path-scurry: 1.9.2

  /globals@11.12.0:
    resolution: {integrity: sha512-WOBp/EEGUiIsJSp7wcv/y6MO+lV9UoncWqxuFfm8eBwzWNgyfBd6Gz+IeKQ9jCmyhoH99g15M3T+QaVHFjizVA==}
    engines: {node: '>=4'}

  /globals@13.20.0:
    resolution: {integrity: sha512-Qg5QtVkCy/kv3FUSlu4ukeZDVf9ee0iXLAUYX13gbR17bnejFTzr4iS9bY7kwCf1NztRNm1t91fjOiyx4CSwPQ==}
    engines: {node: '>=8'}
    dependencies:
      type-fest: 0.20.2
    dev: false

  /globalthis@1.0.3:
    resolution: {integrity: sha512-sFdI5LyBiNTHjRd7cGPWapiHWMOXKyuBNX/cWJ3NfzrZQVa8GI/8cofCl74AOVqq9W5kNmguTIzJ/1s2gyI9wA==}
    engines: {node: '>= 0.4'}
    dependencies:
      define-properties: 1.2.0
    dev: false

  /globby@11.1.0:
    resolution: {integrity: sha512-jhIXaOzy1sb8IyocaruWSn1TjmnBVs8Ayhcy83rmxNJ8q2uWKCAj3CnJY+KpGSXCueAPc0i05kVvVKtP1t9S3g==}
    engines: {node: '>=10'}
    dependencies:
      array-union: 2.1.0
      dir-glob: 3.0.1
      fast-glob: 3.3.2
      ignore: 5.2.4
      merge2: 1.4.1
      slash: 3.0.0

  /gmail-api-parse-message@2.1.2:
    resolution: {integrity: sha512-d0JlbAAwnH2btAVQClS70dTmzvTk4wrPey+mQsTcRb7YpynOC2ACn8jOELe7GkiMyMY3Ymk9aw/CpdUlmvUofg==}
    dependencies:
      base-64: 0.1.0
    dev: false

  /google-auth-library@8.8.0:
    resolution: {integrity: sha512-0iJn7IDqObDG5Tu9Tn2WemmJ31ksEa96IyK0J0OZCpTh6CrC6FrattwKX87h3qKVuprCJpdOGKc1Xi8V0kMh8Q==}
    engines: {node: '>=12'}
    dependencies:
      arrify: 2.0.1
      base64-js: 1.5.1
      ecdsa-sig-formatter: 1.0.11
      fast-text-encoding: 1.0.6
      gaxios: 5.1.0
      gcp-metadata: 5.2.0
      gtoken: 6.1.2
      jws: 4.0.0
      lru-cache: 6.0.0
    transitivePeerDependencies:
      - encoding
      - supports-color
    dev: false

  /google-auth-library@9.0.0:
    resolution: {integrity: sha512-IQGjgQoVUAfOk6khqTVMLvWx26R+yPw9uLyb1MNyMQpdKiKt0Fd9sp4NWoINjyGHR8S3iw12hMTYK7O8J07c6Q==}
    engines: {node: '>=14'}
    dependencies:
      base64-js: 1.5.1
      ecdsa-sig-formatter: 1.0.11
      gaxios: 6.1.1
      gcp-metadata: 6.0.0
      gtoken: 7.0.1
      jws: 4.0.0
      lru-cache: 6.0.0
    transitivePeerDependencies:
      - encoding
      - supports-color

  /google-p12-pem@4.0.1:
    resolution: {integrity: sha512-WPkN4yGtz05WZ5EhtlxNDWPhC4JIic6G8ePitwUWy4l+XPVYec+a0j0Ts47PDtW59y3RwAhUd9/h9ZZ63px6RQ==}
    engines: {node: '>=12.0.0'}
    hasBin: true
    dependencies:
      node-forge: 1.3.1
    dev: false

  /googleapis-common@6.0.4:
    resolution: {integrity: sha512-m4ErxGE8unR1z0VajT6AYk3s6a9gIMM6EkDZfkPnES8joeOlEtFEJeF8IyZkb0tjPXkktUfYrE4b3Li1DNyOwA==}
    engines: {node: '>=12.0.0'}
    dependencies:
      extend: 3.0.2
      gaxios: 5.1.0
      google-auth-library: 8.8.0
      qs: 6.11.0
      url-template: 2.0.8
      uuid: 9.0.0
    transitivePeerDependencies:
      - encoding
      - supports-color
    dev: false

  /googleapis-common@7.0.1:
    resolution: {integrity: sha512-mgt5zsd7zj5t5QXvDanjWguMdHAcJmmDrF9RkInCecNsyV7S7YtGqm5v2IWONNID88osb7zmx5FtrAP12JfD0w==}
    engines: {node: '>=14.0.0'}
    dependencies:
      extend: 3.0.2
      gaxios: 6.1.1
      google-auth-library: 9.0.0
      qs: 6.11.0
      url-template: 2.0.8
      uuid: 9.0.0
    transitivePeerDependencies:
      - encoding
      - supports-color

  /googleapis@112.0.0:
    resolution: {integrity: sha512-WPfXhYZVrbbJRxB+ZZDksjuelmt49Mcl/1mo7w05kvLS1EbynvTELsNTJwh+hNrjsFKdh4izWLAcjTDo0Boycg==}
    engines: {node: '>=12.0.0'}
    dependencies:
      google-auth-library: 8.8.0
      googleapis-common: 6.0.4
    transitivePeerDependencies:
      - encoding
      - supports-color
    dev: false

  /googleapis@126.0.1:
    resolution: {integrity: sha512-4N8LLi+hj6ytK3PhE52KcM8iSGhJjtXnCDYB4fp6l+GdLbYz4FoDmx074WqMbl7iYMDN87vqD/8drJkhxW92mQ==}
    engines: {node: '>=14.0.0'}
    dependencies:
      google-auth-library: 9.0.0
      googleapis-common: 7.0.1
    transitivePeerDependencies:
      - encoding
      - supports-color
    dev: false

  /gopd@1.0.1:
    resolution: {integrity: sha512-d65bNlIadxvpb/A2abVdlqKqV563juRnZ1Wtk6s1sIR8uNsXR70xqIzVqxVf1eTqDunwT2MkczEeaezCKTZhwA==}
    dependencies:
      get-intrinsic: 1.2.1
    dev: false

  /got@9.6.0:
    resolution: {integrity: sha512-R7eWptXuGYxwijs0eV+v3o6+XH1IqVK8dJOEecQfTmkncw9AV4dcw/Dhxi8MdlqPthxxpZyizMzyg8RTmEsG+Q==}
    engines: {node: '>=8.6'}
    dependencies:
      '@sindresorhus/is': 0.14.0
      '@szmarczak/http-timer': 1.1.2
      '@types/keyv': 3.1.4
      '@types/responselike': 1.0.0
      cacheable-request: 6.1.0
      decompress-response: 3.3.0
      duplexer3: 0.1.5
      get-stream: 4.1.0
      lowercase-keys: 1.0.1
      mimic-response: 1.0.1
      p-cancelable: 1.1.0
      to-readable-stream: 1.0.0
      url-parse-lax: 3.0.0
    dev: false

  /graceful-fs@4.2.11:
    resolution: {integrity: sha512-RbJ5/jmFcNNCcDV5o9eTnBLJ/HszWV0P73bc+Ff4nS/rJj+YaS6IGyiOL0VoBYX+l1Wrl3k63h/KrH+nhJ0XvQ==}

  /grapheme-splitter@1.0.4:
    resolution: {integrity: sha512-bzh50DW9kTPM00T8y4o8vQg89Di9oLJVLW/KaOGIXJWP/iqCN6WKYkbNOF04vFLJhwcpYUh9ydh/+5vpOqV4YQ==}
    dev: false

  /graphemer@1.4.0:
    resolution: {integrity: sha512-EtKwoO6kxCL9WO5xipiHTZlSzBm7WLT627TqC/uVRd0HKmq8NXyebnNYxDoBi7wt8eTWrUrKXCOVaFq9x1kgag==}
    dev: false

  /graphql@15.8.0:
    resolution: {integrity: sha512-5gghUc24tP9HRznNpV2+FIoq3xKkj5dTQqf4v0CpdPbFVwFkWoxOM+o+2OC9ZSvjEMTjfmG9QT+gcvggTwW1zw==}
    engines: {node: '>= 10.x'}
    dev: false

  /gtoken@6.1.2:
    resolution: {integrity: sha512-4ccGpzz7YAr7lxrT2neugmXQ3hP9ho2gcaityLVkiUecAiwiy60Ii8gRbZeOsXV19fYaRjgBSshs8kXw+NKCPQ==}
    engines: {node: '>=12.0.0'}
    dependencies:
      gaxios: 5.1.0
      google-p12-pem: 4.0.1
      jws: 4.0.0
    transitivePeerDependencies:
      - encoding
      - supports-color
    dev: false

  /gtoken@7.0.1:
    resolution: {integrity: sha512-KcFVtoP1CVFtQu0aSk3AyAt2og66PFhZAlkUOuWKwzMLoulHXG5W5wE5xAnHb+yl3/wEFoqGW7/cDGMU8igDZQ==}
    engines: {node: '>=14.0.0'}
    dependencies:
      gaxios: 6.1.1
      jws: 4.0.0
    transitivePeerDependencies:
      - encoding
      - supports-color

  /har-schema@2.0.0:
    resolution: {integrity: sha512-Oqluz6zhGX8cyRaTQlFMPw80bSJVG2x/cFb8ZPhUILGgHka9SsokCCOQgpveePerqidZOrT14ipqfJb7ILcW5Q==}
    engines: {node: '>=4'}
    dev: false

  /har-validator@5.1.5:
    resolution: {integrity: sha512-nmT2T0lljbxdQZfspsno9hgrG3Uir6Ks5afism62poxqBM6sDnMEuPmzTq8XN0OEwqKLLdh1jQI3qyE66Nzb3w==}
    engines: {node: '>=6'}
    deprecated: this library is no longer supported
    dependencies:
      ajv: 6.12.6
      har-schema: 2.0.0
    dev: false

  /has-bigints@1.0.2:
    resolution: {integrity: sha512-tSvCKtBr9lkF0Ex0aQiP9N+OpV4zi2r/Nee5VkRDbaqv35RLYMzbwQfFSZZH0kR+Rd6302UJZ2p/bJCEoR3VoQ==}
    dev: false

  /has-flag@3.0.0:
    resolution: {integrity: sha512-sKJf1+ceQBr4SMkvQnBDNDtf4TXpVhVGateu0t918bl30FnbE2m4vNLX+VWe/dpjlb+HugGYzW7uQXH98HPEYw==}
    engines: {node: '>=4'}

  /has-flag@4.0.0:
    resolution: {integrity: sha512-EykJT/Q1KjTWctppgIAgfSO0tKVuZUjhgMr17kqTumMl6Afv3EISleU7qZUzoXDFTAHTDC4NOoG/ZxU3EvlMPQ==}
    engines: {node: '>=8'}

  /has-property-descriptors@1.0.0:
    resolution: {integrity: sha512-62DVLZGoiEBDHQyqG4w9xCuZ7eJEwNmJRWw2VY84Oedb7WFcA27fiEVe8oUQx9hAUJ4ekurquucTGwsyO1XGdQ==}
    dependencies:
      get-intrinsic: 1.2.1
    dev: false

  /has-proto@1.0.1:
    resolution: {integrity: sha512-7qE+iP+O+bgF9clE5+UoBFzE65mlBiVj3tKCrlNQ0Ogwm0BjpT/gK4SlLYDMybDh5I3TCTKnPPa0oMG7JDYrhg==}
    engines: {node: '>= 0.4'}

  /has-symbols@1.0.3:
    resolution: {integrity: sha512-l3LCuF6MgDNwTDKkdYGEihYjt5pRPbEg46rtlmnSPlUbgmB8LOIrKJbYYFBSbnPaJexMKtiPO8hmeRjRz2Td+A==}
    engines: {node: '>= 0.4'}

  /has-tostringtag@1.0.0:
    resolution: {integrity: sha512-kFjcSNhnlGV1kyoGk7OXKSawH5JOb/LzUc5w9B02hOTO0dfFRjbHQKvg1d6cf3HbeUmtU9VbbV3qzZ2Teh97WQ==}
    engines: {node: '>= 0.4'}
    dependencies:
      has-symbols: 1.0.3
    dev: false

  /has@1.0.3:
    resolution: {integrity: sha512-f2dvO0VU6Oej7RkWJGrehjbzMAjFp5/VKPp5tTpWIV4JHHZK1/BxbFRtf/siA2SWTe09caDmVtYYzWEIbBS4zw==}
    engines: {node: '>= 0.4.0'}
    dependencies:
      function-bind: 1.1.1

  /html-escaper@2.0.2:
    resolution: {integrity: sha512-H2iMtd0I4Mt5eYiapRdIDjp+XzelXQ0tFE4JS7YFwFevXXMmOp9myNrUvCg0D6ws8iqkRPBfKHgbwig1SmlLfg==}
    dev: true

  /htmlencode@0.0.4:
    resolution: {integrity: sha512-0uDvNVpzj/E2TfvLLyyXhKBRvF1y84aZsyRxRXFsQobnHaL4pcaXk+Y9cnFlvnxrBLeXDNq/VJBD+ngdBgQG1w==}
    dev: false

  /htmlparser2@6.1.0:
    resolution: {integrity: sha512-gyyPk6rgonLFEDGoeRgQNaEUvdJ4ktTmmUh/h2t7s+M8oPpIPxgNACWa+6ESR57kXstwqPiCut0V8NRpcwgU7A==}
    dependencies:
      domelementtype: 2.3.0
      domhandler: 4.3.1
      domutils: 2.8.0
      entities: 2.2.0
    dev: false

  /htmlparser2@8.0.2:
    resolution: {integrity: sha512-GYdjWKDkbRLkZ5geuHs5NY1puJ+PXwP7+fHPRz06Eirsb9ugf6d8kkXav6ADhcODhFFPMIXyxkxSuMf3D6NCFA==}
    dependencies:
      domelementtype: 2.3.0
      domhandler: 5.0.3
      domutils: 3.1.0
      entities: 4.5.0
    dev: false

  /http-cache-semantics@4.1.1:
    resolution: {integrity: sha512-er295DKPVsV82j5kw1Gjt+ADA/XYHsajl82cGNQG2eyoPkvgUhX+nDIyelzhIWbbsXP39EHcI6l5tYs2FYqYXQ==}
    dev: false

  /http-errors@2.0.0:
    resolution: {integrity: sha512-FtwrG/euBzaEjYeRqOgly7G0qviiXoJWnvEH2Z1plBdXgbyjv34pHTSb9zoeHMyDy33+DWy5Wt9Wo+TURtOYSQ==}
    engines: {node: '>= 0.8'}
    dependencies:
      depd: 2.0.0
      inherits: 2.0.4
      setprototypeof: 1.2.0
      statuses: 2.0.1
      toidentifier: 1.0.1
    dev: false

  /http-proxy-agent@5.0.0:
    resolution: {integrity: sha512-n2hY8YdoRE1i7r6M0w9DIw5GgZN0G25P8zLCRQ8rjXtTU3vsNFBI/vWK/UIeE6g5MUUz6avwAPXmL6Fy9D/90w==}
    engines: {node: '>= 6'}
    dependencies:
      '@tootallnate/once': 2.0.0
      agent-base: 6.0.2
      debug: 4.3.4
    transitivePeerDependencies:
      - supports-color
    dev: false

  /http-proxy-agent@7.0.2:
    resolution: {integrity: sha512-T1gkAiYYDWYx3V5Bmyu7HcfcvL7mUrTWiM6yOfa3PIphViJ/gFPbvidQ+veqSOHci/PxBcDabeUNCzpOODJZig==}
    engines: {node: '>= 14'}
    dependencies:
      agent-base: 7.1.0
      debug: 4.3.4
    transitivePeerDependencies:
      - supports-color
    dev: true

  /http-signature@1.2.0:
    resolution: {integrity: sha512-CAbnr6Rz4CYQkLYUtSNXxQPUH2gK8f3iWexVlsnMeD+GjlsQ0Xsy1cOX+mN3dtxYomRy21CiOzU8Uhw6OwncEQ==}
    engines: {node: '>=0.8', npm: '>=1.3.7'}
    dependencies:
      assert-plus: 1.0.0
      jsprim: 1.4.2
      sshpk: 1.17.0
    dev: false

  /https-proxy-agent@5.0.1:
    resolution: {integrity: sha512-dFcAjpTQFgoLMzC2VwU+C/CbS7uRL0lWmxDITmqm7C+7F0Odmj6s9l6alZc6AELXhrnggM2CeWSXHGOdX2YtwA==}
    engines: {node: '>= 6'}
    dependencies:
      agent-base: 6.0.2
      debug: 4.3.4
    transitivePeerDependencies:
      - supports-color

  /https-proxy-agent@7.0.2:
    resolution: {integrity: sha512-NmLNjm6ucYwtcUmL7JQC1ZQ57LmHP4lT15FQ8D61nak1rO6DH+fz5qNK2Ap5UN4ZapYICE3/0KodcLYSPsPbaA==}
    engines: {node: '>= 14'}
    dependencies:
      agent-base: 7.1.0
      debug: 4.3.4
    transitivePeerDependencies:
      - supports-color

  /https-proxy-agent@7.0.4:
    resolution: {integrity: sha512-wlwpilI7YdjSkWaQ/7omYBMTliDcmCN8OLihO6I9B86g06lMyAoqgoDpV0XqoaPOKj+0DIdAvnsWfyAAhmimcg==}
    engines: {node: '>= 14'}
    dependencies:
      agent-base: 7.1.0
      debug: 4.3.4
    transitivePeerDependencies:
      - supports-color
    dev: true

  /human-signals@2.1.0:
    resolution: {integrity: sha512-B4FFZ6q/T2jhhksgkbEW3HBvWIfDW85snkQgawt07S7J5QXTk6BkNV+0yAeZrM5QpMAdYlocGoljn0sJ/WQkFw==}
    engines: {node: '>=10.17.0'}
    dev: true

  /human-signals@5.0.0:
    resolution: {integrity: sha512-AXcZb6vzzrFAUE61HnN4mpLqd/cSIwNQjtNWR0euPm6y0iqx3G4gOXaIDdtdDwZmhwe82LA6+zinmW4UBWVePQ==}
    engines: {node: '>=16.17.0'}
    dev: true

  /humanize-ms@1.2.1:
    resolution: {integrity: sha512-Fl70vYtsAFb/C06PTS9dZBo7ihau+Tu/DNCk/OyHhea07S+aeMWpFFkUaXRa8fI+ScZbEI8dfSxwY7gxZ9SAVQ==}
    dependencies:
      ms: 2.1.3
    dev: false

  /iconv-lite@0.4.24:
    resolution: {integrity: sha512-v3MXnZAcvnywkTUEZomIActle7RXXeedOR31wwl7VlyoXO4Qi9arvSenNQWne1TcRwhCL1HwLI21bEqdpj8/rA==}
    engines: {node: '>=0.10.0'}
    dependencies:
      safer-buffer: 2.1.2
    dev: false

  /ieee754@1.2.1:
    resolution: {integrity: sha512-dcyqhDvX1C46lXZcVqCpK+FtMRQVdIMN6/Df5js2zouUsqG7I6sFxitIC+7KYK29KdXOLHdu9zL4sFnoVQnqaA==}

  /ignore-by-default@1.0.1:
    resolution: {integrity: sha512-Ius2VYcGNk7T90CppJqcIkS5ooHUZyIQK+ClZfMfMNFEF9VSE73Fq+906u/CWu92x4gzZMWOwfFYckPObzdEbA==}
    dev: true

  /ignore@5.2.4:
    resolution: {integrity: sha512-MAb38BcSbH0eHNBxn7ql2NH/kX33OkB3lZ1BNdh7ENeRChHTYsTvWrMubiIAMNS2llXEEgZ1MUOBtXChP3kaFQ==}
    engines: {node: '>= 4'}

  /import-fresh@3.3.0:
    resolution: {integrity: sha512-veYYhQa+D1QBKznvhUHxb8faxlrwUnxseDAbAp457E0wLNio2bOSKnjYDhMj+YiAq61xrMGhQk9iXVk5FzgQMw==}
    engines: {node: '>=6'}
    dependencies:
      parent-module: 1.0.1
      resolve-from: 4.0.0

  /import-local@3.1.0:
    resolution: {integrity: sha512-ASB07uLtnDs1o6EHjKpX34BKYDSqnFerfTOJL2HvMqF70LnxpjkzDB8J44oT9pu4AMPkQwf8jl6szgvNd2tRIg==}
    engines: {node: '>=8'}
    hasBin: true
    dependencies:
      pkg-dir: 4.2.0
      resolve-cwd: 3.0.0
    dev: true

  /imurmurhash@0.1.4:
    resolution: {integrity: sha512-JmXMZ6wuvDmLiHEml9ykzqO6lwFbof0GG4IkcGaENdCRDDmMVnny7s5HsIgHCbaq0w2MyPhDqkhTUgS2LU2PHA==}
    engines: {node: '>=0.8.19'}

  /indent-string@4.0.0:
    resolution: {integrity: sha512-EdDDZu4A2OyIK7Lr/2zG+w5jmbuk1DVBnEwREQvBzspBJkCEbRa8GxU1lghYcaGJCnRWibjDXlq779X1/y5xwg==}
    engines: {node: '>=8'}
    dev: false

  /inflight@1.0.6:
    resolution: {integrity: sha512-k92I/b08q4wvFscXCLvqfsHCrjrF7yiXsQuIVvVE7N82W3+aqpzuUdBbfhWcy/FZR3/4IgflMgKLOsvPDrGCJA==}
    deprecated: This module is not supported, and leaks memory. Do not use it. Check out lru-cache if you want a good and tested way to coalesce async requests by a key value, which is much more comprehensive and powerful.
    dependencies:
      once: 1.4.0
      wrappy: 1.0.2

  /inherits@2.0.4:
    resolution: {integrity: sha512-k/vGaX4/Yla3WzyMCvTQOXYeIHvqOKtnqBduzTHpzpQZzAskKMhZ2K+EnBiSM9zGSoIFeMpXKxa4dYeZIQqewQ==}

  /ini@1.3.8:
    resolution: {integrity: sha512-JV/yugV2uzW5iMRSiZAyDtQd+nxtUnjeLt0acNdw98kKLrvuRVyB80tsREOE7yvGVgalhZ6RNXCmEHkUKBKxew==}
    dev: false

  /intercom-client@4.0.0:
    resolution: {integrity: sha512-xtAsO0wnyd46JNRP98/JK0BXIfWNTO/tUk+1op4rnZ+N/DSdhAaBw8ZaJD8bL8ePNhyAMl/Vd6h7kYI/h9riaw==}
    engines: {node: '>= v8.0.0'}
    dependencies:
      axios: 0.24.0
      htmlencode: 0.0.4
      lodash: 4.17.21
    transitivePeerDependencies:
      - debug
    dev: false

  /internal-slot@1.0.5:
    resolution: {integrity: sha512-Y+R5hJrzs52QCG2laLn4udYVnxsfny9CpOhNhUvk/SSSVyF6T27FzRbF0sroPidSu3X8oEAkOn2K804mjpt6UQ==}
    engines: {node: '>= 0.4'}
    dependencies:
      get-intrinsic: 1.2.1
      has: 1.0.3
      side-channel: 1.0.4
    dev: false

  /ip-address@9.0.5:
    resolution: {integrity: sha512-zHtQzGojZXTwZTHQqra+ETKd4Sn3vgi7uBmlPoXVWZqYvuKmtI0l/VZTjqGmJY9x88GGOaZ9+G9ES8hC4T4X8g==}
    engines: {node: '>= 12'}
    dependencies:
      jsbn: 1.1.0
      sprintf-js: 1.1.3
    dev: true

  /ip-regex@2.1.0:
    resolution: {integrity: sha512-58yWmlHpp7VYfcdTwMTvwMmqx/Elfxjd9RXTDyMsbL7lLWmhMylLEqiYVLKuLzOZqVgiWXD9MfR62Vv89VRxkw==}
    engines: {node: '>=4'}
    dev: false

  /ipaddr.js@1.9.1:
    resolution: {integrity: sha512-0KI/607xoxSToH7GjN1FfSbLoU0+btTicjsQSWQlh/hZykN8KpmMf7uYwPW3R+akZ6R/w18ZlXSHBYXiYUPO3g==}
    engines: {node: '>= 0.10'}
    dev: false

  /is-arguments@1.1.1:
    resolution: {integrity: sha512-8Q7EARjzEnKpt/PCD7e1cgUS0a6X8u5tdSiMqXhojOdoV9TsMsiO+9VLC5vAmO8N7/GmXn7yjR8qnA6bVAEzfA==}
    engines: {node: '>= 0.4'}
    dependencies:
      call-bind: 1.0.2
      has-tostringtag: 1.0.0
    dev: false

  /is-array-buffer@3.0.2:
    resolution: {integrity: sha512-y+FyyR/w8vfIRq4eQcM1EYgSTnmHXPqaF+IgzgraytCFq5Xh8lllDVmAZolPJiZttZLeFSINPYMaEJ7/vWUa1w==}
    dependencies:
      call-bind: 1.0.2
      get-intrinsic: 1.2.1
      is-typed-array: 1.1.10
    dev: false

  /is-arrayish@0.2.1:
    resolution: {integrity: sha512-zz06S8t0ozoDXMG+ube26zeCTNXcKIPJZJi8hBrF4idCLms4CG9QtK7qBl1boi5ODzFpjswb5JPmHCbMpjaYzg==}
    dev: true

  /is-arrayish@0.3.2:
    resolution: {integrity: sha512-eVRqCvVlZbuw3GrM63ovNSNAeA1K16kaR/LRY/92w0zxQ5/1YzwblUX652i4Xs9RwAGjW9d9y6X88t8OaAJfWQ==}
    dev: false

  /is-bigint@1.0.4:
    resolution: {integrity: sha512-zB9CruMamjym81i2JZ3UMn54PKGsQzsJeo6xvN3HJJ4CAsQNB6iRutp2To77OfCNuoxspsIhzaPoO1zyCEhFOg==}
    dependencies:
      has-bigints: 1.0.2
    dev: false

  /is-binary-path@2.1.0:
    resolution: {integrity: sha512-ZMERYes6pDydyuGidse7OsHxtbI7WVeUEozgR/g7rd0xUimYNlvZRE/K2MgZTjWy725IfelLeVcEM97mmtRGXw==}
    engines: {node: '>=8'}
    dependencies:
      binary-extensions: 2.2.0

  /is-boolean-object@1.1.2:
    resolution: {integrity: sha512-gDYaKHJmnj4aWxyj6YHyXVpdQawtVLHU5cb+eztPGczf6cjuTdwve5ZIEfgXqH4e57An1D1AKf8CZ3kYrQRqYA==}
    engines: {node: '>= 0.4'}
    dependencies:
      call-bind: 1.0.2
      has-tostringtag: 1.0.0
    dev: false

  /is-callable@1.2.7:
    resolution: {integrity: sha512-1BC0BVFhS/p0qtw6enp8e+8OD0UrK0oFLztSjNzhcKA3WDuJxxAPXzPuPtKkjEY9UUoEWlX/8fgKeu2S8i9JTA==}
    engines: {node: '>= 0.4'}
    dev: false

  /is-core-module@2.12.1:
    resolution: {integrity: sha512-Q4ZuBAe2FUsKtyQJoQHlvP8OvBERxO3jEmy1I7hcRXcJBGGHFh/aJBswbXuS9sgrDH2QUO8ilkwNPHvHMd8clg==}
    dependencies:
      has: 1.0.3

  /is-date-object@1.0.5:
    resolution: {integrity: sha512-9YQaSxsAiSwcvS33MBk3wTCVnWK+HhF8VZR2jRxehM16QcVOdHqPn4VPHmRK4lSr38n9JriurInLcP90xsYNfQ==}
    engines: {node: '>= 0.4'}
    dependencies:
      has-tostringtag: 1.0.0
    dev: false

  /is-docker@2.2.1:
    resolution: {integrity: sha512-F+i2BKsFrH66iaUFc0woD8sLy8getkwTwtOBjvs56Cx4CgJDeKQeqfz8wAYiSb8JOprWhHH5p77PbmYCvvUuXQ==}
    engines: {node: '>=8'}
    hasBin: true
    dev: false

  /is-electron@2.2.0:
    resolution: {integrity: sha512-SpMppC2XR3YdxSzczXReBjqs2zGscWQpBIKqwXYBFic0ERaxNVgwLCHwOLZeESfdJQjX0RDvrJ1lBXX2ij+G1Q==}
    dev: false

  /is-extglob@2.1.1:
    resolution: {integrity: sha512-SbKbANkN603Vi4jEZv49LeVJMn4yGwsbzZworEoyEiutsN3nJYdbO36zfhGJ6QEDpOZIFkDtnq5JRxmvl3jsoQ==}
    engines: {node: '>=0.10.0'}

  /is-fullwidth-code-point@3.0.0:
    resolution: {integrity: sha512-zymm5+u+sCsSWyD9qNaejV3DFvhCKclKdizYaJUuHA83RLjb7nSuGnddCHGv0hk+KY7BMAlsWeK4Ueg6EV6XQg==}
    engines: {node: '>=8'}

  /is-generator-fn@2.1.0:
    resolution: {integrity: sha512-cTIB4yPYL/Grw0EaSzASzg6bBy9gqCofvWN8okThAYIxKJZC+udlRAmGbM0XLeniEJSs8uEgHPGuHSe1XsOLSQ==}
    engines: {node: '>=6'}
    dev: true

  /is-glob@4.0.3:
    resolution: {integrity: sha512-xelSayHH36ZgE7ZWhli7pW34hNbNl8Ojv5KVmkJD4hBdD3th8Tfk9vYasLM+mXWOZhFkgZfxhLSnrwRr4elSSg==}
    engines: {node: '>=0.10.0'}
    dependencies:
      is-extglob: 2.1.1

  /is-map@2.0.2:
    resolution: {integrity: sha512-cOZFQQozTha1f4MxLFzlgKYPTyj26picdZTx82hbc/Xf4K/tZOOXSCkMvU4pKioRXGDLJRn0GM7Upe7kR721yg==}
    dev: false

  /is-negative-zero@2.0.2:
    resolution: {integrity: sha512-dqJvarLawXsFbNDeJW7zAz8ItJ9cd28YufuuFzh0G8pNHjJMnY08Dv7sYX2uF5UpQOwieAeOExEYAWWfu7ZZUA==}
    engines: {node: '>= 0.4'}
    dev: false

  /is-number-object@1.0.7:
    resolution: {integrity: sha512-k1U0IRzLMo7ZlYIfzRu23Oh6MiIFasgpb9X76eqfFZAqwH44UI4KTBvBYIZ1dSL9ZzChTB9ShHfLkR4pdW5krQ==}
    engines: {node: '>= 0.4'}
    dependencies:
      has-tostringtag: 1.0.0
    dev: false

  /is-number@7.0.0:
    resolution: {integrity: sha512-41Cifkg6e8TylSpdtTpeLVMqvSBEVzTttHvERD741+pnZ8ANv0004MRL43QKPDlK9cGvNp6NZWZUBlbGXYxxng==}
    engines: {node: '>=0.12.0'}

  /is-path-inside@3.0.3:
    resolution: {integrity: sha512-Fd4gABb+ycGAmKou8eMftCupSir5lRxqf4aD/vd0cD2qc4HL07OjCeuHMr8Ro4CoMaeCKDB0/ECBOVWjTwUvPQ==}
    engines: {node: '>=8'}
    dev: false

  /is-plain-object@5.0.0:
    resolution: {integrity: sha512-VRSzKkbMm5jMDoKLbltAkFQ5Qr7VDiTFGXxYFXXowVj387GeGNOCsOH6Msy00SGZ3Fp84b1Naa1psqgcCIEP5Q==}
    engines: {node: '>=0.10.0'}
    dev: false

  /is-promise@2.2.2:
    resolution: {integrity: sha512-+lP4/6lKUBfQjZ2pdxThZvLUAafmZb8OAxFb8XXtiQmS35INgr85hdOGoEs124ez1FCnZJt6jau/T+alh58QFQ==}
    dev: false

  /is-regex@1.1.4:
    resolution: {integrity: sha512-kvRdxDsxZjhzUX07ZnLydzS1TU/TJlTUHHY4YLL87e37oUA49DfkLqgy+VjFocowy29cKvcSiu+kIv728jTTVg==}
    engines: {node: '>= 0.4'}
    dependencies:
      call-bind: 1.0.2
      has-tostringtag: 1.0.0
    dev: false

  /is-set@2.0.2:
    resolution: {integrity: sha512-+2cnTEZeY5z/iXGbLhPrOAaK/Mau5k5eXq9j14CpRTftq0pAJu2MwVRSZhyZWBzx3o6X795Lz6Bpb6R0GKf37g==}
    dev: false

  /is-shared-array-buffer@1.0.2:
    resolution: {integrity: sha512-sqN2UDu1/0y6uvXyStCOzyhAjCSlHceFoMKJW8W9EU9cvic/QdsZ0kEU93HEy3IUEFZIiH/3w+AH/UQbPHNdhA==}
    dependencies:
      call-bind: 1.0.2
    dev: false

  /is-stream@1.1.0:
    resolution: {integrity: sha512-uQPm8kcs47jx38atAcWTVxyltQYoPT68y9aWYdV6yWXSyW8mzSat0TL6CiWdZeCdF3KrAvpVtnHbTv4RN+rqdQ==}
    engines: {node: '>=0.10.0'}
    dev: false

  /is-stream@2.0.1:
    resolution: {integrity: sha512-hFoiJiTl63nn+kstHGBtewWSKnQLpyb155KHheA1l39uvtO9nWIop1p3udqPcUd/xbF1VLMO4n7OI6p7RbngDg==}
    engines: {node: '>=8'}

  /is-stream@3.0.0:
    resolution: {integrity: sha512-LnQR4bZ9IADDRSkvpqMGvt/tEJWclzklNgSw48V5EAaAeDd6qGvN8ei6k5p0tvxSR171VmGyHuTiAOfxAbr8kA==}
    engines: {node: ^12.20.0 || ^14.13.1 || >=16.0.0}
    dev: true

  /is-string@1.0.7:
    resolution: {integrity: sha512-tE2UXzivje6ofPW7l23cjDOMa09gb7xlAqG6jG5ej6uPV32TlWP3NKPigtaGeHNu9fohccRYvIiZMfOOnOYUtg==}
    engines: {node: '>= 0.4'}
    dependencies:
      has-tostringtag: 1.0.0
    dev: false

  /is-symbol@1.0.4:
    resolution: {integrity: sha512-C/CPBqKWnvdcxqIARxyOh4v1UUEOCHpgDa0WYgpKDFMszcrPcffg5uhwSgPCLD2WWxmq6isisz87tzT01tuGhg==}
    engines: {node: '>= 0.4'}
    dependencies:
      has-symbols: 1.0.3
    dev: false

  /is-typed-array@1.1.10:
    resolution: {integrity: sha512-PJqgEHiWZvMpaFZ3uTc8kHPM4+4ADTlDniuQL7cU/UDA0Ql7F70yGfHph3cLNe+c9toaigv+DFzTJKhc2CtO6A==}
    engines: {node: '>= 0.4'}
    dependencies:
      available-typed-arrays: 1.0.5
      call-bind: 1.0.2
      for-each: 0.3.3
      gopd: 1.0.1
      has-tostringtag: 1.0.0
    dev: false

  /is-typedarray@1.0.0:
    resolution: {integrity: sha512-cyA56iCMHAh5CdzjJIa4aohJyeO1YbwLi3Jc35MmRU6poroFjIGZzUzupGiRPOjgHg9TLu43xbpwXk523fMxKA==}
    dev: false

  /is-weakref@1.0.2:
    resolution: {integrity: sha512-qctsuLZmIQ0+vSSMfoVvyFe2+GSEvnmZ2ezTup1SBse9+twCCeial6EEi3Nc2KFcf6+qz2FBPnjXsk8xhKSaPQ==}
    dependencies:
      call-bind: 1.0.2
    dev: false

  /is-wsl@2.2.0:
    resolution: {integrity: sha512-fKzAra0rGJUUBwGBgNkHZuToZcn+TtXHpeCgmkMJMMYx1sQDYaCSyjJBSCa2nH1DGm7s3n1oBnohoVTBaN7Lww==}
    engines: {node: '>=8'}
    dependencies:
      is-docker: 2.2.1
    dev: false

  /isarray@1.0.0:
    resolution: {integrity: sha512-VLghIWNM6ELQzo7zwmcg0NmTVyWKYjvIeM83yjp0wRDTmUnrM678fQbcKBo6n2CJEF0szoG//ytg+TKla89ALQ==}
    dev: false

  /isarray@2.0.5:
    resolution: {integrity: sha512-xHjhDr3cNBK0BzdUJSPXZntQUx/mwMS5Rw4A7lPJ90XGAO6ISP/ePDNuo0vhqOZU+UD5JoodwCAAoZQd3FeAKw==}
    dev: false

  /isexe@2.0.0:
    resolution: {integrity: sha512-RHxMLp9lnKHGHRng9QFhRCMbYAcVpn69smSGcq3f36xjgVVWThj4qqLbTLlq7Ssj8B+fIQ1EuCEGI2lKsyQeIw==}

  /isomorphic-unfetch@3.1.0:
    resolution: {integrity: sha512-geDJjpoZ8N0kWexiwkX8F9NkTsXhetLPVbZFQ+JTW239QNOwvB0gniuR1Wc6f0AMTn7/mFGyXvHTifrCp/GH8Q==}
    dependencies:
      node-fetch: 2.7.0
      unfetch: 4.2.0
    transitivePeerDependencies:
      - encoding
    dev: false

  /isomorphic-ws@5.0.0(ws@8.13.0):
    resolution: {integrity: sha512-muId7Zzn9ywDsyXgTIafTry2sV3nySZeUDe6YedVd1Hvuuep5AsIlqK+XefWpYTyJG5e503F2xIuT2lcU6rCSw==}
    peerDependencies:
      ws: '*'
    dependencies:
      ws: 8.13.0
    dev: false

  /isstream@0.1.2:
    resolution: {integrity: sha512-Yljz7ffyPbrLpLngrMtZ7NduUgVvi6wG9RJ9IUcyCd59YQ911PBJphODUcbOVbqYfxe1wuYf/LJ8PauMRwsM/g==}
    dev: false

  /istanbul-lib-coverage@3.2.0:
    resolution: {integrity: sha512-eOeJ5BHCmHYvQK7xt9GkdHuzuCGS1Y6g9Gvnx3Ym33fz/HpLRYxiS0wHNr+m/MBC8B647Xt608vCDEvhl9c6Mw==}
    engines: {node: '>=8'}
    dev: true

  /istanbul-lib-instrument@5.2.1:
    resolution: {integrity: sha512-pzqtp31nLv/XFOzXGuvhCb8qhjmTVo5vjVk19XE4CRlSWz0KoeJ3bw9XsA7nOp9YBf4qHjwBxkDzKcME/J29Yg==}
    engines: {node: '>=8'}
    dependencies:
      '@babel/core': 7.22.5
      '@babel/parser': 7.22.5
      '@istanbuljs/schema': 0.1.3
      istanbul-lib-coverage: 3.2.0
      semver: 6.3.0
    transitivePeerDependencies:
      - supports-color
    dev: true

  /istanbul-lib-report@3.0.0:
    resolution: {integrity: sha512-wcdi+uAKzfiGT2abPpKZ0hSU1rGQjUQnLvtY5MpQ7QCTahD3VODhcu4wcfY1YtkGaDD5yuydOLINXsfbus9ROw==}
    engines: {node: '>=8'}
    dependencies:
      istanbul-lib-coverage: 3.2.0
      make-dir: 3.1.0
      supports-color: 7.2.0
    dev: true

  /istanbul-lib-source-maps@4.0.1:
    resolution: {integrity: sha512-n3s8EwkdFIJCG3BPKBYvskgXGoy88ARzvegkitk60NxRdwltLOTaH7CUiMRXvwYorl0Q712iEjcWB+fK/MrWVw==}
    engines: {node: '>=10'}
    dependencies:
      debug: 4.3.4
      istanbul-lib-coverage: 3.2.0
      source-map: 0.6.1
    transitivePeerDependencies:
      - supports-color
    dev: true

  /istanbul-reports@3.1.5:
    resolution: {integrity: sha512-nUsEMa9pBt/NOHqbcbeJEgqIlY/K7rVWUX6Lql2orY5e9roQOthbR3vtY4zzf2orPELg80fnxxk9zUyPlgwD1w==}
    engines: {node: '>=8'}
    dependencies:
      html-escaper: 2.0.2
      istanbul-lib-report: 3.0.0
    dev: true

  /iterate-iterator@1.0.2:
    resolution: {integrity: sha512-t91HubM4ZDQ70M9wqp+pcNpu8OyJ9UAtXntT/Bcsvp5tZMnz9vRa+IunKXeI8AnfZMTv0jNuVEmGeLSMjVvfPw==}
    dev: false

  /iterate-value@1.0.2:
    resolution: {integrity: sha512-A6fMAio4D2ot2r/TYzr4yUWrmwNdsN5xL7+HUiyACE4DXm+q8HtPcnFTp+NnW3k4N05tZ7FVYFFb2CR13NxyHQ==}
    dependencies:
      es-get-iterator: 1.1.3
      iterate-iterator: 1.0.2
    dev: false

  /jackspeak@2.3.6:
    resolution: {integrity: sha512-N3yCS/NegsOBokc8GAdM8UcmfsKiSS8cipheD/nivzr700H+nsMOxJjQnvwOcRYVuFkdH0wGUvW2WbXGmrZGbQ==}
    engines: {node: '>=14'}
    dependencies:
      '@isaacs/cliui': 8.0.2
    optionalDependencies:
      '@pkgjs/parseargs': 0.11.0
    dev: true

  /jest-changed-files@29.5.0:
    resolution: {integrity: sha512-IFG34IUMUaNBIxjQXF/iu7g6EcdMrGRRxaUSw92I/2g2YC6vCdTltl4nHvt7Ci5nSJwXIkCu8Ka1DKF+X7Z1Ag==}
    engines: {node: ^14.15.0 || ^16.10.0 || >=18.0.0}
    dependencies:
      execa: 5.1.1
      p-limit: 3.1.0
    dev: true

  /jest-circus@29.5.0:
    resolution: {integrity: sha512-gq/ongqeQKAplVxqJmbeUOJJKkW3dDNPY8PjhJ5G0lBRvu0e3EWGxGy5cI4LAGA7gV2UHCtWBI4EMXK8c9nQKA==}
    engines: {node: ^14.15.0 || ^16.10.0 || >=18.0.0}
    dependencies:
      '@jest/environment': 29.5.0
      '@jest/expect': 29.5.0
      '@jest/test-result': 29.5.0
      '@jest/types': 29.5.0
      '@types/node': 18.19.10
      chalk: 4.1.2
      co: 4.6.0
      dedent: 0.7.0
      is-generator-fn: 2.1.0
      jest-each: 29.5.0
      jest-matcher-utils: 29.5.0
      jest-message-util: 29.5.0
      jest-runtime: 29.5.0
      jest-snapshot: 29.5.0
      jest-util: 29.5.0
      p-limit: 3.1.0
      pretty-format: 29.5.0
      pure-rand: 6.0.2
      slash: 3.0.0
      stack-utils: 2.0.6
    transitivePeerDependencies:
      - supports-color
    dev: true

  /jest-cli@29.5.0(@types/node@18.16.16)(ts-node@10.9.1):
    resolution: {integrity: sha512-L1KcP1l4HtfwdxXNFCL5bmUbLQiKrakMUriBEcc1Vfz6gx31ORKdreuWvmQVBit+1ss9NNR3yxjwfwzZNdQXJw==}
    engines: {node: ^14.15.0 || ^16.10.0 || >=18.0.0}
    hasBin: true
    peerDependencies:
      node-notifier: ^8.0.1 || ^9.0.0 || ^10.0.0
    peerDependenciesMeta:
      node-notifier:
        optional: true
    dependencies:
      '@jest/core': 29.5.0(ts-node@10.9.1)
      '@jest/test-result': 29.5.0
      '@jest/types': 29.5.0
      chalk: 4.1.2
      exit: 0.1.2
      graceful-fs: 4.2.11
      import-local: 3.1.0
      jest-config: 29.5.0(@types/node@18.16.16)(ts-node@10.9.1)
      jest-util: 29.5.0
      jest-validate: 29.5.0
      prompts: 2.4.2
      yargs: 17.7.2
    transitivePeerDependencies:
      - '@types/node'
      - supports-color
      - ts-node
    dev: true

  /jest-config@29.5.0(@types/node@18.16.16)(ts-node@10.9.1):
    resolution: {integrity: sha512-kvDUKBnNJPNBmFFOhDbm59iu1Fii1Q6SxyhXfvylq3UTHbg6o7j/g8k2dZyXWLvfdKB1vAPxNZnMgtKJcmu3kA==}
    engines: {node: ^14.15.0 || ^16.10.0 || >=18.0.0}
    peerDependencies:
      '@types/node': '*'
      ts-node: '>=9.0.0'
    peerDependenciesMeta:
      '@types/node':
        optional: true
      ts-node:
        optional: true
    dependencies:
      '@babel/core': 7.22.5
      '@jest/test-sequencer': 29.5.0
      '@jest/types': 29.5.0
      '@types/node': 18.16.16
      babel-jest: 29.5.0(@babel/core@7.22.5)
      chalk: 4.1.2
      ci-info: 3.8.0
      deepmerge: 4.3.1
      glob: 7.2.3
      graceful-fs: 4.2.11
      jest-circus: 29.5.0
      jest-environment-node: 29.5.0
      jest-get-type: 29.4.3
      jest-regex-util: 29.4.3
      jest-resolve: 29.5.0
      jest-runner: 29.5.0
      jest-util: 29.5.0
      jest-validate: 29.5.0
      micromatch: 4.0.5
      parse-json: 5.2.0
      pretty-format: 29.5.0
      slash: 3.0.0
      strip-json-comments: 3.1.1
      ts-node: 10.9.1(@types/node@18.16.16)(typescript@4.9.5)
    transitivePeerDependencies:
      - supports-color
    dev: true

  /jest-config@29.5.0(@types/node@18.19.10)(ts-node@10.9.1):
    resolution: {integrity: sha512-kvDUKBnNJPNBmFFOhDbm59iu1Fii1Q6SxyhXfvylq3UTHbg6o7j/g8k2dZyXWLvfdKB1vAPxNZnMgtKJcmu3kA==}
    engines: {node: ^14.15.0 || ^16.10.0 || >=18.0.0}
    peerDependencies:
      '@types/node': '*'
      ts-node: '>=9.0.0'
    peerDependenciesMeta:
      '@types/node':
        optional: true
      ts-node:
        optional: true
    dependencies:
      '@babel/core': 7.22.5
      '@jest/test-sequencer': 29.5.0
      '@jest/types': 29.5.0
      '@types/node': 18.19.10
      babel-jest: 29.5.0(@babel/core@7.22.5)
      chalk: 4.1.2
      ci-info: 3.8.0
      deepmerge: 4.3.1
      glob: 7.2.3
      graceful-fs: 4.2.11
      jest-circus: 29.5.0
      jest-environment-node: 29.5.0
      jest-get-type: 29.4.3
      jest-regex-util: 29.4.3
      jest-resolve: 29.5.0
      jest-runner: 29.5.0
      jest-util: 29.5.0
      jest-validate: 29.5.0
      micromatch: 4.0.5
      parse-json: 5.2.0
      pretty-format: 29.5.0
      slash: 3.0.0
      strip-json-comments: 3.1.1
      ts-node: 10.9.1(@types/node@18.16.16)(typescript@4.9.5)
    transitivePeerDependencies:
      - supports-color
    dev: true

  /jest-diff@29.5.0:
    resolution: {integrity: sha512-LtxijLLZBduXnHSniy0WMdaHjmQnt3g5sa16W4p0HqukYTTsyTW3GD1q41TyGl5YFXj/5B2U6dlh5FM1LIMgxw==}
    engines: {node: ^14.15.0 || ^16.10.0 || >=18.0.0}
    dependencies:
      chalk: 4.1.2
      diff-sequences: 29.4.3
      jest-get-type: 29.4.3
      pretty-format: 29.5.0
    dev: true

  /jest-docblock@29.4.3:
    resolution: {integrity: sha512-fzdTftThczeSD9nZ3fzA/4KkHtnmllawWrXO69vtI+L9WjEIuXWs4AmyME7lN5hU7dB0sHhuPfcKofRsUb/2Fg==}
    engines: {node: ^14.15.0 || ^16.10.0 || >=18.0.0}
    dependencies:
      detect-newline: 3.1.0
    dev: true

  /jest-each@29.5.0:
    resolution: {integrity: sha512-HM5kIJ1BTnVt+DQZ2ALp3rzXEl+g726csObrW/jpEGl+CDSSQpOJJX2KE/vEg8cxcMXdyEPu6U4QX5eruQv5hA==}
    engines: {node: ^14.15.0 || ^16.10.0 || >=18.0.0}
    dependencies:
      '@jest/types': 29.5.0
      chalk: 4.1.2
      jest-get-type: 29.4.3
      jest-util: 29.5.0
      pretty-format: 29.5.0
    dev: true

  /jest-environment-node@29.5.0:
    resolution: {integrity: sha512-ExxuIK/+yQ+6PRGaHkKewYtg6hto2uGCgvKdb2nfJfKXgZ17DfXjvbZ+jA1Qt9A8EQSfPnt5FKIfnOO3u1h9qw==}
    engines: {node: ^14.15.0 || ^16.10.0 || >=18.0.0}
    dependencies:
      '@jest/environment': 29.5.0
      '@jest/fake-timers': 29.5.0
      '@jest/types': 29.5.0
      '@types/node': 18.19.10
      jest-mock: 29.5.0
      jest-util: 29.5.0
    dev: true

  /jest-get-type@29.4.3:
    resolution: {integrity: sha512-J5Xez4nRRMjk8emnTpWrlkyb9pfRQQanDrvWHhsR1+VUfbwxi30eVcZFlcdGInRibU4G5LwHXpI7IRHU0CY+gg==}
    engines: {node: ^14.15.0 || ^16.10.0 || >=18.0.0}
    dev: true

  /jest-haste-map@29.5.0:
    resolution: {integrity: sha512-IspOPnnBro8YfVYSw6yDRKh/TiCdRngjxeacCps1cQ9cgVN6+10JUcuJ1EabrgYLOATsIAigxA0rLR9x/YlrSA==}
    engines: {node: ^14.15.0 || ^16.10.0 || >=18.0.0}
    dependencies:
      '@jest/types': 29.5.0
      '@types/graceful-fs': 4.1.6
      '@types/node': 18.19.10
      anymatch: 3.1.3
      fb-watchman: 2.0.2
      graceful-fs: 4.2.11
      jest-regex-util: 29.4.3
      jest-util: 29.5.0
      jest-worker: 29.5.0
      micromatch: 4.0.5
      walker: 1.0.8
    optionalDependencies:
      fsevents: 2.3.2
    dev: true

  /jest-leak-detector@29.5.0:
    resolution: {integrity: sha512-u9YdeeVnghBUtpN5mVxjID7KbkKE1QU4f6uUwuxiY0vYRi9BUCLKlPEZfDGR67ofdFmDz9oPAy2G92Ujrntmow==}
    engines: {node: ^14.15.0 || ^16.10.0 || >=18.0.0}
    dependencies:
      jest-get-type: 29.4.3
      pretty-format: 29.5.0
    dev: true

  /jest-matcher-utils@29.5.0:
    resolution: {integrity: sha512-lecRtgm/rjIK0CQ7LPQwzCs2VwW6WAahA55YBuI+xqmhm7LAaxokSB8C97yJeYyT+HvQkH741StzpU41wohhWw==}
    engines: {node: ^14.15.0 || ^16.10.0 || >=18.0.0}
    dependencies:
      chalk: 4.1.2
      jest-diff: 29.5.0
      jest-get-type: 29.4.3
      pretty-format: 29.5.0
    dev: true

  /jest-message-util@29.5.0:
    resolution: {integrity: sha512-Kijeg9Dag6CKtIDA7O21zNTACqD5MD/8HfIV8pdD94vFyFuer52SigdC3IQMhab3vACxXMiFk+yMHNdbqtyTGA==}
    engines: {node: ^14.15.0 || ^16.10.0 || >=18.0.0}
    dependencies:
      '@babel/code-frame': 7.22.5
      '@jest/types': 29.5.0
      '@types/stack-utils': 2.0.1
      chalk: 4.1.2
      graceful-fs: 4.2.11
      micromatch: 4.0.5
      pretty-format: 29.5.0
      slash: 3.0.0
      stack-utils: 2.0.6
    dev: true

  /jest-mock@29.5.0:
    resolution: {integrity: sha512-GqOzvdWDE4fAV2bWQLQCkujxYWL7RxjCnj71b5VhDAGOevB3qj3Ovg26A5NI84ZpODxyzaozXLOh2NCgkbvyaw==}
    engines: {node: ^14.15.0 || ^16.10.0 || >=18.0.0}
    dependencies:
      '@jest/types': 29.5.0
      '@types/node': 18.19.10
      jest-util: 29.5.0
    dev: true

  /jest-pnp-resolver@1.2.3(jest-resolve@29.5.0):
    resolution: {integrity: sha512-+3NpwQEnRoIBtx4fyhblQDPgJI0H1IEIkX7ShLUjPGA7TtUTvI1oiKi3SR4oBR0hQhQR80l4WAe5RrXBwWMA8w==}
    engines: {node: '>=6'}
    peerDependencies:
      jest-resolve: '*'
    peerDependenciesMeta:
      jest-resolve:
        optional: true
    dependencies:
      jest-resolve: 29.5.0
    dev: true

  /jest-regex-util@29.4.3:
    resolution: {integrity: sha512-O4FglZaMmWXbGHSQInfXewIsd1LMn9p3ZXB/6r4FOkyhX2/iP/soMG98jGvk/A3HAN78+5VWcBGO0BJAPRh4kg==}
    engines: {node: ^14.15.0 || ^16.10.0 || >=18.0.0}
    dev: true

  /jest-resolve-dependencies@29.5.0:
    resolution: {integrity: sha512-sjV3GFr0hDJMBpYeUuGduP+YeCRbd7S/ck6IvL3kQ9cpySYKqcqhdLLC2rFwrcL7tz5vYibomBrsFYWkIGGjOg==}
    engines: {node: ^14.15.0 || ^16.10.0 || >=18.0.0}
    dependencies:
      jest-regex-util: 29.4.3
      jest-snapshot: 29.5.0
    transitivePeerDependencies:
      - supports-color
    dev: true

  /jest-resolve@29.5.0:
    resolution: {integrity: sha512-1TzxJ37FQq7J10jPtQjcc+MkCkE3GBpBecsSUWJ0qZNJpmg6m0D9/7II03yJulm3H/fvVjgqLh/k2eYg+ui52w==}
    engines: {node: ^14.15.0 || ^16.10.0 || >=18.0.0}
    dependencies:
      chalk: 4.1.2
      graceful-fs: 4.2.11
      jest-haste-map: 29.5.0
      jest-pnp-resolver: 1.2.3(jest-resolve@29.5.0)
      jest-util: 29.5.0
      jest-validate: 29.5.0
      resolve: 1.22.2
      resolve.exports: 2.0.2
      slash: 3.0.0
    dev: true

  /jest-runner@29.5.0:
    resolution: {integrity: sha512-m7b6ypERhFghJsslMLhydaXBiLf7+jXy8FwGRHO3BGV1mcQpPbwiqiKUR2zU2NJuNeMenJmlFZCsIqzJCTeGLQ==}
    engines: {node: ^14.15.0 || ^16.10.0 || >=18.0.0}
    dependencies:
      '@jest/console': 29.5.0
      '@jest/environment': 29.5.0
      '@jest/test-result': 29.5.0
      '@jest/transform': 29.5.0
      '@jest/types': 29.5.0
      '@types/node': 18.19.10
      chalk: 4.1.2
      emittery: 0.13.1
      graceful-fs: 4.2.11
      jest-docblock: 29.4.3
      jest-environment-node: 29.5.0
      jest-haste-map: 29.5.0
      jest-leak-detector: 29.5.0
      jest-message-util: 29.5.0
      jest-resolve: 29.5.0
      jest-runtime: 29.5.0
      jest-util: 29.5.0
      jest-watcher: 29.5.0
      jest-worker: 29.5.0
      p-limit: 3.1.0
      source-map-support: 0.5.13
    transitivePeerDependencies:
      - supports-color
    dev: true

  /jest-runtime@29.5.0:
    resolution: {integrity: sha512-1Hr6Hh7bAgXQP+pln3homOiEZtCDZFqwmle7Ew2j8OlbkIu6uE3Y/etJQG8MLQs3Zy90xrp2C0BRrtPHG4zryw==}
    engines: {node: ^14.15.0 || ^16.10.0 || >=18.0.0}
    dependencies:
      '@jest/environment': 29.5.0
      '@jest/fake-timers': 29.5.0
      '@jest/globals': 29.5.0
      '@jest/source-map': 29.4.3
      '@jest/test-result': 29.5.0
      '@jest/transform': 29.5.0
      '@jest/types': 29.5.0
      '@types/node': 18.19.10
      chalk: 4.1.2
      cjs-module-lexer: 1.2.2
      collect-v8-coverage: 1.0.1
      glob: 7.2.3
      graceful-fs: 4.2.11
      jest-haste-map: 29.5.0
      jest-message-util: 29.5.0
      jest-mock: 29.5.0
      jest-regex-util: 29.4.3
      jest-resolve: 29.5.0
      jest-snapshot: 29.5.0
      jest-util: 29.5.0
      slash: 3.0.0
      strip-bom: 4.0.0
    transitivePeerDependencies:
      - supports-color
    dev: true

  /jest-snapshot@29.5.0:
    resolution: {integrity: sha512-x7Wolra5V0tt3wRs3/ts3S6ciSQVypgGQlJpz2rsdQYoUKxMxPNaoHMGJN6qAuPJqS+2iQ1ZUn5kl7HCyls84g==}
    engines: {node: ^14.15.0 || ^16.10.0 || >=18.0.0}
    dependencies:
      '@babel/core': 7.22.5
      '@babel/generator': 7.22.5
      '@babel/plugin-syntax-jsx': 7.22.5(@babel/core@7.22.5)
      '@babel/plugin-syntax-typescript': 7.22.5(@babel/core@7.22.5)
      '@babel/traverse': 7.22.5
      '@babel/types': 7.22.5
      '@jest/expect-utils': 29.5.0
      '@jest/transform': 29.5.0
      '@jest/types': 29.5.0
      '@types/babel__traverse': 7.20.1
      '@types/prettier': 2.7.3
      babel-preset-current-node-syntax: 1.0.1(@babel/core@7.22.5)
      chalk: 4.1.2
      expect: 29.5.0
      graceful-fs: 4.2.11
      jest-diff: 29.5.0
      jest-get-type: 29.4.3
      jest-matcher-utils: 29.5.0
      jest-message-util: 29.5.0
      jest-util: 29.5.0
      natural-compare: 1.4.0
      pretty-format: 29.5.0
      semver: 7.5.4
    transitivePeerDependencies:
      - supports-color
    dev: true

  /jest-util@29.5.0:
    resolution: {integrity: sha512-RYMgG/MTadOr5t8KdhejfvUU82MxsCu5MF6KuDUHl+NuwzUt+Sm6jJWxTJVrDR1j5M/gJVCPKQEpWXY+yIQ6lQ==}
    engines: {node: ^14.15.0 || ^16.10.0 || >=18.0.0}
    dependencies:
      '@jest/types': 29.5.0
      '@types/node': 18.19.10
      chalk: 4.1.2
      ci-info: 3.8.0
      graceful-fs: 4.2.11
      picomatch: 2.3.1
    dev: true

  /jest-validate@29.5.0:
    resolution: {integrity: sha512-pC26etNIi+y3HV8A+tUGr/lph9B18GnzSRAkPaaZJIE1eFdiYm6/CewuiJQ8/RlfHd1u/8Ioi8/sJ+CmbA+zAQ==}
    engines: {node: ^14.15.0 || ^16.10.0 || >=18.0.0}
    dependencies:
      '@jest/types': 29.5.0
      camelcase: 6.3.0
      chalk: 4.1.2
      jest-get-type: 29.4.3
      leven: 3.1.0
      pretty-format: 29.5.0
    dev: true

  /jest-watcher@29.5.0:
    resolution: {integrity: sha512-KmTojKcapuqYrKDpRwfqcQ3zjMlwu27SYext9pt4GlF5FUgB+7XE1mcCnSm6a4uUpFyQIkb6ZhzZvHl+jiBCiA==}
    engines: {node: ^14.15.0 || ^16.10.0 || >=18.0.0}
    dependencies:
      '@jest/test-result': 29.5.0
      '@jest/types': 29.5.0
      '@types/node': 18.19.10
      ansi-escapes: 4.3.2
      chalk: 4.1.2
      emittery: 0.13.1
      jest-util: 29.5.0
      string-length: 4.0.2
    dev: true

  /jest-worker@29.5.0:
    resolution: {integrity: sha512-NcrQnevGoSp4b5kg+akIpthoAFHxPBcb5P6mYPY0fUNT+sSvmtu6jlkEle3anczUKIKEbMxFimk9oTP/tpIPgA==}
    engines: {node: ^14.15.0 || ^16.10.0 || >=18.0.0}
    dependencies:
      '@types/node': 18.19.10
      jest-util: 29.5.0
      merge-stream: 2.0.0
      supports-color: 8.1.1
    dev: true

  /jest@29.5.0(@types/node@18.16.16)(ts-node@10.9.1):
    resolution: {integrity: sha512-juMg3he2uru1QoXX078zTa7pO85QyB9xajZc6bU+d9yEGwrKX6+vGmJQ3UdVZsvTEUARIdObzH68QItim6OSSQ==}
    engines: {node: ^14.15.0 || ^16.10.0 || >=18.0.0}
    hasBin: true
    peerDependencies:
      node-notifier: ^8.0.1 || ^9.0.0 || ^10.0.0
    peerDependenciesMeta:
      node-notifier:
        optional: true
    dependencies:
      '@jest/core': 29.5.0(ts-node@10.9.1)
      '@jest/types': 29.5.0
      import-local: 3.1.0
      jest-cli: 29.5.0(@types/node@18.16.16)(ts-node@10.9.1)
    transitivePeerDependencies:
      - '@types/node'
      - supports-color
      - ts-node
    dev: true

  /joi@17.9.2:
    resolution: {integrity: sha512-Itk/r+V4Dx0V3c7RLFdRh12IOjySm2/WGPMubBT92cQvRfYZhPM2W0hZlctjj72iES8jsRCwp7S/cRmWBnJ4nw==}
    dependencies:
      '@hapi/hoek': 9.3.0
      '@hapi/topo': 5.1.0
      '@sideway/address': 4.1.4
      '@sideway/formula': 3.0.1
      '@sideway/pinpoint': 2.0.0
    dev: false

  /jose@4.15.2:
    resolution: {integrity: sha512-IY73F228OXRl9ar3jJagh7Vnuhj/GzBunPiZP13K0lOl7Am9SoWW3kEzq3MCllJMTtZqHTiDXQvoRd4U95aU6A==}
    dev: false

  /joycon@3.1.1:
    resolution: {integrity: sha512-34wB/Y7MW7bzjKRjUKTa46I2Z7eV62Rkhva+KkopW7Qvv/OSWBqvkSY7vusOPrNuZcUG3tApvdVgNB8POj3SPw==}
    engines: {node: '>=10'}
    dev: true

  /js-base64@3.7.5:
    resolution: {integrity: sha512-3MEt5DTINKqfScXKfJFrRbxkrnk2AxPWGBL/ycjz4dK8iqiSJ06UxD8jh8xuh6p10TX4t2+7FsBYVxxQbMg+qA==}
    dev: false

  /js-tokens@4.0.0:
    resolution: {integrity: sha512-RdJUflcE3cUzKiMqQgsCu06FPu9UdIJO0beYbPhHN4k6apgJtifcoCtT9bcxOpYBtpD2kCM6Sbzg4CausW/PKQ==}

  /js-yaml@3.14.1:
    resolution: {integrity: sha512-okMH7OXXJ7YrN9Ok3/SXrnu4iX9yOk+25nqX4imS2npuvTYDmo/QEZoqwZkYaIDk3jVvBOTOIEgEhaLOynBS9g==}
    hasBin: true
    dependencies:
      argparse: 1.0.10
      esprima: 4.0.1
    dev: true

  /js-yaml@4.1.0:
    resolution: {integrity: sha512-wpxZs9NoxZaJESJGIZTyDEaYpl0FKSA+FB9aJiyemKhMwkxQg63h4T1KJgUGHpTqPDNRcmmYLugrRjJlBtWvRA==}
    hasBin: true
    dependencies:
      argparse: 2.0.1

  /jsbn@0.1.1:
    resolution: {integrity: sha512-UVU9dibq2JcFWxQPA6KCqj5O42VOmAY3zQUfEKxU0KpTGXwNoCjkX1e13eHNvw/xPynt6pU0rZ1htjWTNTSXsg==}
    dev: false

  /jsbn@1.1.0:
    resolution: {integrity: sha512-4bYVV3aAMtDTTu4+xsDYa6sy9GyJ69/amsu9sYF2zqjiEoZA5xJi3BrfX3uY+/IekIu7MwdObdbDWpoZdBv3/A==}
    dev: true

  /jsdoc-type-pratt-parser@3.1.0:
    resolution: {integrity: sha512-MgtD0ZiCDk9B+eI73BextfRrVQl0oyzRG8B2BjORts6jbunj4ScKPcyXGTbB6eXL4y9TzxCm6hyeLq/2ASzNdw==}
    engines: {node: '>=12.0.0'}
    dev: false

  /jsesc@2.5.2:
    resolution: {integrity: sha512-OYu7XEzjkCQ3C5Ps3QIZsQfNpqoJyZZA99wd9aWd05NCtC5pWOkShK2mkL6HXQR6/Cy2lbNdPlZBpuQHXE63gA==}
    engines: {node: '>=4'}
    hasBin: true

  /json-bigint@1.0.0:
    resolution: {integrity: sha512-SiPv/8VpZuWbvLSMtTDU8hEfrZWg/mH/nV/b4o0CYbSxu1UIQPLdwKOCIyLQX+VIPO5vrLX3i8qtqFyhdPSUSQ==}
    dependencies:
      bignumber.js: 9.1.1

  /json-buffer@3.0.0:
    resolution: {integrity: sha512-CuUqjv0FUZIdXkHPI8MezCnFCdaTAacej1TZYulLoAg1h/PhwkdXFN4V/gzY4g+fMBCOV2xF+rp7t2XD2ns/NQ==}
    dev: false

  /json-parse-even-better-errors@2.3.1:
    resolution: {integrity: sha512-xyFwyhro/JEof6Ghe2iz2NcXoj2sloNsWr/XsERDK/oiPCfaNhl5ONfp+jQdAZRQQ0IJWNzH9zIZF7li91kh2w==}
    dev: true

  /json-schema-to-typescript@11.0.2:
    resolution: {integrity: sha512-XRyeXBJeo/IH4eTP5D1ptX78vCvH86nMDt2k3AxO28C3uYWEDmy4mgPyMpb8bLJ/pJMElOGuQbnKR5Y6NSh3QQ==}
    engines: {node: '>=12.0.0'}
    hasBin: true
    dependencies:
      '@bcherny/json-schema-ref-parser': 9.0.9
      '@types/json-schema': 7.0.12
      '@types/lodash': 4.14.195
      '@types/prettier': 2.7.3
      cli-color: 2.0.3
      get-stdin: 8.0.0
      glob: 7.2.3
      glob-promise: 4.2.2(glob@7.2.3)
      is-glob: 4.0.3
      lodash: 4.17.21
      minimist: 1.2.8
      mkdirp: 1.0.4
      mz: 2.7.0
      prettier: 2.8.8
    dev: false

  /json-schema-traverse@0.4.1:
    resolution: {integrity: sha512-xbbCH5dCYU5T8LcEhhuh7HJ88HXuW3qsI3Y0zOZFKfZEHcpWiHU/Jxzk629Brsab/mMiHQti9wMP+845RPe3Vg==}
    dev: false

  /json-schema@0.4.0:
    resolution: {integrity: sha512-es94M3nTIfsEPisRafak+HDLfHXnKBhV3vU5eqPcS3flIWqcxJWgXHXiey3YrpaNsanY5ei1VoYEbOzijuq9BA==}
    dev: false

  /json-stable-stringify-without-jsonify@1.0.1:
    resolution: {integrity: sha512-Bdboy+l7tA3OGW6FjyFHWkP5LuByj1Tk33Ljyq0axyzdk9//JSi2u3fP1QSmd1KNwq6VOKYGlAu87CisVir6Pw==}
    dev: false

  /json-stringify-safe@5.0.1:
    resolution: {integrity: sha512-ZClg6AaYvamvYEE82d3Iyd3vSSIjQ+odgjaTzRuO3s7toCdFKczob2i0zCh7JE8kWn17yvAWhUVxvqGwUalsRA==}
    dev: false

  /json5@1.0.2:
    resolution: {integrity: sha512-g1MWMLBiz8FKi1e4w0UyVL3w+iJceWAFBAaBnnGKOpNa5f8TLktkbre1+s6oICydWAm+HRUGTmI+//xv2hvXYA==}
    hasBin: true
    dependencies:
      minimist: 1.2.8
    dev: false

  /json5@2.2.3:
    resolution: {integrity: sha512-XmOWe7eyHYH14cLdVPoyg+GOH3rYX++KpzrylJwSW98t3Nk+U8XOl8FWKOgwtzdb8lXGf6zYwDUzeHMWfxasyg==}
    engines: {node: '>=6'}
    hasBin: true

  /jsonc-parser@3.2.0:
    resolution: {integrity: sha512-gfFQZrcTc8CnKXp6Y4/CBT3fTc0OVuDofpre4aEeEpSBPV5X5v4+Vmx+8snU7RLPrNHPKSgLxGo9YuQzz20o+w==}

  /jsonfile@4.0.0:
    resolution: {integrity: sha512-m6F1R3z8jjlf2imQHS2Qez5sjKWQzbuuhuJ/FKYFRZvPE3PuHcSMVZzfsLhGVOkfd20obL5SWEBew5ShlquNxg==}
    optionalDependencies:
      graceful-fs: 4.2.11
    dev: false

  /jsonfile@6.1.0:
    resolution: {integrity: sha512-5dgndWOriYSm5cnYaJNhalLNDKOqFwyDB/rr1E9ZsGciGvKPs8R2xYGCacuf3z6K1YKDz182fd+fY3cn3pMqXQ==}
    dependencies:
      universalify: 2.0.1
    optionalDependencies:
      graceful-fs: 4.2.11
    dev: true

  /jsonwebtoken@8.5.1:
    resolution: {integrity: sha512-XjwVfRS6jTMsqYs0EsuJ4LGxXV14zQybNd4L2r0UvbVnSF9Af8x7p5MzbJ90Ioz/9TI41/hTCvznF/loiSzn8w==}
    engines: {node: '>=4', npm: '>=1.4.28'}
    dependencies:
      jws: 3.2.2
      lodash.includes: 4.3.0
      lodash.isboolean: 3.0.3
      lodash.isinteger: 4.0.4
      lodash.isnumber: 3.0.3
      lodash.isplainobject: 4.0.6
      lodash.isstring: 4.0.1
      lodash.once: 4.1.1
      ms: 2.1.3
      semver: 5.7.1
    dev: false

  /jsonwebtoken@9.0.0:
    resolution: {integrity: sha512-tuGfYXxkQGDPnLJ7SibiQgVgeDgfbPq2k2ICcbgqW8WxWLBAxKQM/ZCu/IT8SOSwmaYl4dpTFCW5xZv7YbbWUw==}
    engines: {node: '>=12', npm: '>=6'}
    dependencies:
      jws: 3.2.2
      lodash: 4.17.21
      ms: 2.1.3
      semver: 7.5.4
    dev: false

  /jsonwebtoken@9.0.2:
    resolution: {integrity: sha512-PRp66vJ865SSqOlgqS8hujT5U4AOgMfhrwYIuIhfKaoSCZcirrmASQr8CX7cUg+RMih+hgznrjp99o+W4pJLHQ==}
    engines: {node: '>=12', npm: '>=6'}
    dependencies:
      jws: 3.2.2
      lodash.includes: 4.3.0
      lodash.isboolean: 3.0.3
      lodash.isinteger: 4.0.4
      lodash.isnumber: 3.0.3
      lodash.isplainobject: 4.0.6
      lodash.isstring: 4.0.1
      lodash.once: 4.1.1
      ms: 2.1.3
      semver: 7.5.4
    dev: false

  /jsprim@1.4.2:
    resolution: {integrity: sha512-P2bSOMAc/ciLz6DzgjVlGJP9+BrJWu5UDGK70C2iweC5QBIeFf0ZXRvGjEj2uYgrY2MkAAhsSWHDWlFtEroZWw==}
    engines: {node: '>=0.6.0'}
    dependencies:
      assert-plus: 1.0.0
      extsprintf: 1.3.0
      json-schema: 0.4.0
      verror: 1.10.0
    dev: false

  /jwa@1.4.1:
    resolution: {integrity: sha512-qiLX/xhEEFKUAJ6FiBMbes3w9ATzyk5W7Hvzpa/SLYdxNtng+gcurvrI7TbACjIXlsJyr05/S1oUhZrc63evQA==}
    dependencies:
      buffer-equal-constant-time: 1.0.1
      ecdsa-sig-formatter: 1.0.11
      safe-buffer: 5.2.1
    dev: false

  /jwa@2.0.0:
    resolution: {integrity: sha512-jrZ2Qx916EA+fq9cEAeCROWPTfCwi1IVHqT2tapuqLEVVDKFDENFw1oL+MwrTvH6msKxsd1YTDVw6uKEcsrLEA==}
    dependencies:
      buffer-equal-constant-time: 1.0.1
      ecdsa-sig-formatter: 1.0.11
      safe-buffer: 5.2.1

  /jwks-rsa@3.1.0:
    resolution: {integrity: sha512-v7nqlfezb9YfHHzYII3ef2a2j1XnGeSE/bK3WfumaYCqONAIstJbrEGapz4kadScZzEt7zYCN7bucj8C0Mv/Rg==}
    engines: {node: '>=14'}
    dependencies:
      '@types/express': 4.17.17
      '@types/jsonwebtoken': 9.0.3
      debug: 4.3.4
      jose: 4.15.2
      limiter: 1.1.5
      lru-memoizer: 2.2.0
    transitivePeerDependencies:
      - supports-color
    dev: false

  /jws@3.2.2:
    resolution: {integrity: sha512-YHlZCB6lMTllWDtSPHz/ZXTsi8S00usEV6v1tjq8tOUZzw7DpSDWVXjXDre6ed1w/pd495ODpHZYSdkRTsa0HA==}
    dependencies:
      jwa: 1.4.1
      safe-buffer: 5.2.1
    dev: false

  /jws@4.0.0:
    resolution: {integrity: sha512-KDncfTmOZoOMTFG4mBlG0qUIOlc03fmzH+ru6RgYVZhPkyiy/92Owlt/8UEN+a4TXR1FQetfIpJE8ApdvdVxTg==}
    dependencies:
      jwa: 2.0.0
      safe-buffer: 5.2.1

  /keyv@3.1.0:
    resolution: {integrity: sha512-9ykJ/46SN/9KPM/sichzQ7OvXyGDYKGTaDlKMGCAlg2UK8KRy4jb0d8sFc+0Tt0YYnThq8X2RZgCg74RPxgcVA==}
    dependencies:
      json-buffer: 3.0.0
    dev: false

  /kleur@3.0.3:
    resolution: {integrity: sha512-eTIzlVOSUR+JxdDFepEYcBMtZ9Qqdef+rnzWdRZuMbOywu5tO2w2N7rqjoANZ5k9vywhL6Br1VRjUIgTQx4E8w==}
    engines: {node: '>=6'}

  /kuler@2.0.0:
    resolution: {integrity: sha512-Xq9nH7KlWZmXAtodXDDRE7vs6DU1gTU8zYDHDiWLSip45Egwq3plLHzPn27NgvzL2r1LMPC1vdqh98sQxtqj4A==}
    dev: false

  /latest-version@5.1.0:
    resolution: {integrity: sha512-weT+r0kTkRQdCdYCNtkMwWXQTMEswKrFBkm4ckQOMVhhqhIMI1UT2hMj+1iigIhgSZm5gTmrRXBNoGUgaTY1xA==}
    engines: {node: '>=8'}
    dependencies:
      package-json: 6.5.0
    dev: false

  /leven@3.1.0:
    resolution: {integrity: sha512-qsda+H8jTaUaN/x5vzW2rzc+8Rw4TAQ/4KjB46IwK5VH+IlVeeeje/EoZRpiXvIqjFgK84QffqPztGI3VBLG1A==}
    engines: {node: '>=6'}
    dev: true

  /levn@0.4.1:
    resolution: {integrity: sha512-+bT2uH4E5LGE7h/n3evcS/sQlJXCpIp6ym8OWJ5eV6+67Dsql/LaaT7qJBAt2rzfoa/5QBGBhxDix1dMt2kQKQ==}
    engines: {node: '>= 0.8.0'}
    dependencies:
      prelude-ls: 1.2.1
      type-check: 0.4.0
    dev: false

  /lilconfig@3.1.1:
    resolution: {integrity: sha512-O18pf7nyvHTckunPWCV1XUNXU1piu01y2b7ATJ0ppkUkk8ocqVWBrYjJBCwHDjD/ZWcfyrA0P4gKhzWGi5EINQ==}
    engines: {node: '>=14'}
    dev: true

  /limiter@1.1.5:
    resolution: {integrity: sha512-FWWMIEOxz3GwUI4Ts/IvgVy6LPvoMPgjMdQ185nN6psJyBJ4yOpzqm695/h5umdLJg2vW3GR5iG11MAkR2AzJA==}
    dev: false

  /lines-and-columns@1.2.4:
    resolution: {integrity: sha512-7ylylesZQ/PV29jhEDl3Ufjo6ZX7gCqJr5F7PKrqc93v7fzSymt1BpwEU8nAUXs8qzzvqhbjhK5QZg6Mt/HkBg==}
    dev: true

  /load-tsconfig@0.2.5:
    resolution: {integrity: sha512-IXO6OCs9yg8tMKzfPZ1YmheJbZCiEsnBdcB03l0OcfK9prKnJb96siuHCr5Fl37/yo9DnKU+TLpxzTUspw9shg==}
    engines: {node: ^12.20.0 || ^14.13.1 || >=16.0.0}
    dev: true

  /local-pkg@0.4.3:
    resolution: {integrity: sha512-SFppqq5p42fe2qcZQqqEOiVRXl+WCP1MdT6k7BDEW1j++sp5fIY+/fdRQitvKgB5BrBcmrs5m/L0v2FrU5MY1g==}
    engines: {node: '>=14'}

  /locate-path@5.0.0:
    resolution: {integrity: sha512-t7hw9pI+WvuwNJXwk5zVHpyhIqzg2qTlklJOf0mVxGSbe3Fp2VieZcduNYjaLDoy6p9uGpQEGWG87WpMKlNq8g==}
    engines: {node: '>=8'}
    dependencies:
      p-locate: 4.1.0
    dev: true

  /locate-path@6.0.0:
    resolution: {integrity: sha512-iPZK6eYjbxRu3uB4/WZ3EsEIMJFMqAoopl3R+zuq0UjcAm/MO6KCweDgPfP3elTztoKP3KtnVHxTn2NHBSDVUw==}
    engines: {node: '>=10'}
    dependencies:
      p-locate: 5.0.0
    dev: false

  /lodash.clonedeep@4.5.0:
    resolution: {integrity: sha512-H5ZhCF25riFd9uB5UCkVKo61m3S/xZk1x4wA6yp/L3RFP6Z/eHH1ymQcGLo7J3GMPfm0V/7m1tryHuGVxpqEBQ==}
    dev: false

  /lodash.includes@4.3.0:
    resolution: {integrity: sha512-W3Bx6mdkRTGtlJISOvVD/lbqjTlPPUDTMnlXZFnVwi9NKJ6tiAk6LVdlhZMm17VZisqhKcgzpO5Wz91PCt5b0w==}
    dev: false

  /lodash.isboolean@3.0.3:
    resolution: {integrity: sha512-Bz5mupy2SVbPHURB98VAcw+aHh4vRV5IPNhILUCsOzRmsTmSQ17jIuqopAentWoehktxGd9e/hbIXq980/1QJg==}
    dev: false

  /lodash.isinteger@4.0.4:
    resolution: {integrity: sha512-DBwtEWN2caHQ9/imiNeEA5ys1JoRtRfY3d7V9wkqtbycnAmTvRRmbHKDV4a0EYc678/dia0jrte4tjYwVBaZUA==}
    dev: false

  /lodash.isnumber@3.0.3:
    resolution: {integrity: sha512-QYqzpfwO3/CWf3XP+Z+tkQsfaLL/EnUlXWVkIk5FUPc4sBdTehEqZONuyRt2P67PXAk+NXmTBcc97zw9t1FQrw==}
    dev: false

  /lodash.isplainobject@4.0.6:
    resolution: {integrity: sha512-oSXzaWypCMHkPC3NvBEaPHf0KsA5mvPrOPgQWDsbg8n7orZ290M0BmC/jgRZ4vcJ6DTAhjrsSYgdsW/F+MFOBA==}
    dev: false

  /lodash.isstring@4.0.1:
    resolution: {integrity: sha512-0wJxfxH1wgO3GrbuP+dTTk7op+6L41QCXbGINEmD+ny/G/eCqGzxyCsh7159S+mgDDcoarnBw6PC1PS5+wUGgw==}
    dev: false

  /lodash.memoize@4.1.2:
    resolution: {integrity: sha512-t7j+NzmgnQzTAYXcsHYLgimltOV1MXHtlOWf6GjL9Kj8GK5FInw5JotxvbOs+IvV1/Dzo04/fCGfLVs7aXb4Ag==}
    dev: true

  /lodash.merge@4.6.2:
    resolution: {integrity: sha512-0KpjqXRVvrYyCsX1swR/XTK0va6VQkQM6MNo7PqW77ByjAhoARA8EfrP1N4+KlKj8YS0ZUCtRT/YUuhyYDujIQ==}
    dev: false

  /lodash.once@4.1.1:
    resolution: {integrity: sha512-Sb487aTOCr9drQVL8pIxOzVhafOjZN9UU54hiN8PU3uAiSV7lx1yYNpbNmex2PK6dSJoNTSJUUswT651yww3Mg==}
    dev: false

  /lodash.sortby@4.7.0:
    resolution: {integrity: sha512-HDWXG8isMntAyRF5vZ7xKuEvOhT4AhlRt/3czTSjvGUxjYCBVRQY48ViDHyfYz9VIoBkW4TMGQNapx+l3RUwdA==}
    dev: true

  /lodash@4.17.21:
    resolution: {integrity: sha512-v2kDEe57lecTulaDIuNTPy3Ry4gLGJ6Z1O3vE1krgXZNrsQ+LFTGHVxVjcXPs17LhbZVGedAJv8XZ1tvj5FvSg==}

  /logform@2.5.1:
    resolution: {integrity: sha512-9FyqAm9o9NKKfiAKfZoYo9bGXXuwMkxQiQttkT4YjjVtQVIQtK6LmVtlxmCaFswo6N4AfEkHqZTV0taDtPotNg==}
    dependencies:
      '@colors/colors': 1.5.0
      '@types/triple-beam': 1.3.2
      fecha: 4.2.3
      ms: 2.1.3
      safe-stable-stringify: 2.4.3
      triple-beam: 1.3.0
    dev: false

  /loose-envify@1.4.0:
    resolution: {integrity: sha512-lyuxPGr/Wfhrlem2CL/UcnUc1zcqKAImBDzukY7Y5F/yQiNdko6+fRLevlw1HgMySw7f611UIY408EtxRSoK3Q==}
    hasBin: true
    dependencies:
      js-tokens: 4.0.0
    dev: false

  /loupe@2.3.6:
    resolution: {integrity: sha512-RaPMZKiMy8/JruncMU5Bt6na1eftNoo++R4Y+N2FrxkDVTrGvcyzFTsaGif4QTeKESheMGegbhw6iUAq+5A8zA==}
    deprecated: Please upgrade to 2.3.7 which fixes GHSA-4q6p-r6v2-jvc5
    dependencies:
      get-func-name: 2.0.2

  /lower-case@2.0.2:
    resolution: {integrity: sha512-7fm3l3NAF9WfN6W3JOmf5drwpVqX78JtoGJ3A6W0a6ZnldM41w2fV5D490psKFTpMds8TJse/eHLFFsNHHjHgg==}
    dependencies:
      tslib: 2.6.2
    dev: false

  /lowercase-keys@1.0.1:
    resolution: {integrity: sha512-G2Lj61tXDnVFFOi8VZds+SoQjtQC3dgokKdDG2mTm1tx4m50NUHBOZSBwQQHyy0V12A0JTG4icfZQH+xPyh8VA==}
    engines: {node: '>=0.10.0'}
    dev: false

  /lowercase-keys@2.0.0:
    resolution: {integrity: sha512-tqNXrS78oMOE73NMxK4EMLQsQowWf8jKooH9g7xPavRT706R6bkQJ6DY2Te7QukaZsulxa30wQ7bk0pm4XiHmA==}
    engines: {node: '>=8'}
    dev: false

  /lru-cache@10.2.0:
    resolution: {integrity: sha512-2bIM8x+VAf6JT4bKAljS1qUWgMsqZRPGJS6FSahIMPVvctcNhyVp7AJu7quxOW9jwkryBReKZY5tY5JYv2n/7Q==}
    engines: {node: 14 || >=16.14}
    dev: true

  /lru-cache@4.0.2:
    resolution: {integrity: sha512-uQw9OqphAGiZhkuPlpFGmdTU2tEuhxTourM/19qGJrxBPHAr/f8BT1a0i/lOclESnGatdJG/UCkP9kZB/Lh1iw==}
    dependencies:
      pseudomap: 1.0.2
      yallist: 2.1.2
    dev: false

  /lru-cache@5.1.1:
    resolution: {integrity: sha512-KpNARQA3Iwv+jTA0utUVVbrh+Jlrr1Fv0e56GGzAFOXN7dk/FviaDW8LHmK52DlcH4WP2n6gI8vN1aesBFgo9w==}
    dependencies:
      yallist: 3.1.1

  /lru-cache@6.0.0:
    resolution: {integrity: sha512-Jo6dJ04CmSjuznwJSS3pUeWmd/H0ffTlkXXgwZi+eq1UCmqQwCh+eLsYOYCwY991i2Fah4h1BEMCx4qThGbsiA==}
    engines: {node: '>=10'}
    dependencies:
      yallist: 4.0.0

  /lru-cache@7.18.3:
    resolution: {integrity: sha512-jumlc0BIUrS3qJGgIkWZsyfAM7NCWiBcCDhnd+3NNM5KbBmLTgHVfWBcg6W+rLUsIpzpERPsvwUP7CckAQSOoA==}
    engines: {node: '>=12'}
    dev: true

  /lru-cache@9.1.2:
    resolution: {integrity: sha512-ERJq3FOzJTxBbFjZ7iDs+NiK4VI9Wz+RdrrAB8dio1oV+YvdPzUEE4QNiT2VD51DkIbCYRUUzCRkssXCHqSnKQ==}
    engines: {node: 14 || >=16.14}

  /lru-memoizer@2.2.0:
    resolution: {integrity: sha512-QfOZ6jNkxCcM/BkIPnFsqDhtrazLRsghi9mBwFAzol5GCvj4EkFT899Za3+QwikCg5sRX8JstioBDwOxEyzaNw==}
    dependencies:
      lodash.clonedeep: 4.5.0
      lru-cache: 4.0.2
    dev: false

  /lru-queue@0.1.0:
    resolution: {integrity: sha512-BpdYkt9EvGl8OfWHDQPISVpcl5xZthb+XPsbELj5AQXxIC8IriDZIQYjBJPEm5rS420sjZ0TLEzRcq5KdBhYrQ==}
    dependencies:
      es5-ext: 0.10.62
    dev: false

  /lru_map@0.3.3:
    resolution: {integrity: sha512-Pn9cox5CsMYngeDbmChANltQl+5pi6XmTrraMSzhPmMBbmgcxmqWry0U3PGapCU1yB4/LqCcom7qhHZiF/jGfQ==}
    dev: false

  /magic-string@0.30.1:
    resolution: {integrity: sha512-mbVKXPmS0z0G4XqFDCTllmDQ6coZzn94aMlb0o/A4HEHJCKcanlDZwYJgwnkmgD3jyWhUgj9VsPrfd972yPffA==}
    engines: {node: '>=12'}
    dependencies:
      '@jridgewell/sourcemap-codec': 1.4.15

  /make-dir@2.1.0:
    resolution: {integrity: sha512-LS9X+dc8KLxXCb8dni79fLIIUA5VyZoyjSMCwTluaXA0o27cCK0bhXkpgw+sTXVpPy/lSO57ilRixqk0vDmtRA==}
    engines: {node: '>=6'}
    dependencies:
      pify: 4.0.1
      semver: 5.7.1
    dev: false

  /make-dir@3.1.0:
    resolution: {integrity: sha512-g3FeP20LNwhALb/6Cz6Dd4F2ngze0jz7tbzrD2wAV+o9FeNHe4rL+yK2md0J/fiSf1sa1ADhXqi5+oVwOM/eGw==}
    engines: {node: '>=8'}
    dependencies:
      semver: 6.3.0
    dev: true

  /make-error@1.3.6:
    resolution: {integrity: sha512-s8UhlNe7vPKomQhC1qFelMokr/Sc3AgNbso3n74mVPA5LTZwkB9NlXf4XPamLxJE8h0gh73rM94xvwRT2CVInw==}

  /makeerror@1.0.12:
    resolution: {integrity: sha512-JmqCvUhmt43madlpFzG4BQzG2Z3m6tvQDNKdClZnO3VbIudJYmxsT0FNJMeiB2+JTSlTQTSbU8QdesVmwJcmLg==}
    dependencies:
      tmpl: 1.0.5
    dev: true

  /map-obj@4.3.0:
    resolution: {integrity: sha512-hdN1wVrZbb29eBGiGjJbeP8JbKjq1urkHJ/LIP/NY48MZ1QVXUsQBV1G1zvYFHn1XE06cwjBsOI2K3Ulnj1YXQ==}
    engines: {node: '>=8'}
    dev: false

  /media-typer@0.3.0:
    resolution: {integrity: sha512-dq+qelQ9akHpcOl/gUVRTxVIOkAJ1wR3QAvb4RsVjS8oVoFjDGTc679wJYmUmknUF5HwMLOgb5O+a3KxfWapPQ==}
    engines: {node: '>= 0.6'}
    dev: false

  /memoizee@0.4.15:
    resolution: {integrity: sha512-UBWmJpLZd5STPm7PMUlOw/TSy972M+z8gcyQ5veOnSDRREz/0bmpyTfKt3/51DhEBqCZQn1udM/5flcSPYhkdQ==}
    dependencies:
      d: 1.0.1
      es5-ext: 0.10.62
      es6-weak-map: 2.0.3
      event-emitter: 0.3.5
      is-promise: 2.2.2
      lru-queue: 0.1.0
      next-tick: 1.1.0
      timers-ext: 0.1.7
    dev: false

  /merge-descriptors@1.0.1:
    resolution: {integrity: sha512-cCi6g3/Zr1iqQi6ySbseM1Xvooa98N0w31jzUYrXPX2xqObmFGHJ0tQ5u74H3mVh7wLouTseZyYIq39g8cNp1w==}
    dev: false

  /merge-stream@2.0.0:
    resolution: {integrity: sha512-abv/qOcuPfk3URPfDzmZU1LKmuw8kT+0nIHvKrKgFrwifol/doWcdA4ZqsWQ8ENrFKkd67Mfpo/LovbIUsbt3w==}
    dev: true

  /merge2@1.4.1:
    resolution: {integrity: sha512-8q7VEgMJW4J8tcfVPy8g09NcQwZdbwFEqhe/WZkoIzjn/3TGDwtOCYtXGxA3O8tPzpczCCDgv+P2P5y00ZJOOg==}
    engines: {node: '>= 8'}

  /messaging-api-common@1.0.4:
    resolution: {integrity: sha512-riYl+FnUtbUxxBfmUXBZSw4akK9hWAGGobulT81DK4Y5s/zeCKQcwa5uKHLG5HrR0RCtATIj7tQM8J29z61jRg==}
    engines: {node: '>=10'}
    dependencies:
      '@types/debug': 4.1.8
      '@types/lodash': 4.14.195
      '@types/url-join': 4.0.1
      axios: 0.21.4(debug@4.3.4)
      camel-case: 4.1.2
      debug: 4.3.4
      lodash: 4.17.21
      map-obj: 4.3.0
      pascal-case: 3.1.2
      snake-case: 3.0.4
      url-join: 4.0.1
    transitivePeerDependencies:
      - supports-color
    dev: false

  /messaging-api-messenger@1.1.0:
    resolution: {integrity: sha512-WfODwHvkkC/oJMrqr7ukm2yTf4DqWg8BvnwmGOU53fRMvuCQNGWYSKQPk8k/s0Evl56J32iDidooGIL9fAGOjQ==}
    engines: {node: '>=10'}
    dependencies:
      '@types/append-query': 2.0.1
      '@types/lodash': 4.14.195
      '@types/warning': 3.0.0
      append-query: 2.1.1
      axios: 0.21.4(debug@4.3.4)
      axios-error: 1.0.4
      form-data: 3.0.1
      lodash: 4.17.21
      messaging-api-common: 1.0.4
      ts-invariant: 0.4.4
      warning: 4.0.3
    transitivePeerDependencies:
      - debug
      - supports-color
    dev: false

  /methods@1.1.2:
    resolution: {integrity: sha512-iclAHeNqNm68zFtnZ0e+1L2yUIdvzNoauKU4WBA3VvH/vPFieF7qfRlwUZU+DA9P9bPXIS90ulxoUoCH23sV2w==}
    engines: {node: '>= 0.6'}
    dev: false

  /micromatch@4.0.5:
    resolution: {integrity: sha512-DMy+ERcEW2q8Z2Po+WNXuw3c5YaUSFjAO5GsJqfEl7UjvtIuFKO6ZrKvcItdy98dwFI2N1tg3zNIdKaQT+aNdA==}
    engines: {node: '>=8.6'}
    dependencies:
      braces: 3.0.2
      picomatch: 2.3.1

  /mime-db@1.52.0:
    resolution: {integrity: sha512-sPU4uV7dYlvtWJxwwxHD0PuihVNiE7TyAbQ5SWxDCB9mUYvOgroQOwYQQOKPJ8CIbE+1ETVlOoK1UC2nU3gYvg==}
    engines: {node: '>= 0.6'}
    dev: false

  /mime-types@2.1.35:
    resolution: {integrity: sha512-ZDY+bPm5zTTF+YpCrAU9nK0UgICYPT0QtT1NZWFv4s++TNkcgVaT0g6+4R2uI4MjQjzysHB1zxuWL50hzaeXiw==}
    engines: {node: '>= 0.6'}
    dependencies:
      mime-db: 1.52.0
    dev: false

  /mime@1.6.0:
    resolution: {integrity: sha512-x0Vn8spI+wuJ1O6S7gnbaQg8Pxh4NNHb7KSINmEWKiPE4RKOplvijn+NkmYmmRgP68mc70j2EbeTFRsrswaQeg==}
    engines: {node: '>=4'}
    hasBin: true
    dev: false

  /mime@2.6.0:
    resolution: {integrity: sha512-USPkMeET31rOMiarsBNIHZKLGgvKc/LrjofAnBlOttf5ajRvqiRA8QsenbcooctK6d6Ts6aqZXBA+XbkKthiQg==}
    engines: {node: '>=4.0.0'}
    hasBin: true
    dev: false

  /mimic-fn@2.1.0:
    resolution: {integrity: sha512-OqbOk5oEQeAZ8WXWydlu9HJjz9WVdEIvamMCcXmuqUYjTknH/sqsWvhQ3vgwKFRR1HpjvNBKQ37nbJgYzGqGcg==}
    engines: {node: '>=6'}
    dev: true

  /mimic-fn@4.0.0:
    resolution: {integrity: sha512-vqiC06CuhBTUdZH+RYl8sFrL096vA45Ok5ISO6sE/Mr1jRbGH4Csnhi8f3wKVl7x8mO4Au7Ir9D3Oyv1VYMFJw==}
    engines: {node: '>=12'}
    dev: true

  /mimic-response@1.0.1:
    resolution: {integrity: sha512-j5EctnkH7amfV/q5Hgmoal1g2QHFJRraOtmx0JpIqkxhBhI/lJSl1nMpQ45hVarwNETOoWEimndZ4QK0RHxuxQ==}
    engines: {node: '>=4'}
    dev: false

  /minimatch@3.1.2:
    resolution: {integrity: sha512-J7p63hRiAjw1NDEww1W7i37+ByIrOWO5XQQAzZ3VOcL0PNybwpfmV/N05zFAzwQ9USyEcX6t3UO+K5aqBQOIHw==}
    dependencies:
      brace-expansion: 1.1.11

  /minimatch@8.0.4:
    resolution: {integrity: sha512-W0Wvr9HyFXZRGIDgCicunpQ299OKXs9RgZfaukz4qAW/pJhcpUfupc9c+OObPOFueNy8VSrZgEmDtk6Kh4WzDA==}
    engines: {node: '>=16 || 14 >=14.17'}
    dependencies:
      brace-expansion: 2.0.1

  /minimatch@9.0.3:
    resolution: {integrity: sha512-RHiac9mvaRw0x3AYRgDC1CxAP7HTcNrrECeA8YYJeWnpo+2Q5CegtZjaotWTWxDG3UeGA1coE05iH1mPjT/2mg==}
    engines: {node: '>=16 || 14 >=14.17'}
    dependencies:
      brace-expansion: 2.0.1
    dev: true

  /minimist@1.2.8:
    resolution: {integrity: sha512-2yyAR8qBkN3YuheJanUpWC5U3bb5osDywNB8RzDVlDwDHbocAJveqqj1u8+SVD7jkWT4yvsHCpWqqWqAxb0zCA==}
    dev: false

  /minipass@4.2.8:
    resolution: {integrity: sha512-fNzuVyifolSLFL4NzpF+wEF4qrgqaaKX0haXPQEdQ7NKAN+WecoKMHV09YcuL/DHxrUsYQOK3MiuDf7Ip2OXfQ==}
    engines: {node: '>=8'}

  /minipass@6.0.2:
    resolution: {integrity: sha512-MzWSV5nYVT7mVyWCwn2o7JH13w2TBRmmSqSRCKzTw+lmft9X4z+3wjvs06Tzijo5z4W/kahUCDpRXTF+ZrmF/w==}
    engines: {node: '>=16 || 14 >=14.17'}

  /mitt@3.0.1:
    resolution: {integrity: sha512-vKivATfr97l2/QBCYAkXYDbrIWPM2IIKEl7YPhjCvKlG3kE2gm+uBo6nEXK3M5/Ffh/FLpKExzOQ3JJoJGFKBw==}
    dev: true

  /mkdirp-classic@0.5.3:
    resolution: {integrity: sha512-gKLcREMhtuZRwRAfqP3RFW+TK4JqApVBtOIftVgjuABpAtpxhPGaDcfvbhNvD0B8iD1oUr/txX35NjcaY6Ns/A==}
    dev: true

  /mkdirp@1.0.4:
    resolution: {integrity: sha512-vVqVZQyf3WLx2Shd0qJ9xuvqgAyKPLAiqITEtqW0oIUjzo3PePDd6fW9iFz30ef7Ysp/oiWqbhszeGWW2T6Gzw==}
    engines: {node: '>=10'}
    hasBin: true
    dev: false

  /mlly@1.4.0:
    resolution: {integrity: sha512-ua8PAThnTwpprIaU47EPeZ/bPUVp2QYBbWMphUQpVdBI3Lgqzm5KZQ45Agm3YJedHXaIHl6pBGabaLSUPPSptg==}
    dependencies:
      acorn: 8.10.0
      pathe: 1.1.1
      pkg-types: 1.0.3
      ufo: 1.1.2

  /moment@2.29.4:
    resolution: {integrity: sha512-5LC9SOxjSc2HF6vO2CyuTDNivEdoz2IvyJJGj6X8DJ0eFyfszE0QiEd+iXmBvUP3WHxSjFH/vIsA0EN00cgr8w==}
    dev: true

  /mri@1.2.0:
    resolution: {integrity: sha512-tzzskb3bG8LvYGFF/mDTpq3jpI6Q9wc3LEmBaghu+DdCssd1FakN7Bc0hVNmEyGq1bq3RgfkCb3cmQLpNPOroA==}
    engines: {node: '>=4'}
    dev: false

  /ms@2.0.0:
    resolution: {integrity: sha512-Tpp60P6IUJDTuOq/5Z8cdskzJujfwqfOTkrwIwj7IRISpnkJnT6SyJ4PCPnGMoFjC9ddhal5KVIYtAt97ix05A==}
    dev: false

  /ms@2.1.2:
    resolution: {integrity: sha512-sGkPx+VjMtmA6MX27oA4FBFELFCZZ4S4XqeGOXCv68tT+jb3vk/RyaKWP0PTKyWtmLSM0b+adUTEvbs1PEaH2w==}

  /ms@2.1.3:
    resolution: {integrity: sha512-6FlzubTLZG3J2a/NVCAleEhjzq5oxgHyaCU9yYXvcLsvoVaHJq/s5xXI6/XXP6tz7R9xAOtHnSO/tXtF3WRTlA==}

  /mz@2.7.0:
    resolution: {integrity: sha512-z81GNO7nnYMEhrGh9LeymoE4+Yr0Wn5McHIZMK5cfQCl+NDX08sCZgUc9/6MHni9IWuFLm1Z3HTCXu2z9fN62Q==}
    dependencies:
      any-promise: 1.3.0
      object-assign: 4.1.1
      thenify-all: 1.6.0

  /nanoid@3.3.6:
    resolution: {integrity: sha512-BGcqMMJuToF7i1rt+2PWSNVnWIkGCU78jBG3RxO/bZlnZPK2Cmi2QaffxGO/2RvWi9sL+FAiRiXMgsyxQ1DIDA==}
    engines: {node: ^10 || ^12 || ^13.7 || ^14 || >=15.0.1}
    hasBin: true

  /natural-compare-lite@1.4.0:
    resolution: {integrity: sha512-Tj+HTDSJJKaZnfiuw+iaF9skdPpTo2GtEly5JHnWV/hfv2Qj/9RKsGISQtLh2ox3l5EAGw487hnBee0sIJ6v2g==}
    dev: false

  /natural-compare@1.4.0:
    resolution: {integrity: sha512-OWND8ei3VtNC9h7V60qff3SVobHr996CTwgxubgyQYEpg290h9J0buyECNNJexkFm5sOajh5G116RYA1c8ZMSw==}

  /negotiator@0.6.3:
    resolution: {integrity: sha512-+EUsqGPLsM+j/zdChZjsnX51g4XrHFOIXwfnCVPGlQk/k5giakcKsuxCObBRu6DSm9opw/O6slWbJdghQM4bBg==}
    engines: {node: '>= 0.6'}
    dev: false

  /netmask@2.0.2:
    resolution: {integrity: sha512-dBpDMdxv9Irdq66304OLfEmQ9tbNRFnFTuZiLo+bD+r332bBmMJ8GBLXklIXXgxd3+v9+KUnZaUR5PJMa75Gsg==}
    engines: {node: '>= 0.4.0'}
    dev: true

  /next-tick@1.1.0:
    resolution: {integrity: sha512-CXdUiJembsNjuToQvxayPZF9Vqht7hewsvy2sOWafLvi2awflj9mOC6bHIg50orX8IJvWKY9wYQ/zB2kogPslQ==}
    dev: false

  /no-case@3.0.4:
    resolution: {integrity: sha512-fgAN3jGAh+RoxUGZHTSOLJIqUc2wmoBwGR4tbpNAKmmovFoWq0OdRkb0VkldReO2a2iBT/OEulG9XSUc10r3zg==}
    dependencies:
      lower-case: 2.0.2
      tslib: 2.6.2
    dev: false

  /node-addon-api@3.2.1:
    resolution: {integrity: sha512-mmcei9JghVNDYydghQmeDX8KoAm0FAiYyIcUt/N4nhyAipB17pllZQDOJD2fotxABnt4Mdz+dKTO7eftLg4d0A==}
    dev: false

  /node-domexception@1.0.0:
    resolution: {integrity: sha512-/jKZoMpw0F8GRwl4/eLROPA3cfcXtLApP0QzLmUT/HuPCZWyB7IY9ZrMeKw2O/nFIqPQB3PVM9aYm0F312AXDQ==}
    engines: {node: '>=10.5.0'}
    dev: false

  /node-fetch@2.6.11:
    resolution: {integrity: sha512-4I6pdBY1EthSqDmJkiNk3JIT8cswwR9nfeW/cPdUagJYEQG7R95WRH74wpz7ma8Gh/9dI9FP+OU+0E4FvtA55w==}
    engines: {node: 4.x || >=6.0.0}
    peerDependencies:
      encoding: ^0.1.0
    peerDependenciesMeta:
      encoding:
        optional: true
    dependencies:
      whatwg-url: 5.0.0

  /node-fetch@2.7.0:
    resolution: {integrity: sha512-c4FRfUm/dbcWZ7U+1Wq0AwCyFL+3nt2bEw05wfxSz+DWpWsitgmSgYmy2dQdWyKC1694ELPqMs/YzUSNozLt8A==}
    engines: {node: 4.x || >=6.0.0}
    peerDependencies:
      encoding: ^0.1.0
    peerDependenciesMeta:
      encoding:
        optional: true
    dependencies:
      whatwg-url: 5.0.0

  /node-forge@1.3.1:
    resolution: {integrity: sha512-dPEtOeMvF9VMcYV/1Wb8CPoVAXtp6MKMlcbAt4ddqmGqUJ6fQZFXkNZNkNlfevtNkGtaSoXf/vNNNSvgrdXwtA==}
    engines: {node: '>= 6.13.0'}
    dev: false

  /node-getopt@0.3.2:
    resolution: {integrity: sha512-yqkmYrMbK1wPrfz7mgeYvA4tBperLg9FQ4S3Sau3nSAkpOA0x0zC8nQ1siBwozy1f4SE8vq2n1WKv99r+PCa1Q==}
    engines: {node: '>= 0.6.0'}
    dev: false

  /node-gyp-build@4.6.0:
    resolution: {integrity: sha512-NTZVKn9IylLwUzaKjkas1e4u2DLNcV4rdYagA4PWdPwW87Bi7z+BznyKSRwS/761tV/lzCGXplWsiaMjLqP2zQ==}
    hasBin: true
    dev: false

  /node-int64@0.4.0:
    resolution: {integrity: sha512-O5lz91xSOeoXP6DulyHfllpq+Eg00MWitZIbtPfoSEvqIHdl5gfcY6hYzDWnj0qD5tz52PI08u9qUvSVeUBeHw==}
    dev: true

  /node-releases@2.0.12:
    resolution: {integrity: sha512-QzsYKWhXTWx8h1kIvqfnC++o0pEmpRQA/aenALsL2F4pqNVr7YzcdMlDij5WBnwftRbJCNJL/O7zdKaxKPHqgQ==}

  /nodemailer@6.9.3:
    resolution: {integrity: sha512-fy9v3NgTzBngrMFkDsKEj0r02U7jm6XfC3b52eoNV+GCrGj+s8pt5OqhiJdWKuw51zCTdiNR/IUD1z33LIIGpg==}
    engines: {node: '>=6.0.0'}
    dev: false

  /nodemon@2.0.22:
    resolution: {integrity: sha512-B8YqaKMmyuCO7BowF1Z1/mkPqLk6cs/l63Ojtd6otKjMx47Dq1utxfRxcavH1I7VSaL8n5BUaoutadnsX3AAVQ==}
    engines: {node: '>=8.10.0'}
    hasBin: true
    dependencies:
      chokidar: 3.5.3
      debug: 3.2.7(supports-color@5.5.0)
      ignore-by-default: 1.0.1
      minimatch: 3.1.2
      pstree.remy: 1.1.8
      semver: 5.7.1
      simple-update-notifier: 1.1.0
      supports-color: 5.5.0
      touch: 3.1.0
      undefsafe: 2.0.5
    dev: true

  /nopt@1.0.10:
    resolution: {integrity: sha512-NWmpvLSqUrgrAC9HCuxEvb+PSloHpqVu+FqcO4eeF2h5qYRhA7ev6KvelyQAKtegUbC6RypJnlEOhd8vloNKYg==}
    hasBin: true
    dependencies:
      abbrev: 1.1.1
    dev: true

  /normalize-path@3.0.0:
    resolution: {integrity: sha512-6eZs5Ls3WtCisHWp9S2GUy8dqkpGi4BVSz3GaqiE6ezub0512ESztXUwUB6C6IKbQkY2Pnb/mD4WYojCRwcwLA==}
    engines: {node: '>=0.10.0'}

  /normalize-url@4.5.1:
    resolution: {integrity: sha512-9UZCFRHQdNrfTpGg8+1INIg93B6zE0aXMVFkw1WFwvO4SlZywU6aLg5Of0Ap/PgcbSw4LNxvMWXMeugwMCX0AA==}
    engines: {node: '>=8'}
    dev: false

  /npm-run-path@4.0.1:
    resolution: {integrity: sha512-S48WzZW777zhNIrn7gxOlISNAqi9ZC/uQFnRdbeIHhZhCA6UqpkOT8T1G7BvfdgP4Er8gF4sUbaS0i7QvIfCWw==}
    engines: {node: '>=8'}
    dependencies:
      path-key: 3.1.1
    dev: true

  /npm-run-path@5.3.0:
    resolution: {integrity: sha512-ppwTtiJZq0O/ai0z7yfudtBpWIoxM8yE6nHi1X47eFR2EWORqfbu6CnPlNsjeN683eT0qG6H/Pyf9fCcvjnnnQ==}
    engines: {node: ^12.20.0 || ^14.13.1 || >=16.0.0}
    dependencies:
      path-key: 4.0.0
    dev: true

  /nth-check@2.1.1:
    resolution: {integrity: sha512-lqjrjmaOoAnWfMmBPL+XNnynZh2+swxiX3WUE0s4yEHI6m+AwrK2UZOimIRl3X/4QctVqS8AiZjFqyOGrMXb/w==}
    dependencies:
      boolbase: 1.0.0
    dev: false

  /oauth-sign@0.9.0:
    resolution: {integrity: sha512-fexhUFFPTGV8ybAtSIGbV6gOkSv8UtRbDBnAyLQw4QPKkgNlsH2ByPGtMUqdWkos6YCRmAqViwgZrJc/mRDzZQ==}
    dev: false

  /object-assign@4.1.1:
    resolution: {integrity: sha512-rJgTQnkUnH1sFw8yT6VSU3zD3sWmu6sZhIseY8VX+GRu3P6F7Fu+JNDoXfklElbLJSnc3FUQHVe4cU5hj+BcUg==}
    engines: {node: '>=0.10.0'}

  /object-inspect@1.12.3:
    resolution: {integrity: sha512-geUvdk7c+eizMNUDkRpW1wJwgfOiOeHbxBR/hLXK1aT6zmVSO0jsQcs7fj6MGw89jC/cjGfLcNOrtMYtGqm81g==}

  /object-keys@1.1.1:
    resolution: {integrity: sha512-NuAESUOUMrlIXOfHKzD6bpPu3tYt3xvjNdRIQ+FeT0lNb4K8WR70CaDxhuNguS2XG+GjkyMwOzsN5ZktImfhLA==}
    engines: {node: '>= 0.4'}
    dev: false

  /object.assign@4.1.4:
    resolution: {integrity: sha512-1mxKf0e58bvyjSCtKYY4sRe9itRk3PJpquJOjeIkz885CczcI4IvJJDLPS72oowuSh+pBxUFROpX+TU++hxhZQ==}
    engines: {node: '>= 0.4'}
    dependencies:
      call-bind: 1.0.2
      define-properties: 1.2.0
      has-symbols: 1.0.3
      object-keys: 1.1.1
    dev: false

  /object.values@1.1.6:
    resolution: {integrity: sha512-FVVTkD1vENCsAcwNs9k6jea2uHC/X0+JcjG8YA60FN5CMaJmG95wT9jek/xX9nornqGRrBkKtzuAu2wuHpKqvw==}
    engines: {node: '>= 0.4'}
    dependencies:
      call-bind: 1.0.2
      define-properties: 1.2.0
      es-abstract: 1.21.2
    dev: false

  /octokit@2.0.19:
    resolution: {integrity: sha512-hSloK4MK78QGbAuBrtIir0bsxMoRVZE5CkwKSbSRH9lqv2hx9EwhCxtPqEF+BtHqLXkXdfUaGkJMyMBotYno+A==}
    engines: {node: '>= 14'}
    dependencies:
      '@octokit/app': 13.1.5
      '@octokit/core': 4.2.1
      '@octokit/oauth-app': 4.2.2
      '@octokit/plugin-paginate-rest': 6.1.2(@octokit/core@4.2.1)
      '@octokit/plugin-rest-endpoint-methods': 7.1.3(@octokit/core@4.2.1)
      '@octokit/plugin-retry': 4.1.6(@octokit/core@4.2.1)
      '@octokit/plugin-throttling': 5.2.3(@octokit/core@4.2.1)
      '@octokit/types': 9.2.3
    transitivePeerDependencies:
      - encoding
    dev: false

  /on-finished@2.4.1:
    resolution: {integrity: sha512-oVlzkg3ENAhCk2zdv7IJwd/QUD4z2RxRwpkcGY8psCVcCYZNq4wYnVWALHM+brtuJjePWiYF/ClmuDr8Ch5+kg==}
    engines: {node: '>= 0.8'}
    dependencies:
      ee-first: 1.1.1
    dev: false

  /once@1.4.0:
    resolution: {integrity: sha512-lNaJgI+2Q5URQBkccEKHTQOPaXdUxnZZElQTZY0MFUAuaEqe1E+Nyvgdz/aIyNi6Z9MzO5dv1H8n58/GELp3+w==}
    dependencies:
      wrappy: 1.0.2

  /one-time@1.0.0:
    resolution: {integrity: sha512-5DXOiRKwuSEcQ/l0kGCF6Q3jcADFv5tSmRaJck/OqkVFcOzutB134KRSfF0xDrL39MNnqxbHBbUUcjZIhTgb2g==}
    dependencies:
      fn.name: 1.1.0
    dev: false

  /onetime@5.1.2:
    resolution: {integrity: sha512-kbpaSSGJTWdAY5KPVeMOKXSrPtr8C8C7wodJbcsd51jRnmD+GZu8Y0VoU6Dm5Z4vWr0Ig/1NKuWRKf7j5aaYSg==}
    engines: {node: '>=6'}
    dependencies:
      mimic-fn: 2.1.0
    dev: true

  /onetime@6.0.0:
    resolution: {integrity: sha512-1FlR+gjXK7X+AsAHso35MnyN5KqGwJRi/31ft6x0M194ht7S+rWAvd7PHss9xSKMzE0asv1pyIHaJYq+BbacAQ==}
    engines: {node: '>=12'}
    dependencies:
      mimic-fn: 4.0.0
    dev: true

  /open@8.4.2:
    resolution: {integrity: sha512-7x81NCL719oNbsq/3mh+hVrAWmFuEYUqrq/Iw3kUzH8ReypT9QQ0BLoJS7/G9k6N81XjW4qHWtjWwe/9eLy1EQ==}
    engines: {node: '>=12'}
    dependencies:
      define-lazy-prop: 2.0.0
      is-docker: 2.2.1
      is-wsl: 2.2.0
    dev: false

  /openai@4.50.0:
    resolution: {integrity: sha512-2ADkNIU6Q589oYHr5pn9k7SbUcrBTK9X0rIXrYqwMVSoqOj1yK9/1OO0ExaWsqOOpD7o58UmRjeKlx9gKAcuKQ==}
    hasBin: true
    dependencies:
      '@types/node': 18.19.10
      '@types/node-fetch': 2.6.4
      abort-controller: 3.0.0
      agentkeepalive: 4.5.0
      form-data-encoder: 1.7.2
      formdata-node: 4.4.1
      node-fetch: 2.7.0
      web-streams-polyfill: 3.3.3
    transitivePeerDependencies:
      - encoding
    dev: false

  /optionator@0.9.1:
    resolution: {integrity: sha512-74RlY5FCnhq4jRxVUPKDaRwrVNXMqsGsiW6AJw4XK8hmtm10wC0ypZBLw5IIp85NZMr91+qd1RvvENwg7jjRFw==}
    engines: {node: '>= 0.8.0'}
    dependencies:
      deep-is: 0.1.4
      fast-levenshtein: 2.0.6
      levn: 0.4.1
      prelude-ls: 1.2.1
      type-check: 0.4.0
      word-wrap: 1.2.3
    dev: false

  /p-cancelable@1.1.0:
    resolution: {integrity: sha512-s73XxOZ4zpt1edZYZzvhqFa6uvQc1vwUa0K0BdtIZgQMAJj9IbebH+JkgKZc9h+B05PKHLOTl4ajG1BmNrVZlw==}
    engines: {node: '>=6'}
    dev: false

  /p-finally@1.0.0:
    resolution: {integrity: sha512-LICb2p9CB7FS+0eR1oqWnHhp0FljGLZCWBE9aix0Uye9W8LTQPwMTYVGWQWIw9RdQiDg4+epXQODwIYJtSJaow==}
    engines: {node: '>=4'}
    dev: false

  /p-limit@2.3.0:
    resolution: {integrity: sha512-//88mFWSJx8lxCzwdAABTJL2MyWB12+eIY7MDL2SqLmAkeKU9qxRvWuSyTjm3FUmpBEMuFfckAIqEaVGUDxb6w==}
    engines: {node: '>=6'}
    dependencies:
      p-try: 2.2.0
    dev: true

  /p-limit@3.1.0:
    resolution: {integrity: sha512-TYOanM3wGwNGsZN2cVTYPArw454xnXj5qmWF1bEoAc4+cU/ol7GVh7odevjp1FNHduHc3KZMcFduxU5Xc6uJRQ==}
    engines: {node: '>=10'}
    dependencies:
      yocto-queue: 0.1.0

  /p-limit@4.0.0:
    resolution: {integrity: sha512-5b0R4txpzjPWVw/cXXUResoD4hb6U/x9BH08L7nw+GN1sezDzPdxeRvpc9c433fZhBan/wusjbCsqwqm4EIBIQ==}
    engines: {node: ^12.20.0 || ^14.13.1 || >=16.0.0}
    dependencies:
      yocto-queue: 1.0.0

  /p-locate@4.1.0:
    resolution: {integrity: sha512-R79ZZ/0wAxKGu3oYMlz8jy/kbhsNrS7SKZ7PxEHBgJ5+F2mtFW2fK2cOtBh1cHYkQsbzFV7I+EoRKe6Yt0oK7A==}
    engines: {node: '>=8'}
    dependencies:
      p-limit: 2.3.0
    dev: true

  /p-locate@5.0.0:
    resolution: {integrity: sha512-LaNjtRWUBY++zB5nE/NwcaoMylSPk+S+ZHNB1TzdbMJMny6dynpAGt7X/tl/QYq3TIeE6nxHppbo2LGymrG5Pw==}
    engines: {node: '>=10'}
    dependencies:
      p-limit: 3.1.0
    dev: false

  /p-queue@2.4.2:
    resolution: {integrity: sha512-n8/y+yDJwBjoLQe1GSJbbaYQLTI7QHNZI2+rpmCDbe++WLf9HC3gf6iqj5yfPAV71W4UF3ql5W1+UBPXoXTxng==}
    engines: {node: '>=4'}
    dev: false

  /p-queue@6.6.2:
    resolution: {integrity: sha512-RwFpb72c/BhQLEXIZ5K2e+AhgNVmIejGlTgiB9MzZ0e93GRvqZ7uSi0dvRF7/XIXDeNkra2fNHBxTyPDGySpjQ==}
    engines: {node: '>=8'}
    dependencies:
      eventemitter3: 4.0.7
      p-timeout: 3.2.0
    dev: false

  /p-retry@4.6.2:
    resolution: {integrity: sha512-312Id396EbJdvRONlngUx0NydfrIQ5lsYu0znKVUzVvArzEIt08V1qhtyESbGVd1FGX7UKtiFp5uwKZdM8wIuQ==}
    engines: {node: '>=8'}
    dependencies:
      '@types/retry': 0.12.0
      retry: 0.13.1
    dev: false

  /p-timeout@3.2.0:
    resolution: {integrity: sha512-rhIwUycgwwKcP9yTOOFK/AKsAopjjCakVqLHePO3CC6Mir1Z99xT+R63jZxAT5lFZLa2inS5h+ZS2GvR99/FBg==}
    engines: {node: '>=8'}
    dependencies:
      p-finally: 1.0.0
    dev: false

  /p-timeout@4.1.0:
    resolution: {integrity: sha512-+/wmHtzJuWii1sXn3HCuH/FTwGhrp4tmJTxSKJbfS+vkipci6osxXM5mY0jUiRzWKMTgUT8l7HFbeSwZAynqHw==}
    engines: {node: '>=10'}
    dev: false

  /p-try@2.2.0:
    resolution: {integrity: sha512-R4nPAVTAU0B9D35/Gk3uJf/7XYbQcyohSKdvAxIRSNghFl4e71hVoGnBNQz9cWaXxO2I10KTC+3jMdvvoKw6dQ==}
    engines: {node: '>=6'}
    dev: true

  /pac-proxy-agent@7.0.1:
    resolution: {integrity: sha512-ASV8yU4LLKBAjqIPMbrgtaKIvxQri/yh2OpI+S6hVa9JRkUI3Y3NPFbfngDtY7oFtSMD3w31Xns89mDa3Feo5A==}
    engines: {node: '>= 14'}
    dependencies:
      '@tootallnate/quickjs-emscripten': 0.23.0
      agent-base: 7.1.0
      debug: 4.3.4
      get-uri: 6.0.3
      http-proxy-agent: 7.0.2
      https-proxy-agent: 7.0.4
      pac-resolver: 7.0.1
      socks-proxy-agent: 8.0.2
    transitivePeerDependencies:
      - supports-color
    dev: true

  /pac-resolver@7.0.1:
    resolution: {integrity: sha512-5NPgf87AT2STgwa2ntRMr45jTKrYBGkVU36yT0ig/n/GMAa3oPqhZfIQ2kMEimReg0+t9kZViDVZ83qfVUlckg==}
    engines: {node: '>= 14'}
    dependencies:
      degenerator: 5.0.1
      netmask: 2.0.2
    dev: true

  /package-json@6.5.0:
    resolution: {integrity: sha512-k3bdm2n25tkyxcjSKzB5x8kfVxlMdgsbPr0GkZcwHsLpba6cBjqCt1KlcChKEvxHIcTB1FVMuwoijZ26xex5MQ==}
    engines: {node: '>=8'}
    dependencies:
      got: 9.6.0
      registry-auth-token: 4.2.2
      registry-url: 5.1.0
      semver: 6.3.0
    dev: false

  /parent-module@1.0.1:
    resolution: {integrity: sha512-GQ2EWRpQV8/o+Aw8YqtfZZPfNRWZYkbidE9k5rpl/hC3vtHHBfGm2Ifi6qWV+coDGkrUKZAxE3Lot5kcsRlh+g==}
    engines: {node: '>=6'}
    dependencies:
      callsites: 3.1.0

  /parse-json@5.2.0:
    resolution: {integrity: sha512-ayCKvm/phCGxOkYRSCM82iDwct8/EonSEgCSxWxD7ve6jHggsFl4fZVQBPRNgQoKiuV/odhFrGzQXZwbifC8Rg==}
    engines: {node: '>=8'}
    dependencies:
      '@babel/code-frame': 7.22.5
      error-ex: 1.3.2
      json-parse-even-better-errors: 2.3.1
      lines-and-columns: 1.2.4
    dev: true

  /parse5-htmlparser2-tree-adapter@7.0.0:
    resolution: {integrity: sha512-B77tOZrqqfUfnVcOrUvfdLbz4pu4RopLD/4vmu3HUPswwTA8OH0EMW9BlWR2B0RCoiZRAHEUu7IxeP1Pd1UU+g==}
    dependencies:
      domhandler: 5.0.3
      parse5: 7.1.2
    dev: false

  /parse5@7.1.2:
    resolution: {integrity: sha512-Czj1WaSVpaoj0wbhMzLmWD69anp2WH7FXMB9n1Sy8/ZFF9jolSQVMu1Ij5WIyGmcBmhk7EOndpO4mIpihVqAXw==}
    dependencies:
      entities: 4.5.0
    dev: false

  /parseurl@1.3.3:
    resolution: {integrity: sha512-CiyeOxFT/JZyN5m0z9PfXw4SCBJ6Sygz1Dpl0wqjlhDEGGBP1GnsUVEL0p63hoG1fcj3fHynXi9NYO4nWOL+qQ==}
    engines: {node: '>= 0.8'}
    dev: false

  /pascal-case@3.1.2:
    resolution: {integrity: sha512-uWlGT3YSnK9x3BQJaOdcZwrnV6hPpd8jFH1/ucpiLRPh/2zCVJKS19E4GvYHvaCcACn3foXZ0cLB9Wrx1KGe5g==}
    dependencies:
      no-case: 3.0.4
      tslib: 2.6.2
    dev: false

  /path-exists@4.0.0:
    resolution: {integrity: sha512-ak9Qy5Q7jYb2Wwcey5Fpvg2KoAc/ZIhLSLOSBmRmygPsGwkVVt0fZa0qrtMz+m6tJTAHfZQ8FnmB4MG4LWy7/w==}
    engines: {node: '>=8'}

  /path-is-absolute@1.0.1:
    resolution: {integrity: sha512-AVbw3UJ2e9bq64vSaS9Am0fje1Pa8pbGqTTsmXfaIiMpnr5DlDhfJOuLj9Sf95ZPVDAUerDfEk88MPmPe7UCQg==}
    engines: {node: '>=0.10.0'}

  /path-key@3.1.1:
    resolution: {integrity: sha512-ojmeN0qd+y0jszEtoY48r0Peq5dwMEkIlCOu6Q5f41lfkswXuKtYrhgoTpLnyIcHm24Uhqx+5Tqm2InSwLhE6Q==}
    engines: {node: '>=8'}

  /path-key@4.0.0:
    resolution: {integrity: sha512-haREypq7xkM7ErfgIyA0z+Bj4AGKlMSdlQE2jvJo6huWD1EdkKYV+G/T4nq0YEF2vgTT8kqMFKo1uHn950r4SQ==}
    engines: {node: '>=12'}
    dev: true

  /path-parse@1.0.7:
    resolution: {integrity: sha512-LDJzPVEEEPR+y48z93A0Ed0yXb8pAByGWo/k5YYdYgpY2/2EsOsksJrq7lOHxryrVOn1ejG6oAp8ahvOIQD8sw==}

  /path-scurry@1.10.2:
    resolution: {integrity: sha512-7xTavNy5RQXnsjANvVvMkEjvloOinkAjv/Z6Ildz9v2RinZ4SBKTWFOVRbaF8p0vpHnyjV/UwNDdKuUv6M5qcA==}
    engines: {node: '>=16 || 14 >=14.17'}
    dependencies:
      lru-cache: 10.2.0
      minipass: 6.0.2
    dev: true

  /path-scurry@1.9.2:
    resolution: {integrity: sha512-qSDLy2aGFPm8i4rsbHd4MNyTcrzHFsLQykrtbuGRknZZCBBVXSv2tSCDN2Cg6Rt/GFRw8GoW9y9Ecw5rIPG1sg==}
    engines: {node: '>=16 || 14 >=14.17'}
    dependencies:
      lru-cache: 9.1.2
      minipass: 6.0.2

  /path-to-regexp@0.1.7:
    resolution: {integrity: sha512-5DFkuoqlv1uYQKxy8omFBeJPQcdoE07Kv2sferDCrAq1ohOU+MSDswDIbnx3YAM60qIOnYa53wBhXW0EbMonrQ==}
    dev: false

  /path-to-regexp@6.2.1:
    resolution: {integrity: sha512-JLyh7xT1kizaEvcaXOQwOc2/Yhw6KZOvPf1S8401UyLk86CU79LN3vl7ztXGm/pZ+YjoyAJ4rxmHwbkBXJX+yw==}
    dev: false

  /path-type@4.0.0:
    resolution: {integrity: sha512-gDKb8aZMDeD/tZWs9P6+q0J9Mwkdl6xMV8TjnGP3qJVJ06bdMgkbBlLU8IdfOsIsFz2BW1rNVT3XuNEl8zPAvw==}
    engines: {node: '>=8'}

  /pathe@1.1.1:
    resolution: {integrity: sha512-d+RQGp0MAYTIaDBIMmOfMwz3E+LOZnxx1HZd5R18mmCZY0QBlK0LDZfPc8FW8Ed2DlvsuE6PRjroDY+wg4+j/Q==}

  /pathval@1.1.1:
    resolution: {integrity: sha512-Dp6zGqpTdETdR63lehJYPeIOqpiNBNtc7BpWSLrOje7UaIsE5aY92r/AunQA7rsXvet3lrJ3JnZX29UPTKXyKQ==}

  /peek-readable@4.1.0:
    resolution: {integrity: sha512-ZI3LnwUv5nOGbQzD9c2iDG6toheuXSZP5esSHBjopsXH4dg19soufvpUGA3uohi5anFtGb2lhAVdHzH6R/Evvg==}
    engines: {node: '>=8'}
    dev: false

  /pend@1.2.0:
    resolution: {integrity: sha512-F3asv42UuXchdzt+xXqfW1OGlVBe+mxa2mqI0pg5yAHZPvFmY3Y6drSf/GQ1A86WgWEN9Kzh/WrgKa6iGcHXLg==}
    dev: true

  /performance-now@2.1.0:
    resolution: {integrity: sha512-7EAHlyLHI56VEIdK57uwHdHKIaAGbnXPiw0yWbarQZOKaKpvUIgW0jWRVLiatnM+XXlSwsanIBH/hzGMJulMow==}
    dev: false

  /picocolors@1.0.0:
    resolution: {integrity: sha512-1fygroTLlHu66zi26VoTDv8yRgm0Fccecssto+MhsZ0D/DGW2sm8E8AjW7NU5VVTRt5GxbeZ5qBuJr+HyLYkjQ==}

  /picomatch@2.3.1:
    resolution: {integrity: sha512-JU3teHTNjmE2VCGFzuY8EXzCDVwEqB2a8fsIvwaStHhAWJEeVd1o1QD80CU6+ZdEXXSLbSsuLwJjkCBWqRQUVA==}
    engines: {node: '>=8.6'}

  /pify@4.0.1:
    resolution: {integrity: sha512-uB80kBFb/tfd68bVleG9T5GGsGPjJrLAUpR5PZIrhBnIaRTQRjqdJSsIKkOP6OAIFbj7GOrcudc5pNjZ+geV2g==}
    engines: {node: '>=6'}
    dev: false

  /pirates@4.0.5:
    resolution: {integrity: sha512-8V9+HQPupnaXMA23c5hvl69zXvTwTzyAYasnkb0Tts4XvO4CliqONMOnvlq26rkhLC3nWDFBJf73LU1e1VZLaQ==}
    engines: {node: '>= 6'}
    dev: true

  /pkg-dir@4.2.0:
    resolution: {integrity: sha512-HRDzbaKjC+AOWVXxAU/x54COGeIv9eb+6CkDSQoNTt4XyWoIJvuPsXizxu/Fr23EiekbtZwmh1IcIG/l/a10GQ==}
    engines: {node: '>=8'}
    dependencies:
      find-up: 4.1.0
    dev: true

  /pkg-types@1.0.3:
    resolution: {integrity: sha512-nN7pYi0AQqJnoLPC9eHFQ8AcyaixBUOwvqc5TDnIKCMEE6I0y8P7OKA7fPexsXGCGxQDl/cmrLAp26LhcwxZ4A==}
    dependencies:
      jsonc-parser: 3.2.0
      mlly: 1.4.0
      pathe: 1.1.1

  /please-upgrade-node@3.2.0:
    resolution: {integrity: sha512-gQR3WpIgNIKwBMVLkpMUeR3e1/E1y42bqDQZfql+kDeXd8COYfM8PQA4X6y7a8u9Ua9FHmsrrmirW2vHs45hWg==}
    dependencies:
      semver-compare: 1.0.0
    dev: false

  /pop-iterate@1.0.1:
    resolution: {integrity: sha512-HRCx4+KJE30JhX84wBN4+vja9bNfysxg1y28l0DuJmkoaICiv2ZSilKddbS48pq50P8d2erAhqDLbp47yv3MbQ==}
    dev: false

  /postcss-load-config@4.0.2(ts-node@10.9.1):
    resolution: {integrity: sha512-bSVhyJGL00wMVoPUzAVAnbEoWyqRxkjv64tUl427SKnPrENtq6hJwUojroMz2VB+Q1edmi4IfrAPpami5VVgMQ==}
    engines: {node: '>= 14'}
    peerDependencies:
      postcss: '>=8.0.9'
      ts-node: '>=9.0.0'
    peerDependenciesMeta:
      postcss:
        optional: true
      ts-node:
        optional: true
    dependencies:
      lilconfig: 3.1.1
      ts-node: 10.9.1(@types/node@18.16.16)(typescript@4.9.5)
      yaml: 2.4.1
    dev: true

  /postcss@8.4.26:
    resolution: {integrity: sha512-jrXHFF8iTloAenySjM/ob3gSj7pCu0Ji49hnjqzsgSRa50hkWCKD0HQ+gMNJkW38jBI68MpAAg7ZWwHwX8NMMw==}
    engines: {node: ^10 || ^12 || >=14}
    dependencies:
      nanoid: 3.3.6
      picocolors: 1.0.0
      source-map-js: 1.0.2

  /prelude-ls@1.2.1:
    resolution: {integrity: sha512-vkcDPrRZo1QZLbn5RLGPpg/WmIQ65qoWWhcGKf/b5eplkkarX0m9z8ppCat4mlOqUsWpyNuYgO3VRyrYHSzX5g==}
    engines: {node: '>= 0.8.0'}
    dev: false

  /prepend-http@2.0.0:
    resolution: {integrity: sha512-ravE6m9Atw9Z/jjttRUZ+clIXogdghyZAuWJ3qEzjT+jI/dL1ifAqhZeC5VHzQp1MSt1+jxKkFNemj/iO7tVUA==}
    engines: {node: '>=4'}
    dev: false

  /prettier-linter-helpers@1.0.0:
    resolution: {integrity: sha512-GbK2cP9nraSSUF9N2XwUwqfzlAFlMNYYl+ShE/V+H8a9uNl/oUqB1w2EL54Jh0OlyRSd8RfWYJ3coVS4TROP2w==}
    engines: {node: '>=6.0.0'}
    dependencies:
      fast-diff: 1.3.0
    dev: false

  /prettier@2.8.8:
    resolution: {integrity: sha512-tdN8qQGvNjw4CHbY+XXk0JgCXn9QiF21a55rBe5LJAU+kDyC4WQn4+awm2Xfk2lQMk5fKup9XgzTZtGkjBdP9Q==}
    engines: {node: '>=10.13.0'}
    hasBin: true
    dev: false

  /pretty-format@29.5.0:
    resolution: {integrity: sha512-V2mGkI31qdttvTFX7Mt4efOqHXqJWMu4/r66Xh3Z3BwZaPfPJgp6/gbwoujRpPUtfEF6AUUWx3Jim3GCw5g/Qw==}
    engines: {node: ^14.15.0 || ^16.10.0 || >=18.0.0}
    dependencies:
      '@jest/schemas': 29.4.3
      ansi-styles: 5.2.0
      react-is: 18.2.0

  /process-nextick-args@2.0.1:
    resolution: {integrity: sha512-3ouUOpQhtgrbOa17J7+uxOTpITYWaGP7/AhoR3+A+/1e9skrzelGi/dXzEYyvbxubEF6Wn2ypscTKiKJFFn1ag==}
    dev: false

  /progress@2.0.3:
    resolution: {integrity: sha512-7PiHtLll5LdnKIMw100I+8xJXR5gW2QwWYkT6iJva0bXitZKa/XMrSbdmg3r2Xnaidz9Qumd0VPaMrZlF9V9sA==}
    engines: {node: '>=0.4.0'}
    dev: true

  /promise.allsettled@1.0.6:
    resolution: {integrity: sha512-22wJUOD3zswWFqgwjNHa1965LvqTX87WPu/lreY2KSd7SVcERfuZ4GfUaOnJNnvtoIv2yXT/W00YIGMetXtFXg==}
    engines: {node: '>= 0.4'}
    dependencies:
      array.prototype.map: 1.0.5
      call-bind: 1.0.2
      define-properties: 1.2.0
      es-abstract: 1.21.2
      get-intrinsic: 1.2.1
      iterate-value: 1.0.2
    dev: false

  /prompts@2.4.2:
    resolution: {integrity: sha512-NxNv/kLguCA7p3jE8oL2aEBsrJWgAakBpgmgK6lpPWV+WuOmY6r2/zbAVnP+T8bQlA0nzHXSJSJW0Hq7ylaD2Q==}
    engines: {node: '>= 6'}
    dependencies:
      kleur: 3.0.3
      sisteransi: 1.0.5

  /proxy-addr@2.0.7:
    resolution: {integrity: sha512-llQsMLSUDUPT44jdrU/O37qlnifitDP+ZwrmmZcoSKyLKvtZxpyV0n2/bD/N4tBAAZ/gJEdZU7KMraoK1+XYAg==}
    engines: {node: '>= 0.10'}
    dependencies:
      forwarded: 0.2.0
      ipaddr.js: 1.9.1
    dev: false

  /proxy-agent@6.3.1:
    resolution: {integrity: sha512-Rb5RVBy1iyqOtNl15Cw/llpeLH8bsb37gM1FUfKQ+Wck6xHlbAhWGUFiTRHtkjqGTA5pSHz6+0hrPW/oECihPQ==}
    engines: {node: '>= 14'}
    dependencies:
      agent-base: 7.1.0
      debug: 4.3.4
      http-proxy-agent: 7.0.2
      https-proxy-agent: 7.0.4
      lru-cache: 7.18.3
      pac-proxy-agent: 7.0.1
      proxy-from-env: 1.1.0
      socks-proxy-agent: 8.0.2
    transitivePeerDependencies:
      - supports-color
    dev: true

  /proxy-from-env@1.1.0:
    resolution: {integrity: sha512-D+zkORCbA9f1tdWRK0RaCR3GPv50cMxcrz4X8k5LTSUD1Dkw47mKJEZQNunItRTkWwgtaUSo1RVFRIG9ZXiFYg==}

  /pseudomap@1.0.2:
    resolution: {integrity: sha512-b/YwNhb8lk1Zz2+bXXpS/LK9OisiZZ1SNsSLxN1x2OXVEhW2Ckr/7mWE5vrC1ZTiJlD9g19jWszTmJsB+oEpFQ==}
    dev: false

  /psl@1.9.0:
    resolution: {integrity: sha512-E/ZsdU4HLs/68gYzgGTkMicWTLPdAftJLfJFlLUAAKZGkStNU72sZjT66SnMDVOfOWY/YAoiD7Jxa9iHvngcag==}
    dev: false

  /pstree.remy@1.1.8:
    resolution: {integrity: sha512-77DZwxQmxKnu3aR542U+X8FypNzbfJ+C5XQDk3uWjWxn6151aIMGthWYRXTqT1E5oJvg+ljaa2OJi+VfvCOQ8w==}
    dev: true

  /pump@3.0.0:
    resolution: {integrity: sha512-LwZy+p3SFs1Pytd/jYct4wpv49HiYCqd9Rlc5ZVdk0V+8Yzv6jR5Blk3TRmPL1ft69TxP0IMZGJ+WPFU2BFhww==}
    dependencies:
      end-of-stream: 1.4.4
      once: 1.4.0

  /punycode@2.3.0:
    resolution: {integrity: sha512-rRV+zQD8tVFys26lAGR9WUuS4iUAngJScM+ZRSKtvl5tKeZ2t5bvdNFdNHBW9FWR4guGHlgmsZ1G7BSm2wTbuA==}
    engines: {node: '>=6'}

  /puppeteer-core@22.0.0:
    resolution: {integrity: sha512-S3s91rLde0A86PWVeNY82h+P0fdS7CTiNWAicCVH/bIspRP4nS2PnO5j+VTFqCah0ZJizGzpVPAmxVYbLxTc9w==}
    engines: {node: '>=18'}
    dependencies:
      '@puppeteer/browsers': 2.0.0
      chromium-bidi: 0.5.8(devtools-protocol@0.0.1232444)
      cross-fetch: 4.0.0
      debug: 4.3.4
      devtools-protocol: 0.0.1232444
      ws: 8.16.0
    transitivePeerDependencies:
      - bufferutil
      - encoding
      - supports-color
      - utf-8-validate
    dev: true

  /puppeteer@22.0.0(typescript@4.9.5):
    resolution: {integrity: sha512-zYVnjwJngnSB4dbkWp7DHFSIc3nqHvZzrdHyo9+ugV1nq1Lm8obOMcmCFaGfR3PJs0EmYNz+/skBeO45yvASCQ==}
    engines: {node: '>=18'}
    hasBin: true
    requiresBuild: true
    dependencies:
      '@puppeteer/browsers': 2.0.0
      cosmiconfig: 9.0.0(typescript@4.9.5)
      puppeteer-core: 22.0.0
    transitivePeerDependencies:
      - bufferutil
      - encoding
      - supports-color
      - typescript
      - utf-8-validate
    dev: true

  /pure-rand@6.0.2:
    resolution: {integrity: sha512-6Yg0ekpKICSjPswYOuC5sku/TSWaRYlA0qsXqJgM/d/4pLPHPuTxK7Nbf7jFKzAeedUhR8C7K9Uv63FBsSo8xQ==}
    dev: true

  /q@2.0.3:
    resolution: {integrity: sha512-gv6vLGcmAOg96/fgo3d9tvA4dJNZL3fMyBqVRrGxQ+Q/o4k9QzbJ3NQF9cOO/71wRodoXhaPgphvMFU68qVAJQ==}
    dependencies:
      asap: 2.0.6
      pop-iterate: 1.0.1
      weak-map: 1.0.8
    dev: false

  /qs@6.11.0:
    resolution: {integrity: sha512-MvjoMCJwEarSbUYk5O+nmoSzSutSsTwF85zcHPQ9OrlFoZOYIjaqBAJIqIXjptyD5vThxGq52Xu/MaJzRkIk4Q==}
    engines: {node: '>=0.6'}
    dependencies:
      side-channel: 1.0.4

  /qs@6.5.3:
    resolution: {integrity: sha512-qxXIEh4pCGfHICj1mAJQ2/2XVZkjCDTcEgfoSQxc/fYivUZxTkk7L3bDBJSoNrEzXI17oUO5Dp07ktqE5KzczA==}
    engines: {node: '>=0.6'}
    dev: false

  /query-string@6.14.1:
    resolution: {integrity: sha512-XDxAeVmpfu1/6IjyT/gXHOl+S0vQ9owggJ30hhWKdHAsNPOcasn5o9BW0eejZqL2e4vMjhAxoW3jVHcD6mbcYw==}
    engines: {node: '>=6'}
    dependencies:
      decode-uri-component: 0.2.2
      filter-obj: 1.1.0
      split-on-first: 1.1.0
      strict-uri-encode: 2.0.0
    dev: false

  /querystringify@2.2.0:
    resolution: {integrity: sha512-FIqgj2EUvTa7R50u0rGsyTftzjYmv/a3hO345bZNrqabNqjtgiDMgmo4mkUjd+nzU5oF3dClKqFIPUKybUyqoQ==}
    dev: false

  /queue-microtask@1.2.3:
    resolution: {integrity: sha512-NuaNSa6flKT5JaSYQzJok04JzTL1CA6aGhv5rfLW3PgqA+M2ChpZQnAC8h8i4ZFkBS8X5RqkDBHA7r4hej3K9A==}

  /queue-tick@1.0.1:
    resolution: {integrity: sha512-kJt5qhMxoszgU/62PLP1CJytzd2NKetjSRnyuj31fDd3Rlcz3fzlFdFLD1SItunPwyqEOkca6GbV612BWfaBag==}
    requiresBuild: true
    dev: true

  /radash@9.5.0:
    resolution: {integrity: sha512-t0s8BJlvrk8YPaOS8X0J2xzqAsBlXAUkDEjoBXwlzaXsXNCpBILjT9OvWlabLa2KB/r4XrhThdXjxMs7SiCyIw==}
    engines: {node: '>=14.18.0'}
    dev: false

  /range-parser@1.2.1:
    resolution: {integrity: sha512-Hrgsx+orqoygnmhFbKaHE6c296J+HTAQXoxEF6gNupROmmGJRoyzfG3ccAveqCBrwr/2yxQ5BVd/GTl5agOwSg==}
    engines: {node: '>= 0.6'}
    dev: false

  /raw-body@2.5.1:
    resolution: {integrity: sha512-qqJBtEyVgS0ZmPGdCFPWJ3FreoqvG4MVQln/kCgF7Olq95IbOp0/BWyMwbdtn4VTvkM8Y7khCQ2Xgk/tcrCXig==}
    engines: {node: '>= 0.8'}
    dependencies:
      bytes: 3.1.2
      http-errors: 2.0.0
      iconv-lite: 0.4.24
      unpipe: 1.0.0
    dev: false

  /rc@1.2.8:
    resolution: {integrity: sha512-y3bGgqKj3QBdxLbLkomlohkvsA8gdAiUQlSBJnBhfn+BPxg4bc62d8TcBW15wavDfgexCgccckhcZvywyQYPOw==}
    hasBin: true
    dependencies:
      deep-extend: 0.6.0
      ini: 1.3.8
      minimist: 1.2.8
      strip-json-comments: 2.0.1
    dev: false

  /react-is@18.2.0:
    resolution: {integrity: sha512-xWGDIW6x921xtzPkhiULtthJHoJvBbF3q26fzloPCK0hsvxtPVelvftw3zjbHWSkR2km9Z+4uxbDDK/6Zw9B8w==}

  /readable-stream@2.3.8:
    resolution: {integrity: sha512-8p0AUk4XODgIewSi0l8Epjs+EVnWiK7NoDIEGU0HhE7+ZyY8D1IMY7odu5lRrFXGg71L15KG8QrPmum45RTtdA==}
    dependencies:
      core-util-is: 1.0.2
      inherits: 2.0.4
      isarray: 1.0.0
      process-nextick-args: 2.0.1
      safe-buffer: 5.1.2
      string_decoder: 1.1.1
      util-deprecate: 1.0.2
    dev: false

  /readable-stream@3.6.2:
    resolution: {integrity: sha512-9u/sniCrY3D5WdsERHzHE4G2YCXqoG5FTHUiCC4SIbr6XcLZBY05ya9EKjYek9O5xOAwjGq+1JdGBAS7Q9ScoA==}
    engines: {node: '>= 6'}
    dependencies:
      inherits: 2.0.4
      string_decoder: 1.3.0
      util-deprecate: 1.0.2
    dev: false

  /readable-web-to-node-stream@3.0.2:
    resolution: {integrity: sha512-ePeK6cc1EcKLEhJFt/AebMCLL+GgSKhuygrZ/GLaKZYEecIgIECf4UaUuaByiGtzckwR4ain9VzUh95T1exYGw==}
    engines: {node: '>=8'}
    dependencies:
      readable-stream: 3.6.2
    dev: false

  /readdirp@3.6.0:
    resolution: {integrity: sha512-hOS089on8RduqdbhvQ5Z37A0ESjsqz6qnRcffsMU3495FuTdqSm+7bhJ29JvIOsBDEEnan5DPu9t3To9VRlMzA==}
    engines: {node: '>=8.10.0'}
    dependencies:
      picomatch: 2.3.1

  /readline@1.3.0:
    resolution: {integrity: sha512-k2d6ACCkiNYz222Fs/iNze30rRJ1iIicW7JuX/7/cozvih6YCkFZH+J6mAFDVgv0dRBaAyr4jDqC95R2y4IADg==}
    dev: false

  /regex-parser@2.2.11:
    resolution: {integrity: sha512-jbD/FT0+9MBU2XAZluI7w2OBs1RBi6p9M83nkoZayQXXU9e8Robt69FcZc7wU4eJD/YFTjn1JdCk3rbMJajz8Q==}
    dev: true

  /regexp.prototype.flags@1.5.0:
    resolution: {integrity: sha512-0SutC3pNudRKgquxGoRGIz946MZVHqbNfPjBdxeOhBrdgDKlRoXmYLQN9xRbrR09ZXWeGAdPuif7egofn6v5LA==}
    engines: {node: '>= 0.4'}
    dependencies:
      call-bind: 1.0.2
      define-properties: 1.2.0
      functions-have-names: 1.2.3
    dev: false

  /registry-auth-token@4.2.2:
    resolution: {integrity: sha512-PC5ZysNb42zpFME6D/XlIgtNGdTl8bBOCw90xQLVMpzuuubJKYDWFAEuUNc+Cn8Z8724tg2SDhDRrkVEsqfDMg==}
    engines: {node: '>=6.0.0'}
    dependencies:
      rc: 1.2.8
    dev: false

  /registry-url@5.1.0:
    resolution: {integrity: sha512-8acYXXTI0AkQv6RAOjE3vOaIXZkT9wo4LOFbBKYQEEnnMNBpKqdUrI6S4NT0KPIo/WVvJ5tE/X5LF/TQUf0ekw==}
    engines: {node: '>=8'}
    dependencies:
      rc: 1.2.8
    dev: false

  /request@2.88.2:
    resolution: {integrity: sha512-MsvtOrfG9ZcrOwAW+Qi+F6HbD0CWXEh9ou77uOb7FM2WPhwT7smM833PzanhJLsgXjN89Ir6V2PczXNnMpwKhw==}
    engines: {node: '>= 6'}
    deprecated: request has been deprecated, see https://github.com/request/request/issues/3142
    dependencies:
      aws-sign2: 0.7.0
      aws4: 1.12.0
      caseless: 0.12.0
      combined-stream: 1.0.8
      extend: 3.0.2
      forever-agent: 0.6.1
      form-data: 2.3.3
      har-validator: 5.1.5
      http-signature: 1.2.0
      is-typedarray: 1.0.0
      isstream: 0.1.2
      json-stringify-safe: 5.0.1
      mime-types: 2.1.35
      oauth-sign: 0.9.0
      performance-now: 2.1.0
      qs: 6.5.3
      safe-buffer: 5.2.1
      tough-cookie: 2.5.0
      tunnel-agent: 0.6.0
      uuid: 3.4.0
    dev: false

  /require-directory@2.1.1:
    resolution: {integrity: sha512-fGxEI7+wsG9xrvdjsrlmL22OMTTiHRwAMroiEeMgq8gzoLC/PQr7RsRDSTLUg/bZAZtF+TVIkHc6/4RIKrui+Q==}
    engines: {node: '>=0.10.0'}

  /requires-port@1.0.0:
    resolution: {integrity: sha512-KigOCHcocU3XODJxsu8i/j8T9tzT4adHiecwORRQ0ZZFcp7ahwXuRU1m+yuO90C5ZUyGeGfocHDI14M3L3yDAQ==}
    dev: false

  /resolve-cwd@3.0.0:
    resolution: {integrity: sha512-OrZaX2Mb+rJCpH/6CpSqt9xFVpN++x01XnN2ie9g6P5/3xelLAkXWVADpdz1IHD/KFfEXyE6V0U01OQ3UO2rEg==}
    engines: {node: '>=8'}
    dependencies:
      resolve-from: 5.0.0
    dev: true

  /resolve-from@4.0.0:
    resolution: {integrity: sha512-pb/MYmXstAkysRFx8piNI1tGFNQIFA3vkE3Gq4EuA1dF6gHp/+vgZqsCGJapvy8N3Q+4o7FwvquPJcnZ7RYy4g==}
    engines: {node: '>=4'}

  /resolve-from@5.0.0:
    resolution: {integrity: sha512-qYg9KP24dD5qka9J47d0aVky0N+b4fTU89LN9iDnjB5waksiC49rvMB0PrUJQGoTmH50XPiqOvAjDfaijGxYZw==}
    engines: {node: '>=8'}
    dev: true

  /resolve.exports@2.0.2:
    resolution: {integrity: sha512-X2UW6Nw3n/aMgDVy+0rSqgHlv39WZAlZrXCdnbyEiKm17DSqHX4MmQMaST3FbeWR5FTuRcUwYAziZajji0Y7mg==}
    engines: {node: '>=10'}
    dev: true

  /resolve@1.22.2:
    resolution: {integrity: sha512-Sb+mjNHOULsBv818T40qSPeRiuWLyaGMa5ewydRLFimneixmVy2zdivRl+AF6jaYPC8ERxGDmFSiqui6SfPd+g==}
    hasBin: true
    dependencies:
      is-core-module: 2.12.1
      path-parse: 1.0.7
      supports-preserve-symlinks-flag: 1.0.0

  /responselike@1.0.2:
    resolution: {integrity: sha512-/Fpe5guzJk1gPqdJLJR5u7eG/gNY4nImjbRDaVWVMRhne55TCmj2i9Q+54PBRfatRC8v/rIiv9BN0pMd9OV5EQ==}
    dependencies:
      lowercase-keys: 1.0.1
    dev: false

  /retry-cli@0.7.0:
    resolution: {integrity: sha512-VSWsAZFV4AxAsxH2/r+TDQGTS4cTory266mmpI5KiZUZB/8VjqksCZ/kOGMLQ7XZFVNwzVdQ54pEJu6jnLbSVw==}
    hasBin: true
    dependencies:
      cross-spawn: 7.0.3
      node-getopt: 0.3.2
      retry: 0.13.1
    dev: false

  /retry@0.13.1:
    resolution: {integrity: sha512-XQBQ3I8W1Cge0Seh+6gjj03LbmRFWuoszgK9ooCpwYIrhhoO80pfq4cUkU5DkknwfOfFteRwlZ56PYOGYyFWdg==}
    engines: {node: '>= 4'}
    dev: false

  /reusify@1.0.4:
    resolution: {integrity: sha512-U9nH88a3fc/ekCF1l0/UP1IosiuIjyTh7hBvXVMHYgVcfGvt897Xguj2UOLDeI5BG2m7/uwyaLVT6fbtCwTyzw==}
    engines: {iojs: '>=1.0.0', node: '>=0.10.0'}

  /rimraf@3.0.2:
    resolution: {integrity: sha512-JZkJMZkAGFFPP2YqXZXPbMlMBgsxzE8ILs4lMIX/2o0L9UBw9O/Y3o6wFw/i9YLapcUJWwqbi3kdxIPdC62TIA==}
    hasBin: true
    dependencies:
      glob: 7.2.3

  /rollup@3.26.2:
    resolution: {integrity: sha512-6umBIGVz93er97pMgQO08LuH3m6PUb3jlDUUGFsNJB6VgTCUaDFpupf5JfU30529m/UKOgmiX+uY6Sx8cOYpLA==}
    engines: {node: '>=14.18.0', npm: '>=8.0.0'}
    hasBin: true
    optionalDependencies:
      fsevents: 2.3.2

  /rollup@4.13.2:
    resolution: {integrity: sha512-MIlLgsdMprDBXC+4hsPgzWUasLO9CE4zOkj/u6j+Z6j5A4zRY+CtiXAdJyPtgCsc42g658Aeh1DlrdVEJhsL2g==}
    engines: {node: '>=18.0.0', npm: '>=8.0.0'}
    hasBin: true
    dependencies:
      '@types/estree': 1.0.5
    optionalDependencies:
      '@rollup/rollup-android-arm-eabi': 4.13.2
      '@rollup/rollup-android-arm64': 4.13.2
      '@rollup/rollup-darwin-arm64': 4.13.2
      '@rollup/rollup-darwin-x64': 4.13.2
      '@rollup/rollup-linux-arm-gnueabihf': 4.13.2
      '@rollup/rollup-linux-arm64-gnu': 4.13.2
      '@rollup/rollup-linux-arm64-musl': 4.13.2
      '@rollup/rollup-linux-powerpc64le-gnu': 4.13.2
      '@rollup/rollup-linux-riscv64-gnu': 4.13.2
      '@rollup/rollup-linux-s390x-gnu': 4.13.2
      '@rollup/rollup-linux-x64-gnu': 4.13.2
      '@rollup/rollup-linux-x64-musl': 4.13.2
      '@rollup/rollup-win32-arm64-msvc': 4.13.2
      '@rollup/rollup-win32-ia32-msvc': 4.13.2
      '@rollup/rollup-win32-x64-msvc': 4.13.2
      fsevents: 2.3.2
    dev: true

  /rootpath@0.1.2:
    resolution: {integrity: sha512-R3wLbuAYejpxQjL/SjXo1Cjv4wcJECnMRT/FlcCfTwCBhaji9rWaRCoVEQ1SPiTJ4kKK+yh+bZLAV7SCafoDDw==}
    dev: false

  /rsa-pem-from-mod-exp@0.8.5:
    resolution: {integrity: sha512-D5dt0kd9zpOyZJNk3ObG/wJQCfwDwSD1DawIkRr7LXcflcuvWXqhU0QTFkuJNXM8KZJaXw6TD6xCA2SDHqpZzg==}
    dev: false

  /run-parallel@1.2.0:
    resolution: {integrity: sha512-5l4VyZR86LZ/lDxZTR6jqL8AFE2S0IFLMP26AbjsLVADxHdhB/c0GUsH+y39UfCi3dzz8OlQuPmnaJOMoDHQBA==}
    dependencies:
      queue-microtask: 1.2.3

  /safe-buffer@5.1.2:
    resolution: {integrity: sha512-Gd2UZBJDkXlY7GbJxfsE8/nvKkUEU1G38c1siN6QP6a9PT9MmHB8GnpscSmMJSoF8LOIrt8ud/wPtojys4G6+g==}
    dev: false

  /safe-buffer@5.2.1:
    resolution: {integrity: sha512-rp3So07KcdmmKbGvgaNxQSJr7bGVSVk5S9Eq1F+ppbRo70+YeaDxkw5Dd8NPN+GD6bjnYm2VuPuCXmpuYvmCXQ==}

  /safe-compare@1.1.4:
    resolution: {integrity: sha512-b9wZ986HHCo/HbKrRpBJb2kqXMK9CEWIE1egeEvZsYn69ay3kdfl9nG3RyOcR+jInTDf7a86WQ1d4VJX7goSSQ==}
    dependencies:
      buffer-alloc: 1.2.0
    dev: false

  /safe-regex-test@1.0.0:
    resolution: {integrity: sha512-JBUUzyOgEwXQY1NuPtvcj/qcBDbDmEvWufhlnXZIm75DEHp+afM1r1ujJpJsV/gSM4t59tpDyPi1sd6ZaPFfsA==}
    dependencies:
      call-bind: 1.0.2
      get-intrinsic: 1.2.1
      is-regex: 1.1.4
    dev: false

  /safe-stable-stringify@2.4.3:
    resolution: {integrity: sha512-e2bDA2WJT0wxseVd4lsDP4+3ONX6HpMXQa1ZhFQ7SU+GjvORCmShbCMltrtIDfkYhVHrOcPtj+KhmDBdPdZD1g==}
    engines: {node: '>=10'}
    dev: false

  /safer-buffer@2.1.2:
    resolution: {integrity: sha512-YZo3K82SD7Riyi0E1EQPojLz7kpepnSQI9IyPbHHg1XXXevb5dJI7tpyN2ADxGcQbHG7vcyRHk0cbwqcQriUtg==}
    dev: false

  /sandwich-stream@2.0.2:
    resolution: {integrity: sha512-jLYV0DORrzY3xaz/S9ydJL6Iz7essZeAfnAavsJ+zsJGZ1MOnsS52yRjU3uF3pJa/lla7+wisp//fxOwOH8SKQ==}
    engines: {node: '>= 0.10'}
    dev: false

  /sax@1.2.4:
    resolution: {integrity: sha512-NqVDv9TpANUjFm0N8uM5GxL36UgKi9/atZw+x7YFnQ8ckwFGKrl4xX4yWtrey3UJm5nP1kUbnYgLopqWNSRhWw==}
    dev: false

  /scmp@2.1.0:
    resolution: {integrity: sha512-o/mRQGk9Rcer/jEEw/yw4mwo3EU/NvYvp577/Btqrym9Qy5/MdWGBqipbALgd2lrdWTJ5/gqDusxfnQBxOxT2Q==}
    dev: false

  /semver-compare@1.0.0:
    resolution: {integrity: sha512-YM3/ITh2MJ5MtzaM429anh+x2jiLVjqILF4m4oyQB18W7Ggea7BfqdH/wGMK7dDiMghv/6WG7znWMwUDzJiXow==}
    dev: false

  /semver@5.7.1:
    resolution: {integrity: sha512-sauaDf/PZdVgrLTNYHRtpXa1iRiKcaebiKQ1BJdpQlWH2lCvexQdX55snPFyK7QzpudqbCI0qXFfOasHdyNDGQ==}
    hasBin: true

  /semver@6.3.0:
    resolution: {integrity: sha512-b39TBaTSfV6yBrapU89p5fKekE2m/NwnDocOVruQFS1/veMgdzuPcnOM34M6CwxW8jH/lxEa5rBoDeUwu5HHTw==}
    hasBin: true

  /semver@7.0.0:
    resolution: {integrity: sha512-+GB6zVA9LWh6zovYQLALHwv5rb2PHGlJi3lfiqIHxR0uuwCgefcOJc59v9fv1w8GbStwxuuqqAjI9NMAOOgq1A==}
    hasBin: true
    dev: true

  /semver@7.5.1:
    resolution: {integrity: sha512-Wvss5ivl8TMRZXXESstBA4uR5iXgEN/VC5/sOcuXdVLzcdkz4HWetIoRfG5gb5X+ij/G9rw9YoGn3QoQ8OCSpw==}
    engines: {node: '>=10'}
    hasBin: true
    dependencies:
      lru-cache: 6.0.0

  /semver@7.5.4:
    resolution: {integrity: sha512-1bCSESV6Pv+i21Hvpxp3Dx+pSD8lIPt8uVjRrxAUt/nbswYc+tK6Y2btiULjd4+fnq15PX+nqQDC7Oft7WkwcA==}
    engines: {node: '>=10'}
    hasBin: true
    dependencies:
      lru-cache: 6.0.0

  /send@0.18.0:
    resolution: {integrity: sha512-qqWzuOjSFOuqPjFe4NOsMLafToQQwBSOEpS+FwEt3A2V3vKubTquT3vmLTQpFgMXp8AlFWFuP1qKaJZOtPpVXg==}
    engines: {node: '>= 0.8.0'}
    dependencies:
      debug: 2.6.9
      depd: 2.0.0
      destroy: 1.2.0
      encodeurl: 1.0.2
      escape-html: 1.0.3
      etag: 1.8.1
      fresh: 0.5.2
      http-errors: 2.0.0
      mime: 1.6.0
      ms: 2.1.3
      on-finished: 2.4.1
      range-parser: 1.2.1
      statuses: 2.0.1
    transitivePeerDependencies:
      - supports-color
    dev: false

  /serve-static@1.15.0:
    resolution: {integrity: sha512-XGuRDNjXUijsUL0vl6nSD7cwURuzEgglbOaFuZM9g3kwDXOWVTck0jLzjPzGD+TazWbboZYu52/9/XPdUgne9g==}
    engines: {node: '>= 0.8.0'}
    dependencies:
      encodeurl: 1.0.2
      escape-html: 1.0.3
      parseurl: 1.3.3
      send: 0.18.0
    transitivePeerDependencies:
      - supports-color
    dev: false

  /setprototypeof@1.2.0:
    resolution: {integrity: sha512-E5LDX7Wrp85Kil5bhZv46j8jOeboKq5JMmYM3gVGdGH8xFpPWXUMsNrlODCrkoxMEeNi/XZIwuRvY4XNwYMJpw==}
    dev: false

  /shebang-command@2.0.0:
    resolution: {integrity: sha512-kHxr2zZpYtdmrN1qDjrrX/Z1rR1kG8Dx+gkpK1G4eXmvXswmcE1hTWBWYUzlraYw1/yZp6YuDY77YtvbN0dmDA==}
    engines: {node: '>=8'}
    dependencies:
      shebang-regex: 3.0.0

  /shebang-regex@3.0.0:
    resolution: {integrity: sha512-7++dFhtcx3353uBaq8DDR4NuxBetBzC7ZQOhmTQInHEd6bSrXdiEyzCvG07Z44UYdLShWUyXt5M/yhz8ekcb1A==}
    engines: {node: '>=8'}

  /side-channel@1.0.4:
    resolution: {integrity: sha512-q5XPytqFEIKHkGdiMIrY10mvLRvnQh42/+GoBlFW3b2LXLE2xxJpZFdm94we0BaoV3RwJyGqg5wS7epxTv0Zvw==}
    dependencies:
      call-bind: 1.0.2
      get-intrinsic: 1.2.1
      object-inspect: 1.12.3

  /siginfo@2.0.0:
    resolution: {integrity: sha512-ybx0WO1/8bSBLEWXZvEd7gMW3Sn3JFlW3TvX1nREbDLRNQNaeNN8WK0meBwPdAaOI7TtRRRJn/Es1zhrrCHu7g==}

  /signal-exit@3.0.7:
    resolution: {integrity: sha512-wnD2ZE+l+SPC/uoS0vXeE9L1+0wuaMqKlfz9AMUo38JsyLSBWSFcHR1Rri62LZc12vLr1gb3jl7iwQhgwpAbGQ==}
    dev: true

  /signal-exit@4.1.0:
    resolution: {integrity: sha512-bzyZ1e88w9O1iNJbKnOlvYTrWPDl46O1bG0D3XInv+9tkPrxrN8jUUTiFlDkkmKWgn1M6CfIA13SuGqOa9Korw==}
    engines: {node: '>=14'}
    dev: true

  /simple-swizzle@0.2.2:
    resolution: {integrity: sha512-JA//kQgZtbuY83m+xT+tXJkmJncGMTFT+C+g2h2R9uxkYIrE2yy9sgmcLhCnw57/WSD+Eh3J97FPEDFnbXnDUg==}
    dependencies:
      is-arrayish: 0.3.2
    dev: false

  /simple-update-notifier@1.1.0:
    resolution: {integrity: sha512-VpsrsJSUcJEseSbMHkrsrAVSdvVS5I96Qo1QAQ4FxQ9wXFcB+pjj7FB7/us9+GcgfW4ziHtYMc1J0PLczb55mg==}
    engines: {node: '>=8.10.0'}
    dependencies:
      semver: 7.0.0
    dev: true

  /sisteransi@1.0.5:
    resolution: {integrity: sha512-bLGGlR1QxBcynn2d5YmDX4MGjlZvy2MRBDRNHLJ8VI6l6+9FUiyTFNJ0IveOSP0bcXgVDPRcfGqA0pjaqUpfVg==}

  /slash@2.0.0:
    resolution: {integrity: sha512-ZYKh3Wh2z1PpEXWr0MpSBZ0V6mZHAQfYevttO11c51CaWjGTaadiKZ+wVt1PbMlDV5qhMFslpZCemhwOK7C89A==}
    engines: {node: '>=6'}
    dev: false

  /slash@3.0.0:
    resolution: {integrity: sha512-g9Q1haeby36OSStwb4ntCGGGaKsaVSjQ68fBxoQcutl5fS1vuY18H3wSt3jFyFtrkx+Kz0V1G85A4MyAdDMi2Q==}
    engines: {node: '>=8'}

  /smart-buffer@4.2.0:
    resolution: {integrity: sha512-94hK0Hh8rPqQl2xXc3HsaBoOXKV20MToPkcXvwbISWLEs+64sBq5kFgn2kJDHb1Pry9yrP0dxrCI9RRci7RXKg==}
    engines: {node: '>= 6.0.0', npm: '>= 3.0.0'}
    dev: true

  /snake-case@3.0.4:
    resolution: {integrity: sha512-LAOh4z89bGQvl9pFfNF8V146i7o7/CqFPbqzYgP+yYzDIDeS9HaNFtXABamRW+AQzEVODcvE79ljJ+8a9YSdMg==}
    dependencies:
      dot-case: 3.0.4
      tslib: 2.6.2
    dev: false

  /socks-proxy-agent@8.0.2:
    resolution: {integrity: sha512-8zuqoLv1aP/66PHF5TqwJ7Czm3Yv32urJQHrVyhD7mmA6d61Zv8cIXQYPTWwmg6qlupnPvs/QKDmfa4P/qct2g==}
    engines: {node: '>= 14'}
    dependencies:
      agent-base: 7.1.0
      debug: 4.3.4
      socks: 2.8.1
    transitivePeerDependencies:
      - supports-color
    dev: true

  /socks@2.8.1:
    resolution: {integrity: sha512-B6w7tkwNid7ToxjZ08rQMT8M9BJAf8DKx8Ft4NivzH0zBUfd6jldGcisJn/RLgxcX3FPNDdNQCUEMMT79b+oCQ==}
    engines: {node: '>= 10.0.0', npm: '>= 3.0.0'}
    dependencies:
      ip-address: 9.0.5
      smart-buffer: 4.2.0
    dev: true

  /source-map-js@1.0.2:
    resolution: {integrity: sha512-R0XvVJ9WusLiqTCEiGCmICCMplcCkIwwR11mOSD9CR5u+IXYdiseeEuXCVAjS54zqwkLcPNnmU4OeJ6tUrWhDw==}
    engines: {node: '>=0.10.0'}

  /source-map-support@0.5.13:
    resolution: {integrity: sha512-SHSKFHadjVA5oR4PPqhtAVdcBWwRYVd6g6cAXnIbRiIwc2EhPrTuKUBdSLvlEKyIP3GCf89fltvcZiP9MMFA1w==}
    dependencies:
      buffer-from: 1.1.2
      source-map: 0.6.1
    dev: true

  /source-map@0.6.1:
    resolution: {integrity: sha512-UjgapumWlbMhkBgzT7Ykc5YXUT46F0iKu8SGXq0bcwP5dz/h0Plj6enJqjz1Zbq2l5WaqYnrVbwWOWMyF3F47g==}
    engines: {node: '>=0.10.0'}
    requiresBuild: true
    dev: true

  /source-map@0.8.0-beta.0:
    resolution: {integrity: sha512-2ymg6oRBpebeZi9UUNsgQ89bhx01TcTkmNTGnNO88imTmbSgy4nfujrgVEFKWpMTEGA11EDkTt7mqObTPdigIA==}
    engines: {node: '>= 8'}
    dependencies:
      whatwg-url: 7.1.0
    dev: true

  /spdx-exceptions@2.3.0:
    resolution: {integrity: sha512-/tTrYOC7PPI1nUAgx34hUpqXuyJG+DTHJTnIULG4rDygi4xu/tfgmq1e1cIRwRzwZgo4NLySi+ricLkZkw4i5A==}
    dev: false

  /spdx-expression-parse@3.0.1:
    resolution: {integrity: sha512-cbqHunsQWnJNE6KhVSMsMeH5H/L9EpymbzqTQ3uLwNCLZ1Q481oWaofqH7nO6V07xlXwY6PhQdQ2IedWx/ZK4Q==}
    dependencies:
      spdx-exceptions: 2.3.0
      spdx-license-ids: 3.0.13
    dev: false

  /spdx-license-ids@3.0.13:
    resolution: {integrity: sha512-XkD+zwiqXHikFZm4AX/7JSCXA98U5Db4AFd5XUg/+9UNtnH75+Z9KxtpYiJZx36mUDVOwH83pl7yvCer6ewM3w==}
    dev: false

  /split-on-first@1.1.0:
    resolution: {integrity: sha512-43ZssAJaMusuKWL8sKUBQXHWOpq8d6CfN/u1p4gUzfJkM05C8rxTmYrkIPTXapZpORA6LkkzcUulJ8FqA7Uudw==}
    engines: {node: '>=6'}
    dev: false

  /sprintf-js@1.0.3:
    resolution: {integrity: sha512-D9cPgkvLlV3t3IzL0D0YLvGA9Ahk4PcvVwUbN0dSGr1aP0Nrt4AEnTUbuGvquEC0mA64Gqt1fzirlRs5ibXx8g==}
    dev: true

  /sprintf-js@1.1.3:
    resolution: {integrity: sha512-Oo+0REFV59/rz3gfJNKQiBlwfHaSESl1pcGyABQsnnIfWOFt6JNj5gCog2U6MLZ//IGYD+nA8nI+mTShREReaA==}
    dev: true

  /sshpk@1.17.0:
    resolution: {integrity: sha512-/9HIEs1ZXGhSPE8X6Ccm7Nam1z8KcoCqPdI7ecm1N33EzAetWahvQWVqLZtaZQ+IDKX4IyA2o0gBzqIMkAagHQ==}
    engines: {node: '>=0.10.0'}
    hasBin: true
    dependencies:
      asn1: 0.2.6
      assert-plus: 1.0.0
      bcrypt-pbkdf: 1.0.2
      dashdash: 1.14.1
      ecc-jsbn: 0.1.2
      getpass: 0.1.7
      jsbn: 0.1.1
      safer-buffer: 2.1.2
      tweetnacl: 0.14.5
    dev: false

  /stack-trace@0.0.10:
    resolution: {integrity: sha512-KGzahc7puUKkzyMt+IqAep+TVNbKP+k2Lmwhub39m1AsTSkaDutx56aDCo+HLDzf/D26BIHTJWNiTG1KAJiQCg==}
    dev: false

  /stack-utils@2.0.6:
    resolution: {integrity: sha512-XlkWvfIm6RmsWtNJx+uqtKLS8eqFbxUg0ZzLXqY0caEy9l7hruX8IpiDnjsLavoBgqCCR71TqWO8MaXYheJ3RQ==}
    engines: {node: '>=10'}
    dependencies:
      escape-string-regexp: 2.0.0
    dev: true

  /stackback@0.0.2:
    resolution: {integrity: sha512-1XMJE5fQo1jGH6Y/7ebnwPOBEkIEnT4QF32d5R1+VXdXveM0IBMJt8zfaxX1P3QhVwrYe+576+jkANtSS2mBbw==}

  /statuses@2.0.1:
    resolution: {integrity: sha512-RwNA9Z/7PrK06rYLIzFMlaF+l73iwpzsqRIFgbMLbTcLD6cOao82TaWefPXQvB2fOC4AjuYSEndS7N/mTCbkdQ==}
    engines: {node: '>= 0.8'}
    dev: false

  /std-env@3.3.3:
    resolution: {integrity: sha512-Rz6yejtVyWnVjC1RFvNmYL10kgjC49EOghxWn0RFqlCHGFpQx+Xe7yW3I4ceK1SGrWIGMjD5Kbue8W/udkbMJg==}

  /stop-iteration-iterator@1.0.0:
    resolution: {integrity: sha512-iCGQj+0l0HOdZ2AEeBADlsRC+vsnDsZsbdSiH1yNSjcfKM7fdpCMfqAL/dwF5BLiw/XhRft/Wax6zQbhq2BcjQ==}
    engines: {node: '>= 0.4'}
    dependencies:
      internal-slot: 1.0.5
    dev: false

  /stoppable@1.1.0:
    resolution: {integrity: sha512-KXDYZ9dszj6bzvnEMRYvxgeTHU74QBFL54XKtP3nyMuJ81CFYtABZ3bAzL2EdFUaEwJOBOgENyFj3R7oTzDyyw==}
    engines: {node: '>=4', npm: '>=6'}
    dev: false

  /streamx@2.16.1:
    resolution: {integrity: sha512-m9QYj6WygWyWa3H1YY69amr4nVgy61xfjys7xO7kviL5rfIEc2naf+ewFiOA+aEJD7y0JO3h2GoiUv4TDwEGzQ==}
    dependencies:
      fast-fifo: 1.3.2
      queue-tick: 1.0.1
    optionalDependencies:
      bare-events: 2.2.1
    dev: true

  /strict-uri-encode@2.0.0:
    resolution: {integrity: sha512-QwiXZgpRcKkhTj2Scnn++4PKtWsH0kpzZ62L2R6c/LUVYv7hVnZqcg2+sMuT6R7Jusu1vviK/MFsu6kNJfWlEQ==}
    engines: {node: '>=4'}
    dev: false

  /string-length@4.0.2:
    resolution: {integrity: sha512-+l6rNN5fYHNhZZy41RXsYptCjA2Igmq4EG7kZAYFQI1E1VTXarr6ZPXBg6eq7Y6eK4FEhY6AJlyuFIb/v/S0VQ==}
    engines: {node: '>=10'}
    dependencies:
      char-regex: 1.0.2
      strip-ansi: 6.0.1
    dev: true

  /string-width@4.2.3:
    resolution: {integrity: sha512-wKyQRQpjJ0sIp62ErSZdGsjMJWsap5oRNihHhu6G7JVO/9jIB6UyevL+tXuOqrng8j/cxKTWyWUwvSTriiZz/g==}
    engines: {node: '>=8'}
    dependencies:
      emoji-regex: 8.0.0
      is-fullwidth-code-point: 3.0.0
      strip-ansi: 6.0.1

  /string-width@5.1.2:
    resolution: {integrity: sha512-HnLOCR3vjcY8beoNLtcjZ5/nxn2afmME6lhrDrebokqMap+XbeW8n9TXpPDOqdGK5qcI3oT0GKTW6wC7EMiVqA==}
    engines: {node: '>=12'}
    dependencies:
      eastasianwidth: 0.2.0
      emoji-regex: 9.2.2
      strip-ansi: 7.1.0
    dev: true

  /string.prototype.trim@1.2.7:
    resolution: {integrity: sha512-p6TmeT1T3411M8Cgg9wBTMRtY2q9+PNy9EV1i2lIXUN/btt763oIfxwN3RR8VU6wHX8j/1CFy0L+YuThm6bgOg==}
    engines: {node: '>= 0.4'}
    dependencies:
      call-bind: 1.0.2
      define-properties: 1.2.0
      es-abstract: 1.21.2
    dev: false

  /string.prototype.trimend@1.0.6:
    resolution: {integrity: sha512-JySq+4mrPf9EsDBEDYMOb/lM7XQLulwg5R/m1r0PXEFqrV0qHvl58sdTilSXtKOflCsK2E8jxf+GKC0T07RWwQ==}
    dependencies:
      call-bind: 1.0.2
      define-properties: 1.2.0
      es-abstract: 1.21.2
    dev: false

  /string.prototype.trimstart@1.0.6:
    resolution: {integrity: sha512-omqjMDaY92pbn5HOX7f9IccLA+U1tA9GvtU4JrodiXFfYB7jPzzHpRzpglLAjtUV6bB557zwClJezTqnAiYnQA==}
    dependencies:
      call-bind: 1.0.2
      define-properties: 1.2.0
      es-abstract: 1.21.2
    dev: false

  /string_decoder@1.1.1:
    resolution: {integrity: sha512-n/ShnvDi6FHbbVfviro+WojiFzv+s8MPMHBczVePfUpDJLwoLT0ht1l4YwBCbi8pJAveEEdnkHyPyTP/mzRfwg==}
    dependencies:
      safe-buffer: 5.1.2
    dev: false

  /string_decoder@1.3.0:
    resolution: {integrity: sha512-hkRX8U1WjJFd8LsDJ2yQ/wWWxaopEsABU1XfkM8A+j0+85JAGppt16cr1Whg6KIbb4okU6Mql6BOj+uup/wKeA==}
    dependencies:
      safe-buffer: 5.2.1
    dev: false

  /strip-ansi@6.0.1:
    resolution: {integrity: sha512-Y38VPSHcqkFrCpFnQ9vuSXmquuv5oXOKpGeT6aGrr3o3Gc9AlVa6JBfUSOCnbxGGZF+/0ooI7KrPuUSztUdU5A==}
    engines: {node: '>=8'}
    dependencies:
      ansi-regex: 5.0.1

  /strip-ansi@7.1.0:
    resolution: {integrity: sha512-iq6eVVI64nQQTRYq2KtEg2d2uU7LElhTJwsH4YzIHZshxlgZms/wIc4VoDQTlG/IvVIrBKG06CrZnp0qv7hkcQ==}
    engines: {node: '>=12'}
    dependencies:
      ansi-regex: 6.0.1
    dev: true

  /strip-bom@3.0.0:
    resolution: {integrity: sha512-vavAMRXOgBVNF6nyEEmL3DBK19iRpDcoIwW+swQ+CbGiu7lju6t+JklA1MHweoWtadgt4ISVUsXLyDq34ddcwA==}
    engines: {node: '>=4'}
    dev: false

  /strip-bom@4.0.0:
    resolution: {integrity: sha512-3xurFv5tEgii33Zi8Jtp55wEIILR9eh34FAW00PZf+JnSsTmV/ioewSgQl97JHvgjoRGwPShsWm+IdrxB35d0w==}
    engines: {node: '>=8'}
    dev: true

  /strip-final-newline@2.0.0:
    resolution: {integrity: sha512-BrpvfNAE3dcvq7ll3xVumzjKjZQ5tI1sEUIKr3Uoks0XUl45St3FlatVqef9prk4jRDzhW6WZg+3bk93y6pLjA==}
    engines: {node: '>=6'}
    dev: true

  /strip-final-newline@3.0.0:
    resolution: {integrity: sha512-dOESqjYr96iWYylGObzd39EuNTa5VJxyvVAEm5Jnh7KGo75V43Hk1odPQkNDyXNmUR6k+gEiDVXnjB8HJ3crXw==}
    engines: {node: '>=12'}
    dev: true

  /strip-json-comments@2.0.1:
    resolution: {integrity: sha512-4gB8na07fecVVkOI6Rs4e7T6NOTki5EmL7TUduTs6bu3EdnSycntVJ4re8kgZA+wx9IueI2Y11bfbgwtzuE0KQ==}
    engines: {node: '>=0.10.0'}
    dev: false

  /strip-json-comments@3.1.1:
    resolution: {integrity: sha512-6fPc+R4ihwqP6N/aIv2f1gMH8lOVtWQHoqC4yK6oSDVVocumAsfCqjkXnqiYMhmMwS/mEHLp7Vehlt3ql6lEig==}
    engines: {node: '>=8'}

  /strip-literal@1.0.1:
    resolution: {integrity: sha512-QZTsipNpa2Ppr6v1AmJHESqJ3Uz247MUS0OjrnnZjFAvEoWqxuyFuXn2xLgMtRnijJShAa1HL0gtJyUs7u7n3Q==}
    dependencies:
      acorn: 8.10.0

  /strip-outer@1.0.1:
    resolution: {integrity: sha512-k55yxKHwaXnpYGsOzg4Vl8+tDrWylxDEpknGjhTiZB8dFRU5rTo9CAzeycivxV3s+zlTKwrs6WxMxR95n26kwg==}
    engines: {node: '>=0.10.0'}
    dependencies:
      escape-string-regexp: 1.0.5
    dev: false

  /stripe@13.11.0:
    resolution: {integrity: sha512-yPxVJxUzP1QHhHeFnYjJl48QwDS1+5befcL7ju7+t+i88D5r0rbsL+GkCCS6zgcU+TiV5bF9eMGcKyJfLf8BZQ==}
    engines: {node: '>=12.*'}
    dependencies:
      '@types/node': 18.19.10
      qs: 6.11.0
    dev: false

  /strtok3@6.3.0:
    resolution: {integrity: sha512-fZtbhtvI9I48xDSywd/somNqgUHl2L2cstmXCCif0itOf96jeW18MBSyrLuNicYQVkvpOxkZtkzujiTJ9LW5Jw==}
    engines: {node: '>=10'}
    dependencies:
      '@tokenizer/token': 0.3.0
      peek-readable: 4.1.0
    dev: false

  /sucrase@3.35.0:
    resolution: {integrity: sha512-8EbVDiu9iN/nESwxeSxDKe0dunta1GOlHufmSSXxMD2z2/tMZpDMpvXQGsc+ajGo8y2uYUmixaSRUc/QPoQ0GA==}
    engines: {node: '>=16 || 14 >=14.17'}
    hasBin: true
    dependencies:
      '@jridgewell/gen-mapping': 0.3.3
      commander: 4.1.1
      glob: 10.3.10
      lines-and-columns: 1.2.4
      mz: 2.7.0
      pirates: 4.0.5
      ts-interface-checker: 0.1.13
    dev: true

  /sunshine-conversations-client@9.14.0(@babel/core@7.22.5):
    resolution: {integrity: sha512-4fFoQEvOG7W7DEicVQ5bImblbUan5HPPhSs1Zt+cRXUuiL4wjrWWBWnSQ1REPGAA9Dw2Wcrgj9dgaeHB4AHdrA==}
    dependencies:
      '@babel/cli': 7.22.5(@babel/core@7.22.5)
      superagent: 5.3.1
    transitivePeerDependencies:
      - '@babel/core'
      - supports-color
    dev: false

  /superagent@3.8.1:
    resolution: {integrity: sha512-VMBFLYgFuRdfeNQSMLbxGSLfmXL/xc+OO+BZp41Za/NRDBet/BNbkRJrYzCUu0u4GU0i/ml2dtT8b9qgkw9z6Q==}
    engines: {node: '>= 4.0'}
    deprecated: Please upgrade to v7.0.2+ of superagent.  We have fixed numerous issues with streams, form-data, attach(), filesystem errors not bubbling up (ENOENT on attach()), and all tests are now passing.  See the releases tab for more information at <https://github.com/visionmedia/superagent/releases>.
    dependencies:
      component-emitter: 1.3.0
      cookiejar: 2.1.4
      debug: 3.2.7(supports-color@5.5.0)
      extend: 3.0.2
      form-data: 2.5.1
      formidable: 1.2.6
      methods: 1.1.2
      mime: 1.6.0
      qs: 6.11.0
      readable-stream: 2.3.8
    transitivePeerDependencies:
      - supports-color
    dev: false

  /superagent@5.3.1:
    resolution: {integrity: sha512-wjJ/MoTid2/RuGCOFtlacyGNxN9QLMgcpYLDQlWFIhhdJ93kNscFonGvrpAHSCVjRVj++DGCglocF7Aej1KHvQ==}
    engines: {node: '>= 7.0.0'}
    deprecated: Please upgrade to v7.0.2+ of superagent.  We have fixed numerous issues with streams, form-data, attach(), filesystem errors not bubbling up (ENOENT on attach()), and all tests are now passing.  See the releases tab for more information at <https://github.com/visionmedia/superagent/releases>.
    dependencies:
      component-emitter: 1.3.0
      cookiejar: 2.1.4
      debug: 4.3.4
      fast-safe-stringify: 2.1.1
      form-data: 3.0.1
      formidable: 1.2.6
      methods: 1.1.2
      mime: 2.6.0
      qs: 6.11.0
      readable-stream: 3.6.2
      semver: 7.5.4
    transitivePeerDependencies:
      - supports-color
    dev: false

  /supports-color@5.5.0:
    resolution: {integrity: sha512-QjVjwdXIt408MIiAqCX4oUKsgU2EqAGzs2Ppkm4aQYbjm+ZEWEcW4SfFNTr4uMNZma0ey4f5lgLrkB0aX0QMow==}
    engines: {node: '>=4'}
    dependencies:
      has-flag: 3.0.0

  /supports-color@7.2.0:
    resolution: {integrity: sha512-qpCAvRl9stuOHveKsn7HncJRvv501qIacKzQlO/+Lwxc9+0q2wLyv4Dfvt80/DPn2pqOBsJdDiogXGR9+OvwRw==}
    engines: {node: '>=8'}
    dependencies:
      has-flag: 4.0.0

  /supports-color@8.1.1:
    resolution: {integrity: sha512-MpUEN2OodtUzxvKQl72cUF7RQ5EiHsGvSsVG0ia9c5RbWGL2CI4C7EpPS8UTBIplnlzZiNuV56w+FuNxy3ty2Q==}
    engines: {node: '>=10'}
    dependencies:
      has-flag: 4.0.0
    dev: true

  /supports-preserve-symlinks-flag@1.0.0:
    resolution: {integrity: sha512-ot0WnXS9fgdkgIcePe6RHNk1WA8+muPa6cSjeR3V8K27q9BB1rTE3R1p7Hv0z1ZyAc8s6Vvv8DIyWf681MAt0w==}
    engines: {node: '>= 0.4'}

  /tar-fs@3.0.4:
    resolution: {integrity: sha512-5AFQU8b9qLfZCX9zp2duONhPmZv0hGYiBPJsyUdqMjzq/mqVpy/rEUSeHk1+YitmxugaptgBh5oDGU3VsAJq4w==}
    dependencies:
      mkdirp-classic: 0.5.3
      pump: 3.0.0
      tar-stream: 3.1.7
    dev: true

  /tar-stream@3.1.7:
    resolution: {integrity: sha512-qJj60CXt7IU1Ffyc3NJMjh6EkuCFej46zUqJ4J7pqYlThyd9bO0XBTmcOIhSzZJVWfsLks0+nle/j538YAW9RQ==}
    dependencies:
      b4a: 1.6.6
      fast-fifo: 1.3.2
      streamx: 2.16.1
    dev: true

  /telegraf@4.12.2:
    resolution: {integrity: sha512-PgwqI4wD86cMqVfFtEM9JkGGnMHgvgLJbReZMmwW4z35QeOi4DvbdItONld4bPnYn3A1jcO0SRKs0BXmR+x+Ew==}
    engines: {node: ^12.20.0 || >=14.13.1}
    hasBin: true
    dependencies:
      abort-controller: 3.0.0
      debug: 4.3.4
      mri: 1.2.0
      node-fetch: 2.6.11
      p-timeout: 4.1.0
      safe-compare: 1.1.4
      sandwich-stream: 2.0.2
      typegram: 4.3.0
    transitivePeerDependencies:
      - encoding
      - supports-color
    dev: false

  /test-exclude@6.0.0:
    resolution: {integrity: sha512-cAGWPIyOHU6zlmg88jwm7VRyXnMN7iV68OGAbYDk/Mh/xC/pzVPlQtY6ngoIH/5/tciuhGfvESU8GrHrcxD56w==}
    engines: {node: '>=8'}
    dependencies:
      '@istanbuljs/schema': 0.1.3
      glob: 7.2.3
      minimatch: 3.1.2
    dev: true

  /text-hex@1.0.0:
    resolution: {integrity: sha512-uuVGNWzgJ4yhRaNSiubPY7OjISw4sw4E5Uv0wbjp+OzcbmVU/rsT8ujgcXJhn9ypzsgr5vlzpPqP+MBBKcGvbg==}
    dev: false

  /text-table@0.2.0:
    resolution: {integrity: sha512-N+8UisAXDGk8PFXP4HAzVR9nbfmVJ3zYLAWiTIoqC5v5isinhr+r5uaO8+7r3BMfuNIufIsA7RdpVgacC2cSpw==}
    dev: false

  /thenify-all@1.6.0:
    resolution: {integrity: sha512-RNxQH/qI8/t3thXJDwcstUO4zeqo64+Uy/+sNVRBx4Xn2OX+OZ9oP+iJnNFqplFra2ZUVeKCSa2oVWi3T4uVmA==}
    engines: {node: '>=0.8'}
    dependencies:
      thenify: 3.3.1

  /thenify@3.3.1:
    resolution: {integrity: sha512-RVZSIV5IG10Hk3enotrhvz0T9em6cyHBLkH/YAZuKqd8hRkKhSfCGIcP2KUY0EPxndzANBmNllzWPwak+bheSw==}
    dependencies:
      any-promise: 1.3.0

  /through@2.3.8:
    resolution: {integrity: sha512-w89qg7PI8wAdvX60bMDP+bFoD5Dvhm9oLheFp5O4a2QF0cSBGsBX4qZmadPMvVqlLJBBci+WqGGOAPvcDeNSVg==}
    dev: true

  /timers-ext@0.1.7:
    resolution: {integrity: sha512-b85NUNzTSdodShTIbky6ZF02e8STtVVfD+fu4aXXShEELpozH+bCpJLYMPZbsABN2wDH7fJpqIoXxJpzbf0NqQ==}
    dependencies:
      es5-ext: 0.10.62
      next-tick: 1.1.0
    dev: false

  /tinybench@2.5.0:
    resolution: {integrity: sha512-kRwSG8Zx4tjF9ZiyH4bhaebu+EDz1BOx9hOigYHlUW4xxI/wKIUQUqo018UlU4ar6ATPBsaMrdbKZ+tmPdohFA==}

  /tinypool@0.6.0:
    resolution: {integrity: sha512-FdswUUo5SxRizcBc6b1GSuLpLjisa8N8qMyYoP3rl+bym+QauhtJP5bvZY1ytt8krKGmMLYIRl36HBZfeAoqhQ==}
    engines: {node: '>=14.0.0'}

  /tinypool@0.7.0:
    resolution: {integrity: sha512-zSYNUlYSMhJ6Zdou4cJwo/p7w5nmAH17GRfU/ui3ctvjXFErXXkruT4MWW6poDeXgCaIBlGLrfU6TbTXxyGMww==}
    engines: {node: '>=14.0.0'}
    dev: false

  /tinyspy@2.1.1:
    resolution: {integrity: sha512-XPJL2uSzcOyBMky6OFrusqWlzfFrXtE0hPuMgW8A2HmaqrPo4ZQHRN/V0QXN3FSjKxpsbRrFc5LI7KOwBsT1/w==}
    engines: {node: '>=14.0.0'}

  /tmp@0.2.1:
    resolution: {integrity: sha512-76SUhtfqR2Ijn+xllcI5P1oyannHNHByD80W1q447gU3mp9G9PSpGdWmjUOHRDPiHYacIk66W7ubDTuPF3BEtQ==}
    engines: {node: '>=8.17.0'}
    dependencies:
      rimraf: 3.0.2
    dev: true

  /tmpl@1.0.5:
    resolution: {integrity: sha512-3f0uOEAQwIqGuWW2MVzYg8fV/QNnc/IpuJNG837rLuczAaLVHslWHZQj4IGiEl5Hs3kkbhwL9Ab7Hrsmuj+Smw==}
    dev: true

  /to-fast-properties@2.0.0:
    resolution: {integrity: sha512-/OaKK0xYrs3DmxRYqL/yDc+FxFUVYhDlXMhRmv3z915w2HF1tnN1omB354j8VUGO/hbRzyD6Y3sA7v7GS/ceog==}
    engines: {node: '>=4'}

  /to-readable-stream@1.0.0:
    resolution: {integrity: sha512-Iq25XBt6zD5npPhlLVXGFN3/gyR2/qODcKNNyTMd4vbm39HUaOiAM4PMq0eMVC/Tkxz+Zjdsc55g9yyz+Yq00Q==}
    engines: {node: '>=6'}
    dev: false

  /to-regex-range@5.0.1:
    resolution: {integrity: sha512-65P7iz6X5yEr1cwcgvQxbbIw7Uk3gOy5dIdtZ4rDveLqhrdJP+Li/Hx6tyK0NEb+2GCyneCMJiGqrADCSNk8sQ==}
    engines: {node: '>=8.0'}
    dependencies:
      is-number: 7.0.0

  /toidentifier@1.0.1:
    resolution: {integrity: sha512-o5sSPKEkg/DIQNmH43V0/uerLrpzVedkUh8tGNvaeXpfpuwjKenlSox/2O/BTlZUtEe+JG7s5YhEz608PlAHRA==}
    engines: {node: '>=0.6'}
    dev: false

  /token-types@4.2.1:
    resolution: {integrity: sha512-6udB24Q737UD/SDsKAHI9FCRP7Bqc9D/MQUV02ORQg5iskjtLJlZJNdN4kKtcdtwCeWIwIHDGaUsTsCCAa8sFQ==}
    engines: {node: '>=10'}
    dependencies:
      '@tokenizer/token': 0.3.0
      ieee754: 1.2.1
    dev: false

  /touch@3.1.0:
    resolution: {integrity: sha512-WBx8Uy5TLtOSRtIq+M03/sKDrXCLHxwDcquSP2c43Le03/9serjQBIztjRz6FkJez9D/hleyAXTBGLwwZUw9lA==}
    hasBin: true
    dependencies:
      nopt: 1.0.10
    dev: true

  /tough-cookie@2.5.0:
    resolution: {integrity: sha512-nlLsUzgm1kfLXSXfRZMc1KLAugd4hqJHDTvc2hDIwS3mZAfMEuMbc03SujMF+GEcpaX/qboeycw6iO8JwVv2+g==}
    engines: {node: '>=0.8'}
    dependencies:
      psl: 1.9.0
      punycode: 2.3.0
    dev: false

  /tough-cookie@3.0.1:
    resolution: {integrity: sha512-yQyJ0u4pZsv9D4clxO69OEjLWYw+jbgspjTue4lTQZLfV0c5l1VmK2y1JK8E9ahdpltPOaAThPcp5nKPUgSnsg==}
    engines: {node: '>=6'}
    dependencies:
      ip-regex: 2.1.0
      psl: 1.9.0
      punycode: 2.3.0
    dev: false

  /tr46@0.0.3:
    resolution: {integrity: sha512-N3WMsuqV66lT30CrXNbEjx4GEwlow3v6rr4mCcv6prnfwhS01rkgyFdjPNBYd9br7LpXV1+Emh01fHnq2Gdgrw==}

  /tr46@1.0.1:
    resolution: {integrity: sha512-dTpowEjclQ7Kgx5SdBkqRzVhERQXov8/l9Ft9dVM9fmg0W0KQSVaXX9T4i6twCPNtYiZM53lpSSUAwJbFPOHxA==}
    dependencies:
      punycode: 2.3.0
    dev: true

  /tree-kill@1.2.2:
    resolution: {integrity: sha512-L0Orpi8qGpRG//Nd+H90vFB+3iHnue1zSSGmNOOCh1GLJ7rUKVwV2HvijphGQS2UmhUZewS9VgvxYIdgr+fG1A==}
    hasBin: true
    dev: true

  /trello.js@1.2.6:
    resolution: {integrity: sha512-ds7prbYHRp1SeNsDHTbLLfN1dOTBfg1AZ+/hnov25aglveFTNK7q/1KSRC533Fcyep7PdngjpWUKpjlGlkFl/Q==}
    dependencies:
      axios: 1.7.2
      form-data: 4.0.0
      tslib: 2.6.2
    transitivePeerDependencies:
      - debug
    dev: false

  /trim-repeated@1.0.0:
    resolution: {integrity: sha512-pkonvlKk8/ZuR0D5tLW8ljt5I8kmxp2XKymhepUeOdCEfKpZaktSArkLHZt76OB1ZvO9bssUsDty4SWhLvZpLg==}
    engines: {node: '>=0.10.0'}
    dependencies:
      escape-string-regexp: 1.0.5
    dev: false

  /triple-beam@1.3.0:
    resolution: {integrity: sha512-XrHUvV5HpdLmIj4uVMxHggLbFSZYIn7HEWsqePZcI50pco+MPqJ50wMGY794X7AOOhxOBAjbkqfAbEe/QMp2Lw==}
    dev: false

  /ts-interface-checker@0.1.13:
    resolution: {integrity: sha512-Y/arvbn+rrz3JCKl9C4kVNfTfSm2/mEp5FSz5EsZSANGPSlQrpRI5M4PKF+mJnE52jOO90PnPSc3Ur3bTQw0gA==}
    dev: true

  /ts-invariant@0.4.4:
    resolution: {integrity: sha512-uEtWkFM/sdZvRNNDL3Ehu4WVpwaulhwQszV8mrtcdeE8nN00BV9mAmQ88RkrBhFgl9gMgvjJLAQcZbnPXI9mlA==}
    dependencies:
      tslib: 1.14.1
    dev: false

  /ts-jest@29.1.0(@babel/core@7.22.5)(esbuild@0.15.18)(jest@29.5.0)(typescript@4.9.5):
    resolution: {integrity: sha512-ZhNr7Z4PcYa+JjMl62ir+zPiNJfXJN6E8hSLnaUKhOgqcn8vb3e537cpkd0FuAfRK3sR1LSqM1MOhliXNgOFPA==}
    engines: {node: ^14.15.0 || ^16.10.0 || >=18.0.0}
    hasBin: true
    peerDependencies:
      '@babel/core': '>=7.0.0-beta.0 <8'
      '@jest/types': ^29.0.0
      babel-jest: ^29.0.0
      esbuild: '*'
      jest: ^29.0.0
      typescript: '>=4.3 <6'
    peerDependenciesMeta:
      '@babel/core':
        optional: true
      '@jest/types':
        optional: true
      babel-jest:
        optional: true
      esbuild:
        optional: true
    dependencies:
      '@babel/core': 7.22.5
      bs-logger: 0.2.6
      esbuild: 0.15.18
      fast-json-stable-stringify: 2.1.0
      jest: 29.5.0(@types/node@18.16.16)(ts-node@10.9.1)
      jest-util: 29.5.0
      json5: 2.2.3
      lodash.memoize: 4.1.2
      make-error: 1.3.6
      semver: 7.5.1
      typescript: 4.9.5
      yargs-parser: 21.1.1
    dev: true

  /ts-node@10.9.1(@types/node@18.16.0)(typescript@4.9.5):
    resolution: {integrity: sha512-NtVysVPkxxrwFGUUxGYhfux8k78pQB3JqYBXlLRZgdGUqTO5wU/UyHop5p70iEbGhB7q5KmiZiU0Y3KlJrScEw==}
    hasBin: true
    peerDependencies:
      '@swc/core': '>=1.2.50'
      '@swc/wasm': '>=1.2.50'
      '@types/node': '*'
      typescript: '>=2.7'
    peerDependenciesMeta:
      '@swc/core':
        optional: true
      '@swc/wasm':
        optional: true
    dependencies:
      '@cspotcode/source-map-support': 0.8.1
      '@tsconfig/node10': 1.0.9
      '@tsconfig/node12': 1.0.11
      '@tsconfig/node14': 1.0.3
      '@tsconfig/node16': 1.0.4
      '@types/node': 18.16.0
      acorn: 8.10.0
      acorn-walk: 8.2.0
      arg: 4.1.3
      create-require: 1.1.1
      diff: 4.0.2
      make-error: 1.3.6
      typescript: 4.9.5
      v8-compile-cache-lib: 3.0.1
      yn: 3.1.1
    dev: true

  /ts-node@10.9.1(@types/node@18.16.16)(typescript@4.9.5):
    resolution: {integrity: sha512-NtVysVPkxxrwFGUUxGYhfux8k78pQB3JqYBXlLRZgdGUqTO5wU/UyHop5p70iEbGhB7q5KmiZiU0Y3KlJrScEw==}
    hasBin: true
    peerDependencies:
      '@swc/core': '>=1.2.50'
      '@swc/wasm': '>=1.2.50'
      '@types/node': '*'
      typescript: '>=2.7'
    peerDependenciesMeta:
      '@swc/core':
        optional: true
      '@swc/wasm':
        optional: true
    dependencies:
      '@cspotcode/source-map-support': 0.8.1
      '@tsconfig/node10': 1.0.9
      '@tsconfig/node12': 1.0.11
      '@tsconfig/node14': 1.0.3
      '@tsconfig/node16': 1.0.4
      '@types/node': 18.16.16
      acorn: 8.10.0
      acorn-walk: 8.2.0
      arg: 4.1.3
      create-require: 1.1.1
      diff: 4.0.2
      make-error: 1.3.6
      typescript: 4.9.5
      v8-compile-cache-lib: 3.0.1
      yn: 3.1.1

  /ts-node@10.9.2(@types/node@18.19.10)(typescript@4.9.5):
    resolution: {integrity: sha512-f0FFpIdcHgn8zcPSbf1dRevwt047YMnaiJM3u2w2RewrB+fob/zePZcrOyQoLMMO7aBIddLcQIEK5dYjkLnGrQ==}
    hasBin: true
    peerDependencies:
      '@swc/core': '>=1.2.50'
      '@swc/wasm': '>=1.2.50'
      '@types/node': '*'
      typescript: '>=2.7'
    peerDependenciesMeta:
      '@swc/core':
        optional: true
      '@swc/wasm':
        optional: true
    dependencies:
      '@cspotcode/source-map-support': 0.8.1
      '@tsconfig/node10': 1.0.9
      '@tsconfig/node12': 1.0.11
      '@tsconfig/node14': 1.0.3
      '@tsconfig/node16': 1.0.4
      '@types/node': 18.19.10
      acorn: 8.10.0
      acorn-walk: 8.2.0
      arg: 4.1.3
      create-require: 1.1.1
      diff: 4.0.2
      make-error: 1.3.6
      typescript: 4.9.5
      v8-compile-cache-lib: 3.0.1
      yn: 3.1.1
    dev: true

  /tsafe@1.6.6:
    resolution: {integrity: sha512-gzkapsdbMNwBnTIjgO758GujLCj031IgHK/PKr2mrmkCSJMhSOR5FeOuSxKLMUoYc0vAA4RGEYYbjt/v6afD3g==}
    dev: false

  /tsconfig-paths@3.14.2:
    resolution: {integrity: sha512-o/9iXgCYc5L/JxCHPe3Hvh8Q/2xm5Z+p18PESBU6Ff33695QnCHBEjcytY2q19ua7Mbl/DavtBOLq+oG0RCL+g==}
    dependencies:
      '@types/json5': 0.0.29
      json5: 1.0.2
      minimist: 1.2.8
      strip-bom: 3.0.0
    dev: false

  /tslib@1.14.1:
    resolution: {integrity: sha512-Xni35NKzjgMrwevysHTCArtLDpPvye8zV/0E4EyYn43P7/7qvQwPh9BGkHewbMulVntbigmcT7rdX3BNo9wRJg==}
    dev: false

  /tslib@2.6.2:
    resolution: {integrity: sha512-AEYxH93jGFPn/a2iVAwW87VuUIkR1FVUKB77NwMF7nBTDkDrrT/Hpt/IrCJ0QXhW27jTBDcf5ZY7w6RiqTMw2Q==}

  /tsscmp@1.0.6:
    resolution: {integrity: sha512-LxhtAkPDTkVCMQjt2h6eBVY28KCjikZqZfMcC15YBeNjkgUpdCfBu5HoiOTDu86v6smE8yOjyEktJ8hlbANHQA==}
    engines: {node: '>=0.6.x'}
    dev: false

  /tsup@8.0.2(ts-node@10.9.1)(typescript@4.9.5):
    resolution: {integrity: sha512-NY8xtQXdH7hDUAZwcQdY/Vzlw9johQsaqf7iwZ6g1DOUlFYQ5/AtVAjTvihhEyeRlGo4dLRVHtrRaL35M1daqQ==}
    engines: {node: '>=18'}
    hasBin: true
    peerDependencies:
      '@microsoft/api-extractor': ^7.36.0
      '@swc/core': ^1
      postcss: ^8.4.12
      typescript: '>=4.5.0'
    peerDependenciesMeta:
      '@microsoft/api-extractor':
        optional: true
      '@swc/core':
        optional: true
      postcss:
        optional: true
      typescript:
        optional: true
    dependencies:
      bundle-require: 4.0.2(esbuild@0.19.12)
      cac: 6.7.14
      chokidar: 3.5.3
      debug: 4.3.4
      esbuild: 0.19.12
      execa: 5.1.1
      globby: 11.1.0
      joycon: 3.1.1
      postcss-load-config: 4.0.2(ts-node@10.9.1)
      resolve-from: 5.0.0
      rollup: 4.13.2
      source-map: 0.8.0-beta.0
      sucrase: 3.35.0
      tree-kill: 1.2.2
      typescript: 4.9.5
    transitivePeerDependencies:
      - supports-color
      - ts-node
    dev: true

  /tsutils@3.21.0(typescript@4.9.5):
    resolution: {integrity: sha512-mHKK3iUXL+3UF6xL5k0PEhKRUBKPBCv/+RkEOpjRWxxx27KKRBmmA60A9pgOUvMi8GKhRMPEmjBRPzs2W7O1OA==}
    engines: {node: '>= 6'}
    peerDependencies:
      typescript: '>=2.8.0 || >= 3.2.0-dev || >= 3.3.0-dev || >= 3.4.0-dev || >= 3.5.0-dev || >= 3.6.0-dev || >= 3.6.0-beta || >= 3.7.0-dev || >= 3.7.0-beta'
    dependencies:
      tslib: 1.14.1
      typescript: 4.9.5
    dev: false

  /tunnel-agent@0.6.0:
    resolution: {integrity: sha512-McnNiV1l8RYeY8tBgEpuodCC1mLUdbSN+CYBL7kJsJNInOP8UjDDEwdk6Mw60vdLLrr5NHKZhMAOSrR2NZuQ+w==}
    dependencies:
      safe-buffer: 5.2.1
    dev: false

  /tunnel@0.0.6:
    resolution: {integrity: sha512-1h/Lnq9yajKY2PEbBadPXj3VxsDDu844OnaAo52UVmIzIvwwtBPIuNvkjuzBlTWpfJyUbG3ez0KSBibQkj4ojg==}
    engines: {node: '>=0.6.11 <=0.7.0 || >=0.7.3'}
    dev: false

  /turbo-darwin-64@1.13.3:
    resolution: {integrity: sha512-glup8Qx1qEFB5jerAnXbS8WrL92OKyMmg5Hnd4PleLljAeYmx+cmmnsmLT7tpaVZIN58EAAwu8wHC6kIIqhbWA==}
    cpu: [x64]
    os: [darwin]
    requiresBuild: true
    dev: false
    optional: true

  /turbo-darwin-arm64@1.13.3:
    resolution: {integrity: sha512-/np2xD+f/+9qY8BVtuOQXRq5f9LehCFxamiQnwdqWm5iZmdjygC5T3uVSYuagVFsZKMvX3ycySwh8dylGTl6lg==}
    cpu: [arm64]
    os: [darwin]
    requiresBuild: true
    dev: false
    optional: true

  /turbo-linux-64@1.13.3:
    resolution: {integrity: sha512-G+HGrau54iAnbXLfl+N/PynqpDwi/uDzb6iM9hXEDG+yJnSJxaHMShhOkXYJPk9offm9prH33Khx2scXrYVW1g==}
    cpu: [x64]
    os: [linux]
    requiresBuild: true
    dev: false
    optional: true

  /turbo-linux-arm64@1.13.3:
    resolution: {integrity: sha512-qWwEl5VR02NqRyl68/3pwp3c/olZuSp+vwlwrunuoNTm6JXGLG5pTeme4zoHNnk0qn4cCX7DFrOboArlYxv0wQ==}
    cpu: [arm64]
    os: [linux]
    requiresBuild: true
    dev: false
    optional: true

  /turbo-windows-64@1.13.3:
    resolution: {integrity: sha512-Nudr4bRChfJzBPzEmpVV85VwUYRCGKecwkBFpbp2a4NtrJ3+UP1VZES653ckqCu2FRyRuS0n03v9euMbAvzH+Q==}
    cpu: [x64]
    os: [win32]
    requiresBuild: true
    dev: false
    optional: true

  /turbo-windows-arm64@1.13.3:
    resolution: {integrity: sha512-ouJCgsVLd3icjRLmRvHQDDZnmGzT64GBupM1Y+TjtYn2LVaEBoV6hicFy8x5DUpnqdLy+YpCzRMkWlwhmkX7sQ==}
    cpu: [arm64]
    os: [win32]
    requiresBuild: true
    dev: false
    optional: true

  /turbo@1.13.3:
    resolution: {integrity: sha512-n17HJv4F4CpsYTvKzUJhLbyewbXjq1oLCi90i5tW1TiWDz16ML1eDG7wi5dHaKxzh5efIM56SITnuVbMq5dk4g==}
    hasBin: true
    optionalDependencies:
      turbo-darwin-64: 1.13.3
      turbo-darwin-arm64: 1.13.3
      turbo-linux-64: 1.13.3
      turbo-linux-arm64: 1.13.3
      turbo-windows-64: 1.13.3
      turbo-windows-arm64: 1.13.3
    dev: false

  /tweetnacl@0.14.5:
    resolution: {integrity: sha512-KXXFFdAbFXY4geFIwoyNK+f5Z1b7swfXABfL7HXCmoIWMKU3dmS26672A4EeQtDzLKy7SXmfBu51JolvEKwtGA==}
    dev: false

  /twilio@3.84.1:
    resolution: {integrity: sha512-Q/xaPoayTj+bgJdnUgpE+EiB/VoNOG+byDFdlDej0FgxiHLgXKliZfVv6boqHPWvC1k7Dt0AK96OBFZ0P55QQg==}
    engines: {node: '>=6.0'}
    dependencies:
      axios: 0.26.1
      dayjs: 1.11.8
      https-proxy-agent: 5.0.1
      jsonwebtoken: 8.5.1
      lodash: 4.17.21
      q: 2.0.3
      qs: 6.11.0
      rootpath: 0.1.2
      scmp: 2.1.0
      url-parse: 1.5.10
      xmlbuilder: 13.0.2
    transitivePeerDependencies:
      - debug
      - supports-color
    dev: false

  /type-check@0.4.0:
    resolution: {integrity: sha512-XleUoc9uwGXqjWwXaUTZAmzMcFZ5858QA2vvx1Ur5xIcixXIP+8LnFDgRplU30us6teqdlskFfu+ae4K79Ooew==}
    engines: {node: '>= 0.8.0'}
    dependencies:
      prelude-ls: 1.2.1
    dev: false

  /type-detect@4.0.8:
    resolution: {integrity: sha512-0fr/mIH1dlO+x7TlcMy+bIDqKPsw/70tVyeHW787goQjhmqaZe10uwLujubK9q9Lg6Fiho1KUKDYz0Z7k7g5/g==}
    engines: {node: '>=4'}

  /type-fest@0.15.1:
    resolution: {integrity: sha512-n+UXrN8i5ioo7kqT/nF8xsEzLaqFra7k32SEsSPwvXVGyAcRgV/FUQN/sgfptJTR1oRmmq7z4IXMFSM7im7C9A==}
    engines: {node: '>=10'}
    dev: false

  /type-fest@0.20.2:
    resolution: {integrity: sha512-Ne+eE4r0/iWnpAxD852z3A+N0Bt5RN//NjJwRd2VFHEmrywxf5vsZlh4R6lixl6B+wz/8d+maTSAkN1FIkI3LQ==}
    engines: {node: '>=10'}
    dev: false

  /type-fest@0.21.3:
    resolution: {integrity: sha512-t0rzBq87m3fVcduHDUFhKmyyX+9eo6WQjZvf51Ea/M0Q7+T374Jp1aUiyUl0GKxp8M/OETVHSDvmkyPgvX+X2w==}
    engines: {node: '>=10'}
    dev: true

  /type-fest@3.11.1:
    resolution: {integrity: sha512-aCuRNRERRVh33lgQaJRlUxZqzfhzwTrsE98Mc3o3VXqmiaQdHacgUtJ0esp+7MvZ92qhtzKPeusaX6vIEcoreA==}
    engines: {node: '>=14.16'}

  /type-is@1.6.18:
    resolution: {integrity: sha512-TkRKr9sUTxEH8MdfuCSP7VizJyzRNMjj2J2do2Jr3Kym598JVdEksuzPQCnlFPW4ky9Q+iA+ma9BGm06XQBy8g==}
    engines: {node: '>= 0.6'}
    dependencies:
      media-typer: 0.3.0
      mime-types: 2.1.35
    dev: false

  /type@1.2.0:
    resolution: {integrity: sha512-+5nt5AAniqsCnu2cEQQdpzCAh33kVx8n0VoFidKpB1dVVLAN/F+bgVOqOJqOnEnrhp222clB5p3vUlD+1QAnfg==}
    dev: false

  /type@2.7.2:
    resolution: {integrity: sha512-dzlvlNlt6AXU7EBSfpAscydQ7gXB+pPGsPnfJnZpiNJBDj7IaJzQlBZYGdEi4R9HmPdBv2XmWJ6YUtoTa7lmCw==}
    dev: false

  /typed-array-length@1.0.4:
    resolution: {integrity: sha512-KjZypGq+I/H7HI5HlOoGHkWUUGq+Q0TPhQurLbyrVrvnKTBgzLhIJ7j6J/XTQOi0d1RjyZ0wdas8bKs2p0x3Ng==}
    dependencies:
      call-bind: 1.0.2
      for-each: 0.3.3
      is-typed-array: 1.1.10
    dev: false

  /typegram@4.3.0:
    resolution: {integrity: sha512-pS4STyOZoJ++Mwa9GPMTNjOwEzMkxFfFt1By6IbMOJfheP0utMP/H1ga6J9R4DTjAYBr0UDn4eQg++LpWBvcAg==}
    dev: false

  /typescript@4.9.5:
    resolution: {integrity: sha512-1FXk9E2Hm+QzZQ7z+McJiHL4NW1F2EzMu9Nq9i3zAaGqibafqYwCVU6WyWAuyQRRzOlxou8xZSyXLEN8oKj24g==}
    engines: {node: '>=4.2.0'}
    hasBin: true

  /ufo@1.1.2:
    resolution: {integrity: sha512-TrY6DsjTQQgyS3E3dBaOXf0TpPD8u9FVrVYmKVegJuFw51n/YB9XPt+U6ydzFG5ZIN7+DIjPbNmXoBj9esYhgQ==}

  /unbox-primitive@1.0.2:
    resolution: {integrity: sha512-61pPlCD9h51VoreyJ0BReideM3MDKMKnh6+V9L08331ipq6Q8OFXZYiqP6n/tbHx4s5I9uRhcye6BrbkizkBDw==}
    dependencies:
      call-bind: 1.0.2
      has-bigints: 1.0.2
      has-symbols: 1.0.3
      which-boxed-primitive: 1.0.2
    dev: false

  /unbzip2-stream@1.4.3:
    resolution: {integrity: sha512-mlExGW4w71ebDJviH16lQLtZS32VKqsSfk80GCfUlwT/4/hNRFsoscrF/c++9xinkMzECL1uL9DDwXqFWkruPg==}
    dependencies:
      buffer: 5.7.1
      through: 2.3.8
    dev: true

  /undefsafe@2.0.5:
    resolution: {integrity: sha512-WxONCrssBM8TSPRqN5EmsjVrsv4A8X12J4ArBiiayv3DyyG3ZlIg6yysuuSYdZsVz3TKcTg2fd//Ujd4CHV1iA==}
    dev: true

  /underscore@1.13.6:
    resolution: {integrity: sha512-+A5Sja4HP1M08MaXya7p5LvjuM7K6q/2EaC0+iovj/wOcMsTzMvDFbasi/oSapiwOlt252IqsKqPjCl7huKS0A==}
    dev: false

  /undici-types@5.26.5:
    resolution: {integrity: sha512-JlCMO+ehdEIKqlFxk6IfVoAUVmgz7cU7zD/h9XZ0qzeosSHmUJVOzSQvvYSYWXkFXC+IfLKSIffhv0sVZup6pA==}

  /unfetch@4.2.0:
    resolution: {integrity: sha512-F9p7yYCn6cIW9El1zi0HI6vqpeIvBsr3dSuRO6Xuppb1u5rXpCPmMvLSyECLhybr9isec8Ohl0hPekMVrEinDA==}
    dev: false

  /universal-github-app-jwt@1.1.1:
    resolution: {integrity: sha512-G33RTLrIBMFmlDV4u4CBF7dh71eWwykck4XgaxaIVeZKOYZRAAxvcGMRFTUclVY6xoUPQvO4Ne5wKGxYm/Yy9w==}
    dependencies:
      '@types/jsonwebtoken': 9.0.3
      jsonwebtoken: 9.0.0
    dev: false

  /universal-user-agent@6.0.0:
    resolution: {integrity: sha512-isyNax3wXoKaulPDZWHQqbmIx1k2tb9fb3GGDBRxCscfYV2Ch7WxPArBsFEG8s/safwXTT7H4QGhaIkTp9447w==}
    dev: false

  /universalify@0.1.2:
    resolution: {integrity: sha512-rBJeI5CXAlmy1pV+617WB9J63U6XcazHHF2f2dbJix4XzpUF0RS3Zbj0FGIOCAva5P/d/GBOYaACQ1w+0azUkg==}
    engines: {node: '>= 4.0.0'}
    dev: false

  /universalify@2.0.1:
    resolution: {integrity: sha512-gptHNQghINnc/vTGIk0SOFGFNXw7JVrlRUtConJRlvaw6DuX0wO5Jeko9sWrMBhh+PsYAZ7oXAiOnf/UKogyiw==}
    engines: {node: '>= 10.0.0'}
    dev: true

  /unpipe@1.0.0:
    resolution: {integrity: sha512-pjy2bYhSsufwWlKwPc+l3cN7+wuJlK6uz0YdJEOlQDbl6jo/YlPi4mb8agUkVC8BF7V8NuzeyPNqRksA3hztKQ==}
    engines: {node: '>= 0.8'}
    dev: false

  /update-browserslist-db@1.0.11(browserslist@4.21.7):
    resolution: {integrity: sha512-dCwEFf0/oT85M1fHBg4F0jtLwJrutGoHSQXCh7u4o2t1drG+c0a9Flnqww6XUKSfQMPpJBRjU8d4RXB09qtvaA==}
    hasBin: true
    peerDependencies:
      browserslist: '>= 4.21.0'
    dependencies:
      browserslist: 4.21.7
      escalade: 3.1.1
      picocolors: 1.0.0

  /uri-js@4.4.1:
    resolution: {integrity: sha512-7rKUyy33Q1yc98pQ1DAmLtwX109F7TIfWlW1Ydo8Wl1ii1SeHieeh0HHfPeL2fMXK6z0s8ecKs9frCuLJvndBg==}
    dependencies:
      punycode: 2.3.0
    dev: false

  /url-join@4.0.1:
    resolution: {integrity: sha512-jk1+QP6ZJqyOiuEI9AEWQfju/nB2Pw466kbA0LEZljHwKeMgd9WrAEgEGxjPDD2+TNbbb37rTyhEfrCXfuKXnA==}
    dev: false

  /url-parse-lax@3.0.0:
    resolution: {integrity: sha512-NjFKA0DidqPa5ciFcSrXnAltTtzz84ogy+NebPvfEgAck0+TNg4UJ4IN+fB7zRZfbgUf0syOo9MDxFkDSMuFaQ==}
    engines: {node: '>=4'}
    dependencies:
      prepend-http: 2.0.0
    dev: false

  /url-parse@1.5.10:
    resolution: {integrity: sha512-WypcfiRhfeUP9vvF0j6rw0J3hrWrw6iZv3+22h6iRMJ/8z1Tj6XfLP4DsUix5MhMPnXpiHDoKyoZ/bdCkwBCiQ==}
    dependencies:
      querystringify: 2.2.0
      requires-port: 1.0.0
    dev: false

  /url-template@2.0.8:
    resolution: {integrity: sha512-XdVKMF4SJ0nP/O7XIPB0JwAEuT9lDIYnNsK8yGVe43y0AWoKeJNdv3ZNWh7ksJ6KqQFjOO6ox/VEitLnaVNufw==}

  /urlpattern-polyfill@10.0.0:
    resolution: {integrity: sha512-H/A06tKD7sS1O1X2SshBVeA5FLycRpjqiBeqGKmBwBDBy28EnRjORxTNe269KSSr5un5qyWi1iL61wLxpd+ZOg==}
    dev: true

  /util-deprecate@1.0.2:
    resolution: {integrity: sha512-EPD5q1uXyFxJpCrLnCc1nHnq3gOa6DZBocAIiI2TaSCA7VCJ1UJDMagCzIkXNsUYfD1daK//LTEQ8xiIbrHtcw==}
    dev: false

  /utils-merge@1.0.1:
    resolution: {integrity: sha512-pMZTvIkT1d+TFGvDOqodOclx0QWkkgi6Tdoa8gC8ffGAAqz9pzPTZWAybbsHHoED/ztMtkv/VoYTYyShUn81hA==}
    engines: {node: '>= 0.4.0'}
    dev: false

  /uuid@3.4.0:
    resolution: {integrity: sha512-HjSDRw6gZE5JMggctHBcjVak08+KEVhSIiDzFnT9S9aegmp85S/bReBVTb4QTFaRNptJ9kuYaNhnbNEOkbKb/A==}
    deprecated: Please upgrade  to version 7 or higher.  Older versions may use Math.random() in certain circumstances, which is known to be problematic.  See https://v8.dev/blog/math-random for details.
    hasBin: true
    dev: false

  /uuid@8.3.2:
    resolution: {integrity: sha512-+NYs2QeMWy+GWFOEm9xnn6HCDp0l7QBD7ml8zLUmJ+93Q5NF0NocErnwkTkXVFNiX3/fpC6afS8Dhb/gz7R7eg==}
    hasBin: true
    dev: false

  /uuid@9.0.0:
    resolution: {integrity: sha512-MXcSTerfPa4uqyzStbRoTgt5XIe3x5+42+q1sDuy3R5MDk66URdLMOZe5aPX/SQd+kuYAh0FdP/pO28IkQyTeg==}
    hasBin: true

  /v8-compile-cache-lib@3.0.1:
    resolution: {integrity: sha512-wa7YjyUGfNZngI/vtK0UHAN+lgDCxBPCylVXGp0zu59Fz5aiGtNXaq3DhIov063MorB+VfufLh3JlF2KdTK3xg==}

  /v8-to-istanbul@9.1.0:
    resolution: {integrity: sha512-6z3GW9x8G1gd+JIIgQQQxXuiJtCXeAjp6RaPEPLv62mH3iPHPxV6W3robxtCzNErRo6ZwTmzWhsbNvjyEBKzKA==}
    engines: {node: '>=10.12.0'}
    dependencies:
      '@jridgewell/trace-mapping': 0.3.18
      '@types/istanbul-lib-coverage': 2.0.4
      convert-source-map: 1.9.0
    dev: true

  /vary@1.1.2:
    resolution: {integrity: sha512-BNGbWLfd0eUPabhkXUVm0j8uuvREyTh5ovRa/dyow/BqAbZJyC+5fU+IzQOzmAKzYqYRAISoRhdQr3eIZ/PXqg==}
    engines: {node: '>= 0.8'}
    dev: false

  /verror@1.10.0:
    resolution: {integrity: sha512-ZZKSmDAEFOijERBLkmYfJ+vmk3w+7hOLYDNkRCuRuMJGEmqYNCNLyBBFwWKVMhfwaEF3WOd0Zlw86U/WC/+nYw==}
    engines: {'0': node >=0.6.0}
    dependencies:
      assert-plus: 1.0.0
      core-util-is: 1.0.2
      extsprintf: 1.4.1
    dev: false

  /verror@1.10.1:
    resolution: {integrity: sha512-veufcmxri4e3XSrT0xwfUR7kguIkaxBeosDg00yDWhk49wdwkSUrvvsm7nc75e1PUyvIeZj6nS8VQRYz2/S4Xg==}
    engines: {node: '>=0.6.0'}
    dependencies:
      assert-plus: 1.0.0
      core-util-is: 1.0.2
      extsprintf: 1.4.1
    dev: false

  /vite-node@0.33.0(@types/node@18.19.10):
    resolution: {integrity: sha512-19FpHYbwWWxDr73ruNahC+vtEdza52kA90Qb3La98yZ0xULqV8A5JLNPUff0f5zID4984tW7l3DH2przTJUZSw==}
    engines: {node: '>=v14.18.0'}
    hasBin: true
    dependencies:
      cac: 6.7.14
      debug: 4.3.4
      mlly: 1.4.0
      pathe: 1.1.1
      picocolors: 1.0.0
      vite: 4.4.4(@types/node@18.19.10)
    transitivePeerDependencies:
      - '@types/node'
      - less
      - lightningcss
      - sass
      - stylus
      - sugarss
      - supports-color
      - terser

  /vite-node@0.34.6(@types/node@18.19.10):
    resolution: {integrity: sha512-nlBMJ9x6n7/Amaz6F3zJ97EBwR2FkzhBRxF5e+jE6LA3yi6Wtc2lyTij1OnDMIr34v5g/tVQtsVAzhT0jc5ygA==}
    engines: {node: '>=v14.18.0'}
    hasBin: true
    dependencies:
      cac: 6.7.14
      debug: 4.3.4
      mlly: 1.4.0
      pathe: 1.1.1
      picocolors: 1.0.0
      vite: 4.4.4(@types/node@18.19.10)
    transitivePeerDependencies:
      - '@types/node'
      - less
      - lightningcss
      - sass
      - stylus
      - sugarss
      - supports-color
      - terser
    dev: false

  /vite@4.4.4(@types/node@18.19.10):
    resolution: {integrity: sha512-4mvsTxjkveWrKDJI70QmelfVqTm+ihFAb6+xf4sjEU2TmUCTlVX87tmg/QooPEMQb/lM9qGHT99ebqPziEd3wg==}
    engines: {node: ^14.18.0 || >=16.0.0}
    hasBin: true
    peerDependencies:
      '@types/node': '>= 14'
      less: '*'
      lightningcss: ^1.21.0
      sass: '*'
      stylus: '*'
      sugarss: '*'
      terser: ^5.4.0
    peerDependenciesMeta:
      '@types/node':
        optional: true
      less:
        optional: true
      lightningcss:
        optional: true
      sass:
        optional: true
      stylus:
        optional: true
      sugarss:
        optional: true
      terser:
        optional: true
    dependencies:
      '@types/node': 18.19.10
      esbuild: 0.18.12
      postcss: 8.4.26
      rollup: 3.26.2
    optionalDependencies:
      fsevents: 2.3.2

  /vitest@0.33.0:
    resolution: {integrity: sha512-1CxaugJ50xskkQ0e969R/hW47za4YXDUfWJDxip1hwbnhUjYolpfUn2AMOulqG/Dtd9WYAtkHmM/m3yKVrEejQ==}
    engines: {node: '>=v14.18.0'}
    hasBin: true
    peerDependencies:
      '@edge-runtime/vm': '*'
      '@vitest/browser': '*'
      '@vitest/ui': '*'
      happy-dom: '*'
      jsdom: '*'
      playwright: '*'
      safaridriver: '*'
      webdriverio: '*'
    peerDependenciesMeta:
      '@edge-runtime/vm':
        optional: true
      '@vitest/browser':
        optional: true
      '@vitest/ui':
        optional: true
      happy-dom:
        optional: true
      jsdom:
        optional: true
      playwright:
        optional: true
      safaridriver:
        optional: true
      webdriverio:
        optional: true
    dependencies:
      '@types/chai': 4.3.5
      '@types/chai-subset': 1.3.3
      '@types/node': 18.19.10
      '@vitest/expect': 0.33.0
      '@vitest/runner': 0.33.0
      '@vitest/snapshot': 0.33.0
      '@vitest/spy': 0.33.0
      '@vitest/utils': 0.33.0
      acorn: 8.10.0
      acorn-walk: 8.2.0
      cac: 6.7.14
      chai: 4.3.10
      debug: 4.3.4
      local-pkg: 0.4.3
      magic-string: 0.30.1
      pathe: 1.1.1
      picocolors: 1.0.0
      std-env: 3.3.3
      strip-literal: 1.0.1
      tinybench: 2.5.0
      tinypool: 0.6.0
      vite: 4.4.4(@types/node@18.19.10)
      vite-node: 0.33.0(@types/node@18.19.10)
      why-is-node-running: 2.2.2
    transitivePeerDependencies:
      - less
      - lightningcss
      - sass
      - stylus
      - sugarss
      - supports-color
      - terser

  /vitest@0.34.6:
    resolution: {integrity: sha512-+5CALsOvbNKnS+ZHMXtuUC7nL8/7F1F2DnHGjSsszX8zCjWSSviphCb/NuS9Nzf4Q03KyyDRBAXhF/8lffME4Q==}
    engines: {node: '>=v14.18.0'}
    hasBin: true
    peerDependencies:
      '@edge-runtime/vm': '*'
      '@vitest/browser': '*'
      '@vitest/ui': '*'
      happy-dom: '*'
      jsdom: '*'
      playwright: '*'
      safaridriver: '*'
      webdriverio: '*'
    peerDependenciesMeta:
      '@edge-runtime/vm':
        optional: true
      '@vitest/browser':
        optional: true
      '@vitest/ui':
        optional: true
      happy-dom:
        optional: true
      jsdom:
        optional: true
      playwright:
        optional: true
      safaridriver:
        optional: true
      webdriverio:
        optional: true
    dependencies:
      '@types/chai': 4.3.5
      '@types/chai-subset': 1.3.3
      '@types/node': 18.19.10
      '@vitest/expect': 0.34.6
      '@vitest/runner': 0.34.6
      '@vitest/snapshot': 0.34.6
      '@vitest/spy': 0.34.6
      '@vitest/utils': 0.34.6
      acorn: 8.10.0
      acorn-walk: 8.2.0
      cac: 6.7.14
      chai: 4.3.10
      debug: 4.3.4
      local-pkg: 0.4.3
      magic-string: 0.30.1
      pathe: 1.1.1
      picocolors: 1.0.0
      std-env: 3.3.3
      strip-literal: 1.0.1
      tinybench: 2.5.0
      tinypool: 0.7.0
      vite: 4.4.4(@types/node@18.19.10)
      vite-node: 0.34.6(@types/node@18.19.10)
      why-is-node-running: 2.2.2
    transitivePeerDependencies:
      - less
      - lightningcss
      - sass
      - stylus
      - sugarss
      - supports-color
      - terser
    dev: false

  /walker@1.0.8:
    resolution: {integrity: sha512-ts/8E8l5b7kY0vlWLewOkDXMmPdLcVV4GmOQLyxuSswIJsweeFZtAsMF7k1Nszz+TYBQrlYRmzOnr398y1JemQ==}
    dependencies:
      makeerror: 1.0.12
    dev: true

  /warning@4.0.3:
    resolution: {integrity: sha512-rpJyN222KWIvHJ/F53XSZv0Zl/accqHR8et1kpaMTD/fLCRxtV8iX8czMzY7sVZupTI3zcUTg8eycS2kNF9l6w==}
    dependencies:
      loose-envify: 1.4.0
    dev: false

  /weak-map@1.0.8:
    resolution: {integrity: sha512-lNR9aAefbGPpHO7AEnY0hCFjz1eTkWCXYvkTRrTHs9qv8zJp+SkVYpzfLIFXQQiG3tVvbNFQgVg2bQS8YGgxyw==}
    dev: false

  /web-streams-polyfill@3.3.3:
    resolution: {integrity: sha512-d2JWLCivmZYTSIoge9MsgFCZrt571BikcWGYkjC1khllbTeDlGqZ2D8vD8E/lJa8WGWbb7Plm8/XJYV7IJHZZw==}
    engines: {node: '>= 8'}
    dev: false

  /web-streams-polyfill@4.0.0-beta.3:
    resolution: {integrity: sha512-QW95TCTaHmsYfHDybGMwO5IJIM93I/6vTRk+daHTWFPhwh+C8Cg7j7XyKrwrj8Ib6vYXe0ocYNrmzY4xAAN6ug==}
    engines: {node: '>= 14'}
    dev: false

  /webidl-conversions@3.0.1:
    resolution: {integrity: sha512-2JAn3z8AR6rjK8Sm8orRC0h/bcl/DqL7tRPdGZ4I1CjdF+EaMLmYxBHyXuKL849eucPFhvBoxMsflfOb8kxaeQ==}

  /webidl-conversions@4.0.2:
    resolution: {integrity: sha512-YQ+BmxuTgd6UXZW3+ICGfyqRyHXVlD5GtQr5+qjiNW7bF0cqrzX500HVXPBOvgXb5YnzDd+h0zqyv61KUD7+Sg==}
    dev: true

  /whatsapp-api-js@1.0.5:
    resolution: {integrity: sha512-cuxRRf1pi/ztICjpqw52yHycpoaLF2M74+2A8YMq1lDyuNsy0+4tIXNxoxDMJZxCBkSV8sDMsPK4F7oHjPFYzw==}
    engines: {node: '>14.21'}
    dev: false

  /whatwg-url@5.0.0:
    resolution: {integrity: sha512-saE57nupxk6v3HY35+jzBwYa0rKSy0XR8JSxZPwgLr7ys0IBzhGviA1/TUGJLmSVqs8pb9AnvICXEuOHLprYTw==}
    dependencies:
      tr46: 0.0.3
      webidl-conversions: 3.0.1

  /whatwg-url@7.1.0:
    resolution: {integrity: sha512-WUu7Rg1DroM7oQvGWfOiAK21n74Gg+T4elXEQYkOhtyLeWiJFoOGLXPKI/9gzIie9CtwVLm8wtw6YJdKyxSjeg==}
    dependencies:
      lodash.sortby: 4.7.0
      tr46: 1.0.1
      webidl-conversions: 4.0.2
    dev: true

  /which-boxed-primitive@1.0.2:
    resolution: {integrity: sha512-bwZdv0AKLpplFY2KZRX6TvyuN7ojjr7lwkg6ml0roIy9YeuSr7JS372qlNW18UQYzgYK9ziGcerWqZOmEn9VNg==}
    dependencies:
      is-bigint: 1.0.4
      is-boolean-object: 1.1.2
      is-number-object: 1.0.7
      is-string: 1.0.7
      is-symbol: 1.0.4
    dev: false

  /which-typed-array@1.1.9:
    resolution: {integrity: sha512-w9c4xkx6mPidwp7180ckYWfMmvxpjlZuIudNtDf4N/tTAUB8VJbX25qZoAsrtGuYNnGw3pa0AXgbGKRB8/EceA==}
    engines: {node: '>= 0.4'}
    dependencies:
      available-typed-arrays: 1.0.5
      call-bind: 1.0.2
      for-each: 0.3.3
      gopd: 1.0.1
      has-tostringtag: 1.0.0
      is-typed-array: 1.1.10
    dev: false

  /which@2.0.2:
    resolution: {integrity: sha512-BLI3Tl1TW3Pvl70l3yq3Y64i+awpwXqsGBYWkkqMtnbXgrMD+yj7rhW0kuEDxzJaYXGjEW5ogapKNMEKNMjibA==}
    engines: {node: '>= 8'}
    hasBin: true
    dependencies:
      isexe: 2.0.0

  /why-is-node-running@2.2.2:
    resolution: {integrity: sha512-6tSwToZxTOcotxHeA+qGCq1mVzKR3CwcJGmVcY+QE8SHy6TnpFnh8PAvPNHYr7EcuVeG0QSMxtYCuO1ta/G/oA==}
    engines: {node: '>=8'}
    hasBin: true
    dependencies:
      siginfo: 2.0.0
      stackback: 0.0.2

  /widest-line@3.1.0:
    resolution: {integrity: sha512-NsmoXalsWVDMGupxZ5R08ka9flZjjiLvHVAWYOKtiKM8ujtZWr9cRffak+uSE48+Ob8ObalXpwyeUiyDD6QFgg==}
    engines: {node: '>=8'}
    dependencies:
      string-width: 4.2.3
    dev: false

  /winston-transport@4.5.0:
    resolution: {integrity: sha512-YpZzcUzBedhlTAfJg6vJDlyEai/IFMIVcaEZZyl3UXIl4gmqRpU7AE89AHLkbzLUsv0NVmw7ts+iztqKxxPW1Q==}
    engines: {node: '>= 6.4.0'}
    dependencies:
      logform: 2.5.1
      readable-stream: 3.6.2
      triple-beam: 1.3.0
    dev: false

  /winston@3.9.0:
    resolution: {integrity: sha512-jW51iW/X95BCW6MMtZWr2jKQBP4hV5bIDq9QrIjfDk6Q9QuxvTKEAlpUNAzP+HYHFFCeENhph16s0zEunu4uuQ==}
    engines: {node: '>= 12.0.0'}
    dependencies:
      '@colors/colors': 1.5.0
      '@dabh/diagnostics': 2.0.3
      async: 3.2.4
      is-stream: 2.0.1
      logform: 2.5.1
      one-time: 1.0.0
      readable-stream: 3.6.2
      safe-stable-stringify: 2.4.3
      stack-trace: 0.0.10
      triple-beam: 1.3.0
      winston-transport: 4.5.0
    dev: false

  /word-wrap@1.2.3:
    resolution: {integrity: sha512-Hz/mrNwitNRh/HUAtM/VT/5VH+ygD6DV7mYKZAtHOrbs8U7lvPS6xf7EJKMF0uW1KJCl0H701g3ZGus+muE5vQ==}
    engines: {node: '>=0.10.0'}
    dev: false

  /wrap-ansi@7.0.0:
    resolution: {integrity: sha512-YVGIj2kamLSTxw6NsZjoBxfSwsn0ycdesmc4p+Q21c5zPuZ1pl+NfxVdxPtdHvmNVOQ6XSYG4AUtyt/Fi7D16Q==}
    engines: {node: '>=10'}
    dependencies:
      ansi-styles: 4.3.0
      string-width: 4.2.3
      strip-ansi: 6.0.1

  /wrap-ansi@8.1.0:
    resolution: {integrity: sha512-si7QWI6zUMq56bESFvagtmzMdGOtoxfR+Sez11Mobfc7tm+VkUckk9bW2UeffTGVUbOksxmSw0AA2gs8g71NCQ==}
    engines: {node: '>=12'}
    dependencies:
      ansi-styles: 6.2.1
      string-width: 5.1.2
      strip-ansi: 7.1.0
    dev: true

  /wrappy@1.0.2:
    resolution: {integrity: sha512-l4Sp/DRseor9wL6EvV2+TuQn63dMkPjZ/sp9XkghTEbV9KlPS1xUsZ3u7/IQO4wxtcFB4bgpQPRcR3QCvezPcQ==}

  /write-file-atomic@4.0.2:
    resolution: {integrity: sha512-7KxauUdBmSdWnmpaGFg+ppNjKF8uNLry8LyzjauQDOVONfFLNKrKvQOxZ/VuTIcS/gge/YNahf5RIIQWTSarlg==}
    engines: {node: ^12.13.0 || ^14.15.0 || >=16.0.0}
    dependencies:
      imurmurhash: 0.1.4
      signal-exit: 3.0.7
    dev: true

  /ws@7.5.9:
    resolution: {integrity: sha512-F+P9Jil7UiSKSkppIiD94dN07AwvFixvLIj1Og1Rl9GGMuNipJnV9JzjD6XuqmAeiswGvUmNLjr5cFuXwNS77Q==}
    engines: {node: '>=8.3.0'}
    peerDependencies:
      bufferutil: ^4.0.1
      utf-8-validate: ^5.0.2
    peerDependenciesMeta:
      bufferutil:
        optional: true
      utf-8-validate:
        optional: true
    dev: false

  /ws@8.13.0:
    resolution: {integrity: sha512-x9vcZYTrFPC7aSIbj7sRCYo7L/Xb8Iy+pW0ng0wt2vCJv7M9HOMy0UoN3rr+IFC7hb7vXoqS+P9ktyLLLhO+LA==}
    engines: {node: '>=10.0.0'}
    peerDependencies:
      bufferutil: ^4.0.1
      utf-8-validate: '>=5.0.2'
    peerDependenciesMeta:
      bufferutil:
        optional: true
      utf-8-validate:
        optional: true
    dev: false

  /ws@8.16.0:
    resolution: {integrity: sha512-HS0c//TP7Ina87TfiPUz1rQzMhHrl/SG2guqRcTOIUYD2q8uhUdNHZYJUaQ8aTGPzCh+c6oawMKW35nFl1dxyQ==}
    engines: {node: '>=10.0.0'}
    peerDependencies:
      bufferutil: ^4.0.1
      utf-8-validate: '>=5.0.2'
    peerDependenciesMeta:
      bufferutil:
        optional: true
      utf-8-validate:
        optional: true
    dev: true

  /xml2js@0.5.0:
    resolution: {integrity: sha512-drPFnkQJik/O+uPKpqSgr22mpuFHqKdbS835iAQrUC73L2F5WkboIRd63ai/2Yg6I1jzifPFKH2NTK+cfglkIA==}
    engines: {node: '>=4.0.0'}
    dependencies:
      sax: 1.2.4
      xmlbuilder: 11.0.1
    dev: false

  /xmlbuilder@11.0.1:
    resolution: {integrity: sha512-fDlsI/kFEx7gLvbecc0/ohLG50fugQp8ryHzMTuW9vSa1GJ0XYWKnhsUx7oie3G98+r56aTQIUB4kht42R3JvA==}
    engines: {node: '>=4.0'}
    dev: false

  /xmlbuilder@13.0.2:
    resolution: {integrity: sha512-Eux0i2QdDYKbdbA6AM6xE4m6ZTZr4G4xF9kahI2ukSEMCzwce2eX9WlTI5J3s+NU7hpasFsr8hWIONae7LluAQ==}
    engines: {node: '>=6.0'}
    dev: false

  /xpath.js@1.1.0:
    resolution: {integrity: sha512-jg+qkfS4K8E7965sqaUl8mRngXiKb3WZGfONgE18pr03FUQiuSV6G+Ej4tS55B+rIQSFEIw3phdVAQ4pPqNWfQ==}
    engines: {node: '>=0.4.0'}
    dev: false

  /y18n@5.0.8:
    resolution: {integrity: sha512-0pfFzegeDWJHJIAmTLRP2DwHjdF5s7jo9tuztdQxAhINCdvS+3nGINqPd00AphqJR/0LhANUS6/+7SCb98YOfA==}
    engines: {node: '>=10'}

  /yallist@2.1.2:
    resolution: {integrity: sha512-ncTzHV7NvsQZkYe1DW7cbDLm0YpzHmZF5r/iyP3ZnQtMiJ+pjzisCiMNI+Sj+xQF5pXhSHxSB3uDbsBTzY/c2A==}
    dev: false

  /yallist@3.1.1:
    resolution: {integrity: sha512-a4UGQaWPH59mOXUYnAG2ewncQS4i4F43Tv3JoAM+s2VDAmS9NsK8GpDMLrCHPksFT7h3K6TOoUNn2pb7RoXx4g==}

  /yallist@4.0.0:
    resolution: {integrity: sha512-3wdGidZyq5PB084XLES5TpOSRA3wjXAlIWMhum2kRcv/41Sn2emQ0dycQW4uZXLejwKvg6EsvbdlVL+FYEct7A==}

  /yaml@2.3.1:
    resolution: {integrity: sha512-2eHWfjaoXgTBC2jNM1LRef62VQa0umtvRiDSk6HSzW7RvS5YtkabJrwYLLEKWBc8a5U2PTSCs+dJjUTJdlHsWQ==}
    engines: {node: '>= 14'}
    dev: false

  /yaml@2.4.1:
    resolution: {integrity: sha512-pIXzoImaqmfOrL7teGUBt/T7ZDnyeGBWyXQBvOVhLkWLN37GXv8NMLK406UY6dS51JfcQHsmcW5cJ441bHg6Lg==}
    engines: {node: '>= 14'}
    hasBin: true
    dev: true

  /yargs-parser@21.1.1:
    resolution: {integrity: sha512-tVpsJW7DdjecAiFpbIB1e3qxIQsE6NoPc5/eTdrbbIC4h0LVsWhnoa3g+m2HclBIujHzsxZ4VJVA+GUuc2/LBw==}
    engines: {node: '>=12'}

  /yargs@17.7.2:
    resolution: {integrity: sha512-7dSzzRQ++CKnNI/krKnYRV7JKKPUXMEh61soaHKg9mrWEhzFWhFnxPxGl+69cD1Ou63C13NUPCnmIcrvqCuM6w==}
    engines: {node: '>=12'}
    dependencies:
      cliui: 8.0.1
      escalade: 3.1.1
      get-caller-file: 2.0.5
      require-directory: 2.1.1
      string-width: 4.2.3
      y18n: 5.0.8
      yargs-parser: 21.1.1

  /yauzl@2.10.0:
    resolution: {integrity: sha512-p4a9I6X6nu6IhoGmBqAcbJy1mlC4j27vEPZX9F4L4/vZT3Lyq1VkFHw/V/PUcB9Buo+DG3iHkT0x3Qya58zc3g==}
    dependencies:
      buffer-crc32: 0.2.13
      fd-slicer: 1.1.0
    dev: true

  /yn@3.1.1:
    resolution: {integrity: sha512-Ux4ygGWsu2c7isFWe8Yu1YluJmqVhxqK2cLXNQA5AcC3QfbGNpM7fu0Y8b/z16pXLnFxZYvWhd3fhBY9DLmC6Q==}
    engines: {node: '>=6'}

  /yn@4.0.0:
    resolution: {integrity: sha512-huWiiCS4TxKc4SfgmTwW1K7JmXPPAmuXWYy4j9qjQo4+27Kni8mGhAAi1cloRWmBe2EqcLgt3IGqQoRL/MtPgg==}
    engines: {node: '>=10'}
    dev: false

  /yocto-queue@0.1.0:
    resolution: {integrity: sha512-rVksvsnNCdJ/ohGc6xgPwyN8eheCxsiLM8mxuE/t/mOVqJewPuO1miLpTHQiRgTKCLexL4MeAFVagts7HmNZ2Q==}
    engines: {node: '>=10'}

  /yocto-queue@1.0.0:
    resolution: {integrity: sha512-9bnSc/HEW2uRy67wc+T8UwauLuPJVn28jb+GtJY16iiKWyvmYJRXVT4UamsAEGQfPohgr2q4Tq0sQbQlxTfi1g==}
    engines: {node: '>=12.20'}

  /zod@1.11.17:
    resolution: {integrity: sha512-UzIwO92D0dSFwIRyyqAfRXICITLjF0IP8tRbEK/un7adirMssWZx8xF/1hZNE7t61knWZ+lhEuUvxlu2MO8qqA==}
    dev: false

  /zod@3.22.4:
    resolution: {integrity: sha512-iC+8Io04lddc+mVqQ9AZ7OQ2MrUKGN+oIQyq1vemgt46jwCwLfhq7/pwnBnNXXXZb8VTVLKwp9EDkx+ryxIWmg==}
    dev: false<|MERGE_RESOLUTION|>--- conflicted
+++ resolved
@@ -1664,13 +1664,8 @@
         specifier: 0.22.0
         version: link:../client
       '@bpinternal/zui':
-<<<<<<< HEAD
         specifier: /Users/francoislevasseur/Documents/code/packages/zui
         version: link:../../../packages/zui
-=======
-        specifier: 0.8.6
-        version: 0.8.6(react@18.3.1)
->>>>>>> 73709cdb
     devDependencies:
       '@types/node':
         specifier: ^18.11.17
@@ -2277,20 +2272,6 @@
       yn: 4.0.0
     dev: false
 
-<<<<<<< HEAD
-=======
-  /@bpinternal/zui@0.8.6(react@18.3.1):
-    resolution: {integrity: sha512-L8JwGP5W5TN+a8PYRqDH3E5KDLG1Cvry6YXqkIGg6pyR0iHsMLXg9b9+2rqQ7kHPASEYqN6ZIhtOA7bQNkK2Mw==}
-    engines: {node: '>=16.0.0', pnpm: 9.1.0}
-    peerDependencies:
-      react: ^18.2.0
-    dependencies:
-      '@apidevtools/json-schema-ref-parser': 11.6.2
-      lodash: 4.17.21
-      react: 18.3.1
-    dev: false
-
->>>>>>> 73709cdb
   /@colors/colors@1.5.0:
     resolution: {integrity: sha512-ooWCrlZP11i8GImSjTHYHLkvFDP48nS4+204nGb1RiX/WXYHmJA2III9/e2DWVabCESdW7hBAEzHRqUn9OUVvQ==}
     engines: {node: '>=0.1.90'}
