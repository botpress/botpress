--- conflicted
+++ resolved
@@ -1874,13 +1874,8 @@
         version: 3.11.1
     devDependencies:
       '@botpress/api':
-<<<<<<< HEAD
         specifier: 0.44.1
         version: 0.44.1(openapi-types@12.1.3)
-=======
-        specifier: 0.44.0
-        version: 0.44.0(openapi-types@12.1.3)
->>>>>>> dacf7de0
       '@types/qs':
         specifier: ^6.9.7
         version: 6.9.7
@@ -2505,13 +2500,8 @@
     resolution: {integrity: sha512-0hYQ8SB4Db5zvZB4axdMHGwEaQjkZzFjQiN9LVYvIFB2nSUHW9tYpxWriPrWDASIxiaXax83REcLxuSdnGPZtw==}
     dev: true
 
-<<<<<<< HEAD
   /@botpress/api@0.44.1(openapi-types@12.1.3):
     resolution: {integrity: sha512-1SVDJinRxLJf/KKhLePFKqp4kgVDPx7bysXV3yklJ5xK60G6/BviC4qlLTBz7K9BLnO23xshmVy78nd1MgUWUw==}
-=======
-  /@botpress/api@0.44.0(openapi-types@12.1.3):
-    resolution: {integrity: sha512-dEnwgckkx5ZMYTXtAmlTspANFzFzcCzJDs9rLrRCTyKPsc8imzrqsHK6aM/hf3UnYbxW9ihZ1SW5/RyU6nN44g==}
->>>>>>> dacf7de0
     dependencies:
       '@bpinternal/opapi': 0.10.22(openapi-types@12.1.3)
     transitivePeerDependencies:
@@ -5661,9 +5651,6 @@
         optional: true
     dependencies:
       ajv: 8.17.1
-<<<<<<< HEAD
-    dev: true
-=======
 
   /ajv-errors@3.0.0(ajv@8.17.1):
     resolution: {integrity: sha512-V3wD15YHfHz6y0KdhYFjyy9vWtEVALT9UrxfN3zqlI6dMioHnJrqOYfyPKol3oqrnCM9uwkcdCwkJ0WUcbLMTQ==}
@@ -5683,7 +5670,6 @@
     dependencies:
       ajv: 8.17.1
     dev: false
->>>>>>> dacf7de0
 
   /ajv@6.12.6:
     resolution: {integrity: sha512-j3fVLgvTo527anyYyJOGTYJbG+vnnQYvE0m5mmkc1TK+nxAppkCLMIL0aZ4dblVCNoGShhm+kzE4ZUykBoMg4g==}
@@ -5698,16 +5684,9 @@
     resolution: {integrity: sha512-B/gBuNg5SiMTrPkC+A2+cW0RszwxYmn6VYxB/inlBStS5nx6xHIt/ehKRhIMhqusl7a8LjQoZnjCs5vhwxOQ1g==}
     dependencies:
       fast-deep-equal: 3.1.3
-<<<<<<< HEAD
       fast-uri: 3.0.2
       json-schema-traverse: 1.0.0
       require-from-string: 2.0.2
-    dev: true
-=======
-      fast-uri: 3.0.1
-      json-schema-traverse: 1.0.0
-      require-from-string: 2.0.2
->>>>>>> dacf7de0
 
   /ansi-align@3.0.1:
     resolution: {integrity: sha512-IOfwwBF5iczOjp/WeY4YxyjqAFMQoZufdQWDd19SEExbVLNXqvpzSJ/M7Za4/sCPmQ0+GRquoA7bGcINcxew6w==}
@@ -8319,14 +8298,8 @@
     resolution: {integrity: sha512-VhXlQgj9ioXCqGstD37E/HBeqEGV/qOD/kmbVG8h5xKBYvM1L3lR1Zn4555cQ8GkYbJa8aJSipLPndE1k6zK2w==}
     dev: false
 
-<<<<<<< HEAD
   /fast-uri@3.0.2:
     resolution: {integrity: sha512-GR6f0hD7XXyNJa25Tb9BuIdN0tdr+0BMi6/CJPH3wJO1JjNG3n/VsSw38AwRdKZABm8lGbPfakLRkYzx2V9row==}
-    dev: true
-=======
-  /fast-uri@3.0.1:
-    resolution: {integrity: sha512-MWipKbbYiYI0UC7cl8m/i/IWTqfC8YXsqjzybjddLsFjStroQzsHXkc73JutMvBiXmOvapk+axIl79ig5t55Bw==}
->>>>>>> dacf7de0
 
   /fastq@1.15.0:
     resolution: {integrity: sha512-wBrocU2LCXXa+lWBt8RoIRD89Fi8OdABODa/kEnyeyjS5aZO5/GNvI5sEINADqP/h8M29UHTHUb53sUu5Ihqdw==}
@@ -13594,14 +13567,13 @@
     engines: {node: '>=0.10.0'}
     dev: false
 
-<<<<<<< HEAD
-  /wordwrap@1.0.0:
-    resolution: {integrity: sha512-gvVzJFlPycKc5dZN4yPkP8w7Dc37BtP1yczEneOb4uq34pXZcvrtRTmWV8W+Ume+XCxKgbjM+nevkyFPMybd4Q==}
-=======
   /word-wrap@1.2.5:
     resolution: {integrity: sha512-BN22B5eaMMI9UMtjrGd5g5eCYPpCPDUy0FJXbYsaT5zYxjFOckS53SQDE3pWkVoWpHXVb3BrYcEN4Twa55B5cA==}
     engines: {node: '>=0.10.0'}
->>>>>>> dacf7de0
+    dev: false
+
+  /wordwrap@1.0.0:
+    resolution: {integrity: sha512-gvVzJFlPycKc5dZN4yPkP8w7Dc37BtP1yczEneOb4uq34pXZcvrtRTmWV8W+Ume+XCxKgbjM+nevkyFPMybd4Q==}
     dev: false
 
   /wrap-ansi@7.0.0:
