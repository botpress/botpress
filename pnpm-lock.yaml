lockfileVersion: '6.0'

settings:
  autoInstallPeers: true
  excludeLinksFromLockfile: false

importers:

  .:
    dependencies:
      '@botpress/cli':
        specifier: workspace:*
        version: link:packages/cli
      '@bpinternal/readiness':
        specifier: 0.0.1
        version: 0.0.1
      '@types/node':
        specifier: ^18.11.18
        version: 18.16.16
      '@typescript-eslint/eslint-plugin':
        specifier: ^5.47.0
        version: 5.59.8(@typescript-eslint/parser@5.59.8)(eslint@8.41.0)(typescript@4.9.5)
      '@typescript-eslint/parser':
        specifier: ^5.47.0
        version: 5.59.8(eslint@8.41.0)(typescript@4.9.5)
      eslint:
        specifier: ^8.30.0
        version: 8.41.0
      eslint-config-prettier:
        specifier: ^8.5.0
        version: 8.8.0(eslint@8.41.0)
      eslint-plugin-import:
        specifier: ^2.26.0
        version: 2.27.5(@typescript-eslint/parser@5.59.8)(eslint@8.41.0)
      eslint-plugin-jsdoc:
        specifier: ^39.6.4
        version: 39.9.1(eslint@8.41.0)
      eslint-plugin-prettier:
        specifier: ^4.2.1
        version: 4.2.1(eslint-config-prettier@8.8.0)(eslint@8.41.0)(prettier@2.8.8)
      eslint-plugin-unused-imports:
        specifier: ^2.0.0
        version: 2.0.0(@typescript-eslint/eslint-plugin@5.59.8)(eslint@8.41.0)
      prettier:
        specifier: ^2.8.1
        version: 2.8.8
      ts-node:
        specifier: ^10.9.1
        version: 10.9.1(@types/node@18.16.16)(typescript@4.9.5)
      typescript:
        specifier: ^4.9.4
        version: 4.9.5
      vitest:
        specifier: ^0.33.0
        version: 0.33.0

  bots/bugbuster:
    dependencies:
      '@botpress/client':
        specifier: 0.3.3
        version: link:../../packages/client
      '@botpress/sdk':
        specifier: 0.3.1
        version: link:../../packages/sdk
      zod:
        specifier: ^3.20.6
        version: 3.21.4
    devDependencies:
      '@botpress/cli':
        specifier: 0.3.1
        version: link:../../packages/cli
      '@types/node':
        specifier: ^18.11.17
        version: 18.16.0
      ts-node:
        specifier: ^10.9.1
        version: 10.9.1(@types/node@18.16.0)(typescript@4.9.5)
      typescript:
        specifier: ^4.9.4
        version: 4.9.5

  bots/hello-world:
    dependencies:
      '@botpress/cli':
        specifier: workspace:*
        version: link:../../packages/cli
      '@botpress/client':
        specifier: workspace:*
        version: link:../../packages/client
      '@botpress/sdk':
        specifier: workspace:*
        version: link:../../packages/sdk
    devDependencies:
      '@types/json-schema':
        specifier: ^7.0.11
        version: 7.0.12
      '@types/node':
        specifier: ^18.11.17
        version: 18.16.16
      esbuild:
        specifier: ^0.15.18
        version: 0.15.18
      nodemon:
        specifier: ^2.0.20
        version: 2.0.22
      ts-node:
        specifier: ^10.9.1
        version: 10.9.1(@types/node@18.16.16)(typescript@4.9.5)
      typescript:
        specifier: ^4.9.4
        version: 4.9.5
      zod:
        specifier: ^3.20.6
        version: 3.21.4

  integrations/asana:
    dependencies:
      '@botpress/sdk':
        specifier: workspace:*
        version: link:../../packages/sdk
      '@botpress/sdk-addons':
        specifier: workspace:*
        version: link:../../packages/sdk-addons
      asana:
        specifier: ^1.0.2
        version: 1.0.2
      zod:
        specifier: ^3.20.6
        version: 3.21.4
    devDependencies:
      '@botpress/cli':
        specifier: workspace:*
        version: link:../../packages/cli
      '@botpress/client':
        specifier: workspace:*
        version: link:../../packages/client
      '@sentry/cli':
        specifier: ^2.18.1
        version: 2.18.1
      '@types/asana':
        specifier: ^0.18.12
        version: 0.18.12
      '@types/node':
        specifier: ^18.11.17
        version: 18.16.0
      ts-node:
        specifier: ^10.9.1
        version: 10.9.1(@types/node@18.16.0)(typescript@4.9.5)
      typescript:
        specifier: ^4.9.4
        version: 4.9.5

  integrations/discord:
    dependencies:
      '@botpress/client':
        specifier: workspace:*
        version: link:../../packages/client
      '@botpress/sdk':
        specifier: workspace:*
        version: link:../../packages/sdk
      '@botpress/sdk-addons':
        specifier: workspace:*
        version: link:../../packages/sdk-addons
      zod:
        specifier: ^3.20.6
        version: 3.21.4
    devDependencies:
      '@botpress/cli':
        specifier: workspace:*
        version: link:../../packages/cli
      '@sentry/cli':
        specifier: ^2.18.1
        version: 2.18.1
      '@types/node':
        specifier: ^18.11.17
        version: 18.16.16
      esbuild:
        specifier: ^0.15.18
        version: 0.15.18
      nodemon:
        specifier: ^2.0.20
        version: 2.0.22
      ts-node:
        specifier: ^10.9.1
        version: 10.9.1(@types/node@18.16.16)(typescript@4.9.5)
      typescript:
        specifier: ^4.9.4
        version: 4.9.5

  integrations/github:
    dependencies:
      '@botpress/sdk':
        specifier: workspace:*
        version: link:../../packages/sdk
      '@botpress/sdk-addons':
        specifier: workspace:*
        version: link:../../packages/sdk-addons
      '@octokit/webhooks-methods':
        specifier: ^3.0.2
        version: 3.0.3
      '@octokit/webhooks-types':
        specifier: ^6.10.0
        version: 6.11.0
      fuse.js:
        specifier: ^6.6.2
        version: 6.6.2
      octokit:
        specifier: ^2.0.19
        version: 2.0.19
      zod:
        specifier: ^3.20.6
        version: 3.21.4
    devDependencies:
      '@botpress/cli':
        specifier: workspace:*
        version: link:../../packages/cli
      '@botpress/client':
        specifier: workspace:*
        version: link:../../packages/client
      '@sentry/cli':
        specifier: ^2.18.1
        version: 2.18.1
      '@types/node':
        specifier: ^18.11.17
        version: 18.16.16
      typescript:
        specifier: ^4.9.4
        version: 4.9.5

  integrations/gmail:
    dependencies:
      '@botpress/cli':
        specifier: workspace:*
        version: link:../../packages/cli
      '@botpress/client':
        specifier: workspace:*
        version: link:../../packages/client
      '@botpress/sdk':
        specifier: workspace:*
        version: link:../../packages/sdk
      '@botpress/sdk-addons':
        specifier: workspace:*
        version: link:../../packages/sdk-addons
      cheerio:
        specifier: 1.0.0-rc.12
        version: 1.0.0-rc.12
      gmail-api-parse-message:
        specifier: ^2.1.2
        version: 2.1.2
      googleapis:
        specifier: ^112.0.0
        version: 112.0.0
      js-base64:
        specifier: ^3.7.5
        version: 3.7.5
      nodemailer:
        specifier: ^6.7.2
        version: 6.9.3
      query-string:
        specifier: ^6.14.1
        version: 6.14.1
      zod:
        specifier: ^3.20.6
        version: 3.21.4
    devDependencies:
      '@sentry/cli':
        specifier: ^2.18.1
        version: 2.18.1
      '@types/node':
        specifier: ^18.11.17
        version: 18.16.16
      '@types/nodemailer':
        specifier: ^6.4.4
        version: 6.4.8
      esbuild:
        specifier: ^0.15.18
        version: 0.15.18
      nodemon:
        specifier: ^2.0.20
        version: 2.0.22
      ts-node:
        specifier: ^10.9.1
        version: 10.9.1(@types/node@18.16.16)(typescript@4.9.5)
      typescript:
        specifier: ^4.9.4
        version: 4.9.5

  integrations/instagram:
    dependencies:
      '@botpress/cli':
        specifier: workspace:*
        version: link:../../packages/cli
      '@botpress/client':
        specifier: workspace:*
        version: link:../../packages/client
      '@botpress/sdk':
        specifier: workspace:*
        version: link:../../packages/sdk
      '@botpress/sdk-addons':
        specifier: workspace:*
        version: link:../../packages/sdk-addons
      messaging-api-messenger:
        specifier: ^1.1.0
        version: 1.1.0
      query-string:
        specifier: ^6.14.1
        version: 6.14.1
      zod:
        specifier: ^3.20.6
        version: 3.21.4
    devDependencies:
      '@sentry/cli':
        specifier: ^2.18.1
        version: 2.18.1
      '@types/node':
        specifier: ^18.11.17
        version: 18.16.16
      esbuild:
        specifier: ^0.15.18
        version: 0.15.18
      nodemon:
        specifier: ^2.0.20
        version: 2.0.22
      ts-node:
        specifier: ^10.9.1
        version: 10.9.1(@types/node@18.16.16)(typescript@4.9.5)
      typescript:
        specifier: ^4.9.4
        version: 4.9.5

  integrations/intercom:
    dependencies:
      '@botpress/cli':
        specifier: workspace:*
        version: link:../../packages/cli
      '@botpress/client':
        specifier: workspace:*
        version: link:../../packages/client
      '@botpress/sdk':
        specifier: workspace:*
        version: link:../../packages/sdk
      '@botpress/sdk-addons':
        specifier: workspace:*
        version: link:../../packages/sdk-addons
      intercom-client:
        specifier: ^4.0.0
        version: 4.0.0
      zod:
        specifier: ^3.20.6
        version: 3.21.4
    devDependencies:
      '@sentry/cli':
        specifier: ^2.18.1
        version: 2.18.1
      '@types/node':
        specifier: ^18.11.17
        version: 18.16.16
      esbuild:
        specifier: ^0.15.18
        version: 0.15.18
      nodemon:
        specifier: ^2.0.20
        version: 2.0.22
      ts-node:
        specifier: ^10.9.1
        version: 10.9.1(@types/node@18.16.16)(typescript@4.9.5)
      typescript:
        specifier: ^4.9.4
        version: 4.9.5

  integrations/line:
    dependencies:
      '@botpress/cli':
        specifier: workspace:*
        version: link:../../packages/cli
      '@botpress/client':
        specifier: workspace:*
        version: link:../../packages/client
      '@botpress/sdk':
        specifier: workspace:*
        version: link:../../packages/sdk
      '@botpress/sdk-addons':
        specifier: workspace:*
        version: link:../../packages/sdk-addons
      '@line/bot-sdk':
        specifier: ^7.5.2
        version: 7.5.2
      crypto:
        specifier: ^1.0.1
        version: 1.0.1
      zod:
        specifier: ^3.20.6
        version: 3.21.4
    devDependencies:
      '@sentry/cli':
        specifier: ^2.18.1
        version: 2.18.1
      '@types/node':
        specifier: ^18.14.1
        version: 18.16.16
      esbuild:
        specifier: ^0.15.18
        version: 0.15.18
      nodemon:
        specifier: ^2.0.20
        version: 2.0.22
      ts-node:
        specifier: ^10.9.1
        version: 10.9.1(@types/node@18.16.16)(typescript@4.9.5)
      typescript:
        specifier: ^4.9.5
        version: 4.9.5

  integrations/linear:
    dependencies:
      '@botpress/cli':
        specifier: workspace:*
        version: link:../../packages/cli
      '@botpress/sdk':
        specifier: workspace:*
        version: link:../../packages/sdk
      '@botpress/sdk-addons':
        specifier: workspace:*
        version: link:../../packages/sdk-addons
      '@linear/sdk':
        specifier: ^2.6.0
        version: 2.6.0
      axios:
        specifier: ^1.4.0
        version: 1.4.0
      query-string:
        specifier: ^6.14.1
        version: 6.14.1
      tsafe:
        specifier: ^1.6.4
        version: 1.6.4
      zod:
        specifier: ^3.20.6
        version: 3.21.4
    devDependencies:
      '@botpress/client':
        specifier: workspace:*
        version: link:../../packages/client
      '@sentry/cli':
        specifier: ^2.18.1
        version: 2.18.1
      '@types/node':
        specifier: ^18.11.17
        version: 18.16.16
      typescript:
        specifier: ^4.9.4
        version: 4.9.5

  integrations/messenger:
    dependencies:
      '@botpress/cli':
        specifier: workspace:*
        version: link:../../packages/cli
      '@botpress/client':
        specifier: workspace:*
        version: link:../../packages/client
      '@botpress/sdk':
        specifier: workspace:*
        version: link:../../packages/sdk
      '@botpress/sdk-addons':
        specifier: workspace:*
        version: link:../../packages/sdk-addons
      '@slack/web-api':
        specifier: ^6.8.0
        version: 6.8.1
      messaging-api-messenger:
        specifier: ^1.1.0
        version: 1.1.0
      query-string:
        specifier: ^6.14.1
        version: 6.14.1
      zod:
        specifier: ^3.20.6
        version: 3.21.4
    devDependencies:
      '@sentry/cli':
        specifier: ^2.18.1
        version: 2.18.1
      '@types/node':
        specifier: ^18.11.17
        version: 18.16.16
      esbuild:
        specifier: ^0.15.18
        version: 0.15.18
      nodemon:
        specifier: ^2.0.20
        version: 2.0.22
      ts-node:
        specifier: ^10.9.1
        version: 10.9.1(@types/node@18.16.16)(typescript@4.9.5)
      typescript:
        specifier: ^4.9.4
        version: 4.9.5

<<<<<<< HEAD
  integrations/shopify:
=======
  integrations/notion:
>>>>>>> 25d9abd9
    dependencies:
      '@botpress/client':
        specifier: workspace:*
        version: link:../../packages/client
      '@botpress/sdk':
        specifier: workspace:*
        version: link:../../packages/sdk
<<<<<<< HEAD
      axios:
        specifier: ^1.4.0
        version: 1.4.0
      zod:
        specifier: ^3.21.4
=======
      '@botpress/sdk-addons':
        specifier: workspace:*
        version: link:../../packages/sdk-addons
      '@notionhq/client':
        specifier: ^2.2.7
        version: 2.2.7
      zod:
        specifier: ^3.20.6
>>>>>>> 25d9abd9
        version: 3.21.4
    devDependencies:
      '@tsconfig/node18-strictest':
        specifier: ^1.0.0
        version: 1.0.0
      '@types/node':
        specifier: ^18.11.17
        version: 18.16.0
<<<<<<< HEAD
      prettier:
        specifier: ^2.8.1
        version: 2.8.8
=======
>>>>>>> 25d9abd9
      ts-node:
        specifier: ^10.9.1
        version: 10.9.1(@types/node@18.16.0)(typescript@4.9.5)
      typescript:
        specifier: ^4.9.4
        version: 4.9.5
<<<<<<< HEAD
=======
      vitest:
        specifier: ^0.33.0
        version: 0.33.0
>>>>>>> 25d9abd9

  integrations/slack:
    dependencies:
      '@botpress/sdk':
        specifier: workspace:*
        version: link:../../packages/sdk
      '@botpress/sdk-addons':
        specifier: workspace:*
        version: link:../../packages/sdk-addons
      '@slack/bolt':
        specifier: ^3.13.1
        version: 3.13.1
      '@slack/web-api':
        specifier: ^6.8.0
        version: 6.8.1
      axios:
        specifier: ^1.3.4
        version: 1.4.0
      fuse.js:
        specifier: ^6.6.2
        version: 6.6.2
      verror:
        specifier: ^1.10.1
        version: 1.10.1
      zod:
        specifier: ^3.20.6
        version: 3.21.4
    devDependencies:
      '@botpress/cli':
        specifier: workspace:*
        version: link:../../packages/cli
      '@botpress/client':
        specifier: workspace:*
        version: link:../../packages/client
      '@sentry/cli':
        specifier: ^2.18.1
        version: 2.18.1
      '@types/node':
        specifier: ^18.11.17
        version: 18.16.16
      '@types/verror':
        specifier: ^1.10.6
        version: 1.10.6
      typescript:
        specifier: ^4.9.4
        version: 4.9.5

  integrations/sunco:
    dependencies:
      '@botpress/cli':
        specifier: workspace:*
        version: link:../../packages/cli
      '@botpress/client':
        specifier: workspace:*
        version: link:../../packages/client
      '@botpress/sdk':
        specifier: workspace:*
        version: link:../../packages/sdk
      '@botpress/sdk-addons':
        specifier: workspace:*
        version: link:../../packages/sdk-addons
      sunshine-conversations-client:
        specifier: ^9.12.0
        version: 9.14.0(@babel/core@7.22.5)
      zod:
        specifier: ^3.20.6
        version: 3.21.4
    devDependencies:
      '@sentry/cli':
        specifier: ^2.18.1
        version: 2.18.1
      '@types/node':
        specifier: ^18.11.17
        version: 18.16.16
      esbuild:
        specifier: ^0.15.18
        version: 0.15.18
      nodemon:
        specifier: ^2.0.20
        version: 2.0.22
      ts-node:
        specifier: ^10.9.1
        version: 10.9.1(@types/node@18.16.16)(typescript@4.9.5)
      typescript:
        specifier: ^4.9.4
        version: 4.9.5

  integrations/teams:
    dependencies:
      '@botpress/client':
        specifier: workspace:*
        version: link:../../packages/client
      '@botpress/sdk':
        specifier: workspace:*
        version: link:../../packages/sdk
      '@botpress/sdk-addons':
        specifier: workspace:*
        version: link:../../packages/sdk-addons
      botbuilder:
        specifier: ^4.18.0
        version: 4.20.0
      zod:
        specifier: ^3.20.6
        version: 3.21.4
    devDependencies:
      '@botpress/cli':
        specifier: workspace:*
        version: link:../../packages/cli
      '@sentry/cli':
        specifier: ^2.18.1
        version: 2.18.1
      '@types/node':
        specifier: ^18.11.17
        version: 18.16.16
      esbuild:
        specifier: ^0.15.18
        version: 0.15.18
      nodemon:
        specifier: ^2.0.20
        version: 2.0.22
      ts-node:
        specifier: ^10.9.1
        version: 10.9.1(@types/node@18.16.16)(typescript@4.9.5)
      typescript:
        specifier: ^4.9.4
        version: 4.9.5

  integrations/telegram:
    dependencies:
      '@botpress/client':
        specifier: workspace:*
        version: link:../../packages/client
      '@botpress/sdk':
        specifier: workspace:*
        version: link:../../packages/sdk
      '@botpress/sdk-addons':
        specifier: workspace:*
        version: link:../../packages/sdk-addons
      '@sentry/node':
        specifier: 7.53.1
        version: 7.53.1
      telegraf:
        specifier: ^4.11.2
        version: 4.12.2
      zod:
        specifier: ^3.20.6
        version: 3.21.4
    devDependencies:
      '@botpress/cli':
        specifier: workspace:*
        version: link:../../packages/cli
      '@sentry/cli':
        specifier: ^2.18.1
        version: 2.18.1
      '@types/node':
        specifier: ^18.11.17
        version: 18.16.16
      esbuild:
        specifier: ^0.15.18
        version: 0.15.18
      nodemon:
        specifier: ^2.0.20
        version: 2.0.22
      ts-node:
        specifier: ^10.9.1
        version: 10.9.1(@types/node@18.16.16)(typescript@4.9.5)
      typescript:
        specifier: ^4.9.4
        version: 4.9.5

  integrations/trello:
    dependencies:
      '@botpress/client':
        specifier: workspace:*
        version: link:../../packages/client
      '@botpress/sdk':
        specifier: workspace:*
        version: link:../../packages/sdk
      '@botpress/sdk-addons':
        specifier: workspace:*
        version: link:../../packages/sdk-addons
      trello.js:
        specifier: ^1.2.6
        version: 1.2.6
      zod:
        specifier: ^3.20.6
        version: 3.21.4
    devDependencies:
      '@botpress/cli':
        specifier: workspace:*
        version: link:../../packages/cli
      '@sentry/cli':
        specifier: ^2.18.1
        version: 2.18.1
      '@types/node':
        specifier: ^18.11.17
        version: 18.16.0
      esbuild:
        specifier: ^0.15.18
        version: 0.15.18
      nodemon:
        specifier: ^2.0.20
        version: 2.0.22
      ts-node:
        specifier: ^10.9.1
        version: 10.9.1(@types/node@18.16.0)(typescript@4.9.5)
      typescript:
        specifier: ^4.9.4
        version: 4.9.5

  integrations/twilio:
    dependencies:
      '@botpress/client':
        specifier: workspace:*
        version: link:../../packages/client
      '@botpress/sdk':
        specifier: workspace:*
        version: link:../../packages/sdk
      '@botpress/sdk-addons':
        specifier: workspace:*
        version: link:../../packages/sdk-addons
      query-string:
        specifier: ^6.14.1
        version: 6.14.1
      twilio:
        specifier: ^3.84.0
        version: 3.84.1
      zod:
        specifier: ^3.20.6
        version: 3.21.4
    devDependencies:
      '@botpress/cli':
        specifier: workspace:*
        version: link:../../packages/cli
      '@sentry/cli':
        specifier: ^2.18.1
        version: 2.18.1
      '@types/node':
        specifier: ^18.11.17
        version: 18.16.16
      esbuild:
        specifier: ^0.15.18
        version: 0.15.18
      nodemon:
        specifier: ^2.0.20
        version: 2.0.22
      ts-node:
        specifier: ^10.9.1
        version: 10.9.1(@types/node@18.16.16)(typescript@4.9.5)
      typescript:
        specifier: ^4.9.4
        version: 4.9.5

  integrations/viber:
    dependencies:
      '@botpress/client':
        specifier: workspace:*
        version: link:../../packages/client
      '@botpress/sdk':
        specifier: workspace:*
        version: link:../../packages/sdk
      '@botpress/sdk-addons':
        specifier: workspace:*
        version: link:../../packages/sdk-addons
      axios:
        specifier: ^1.2.1
        version: 1.4.0
      zod:
        specifier: ^3.20.6
        version: 3.21.4
    devDependencies:
      '@botpress/cli':
        specifier: workspace:*
        version: link:../../packages/cli
      '@sentry/cli':
        specifier: ^2.18.1
        version: 2.18.1
      '@types/node':
        specifier: ^18.11.17
        version: 18.16.16
      esbuild:
        specifier: ^0.15.18
        version: 0.15.18
      nodemon:
        specifier: ^2.0.20
        version: 2.0.22
      ts-node:
        specifier: ^10.9.1
        version: 10.9.1(@types/node@18.16.16)(typescript@4.9.5)
      typescript:
        specifier: ^4.9.4
        version: 4.9.5

  integrations/vonage:
    dependencies:
      '@botpress/client':
        specifier: workspace:*
        version: link:../../packages/client
      '@botpress/sdk':
        specifier: workspace:*
        version: link:../../packages/sdk
      '@botpress/sdk-addons':
        specifier: workspace:*
        version: link:../../packages/sdk-addons
      axios:
        specifier: ^0.27.2
        version: 0.27.2
      zod:
        specifier: ^3.20.6
        version: 3.21.4
    devDependencies:
      '@botpress/cli':
        specifier: workspace:*
        version: link:../../packages/cli
      '@sentry/cli':
        specifier: ^2.18.1
        version: 2.18.1
      '@types/node':
        specifier: ^18.11.17
        version: 18.16.16
      esbuild:
        specifier: ^0.15.18
        version: 0.15.18
      nodemon:
        specifier: ^2.0.20
        version: 2.0.22
      ts-node:
        specifier: ^10.9.1
        version: 10.9.1(@types/node@18.16.16)(typescript@4.9.5)
      typescript:
        specifier: ^4.9.4
        version: 4.9.5

  integrations/webchat:
    dependencies:
      '@botpress/messaging-client':
        specifier: 1.2.1
        version: 1.2.1
      '@botpress/sdk':
        specifier: workspace:*
        version: link:../../packages/sdk
      '@botpress/sdk-addons':
        specifier: workspace:*
        version: link:../../packages/sdk-addons
      zod:
        specifier: ^3.20.6
        version: 3.21.4
    devDependencies:
      '@botpress/cli':
        specifier: workspace:*
        version: link:../../packages/cli
      '@botpress/client':
        specifier: workspace:*
        version: link:../../packages/client
      '@sentry/cli':
        specifier: ^2.18.1
        version: 2.18.1
      '@types/node':
        specifier: ^18.11.17
        version: 18.16.16
      typescript:
        specifier: ^4.9.4
        version: 4.9.5

  integrations/webhook:
    dependencies:
      '@botpress/cli':
        specifier: workspace:*
        version: link:../../packages/cli
      '@botpress/client':
        specifier: workspace:*
        version: link:../../packages/client
      '@botpress/sdk':
        specifier: workspace:*
        version: link:../../packages/sdk
      '@botpress/sdk-addons':
        specifier: workspace:*
        version: link:../../packages/sdk-addons
      axios:
        specifier: ^1.3.4
        version: 1.4.0
      qs:
        specifier: ^6.11.0
        version: 6.11.0
      zod:
        specifier: ^3.20.6
        version: 3.21.4
    devDependencies:
      '@sentry/cli':
        specifier: ^2.18.1
        version: 2.18.1
      '@types/node':
        specifier: ^18.11.17
        version: 18.16.16
      '@types/qs':
        specifier: ^6.9.7
        version: 6.9.7
      esbuild:
        specifier: ^0.15.18
        version: 0.15.18
      nodemon:
        specifier: ^2.0.20
        version: 2.0.22
      ts-node:
        specifier: ^10.9.1
        version: 10.9.1(@types/node@18.16.16)(typescript@4.9.5)
      typescript:
        specifier: ^4.9.4
        version: 4.9.5

  integrations/whatsapp:
    dependencies:
      '@botpress/client':
        specifier: workspace:*
        version: link:../../packages/client
      '@botpress/sdk':
        specifier: workspace:*
        version: link:../../packages/sdk
      '@botpress/sdk-addons':
        specifier: workspace:*
        version: link:../../packages/sdk-addons
      query-string:
        specifier: ^6.14.1
        version: 6.14.1
      whatsapp-api-js:
        specifier: ^0.8.2
        version: 0.8.2
      zod:
        specifier: ^3.21.4
        version: 3.21.4
    devDependencies:
      '@botpress/cli':
        specifier: workspace:*
        version: link:../../packages/cli
      '@sentry/cli':
        specifier: ^2.18.1
        version: 2.18.1
      '@types/node':
        specifier: ^18.13.0
        version: 18.16.16
      esbuild:
        specifier: ^0.15.18
        version: 0.15.18
      nodemon:
        specifier: ^2.0.20
        version: 2.0.22
      ts-node:
        specifier: ^10.9.1
        version: 10.9.1(@types/node@18.16.16)(typescript@4.9.5)
      typescript:
        specifier: ^4.9.5
        version: 4.9.5

  integrations/zapier:
    dependencies:
      '@botpress/client':
        specifier: workspace:*
        version: link:../../packages/client
      '@botpress/sdk':
        specifier: workspace:*
        version: link:../../packages/sdk
      '@botpress/sdk-addons':
        specifier: workspace:*
        version: link:../../packages/sdk-addons
      axios:
        specifier: 1.2.5
        version: 1.2.5
      uuid:
        specifier: ^9.0.0
        version: 9.0.0
      zod:
        specifier: ^3.20.6
        version: 3.21.4
    devDependencies:
      '@botpress/cli':
        specifier: workspace:*
        version: link:../../packages/cli
      '@sentry/cli':
        specifier: ^2.18.1
        version: 2.18.1
      '@types/jest':
        specifier: ^29.5.0
        version: 29.5.2
      '@types/node':
        specifier: ^18.15.11
        version: 18.16.16
      '@types/uuid':
        specifier: ^9.0.1
        version: 9.0.1
      esbuild:
        specifier: ^0.15.18
        version: 0.15.18
      jest:
        specifier: ^29.5.0
        version: 29.5.0(@types/node@18.16.16)(ts-node@10.9.1)
      nodemon:
        specifier: ^2.0.22
        version: 2.0.22
      ts-jest:
        specifier: ^29.1.0
        version: 29.1.0(@babel/core@7.22.5)(esbuild@0.15.18)(jest@29.5.0)(typescript@4.9.5)
      ts-node:
        specifier: ^10.9.1
        version: 10.9.1(@types/node@18.16.16)(typescript@4.9.5)
      typescript:
        specifier: ^4.9.5
        version: 4.9.5

  packages/cli:
    dependencies:
      '@botpress/client':
        specifier: 0.3.3
        version: link:../client
      '@bpinternal/tunnel':
        specifier: ^0.1.0
        version: 0.1.0
      '@bpinternal/yargs-extra':
        specifier: ^0.0.3
        version: 0.0.3
      '@bpinternal/zod-to-json-schema':
        specifier: ^3.21.4
        version: 3.21.4(zod@3.21.4)
      '@parcel/watcher':
        specifier: ^2.1.0
        version: 2.1.0
      '@types/lodash':
        specifier: ^4.14.191
        version: 4.14.195
      '@types/node':
        specifier: ^18.11.17
        version: 18.16.16
      '@types/verror':
        specifier: ^1.10.6
        version: 1.10.6
      axios:
        specifier: ^1.4.0
        version: 1.4.0
      bluebird:
        specifier: ^3.7.2
        version: 3.7.2
      boxen:
        specifier: 5.1.2
        version: 5.1.2
      chalk:
        specifier: ^4.1.2
        version: 4.1.2
      chokidar:
        specifier: ^3.5.3
        version: 3.5.3
      esbuild:
        specifier: ^0.15.18
        version: 0.15.18
      json-schema-to-typescript:
        specifier: ^11.0.2
        version: 11.0.2
      latest-version:
        specifier: 5.1.0
        version: 5.1.0
      lodash:
        specifier: ^4.17.21
        version: 4.17.21
      prompts:
        specifier: ^2.4.2
        version: 2.4.2
      radash:
        specifier: ^9.5.0
        version: 9.5.0
      semver:
        specifier: ^7.3.8
        version: 7.5.1
      typescript:
        specifier: ^4.9.4
        version: 4.9.5
      uuid:
        specifier: ^9.0.0
        version: 9.0.0
      verror:
        specifier: ^1.10.1
        version: 1.10.1
      winston:
        specifier: ^3.8.2
        version: 3.9.0
      zod:
        specifier: ^3.20.6
        version: 3.21.4
    devDependencies:
      '@botpress/sdk':
        specifier: 0.3.1
        version: link:../sdk
      '@bpinternal/log4bot':
        specifier: ^0.0.4
        version: 0.0.4
      '@types/bluebird':
        specifier: ^3.5.38
        version: 3.5.38
      '@types/json-schema':
        specifier: ^7.0.11
        version: 7.0.12
      '@types/prompts':
        specifier: ^2.0.14
        version: 2.4.4
      '@types/semver':
        specifier: ^7.3.11
        version: 7.5.0
      '@types/tmp':
        specifier: ^0.2.3
        version: 0.2.3
      '@types/uuid':
        specifier: ^9.0.1
        version: 9.0.1
      find-process:
        specifier: ^1.4.7
        version: 1.4.7
      glob:
        specifier: ^9.3.4
        version: 9.3.5
      tmp:
        specifier: ^0.2.1
        version: 0.2.1
      ts-node:
        specifier: ^10.9.1
        version: 10.9.1(@types/node@18.16.16)(typescript@4.9.5)

  packages/cli/templates/echo-bot:
    dependencies:
      '@botpress/client':
        specifier: 0.3.3
        version: link:../../../client
      '@botpress/sdk':
        specifier: 0.3.1
        version: link:../../../sdk
      zod:
        specifier: ^3.20.6
        version: 3.21.4
    devDependencies:
      '@types/node':
        specifier: ^18.11.17
        version: 18.16.16
      ts-node:
        specifier: ^10.9.1
        version: 10.9.1(@types/node@18.16.16)(typescript@4.9.5)
      typescript:
        specifier: ^4.9.4
        version: 4.9.5

  packages/cli/templates/empty-integration:
    dependencies:
      '@botpress/client':
        specifier: 0.3.3
        version: link:../../../client
      '@botpress/sdk':
        specifier: 0.3.1
        version: link:../../../sdk
      zod:
        specifier: ^3.20.6
        version: 3.21.4
    devDependencies:
      '@types/node':
        specifier: ^18.11.17
        version: 18.16.16
      ts-node:
        specifier: ^10.9.1
        version: 10.9.1(@types/node@18.16.16)(typescript@4.9.5)
      typescript:
        specifier: ^4.9.4
        version: 4.9.5

  packages/client:
    dependencies:
      axios:
        specifier: 1.2.5
        version: 1.2.5
      browser-or-node:
        specifier: ^2.1.1
        version: 2.1.1
      type-fest:
        specifier: ^3.4.0
        version: 3.11.1
    devDependencies:
      '@botpress/api':
        specifier: 0.5.1
        version: 0.5.1(openapi-types@12.1.3)
      esbuild:
        specifier: ^0.16.12
        version: 0.16.17

  packages/sdk:
    dependencies:
      '@botpress/client':
        specifier: 0.3.3
        version: link:../client
      axios:
        specifier: 0.27.2
        version: 0.27.2
      radash:
        specifier: ^9.5.0
        version: 9.5.0
      zod:
        specifier: ^3.20.6
        version: 3.21.4
    devDependencies:
      '@types/node':
        specifier: ^18.11.17
        version: 18.16.16
      esbuild:
        specifier: ^0.16.10
        version: 0.16.17
      ts-node:
        specifier: ^10.9.1
        version: 10.9.1(@types/node@18.16.16)(typescript@4.9.5)
      type-fest:
        specifier: ^3.4.0
        version: 3.11.1
      typescript:
        specifier: ^4.9.4
        version: 4.9.5

  packages/sdk-addons:
    dependencies:
      '@botpress/sdk':
        specifier: workspace:*
        version: link:../sdk
      '@sentry/node':
        specifier: ^7.53.1
        version: 7.53.1
      typescript:
        specifier: ^4.9.4
        version: 4.9.5

  scripts/depsynky:
    dependencies:
      '@bpinternal/yargs-extra':
        specifier: ^0.0.3
        version: 0.0.3
      '@types/node':
        specifier: ^18.11.18
        version: 18.16.16
      '@types/prompts':
        specifier: ^2.0.14
        version: 2.4.4
      '@types/semver':
        specifier: ^7.3.11
        version: 7.5.0
      chalk:
        specifier: ^4.1.2
        version: 4.1.2
      glob:
        specifier: ^9.3.4
        version: 9.3.5
      prettier:
        specifier: ^2.8.1
        version: 2.8.8
      prompts:
        specifier: ^2.4.2
        version: 2.4.2
      semver:
        specifier: ^7.5.1
        version: 7.5.1
      ts-node:
        specifier: ^10.9.1
        version: 10.9.1(@types/node@18.16.16)(typescript@4.9.5)
      typescript:
        specifier: ^4.9.4
        version: 4.9.5
      yaml:
        specifier: ^2.3.1
        version: 2.3.1

packages:

  /@ampproject/remapping@2.2.1:
    resolution: {integrity: sha512-lFMjJTrFL3j7L9yBxwYfCq2k6qqwHyzuUl/XBnif78PWTJYyL/dfowQHWE3sp6U6ZzqWiiIZnpTMO96zhkjwtg==}
    engines: {node: '>=6.0.0'}
    dependencies:
      '@jridgewell/gen-mapping': 0.3.3
      '@jridgewell/trace-mapping': 0.3.18

  /@anatine/zod-openapi@1.14.0(openapi3-ts@2.0.2)(zod@3.21.4):
    resolution: {integrity: sha512-fNpzgdrqTdHLK2/rZjALyZbyZAua+cXm9kKug2TZ1ly2szSu9G1eH4YrnR6p2uHME/5/BOfCebUjWTVm83hJIg==}
    peerDependencies:
      openapi3-ts: ^2.0.0 || ^3.0.0
      zod: ^3.20.0
    dependencies:
      openapi3-ts: 2.0.2
      ts-deepmerge: 6.0.3
      zod: 3.21.4
    dev: true

  /@apidevtools/openapi-schemas@2.1.0:
    resolution: {integrity: sha512-Zc1AlqrJlX3SlpupFGpiLi2EbteyP7fXmUOGup6/DnkRgjP9bgMM/ag+n91rsv0U1Gpz0H3VILA/o3bW7Ua6BQ==}
    engines: {node: '>=10'}
    dev: true

  /@apidevtools/swagger-methods@3.0.2:
    resolution: {integrity: sha512-QAkD5kK2b1WfjDS/UQn/qQkbwF31uqRjPTrsCs5ZG9BQGAkjwvqGFjjPqAuzac/IYzpPtRzjCP1WrTuAIjMrXg==}
    dev: true

  /@azure/abort-controller@1.1.0:
    resolution: {integrity: sha512-TrRLIoSQVzfAJX9H1JeFjzAoDGcoK1IYX1UImfceTZpsyYfWr09Ss1aHW1y5TrrR3iq6RZLBwJ3E24uwPhwahw==}
    engines: {node: '>=12.0.0'}
    dependencies:
      tslib: 2.5.3
    dev: false

  /@azure/core-auth@1.4.0:
    resolution: {integrity: sha512-HFrcTgmuSuukRf/EdPmqBrc5l6Q5Uu+2TbuhaKbgaCpP2TfAeiNaQPAadxO+CYBRHGUzIDteMAjFspFLDLnKVQ==}
    engines: {node: '>=12.0.0'}
    dependencies:
      '@azure/abort-controller': 1.1.0
      tslib: 2.5.3
    dev: false

  /@azure/core-client@1.7.3:
    resolution: {integrity: sha512-kleJ1iUTxcO32Y06dH9Pfi9K4U+Tlb111WXEnbt7R/ne+NLRwppZiTGJuTD5VVoxTMK5NTbEtm5t2vcdNCFe2g==}
    engines: {node: '>=14.0.0'}
    dependencies:
      '@azure/abort-controller': 1.1.0
      '@azure/core-auth': 1.4.0
      '@azure/core-rest-pipeline': 1.11.0
      '@azure/core-tracing': 1.0.1
      '@azure/core-util': 1.3.2
      '@azure/logger': 1.0.4
      tslib: 2.5.3
    transitivePeerDependencies:
      - supports-color
    dev: false

  /@azure/core-rest-pipeline@1.11.0:
    resolution: {integrity: sha512-nB4KXl6qAyJmBVLWA7SakT4tzpYZTCk4pvRBeI+Ye0WYSOrlTqlMhc4MSS/8atD3ufeYWdkN380LLoXlUUzThw==}
    engines: {node: '>=14.0.0'}
    dependencies:
      '@azure/abort-controller': 1.1.0
      '@azure/core-auth': 1.4.0
      '@azure/core-tracing': 1.0.1
      '@azure/core-util': 1.3.2
      '@azure/logger': 1.0.4
      form-data: 4.0.0
      http-proxy-agent: 5.0.0
      https-proxy-agent: 5.0.1
      tslib: 2.5.3
    transitivePeerDependencies:
      - supports-color
    dev: false

  /@azure/core-tracing@1.0.1:
    resolution: {integrity: sha512-I5CGMoLtX+pI17ZdiFJZgxMJApsK6jjfm85hpgp3oazCdq5Wxgh4wMr7ge/TTWW1B5WBuvIOI1fMU/FrOAMKrw==}
    engines: {node: '>=12.0.0'}
    dependencies:
      tslib: 2.5.3
    dev: false

  /@azure/core-util@1.3.2:
    resolution: {integrity: sha512-2bECOUh88RvL1pMZTcc6OzfobBeWDBf5oBbhjIhT1MV9otMVWCzpOJkkiKtrnO88y5GGBelgY8At73KGAdbkeQ==}
    engines: {node: '>=14.0.0'}
    dependencies:
      '@azure/abort-controller': 1.1.0
      tslib: 2.5.3
    dev: false

  /@azure/identity@2.1.0:
    resolution: {integrity: sha512-BPDz1sK7Ul9t0l9YKLEa8PHqWU4iCfhGJ+ELJl6c8CP3TpJt2urNCbm0ZHsthmxRsYoMPbz2Dvzj30zXZVmAFw==}
    engines: {node: '>=12.0.0'}
    dependencies:
      '@azure/abort-controller': 1.1.0
      '@azure/core-auth': 1.4.0
      '@azure/core-client': 1.7.3
      '@azure/core-rest-pipeline': 1.11.0
      '@azure/core-tracing': 1.0.1
      '@azure/core-util': 1.3.2
      '@azure/logger': 1.0.4
      '@azure/msal-browser': 2.37.1
      '@azure/msal-common': 7.6.0
      '@azure/msal-node': 1.17.3
      events: 3.3.0
      jws: 4.0.0
      open: 8.4.2
      stoppable: 1.1.0
      tslib: 2.5.3
      uuid: 8.3.2
    transitivePeerDependencies:
      - supports-color
    dev: false

  /@azure/logger@1.0.4:
    resolution: {integrity: sha512-ustrPY8MryhloQj7OWGe+HrYx+aoiOxzbXTtgblbV3xwCqpzUK36phH3XNHQKj3EPonyFUuDTfR3qFhTEAuZEg==}
    engines: {node: '>=14.0.0'}
    dependencies:
      tslib: 2.5.3
    dev: false

  /@azure/ms-rest-js@2.6.6:
    resolution: {integrity: sha512-WYIda8VvrkZE68xHgOxUXvjThxNf1nnGPPe0rAljqK5HJHIZ12Pi3YhEDOn3Ge7UnwaaM3eFO0VtAy4nGVI27Q==}
    dependencies:
      '@azure/core-auth': 1.4.0
      abort-controller: 3.0.0
      form-data: 2.5.1
      node-fetch: 2.6.11
      tough-cookie: 3.0.1
      tslib: 1.14.1
      tunnel: 0.0.6
      uuid: 8.3.2
      xml2js: 0.5.0
    transitivePeerDependencies:
      - encoding
    dev: false

  /@azure/msal-browser@2.37.1:
    resolution: {integrity: sha512-EoKQISEpIY39Ru1OpWkeFZBcwp6Y0bG81bVmdyy4QJebPPDdVzfm62PSU0XFIRc3bqjZ4PBKBLMYLuo9NZYAow==}
    engines: {node: '>=0.8.0'}
    dependencies:
      '@azure/msal-common': 13.1.0
    dev: false

  /@azure/msal-common@13.1.0:
    resolution: {integrity: sha512-wj+ULrRB0HTuMmtrMjg8j3guCx32GE2BCPbsMCZkHgL1BZetC3o/Su5UJEQMX1HNc9CrIaQNx5WaKWHygYDe0g==}
    engines: {node: '>=0.8.0'}
    dev: false

  /@azure/msal-common@7.6.0:
    resolution: {integrity: sha512-XqfbglUTVLdkHQ8F9UQJtKseRr3sSnr9ysboxtoswvaMVaEfvyLtMoHv9XdKUfOc0qKGzNgRFd9yRjIWVepl6Q==}
    engines: {node: '>=0.8.0'}
    dev: false

  /@azure/msal-node@1.17.3:
    resolution: {integrity: sha512-slsa+388bQQWnWH1V91KL+zV57rIp/0OQFfF0EmVMY8gnEIkAnpWWFUVBTTMbxEyjEFMk5ZW9xiHvHBcYFHzDw==}
    engines: {node: 10 || 12 || 14 || 16 || 18}
    dependencies:
      '@azure/msal-common': 13.1.0
      jsonwebtoken: 9.0.0
      uuid: 8.3.2
    dev: false

  /@babel/cli@7.22.5(@babel/core@7.22.5):
    resolution: {integrity: sha512-N5d7MjzwsQ2wppwjhrsicVDhJSqF9labEP/swYiHhio4Ca2XjEehpgPmerjnLQl7BPE59BLud0PTWGYwqFl/cQ==}
    engines: {node: '>=6.9.0'}
    hasBin: true
    peerDependencies:
      '@babel/core': ^7.0.0-0
    dependencies:
      '@babel/core': 7.22.5
      '@jridgewell/trace-mapping': 0.3.18
      commander: 4.1.1
      convert-source-map: 1.9.0
      fs-readdir-recursive: 1.1.0
      glob: 7.2.3
      make-dir: 2.1.0
      slash: 2.0.0
    optionalDependencies:
      '@nicolo-ribaudo/chokidar-2': 2.1.8-no-fsevents.3
      chokidar: 3.5.3
    dev: false

  /@babel/code-frame@7.22.5:
    resolution: {integrity: sha512-Xmwn266vad+6DAqEB2A6V/CcZVp62BbwVmcOJc2RPuwih1kw02TjQvWVWlcKGbBPd+8/0V5DEkOcizRGYsspYQ==}
    engines: {node: '>=6.9.0'}
    dependencies:
      '@babel/highlight': 7.22.5

  /@babel/compat-data@7.22.5:
    resolution: {integrity: sha512-4Jc/YuIaYqKnDDz892kPIledykKg12Aw1PYX5i/TY28anJtacvM1Rrr8wbieB9GfEJwlzqT0hUEao0CxEebiDA==}
    engines: {node: '>=6.9.0'}

  /@babel/core@7.22.5:
    resolution: {integrity: sha512-SBuTAjg91A3eKOvD+bPEz3LlhHZRNu1nFOVts9lzDJTXshHTjII0BAtDS3Y2DAkdZdDKWVZGVwkDfc4Clxn1dg==}
    engines: {node: '>=6.9.0'}
    dependencies:
      '@ampproject/remapping': 2.2.1
      '@babel/code-frame': 7.22.5
      '@babel/generator': 7.22.5
      '@babel/helper-compilation-targets': 7.22.5(@babel/core@7.22.5)
      '@babel/helper-module-transforms': 7.22.5
      '@babel/helpers': 7.22.5
      '@babel/parser': 7.22.5
      '@babel/template': 7.22.5
      '@babel/traverse': 7.22.5
      '@babel/types': 7.22.5
      convert-source-map: 1.9.0
      debug: 4.3.4
      gensync: 1.0.0-beta.2
      json5: 2.2.3
      semver: 6.3.0
    transitivePeerDependencies:
      - supports-color

  /@babel/generator@7.22.5:
    resolution: {integrity: sha512-+lcUbnTRhd0jOewtFSedLyiPsD5tswKkbgcezOqqWFUVNEwoUTlpPOBmvhG7OXWLR4jMdv0czPGH5XbflnD1EA==}
    engines: {node: '>=6.9.0'}
    dependencies:
      '@babel/types': 7.22.5
      '@jridgewell/gen-mapping': 0.3.3
      '@jridgewell/trace-mapping': 0.3.18
      jsesc: 2.5.2

  /@babel/helper-compilation-targets@7.22.5(@babel/core@7.22.5):
    resolution: {integrity: sha512-Ji+ywpHeuqxB8WDxraCiqR0xfhYjiDE/e6k7FuIaANnoOFxAHskHChz4vA1mJC9Lbm01s1PVAGhQY4FUKSkGZw==}
    engines: {node: '>=6.9.0'}
    peerDependencies:
      '@babel/core': ^7.0.0
    dependencies:
      '@babel/compat-data': 7.22.5
      '@babel/core': 7.22.5
      '@babel/helper-validator-option': 7.22.5
      browserslist: 4.21.7
      lru-cache: 5.1.1
      semver: 6.3.0

  /@babel/helper-environment-visitor@7.22.5:
    resolution: {integrity: sha512-XGmhECfVA/5sAt+H+xpSg0mfrHq6FzNr9Oxh7PSEBBRUb/mL7Kz3NICXb194rCqAEdxkhPT1a88teizAFyvk8Q==}
    engines: {node: '>=6.9.0'}

  /@babel/helper-function-name@7.22.5:
    resolution: {integrity: sha512-wtHSq6jMRE3uF2otvfuD3DIvVhOsSNshQl0Qrd7qC9oQJzHvOL4qQXlQn2916+CXGywIjpGuIkoyZRRxHPiNQQ==}
    engines: {node: '>=6.9.0'}
    dependencies:
      '@babel/template': 7.22.5
      '@babel/types': 7.22.5

  /@babel/helper-hoist-variables@7.22.5:
    resolution: {integrity: sha512-wGjk9QZVzvknA6yKIUURb8zY3grXCcOZt+/7Wcy8O2uctxhplmUPkOdlgoNhmdVee2c92JXbf1xpMtVNbfoxRw==}
    engines: {node: '>=6.9.0'}
    dependencies:
      '@babel/types': 7.22.5

  /@babel/helper-module-imports@7.22.5:
    resolution: {integrity: sha512-8Dl6+HD/cKifutF5qGd/8ZJi84QeAKh+CEe1sBzz8UayBBGg1dAIJrdHOcOM5b2MpzWL2yuotJTtGjETq0qjXg==}
    engines: {node: '>=6.9.0'}
    dependencies:
      '@babel/types': 7.22.5

  /@babel/helper-module-transforms@7.22.5:
    resolution: {integrity: sha512-+hGKDt/Ze8GFExiVHno/2dvG5IdstpzCq0y4Qc9OJ25D4q3pKfiIP/4Vp3/JvhDkLKsDK2api3q3fpIgiIF5bw==}
    engines: {node: '>=6.9.0'}
    dependencies:
      '@babel/helper-environment-visitor': 7.22.5
      '@babel/helper-module-imports': 7.22.5
      '@babel/helper-simple-access': 7.22.5
      '@babel/helper-split-export-declaration': 7.22.5
      '@babel/helper-validator-identifier': 7.22.5
      '@babel/template': 7.22.5
      '@babel/traverse': 7.22.5
      '@babel/types': 7.22.5
    transitivePeerDependencies:
      - supports-color

  /@babel/helper-plugin-utils@7.22.5:
    resolution: {integrity: sha512-uLls06UVKgFG9QD4OeFYLEGteMIAa5kpTPcFL28yuCIIzsf6ZyKZMllKVOCZFhiZ5ptnwX4mtKdWCBE/uT4amg==}
    engines: {node: '>=6.9.0'}
    dev: true

  /@babel/helper-simple-access@7.22.5:
    resolution: {integrity: sha512-n0H99E/K+Bika3++WNL17POvo4rKWZ7lZEp1Q+fStVbUi8nxPQEBOlTmCOxW/0JsS56SKKQ+ojAe2pHKJHN35w==}
    engines: {node: '>=6.9.0'}
    dependencies:
      '@babel/types': 7.22.5

  /@babel/helper-split-export-declaration@7.22.5:
    resolution: {integrity: sha512-thqK5QFghPKWLhAV321lxF95yCg2K3Ob5yw+M3VHWfdia0IkPXUtoLH8x/6Fh486QUvzhb8YOWHChTVen2/PoQ==}
    engines: {node: '>=6.9.0'}
    dependencies:
      '@babel/types': 7.22.5

  /@babel/helper-string-parser@7.22.5:
    resolution: {integrity: sha512-mM4COjgZox8U+JcXQwPijIZLElkgEpO5rsERVDJTc2qfCDfERyob6k5WegS14SX18IIjv+XD+GrqNumY5JRCDw==}
    engines: {node: '>=6.9.0'}

  /@babel/helper-validator-identifier@7.22.5:
    resolution: {integrity: sha512-aJXu+6lErq8ltp+JhkJUfk1MTGyuA4v7f3pA+BJ5HLfNC6nAQ0Cpi9uOquUj8Hehg0aUiHzWQbOVJGao6ztBAQ==}
    engines: {node: '>=6.9.0'}

  /@babel/helper-validator-option@7.22.5:
    resolution: {integrity: sha512-R3oB6xlIVKUnxNUxbmgq7pKjxpru24zlimpE8WK47fACIlM0II/Hm1RS8IaOI7NgCr6LNS+jl5l75m20npAziw==}
    engines: {node: '>=6.9.0'}

  /@babel/helpers@7.22.5:
    resolution: {integrity: sha512-pSXRmfE1vzcUIDFQcSGA5Mr+GxBV9oiRKDuDxXvWQQBCh8HoIjs/2DlDB7H8smac1IVrB9/xdXj2N3Wol9Cr+Q==}
    engines: {node: '>=6.9.0'}
    dependencies:
      '@babel/template': 7.22.5
      '@babel/traverse': 7.22.5
      '@babel/types': 7.22.5
    transitivePeerDependencies:
      - supports-color

  /@babel/highlight@7.22.5:
    resolution: {integrity: sha512-BSKlD1hgnedS5XRnGOljZawtag7H1yPfQp0tdNJCHoH6AZ+Pcm9VvkrK59/Yy593Ypg0zMxH2BxD1VPYUQ7UIw==}
    engines: {node: '>=6.9.0'}
    dependencies:
      '@babel/helper-validator-identifier': 7.22.5
      chalk: 2.4.2
      js-tokens: 4.0.0

  /@babel/parser@7.22.5:
    resolution: {integrity: sha512-DFZMC9LJUG9PLOclRC32G63UXwzqS2koQC8dkx+PLdmt1xSePYpbT/NbsrJy8Q/muXz7o/h/d4A7Fuyixm559Q==}
    engines: {node: '>=6.0.0'}
    hasBin: true
    dependencies:
      '@babel/types': 7.22.5

  /@babel/plugin-syntax-async-generators@7.8.4(@babel/core@7.22.5):
    resolution: {integrity: sha512-tycmZxkGfZaxhMRbXlPXuVFpdWlXpir2W4AMhSJgRKzk/eDlIXOhb2LHWoLpDF7TEHylV5zNhykX6KAgHJmTNw==}
    peerDependencies:
      '@babel/core': ^7.0.0-0
    dependencies:
      '@babel/core': 7.22.5
      '@babel/helper-plugin-utils': 7.22.5
    dev: true

  /@babel/plugin-syntax-bigint@7.8.3(@babel/core@7.22.5):
    resolution: {integrity: sha512-wnTnFlG+YxQm3vDxpGE57Pj0srRU4sHE/mDkt1qv2YJJSeUAec2ma4WLUnUPeKjyrfntVwe/N6dCXpU+zL3Npg==}
    peerDependencies:
      '@babel/core': ^7.0.0-0
    dependencies:
      '@babel/core': 7.22.5
      '@babel/helper-plugin-utils': 7.22.5
    dev: true

  /@babel/plugin-syntax-class-properties@7.12.13(@babel/core@7.22.5):
    resolution: {integrity: sha512-fm4idjKla0YahUNgFNLCB0qySdsoPiZP3iQE3rky0mBUtMZ23yDJ9SJdg6dXTSDnulOVqiF3Hgr9nbXvXTQZYA==}
    peerDependencies:
      '@babel/core': ^7.0.0-0
    dependencies:
      '@babel/core': 7.22.5
      '@babel/helper-plugin-utils': 7.22.5
    dev: true

  /@babel/plugin-syntax-import-meta@7.10.4(@babel/core@7.22.5):
    resolution: {integrity: sha512-Yqfm+XDx0+Prh3VSeEQCPU81yC+JWZ2pDPFSS4ZdpfZhp4MkFMaDC1UqseovEKwSUpnIL7+vK+Clp7bfh0iD7g==}
    peerDependencies:
      '@babel/core': ^7.0.0-0
    dependencies:
      '@babel/core': 7.22.5
      '@babel/helper-plugin-utils': 7.22.5
    dev: true

  /@babel/plugin-syntax-json-strings@7.8.3(@babel/core@7.22.5):
    resolution: {integrity: sha512-lY6kdGpWHvjoe2vk4WrAapEuBR69EMxZl+RoGRhrFGNYVK8mOPAW8VfbT/ZgrFbXlDNiiaxQnAtgVCZ6jv30EA==}
    peerDependencies:
      '@babel/core': ^7.0.0-0
    dependencies:
      '@babel/core': 7.22.5
      '@babel/helper-plugin-utils': 7.22.5
    dev: true

  /@babel/plugin-syntax-jsx@7.22.5(@babel/core@7.22.5):
    resolution: {integrity: sha512-gvyP4hZrgrs/wWMaocvxZ44Hw0b3W8Pe+cMxc8V1ULQ07oh8VNbIRaoD1LRZVTvD+0nieDKjfgKg89sD7rrKrg==}
    engines: {node: '>=6.9.0'}
    peerDependencies:
      '@babel/core': ^7.0.0-0
    dependencies:
      '@babel/core': 7.22.5
      '@babel/helper-plugin-utils': 7.22.5
    dev: true

  /@babel/plugin-syntax-logical-assignment-operators@7.10.4(@babel/core@7.22.5):
    resolution: {integrity: sha512-d8waShlpFDinQ5MtvGU9xDAOzKH47+FFoney2baFIoMr952hKOLp1HR7VszoZvOsV/4+RRszNY7D17ba0te0ig==}
    peerDependencies:
      '@babel/core': ^7.0.0-0
    dependencies:
      '@babel/core': 7.22.5
      '@babel/helper-plugin-utils': 7.22.5
    dev: true

  /@babel/plugin-syntax-nullish-coalescing-operator@7.8.3(@babel/core@7.22.5):
    resolution: {integrity: sha512-aSff4zPII1u2QD7y+F8oDsz19ew4IGEJg9SVW+bqwpwtfFleiQDMdzA/R+UlWDzfnHFCxxleFT0PMIrR36XLNQ==}
    peerDependencies:
      '@babel/core': ^7.0.0-0
    dependencies:
      '@babel/core': 7.22.5
      '@babel/helper-plugin-utils': 7.22.5
    dev: true

  /@babel/plugin-syntax-numeric-separator@7.10.4(@babel/core@7.22.5):
    resolution: {integrity: sha512-9H6YdfkcK/uOnY/K7/aA2xpzaAgkQn37yzWUMRK7OaPOqOpGS1+n0H5hxT9AUw9EsSjPW8SVyMJwYRtWs3X3ug==}
    peerDependencies:
      '@babel/core': ^7.0.0-0
    dependencies:
      '@babel/core': 7.22.5
      '@babel/helper-plugin-utils': 7.22.5
    dev: true

  /@babel/plugin-syntax-object-rest-spread@7.8.3(@babel/core@7.22.5):
    resolution: {integrity: sha512-XoqMijGZb9y3y2XskN+P1wUGiVwWZ5JmoDRwx5+3GmEplNyVM2s2Dg8ILFQm8rWM48orGy5YpI5Bl8U1y7ydlA==}
    peerDependencies:
      '@babel/core': ^7.0.0-0
    dependencies:
      '@babel/core': 7.22.5
      '@babel/helper-plugin-utils': 7.22.5
    dev: true

  /@babel/plugin-syntax-optional-catch-binding@7.8.3(@babel/core@7.22.5):
    resolution: {integrity: sha512-6VPD0Pc1lpTqw0aKoeRTMiB+kWhAoT24PA+ksWSBrFtl5SIRVpZlwN3NNPQjehA2E/91FV3RjLWoVTglWcSV3Q==}
    peerDependencies:
      '@babel/core': ^7.0.0-0
    dependencies:
      '@babel/core': 7.22.5
      '@babel/helper-plugin-utils': 7.22.5
    dev: true

  /@babel/plugin-syntax-optional-chaining@7.8.3(@babel/core@7.22.5):
    resolution: {integrity: sha512-KoK9ErH1MBlCPxV0VANkXW2/dw4vlbGDrFgz8bmUsBGYkFRcbRwMh6cIJubdPrkxRwuGdtCk0v/wPTKbQgBjkg==}
    peerDependencies:
      '@babel/core': ^7.0.0-0
    dependencies:
      '@babel/core': 7.22.5
      '@babel/helper-plugin-utils': 7.22.5
    dev: true

  /@babel/plugin-syntax-top-level-await@7.14.5(@babel/core@7.22.5):
    resolution: {integrity: sha512-hx++upLv5U1rgYfwe1xBQUhRmU41NEvpUvrp8jkrSCdvGSnM5/qdRMtylJ6PG5OFkBaHkbTAKTnd3/YyESRHFw==}
    engines: {node: '>=6.9.0'}
    peerDependencies:
      '@babel/core': ^7.0.0-0
    dependencies:
      '@babel/core': 7.22.5
      '@babel/helper-plugin-utils': 7.22.5
    dev: true

  /@babel/plugin-syntax-typescript@7.22.5(@babel/core@7.22.5):
    resolution: {integrity: sha512-1mS2o03i7t1c6VzH6fdQ3OA8tcEIxwG18zIPRp+UY1Ihv6W+XZzBCVxExF9upussPXJ0xE9XRHwMoNs1ep/nRQ==}
    engines: {node: '>=6.9.0'}
    peerDependencies:
      '@babel/core': ^7.0.0-0
    dependencies:
      '@babel/core': 7.22.5
      '@babel/helper-plugin-utils': 7.22.5
    dev: true

  /@babel/runtime@7.22.10:
    resolution: {integrity: sha512-21t/fkKLMZI4pqP2wlmsQAWnYW1PDyKyyUV4vCi+B25ydmdaYTKXPwCj0BzSUnZf4seIiYvSA3jcZ3gdsMFkLQ==}
    engines: {node: '>=6.9.0'}
    dependencies:
      regenerator-runtime: 0.14.0
    dev: true

  /@babel/template@7.22.5:
    resolution: {integrity: sha512-X7yV7eiwAxdj9k94NEylvbVHLiVG1nvzCV2EAowhxLTwODV1jl9UzZ48leOC0sH7OnuHrIkllaBgneUykIcZaw==}
    engines: {node: '>=6.9.0'}
    dependencies:
      '@babel/code-frame': 7.22.5
      '@babel/parser': 7.22.5
      '@babel/types': 7.22.5

  /@babel/traverse@7.22.5:
    resolution: {integrity: sha512-7DuIjPgERaNo6r+PZwItpjCZEa5vyw4eJGufeLxrPdBXBoLcCJCIasvK6pK/9DVNrLZTLFhUGqaC6X/PA007TQ==}
    engines: {node: '>=6.9.0'}
    dependencies:
      '@babel/code-frame': 7.22.5
      '@babel/generator': 7.22.5
      '@babel/helper-environment-visitor': 7.22.5
      '@babel/helper-function-name': 7.22.5
      '@babel/helper-hoist-variables': 7.22.5
      '@babel/helper-split-export-declaration': 7.22.5
      '@babel/parser': 7.22.5
      '@babel/types': 7.22.5
      debug: 4.3.4
      globals: 11.12.0
    transitivePeerDependencies:
      - supports-color

  /@babel/types@7.22.5:
    resolution: {integrity: sha512-zo3MIHGOkPOfoRXitsgHLjEXmlDaD/5KU1Uzuc9GNiZPhSqVxVRtxuPaSBZDsYZ9qV88AjtMtWW7ww98loJ9KA==}
    engines: {node: '>=6.9.0'}
    dependencies:
      '@babel/helper-string-parser': 7.22.5
      '@babel/helper-validator-identifier': 7.22.5
      to-fast-properties: 2.0.0

  /@bcherny/json-schema-ref-parser@10.0.5-fork:
    resolution: {integrity: sha512-E/jKbPoca1tfUPj3iSbitDZTGnq6FUFjkH6L8U2oDwSuwK1WhnnVtCG7oFOTg/DDnyoXbQYUiUiGOibHqaGVnw==}
    engines: {node: '>= 16'}
    dependencies:
      '@jsdevtools/ono': 7.1.3
      '@types/json-schema': 7.0.12
      call-me-maybe: 1.0.2
      js-yaml: 4.1.0
    dev: true

  /@bcherny/json-schema-ref-parser@9.0.9:
    resolution: {integrity: sha512-vmEmnJCfpkLdas++9OYg6riIezTYqTHpqUTODJzHLzs5UnXujbOJW9VwcVCnyo1mVRt32FRr23iXBx/sX8YbeQ==}
    dependencies:
      '@jsdevtools/ono': 7.1.3
      '@types/json-schema': 7.0.12
      call-me-maybe: 1.0.2
      js-yaml: 4.1.0
    dev: false

  /@bcoe/v8-coverage@0.2.3:
    resolution: {integrity: sha512-0hYQ8SB4Db5zvZB4axdMHGwEaQjkZzFjQiN9LVYvIFB2nSUHW9tYpxWriPrWDASIxiaXax83REcLxuSdnGPZtw==}
    dev: true

  /@botpress/api@0.5.1(openapi-types@12.1.3):
    resolution: {integrity: sha512-W02713bdlQ+XaGrO7pxXj1zbfGtkkYn/tT0kxF8ZwU6VLQIh1xCQA5vT1vO7KDdjQUjXMyRdg/Dhtgp2ij1vGg==}
    dependencies:
      '@bpinternal/opapi': 0.2.5(openapi-types@12.1.3)
    transitivePeerDependencies:
      - debug
      - openapi-types
    dev: true

  /@botpress/messaging-base@1.2.0:
    resolution: {integrity: sha512-7cjHeD1Ti4cvDmyUV2D2CFKR1kPYv+eFPgXaJOksvrEoNZ1SrqXbHR9l26ndaAz0TuoX3Wc9l4Q7i5sBoHE44Q==}
    dev: false

  /@botpress/messaging-client@1.2.1:
    resolution: {integrity: sha512-/aoxQsyGL+09yrmyQRVSjveiV/jk9nTaEej74ks1LMrOh4f7g04rsdUZXQ+3IXEqKneXm83LPrKtqm3sYVVi8Q==}
    dependencies:
      '@botpress/messaging-base': 1.2.0
      axios: 0.21.4(debug@4.3.4)
      cookie: 0.4.2
      joi: 17.9.2
    transitivePeerDependencies:
      - debug
    dev: false

  /@bpinternal/log4bot@0.0.4:
    resolution: {integrity: sha512-psjT4wxlMcKMnWu+acnxoMeVQaAjD5eRfTdpk1L2uymhy2hnukzxg53Z2cThbFDJsdEufFOneEGwSi2kfWXRwA==}
    dependencies:
      lodash: 4.17.21
      moment: 2.29.4
      regex-parser: 2.2.11

  /@bpinternal/opapi@0.2.5(openapi-types@12.1.3):
    resolution: {integrity: sha512-GkHIcWc1SWvEymfVkdEu0arK2U+n4v/GYxd+8Fkb+/AufdnuPLyz2DB/R/tONg/JgwZz0+vvdFj/NOPOVC+q7Q==}
    dependencies:
      '@anatine/zod-openapi': 1.14.0(openapi3-ts@2.0.2)(zod@3.21.4)
      '@readme/openapi-parser': 2.5.0(openapi-types@12.1.3)
      axios: 1.4.0
      chalk: 4.1.2
      decompress: 4.2.1
      execa: 6.1.0
      json-schema-to-typescript: 13.0.2
      nodemon: 2.0.22
      openapi-typescript: 6.2.6
      openapi3-ts: 2.0.2
      radash: 9.5.0
      tsconfig-paths: 4.2.0
      verror: 1.10.1
      winston: 3.9.0
      zod: 3.21.4
    transitivePeerDependencies:
      - debug
      - openapi-types
    dev: true

  /@bpinternal/readiness@0.0.1:
    resolution: {integrity: sha512-4uuxfAw9ELS6CZaQTVuD9yc5X8ZQ0cat7N7MHmfucTS/jb+QcuvVCJOIqnSzPWo9njyF0szm2H59JPk0rOKcOg==}
    hasBin: true
    dependencies:
      '@bpinternal/log4bot': 0.0.4
      chalk: 4.1.2
      express: 4.18.2
      ioredis: 5.3.2
      node-fetch: 3.3.1
      pg: 8.11.0
      redis: 4.6.7
      zod: 3.21.4
    transitivePeerDependencies:
      - pg-native
      - supports-color
    dev: false

  /@bpinternal/tunnel@0.1.0:
    resolution: {integrity: sha512-w2PuecYvZCBJKrT3Ibs8/7JpddnEHsaQHHYG3h+lRXydW4PgAbmigYzRw9mA7O5mp3eGY3Ao0c42OKdiL9f02A==}
    dependencies:
      '@types/ws': 8.5.5
      browser-or-node: 2.1.1
      isomorphic-ws: 5.0.0(ws@8.13.0)
      ws: 8.13.0
      zod: 3.21.4
    transitivePeerDependencies:
      - bufferutil
      - utf-8-validate
    dev: false

  /@bpinternal/yargs-extra@0.0.3:
    resolution: {integrity: sha512-e/unlq0LX4CJUv1jGOv1UgwB/h2M0NCXnwD4lEw496GpkQikO668RS+BBlRhkqdGfZmvKDkXZZ96xJCn+i6Ymg==}
    dependencies:
      '@types/yargs': 17.0.24
      decamelize: 5.0.1
      json-schema: 0.4.0
      lodash: 4.17.21
      yargs: 17.7.2
      yn: 4.0.0
    dev: false

  /@bpinternal/zod-to-json-schema@3.21.4(zod@3.21.4):
    resolution: {integrity: sha512-kWCUrBu+CwODPEH2cleuJ59+D2w+WvA4SlhbpqXYS/bH9k2bsBAOrFa0x/Sz99dBKnMJ6uxVLX0bv53VLOzmKg==}
    peerDependencies:
      zod: ^3.21.4
    dependencies:
      zod: 3.21.4
    dev: false

  /@colors/colors@1.5.0:
    resolution: {integrity: sha512-ooWCrlZP11i8GImSjTHYHLkvFDP48nS4+204nGb1RiX/WXYHmJA2III9/e2DWVabCESdW7hBAEzHRqUn9OUVvQ==}
    engines: {node: '>=0.1.90'}

  /@cspotcode/source-map-support@0.8.1:
    resolution: {integrity: sha512-IchNf6dN4tHoMFIn/7OE8LWZ19Y6q/67Bmf6vnGREv8RSbBVb9LPJxEcnwrcwX6ixSvaiGoomAUvu4YSxXrVgw==}
    engines: {node: '>=12'}
    dependencies:
      '@jridgewell/trace-mapping': 0.3.9

  /@dabh/diagnostics@2.0.3:
    resolution: {integrity: sha512-hrlQOIi7hAfzsMqlGSFyVucrx38O+j6wiGOf//H2ecvIEqYN4ADBSS2iLMh5UFyDunCNniUIPk/q3riFv45xRA==}
    dependencies:
      colorspace: 1.1.4
      enabled: 2.0.0
      kuler: 2.0.0

  /@es-joy/jsdoccomment@0.36.1:
    resolution: {integrity: sha512-922xqFsTpHs6D0BUiG4toiyPOMc8/jafnWKxz1KWgS4XzKPy2qXf1Pe6UFuNSCQqt6tOuhAWXBNuuyUhJmw9Vg==}
    engines: {node: ^14 || ^16 || ^17 || ^18 || ^19}
    dependencies:
      comment-parser: 1.3.1
      esquery: 1.5.0
      jsdoc-type-pratt-parser: 3.1.0
    dev: false

  /@esbuild/android-arm64@0.16.17:
    resolution: {integrity: sha512-MIGl6p5sc3RDTLLkYL1MyL8BMRN4tLMRCn+yRJJmEDvYZ2M7tmAf80hx1kbNEUX2KJ50RRtxZ4JHLvCfuB6kBg==}
    engines: {node: '>=12'}
    cpu: [arm64]
    os: [android]
    requiresBuild: true
    dev: true
    optional: true

  /@esbuild/android-arm64@0.18.12:
    resolution: {integrity: sha512-BMAlczRqC/LUt2P97E4apTBbkvS9JTJnp2DKFbCwpZ8vBvXVbNdqmvzW/OsdtI/+mGr+apkkpqGM8WecLkPgrA==}
    engines: {node: '>=12'}
    cpu: [arm64]
    os: [android]
    requiresBuild: true
    optional: true

  /@esbuild/android-arm@0.15.18:
    resolution: {integrity: sha512-5GT+kcs2WVGjVs7+boataCkO5Fg0y4kCjzkB5bAip7H4jfnOS3dA6KPiww9W1OEKTKeAcUVhdZGvgI65OXmUnw==}
    engines: {node: '>=12'}
    cpu: [arm]
    os: [android]
    requiresBuild: true
    optional: true

  /@esbuild/android-arm@0.16.17:
    resolution: {integrity: sha512-N9x1CMXVhtWEAMS7pNNONyA14f71VPQN9Cnavj1XQh6T7bskqiLLrSca4O0Vr8Wdcga943eThxnVp3JLnBMYtw==}
    engines: {node: '>=12'}
    cpu: [arm]
    os: [android]
    requiresBuild: true
    dev: true
    optional: true

  /@esbuild/android-arm@0.18.12:
    resolution: {integrity: sha512-LIxaNIQfkFZbTLb4+cX7dozHlAbAshhFE5PKdro0l+FnCpx1GDJaQ2WMcqm+ToXKMt8p8Uojk/MFRuGyz3V5Sw==}
    engines: {node: '>=12'}
    cpu: [arm]
    os: [android]
    requiresBuild: true
    optional: true

  /@esbuild/android-x64@0.16.17:
    resolution: {integrity: sha512-a3kTv3m0Ghh4z1DaFEuEDfz3OLONKuFvI4Xqczqx4BqLyuFaFkuaG4j2MtA6fuWEFeC5x9IvqnX7drmRq/fyAQ==}
    engines: {node: '>=12'}
    cpu: [x64]
    os: [android]
    requiresBuild: true
    dev: true
    optional: true

  /@esbuild/android-x64@0.18.12:
    resolution: {integrity: sha512-zU5MyluNsykf5cOJ0LZZZjgAHbhPJ1cWfdH1ZXVMXxVMhEV0VZiZXQdwBBVvmvbF28EizeK7obG9fs+fpmS0eQ==}
    engines: {node: '>=12'}
    cpu: [x64]
    os: [android]
    requiresBuild: true
    optional: true

  /@esbuild/darwin-arm64@0.16.17:
    resolution: {integrity: sha512-/2agbUEfmxWHi9ARTX6OQ/KgXnOWfsNlTeLcoV7HSuSTv63E4DqtAc+2XqGw1KHxKMHGZgbVCZge7HXWX9Vn+w==}
    engines: {node: '>=12'}
    cpu: [arm64]
    os: [darwin]
    requiresBuild: true
    dev: true
    optional: true

  /@esbuild/darwin-arm64@0.18.12:
    resolution: {integrity: sha512-zUZMep7YONnp6954QOOwEBwFX9svlKd3ov6PkxKd53LGTHsp/gy7vHaPGhhjBmEpqXEXShi6dddjIkmd+NgMsA==}
    engines: {node: '>=12'}
    cpu: [arm64]
    os: [darwin]
    requiresBuild: true
    optional: true

  /@esbuild/darwin-x64@0.16.17:
    resolution: {integrity: sha512-2By45OBHulkd9Svy5IOCZt376Aa2oOkiE9QWUK9fe6Tb+WDr8hXL3dpqi+DeLiMed8tVXspzsTAvd0jUl96wmg==}
    engines: {node: '>=12'}
    cpu: [x64]
    os: [darwin]
    requiresBuild: true
    dev: true
    optional: true

  /@esbuild/darwin-x64@0.18.12:
    resolution: {integrity: sha512-ohqLPc7i67yunArPj1+/FeeJ7AgwAjHqKZ512ADk3WsE3FHU9l+m5aa7NdxXr0HmN1bjDlUslBjWNbFlD9y12Q==}
    engines: {node: '>=12'}
    cpu: [x64]
    os: [darwin]
    requiresBuild: true
    optional: true

  /@esbuild/freebsd-arm64@0.16.17:
    resolution: {integrity: sha512-mt+cxZe1tVx489VTb4mBAOo2aKSnJ33L9fr25JXpqQqzbUIw/yzIzi+NHwAXK2qYV1lEFp4OoVeThGjUbmWmdw==}
    engines: {node: '>=12'}
    cpu: [arm64]
    os: [freebsd]
    requiresBuild: true
    dev: true
    optional: true

  /@esbuild/freebsd-arm64@0.18.12:
    resolution: {integrity: sha512-GIIHtQXqgeOOqdG16a/A9N28GpkvjJnjYMhOnXVbn3EDJcoItdR58v/pGN31CHjyXDc8uCcRnFWmqaJt24AYJg==}
    engines: {node: '>=12'}
    cpu: [arm64]
    os: [freebsd]
    requiresBuild: true
    optional: true

  /@esbuild/freebsd-x64@0.16.17:
    resolution: {integrity: sha512-8ScTdNJl5idAKjH8zGAsN7RuWcyHG3BAvMNpKOBaqqR7EbUhhVHOqXRdL7oZvz8WNHL2pr5+eIT5c65kA6NHug==}
    engines: {node: '>=12'}
    cpu: [x64]
    os: [freebsd]
    requiresBuild: true
    dev: true
    optional: true

  /@esbuild/freebsd-x64@0.18.12:
    resolution: {integrity: sha512-zK0b9a1/0wZY+6FdOS3BpZcPc1kcx2G5yxxfEJtEUzVxI6n/FrC2Phsxj/YblPuBchhBZ/1wwn7AyEBUyNSa6g==}
    engines: {node: '>=12'}
    cpu: [x64]
    os: [freebsd]
    requiresBuild: true
    optional: true

  /@esbuild/linux-arm64@0.16.17:
    resolution: {integrity: sha512-7S8gJnSlqKGVJunnMCrXHU9Q8Q/tQIxk/xL8BqAP64wchPCTzuM6W3Ra8cIa1HIflAvDnNOt2jaL17vaW+1V0g==}
    engines: {node: '>=12'}
    cpu: [arm64]
    os: [linux]
    requiresBuild: true
    dev: true
    optional: true

  /@esbuild/linux-arm64@0.18.12:
    resolution: {integrity: sha512-JKgG8Q/LL/9sw/iHHxQyVMoQYu3rU3+a5Z87DxC+wAu3engz+EmctIrV+FGOgI6gWG1z1+5nDDbXiRMGQZXqiw==}
    engines: {node: '>=12'}
    cpu: [arm64]
    os: [linux]
    requiresBuild: true
    optional: true

  /@esbuild/linux-arm@0.16.17:
    resolution: {integrity: sha512-iihzrWbD4gIT7j3caMzKb/RsFFHCwqqbrbH9SqUSRrdXkXaygSZCZg1FybsZz57Ju7N/SHEgPyaR0LZ8Zbe9gQ==}
    engines: {node: '>=12'}
    cpu: [arm]
    os: [linux]
    requiresBuild: true
    dev: true
    optional: true

  /@esbuild/linux-arm@0.18.12:
    resolution: {integrity: sha512-y75OijvrBE/1XRrXq1jtrJfG26eHeMoqLJ2dwQNwviwTuTtHGCojsDO6BJNF8gU+3jTn1KzJEMETytwsFSvc+Q==}
    engines: {node: '>=12'}
    cpu: [arm]
    os: [linux]
    requiresBuild: true
    optional: true

  /@esbuild/linux-ia32@0.16.17:
    resolution: {integrity: sha512-kiX69+wcPAdgl3Lonh1VI7MBr16nktEvOfViszBSxygRQqSpzv7BffMKRPMFwzeJGPxcio0pdD3kYQGpqQ2SSg==}
    engines: {node: '>=12'}
    cpu: [ia32]
    os: [linux]
    requiresBuild: true
    dev: true
    optional: true

  /@esbuild/linux-ia32@0.18.12:
    resolution: {integrity: sha512-yoRIAqc0B4lDIAAEFEIu9ttTRFV84iuAl0KNCN6MhKLxNPfzwCBvEMgwco2f71GxmpBcTtn7KdErueZaM2rEvw==}
    engines: {node: '>=12'}
    cpu: [ia32]
    os: [linux]
    requiresBuild: true
    optional: true

  /@esbuild/linux-loong64@0.15.18:
    resolution: {integrity: sha512-L4jVKS82XVhw2nvzLg/19ClLWg0y27ulRwuP7lcyL6AbUWB5aPglXY3M21mauDQMDfRLs8cQmeT03r/+X3cZYQ==}
    engines: {node: '>=12'}
    cpu: [loong64]
    os: [linux]
    requiresBuild: true
    optional: true

  /@esbuild/linux-loong64@0.16.17:
    resolution: {integrity: sha512-dTzNnQwembNDhd654cA4QhbS9uDdXC3TKqMJjgOWsC0yNCbpzfWoXdZvp0mY7HU6nzk5E0zpRGGx3qoQg8T2DQ==}
    engines: {node: '>=12'}
    cpu: [loong64]
    os: [linux]
    requiresBuild: true
    dev: true
    optional: true

  /@esbuild/linux-loong64@0.18.12:
    resolution: {integrity: sha512-qYgt3dHPVvf/MgbIBpJ4Sup/yb9DAopZ3a2JgMpNKIHUpOdnJ2eHBo/aQdnd8dJ21X/+sS58wxHtA9lEazYtXQ==}
    engines: {node: '>=12'}
    cpu: [loong64]
    os: [linux]
    requiresBuild: true
    optional: true

  /@esbuild/linux-mips64el@0.16.17:
    resolution: {integrity: sha512-ezbDkp2nDl0PfIUn0CsQ30kxfcLTlcx4Foz2kYv8qdC6ia2oX5Q3E/8m6lq84Dj/6b0FrkgD582fJMIfHhJfSw==}
    engines: {node: '>=12'}
    cpu: [mips64el]
    os: [linux]
    requiresBuild: true
    dev: true
    optional: true

  /@esbuild/linux-mips64el@0.18.12:
    resolution: {integrity: sha512-wHphlMLK4ufNOONqukELfVIbnGQJrHJ/mxZMMrP2jYrPgCRZhOtf0kC4yAXBwnfmULimV1qt5UJJOw4Kh13Yfg==}
    engines: {node: '>=12'}
    cpu: [mips64el]
    os: [linux]
    requiresBuild: true
    optional: true

  /@esbuild/linux-ppc64@0.16.17:
    resolution: {integrity: sha512-dzS678gYD1lJsW73zrFhDApLVdM3cUF2MvAa1D8K8KtcSKdLBPP4zZSLy6LFZ0jYqQdQ29bjAHJDgz0rVbLB3g==}
    engines: {node: '>=12'}
    cpu: [ppc64]
    os: [linux]
    requiresBuild: true
    dev: true
    optional: true

  /@esbuild/linux-ppc64@0.18.12:
    resolution: {integrity: sha512-TeN//1Ft20ZZW41+zDSdOI/Os1bEq5dbvBvYkberB7PHABbRcsteeoNVZFlI0YLpGdlBqohEpjrn06kv8heCJg==}
    engines: {node: '>=12'}
    cpu: [ppc64]
    os: [linux]
    requiresBuild: true
    optional: true

  /@esbuild/linux-riscv64@0.16.17:
    resolution: {integrity: sha512-ylNlVsxuFjZK8DQtNUwiMskh6nT0vI7kYl/4fZgV1llP5d6+HIeL/vmmm3jpuoo8+NuXjQVZxmKuhDApK0/cKw==}
    engines: {node: '>=12'}
    cpu: [riscv64]
    os: [linux]
    requiresBuild: true
    dev: true
    optional: true

  /@esbuild/linux-riscv64@0.18.12:
    resolution: {integrity: sha512-AgUebVS4DoAblBgiB2ACQ/8l4eGE5aWBb8ZXtkXHiET9mbj7GuWt3OnsIW/zX+XHJt2RYJZctbQ2S/mDjbp0UA==}
    engines: {node: '>=12'}
    cpu: [riscv64]
    os: [linux]
    requiresBuild: true
    optional: true

  /@esbuild/linux-s390x@0.16.17:
    resolution: {integrity: sha512-gzy7nUTO4UA4oZ2wAMXPNBGTzZFP7mss3aKR2hH+/4UUkCOyqmjXiKpzGrY2TlEUhbbejzXVKKGazYcQTZWA/w==}
    engines: {node: '>=12'}
    cpu: [s390x]
    os: [linux]
    requiresBuild: true
    dev: true
    optional: true

  /@esbuild/linux-s390x@0.18.12:
    resolution: {integrity: sha512-dJ3Rb3Ei2u/ysSXd6pzleGtfDdc2MuzKt8qc6ls8vreP1G3B7HInX3i7gXS4BGeVd24pp0yqyS7bJ5NHaI9ing==}
    engines: {node: '>=12'}
    cpu: [s390x]
    os: [linux]
    requiresBuild: true
    optional: true

  /@esbuild/linux-x64@0.16.17:
    resolution: {integrity: sha512-mdPjPxfnmoqhgpiEArqi4egmBAMYvaObgn4poorpUaqmvzzbvqbowRllQ+ZgzGVMGKaPkqUmPDOOFQRUFDmeUw==}
    engines: {node: '>=12'}
    cpu: [x64]
    os: [linux]
    requiresBuild: true
    dev: true
    optional: true

  /@esbuild/linux-x64@0.18.12:
    resolution: {integrity: sha512-OrNJMGQbPaVyHHcDF8ybNSwu7TDOfX8NGpXCbetwOSP6txOJiWlgQnRymfC9ocR1S0Y5PW0Wb1mV6pUddqmvmQ==}
    engines: {node: '>=12'}
    cpu: [x64]
    os: [linux]
    requiresBuild: true
    optional: true

  /@esbuild/netbsd-x64@0.16.17:
    resolution: {integrity: sha512-/PzmzD/zyAeTUsduZa32bn0ORug+Jd1EGGAUJvqfeixoEISYpGnAezN6lnJoskauoai0Jrs+XSyvDhppCPoKOA==}
    engines: {node: '>=12'}
    cpu: [x64]
    os: [netbsd]
    requiresBuild: true
    dev: true
    optional: true

  /@esbuild/netbsd-x64@0.18.12:
    resolution: {integrity: sha512-55FzVCAiwE9FK8wWeCRuvjazNRJ1QqLCYGZVB6E8RuQuTeStSwotpSW4xoRGwp3a1wUsaVCdYcj5LGCASVJmMg==}
    engines: {node: '>=12'}
    cpu: [x64]
    os: [netbsd]
    requiresBuild: true
    optional: true

  /@esbuild/openbsd-x64@0.16.17:
    resolution: {integrity: sha512-2yaWJhvxGEz2RiftSk0UObqJa/b+rIAjnODJgv2GbGGpRwAfpgzyrg1WLK8rqA24mfZa9GvpjLcBBg8JHkoodg==}
    engines: {node: '>=12'}
    cpu: [x64]
    os: [openbsd]
    requiresBuild: true
    dev: true
    optional: true

  /@esbuild/openbsd-x64@0.18.12:
    resolution: {integrity: sha512-qnluf8rfb6Y5Lw2tirfK2quZOBbVqmwxut7GPCIJsM8lc4AEUj9L8y0YPdLaPK0TECt4IdyBdBD/KRFKorlK3g==}
    engines: {node: '>=12'}
    cpu: [x64]
    os: [openbsd]
    requiresBuild: true
    optional: true

  /@esbuild/sunos-x64@0.16.17:
    resolution: {integrity: sha512-xtVUiev38tN0R3g8VhRfN7Zl42YCJvyBhRKw1RJjwE1d2emWTVToPLNEQj/5Qxc6lVFATDiy6LjVHYhIPrLxzw==}
    engines: {node: '>=12'}
    cpu: [x64]
    os: [sunos]
    requiresBuild: true
    dev: true
    optional: true

  /@esbuild/sunos-x64@0.18.12:
    resolution: {integrity: sha512-+RkKpVQR7bICjTOPUpkTBTaJ4TFqQBX5Ywyd/HSdDkQGn65VPkTsR/pL4AMvuMWy+wnXgIl4EY6q4mVpJal8Kg==}
    engines: {node: '>=12'}
    cpu: [x64]
    os: [sunos]
    requiresBuild: true
    optional: true

  /@esbuild/win32-arm64@0.16.17:
    resolution: {integrity: sha512-ga8+JqBDHY4b6fQAmOgtJJue36scANy4l/rL97W+0wYmijhxKetzZdKOJI7olaBaMhWt8Pac2McJdZLxXWUEQw==}
    engines: {node: '>=12'}
    cpu: [arm64]
    os: [win32]
    requiresBuild: true
    dev: true
    optional: true

  /@esbuild/win32-arm64@0.18.12:
    resolution: {integrity: sha512-GNHuciv0mFM7ouzsU0+AwY+7eV4Mgo5WnbhfDCQGtpvOtD1vbOiRjPYG6dhmMoFyBjj+pNqQu2X+7DKn0KQ/Gw==}
    engines: {node: '>=12'}
    cpu: [arm64]
    os: [win32]
    requiresBuild: true
    optional: true

  /@esbuild/win32-ia32@0.16.17:
    resolution: {integrity: sha512-WnsKaf46uSSF/sZhwnqE4L/F89AYNMiD4YtEcYekBt9Q7nj0DiId2XH2Ng2PHM54qi5oPrQ8luuzGszqi/veig==}
    engines: {node: '>=12'}
    cpu: [ia32]
    os: [win32]
    requiresBuild: true
    dev: true
    optional: true

  /@esbuild/win32-ia32@0.18.12:
    resolution: {integrity: sha512-kR8cezhYipbbypGkaqCTWIeu4zID17gamC8YTPXYtcN3E5BhhtTnwKBn9I0PJur/T6UVwIEGYzkffNL0lFvxEw==}
    engines: {node: '>=12'}
    cpu: [ia32]
    os: [win32]
    requiresBuild: true
    optional: true

  /@esbuild/win32-x64@0.16.17:
    resolution: {integrity: sha512-y+EHuSchhL7FjHgvQL/0fnnFmO4T1bhvWANX6gcnqTjtnKWbTvUMCpGnv2+t+31d7RzyEAYAd4u2fnIhHL6N/Q==}
    engines: {node: '>=12'}
    cpu: [x64]
    os: [win32]
    requiresBuild: true
    dev: true
    optional: true

  /@esbuild/win32-x64@0.18.12:
    resolution: {integrity: sha512-O0UYQVkvfM/jO8a4OwoV0mAKSJw+mjWTAd1MJd/1FCX6uiMdLmMRPK/w6e9OQ0ob2WGxzIm9va/KG0Ja4zIOgg==}
    engines: {node: '>=12'}
    cpu: [x64]
    os: [win32]
    requiresBuild: true
    optional: true

  /@eslint-community/eslint-utils@4.4.0(eslint@8.41.0):
    resolution: {integrity: sha512-1/sA4dwrzBAyeUoQ6oxahHKmrZvsnLCg4RfxW3ZFGGmQkSNQPFNLV9CUEFQP1x9EYXHTo5p6xdhZM1Ne9p/AfA==}
    engines: {node: ^12.22.0 || ^14.17.0 || >=16.0.0}
    peerDependencies:
      eslint: ^6.0.0 || ^7.0.0 || >=8.0.0
    dependencies:
      eslint: 8.41.0
      eslint-visitor-keys: 3.4.1
    dev: false

  /@eslint-community/regexpp@4.5.1:
    resolution: {integrity: sha512-Z5ba73P98O1KUYCCJTUeVpja9RcGoMdncZ6T49FCUl2lN38JtCJ+3WgIDBv0AuY4WChU5PmtJmOCTlN6FZTFKQ==}
    engines: {node: ^12.0.0 || ^14.0.0 || >=16.0.0}
    dev: false

  /@eslint/eslintrc@2.0.3:
    resolution: {integrity: sha512-+5gy6OQfk+xx3q0d6jGZZC3f3KzAkXc/IanVxd1is/VIIziRqqt3ongQz0FiTUXqTk0c7aDB3OaFuKnuSoJicQ==}
    engines: {node: ^12.22.0 || ^14.17.0 || >=16.0.0}
    dependencies:
      ajv: 6.12.6
      debug: 4.3.4
      espree: 9.5.2
      globals: 13.20.0
      ignore: 5.2.4
      import-fresh: 3.3.0
      js-yaml: 4.1.0
      minimatch: 3.1.2
      strip-json-comments: 3.1.1
    transitivePeerDependencies:
      - supports-color
    dev: false

  /@eslint/js@8.41.0:
    resolution: {integrity: sha512-LxcyMGxwmTh2lY9FwHPGWOHmYFCZvbrFCBZL4FzSSsxsRPuhrYUg/49/0KDfW8tnIEaEHtfmn6+NPN+1DqaNmA==}
    engines: {node: ^12.22.0 || ^14.17.0 || >=16.0.0}
    dev: false

  /@graphql-typed-document-node/core@3.2.0(graphql@15.8.0):
    resolution: {integrity: sha512-mB9oAsNCm9aM3/SOv4YtBMqZbYj10R7dkq8byBqxGY/ncFwhf2oQzMV+LCRlWoDSEBJ3COiR1yeDvMtsoOsuFQ==}
    peerDependencies:
      graphql: ^0.8.0 || ^0.9.0 || ^0.10.0 || ^0.11.0 || ^0.12.0 || ^0.13.0 || ^14.0.0 || ^15.0.0 || ^16.0.0 || ^17.0.0
    dependencies:
      graphql: 15.8.0
    dev: false

  /@hapi/hoek@9.3.0:
    resolution: {integrity: sha512-/c6rf4UJlmHlC9b5BaNvzAcFv7HZ2QHaV0D4/HNlBdvFnvQq8RI4kYdhyPCl7Xj+oWvTWQ8ujhqS53LIgAe6KQ==}
    dev: false

  /@hapi/topo@5.1.0:
    resolution: {integrity: sha512-foQZKJig7Ob0BMAYBfcJk8d77QtOe7Wo4ox7ff1lQYoNNAb6jwcY1ncdoy2e9wQZzvNy7ODZCYJkK8kzmcAnAg==}
    dependencies:
      '@hapi/hoek': 9.3.0
    dev: false

  /@humanwhocodes/config-array@0.11.10:
    resolution: {integrity: sha512-KVVjQmNUepDVGXNuoRRdmmEjruj0KfiGSbS8LVc12LMsWDQzRXJ0qdhN8L8uUigKpfEHRhlaQFY0ib1tnUbNeQ==}
    engines: {node: '>=10.10.0'}
    dependencies:
      '@humanwhocodes/object-schema': 1.2.1
      debug: 4.3.4
      minimatch: 3.1.2
    transitivePeerDependencies:
      - supports-color
    dev: false

  /@humanwhocodes/module-importer@1.0.1:
    resolution: {integrity: sha512-bxveV4V8v5Yb4ncFTT3rPSgZBOpCkjfK0y4oVVVJwIuDVBRMDXrPyXRL988i5ap9m9bnyEEjWfm5WkBmtffLfA==}
    engines: {node: '>=12.22'}
    dev: false

  /@humanwhocodes/momoa@2.0.4:
    resolution: {integrity: sha512-RE815I4arJFtt+FVeU1Tgp9/Xvecacji8w/V6XtXsWWH/wz/eNkNbhb+ny/+PlVZjV0rxQpRSQKNKE3lcktHEA==}
    engines: {node: '>=10.10.0'}
    dev: true

  /@humanwhocodes/object-schema@1.2.1:
    resolution: {integrity: sha512-ZnQMnLV4e7hDlUvw8H+U8ASL02SS2Gn6+9Ac3wGGLIe7+je2AeAOxPY+izIPJDfFDb7eDjev0Us8MO1iFRN8hA==}
    dev: false

  /@ioredis/commands@1.2.0:
    resolution: {integrity: sha512-Sx1pU8EM64o2BrqNpEO1CNLtKQwyhuXuqyfH7oGKCk+1a33d2r5saW8zNwm3j6BTExtjrv2BxTgzzkMwts6vGg==}
    dev: false

  /@istanbuljs/load-nyc-config@1.1.0:
    resolution: {integrity: sha512-VjeHSlIzpv/NyD3N0YuHfXOPDIixcA1q2ZV98wsMqcYlPmv2n3Yb2lYP9XMElnaFVXg5A7YLTeLu6V84uQDjmQ==}
    engines: {node: '>=8'}
    dependencies:
      camelcase: 5.3.1
      find-up: 4.1.0
      get-package-type: 0.1.0
      js-yaml: 3.14.1
      resolve-from: 5.0.0
    dev: true

  /@istanbuljs/schema@0.1.3:
    resolution: {integrity: sha512-ZXRY4jNvVgSVQ8DL3LTcakaAtXwTVUxE81hslsyD2AtoXW/wVob10HkOJ1X/pAlcI7D+2YoZKg5do8G/w6RYgA==}
    engines: {node: '>=8'}
    dev: true

  /@jest/console@29.5.0:
    resolution: {integrity: sha512-NEpkObxPwyw/XxZVLPmAGKE89IQRp4puc6IQRPru6JKd1M3fW9v1xM1AnzIJE65hbCkzQAdnL8P47e9hzhiYLQ==}
    engines: {node: ^14.15.0 || ^16.10.0 || >=18.0.0}
    dependencies:
      '@jest/types': 29.5.0
      '@types/node': 18.16.16
      chalk: 4.1.2
      jest-message-util: 29.5.0
      jest-util: 29.5.0
      slash: 3.0.0
    dev: true

  /@jest/core@29.5.0(ts-node@10.9.1):
    resolution: {integrity: sha512-28UzQc7ulUrOQw1IsN/kv1QES3q2kkbl/wGslyhAclqZ/8cMdB5M68BffkIdSJgKBUt50d3hbwJ92XESlE7LiQ==}
    engines: {node: ^14.15.0 || ^16.10.0 || >=18.0.0}
    peerDependencies:
      node-notifier: ^8.0.1 || ^9.0.0 || ^10.0.0
    peerDependenciesMeta:
      node-notifier:
        optional: true
    dependencies:
      '@jest/console': 29.5.0
      '@jest/reporters': 29.5.0
      '@jest/test-result': 29.5.0
      '@jest/transform': 29.5.0
      '@jest/types': 29.5.0
      '@types/node': 18.16.16
      ansi-escapes: 4.3.2
      chalk: 4.1.2
      ci-info: 3.8.0
      exit: 0.1.2
      graceful-fs: 4.2.11
      jest-changed-files: 29.5.0
      jest-config: 29.5.0(@types/node@18.16.16)(ts-node@10.9.1)
      jest-haste-map: 29.5.0
      jest-message-util: 29.5.0
      jest-regex-util: 29.4.3
      jest-resolve: 29.5.0
      jest-resolve-dependencies: 29.5.0
      jest-runner: 29.5.0
      jest-runtime: 29.5.0
      jest-snapshot: 29.5.0
      jest-util: 29.5.0
      jest-validate: 29.5.0
      jest-watcher: 29.5.0
      micromatch: 4.0.5
      pretty-format: 29.5.0
      slash: 3.0.0
      strip-ansi: 6.0.1
    transitivePeerDependencies:
      - supports-color
      - ts-node
    dev: true

  /@jest/environment@29.5.0:
    resolution: {integrity: sha512-5FXw2+wD29YU1d4I2htpRX7jYnAyTRjP2CsXQdo9SAM8g3ifxWPSV0HnClSn71xwctr0U3oZIIH+dtbfmnbXVQ==}
    engines: {node: ^14.15.0 || ^16.10.0 || >=18.0.0}
    dependencies:
      '@jest/fake-timers': 29.5.0
      '@jest/types': 29.5.0
      '@types/node': 18.16.16
      jest-mock: 29.5.0
    dev: true

  /@jest/expect-utils@29.5.0:
    resolution: {integrity: sha512-fmKzsidoXQT2KwnrwE0SQq3uj8Z763vzR8LnLBwC2qYWEFpjX8daRsk6rHUM1QvNlEW/UJXNXm59ztmJJWs2Mg==}
    engines: {node: ^14.15.0 || ^16.10.0 || >=18.0.0}
    dependencies:
      jest-get-type: 29.4.3
    dev: true

  /@jest/expect@29.5.0:
    resolution: {integrity: sha512-PueDR2HGihN3ciUNGr4uelropW7rqUfTiOn+8u0leg/42UhblPxHkfoh0Ruu3I9Y1962P3u2DY4+h7GVTSVU6g==}
    engines: {node: ^14.15.0 || ^16.10.0 || >=18.0.0}
    dependencies:
      expect: 29.5.0
      jest-snapshot: 29.5.0
    transitivePeerDependencies:
      - supports-color
    dev: true

  /@jest/fake-timers@29.5.0:
    resolution: {integrity: sha512-9ARvuAAQcBwDAqOnglWq2zwNIRUDtk/SCkp/ToGEhFv5r86K21l+VEs0qNTaXtyiY0lEePl3kylijSYJQqdbDg==}
    engines: {node: ^14.15.0 || ^16.10.0 || >=18.0.0}
    dependencies:
      '@jest/types': 29.5.0
      '@sinonjs/fake-timers': 10.2.0
      '@types/node': 18.16.16
      jest-message-util: 29.5.0
      jest-mock: 29.5.0
      jest-util: 29.5.0
    dev: true

  /@jest/globals@29.5.0:
    resolution: {integrity: sha512-S02y0qMWGihdzNbUiqSAiKSpSozSuHX5UYc7QbnHP+D9Lyw8DgGGCinrN9uSuHPeKgSSzvPom2q1nAtBvUsvPQ==}
    engines: {node: ^14.15.0 || ^16.10.0 || >=18.0.0}
    dependencies:
      '@jest/environment': 29.5.0
      '@jest/expect': 29.5.0
      '@jest/types': 29.5.0
      jest-mock: 29.5.0
    transitivePeerDependencies:
      - supports-color
    dev: true

  /@jest/reporters@29.5.0:
    resolution: {integrity: sha512-D05STXqj/M8bP9hQNSICtPqz97u7ffGzZu+9XLucXhkOFBqKcXe04JLZOgIekOxdb73MAoBUFnqvf7MCpKk5OA==}
    engines: {node: ^14.15.0 || ^16.10.0 || >=18.0.0}
    peerDependencies:
      node-notifier: ^8.0.1 || ^9.0.0 || ^10.0.0
    peerDependenciesMeta:
      node-notifier:
        optional: true
    dependencies:
      '@bcoe/v8-coverage': 0.2.3
      '@jest/console': 29.5.0
      '@jest/test-result': 29.5.0
      '@jest/transform': 29.5.0
      '@jest/types': 29.5.0
      '@jridgewell/trace-mapping': 0.3.18
      '@types/node': 18.16.16
      chalk: 4.1.2
      collect-v8-coverage: 1.0.1
      exit: 0.1.2
      glob: 7.2.3
      graceful-fs: 4.2.11
      istanbul-lib-coverage: 3.2.0
      istanbul-lib-instrument: 5.2.1
      istanbul-lib-report: 3.0.0
      istanbul-lib-source-maps: 4.0.1
      istanbul-reports: 3.1.5
      jest-message-util: 29.5.0
      jest-util: 29.5.0
      jest-worker: 29.5.0
      slash: 3.0.0
      string-length: 4.0.2
      strip-ansi: 6.0.1
      v8-to-istanbul: 9.1.0
    transitivePeerDependencies:
      - supports-color
    dev: true

  /@jest/schemas@29.4.3:
    resolution: {integrity: sha512-VLYKXQmtmuEz6IxJsrZwzG9NvtkQsWNnWMsKxqWNu3+CnfzJQhp0WDDKWLVV9hLKr0l3SLLFRqcYHjhtyuDVxg==}
    engines: {node: ^14.15.0 || ^16.10.0 || >=18.0.0}
    dependencies:
      '@sinclair/typebox': 0.25.24

  /@jest/source-map@29.4.3:
    resolution: {integrity: sha512-qyt/mb6rLyd9j1jUts4EQncvS6Yy3PM9HghnNv86QBlV+zdL2inCdK1tuVlL+J+lpiw2BI67qXOrX3UurBqQ1w==}
    engines: {node: ^14.15.0 || ^16.10.0 || >=18.0.0}
    dependencies:
      '@jridgewell/trace-mapping': 0.3.18
      callsites: 3.1.0
      graceful-fs: 4.2.11
    dev: true

  /@jest/test-result@29.5.0:
    resolution: {integrity: sha512-fGl4rfitnbfLsrfx1uUpDEESS7zM8JdgZgOCQuxQvL1Sn/I6ijeAVQWGfXI9zb1i9Mzo495cIpVZhA0yr60PkQ==}
    engines: {node: ^14.15.0 || ^16.10.0 || >=18.0.0}
    dependencies:
      '@jest/console': 29.5.0
      '@jest/types': 29.5.0
      '@types/istanbul-lib-coverage': 2.0.4
      collect-v8-coverage: 1.0.1
    dev: true

  /@jest/test-sequencer@29.5.0:
    resolution: {integrity: sha512-yPafQEcKjkSfDXyvtgiV4pevSeyuA6MQr6ZIdVkWJly9vkqjnFfcfhRQqpD5whjoU8EORki752xQmjaqoFjzMQ==}
    engines: {node: ^14.15.0 || ^16.10.0 || >=18.0.0}
    dependencies:
      '@jest/test-result': 29.5.0
      graceful-fs: 4.2.11
      jest-haste-map: 29.5.0
      slash: 3.0.0
    dev: true

  /@jest/transform@29.5.0:
    resolution: {integrity: sha512-8vbeZWqLJOvHaDfeMuoHITGKSz5qWc9u04lnWrQE3VyuSw604PzQM824ZeX9XSjUCeDiE3GuxZe5UKa8J61NQw==}
    engines: {node: ^14.15.0 || ^16.10.0 || >=18.0.0}
    dependencies:
      '@babel/core': 7.22.5
      '@jest/types': 29.5.0
      '@jridgewell/trace-mapping': 0.3.18
      babel-plugin-istanbul: 6.1.1
      chalk: 4.1.2
      convert-source-map: 2.0.0
      fast-json-stable-stringify: 2.1.0
      graceful-fs: 4.2.11
      jest-haste-map: 29.5.0
      jest-regex-util: 29.4.3
      jest-util: 29.5.0
      micromatch: 4.0.5
      pirates: 4.0.5
      slash: 3.0.0
      write-file-atomic: 4.0.2
    transitivePeerDependencies:
      - supports-color
    dev: true

  /@jest/types@29.5.0:
    resolution: {integrity: sha512-qbu7kN6czmVRc3xWFQcAN03RAUamgppVUdXrvl1Wr3jlNF93o9mJbGcDWrwGB6ht44u7efB1qCFgVQmca24Uog==}
    engines: {node: ^14.15.0 || ^16.10.0 || >=18.0.0}
    dependencies:
      '@jest/schemas': 29.4.3
      '@types/istanbul-lib-coverage': 2.0.4
      '@types/istanbul-reports': 3.0.1
      '@types/node': 18.16.16
      '@types/yargs': 17.0.24
      chalk: 4.1.2
    dev: true

  /@jridgewell/gen-mapping@0.3.3:
    resolution: {integrity: sha512-HLhSWOLRi875zjjMG/r+Nv0oCW8umGb0BgEhyX3dDX3egwZtB8PqLnjz3yedt8R5StBrzcg4aBpnh8UA9D1BoQ==}
    engines: {node: '>=6.0.0'}
    dependencies:
      '@jridgewell/set-array': 1.1.2
      '@jridgewell/sourcemap-codec': 1.4.15
      '@jridgewell/trace-mapping': 0.3.18

  /@jridgewell/resolve-uri@3.1.0:
    resolution: {integrity: sha512-F2msla3tad+Mfht5cJq7LSXcdudKTWCVYUgw6pLFOOHSTtZlj6SWNYAp+AhuqLmWdBO2X5hPrLcu8cVP8fy28w==}
    engines: {node: '>=6.0.0'}

  /@jridgewell/resolve-uri@3.1.1:
    resolution: {integrity: sha512-dSYZh7HhCDtCKm4QakX0xFpsRDqjjtZf/kjI/v3T3Nwt5r8/qz/M19F9ySyOqU94SXBmeG9ttTul+YnR4LOxFA==}
    engines: {node: '>=6.0.0'}

  /@jridgewell/set-array@1.1.2:
    resolution: {integrity: sha512-xnkseuNADM0gt2bs+BvhO0p78Mk762YnZdsuzFV018NoG1Sj1SCQvpSqa7XUaTam5vAGasABV9qXASMKnFMwMw==}
    engines: {node: '>=6.0.0'}

  /@jridgewell/sourcemap-codec@1.4.14:
    resolution: {integrity: sha512-XPSJHWmi394fuUuzDnGz1wiKqWfo1yXecHQMRf2l6hztTO+nPru658AyDngaBe7isIxEkRsPR3FZh+s7iVa4Uw==}

  /@jridgewell/sourcemap-codec@1.4.15:
    resolution: {integrity: sha512-eF2rxCRulEKXHTRiDrDy6erMYWqNw4LPdQ8UQA4huuxaQsVeRPFl2oM8oDGxMFhJUWZf9McpLtJasDDZb/Bpeg==}

  /@jridgewell/trace-mapping@0.3.18:
    resolution: {integrity: sha512-w+niJYzMHdd7USdiH2U6869nqhD2nbfZXND5Yp93qIbEmnDNk7PD48o+YchRVpzMU7M6jVCbenTR7PA1FLQ9pA==}
    dependencies:
      '@jridgewell/resolve-uri': 3.1.0
      '@jridgewell/sourcemap-codec': 1.4.14

  /@jridgewell/trace-mapping@0.3.9:
    resolution: {integrity: sha512-3Belt6tdc8bPgAtbcmdtNJlirVoTmEb5e2gC94PnkwEW9jI6CAHUeoG85tjWP5WquqfavoMtMwiG4P926ZKKuQ==}
    dependencies:
      '@jridgewell/resolve-uri': 3.1.1
      '@jridgewell/sourcemap-codec': 1.4.15

  /@jsdevtools/ono@7.1.3:
    resolution: {integrity: sha512-4JQNk+3mVzK3xh2rqd6RB4J46qUR19azEHBneZyTZM+c456qOrbbM/5xcR8huNCCcbVt7+UmizG6GuUvPvKUYg==}

  /@line/bot-sdk@7.5.2:
    resolution: {integrity: sha512-mMaDnr+mOqQDLYJcUp+fQwZklg/LoOZzNILlWdsj2IFD2nXF+HhAm3KEy5tyUx629Y2bCx6nv9Jl0UlMwBiAiw==}
    engines: {node: '>=10'}
    dependencies:
      '@types/body-parser': 1.19.2
      '@types/node': 16.18.34
      axios: 0.27.2
      body-parser: 1.20.1
      file-type: 16.5.4
      form-data: 4.0.0
    transitivePeerDependencies:
      - debug
      - supports-color
    dev: false

  /@linear/sdk@2.6.0:
    resolution: {integrity: sha512-L7Bsd5Ooa+RusZ6Y1yuzsq3NnrSOqHbhZHvdY+anNTOEtFPKonFCNeUdWXpBlyM21rzx7MWq+TfjtMo9dbxxPQ==}
    engines: {node: '>=12.x', yarn: 1.x}
    dependencies:
      '@graphql-typed-document-node/core': 3.2.0(graphql@15.8.0)
      graphql: 15.8.0
      isomorphic-unfetch: 3.1.0
    transitivePeerDependencies:
      - encoding
    dev: false

  /@nicolo-ribaudo/chokidar-2@2.1.8-no-fsevents.3:
    resolution: {integrity: sha512-s88O1aVtXftvp5bCPB7WnmXc5IwOZZ7YPuwNPt+GtOOXpPvad1LfbmjYv+qII7zP6RU2QGnqve27dnLycEnyEQ==}
    requiresBuild: true
    dev: false
    optional: true

  /@nodelib/fs.scandir@2.1.5:
    resolution: {integrity: sha512-vq24Bq3ym5HEQm2NKCr3yXDwjc7vTsEThRDnkp2DK9p1uqLR+DHurm/NOTo0KG7HYHU7eppKZj3MyqYuMBf62g==}
    engines: {node: '>= 8'}
    dependencies:
      '@nodelib/fs.stat': 2.0.5
      run-parallel: 1.2.0

  /@nodelib/fs.stat@2.0.5:
    resolution: {integrity: sha512-RkhPPp2zrqDAQA/2jNhnztcPAlv64XdhIp7a7454A5ovI7Bukxgt7MX7udwAu3zg1DcpPU0rz3VV1SeaqvY4+A==}
    engines: {node: '>= 8'}

  /@nodelib/fs.walk@1.2.8:
    resolution: {integrity: sha512-oGB+UxlgWcgQkgwo8GcEGwemoTFt3FIO9ababBmaGwXIoBKZ+GTy0pP185beGg7Llih/NSHSV2XAs1lnznocSg==}
    engines: {node: '>= 8'}
    dependencies:
      '@nodelib/fs.scandir': 2.1.5
      fastq: 1.15.0

  /@notionhq/client@2.2.7:
    resolution: {integrity: sha512-ackhUZiCTxsDacHPfnuwfJmo7fmi6Il6BK+YByCZM5NEXVIohyEBWm/r18OQkuJzJjeC6Q+Jhh+0yhxjvWq/cA==}
    engines: {node: '>=12'}
    dependencies:
      '@types/node-fetch': 2.6.4
      node-fetch: 2.6.11
    transitivePeerDependencies:
      - encoding
    dev: false

  /@octokit/app@13.1.5:
    resolution: {integrity: sha512-6qTa24S+gdQUU66SCVfqTkyt2jAr9/ZeyPqJhnNI9PZ8Wum4lQy3bPS+voGlxABNOlzRKnxbSdYKoraMr3MqBA==}
    engines: {node: '>= 14'}
    dependencies:
      '@octokit/auth-app': 4.0.13
      '@octokit/auth-unauthenticated': 3.0.5
      '@octokit/core': 4.2.1
      '@octokit/oauth-app': 4.2.2
      '@octokit/plugin-paginate-rest': 6.1.2(@octokit/core@4.2.1)
      '@octokit/types': 9.2.3
      '@octokit/webhooks': 10.9.1
    transitivePeerDependencies:
      - encoding
    dev: false

  /@octokit/auth-app@4.0.13:
    resolution: {integrity: sha512-NBQkmR/Zsc+8fWcVIFrwDgNXS7f4XDrkd9LHdi9DPQw1NdGHLviLzRO2ZBwTtepnwHXW5VTrVU9eFGijMUqllg==}
    engines: {node: '>= 14'}
    dependencies:
      '@octokit/auth-oauth-app': 5.0.5
      '@octokit/auth-oauth-user': 2.1.1
      '@octokit/request': 6.2.5
      '@octokit/request-error': 3.0.3
      '@octokit/types': 9.2.3
      deprecation: 2.3.1
      lru-cache: 9.1.2
      universal-github-app-jwt: 1.1.1
      universal-user-agent: 6.0.0
    transitivePeerDependencies:
      - encoding
    dev: false

  /@octokit/auth-oauth-app@5.0.5:
    resolution: {integrity: sha512-UPX1su6XpseaeLVCi78s9droxpGtBWIgz9XhXAx9VXabksoF0MyI5vaa1zo1njyYt6VaAjFisC2A2Wchcu2WmQ==}
    engines: {node: '>= 14'}
    dependencies:
      '@octokit/auth-oauth-device': 4.0.4
      '@octokit/auth-oauth-user': 2.1.1
      '@octokit/request': 6.2.5
      '@octokit/types': 9.2.3
      '@types/btoa-lite': 1.0.0
      btoa-lite: 1.0.0
      universal-user-agent: 6.0.0
    transitivePeerDependencies:
      - encoding
    dev: false

  /@octokit/auth-oauth-device@4.0.4:
    resolution: {integrity: sha512-Xl85BZYfqCMv+Uvz33nVVUjE7I/PVySNaK6dRRqlkvYcArSr9vRcZC9KVjXYObGRTCN6mISeYdakAZvWEN4+Jw==}
    engines: {node: '>= 14'}
    dependencies:
      '@octokit/oauth-methods': 2.0.5
      '@octokit/request': 6.2.5
      '@octokit/types': 9.2.3
      universal-user-agent: 6.0.0
    transitivePeerDependencies:
      - encoding
    dev: false

  /@octokit/auth-oauth-user@2.1.1:
    resolution: {integrity: sha512-JgqnNNPf9CaWLxWm9uh2WgxcaVYhxBR09NVIPTiMU2dVZ3FObOHs3njBiLNw+zq84k+rEdm5Y7AsiASrZ84Apg==}
    engines: {node: '>= 14'}
    dependencies:
      '@octokit/auth-oauth-device': 4.0.4
      '@octokit/oauth-methods': 2.0.5
      '@octokit/request': 6.2.5
      '@octokit/types': 9.2.3
      btoa-lite: 1.0.0
      universal-user-agent: 6.0.0
    transitivePeerDependencies:
      - encoding
    dev: false

  /@octokit/auth-token@3.0.4:
    resolution: {integrity: sha512-TWFX7cZF2LXoCvdmJWY7XVPi74aSY0+FfBZNSXEXFkMpjcqsQwDSYVv5FhRFaI0V1ECnwbz4j59T/G+rXNWaIQ==}
    engines: {node: '>= 14'}
    dev: false

  /@octokit/auth-unauthenticated@3.0.5:
    resolution: {integrity: sha512-yH2GPFcjrTvDWPwJWWCh0tPPtTL5SMgivgKPA+6v/XmYN6hGQkAto8JtZibSKOpf8ipmeYhLNWQ2UgW0GYILCw==}
    engines: {node: '>= 14'}
    dependencies:
      '@octokit/request-error': 3.0.3
      '@octokit/types': 9.2.3
    dev: false

  /@octokit/core@4.2.1:
    resolution: {integrity: sha512-tEDxFx8E38zF3gT7sSMDrT1tGumDgsw5yPG6BBh/X+5ClIQfMH/Yqocxz1PnHx6CHyF6pxmovUTOfZAUvQ0Lvw==}
    engines: {node: '>= 14'}
    dependencies:
      '@octokit/auth-token': 3.0.4
      '@octokit/graphql': 5.0.6
      '@octokit/request': 6.2.5
      '@octokit/request-error': 3.0.3
      '@octokit/types': 9.2.3
      before-after-hook: 2.2.3
      universal-user-agent: 6.0.0
    transitivePeerDependencies:
      - encoding
    dev: false

  /@octokit/endpoint@7.0.5:
    resolution: {integrity: sha512-LG4o4HMY1Xoaec87IqQ41TQ+glvIeTKqfjkCEmt5AIwDZJwQeVZFIEYXrYY6yLwK+pAScb9Gj4q+Nz2qSw1roA==}
    engines: {node: '>= 14'}
    dependencies:
      '@octokit/types': 9.2.3
      is-plain-object: 5.0.0
      universal-user-agent: 6.0.0
    dev: false

  /@octokit/graphql@5.0.6:
    resolution: {integrity: sha512-Fxyxdy/JH0MnIB5h+UQ3yCoh1FG4kWXfFKkpWqjZHw/p+Kc8Y44Hu/kCgNBT6nU1shNumEchmW/sUO1JuQnPcw==}
    engines: {node: '>= 14'}
    dependencies:
      '@octokit/request': 6.2.5
      '@octokit/types': 9.2.3
      universal-user-agent: 6.0.0
    transitivePeerDependencies:
      - encoding
    dev: false

  /@octokit/oauth-app@4.2.2:
    resolution: {integrity: sha512-/jsPd43Yu2UXJ4XGq9KyOjPj5kNWQ5pfVzeDEfIVE8ENchyIPS+/IY2a8b0+OQSAsBKBLTHVp9m51RfGHmPZlw==}
    engines: {node: '>= 14'}
    dependencies:
      '@octokit/auth-oauth-app': 5.0.5
      '@octokit/auth-oauth-user': 2.1.1
      '@octokit/auth-unauthenticated': 3.0.5
      '@octokit/core': 4.2.1
      '@octokit/oauth-authorization-url': 5.0.0
      '@octokit/oauth-methods': 2.0.5
      '@types/aws-lambda': 8.10.116
      fromentries: 1.3.2
      universal-user-agent: 6.0.0
    transitivePeerDependencies:
      - encoding
    dev: false

  /@octokit/oauth-authorization-url@5.0.0:
    resolution: {integrity: sha512-y1WhN+ERDZTh0qZ4SR+zotgsQUE1ysKnvBt1hvDRB2WRzYtVKQjn97HEPzoehh66Fj9LwNdlZh+p6TJatT0zzg==}
    engines: {node: '>= 14'}
    dev: false

  /@octokit/oauth-methods@2.0.5:
    resolution: {integrity: sha512-yQP6B5gE3axNxuM3U9KqWs/ErAQ+WLPaPgC/7EjsZsQibkf8sjdAfF8/y/EJW+Dd05XQvadX4WhQZPMnO1SE1A==}
    engines: {node: '>= 14'}
    dependencies:
      '@octokit/oauth-authorization-url': 5.0.0
      '@octokit/request': 6.2.5
      '@octokit/request-error': 3.0.3
      '@octokit/types': 9.2.3
      btoa-lite: 1.0.0
    transitivePeerDependencies:
      - encoding
    dev: false

  /@octokit/openapi-types@17.2.0:
    resolution: {integrity: sha512-MazrFNx4plbLsGl+LFesMo96eIXkFgEtaKbnNpdh4aQ0VM10aoylFsTYP1AEjkeoRNZiiPe3T6Gl2Hr8dJWdlQ==}
    dev: false

  /@octokit/plugin-paginate-rest@6.1.2(@octokit/core@4.2.1):
    resolution: {integrity: sha512-qhrmtQeHU/IivxucOV1bbI/xZyC/iOBhclokv7Sut5vnejAIAEXVcGQeRpQlU39E0WwK9lNvJHphHri/DB6lbQ==}
    engines: {node: '>= 14'}
    peerDependencies:
      '@octokit/core': '>=4'
    dependencies:
      '@octokit/core': 4.2.1
      '@octokit/tsconfig': 1.0.2
      '@octokit/types': 9.2.3
    dev: false

  /@octokit/plugin-rest-endpoint-methods@7.1.3(@octokit/core@4.2.1):
    resolution: {integrity: sha512-0aoPd4f1k/KXPTGSX0NbxcBrShBHArgcW3pujEvLa6wUfcfA1BehxQ2Ifwa6CbJ4SfzaO79FvGgaUipoxDsgjA==}
    engines: {node: '>= 14'}
    peerDependencies:
      '@octokit/core': '>=3'
    dependencies:
      '@octokit/core': 4.2.1
      '@octokit/types': 9.2.3
    dev: false

  /@octokit/plugin-retry@4.1.6(@octokit/core@4.2.1):
    resolution: {integrity: sha512-obkYzIgEC75r8+9Pnfiiqy3y/x1bc3QLE5B7qvv9wi9Kj0R5tGQFC6QMBg1154WQ9lAVypuQDGyp3hNpp15gQQ==}
    engines: {node: '>= 14'}
    peerDependencies:
      '@octokit/core': '>=3'
    dependencies:
      '@octokit/core': 4.2.1
      '@octokit/types': 9.2.3
      bottleneck: 2.19.5
    dev: false

  /@octokit/plugin-throttling@5.2.3(@octokit/core@4.2.1):
    resolution: {integrity: sha512-C9CFg9mrf6cugneKiaI841iG8DOv6P5XXkjmiNNut+swePxQ7RWEdAZRp5rJoE1hjsIqiYcKa/ZkOQ+ujPI39Q==}
    engines: {node: '>= 14'}
    peerDependencies:
      '@octokit/core': ^4.0.0
    dependencies:
      '@octokit/core': 4.2.1
      '@octokit/types': 9.2.3
      bottleneck: 2.19.5
    dev: false

  /@octokit/request-error@3.0.3:
    resolution: {integrity: sha512-crqw3V5Iy2uOU5Np+8M/YexTlT8zxCfI+qu+LxUB7SZpje4Qmx3mub5DfEKSO8Ylyk0aogi6TYdf6kxzh2BguQ==}
    engines: {node: '>= 14'}
    dependencies:
      '@octokit/types': 9.2.3
      deprecation: 2.3.1
      once: 1.4.0
    dev: false

  /@octokit/request@6.2.5:
    resolution: {integrity: sha512-z83E8UIlPNaJUsXpjD8E0V5o/5f+vJJNbNcBwVZsX3/vC650U41cOkTLjq4PKk9BYonQGOnx7N17gvLyNjgGcQ==}
    engines: {node: '>= 14'}
    dependencies:
      '@octokit/endpoint': 7.0.5
      '@octokit/request-error': 3.0.3
      '@octokit/types': 9.2.3
      is-plain-object: 5.0.0
      node-fetch: 2.6.11
      universal-user-agent: 6.0.0
    transitivePeerDependencies:
      - encoding
    dev: false

  /@octokit/tsconfig@1.0.2:
    resolution: {integrity: sha512-I0vDR0rdtP8p2lGMzvsJzbhdOWy405HcGovrspJ8RRibHnyRgggUSNO5AIox5LmqiwmatHKYsvj6VGFHkqS7lA==}
    dev: false

  /@octokit/types@9.2.3:
    resolution: {integrity: sha512-MMeLdHyFIALioycq+LFcA71v0S2xpQUX2cw6pPbHQjaibcHYwLnmK/kMZaWuGfGfjBJZ3wRUq+dOaWsvrPJVvA==}
    dependencies:
      '@octokit/openapi-types': 17.2.0
    dev: false

  /@octokit/webhooks-methods@3.0.3:
    resolution: {integrity: sha512-2vM+DCNTJ5vL62O5LagMru6XnYhV4fJslK+5YUkTa6rWlW2S+Tqs1lF9Wr9OGqHfVwpBj3TeztWfVON/eUoW1Q==}
    engines: {node: '>= 14'}
    dev: false

  /@octokit/webhooks-types@6.11.0:
    resolution: {integrity: sha512-AanzbulOHljrku1NGfafxdpTCfw2ENaWzH01N2vqQM+cUFbk868Cgh0xylz0JIM9BoKbfI++bdD6EYX0Q/UTEw==}
    dev: false

  /@octokit/webhooks@10.9.1:
    resolution: {integrity: sha512-5NXU4VfsNOo2VSU/SrLrpPH2Z1ZVDOWFcET4EpnEBX1uh/v8Uz65UVuHIRx5TZiXhnWyRE9AO1PXHa+M/iWwZA==}
    engines: {node: '>= 14'}
    dependencies:
      '@octokit/request-error': 3.0.3
      '@octokit/webhooks-methods': 3.0.3
      '@octokit/webhooks-types': 6.11.0
      aggregate-error: 3.1.0
    dev: false

  /@parcel/watcher@2.1.0:
    resolution: {integrity: sha512-8s8yYjd19pDSsBpbkOHnT6Z2+UJSuLQx61pCFM0s5wSRvKCEMDjd/cHY3/GI1szHIWbpXpsJdg3V6ISGGx9xDw==}
    engines: {node: '>= 10.0.0'}
    requiresBuild: true
    dependencies:
      is-glob: 4.0.3
      micromatch: 4.0.5
      node-addon-api: 3.2.1
      node-gyp-build: 4.6.0
    dev: false

  /@readme/better-ajv-errors@1.6.0(ajv@8.12.0):
    resolution: {integrity: sha512-9gO9rld84Jgu13kcbKRU+WHseNhaVt76wYMeRDGsUGYxwJtI3RmEJ9LY9dZCYQGI8eUZLuxb5qDja0nqklpFjQ==}
    engines: {node: '>=14'}
    peerDependencies:
      ajv: 4.11.8 - 8
    dependencies:
      '@babel/code-frame': 7.22.5
      '@babel/runtime': 7.22.10
      '@humanwhocodes/momoa': 2.0.4
      ajv: 8.12.0
      chalk: 4.1.2
      json-to-ast: 2.1.0
      jsonpointer: 5.0.1
      leven: 3.1.0
    dev: true

  /@readme/json-schema-ref-parser@1.2.0:
    resolution: {integrity: sha512-Bt3QVovFSua4QmHa65EHUmh2xS0XJ3rgTEUPH998f4OW4VVJke3BuS16f+kM0ZLOGdvIrzrPRqwihuv5BAjtrA==}
    dependencies:
      '@jsdevtools/ono': 7.1.3
      '@types/json-schema': 7.0.12
      call-me-maybe: 1.0.2
      js-yaml: 4.1.0
    dev: true

  /@readme/openapi-parser@2.5.0(openapi-types@12.1.3):
    resolution: {integrity: sha512-IbymbOqRuUzoIgxfAAR7XJt2FWl6n2yqN09fF5adacGm7W03siA3bj1Emql0X9D2T+RpBYz3x9zDsMhuoMP62A==}
    engines: {node: '>=14'}
    peerDependencies:
      openapi-types: '>=7'
    dependencies:
      '@apidevtools/openapi-schemas': 2.1.0
      '@apidevtools/swagger-methods': 3.0.2
      '@jsdevtools/ono': 7.1.3
      '@readme/better-ajv-errors': 1.6.0(ajv@8.12.0)
      '@readme/json-schema-ref-parser': 1.2.0
      ajv: 8.12.0
      ajv-draft-04: 1.0.0(ajv@8.12.0)
      call-me-maybe: 1.0.2
      openapi-types: 12.1.3
    dev: true

  /@redis/bloom@1.2.0(@redis/client@1.5.8):
    resolution: {integrity: sha512-HG2DFjYKbpNmVXsa0keLHp/3leGJz1mjh09f2RLGGLQZzSHpkmZWuwJbAvo3QcRY8p80m5+ZdXZdYOSBLlp7Cg==}
    peerDependencies:
      '@redis/client': ^1.0.0
    dependencies:
      '@redis/client': 1.5.8
    dev: false

  /@redis/client@1.5.8:
    resolution: {integrity: sha512-xzElwHIO6rBAqzPeVnCzgvrnBEcFL1P0w8P65VNLRkdVW8rOE58f52hdj0BDgmsdOm4f1EoXPZtH4Fh7M/qUpw==}
    engines: {node: '>=14'}
    dependencies:
      cluster-key-slot: 1.1.2
      generic-pool: 3.9.0
      yallist: 4.0.0
    dev: false

  /@redis/graph@1.1.0(@redis/client@1.5.8):
    resolution: {integrity: sha512-16yZWngxyXPd+MJxeSr0dqh2AIOi8j9yXKcKCwVaKDbH3HTuETpDVPcLujhFYVPtYrngSco31BUcSa9TH31Gqg==}
    peerDependencies:
      '@redis/client': ^1.0.0
    dependencies:
      '@redis/client': 1.5.8
    dev: false

  /@redis/json@1.0.4(@redis/client@1.5.8):
    resolution: {integrity: sha512-LUZE2Gdrhg0Rx7AN+cZkb1e6HjoSKaeeW8rYnt89Tly13GBI5eP4CwDVr+MY8BAYfCg4/N15OUrtLoona9uSgw==}
    peerDependencies:
      '@redis/client': ^1.0.0
    dependencies:
      '@redis/client': 1.5.8
    dev: false

  /@redis/search@1.1.3(@redis/client@1.5.8):
    resolution: {integrity: sha512-4Dg1JjvCevdiCBTZqjhKkGoC5/BcB7k9j99kdMnaXFXg8x4eyOIVg9487CMv7/BUVkFLZCaIh8ead9mU15DNng==}
    peerDependencies:
      '@redis/client': ^1.0.0
    dependencies:
      '@redis/client': 1.5.8
    dev: false

  /@redis/time-series@1.0.4(@redis/client@1.5.8):
    resolution: {integrity: sha512-ThUIgo2U/g7cCuZavucQTQzA9g9JbDDY2f64u3AbAoz/8vE2lt2U37LamDUVChhaDA3IRT9R6VvJwqnUfTJzng==}
    peerDependencies:
      '@redis/client': ^1.0.0
    dependencies:
      '@redis/client': 1.5.8
    dev: false

  /@sentry-internal/tracing@7.53.1:
    resolution: {integrity: sha512-a4H4rvVdz0XDGgNfRqc7zg6rMt2P1P05xBmgfIfztYy94Vciw1QMdboNiT7einr8ra8wogdEaK4Pe2AzYAPBJQ==}
    engines: {node: '>=8'}
    dependencies:
      '@sentry/core': 7.53.1
      '@sentry/types': 7.53.1
      '@sentry/utils': 7.53.1
      tslib: 1.14.1
    dev: false

  /@sentry/cli@2.18.1:
    resolution: {integrity: sha512-lc/dX/cvcmznWNbLzDbzxn224vwY5zLIDBe3yOO6Usg3CDgkZZ3xfjN4AIUZwkiTEPIOELodrOfdoMxqpXyYDw==}
    engines: {node: '>= 10'}
    hasBin: true
    requiresBuild: true
    dependencies:
      https-proxy-agent: 5.0.1
      node-fetch: 2.6.11
      progress: 2.0.3
      proxy-from-env: 1.1.0
      which: 2.0.2
    transitivePeerDependencies:
      - encoding
      - supports-color
    dev: true

  /@sentry/core@7.53.1:
    resolution: {integrity: sha512-DAH8IJNORJJ7kQLqsZuhMkN6cwJjXzFuuUoZor7IIDHIHjtl51W+2F3Stg3+I3ZoKDfJfUNKqhipk2WZjG0FBg==}
    engines: {node: '>=8'}
    dependencies:
      '@sentry/types': 7.53.1
      '@sentry/utils': 7.53.1
      tslib: 1.14.1
    dev: false

  /@sentry/node@7.53.1:
    resolution: {integrity: sha512-B4ax8sRd54xj4ad+4eY2EOKNt0Mh1NjuLW1zUKS8HW3h0bmuaDFzGuhEVvEY5H4SaV6tZKj1c0dvnMnyUbYkhA==}
    engines: {node: '>=8'}
    dependencies:
      '@sentry-internal/tracing': 7.53.1
      '@sentry/core': 7.53.1
      '@sentry/types': 7.53.1
      '@sentry/utils': 7.53.1
      cookie: 0.4.2
      https-proxy-agent: 5.0.1
      lru_map: 0.3.3
      tslib: 1.14.1
    transitivePeerDependencies:
      - supports-color
    dev: false

  /@sentry/types@7.53.1:
    resolution: {integrity: sha512-/ijchRIu+jz3+j/zY+7KRPfLSCY14fTx5xujjbOdmEKjmIHQmwPBdszcQm40uwofrR8taV4hbt5MFN+WnjCkCw==}
    engines: {node: '>=8'}
    dev: false

  /@sentry/utils@7.53.1:
    resolution: {integrity: sha512-DKJA1LSUOEv4KOR828MzVuLh+drjeAgzyKgN063OEKmnirgjgRgNNS8wUgwpG0Tn2k6ANZGCwrdfzPeSBxshKg==}
    engines: {node: '>=8'}
    dependencies:
      '@sentry/types': 7.53.1
      tslib: 1.14.1
    dev: false

  /@sideway/address@4.1.4:
    resolution: {integrity: sha512-7vwq+rOHVWjyXxVlR76Agnvhy8I9rpzjosTESvmhNeXOXdZZB15Fl+TI9x1SiHZH5Jv2wTGduSxFDIaq0m3DUw==}
    dependencies:
      '@hapi/hoek': 9.3.0
    dev: false

  /@sideway/formula@3.0.1:
    resolution: {integrity: sha512-/poHZJJVjx3L+zVD6g9KgHfYnb443oi7wLu/XKojDviHy6HOEOA6z1Trk5aR1dGcmPenJEgb2sK2I80LeS3MIg==}
    dev: false

  /@sideway/pinpoint@2.0.0:
    resolution: {integrity: sha512-RNiOoTPkptFtSVzQevY/yWtZwf/RxyVnPy/OcA9HBM3MlGDnBEYL5B41H0MTn0Uec8Hi+2qUtTfG2WWZBmMejQ==}
    dev: false

  /@sinclair/typebox@0.25.24:
    resolution: {integrity: sha512-XJfwUVUKDHF5ugKwIcxEgc9k8b7HbznCp6eUfWgu710hMPNIO4aw4/zB5RogDQz8nd6gyCDpU9O/m6qYEWY6yQ==}

  /@sindresorhus/is@0.14.0:
    resolution: {integrity: sha512-9NET910DNaIPngYnLLPeg+Ogzqsi9uM4mSboU5y6p8S5DzMTVEsJZrawi+BoDNUVBa2DhJqQYUFvMDfgU062LQ==}
    engines: {node: '>=6'}
    dev: false

  /@sinonjs/commons@3.0.0:
    resolution: {integrity: sha512-jXBtWAF4vmdNmZgD5FoKsVLv3rPgDnLgPbU84LIJ3otV44vJlDRokVng5v8NFJdCf/da9legHcKaRuZs4L7faA==}
    dependencies:
      type-detect: 4.0.8
    dev: true

  /@sinonjs/fake-timers@10.2.0:
    resolution: {integrity: sha512-OPwQlEdg40HAj5KNF8WW6q2KG4Z+cBCZb3m4ninfTZKaBmbIJodviQsDBoYMPHkOyJJMHnOJo5j2+LKDOhOACg==}
    dependencies:
      '@sinonjs/commons': 3.0.0
    dev: true

  /@slack/bolt@3.13.1:
    resolution: {integrity: sha512-ifWmlgW2pmtVfbb2YLuicKJu0PQEY0ZncAXTBxIgTP+EIl9okZnY5uIfCqFWzR9LkU0JWGdxMrHVKTptHV3YRQ==}
    engines: {node: '>=12.13.0', npm: '>=6.12.0'}
    dependencies:
      '@slack/logger': 3.0.0
      '@slack/oauth': 2.6.1
      '@slack/socket-mode': 1.3.2
      '@slack/types': 2.8.0
      '@slack/web-api': 6.8.1
      '@types/express': 4.17.17
      '@types/node': 18.16.0
      '@types/promise.allsettled': 1.0.3
      '@types/tsscmp': 1.0.0
      axios: 0.27.2
      express: 4.18.2
      path-to-regexp: 6.2.1
      please-upgrade-node: 3.2.0
      promise.allsettled: 1.0.6
      raw-body: 2.5.1
      tsscmp: 1.0.6
    transitivePeerDependencies:
      - bufferutil
      - debug
      - supports-color
      - utf-8-validate
    dev: false

  /@slack/logger@3.0.0:
    resolution: {integrity: sha512-DTuBFbqu4gGfajREEMrkq5jBhcnskinhr4+AnfJEk48zhVeEv3XnUKGIX98B74kxhYsIMfApGGySTn7V3b5yBA==}
    engines: {node: '>= 12.13.0', npm: '>= 6.12.0'}
    dependencies:
      '@types/node': 18.16.16
    dev: false

  /@slack/oauth@2.6.1:
    resolution: {integrity: sha512-Qm8LI+W9gtC5YQz/3yq7b6Qza7SSIJ9jVIgbkrY3AGwT4E0P6mUFV5gKHadvDEfTGG3ZiWuKMyC06ZpexZsQgg==}
    engines: {node: '>=12.13.0', npm: '>=6.12.0'}
    dependencies:
      '@slack/logger': 3.0.0
      '@slack/web-api': 6.8.1
      '@types/jsonwebtoken': 8.5.9
      '@types/node': 18.16.16
      jsonwebtoken: 9.0.0
      lodash.isstring: 4.0.1
    transitivePeerDependencies:
      - debug
    dev: false

  /@slack/socket-mode@1.3.2:
    resolution: {integrity: sha512-6LiwYE6k4DNbnctZZSLfERiOzWngAvXogxQEYzUkxeZgh2GC6EdmRq6OEbZXOBe71/K66YVx05VfR7B4b1ScTQ==}
    engines: {node: '>=12.13.0', npm: '>=6.12.0'}
    dependencies:
      '@slack/logger': 3.0.0
      '@slack/web-api': 6.8.1
      '@types/node': 18.16.16
      '@types/p-queue': 2.3.2
      '@types/ws': 7.4.7
      eventemitter3: 3.1.2
      finity: 0.5.4
      p-cancelable: 1.1.0
      p-queue: 2.4.2
      ws: 7.5.9
    transitivePeerDependencies:
      - bufferutil
      - debug
      - utf-8-validate
    dev: false

  /@slack/types@2.8.0:
    resolution: {integrity: sha512-ghdfZSF0b4NC9ckBA8QnQgC9DJw2ZceDq0BIjjRSv6XAZBXJdWgxIsYz0TYnWSiqsKZGH2ZXbj9jYABZdH3OSQ==}
    engines: {node: '>= 12.13.0', npm: '>= 6.12.0'}
    dev: false

  /@slack/web-api@6.8.1:
    resolution: {integrity: sha512-eMPk2S99S613gcu7odSw/LV+Qxr8A+RXvBD0GYW510wJuTERiTjP5TgCsH8X09+lxSumbDE88wvWbuFuvGa74g==}
    engines: {node: '>= 12.13.0', npm: '>= 6.12.0'}
    dependencies:
      '@slack/logger': 3.0.0
      '@slack/types': 2.8.0
      '@types/is-stream': 1.1.0
      '@types/node': 18.16.16
      axios: 0.27.2
      eventemitter3: 3.1.2
      form-data: 2.5.1
      is-electron: 2.2.0
      is-stream: 1.1.0
      p-queue: 6.6.2
      p-retry: 4.6.2
    transitivePeerDependencies:
      - debug
    dev: false

  /@szmarczak/http-timer@1.1.2:
    resolution: {integrity: sha512-XIB2XbzHTN6ieIjfIMV9hlVcfPU26s2vafYWQcZHWXHOxiaRZYEDKEwdl129Zyg50+foYV2jCgtrqSA6qNuNSA==}
    engines: {node: '>=6'}
    dependencies:
      defer-to-connect: 1.1.3
    dev: false

  /@tokenizer/token@0.3.0:
    resolution: {integrity: sha512-OvjF+z51L3ov0OyAU0duzsYuvO01PH7x4t6DJx+guahgTnBHkhJdG7soQeTSFLWN3efnHyibZ4Z8l2EuWwJN3A==}
    dev: false

  /@tootallnate/once@2.0.0:
    resolution: {integrity: sha512-XCuKFP5PS55gnMVu3dty8KPatLqUoy/ZYzDzAGCQ8JNFCkLXzmI7vNHCR+XpbZaMWQK/vQubr7PkYq8g470J/A==}
    engines: {node: '>= 10'}
    dev: false

  /@tsconfig/node10@1.0.9:
    resolution: {integrity: sha512-jNsYVVxU8v5g43Erja32laIDHXeoNvFEpX33OK4d6hljo3jDhCBDhx5dhCCTMWUojscpAagGiRkBKxpdl9fxqA==}

  /@tsconfig/node12@1.0.11:
    resolution: {integrity: sha512-cqefuRsh12pWyGsIoBKJA9luFu3mRxCA+ORZvA4ktLSzIuCUtWVxGIuXigEwO5/ywWFMZ2QEGKWvkZG1zDMTag==}

  /@tsconfig/node14@1.0.3:
    resolution: {integrity: sha512-ysT8mhdixWK6Hw3i1V2AeRqZ5WfXg1G43mqoYlM2nc6388Fq5jcXyr5mRsqViLx/GJYdoL0bfXD8nmF+Zn/Iow==}

  /@tsconfig/node16@1.0.4:
    resolution: {integrity: sha512-vxhUy4J8lyeyinH7Azl1pdd43GJhZH/tP2weN8TntQblOY+A0XbT8DJk1/oCPuOOyg/Ja757rG0CgHcWC8OfMA==}

  /@tsconfig/node18-strictest@1.0.0:
    resolution: {integrity: sha512-bOuNKwO4Fzbt+Su5wqI9zNHwx5C25gLnutwVQA1sBZk0cW8UjVPVcwzIUhJIIJDUx7zDEbAwdCD2HfvIsV8dYg==}
    deprecated: TypeScript 5.0 supports combining TSConfigs using array syntax in extends
    dev: true

  /@types/append-query@2.0.1:
    resolution: {integrity: sha512-L/RxncHj5Wh8B0A5yGTYQbCu+YVbrbtuPaemp/yrQCy1du/qYqEnQBgZoipeSYhTSJoTqRJGLqmnbUOn5iu0cQ==}
    dev: false

  /@types/asana@0.18.12:
    resolution: {integrity: sha512-A0AD7eZahS10Tq+CHIValIJP0yxnQRzuWP5E+uuhzFVTwiH8qaLVJWZ2jpVV1x1TUdetQnmNnRQjeCN5V+uDDw==}
    dependencies:
      '@types/bluebird': 3.5.38
    dev: true

  /@types/aws-lambda@8.10.116:
    resolution: {integrity: sha512-LSvIyxYCsIMOiBnb5D6HTf7JXLCh3KPiZWL6Pkn1MqV/v5OoP42GDqn5H4wHKGGKN0mJB+4y1r0oat1dLBAkuA==}
    dev: false

  /@types/babel__core@7.20.1:
    resolution: {integrity: sha512-aACu/U/omhdk15O4Nfb+fHgH/z3QsfQzpnvRZhYhThms83ZnAOZz7zZAWO7mn2yyNQaA4xTO8GLK3uqFU4bYYw==}
    dependencies:
      '@babel/parser': 7.22.5
      '@babel/types': 7.22.5
      '@types/babel__generator': 7.6.4
      '@types/babel__template': 7.4.1
      '@types/babel__traverse': 7.20.1
    dev: true

  /@types/babel__generator@7.6.4:
    resolution: {integrity: sha512-tFkciB9j2K755yrTALxD44McOrk+gfpIpvC3sxHjRawj6PfnQxrse4Clq5y/Rq+G3mrBurMax/lG8Qn2t9mSsg==}
    dependencies:
      '@babel/types': 7.22.5
    dev: true

  /@types/babel__template@7.4.1:
    resolution: {integrity: sha512-azBFKemX6kMg5Io+/rdGT0dkGreboUVR0Cdm3fz9QJWpaQGJRQXl7C+6hOTCZcMll7KFyEQpgbYI2lHdsS4U7g==}
    dependencies:
      '@babel/parser': 7.22.5
      '@babel/types': 7.22.5
    dev: true

  /@types/babel__traverse@7.20.1:
    resolution: {integrity: sha512-MitHFXnhtgwsGZWtT68URpOvLN4EREih1u3QtQiN4VdAxWKRVvGCSvw/Qth0M0Qq3pJpnGOu5JaM/ydK7OGbqg==}
    dependencies:
      '@babel/types': 7.22.5
    dev: true

  /@types/bluebird@3.5.38:
    resolution: {integrity: sha512-yR/Kxc0dd4FfwtEoLZMoqJbM/VE/W7hXn/MIjb+axcwag0iFmSPK7OBUZq1YWLynJUoWQkfUrI7T0HDqGApNSg==}
    dev: true

  /@types/body-parser@1.19.2:
    resolution: {integrity: sha512-ALYone6pm6QmwZoAgeyNksccT9Q4AWZQ6PvfwR37GT6r6FWUPguq6sUmNGSMV2Wr761oQoBxwGGa6DR5o1DC9g==}
    dependencies:
      '@types/connect': 3.4.35
      '@types/node': 18.16.16
    dev: false

  /@types/btoa-lite@1.0.0:
    resolution: {integrity: sha512-wJsiX1tosQ+J5+bY5LrSahHxr2wT+uME5UDwdN1kg4frt40euqA+wzECkmq4t5QbveHiJepfdThgQrPw6KiSlg==}
    dev: false

  /@types/chai-subset@1.3.3:
    resolution: {integrity: sha512-frBecisrNGz+F4T6bcc+NLeolfiojh5FxW2klu669+8BARtyQv2C/GkNW6FUodVe4BroGMP/wER/YDGc7rEllw==}
    dependencies:
      '@types/chai': 4.3.5

  /@types/chai@4.3.5:
    resolution: {integrity: sha512-mEo1sAde+UCE6b2hxn332f1g1E8WfYRu6p5SvTKr2ZKC1f7gFJXk4h5PyGP9Dt6gCaG8y8XhwnXWC6Iy2cmBng==}

  /@types/connect@3.4.35:
    resolution: {integrity: sha512-cdeYyv4KWoEgpBISTxWvqYsVy444DOqehiF3fM3ne10AmJ62RSyNkUnxMJXHQWRQQX2eR94m5y1IZyDwBjV9FQ==}
    dependencies:
      '@types/node': 18.16.16
    dev: false

  /@types/debug@4.1.8:
    resolution: {integrity: sha512-/vPO1EPOs306Cvhwv7KfVfYvOJqA/S/AXjaHQiJboCZzcNDb+TIJFN9/2C9DZ//ijSKWioNyUxD792QmDJ+HKQ==}
    dependencies:
      '@types/ms': 0.7.31
    dev: false

  /@types/express-serve-static-core@4.17.35:
    resolution: {integrity: sha512-wALWQwrgiB2AWTT91CB62b6Yt0sNHpznUXeZEcnPU3DRdlDIz74x8Qg1UUYKSVFi+va5vKOLYRBI1bRKiLLKIg==}
    dependencies:
      '@types/node': 18.16.16
      '@types/qs': 6.9.7
      '@types/range-parser': 1.2.4
      '@types/send': 0.17.1
    dev: false

  /@types/express@4.17.17:
    resolution: {integrity: sha512-Q4FmmuLGBG58btUnfS1c1r/NQdlp3DMfGDGig8WhfpA2YRUtEkxAjkZb0yvplJGYdF1fsQ81iMDcH24sSCNC/Q==}
    dependencies:
      '@types/body-parser': 1.19.2
      '@types/express-serve-static-core': 4.17.35
      '@types/qs': 6.9.7
      '@types/serve-static': 1.15.1
    dev: false

  /@types/glob@7.2.0:
    resolution: {integrity: sha512-ZUxbzKl0IfJILTS6t7ip5fQQM/J3TJYubDm3nMbgubNNYS62eXeUpoLUC8/7fJNiFYHTrGPQn7hspDUzIHX3UA==}
    dependencies:
      '@types/minimatch': 5.1.2
      '@types/node': 18.16.16

  /@types/graceful-fs@4.1.6:
    resolution: {integrity: sha512-Sig0SNORX9fdW+bQuTEovKj3uHcUL6LQKbCrrqb1X7J6/ReAbhCXRAhc+SMejhLELFj2QcyuxmUooZ4bt5ReSw==}
    dependencies:
      '@types/node': 18.16.16
    dev: true

  /@types/is-stream@1.1.0:
    resolution: {integrity: sha512-jkZatu4QVbR60mpIzjINmtS1ZF4a/FqdTUTBeQDVOQ2PYyidtwFKr0B5G6ERukKwliq+7mIXvxyppwzG5EgRYg==}
    dependencies:
      '@types/node': 18.16.16
    dev: false

  /@types/istanbul-lib-coverage@2.0.4:
    resolution: {integrity: sha512-z/QT1XN4K4KYuslS23k62yDIDLwLFkzxOuMplDtObz0+y7VqJCaO2o+SPwHCvLFZh7xazvvoor2tA/hPz9ee7g==}
    dev: true

  /@types/istanbul-lib-report@3.0.0:
    resolution: {integrity: sha512-plGgXAPfVKFoYfa9NpYDAkseG+g6Jr294RqeqcqDixSbU34MZVJRi/P+7Y8GDpzkEwLaGZZOpKIEmeVZNtKsrg==}
    dependencies:
      '@types/istanbul-lib-coverage': 2.0.4
    dev: true

  /@types/istanbul-reports@3.0.1:
    resolution: {integrity: sha512-c3mAZEuK0lvBp8tmuL74XRKn1+y2dcwOUpH7x4WrF6gk1GIgiluDRgMYQtw2OFcBvAJWlt6ASU3tSqxp0Uu0Aw==}
    dependencies:
      '@types/istanbul-lib-report': 3.0.0
    dev: true

  /@types/jest@29.5.2:
    resolution: {integrity: sha512-mSoZVJF5YzGVCk+FsDxzDuH7s+SCkzrgKZzf0Z0T2WudhBUPoF6ktoTPC4R0ZoCPCV5xUvuU6ias5NvxcBcMMg==}
    dependencies:
      expect: 29.5.0
      pretty-format: 29.5.0
    dev: true

  /@types/json-schema@7.0.12:
    resolution: {integrity: sha512-Hr5Jfhc9eYOQNPYO5WLDq/n4jqijdHNlDXjuAQkkt+mWdQR+XJToOHrsD4cPaMXpn6KO7y2+wM8AZEs8VpBLVA==}

  /@types/json5@0.0.29:
    resolution: {integrity: sha512-dRLjCWHYg4oaA77cxO64oO+7JwCwnIzkZPdrrC71jQmQtlhM556pwKo5bUzqvZndkVbeFLIIi+9TC40JNF5hNQ==}
    dev: false

  /@types/jsonwebtoken@8.5.9:
    resolution: {integrity: sha512-272FMnFGzAVMGtu9tkr29hRL6bZj4Zs1KZNeHLnKqAvp06tAIcarTMwOh8/8bz4FmKRcMxZhZNeUAQsNLoiPhg==}
    dependencies:
      '@types/node': 18.16.16
    dev: false

  /@types/jsonwebtoken@9.0.2:
    resolution: {integrity: sha512-drE6uz7QBKq1fYqqoFKTDRdFCPHd5TCub75BM+D+cMx7NU9hUz7SESLfC2fSCXVFMO5Yj8sOWHuGqPgjc+fz0Q==}
    dependencies:
      '@types/node': 18.16.16
    dev: false

  /@types/keyv@3.1.4:
    resolution: {integrity: sha512-BQ5aZNSCpj7D6K2ksrRCTmKRLEpnPvWDiLPfoGyhZ++8YtiK9d/3DBKPJgry359X/P1PfruyYwvnvwFjuEiEIg==}
    dependencies:
      '@types/node': 18.16.16
    dev: false

  /@types/lodash@4.14.195:
    resolution: {integrity: sha512-Hwx9EUgdwf2GLarOjQp5ZH8ZmblzcbTBC2wtQWNKARBSxM9ezRIAUpeDTgoQRAFB0+8CNWXVA9+MaSOzOF3nPg==}

  /@types/mime@1.3.2:
    resolution: {integrity: sha512-YATxVxgRqNH6nHEIsvg6k2Boc1JHI9ZbH5iWFFv/MTkchz3b1ieGDa5T0a9RznNdI0KhVbdbWSN+KWWrQZRxTw==}
    dev: false

  /@types/mime@3.0.1:
    resolution: {integrity: sha512-Y4XFY5VJAuw0FgAqPNd6NNoV44jbq9Bz2L7Rh/J6jLTiHBSBJa9fxqQIvkIld4GsoDOcCbvzOUAbLPsSKKg+uA==}
    dev: false

  /@types/minimatch@5.1.2:
    resolution: {integrity: sha512-K0VQKziLUWkVKiRVrx4a40iPaxTUefQmjtkQofBkYRcoaaL/8rhwDWww9qWbrgicNOgnpIsMxyNIUM4+n6dUIA==}

  /@types/ms@0.7.31:
    resolution: {integrity: sha512-iiUgKzV9AuaEkZqkOLDIvlQiL6ltuZd9tGcW3gwpnX8JbuiuhFlEGmmFXEXkN50Cvq7Os88IY2v0dkDqXYWVgA==}
    dev: false

  /@types/node-fetch@2.6.4:
    resolution: {integrity: sha512-1ZX9fcN4Rvkvgv4E6PAY5WXUFWFcRWxZa3EW83UjycOB9ljJCedb2CupIP4RZMEwF/M3eTcCihbBRgwtGbg5Rg==}
    dependencies:
      '@types/node': 18.16.16
      form-data: 3.0.1
    dev: false

  /@types/node@10.17.60:
    resolution: {integrity: sha512-F0KIgDJfy2nA3zMLmWGKxcH2ZVEtCZXHHdOQs2gSaQ27+lNeEfGxzkIw90aXswATX7AZ33tahPbzy6KAfUreVw==}
    dev: false

  /@types/node@16.18.34:
    resolution: {integrity: sha512-VmVm7gXwhkUimRfBwVI1CHhwp86jDWR04B5FGebMMyxV90SlCmFujwUHrxTD4oO+SOYU86SoxvhgeRQJY7iXFg==}
    dev: false

  /@types/node@18.16.0:
    resolution: {integrity: sha512-BsAaKhB+7X+H4GnSjGhJG9Qi8Tw+inU9nJDwmD5CgOmBLEI6ArdhikpLX7DjbjDRDTbqZzU2LSQNZg8WGPiSZQ==}

  /@types/node@18.16.16:
    resolution: {integrity: sha512-NpaM49IGQQAUlBhHMF82QH80J08os4ZmyF9MkpCzWAGuOHqE4gTEbhzd7L3l5LmWuZ6E0OiC1FweQ4tsiW35+g==}

  /@types/nodemailer@6.4.8:
    resolution: {integrity: sha512-oVsJSCkqViCn8/pEu2hfjwVO+Gb3e+eTWjg3PcjeFKRItfKpKwHphQqbYmPQrlMk+op7pNNWPbsJIEthpFN/OQ==}
    dependencies:
      '@types/node': 18.16.16
    dev: true

  /@types/p-queue@2.3.2:
    resolution: {integrity: sha512-eKAv5Ql6k78dh3ULCsSBxX6bFNuGjTmof5Q/T6PiECDq0Yf8IIn46jCyp3RJvCi8owaEmm3DZH1PEImjBMd/vQ==}
    dev: false

  /@types/prettier@2.7.3:
    resolution: {integrity: sha512-+68kP9yzs4LMp7VNh8gdzMSPZFL44MLGqiHWvttYJe+6qnuVr4Ek9wSBQoveqY/r+LwjCcU29kNVkidwim+kYA==}

  /@types/promise.allsettled@1.0.3:
    resolution: {integrity: sha512-b/IFHHTkYkTqu41IH9UtpICwqrpKj2oNlb4KHPzFQDMiz+h1BgAeATeO0/XTph4+UkH9W2U0E4B4j64KWOovag==}
    dev: false

  /@types/prompts@2.4.4:
    resolution: {integrity: sha512-p5N9uoTH76lLvSAaYSZtBCdEXzpOOufsRjnhjVSrZGXikVGHX9+cc9ERtHRV4hvBKHyZb1bg4K+56Bd2TqUn4A==}
    dependencies:
      '@types/node': 18.16.16
      kleur: 3.0.3

  /@types/qs@6.9.7:
    resolution: {integrity: sha512-FGa1F62FT09qcrueBA6qYTrJPVDzah9a+493+o2PCXsesWHIn27G98TsSMs3WPNbZIEj4+VJf6saSFpvD+3Zsw==}

  /@types/range-parser@1.2.4:
    resolution: {integrity: sha512-EEhsLsD6UsDM1yFhAvy0Cjr6VwmpMWqFBCb9w07wVugF7w9nfajxLuVmngTIpgS6svCnm6Vaw+MZhoDCKnOfsw==}
    dev: false

  /@types/responselike@1.0.0:
    resolution: {integrity: sha512-85Y2BjiufFzaMIlvJDvTTB8Fxl2xfLo4HgmHzVBz08w4wDePCTjYw66PdrolO0kzli3yam/YCgRufyo1DdQVTA==}
    dependencies:
      '@types/node': 18.16.16
    dev: false

  /@types/retry@0.12.0:
    resolution: {integrity: sha512-wWKOClTTiizcZhXnPY4wikVAwmdYHp8q6DmC+EJUzAMsycb7HB32Kh9RN4+0gExjmPmZSAQjgURXIGATPegAvA==}
    dev: false

  /@types/semver@7.5.0:
    resolution: {integrity: sha512-G8hZ6XJiHnuhQKR7ZmysCeJWE08o8T0AXtk5darsCaTVsYZhhgUrq53jizaR2FvsoeCwJhlmwTjkXBY5Pn/ZHw==}

  /@types/send@0.17.1:
    resolution: {integrity: sha512-Cwo8LE/0rnvX7kIIa3QHCkcuF21c05Ayb0ZfxPiv0W8VRiZiNW/WuRupHKpqqGVGf7SUA44QSOUKaEd9lIrd/Q==}
    dependencies:
      '@types/mime': 1.3.2
      '@types/node': 18.16.16
    dev: false

  /@types/serve-static@1.15.1:
    resolution: {integrity: sha512-NUo5XNiAdULrJENtJXZZ3fHtfMolzZwczzBbnAeBbqBwG+LaG6YaJtuwzwGSQZ2wsCrxjEhNNjAkKigy3n8teQ==}
    dependencies:
      '@types/mime': 3.0.1
      '@types/node': 18.16.16
    dev: false

  /@types/stack-utils@2.0.1:
    resolution: {integrity: sha512-Hl219/BT5fLAaz6NDkSuhzasy49dwQS/DSdu4MdggFB8zcXv7vflBI3xp7FEmkmdDkBUI2bPUNeMttp2knYdxw==}
    dev: true

  /@types/tmp@0.2.3:
    resolution: {integrity: sha512-dDZH/tXzwjutnuk4UacGgFRwV+JSLaXL1ikvidfJprkb7L9Nx1njcRHHmi3Dsvt7pgqqTEeucQuOrWHPFgzVHA==}
    dev: true

  /@types/triple-beam@1.3.2:
    resolution: {integrity: sha512-txGIh+0eDFzKGC25zORnswy+br1Ha7hj5cMVwKIU7+s0U2AxxJru/jZSMU6OC9MJWP6+pc/hc6ZjyZShpsyY2g==}

  /@types/tsscmp@1.0.0:
    resolution: {integrity: sha512-rj18XR6c4Ohds86Lq8MI1NMRrXes4eLo4H06e5bJyKucE1rXGsfBBbFGD2oDC+DSufQCpnU3TTW7QAiwLx+7Yw==}
    dev: false

  /@types/url-join@4.0.1:
    resolution: {integrity: sha512-wDXw9LEEUHyV+7UWy7U315nrJGJ7p1BzaCxDpEoLr789Dk1WDVMMlf3iBfbG2F8NdWnYyFbtTxUn2ZNbm1Q4LQ==}
    dev: false

  /@types/uuid@9.0.1:
    resolution: {integrity: sha512-rFT3ak0/2trgvp4yYZo5iKFEPsET7vKydKF+VRCxlQ9bpheehyAJH89dAkaLEq/j/RZXJIqcgsmPJKUP1Z28HA==}
    dev: true

  /@types/verror@1.10.6:
    resolution: {integrity: sha512-NNm+gdePAX1VGvPcGZCDKQZKYSiAWigKhKaz5KF94hG6f2s8de9Ow5+7AbXoeKxL8gavZfk4UquSAygOF2duEQ==}

  /@types/warning@3.0.0:
    resolution: {integrity: sha512-t/Tvs5qR47OLOr+4E9ckN8AmP2Tf16gWq+/qA4iUGS/OOyHVO8wv2vjJuX8SNOUTJyWb+2t7wJm6cXILFnOROA==}
    dev: false

  /@types/ws@6.0.4:
    resolution: {integrity: sha512-PpPrX7SZW9re6+Ha8ojZG4Se8AZXgf0GK6zmfqEuCsY49LFDNXO3SByp44X3dFEqtB73lkCDAdUazhAjVPiNwg==}
    dependencies:
      '@types/node': 18.16.16
    dev: false

  /@types/ws@7.4.7:
    resolution: {integrity: sha512-JQbbmxZTZehdc2iszGKs5oC3NFnjeay7mtAWrdt7qNtAVK0g19muApzAy4bm9byz79xa2ZnO/BOBC2R8RC5Lww==}
    dependencies:
      '@types/node': 18.16.16
    dev: false

  /@types/ws@8.5.5:
    resolution: {integrity: sha512-lwhs8hktwxSjf9UaZ9tG5M03PGogvFaH8gUgLNbN9HKIg0dvv6q+gkSuJ8HN4/VbyxkuLzCjlN7GquQ0gUJfIg==}
    dependencies:
      '@types/node': 18.16.16
    dev: false

  /@types/yargs-parser@21.0.0:
    resolution: {integrity: sha512-iO9ZQHkZxHn4mSakYV0vFHAVDyEOIJQrV2uZ06HxEPcx+mt8swXoZHIbaaJ2crJYFfErySgktuTZ3BeLz+XmFA==}

  /@types/yargs@17.0.24:
    resolution: {integrity: sha512-6i0aC7jV6QzQB8ne1joVZ0eSFIstHsCrobmOtghM11yGlH0j43FKL2UhWdELkyps0zuf7qVTUVCCR+tgSlyLLw==}
    dependencies:
      '@types/yargs-parser': 21.0.0

  /@typescript-eslint/eslint-plugin@5.59.8(@typescript-eslint/parser@5.59.8)(eslint@8.41.0)(typescript@4.9.5):
    resolution: {integrity: sha512-JDMOmhXteJ4WVKOiHXGCoB96ADWg9q7efPWHRViT/f09bA8XOMLAVHHju3l0MkZnG1izaWXYmgvQcUjTRcpShQ==}
    engines: {node: ^12.22.0 || ^14.17.0 || >=16.0.0}
    peerDependencies:
      '@typescript-eslint/parser': ^5.0.0
      eslint: ^6.0.0 || ^7.0.0 || ^8.0.0
      typescript: '*'
    peerDependenciesMeta:
      typescript:
        optional: true
    dependencies:
      '@eslint-community/regexpp': 4.5.1
      '@typescript-eslint/parser': 5.59.8(eslint@8.41.0)(typescript@4.9.5)
      '@typescript-eslint/scope-manager': 5.59.8
      '@typescript-eslint/type-utils': 5.59.8(eslint@8.41.0)(typescript@4.9.5)
      '@typescript-eslint/utils': 5.59.8(eslint@8.41.0)(typescript@4.9.5)
      debug: 4.3.4
      eslint: 8.41.0
      grapheme-splitter: 1.0.4
      ignore: 5.2.4
      natural-compare-lite: 1.4.0
      semver: 7.5.1
      tsutils: 3.21.0(typescript@4.9.5)
      typescript: 4.9.5
    transitivePeerDependencies:
      - supports-color
    dev: false

  /@typescript-eslint/parser@5.59.8(eslint@8.41.0)(typescript@4.9.5):
    resolution: {integrity: sha512-AnR19RjJcpjoeGojmwZtCwBX/RidqDZtzcbG3xHrmz0aHHoOcbWnpDllenRDmDvsV0RQ6+tbb09/kyc+UT9Orw==}
    engines: {node: ^12.22.0 || ^14.17.0 || >=16.0.0}
    peerDependencies:
      eslint: ^6.0.0 || ^7.0.0 || ^8.0.0
      typescript: '*'
    peerDependenciesMeta:
      typescript:
        optional: true
    dependencies:
      '@typescript-eslint/scope-manager': 5.59.8
      '@typescript-eslint/types': 5.59.8
      '@typescript-eslint/typescript-estree': 5.59.8(typescript@4.9.5)
      debug: 4.3.4
      eslint: 8.41.0
      typescript: 4.9.5
    transitivePeerDependencies:
      - supports-color
    dev: false

  /@typescript-eslint/scope-manager@5.59.8:
    resolution: {integrity: sha512-/w08ndCYI8gxGf+9zKf1vtx/16y8MHrZs5/tnjHhMLNSixuNcJavSX4wAiPf4aS5x41Es9YPCn44MIe4cxIlig==}
    engines: {node: ^12.22.0 || ^14.17.0 || >=16.0.0}
    dependencies:
      '@typescript-eslint/types': 5.59.8
      '@typescript-eslint/visitor-keys': 5.59.8
    dev: false

  /@typescript-eslint/type-utils@5.59.8(eslint@8.41.0)(typescript@4.9.5):
    resolution: {integrity: sha512-+5M518uEIHFBy3FnyqZUF3BMP+AXnYn4oyH8RF012+e7/msMY98FhGL5SrN29NQ9xDgvqCgYnsOiKp1VjZ/fpA==}
    engines: {node: ^12.22.0 || ^14.17.0 || >=16.0.0}
    peerDependencies:
      eslint: '*'
      typescript: '*'
    peerDependenciesMeta:
      typescript:
        optional: true
    dependencies:
      '@typescript-eslint/typescript-estree': 5.59.8(typescript@4.9.5)
      '@typescript-eslint/utils': 5.59.8(eslint@8.41.0)(typescript@4.9.5)
      debug: 4.3.4
      eslint: 8.41.0
      tsutils: 3.21.0(typescript@4.9.5)
      typescript: 4.9.5
    transitivePeerDependencies:
      - supports-color
    dev: false

  /@typescript-eslint/types@5.59.8:
    resolution: {integrity: sha512-+uWuOhBTj/L6awoWIg0BlWy0u9TyFpCHrAuQ5bNfxDaZ1Ppb3mx6tUigc74LHcbHpOHuOTOJrBoAnhdHdaea1w==}
    engines: {node: ^12.22.0 || ^14.17.0 || >=16.0.0}
    dev: false

  /@typescript-eslint/typescript-estree@5.59.8(typescript@4.9.5):
    resolution: {integrity: sha512-Jy/lPSDJGNow14vYu6IrW790p7HIf/SOV1Bb6lZ7NUkLc2iB2Z9elESmsaUtLw8kVqogSbtLH9tut5GCX1RLDg==}
    engines: {node: ^12.22.0 || ^14.17.0 || >=16.0.0}
    peerDependencies:
      typescript: '*'
    peerDependenciesMeta:
      typescript:
        optional: true
    dependencies:
      '@typescript-eslint/types': 5.59.8
      '@typescript-eslint/visitor-keys': 5.59.8
      debug: 4.3.4
      globby: 11.1.0
      is-glob: 4.0.3
      semver: 7.5.1
      tsutils: 3.21.0(typescript@4.9.5)
      typescript: 4.9.5
    transitivePeerDependencies:
      - supports-color
    dev: false

  /@typescript-eslint/utils@5.59.8(eslint@8.41.0)(typescript@4.9.5):
    resolution: {integrity: sha512-Tr65630KysnNn9f9G7ROF3w1b5/7f6QVCJ+WK9nhIocWmx9F+TmCAcglF26Vm7z8KCTwoKcNEBZrhlklla3CKg==}
    engines: {node: ^12.22.0 || ^14.17.0 || >=16.0.0}
    peerDependencies:
      eslint: ^6.0.0 || ^7.0.0 || ^8.0.0
    dependencies:
      '@eslint-community/eslint-utils': 4.4.0(eslint@8.41.0)
      '@types/json-schema': 7.0.12
      '@types/semver': 7.5.0
      '@typescript-eslint/scope-manager': 5.59.8
      '@typescript-eslint/types': 5.59.8
      '@typescript-eslint/typescript-estree': 5.59.8(typescript@4.9.5)
      eslint: 8.41.0
      eslint-scope: 5.1.1
      semver: 7.5.1
    transitivePeerDependencies:
      - supports-color
      - typescript
    dev: false

  /@typescript-eslint/visitor-keys@5.59.8:
    resolution: {integrity: sha512-pJhi2ms0x0xgloT7xYabil3SGGlojNNKjK/q6dB3Ey0uJLMjK2UDGJvHieiyJVW/7C3KI+Z4Q3pEHkm4ejA+xQ==}
    engines: {node: ^12.22.0 || ^14.17.0 || >=16.0.0}
    dependencies:
      '@typescript-eslint/types': 5.59.8
      eslint-visitor-keys: 3.4.1
    dev: false

  /@vitest/expect@0.33.0:
    resolution: {integrity: sha512-sVNf+Gla3mhTCxNJx+wJLDPp/WcstOe0Ksqz4Vec51MmgMth/ia0MGFEkIZmVGeTL5HtjYR4Wl/ZxBxBXZJTzQ==}
    dependencies:
      '@vitest/spy': 0.33.0
      '@vitest/utils': 0.33.0
      chai: 4.3.7

  /@vitest/runner@0.33.0:
    resolution: {integrity: sha512-UPfACnmCB6HKRHTlcgCoBh6ppl6fDn+J/xR8dTufWiKt/74Y9bHci5CKB8tESSV82zKYtkBJo9whU3mNvfaisg==}
    dependencies:
      '@vitest/utils': 0.33.0
      p-limit: 4.0.0
      pathe: 1.1.1

  /@vitest/snapshot@0.33.0:
    resolution: {integrity: sha512-tJjrl//qAHbyHajpFvr8Wsk8DIOODEebTu7pgBrP07iOepR5jYkLFiqLq2Ltxv+r0uptUb4izv1J8XBOwKkVYA==}
    dependencies:
      magic-string: 0.30.1
      pathe: 1.1.1
      pretty-format: 29.5.0

  /@vitest/spy@0.33.0:
    resolution: {integrity: sha512-Kv+yZ4hnH1WdiAkPUQTpRxW8kGtH8VRTnus7ZTGovFYM1ZezJpvGtb9nPIjPnptHbsyIAxYZsEpVPYgtpjGnrg==}
    dependencies:
      tinyspy: 2.1.1

  /@vitest/utils@0.33.0:
    resolution: {integrity: sha512-pF1w22ic965sv+EN6uoePkAOTkAPWM03Ri/jXNyMIKBb/XHLDPfhLvf/Fa9g0YECevAIz56oVYXhodLvLQ/awA==}
    dependencies:
      diff-sequences: 29.4.3
      loupe: 2.3.6
      pretty-format: 29.5.0

  /@xmldom/xmldom@0.7.11:
    resolution: {integrity: sha512-UDi3g6Jss/W5FnSzO9jCtQwEpfymt0M+sPPlmLhDH6h2TJ8j4ESE/LpmNPBij15J5NKkk4/cg/qoVMdWI3vnlQ==}
    engines: {node: '>=10.0.0'}
    dev: false

  /abbrev@1.1.1:
    resolution: {integrity: sha512-nne9/IiQ/hzIhY6pdDnbBtz7DjPTKrY00P/zvPSm5pOFkl6xuGrGnXn/VtTNNfNtAfZ9/1RtehkszU9qcTii0Q==}
    dev: true

  /abort-controller@3.0.0:
    resolution: {integrity: sha512-h8lQ8tacZYnR3vNQTgibj+tODHI5/+l06Au2Pcriv/Gmet0eaj4TwWH41sO9wnHDiQsEj19q0drzdWdeAHtweg==}
    engines: {node: '>=6.5'}
    dependencies:
      event-target-shim: 5.0.1
    dev: false

  /accepts@1.3.8:
    resolution: {integrity: sha512-PYAthTa2m2VKxuvSD3DPC/Gy+U+sOA1LAuT8mkmRuvw+NACSaeXEQ+NHcVF7rONl6qcaxV3Uuemwawk+7+SJLw==}
    engines: {node: '>= 0.6'}
    dependencies:
      mime-types: 2.1.35
      negotiator: 0.6.3
    dev: false

  /acorn-jsx@5.3.2(acorn@8.10.0):
    resolution: {integrity: sha512-rq9s+JNhf0IChjtDXxllJ7g41oZk5SlXtp0LHwyA5cejwn7vKmKp4pPri6YEePv2PU65sAsegbXtIinmDFDXgQ==}
    peerDependencies:
      acorn: ^6.0.0 || ^7.0.0 || ^8.0.0
    dependencies:
      acorn: 8.10.0
    dev: false

  /acorn-walk@8.2.0:
    resolution: {integrity: sha512-k+iyHEuPgSw6SbuDpGQM+06HQUa04DZ3o+F6CSzXMvvI5KMvnaEqXe+YVe555R9nn6GPt404fos4wcgpw12SDA==}
    engines: {node: '>=0.4.0'}

  /acorn@8.10.0:
    resolution: {integrity: sha512-F0SAmZ8iUtS//m8DmCTA0jlh6TDKkHQyK6xc6V4KDTyZKA9dnvX9/3sRTVQrWm79glUAZbnmmNcdYwUIHWVybw==}
    engines: {node: '>=0.4.0'}
    hasBin: true

  /acorn@8.8.2:
    resolution: {integrity: sha512-xjIYgE8HBrkpd/sJqOGNspf8uHG+NOHGOw6a/Urj8taM2EXfdNAH2oFcPeIFfsv3+kz/mJrS5VuMqbNLjCa2vw==}
    engines: {node: '>=0.4.0'}
    hasBin: true

  /adal-node@0.2.3:
    resolution: {integrity: sha512-gMKr8RuYEYvsj7jyfCv/4BfKToQThz20SP71N3AtFn3ia3yAR8Qt2T3aVQhuJzunWs2b38ZsQV0qsZPdwZr7VQ==}
    engines: {node: '>= 0.6.15'}
    dependencies:
      '@xmldom/xmldom': 0.7.11
      async: 2.6.4
      axios: 0.21.4(debug@4.3.4)
      date-utils: 1.2.21
      jws: 3.2.2
      underscore: 1.13.6
      uuid: 3.4.0
      xpath.js: 1.1.0
    transitivePeerDependencies:
      - debug
    dev: false

  /agent-base@6.0.2:
    resolution: {integrity: sha512-RZNwNclF7+MS/8bDg70amg32dyeZGZxiDuQmZxKLAlQjr3jGyLx+4Kkk58UO7D2QdgFIQCovuSuZESne6RG6XQ==}
    engines: {node: '>= 6.0.0'}
    dependencies:
      debug: 4.3.4
    transitivePeerDependencies:
      - supports-color

  /aggregate-error@3.1.0:
    resolution: {integrity: sha512-4I7Td01quW/RpocfNayFdFVk1qSuoh0E7JrbRJ16nH01HhKFQ88INq9Sd+nd72zqRySlr9BmDA8xlEJ6vJMrYA==}
    engines: {node: '>=8'}
    dependencies:
      clean-stack: 2.2.0
      indent-string: 4.0.0
    dev: false

  /ajv-draft-04@1.0.0(ajv@8.12.0):
    resolution: {integrity: sha512-mv00Te6nmYbRp5DCwclxtt7yV/joXJPGS7nM+97GdxvuttCOfgI3K4U25zboyeX0O+myI8ERluxQe5wljMmVIw==}
    peerDependencies:
      ajv: ^8.5.0
    peerDependenciesMeta:
      ajv:
        optional: true
    dependencies:
      ajv: 8.12.0
    dev: true

  /ajv@6.12.6:
    resolution: {integrity: sha512-j3fVLgvTo527anyYyJOGTYJbG+vnnQYvE0m5mmkc1TK+nxAppkCLMIL0aZ4dblVCNoGShhm+kzE4ZUykBoMg4g==}
    dependencies:
      fast-deep-equal: 3.1.3
      fast-json-stable-stringify: 2.1.0
      json-schema-traverse: 0.4.1
      uri-js: 4.4.1
    dev: false

  /ajv@8.12.0:
    resolution: {integrity: sha512-sRu1kpcO9yLtYxBKvqfTeh9KzZEwO3STyX1HT+4CaDzC6HpTGYhIhPIzj9XuKU7KYDwnaeh5hcOwjy1QuJzBPA==}
    dependencies:
      fast-deep-equal: 3.1.3
      json-schema-traverse: 1.0.0
      require-from-string: 2.0.2
      uri-js: 4.4.1
    dev: true

  /ansi-align@3.0.1:
    resolution: {integrity: sha512-IOfwwBF5iczOjp/WeY4YxyjqAFMQoZufdQWDd19SEExbVLNXqvpzSJ/M7Za4/sCPmQ0+GRquoA7bGcINcxew6w==}
    dependencies:
      string-width: 4.2.3
    dev: false

  /ansi-colors@4.1.3:
    resolution: {integrity: sha512-/6w/C21Pm1A7aZitlI5Ni/2J6FFQN8i1Cvz3kHABAAbw93v/NlvKdVOqz7CCWz/3iv/JplRSEEZ83XION15ovw==}
    engines: {node: '>=6'}
    dev: true

  /ansi-escapes@4.3.2:
    resolution: {integrity: sha512-gKXj5ALrKWQLsYG9jlTRmR/xKluxHV+Z9QEwNIgCfM1/uwPMCuzVVnh5mwTd+OuBZcwSIMbqssNWRm1lE51QaQ==}
    engines: {node: '>=8'}
    dependencies:
      type-fest: 0.21.3
    dev: true

  /ansi-regex@5.0.1:
    resolution: {integrity: sha512-quJQXlTSUGL2LH9SUXo8VwsY4soanhgo6LNSm84E1LBcE8s3O0wpdiRzyR9z/ZZJMlMWv37qOOb9pdJlMUEKFQ==}
    engines: {node: '>=8'}

  /ansi-styles@3.2.1:
    resolution: {integrity: sha512-VT0ZI6kZRdTh8YyJw3SMbYm/u+NqfsAxEpWO0Pf9sq8/e94WxxOpPKx9FR1FlyCtOVDNOQ+8ntlqFxiRc+r5qA==}
    engines: {node: '>=4'}
    dependencies:
      color-convert: 1.9.3

  /ansi-styles@4.3.0:
    resolution: {integrity: sha512-zbB9rCJAT1rbjiVDb2hqKFHNYLxgtk8NURxZ3IZwD3F6NtxbXZQCnnSi1Lkx+IDohdPlFp222wVALIheZJQSEg==}
    engines: {node: '>=8'}
    dependencies:
      color-convert: 2.0.1

  /ansi-styles@5.2.0:
    resolution: {integrity: sha512-Cxwpt2SfTzTtXcfOlzGEee8O+c+MmUgGrNiBcXnuWxuFJHe6a5Hz7qwhwe5OgaSYI0IJvkLqWX1ASG+cJOkEiA==}
    engines: {node: '>=10'}

  /any-promise@1.3.0:
    resolution: {integrity: sha512-7UvmKalWRt1wgjL1RrGxoSJW/0QZFIegpeGvZG9kjp8vrRu55XTHbwnqq2GpXm9uLbcuhxm3IqX9OB4MZR1b2A==}

  /anymatch@3.1.3:
    resolution: {integrity: sha512-KMReFUr0B4t+D+OBkjR3KYqvocp2XaSzO55UcB6mgQMd3KbcE+mWTyvVV7D/zsdEbNnV6acZUutkiHQXvTr1Rw==}
    engines: {node: '>= 8'}
    dependencies:
      normalize-path: 3.0.0
      picomatch: 2.3.1

  /append-query@2.1.1:
    resolution: {integrity: sha512-adm0E8o1o7ay+HbkWvGIpNNeciLB/rxJ0heThHuzSSVq5zcdQ5/ZubFnUoY0imFmk6gZVghSpwoubLVtwi9EHQ==}
    dependencies:
      extend: 3.0.2
    dev: false

  /arg@4.1.3:
    resolution: {integrity: sha512-58S9QDqG0Xx27YwPSt9fJxivjYl432YCwfDMfZ+71RAqUrZef7LrKQZ3LHLOwCS4FLNBplP533Zx895SeOCHvA==}

  /argparse@1.0.10:
    resolution: {integrity: sha512-o5Roy6tNG4SL/FOkCAN6RzjiakZS25RLYFrcMttJqbdd8BWrnA+fGz57iN5Pb06pvBGvl5gQ0B48dJlslXvoTg==}
    dependencies:
      sprintf-js: 1.0.3
    dev: true

  /argparse@2.0.1:
    resolution: {integrity: sha512-8+9WqebbFzpX9OR+Wa6O29asIogeRMzcGtAINdpMHHyAg10f05aSFVBbcEqGf/PXw1EjAZ+q2/bEBg3DvurK3Q==}

  /array-buffer-byte-length@1.0.0:
    resolution: {integrity: sha512-LPuwb2P+NrQw3XhxGc36+XSvuBPopovXYTR9Ew++Du9Yb/bx5AzBfrIsBoj0EZUifjQU+sHL21sseZ3jerWO/A==}
    dependencies:
      call-bind: 1.0.2
      is-array-buffer: 3.0.2
    dev: false

  /array-flatten@1.1.1:
    resolution: {integrity: sha512-PCVAQswWemu6UdxsDFFX/+gVeYqKAod3D3UVm91jHwynguOwAvYPhx8nNlM++NqRcK6CxxpUafjmhIdKiHibqg==}
    dev: false

  /array-includes@3.1.6:
    resolution: {integrity: sha512-sgTbLvL6cNnw24FnbaDyjmvddQ2ML8arZsgaJhoABMoplz/4QRhtrYS+alr1BUM1Bwp6dhx8vVCBSLG+StwOFw==}
    engines: {node: '>= 0.4'}
    dependencies:
      call-bind: 1.0.2
      define-properties: 1.2.0
      es-abstract: 1.21.2
      get-intrinsic: 1.2.1
      is-string: 1.0.7
    dev: false

  /array-union@2.1.0:
    resolution: {integrity: sha512-HGyxoOTYUyCM6stUe6EJgnd4EoewAI7zMdfqO+kGjnlZmBDz/cR5pf8r/cR4Wq60sL/p0IkcjUEEPwS3GFrIyw==}
    engines: {node: '>=8'}
    dev: false

  /array.prototype.flat@1.3.1:
    resolution: {integrity: sha512-roTU0KWIOmJ4DRLmwKd19Otg0/mT3qPNt0Qb3GWW8iObuZXxrjB/pzn0R3hqpRSWg4HCwqx+0vwOnWnvlOyeIA==}
    engines: {node: '>= 0.4'}
    dependencies:
      call-bind: 1.0.2
      define-properties: 1.2.0
      es-abstract: 1.21.2
      es-shim-unscopables: 1.0.0
    dev: false

  /array.prototype.flatmap@1.3.1:
    resolution: {integrity: sha512-8UGn9O1FDVvMNB0UlLv4voxRMze7+FpHyF5mSMRjWHUMlpoDViniy05870VlxhfgTnLbpuwTzvD76MTtWxB/mQ==}
    engines: {node: '>= 0.4'}
    dependencies:
      call-bind: 1.0.2
      define-properties: 1.2.0
      es-abstract: 1.21.2
      es-shim-unscopables: 1.0.0
    dev: false

  /array.prototype.map@1.0.5:
    resolution: {integrity: sha512-gfaKntvwqYIuC7mLLyv2wzZIJqrRhn5PZ9EfFejSx6a78sV7iDsGpG9P+3oUPtm1Rerqm6nrKS4FYuTIvWfo3g==}
    engines: {node: '>= 0.4'}
    dependencies:
      call-bind: 1.0.2
      define-properties: 1.2.0
      es-abstract: 1.21.2
      es-array-method-boxes-properly: 1.0.0
      is-string: 1.0.7
    dev: false

  /arrify@2.0.1:
    resolution: {integrity: sha512-3duEwti880xqi4eAMN8AyR4a0ByT90zoYdLlevfrvU43vb0YZwZVfxOgxWrLXXXpyugL0hNZc9G6BiB5B3nUug==}
    engines: {node: '>=8'}
    dev: false

  /asana@1.0.2:
    resolution: {integrity: sha512-U/i3f8gK7Ux4vCSWMGPj934yRjKuszIEFzYFiOeWgjMwxa8ksKyYnv9vM8lg6FXxMYXwgKiI9JM1YyOVTvj/eQ==}
    dependencies:
      bluebird: 3.7.2
      browser-request: 0.3.3
      lodash: 4.17.21
      readline: 1.3.0
      request: 2.88.2
    dev: false

  /asap@2.0.6:
    resolution: {integrity: sha512-BSHWgDSAiKs50o2Re8ppvp3seVHXSRM44cdSsT9FfNEUUZLOGWVCsiWaRPWM1Znn+mqZ1OfVZ3z3DWEzSp7hRA==}
    dev: false

  /asn1@0.2.6:
    resolution: {integrity: sha512-ix/FxPn0MDjeyJ7i/yoHGFt/EX6LyNbxSEhPPXODPL+KB0VPk86UYfL0lMdy+KCnv+fmvIzySwaK5COwqVbWTQ==}
    dependencies:
      safer-buffer: 2.1.2
    dev: false

  /assert-plus@1.0.0:
    resolution: {integrity: sha512-NfJ4UzBCcQGLDlQq7nHxH+tv3kyZ0hHQqF5BO6J7tNJeP5do1llPr8dZ8zHonfhAu0PHAdMkSo+8o0wxg9lZWw==}
    engines: {node: '>=0.8'}

  /assertion-error@1.1.0:
    resolution: {integrity: sha512-jgsaNduz+ndvGyFt3uSuWqvy4lCnIJiovtouQN5JZHOKCS2QuhEdbcQHFhVksz2N2U9hXJo8odG7ETyWlEeuDw==}

  /async@2.6.4:
    resolution: {integrity: sha512-mzo5dfJYwAn29PeiJ0zvwTo04zj8HDJj0Mn8TD7sno7q12prdbnasKJHhkm2c1LgrhlJ0teaea8860oxi51mGA==}
    dependencies:
      lodash: 4.17.21
    dev: false

  /async@3.2.4:
    resolution: {integrity: sha512-iAB+JbDEGXhyIUavoDl9WP/Jj106Kz9DEn1DPgYw5ruDn0e3Wgi3sKFm55sASdGBNOQB8F59d9qQ7deqrHA8wQ==}

  /asynckit@0.4.0:
    resolution: {integrity: sha512-Oei9OH4tRh0YqU3GxhX79dM/mwVgvbZJaSNaRk+bshkj0S5cfHcgYakreBjrHwatXKbz+IoIdYLxrKim2MjW0Q==}

  /available-typed-arrays@1.0.5:
    resolution: {integrity: sha512-DMD0KiN46eipeziST1LPP/STfDU0sufISXmjSgvVsoU2tqxctQeASejWcfNtxYKqETM1UxQ8sp2OrSBWpHY6sw==}
    engines: {node: '>= 0.4'}
    dev: false

  /aws-sign2@0.7.0:
    resolution: {integrity: sha512-08kcGqnYf/YmjoRhfxyu+CLxBjUtHLXLXX/vUfx9l2LYzG3c1m61nrpyFUZI6zeS+Li/wWMMidD9KgrqtGq3mA==}
    dev: false

  /aws4@1.12.0:
    resolution: {integrity: sha512-NmWvPnx0F1SfrQbYwOi7OeaNGokp9XhzNioJ/CSBs8Qa4vxug81mhJEAVZwxXuBmYB5KDRfMq/F3RR0BIU7sWg==}
    dev: false

  /axios-error@1.0.4:
    resolution: {integrity: sha512-ay1l7dXNW288c39KcNAijpE3w8X3tP4V3Hf5yttKp4Kacrq5mnL7s0Z9GXYHRProTvRXytvs4SOriBlsGcVlfA==}
    engines: {node: '>=8'}
    dependencies:
      axios: 0.21.4(debug@4.3.4)
      type-fest: 0.15.1
    transitivePeerDependencies:
      - debug
    dev: false

  /axios@0.21.4(debug@4.3.4):
    resolution: {integrity: sha512-ut5vewkiu8jjGBdqpM44XxjuCjq9LAKeHVmoVfHVzy8eHgxxq8SbAVQNovDA8mVi05kP0Ea/n/UzcSHcTJQfNg==}
    dependencies:
      follow-redirects: 1.15.2(debug@4.3.4)
    transitivePeerDependencies:
      - debug
    dev: false

  /axios@0.24.0:
    resolution: {integrity: sha512-Q6cWsys88HoPgAaFAVUb0WpPk0O8iTeisR9IMqy9G8AbO4NlpVknrnQS03zzF9PGAWgO3cgletO3VjV/P7VztA==}
    dependencies:
      follow-redirects: 1.15.2(debug@4.3.4)
    transitivePeerDependencies:
      - debug
    dev: false

  /axios@0.25.0:
    resolution: {integrity: sha512-cD8FOb0tRH3uuEe6+evtAbgJtfxr7ly3fQjYcMcuPlgkwVS9xboaVIpcDV+cYQe+yGykgwZCs1pzjntcGa6l5g==}
    dependencies:
      follow-redirects: 1.15.2(debug@4.3.4)
    transitivePeerDependencies:
      - debug
    dev: false

  /axios@0.26.1:
    resolution: {integrity: sha512-fPwcX4EvnSHuInCMItEhAGnaSEXRBjtzh9fOtsE6E1G6p7vl7edEeZe11QHf18+6+9gR5PbKV/sGKNaD8YaMeA==}
    dependencies:
      follow-redirects: 1.15.2(debug@4.3.4)
    transitivePeerDependencies:
      - debug
    dev: false

  /axios@0.27.2:
    resolution: {integrity: sha512-t+yRIyySRTp/wua5xEr+z1q60QmLq8ABsS5O9Me1AsE5dfKqgnCFzwiCZZ/cGNd1lq4/7akDWMxdhVlucjmnOQ==}
    dependencies:
      follow-redirects: 1.15.2(debug@4.3.4)
      form-data: 4.0.0
    transitivePeerDependencies:
      - debug
    dev: false

  /axios@1.2.5:
    resolution: {integrity: sha512-9pU/8mmjSSOb4CXVsvGIevN+MlO/t9OWtKadTaLuN85Gge3HGorUckgp8A/2FH4V4hJ7JuQ3LIeI7KAV9ITZrQ==}
    dependencies:
      follow-redirects: 1.15.2(debug@4.3.4)
      form-data: 4.0.0
      proxy-from-env: 1.1.0
    transitivePeerDependencies:
      - debug
    dev: false

  /axios@1.4.0:
    resolution: {integrity: sha512-S4XCWMEmzvo64T9GfvQDOXgYRDJ/wsSZc7Jvdgx5u1sd0JwsuPLqb3SYmusag+edF6ziyMensPVqLTSc1PiSEA==}
    dependencies:
      follow-redirects: 1.15.2(debug@4.3.4)
      form-data: 4.0.0
      proxy-from-env: 1.1.0
    transitivePeerDependencies:
      - debug

  /babel-jest@29.5.0(@babel/core@7.22.5):
    resolution: {integrity: sha512-mA4eCDh5mSo2EcA9xQjVTpmbbNk32Zb3Q3QFQsNhaK56Q+yoXowzFodLux30HRgyOho5rsQ6B0P9QpMkvvnJ0Q==}
    engines: {node: ^14.15.0 || ^16.10.0 || >=18.0.0}
    peerDependencies:
      '@babel/core': ^7.8.0
    dependencies:
      '@babel/core': 7.22.5
      '@jest/transform': 29.5.0
      '@types/babel__core': 7.20.1
      babel-plugin-istanbul: 6.1.1
      babel-preset-jest: 29.5.0(@babel/core@7.22.5)
      chalk: 4.1.2
      graceful-fs: 4.2.11
      slash: 3.0.0
    transitivePeerDependencies:
      - supports-color
    dev: true

  /babel-plugin-istanbul@6.1.1:
    resolution: {integrity: sha512-Y1IQok9821cC9onCx5otgFfRm7Lm+I+wwxOx738M/WLPZ9Q42m4IG5W0FNX8WLL2gYMZo3JkuXIH2DOpWM+qwA==}
    engines: {node: '>=8'}
    dependencies:
      '@babel/helper-plugin-utils': 7.22.5
      '@istanbuljs/load-nyc-config': 1.1.0
      '@istanbuljs/schema': 0.1.3
      istanbul-lib-instrument: 5.2.1
      test-exclude: 6.0.0
    transitivePeerDependencies:
      - supports-color
    dev: true

  /babel-plugin-jest-hoist@29.5.0:
    resolution: {integrity: sha512-zSuuuAlTMT4mzLj2nPnUm6fsE6270vdOfnpbJ+RmruU75UhLFvL0N2NgI7xpeS7NaB6hGqmd5pVpGTDYvi4Q3w==}
    engines: {node: ^14.15.0 || ^16.10.0 || >=18.0.0}
    dependencies:
      '@babel/template': 7.22.5
      '@babel/types': 7.22.5
      '@types/babel__core': 7.20.1
      '@types/babel__traverse': 7.20.1
    dev: true

  /babel-preset-current-node-syntax@1.0.1(@babel/core@7.22.5):
    resolution: {integrity: sha512-M7LQ0bxarkxQoN+vz5aJPsLBn77n8QgTFmo8WK0/44auK2xlCXrYcUxHFxgU7qW5Yzw/CjmLRK2uJzaCd7LvqQ==}
    peerDependencies:
      '@babel/core': ^7.0.0
    dependencies:
      '@babel/core': 7.22.5
      '@babel/plugin-syntax-async-generators': 7.8.4(@babel/core@7.22.5)
      '@babel/plugin-syntax-bigint': 7.8.3(@babel/core@7.22.5)
      '@babel/plugin-syntax-class-properties': 7.12.13(@babel/core@7.22.5)
      '@babel/plugin-syntax-import-meta': 7.10.4(@babel/core@7.22.5)
      '@babel/plugin-syntax-json-strings': 7.8.3(@babel/core@7.22.5)
      '@babel/plugin-syntax-logical-assignment-operators': 7.10.4(@babel/core@7.22.5)
      '@babel/plugin-syntax-nullish-coalescing-operator': 7.8.3(@babel/core@7.22.5)
      '@babel/plugin-syntax-numeric-separator': 7.10.4(@babel/core@7.22.5)
      '@babel/plugin-syntax-object-rest-spread': 7.8.3(@babel/core@7.22.5)
      '@babel/plugin-syntax-optional-catch-binding': 7.8.3(@babel/core@7.22.5)
      '@babel/plugin-syntax-optional-chaining': 7.8.3(@babel/core@7.22.5)
      '@babel/plugin-syntax-top-level-await': 7.14.5(@babel/core@7.22.5)
    dev: true

  /babel-preset-jest@29.5.0(@babel/core@7.22.5):
    resolution: {integrity: sha512-JOMloxOqdiBSxMAzjRaH023/vvcaSaec49zvg+2LmNsktC7ei39LTJGw02J+9uUtTZUq6xbLyJ4dxe9sSmIuAg==}
    engines: {node: ^14.15.0 || ^16.10.0 || >=18.0.0}
    peerDependencies:
      '@babel/core': ^7.0.0
    dependencies:
      '@babel/core': 7.22.5
      babel-plugin-jest-hoist: 29.5.0
      babel-preset-current-node-syntax: 1.0.1(@babel/core@7.22.5)
    dev: true

  /balanced-match@1.0.2:
    resolution: {integrity: sha512-3oSeUO0TMV67hN1AmbXsK4yaqU7tjiHlbxRDZOpH0KW9+CeX4bRAaX0Anxt0tx2MrpRpWwQaPwIlISEJhYU5Pw==}

  /base-64@0.1.0:
    resolution: {integrity: sha512-Y5gU45svrR5tI2Vt/X9GPd3L0HNIKzGu202EjxrXMpuc2V2CiKgemAbUUsqYmZJvPtCXoUKjNZwBJzsNScUbXA==}
    dev: false

  /base64-js@1.5.1:
    resolution: {integrity: sha512-AKpaYlHn8t4SVbOHCy+b5+KKgvR4vrsD8vbvrbiQJps7fKDTkjkDry6ji0rUJjC0kzbNePLwzxq8iypo41qeWA==}

  /base64url@3.0.1:
    resolution: {integrity: sha512-ir1UPr3dkwexU7FdV8qBBbNDRUhMmIekYMFZfi+C/sLNnRESKPl23nB9b2pltqfOQNnGzsDdId90AEtG5tCx4A==}
    engines: {node: '>=6.0.0'}
    dev: false

  /bcrypt-pbkdf@1.0.2:
    resolution: {integrity: sha512-qeFIXtP4MSoi6NLqO12WfqARWWuCKi2Rn/9hJLEmtB5yTNr9DqFWkJRCf2qShWzPeAMRnOgCrq0sg/KLv5ES9w==}
    dependencies:
      tweetnacl: 0.14.5
    dev: false

  /before-after-hook@2.2.3:
    resolution: {integrity: sha512-NzUnlZexiaH/46WDhANlyR2bXRopNg4F/zuSA3OpZnllCUgRaOF2znDioDWrmbNVsuZk6l9pMquQB38cfBZwkQ==}
    dev: false

  /bignumber.js@9.1.1:
    resolution: {integrity: sha512-pHm4LsMJ6lzgNGVfZHjMoO8sdoRhOzOH4MLmY65Jg70bpxCKu5iOHNJyfF6OyvYw7t8Fpf35RuzUyqnQsj8Vig==}
    dev: false

  /binary-extensions@2.2.0:
    resolution: {integrity: sha512-jDctJ/IVQbZoJykoeHbhXpOlNBqGNcwXJKJog42E5HDPUwQTSdjCHdihjj0DlnheQ7blbT6dHOafNAiS8ooQKA==}
    engines: {node: '>=8'}

  /bl@1.2.3:
    resolution: {integrity: sha512-pvcNpa0UU69UT341rO6AYy4FVAIkUHuZXRIWbq+zHnsVcRzDDjIAhGuuYoi0d//cwIwtt4pkpKycWEfjdV+vww==}
    dependencies:
      readable-stream: 2.3.8
      safe-buffer: 5.2.1
    dev: true

  /bluebird@3.7.2:
    resolution: {integrity: sha512-XpNj6GDQzdfW+r2Wnn7xiSAd7TM3jzkxGXBGTtWKuSXv1xUV+azxAm8jdWZN06QTQk+2N2XB9jRDkvbmQmcRtg==}
    dev: false

  /body-parser@1.20.1:
    resolution: {integrity: sha512-jWi7abTbYwajOytWCQc37VulmWiRae5RyTpaCyDcS5/lMdtwSz5lOpDE67srw/HYe35f1z3fDQw+3txg7gNtWw==}
    engines: {node: '>= 0.8', npm: 1.2.8000 || >= 1.4.16}
    dependencies:
      bytes: 3.1.2
      content-type: 1.0.5
      debug: 2.6.9
      depd: 2.0.0
      destroy: 1.2.0
      http-errors: 2.0.0
      iconv-lite: 0.4.24
      on-finished: 2.4.1
      qs: 6.11.0
      raw-body: 2.5.1
      type-is: 1.6.18
      unpipe: 1.0.0
    transitivePeerDependencies:
      - supports-color
    dev: false

  /boolbase@1.0.0:
    resolution: {integrity: sha512-JZOSA7Mo9sNGB8+UjSgzdLtokWAky1zbztM3WRLCbZ70/3cTANmQmOdR7y2g+J0e2WXywy1yS468tY+IruqEww==}
    dev: false

  /botbuilder-core@4.20.0:
    resolution: {integrity: sha512-UxJF31nkIuiVHerPhtJKAyzfIbdG7sTgsS4bXvCqkQvxaY+60p6mIwuxOZZQf3AIOPIxCysMKAmhfoaFyTc+Uw==}
    dependencies:
      botbuilder-dialogs-adaptive-runtime-core: 4.20.0-preview
      botbuilder-stdlib: 4.20.0-internal
      botframework-connector: 4.20.0
      botframework-schema: 4.20.0
      uuid: 8.3.2
      zod: 1.11.17
    transitivePeerDependencies:
      - debug
      - encoding
      - supports-color
    dev: false

  /botbuilder-dialogs-adaptive-runtime-core@4.20.0-preview:
    resolution: {integrity: sha512-P7ezlaFsv5xPHGRYHHsb5UgvkbyxCj0OTHpIfIRCPYLWaKYrzcLI46zzIj76XImn/aYLUsKU7Xg/qw13l9sPKA==}
    dependencies:
      dependency-graph: 0.10.0
    dev: false

  /botbuilder-stdlib@4.20.0-internal:
    resolution: {integrity: sha512-WtMQkl1PHWX+GkdqufDC4nv+JZTUitvjLpdh56piQaakxozK6FQqQzJFdMvUdOMgfJ/mQMPmtojLhfbQOKYvfA==}
    dev: false

  /botbuilder@4.20.0:
    resolution: {integrity: sha512-YfJgAcUyjKZQP3XzXqBoQmj8S5NoIGmqX5g/5coLlsNEaFLAbQXmOEBddN+ww4gz49S246MDspoGaqtweTu/pw==}
    dependencies:
      '@azure/ms-rest-js': 2.6.6
      axios: 0.25.0
      botbuilder-core: 4.20.0
      botbuilder-stdlib: 4.20.0-internal
      botframework-connector: 4.20.0
      botframework-schema: 4.20.0
      botframework-streaming: 4.20.0
      dayjs: 1.11.8
      filenamify: 4.3.0
      fs-extra: 7.0.1
      htmlparser2: 6.1.0
      uuid: 8.3.2
      zod: 1.11.17
    transitivePeerDependencies:
      - bufferutil
      - debug
      - encoding
      - supports-color
      - utf-8-validate
    dev: false

  /botframework-connector@4.20.0:
    resolution: {integrity: sha512-3mP67NHOGdLeODxuXNchK9gzzTafzLdBGZDSWkJDRvIPORbfoxvA/kXsWU2USwMXBnu/M5YeDZn/eUPjDu1nvw==}
    dependencies:
      '@azure/identity': 2.1.0
      '@azure/ms-rest-js': 2.6.6
      adal-node: 0.2.3
      axios: 0.25.0
      base64url: 3.0.1
      botbuilder-stdlib: 4.20.0-internal
      botframework-schema: 4.20.0
      cross-fetch: 3.1.6
      jsonwebtoken: 9.0.0
      rsa-pem-from-mod-exp: 0.8.5
      zod: 1.11.17
    transitivePeerDependencies:
      - debug
      - encoding
      - supports-color
    dev: false

  /botframework-schema@4.20.0:
    resolution: {integrity: sha512-Tda488691XFlkBKdMLdlGWRI8IebLprxqQf57LpuRQHqK2ttbvmfwjFiW5V3VcTBBz1SVzMhwJBAWVDG+MexLA==}
    dependencies:
      uuid: 8.3.2
      zod: 1.11.17
    dev: false

  /botframework-streaming@4.20.0:
    resolution: {integrity: sha512-yPH9+BYJ9RPb76OcARjls3QHfwRejNQz9RxR9YXt6OX0nMfP+sdMfE8BYTDqvBiIXLivbPi+pJG334PwskfohA==}
    dependencies:
      '@types/node': 10.17.60
      '@types/ws': 6.0.4
      uuid: 8.3.2
      ws: 7.5.9
    transitivePeerDependencies:
      - bufferutil
      - utf-8-validate
    dev: false

  /bottleneck@2.19.5:
    resolution: {integrity: sha512-VHiNCbI1lKdl44tGrhNfU3lup0Tj/ZBMJB5/2ZbNXRCPuRCO7ed2mgcK4r17y+KB2EfuYuRaVlwNbAeaWGSpbw==}
    dev: false

  /boxen@5.1.2:
    resolution: {integrity: sha512-9gYgQKXx+1nP8mP7CzFyaUARhg7D3n1dF/FnErWmu9l6JvGpNUN278h0aSb+QjoiKSWG+iZ3uHrcqk0qrY9RQQ==}
    engines: {node: '>=10'}
    dependencies:
      ansi-align: 3.0.1
      camelcase: 6.3.0
      chalk: 4.1.2
      cli-boxes: 2.2.1
      string-width: 4.2.3
      type-fest: 0.20.2
      widest-line: 3.1.0
      wrap-ansi: 7.0.0
    dev: false

  /brace-expansion@1.1.11:
    resolution: {integrity: sha512-iCuPHDFgrHX7H2vEI/5xpz07zSHB00TpugqhmYtVmMO6518mCuRMoOYFldEBl0g187ufozdaHgWKcYFb61qGiA==}
    dependencies:
      balanced-match: 1.0.2
      concat-map: 0.0.1

  /brace-expansion@2.0.1:
    resolution: {integrity: sha512-XnAIvQ8eM+kC6aULx6wuQiwVsnzsi9d3WxzV3FpWTGA19F621kwdbsAcFKXgKUHZWsy+mY6iL1sHTxWEFCytDA==}
    dependencies:
      balanced-match: 1.0.2

  /braces@3.0.2:
    resolution: {integrity: sha512-b8um+L1RzM3WDSzvhm6gIz1yfTbBt6YTlcEKAvsmqCZZFw46z626lVj9j1yEPW33H5H+lBQpZMP1k8l+78Ha0A==}
    engines: {node: '>=8'}
    dependencies:
      fill-range: 7.0.1

  /browser-or-node@2.1.1:
    resolution: {integrity: sha512-8CVjaLJGuSKMVTxJ2DpBl5XnlNDiT4cQFeuCJJrvJmts9YrTZDizTX7PjC2s6W4x+MBGZeEY6dGMrF04/6Hgqg==}
    dev: false

  /browser-request@0.3.3:
    resolution: {integrity: sha512-YyNI4qJJ+piQG6MMEuo7J3Bzaqssufx04zpEKYfSrl/1Op59HWali9zMtBpXnkmqMcOuWJPZvudrm9wISmnCbg==}
    engines: {'0': node}
    dev: false

  /browserslist@4.21.7:
    resolution: {integrity: sha512-BauCXrQ7I2ftSqd2mvKHGo85XR0u7Ru3C/Hxsy/0TkfCtjrmAbPdzLGasmoiBxplpDXlPvdjX9u7srIMfgasNA==}
    engines: {node: ^6 || ^7 || ^8 || ^9 || ^10 || ^11 || ^12 || >=13.7}
    hasBin: true
    dependencies:
      caniuse-lite: 1.0.30001495
      electron-to-chromium: 1.4.425
      node-releases: 2.0.12
      update-browserslist-db: 1.0.11(browserslist@4.21.7)

  /bs-logger@0.2.6:
    resolution: {integrity: sha512-pd8DCoxmbgc7hyPKOvxtqNcjYoOsABPQdcCUjGp3d42VR2CX1ORhk2A87oqqu5R1kk+76nsxZupkmyd+MVtCog==}
    engines: {node: '>= 6'}
    dependencies:
      fast-json-stable-stringify: 2.1.0
    dev: true

  /bser@2.1.1:
    resolution: {integrity: sha512-gQxTNE/GAfIIrmHLUE3oJyp5FO6HRBfhjnw4/wMmA63ZGDJnWBmgY/lyQBpnDUkGmAhbSe39tx2d/iTOAfglwQ==}
    dependencies:
      node-int64: 0.4.0
    dev: true

  /btoa-lite@1.0.0:
    resolution: {integrity: sha512-gvW7InbIyF8AicrqWoptdW08pUxuhq8BEgowNajy9RhiE86fmGAGl+bLKo6oB8QP0CkqHLowfN0oJdKC/J6LbA==}
    dev: false

  /buffer-alloc-unsafe@1.1.0:
    resolution: {integrity: sha512-TEM2iMIEQdJ2yjPJoSIsldnleVaAk1oW3DBVUykyOLsEsFmEc9kn+SFFPz+gl54KQNxlDnAwCXosOS9Okx2xAg==}

  /buffer-alloc@1.2.0:
    resolution: {integrity: sha512-CFsHQgjtW1UChdXgbyJGtnm+O/uLQeZdtbDo8mfUgYXCHSM1wgrVxXm6bSyrUuErEb+4sYVGCzASBRot7zyrow==}
    dependencies:
      buffer-alloc-unsafe: 1.1.0
      buffer-fill: 1.0.0

  /buffer-crc32@0.2.13:
    resolution: {integrity: sha512-VO9Ht/+p3SN7SKWqcrgEzjGbRSJYTx+Q1pTQC0wrWqHx0vpJraQ6GtHx8tvcg1rlK1byhU5gccxgOgj7B0TDkQ==}
    dev: true

  /buffer-equal-constant-time@1.0.1:
    resolution: {integrity: sha512-zRpUiDwd/xk6ADqPMATG8vc9VPrkck7T07OIx0gnjmJAnHnTVXNQG3vfvWNuiZIkwu9KrKdA1iJKfsfTVxE6NA==}
    dev: false

  /buffer-fill@1.0.0:
    resolution: {integrity: sha512-T7zexNBwiiaCOGDg9xNX9PBmjrubblRkENuptryuI64URkXDFum9il/JGL8Lm8wYfAXpredVXXZz7eMHilimiQ==}

  /buffer-from@1.1.2:
    resolution: {integrity: sha512-E+XQCRwSbaaiChtv6k6Dwgc+bx+Bs6vuKJHHl5kox/BaKbhiXzqQOwK4cO22yElGp2OCmjwVhT3HmxgyPGnJfQ==}
    dev: true

  /buffer-writer@2.0.0:
    resolution: {integrity: sha512-a7ZpuTZU1TRtnwyCNW3I5dc0wWNC3VR9S++Ewyk2HHZdrO3CQJqSpd+95Us590V6AL7JqUAH2IwZ/398PmNFgw==}
    engines: {node: '>=4'}
    dev: false

  /buffer@5.7.1:
    resolution: {integrity: sha512-EHcyIPBQ4BSGlvjB16k5KgAJ27CIsHY/2JBmCRReo48y9rQ3MaUzWX3KVlBa4U7MyX02HdVj0K7C3WaB3ju7FQ==}
    dependencies:
      base64-js: 1.5.1
      ieee754: 1.2.1
    dev: true

  /busboy@1.6.0:
    resolution: {integrity: sha512-8SFQbg/0hQ9xy3UNTB0YEnsNBbWfhf7RtnzpL7TkBiTBRfrQ9Fxcnz7VJsleJpyp6rVLvXiuORqjlHi5q+PYuA==}
    engines: {node: '>=10.16.0'}
    dependencies:
      streamsearch: 1.1.0

  /bytes@3.1.2:
    resolution: {integrity: sha512-/Nf7TyzTx6S3yRJObOAV7956r8cr2+Oj8AC5dt8wSP3BQAoeX58NoHyCU8P8zGkNXStjTSi6fzO6F0pBdcYbEg==}
    engines: {node: '>= 0.8'}
    dev: false

  /cac@6.7.14:
    resolution: {integrity: sha512-b6Ilus+c3RrdDk+JhLKUAQfzzgLEPy6wcXqS7f/xe1EETvsDP6GORG7SFuOs6cID5YkqchW/LXZbX5bc8j7ZcQ==}
    engines: {node: '>=8'}

  /cacheable-request@6.1.0:
    resolution: {integrity: sha512-Oj3cAGPCqOZX7Rz64Uny2GYAZNliQSqfbePrgAQ1wKAihYmCUnraBtJtKcGR4xz7wF+LoJC+ssFZvv5BgF9Igg==}
    engines: {node: '>=8'}
    dependencies:
      clone-response: 1.0.3
      get-stream: 5.2.0
      http-cache-semantics: 4.1.1
      keyv: 3.1.0
      lowercase-keys: 2.0.0
      normalize-url: 4.5.1
      responselike: 1.0.2
    dev: false

  /call-bind@1.0.2:
    resolution: {integrity: sha512-7O+FbCihrB5WGbFYesctwmTKae6rOiIzmz1icreWJ+0aA7LJfuqhEso2T9ncpcFtzMQtzXf2QGGueWJGTYsqrA==}
    dependencies:
      function-bind: 1.1.1
      get-intrinsic: 1.2.1
    dev: false

  /call-me-maybe@1.0.2:
    resolution: {integrity: sha512-HpX65o1Hnr9HH25ojC1YGs7HCQLq0GCOibSaWER0eNpgJ/Z1MZv2mTc7+xh6WOPxbRVcmgbv4hGU+uSQ/2xFZQ==}

  /callsites@3.1.0:
    resolution: {integrity: sha512-P8BjAsXvZS+VIDUI11hHCQEv74YT67YUi5JJFNWIqL235sBmjX4+qx9Muvls5ivyNENctx46xQLQ3aTuE7ssaQ==}
    engines: {node: '>=6'}

  /camel-case@4.1.2:
    resolution: {integrity: sha512-gxGWBrTT1JuMx6R+o5PTXMmUnhnVzLQ9SNutD4YqKtI6ap897t3tKECYla6gCWEkplXnlNybEkZg9GEGxKFCgw==}
    dependencies:
      pascal-case: 3.1.2
      tslib: 2.5.3
    dev: false

  /camelcase@5.3.1:
    resolution: {integrity: sha512-L28STB170nwWS63UjtlEOE3dldQApaJXZkOI1uMFfzf3rRuPegHaHesyee+YxQ+W6SvRDQV6UrdOdRiR153wJg==}
    engines: {node: '>=6'}
    dev: true

  /camelcase@6.3.0:
    resolution: {integrity: sha512-Gmy6FhYlCY7uOElZUSbxo2UCDH8owEk996gkbrpsgGtrJLM3J7jGxl9Ic7Qwwj4ivOE5AWZWRMecDdF7hqGjFA==}
    engines: {node: '>=10'}

  /caniuse-lite@1.0.30001495:
    resolution: {integrity: sha512-F6x5IEuigtUfU5ZMQK2jsy5JqUUlEFRVZq8bO2a+ysq5K7jD6PPc9YXZj78xDNS3uNchesp1Jw47YXEqr+Viyg==}

  /caseless@0.12.0:
    resolution: {integrity: sha512-4tYFyifaFfGacoiObjJegolkwSU4xQNGbVgUiNYVUxbQ2x2lUsFvY4hVgVzGiIe6WLOPqycWXA40l+PWsxthUw==}
    dev: false

  /chai@4.3.7:
    resolution: {integrity: sha512-HLnAzZ2iupm25PlN0xFreAlBA5zaBSv3og0DdeGA4Ar6h6rJ3A0rolRUKJhSF2V10GZKDgWF/VmAEsNWjCRB+A==}
    engines: {node: '>=4'}
    dependencies:
      assertion-error: 1.1.0
      check-error: 1.0.2
      deep-eql: 4.1.3
      get-func-name: 2.0.0
      loupe: 2.3.6
      pathval: 1.1.1
      type-detect: 4.0.8

  /chalk@2.4.2:
    resolution: {integrity: sha512-Mti+f9lpJNcwF4tWV8/OrTTtF1gZi+f8FqlyAdouralcFWFQWF2+NgCHShjkCb+IFBLq9buZwE1xckQU4peSuQ==}
    engines: {node: '>=4'}
    dependencies:
      ansi-styles: 3.2.1
      escape-string-regexp: 1.0.5
      supports-color: 5.5.0

  /chalk@4.1.2:
    resolution: {integrity: sha512-oKnbhFyRIXpUuez8iBMmyEa4nbj4IOQyuhc/wy9kY7/WVPcwIO9VA668Pu8RkO7+0G76SLROeyw9CpQ061i4mA==}
    engines: {node: '>=10'}
    dependencies:
      ansi-styles: 4.3.0
      supports-color: 7.2.0

  /char-regex@1.0.2:
    resolution: {integrity: sha512-kWWXztvZ5SBQV+eRgKFeh8q5sLuZY2+8WUIzlxWVTg+oGwY14qylx1KbKzHd8P6ZYkAg0xyIDU9JMHhyJMZ1jw==}
    engines: {node: '>=10'}
    dev: true

  /check-error@1.0.2:
    resolution: {integrity: sha512-BrgHpW9NURQgzoNyjfq0Wu6VFO6D7IZEmJNdtgNqpzGG8RuNFHt2jQxWlAs4HMe119chBnv+34syEZtc6IhLtA==}

  /cheerio-select@2.1.0:
    resolution: {integrity: sha512-9v9kG0LvzrlcungtnJtpGNxY+fzECQKhK4EGJX2vByejiMX84MFNQw4UxPJl3bFbTMw+Dfs37XaIkCwTZfLh4g==}
    dependencies:
      boolbase: 1.0.0
      css-select: 5.1.0
      css-what: 6.1.0
      domelementtype: 2.3.0
      domhandler: 5.0.3
      domutils: 3.1.0
    dev: false

  /cheerio@1.0.0-rc.12:
    resolution: {integrity: sha512-VqR8m68vM46BNnuZ5NtnGBKIE/DfN0cRIzg9n40EIq9NOv90ayxLBXA8fXC5gquFRGJSTRqBq25Jt2ECLR431Q==}
    engines: {node: '>= 6'}
    dependencies:
      cheerio-select: 2.1.0
      dom-serializer: 2.0.0
      domhandler: 5.0.3
      domutils: 3.1.0
      htmlparser2: 8.0.2
      parse5: 7.1.2
      parse5-htmlparser2-tree-adapter: 7.0.0
    dev: false

  /chokidar@3.5.3:
    resolution: {integrity: sha512-Dr3sfKRP6oTcjf2JmUmFJfeVMvXBdegxB0iVQ5eb2V10uFJUCAS8OByZdVAyVb8xXNz3GjjTgj9kLWsZTqE6kw==}
    engines: {node: '>= 8.10.0'}
    dependencies:
      anymatch: 3.1.3
      braces: 3.0.2
      glob-parent: 5.1.2
      is-binary-path: 2.1.0
      is-glob: 4.0.3
      normalize-path: 3.0.0
      readdirp: 3.6.0
    optionalDependencies:
      fsevents: 2.3.2

  /ci-info@3.8.0:
    resolution: {integrity: sha512-eXTggHWSooYhq49F2opQhuHWgzucfF2YgODK4e1566GQs5BIfP30B0oenwBJHfWxAs2fyPB1s7Mg949zLf61Yw==}
    engines: {node: '>=8'}
    dev: true

  /cjs-module-lexer@1.2.2:
    resolution: {integrity: sha512-cOU9usZw8/dXIXKtwa8pM0OTJQuJkxMN6w30csNRUerHfeQ5R6U3kkU/FtJeIf3M202OHfY2U8ccInBG7/xogA==}
    dev: true

  /clean-stack@2.2.0:
    resolution: {integrity: sha512-4diC9HaTE+KRAMWhDhrGOECgWZxoevMc5TlkObMqNSsVU62PYzXZ/SMTjzyGAFF1YusgxGcSWTEXBhp0CPwQ1A==}
    engines: {node: '>=6'}
    dev: false

  /cli-boxes@2.2.1:
    resolution: {integrity: sha512-y4coMcylgSCdVinjiDBuR8PCC2bLjyGTwEmPb9NHR/QaNU6EUOXcTY/s6VjGMD6ENSEaeQYHCY0GNGS5jfMwPw==}
    engines: {node: '>=6'}
    dev: false

  /cli-color@2.0.3:
    resolution: {integrity: sha512-OkoZnxyC4ERN3zLzZaY9Emb7f/MhBOIpePv0Ycok0fJYT+Ouo00UBEIwsVsr0yoow++n5YWlSUgST9GKhNHiRQ==}
    engines: {node: '>=0.10'}
    dependencies:
      d: 1.0.1
      es5-ext: 0.10.62
      es6-iterator: 2.0.3
      memoizee: 0.4.15
      timers-ext: 0.1.7

  /cliui@8.0.1:
    resolution: {integrity: sha512-BSeNnyus75C4//NQ9gQt1/csTXyo/8Sb+afLAkzAptFuMsod9HFokGNudZpi/oQV73hnVK+sR+5PVRMd+Dr7YQ==}
    engines: {node: '>=12'}
    dependencies:
      string-width: 4.2.3
      strip-ansi: 6.0.1
      wrap-ansi: 7.0.0

  /clone-response@1.0.3:
    resolution: {integrity: sha512-ROoL94jJH2dUVML2Y/5PEDNaSHgeOdSDicUyS7izcF63G6sTc/FTjLub4b8Il9S8S0beOfYt0TaA5qvFK+w0wA==}
    dependencies:
      mimic-response: 1.0.1
    dev: false

  /cluster-key-slot@1.1.2:
    resolution: {integrity: sha512-RMr0FhtfXemyinomL4hrWcYJxmX6deFdCxpJzhDttxgO1+bcCnkk+9drydLVDmAMG7NE6aN/fl4F7ucU/90gAA==}
    engines: {node: '>=0.10.0'}
    dev: false

  /co@4.6.0:
    resolution: {integrity: sha512-QVb0dM5HvG+uaxitm8wONl7jltx8dqhfU33DcqtOZcLSVIKSDDLDi7+0LbAKiyI8hD9u42m2YxXSkMGWThaecQ==}
    engines: {iojs: '>= 1.0.0', node: '>= 0.12.0'}
    dev: true

  /code-error-fragment@0.0.230:
    resolution: {integrity: sha512-cadkfKp6932H8UkhzE/gcUqhRMNf8jHzkAN7+5Myabswaghu4xABTgPHDCjW+dBAJxj/SpkTYokpzDqY4pCzQw==}
    engines: {node: '>= 4'}
    dev: true

  /collect-v8-coverage@1.0.1:
    resolution: {integrity: sha512-iBPtljfCNcTKNAto0KEtDfZ3qzjJvqE3aTGZsbhjSBlorqpXJlaWWtPO35D+ZImoC3KWejX64o+yPGxhWSTzfg==}
    dev: true

  /color-convert@1.9.3:
    resolution: {integrity: sha512-QfAUtd+vFdAtFQcC8CCyYt1fYWxSqAiK2cSD6zDB8N3cpsEBAvRxp9zOGg6G/SHHJYAT88/az/IuDGALsNVbGg==}
    dependencies:
      color-name: 1.1.3

  /color-convert@2.0.1:
    resolution: {integrity: sha512-RRECPsj7iu/xb5oKYcsFHSppFNnsj/52OVTRKb4zP5onXwVF3zVmmToNcOfGC+CRDpfK/U584fMg38ZHCaElKQ==}
    engines: {node: '>=7.0.0'}
    dependencies:
      color-name: 1.1.4

  /color-name@1.1.3:
    resolution: {integrity: sha512-72fSenhMw2HZMTVHeCA9KCmpEIbzWiQsjN+BHcBbS9vr1mtt+vJjPdksIBNUmKAW8TFUDPJK5SUU3QhE9NEXDw==}

  /color-name@1.1.4:
    resolution: {integrity: sha512-dOy+3AuW3a2wNbZHIuMZpTcgjGuLU/uBL/ubcZF9OXbDo8ff4O8yVp5Bf0efS8uEoYo5q4Fx7dY9OgQGXgAsQA==}

  /color-string@1.9.1:
    resolution: {integrity: sha512-shrVawQFojnZv6xM40anx4CkoDP+fZsw/ZerEMsW/pyzsRbElpsL/DBVW7q3ExxwusdNXI3lXpuhEZkzs8p5Eg==}
    dependencies:
      color-name: 1.1.4
      simple-swizzle: 0.2.2

  /color@3.2.1:
    resolution: {integrity: sha512-aBl7dZI9ENN6fUGC7mWpMTPNHmWUSNan9tuWN6ahh5ZLNk9baLJOnSMlrQkHcrfFgz2/RigjUVAjdx36VcemKA==}
    dependencies:
      color-convert: 1.9.3
      color-string: 1.9.1

  /colorspace@1.1.4:
    resolution: {integrity: sha512-BgvKJiuVu1igBUF2kEjRCZXol6wiiGbY5ipL/oVPwm0BL9sIpMIzM8IK7vwuxIIzOXMV3Ey5w+vxhm0rR/TN8w==}
    dependencies:
      color: 3.2.1
      text-hex: 1.0.0

  /combined-stream@1.0.8:
    resolution: {integrity: sha512-FQN4MRfuJeHf7cBbBMJFXhKSDq+2kAArBlmRBvcvFE5BB1HZKXtSFASDhdlz9zOYwxh8lDdnvmMOe/+5cdoEdg==}
    engines: {node: '>= 0.8'}
    dependencies:
      delayed-stream: 1.0.0

  /commander@2.20.3:
    resolution: {integrity: sha512-GpVkmM8vF2vQUkj2LvZmD35JxeJOLCwJ9cUkugyk2nuhbv3+mJvpLYYt+0+USMxE+oj+ey/lJEnhZw75x/OMcQ==}
    dev: true

  /commander@4.1.1:
    resolution: {integrity: sha512-NOKm8xhkzAjzFx8B2v5OAHT+u5pRQc2UCa2Vq9jYL/31o2wi9mxBA7LIFs3sV5VSC49z6pEhfbMULvShKj26WA==}
    engines: {node: '>= 6'}
    dev: false

  /commander@5.1.0:
    resolution: {integrity: sha512-P0CysNDQ7rtVw4QIQtm+MRxV66vKFSvlsQvGYXZWR3qFU0jlMKHZZZgw8e+8DSah4UDKMqnknRDQz+xuQXQ/Zg==}
    engines: {node: '>= 6'}
    dev: true

  /comment-parser@1.3.1:
    resolution: {integrity: sha512-B52sN2VNghyq5ofvUsqZjmk6YkihBX5vMSChmSK9v4ShjKf3Vk5Xcmgpw4o+iIgtrnM/u5FiMpz9VKb8lpBveA==}
    engines: {node: '>= 12.0.0'}
    dev: false

  /component-emitter@1.3.0:
    resolution: {integrity: sha512-Rd3se6QB+sO1TwqZjscQrurpEPIfO0/yYnSin6Q/rD3mOutHvUrCAhJub3r90uNb+SESBuE0QYoB90YdfatsRg==}
    dev: false

  /concat-map@0.0.1:
    resolution: {integrity: sha512-/Srv4dswyQNBfohGpz9o6Yb3Gz3SrUDqBH5rTuhGR7ahtlbYKnVxw2bCFMRljaA7EXHaXZ8wsHdodFvbkhKmqg==}

  /content-disposition@0.5.4:
    resolution: {integrity: sha512-FveZTNuGw04cxlAiWbzi6zTAL/lhehaWbTtgluJh4/E95DqMwTmha3KZN1aAWA8cFIhHzMZUvLevkw5Rqk+tSQ==}
    engines: {node: '>= 0.6'}
    dependencies:
      safe-buffer: 5.2.1
    dev: false

  /content-type@1.0.5:
    resolution: {integrity: sha512-nTjqfcBFEipKdXCv4YDQWCfmcLZKm81ldF0pAopTvyrFGVbcR6P/VAAd5G7N+0tTr8QqiU0tFadD6FK4NtJwOA==}
    engines: {node: '>= 0.6'}
    dev: false

  /convert-source-map@1.9.0:
    resolution: {integrity: sha512-ASFBup0Mz1uyiIjANan1jzLQami9z1PoYSZCiiYW2FczPbenXc45FZdBZLzOT+r6+iciuEModtmCti+hjaAk0A==}

  /convert-source-map@2.0.0:
    resolution: {integrity: sha512-Kvp459HrV2FEJ1CAsi1Ku+MY3kasH19TFykTz2xWmMeq6bk2NU3XXvfJ+Q61m0xktWwt+1HSYf3JZsTms3aRJg==}
    dev: true

  /cookie-signature@1.0.6:
    resolution: {integrity: sha512-QADzlaHc8icV8I7vbaJXJwod9HWYp8uCqf1xa4OfNu1T7JVxQIrUgOWtHdNDtPiywmFbiS12VjotIXLrKM3orQ==}
    dev: false

  /cookie@0.4.2:
    resolution: {integrity: sha512-aSWTXFzaKWkvHO1Ny/s+ePFpvKsPnjc551iI41v3ny/ow6tBG5Vd+FuqGNhh1LxOmVzOlGUriIlOaokOvhaStA==}
    engines: {node: '>= 0.6'}
    dev: false

  /cookie@0.5.0:
    resolution: {integrity: sha512-YZ3GUyn/o8gfKJlnlX7g7xq4gyO6OSuhGPKaaGssGB2qgDUS0gPgtTvoyZLTt9Ab6dC4hfc9dV5arkvc/OCmrw==}
    engines: {node: '>= 0.6'}
    dev: false

  /cookiejar@2.1.4:
    resolution: {integrity: sha512-LDx6oHrK+PhzLKJU9j5S7/Y3jM/mUHvD/DeI1WQmJn652iPC5Y4TBzC9l+5OMOXlyTTA+SmVUPm0HQUwpD5Jqw==}
    dev: false

  /core-util-is@1.0.2:
    resolution: {integrity: sha512-3lqz5YjWTYnW6dlDa5TLaTCcShfar1e40rmcJVwCBJC6mWlFuj0eCHIElmG1g5kyuJ/GD+8Wn4FFCcz4gJPfaQ==}

  /create-require@1.1.1:
    resolution: {integrity: sha512-dcKFX3jn0MpIaXjisoRvexIJVEKzaq7z2rZKxf+MSr9TkdmHmsU4m2lcLojrj/FHl8mk5VxMmYA+ftRkP/3oKQ==}

  /cross-fetch@3.1.6:
    resolution: {integrity: sha512-riRvo06crlE8HiqOwIpQhxwdOk4fOeR7FVM/wXoxchFEqMNUjvbs3bfo4OTgMEMHzppd4DxFBDbyySj8Cv781g==}
    dependencies:
      node-fetch: 2.6.11
    transitivePeerDependencies:
      - encoding
    dev: false

  /cross-spawn@7.0.3:
    resolution: {integrity: sha512-iRDPJKUPVEND7dHPO8rkbOnPpyDygcDFtWjpeWNCgy8WP2rXcxXL8TskReQl6OrB2G7+UJrags1q15Fudc7G6w==}
    engines: {node: '>= 8'}
    dependencies:
      path-key: 3.1.1
      shebang-command: 2.0.0
      which: 2.0.2

  /crypto@1.0.1:
    resolution: {integrity: sha512-VxBKmeNcqQdiUQUW2Tzq0t377b54N2bMtXO/qiLa+6eRRmmC4qT3D4OnTGoT/U6O9aklQ/jTwbOtRMTTY8G0Ig==}
    deprecated: This package is no longer supported. It's now a built-in Node module. If you've depended on crypto, you should switch to the one that's built-in.
    dev: false

  /css-select@5.1.0:
    resolution: {integrity: sha512-nwoRF1rvRRnnCqqY7updORDsuqKzqYJ28+oSMaJMMgOauh3fvwHqMS7EZpIPqK8GL+g9mKxF1vP/ZjSeNjEVHg==}
    dependencies:
      boolbase: 1.0.0
      css-what: 6.1.0
      domhandler: 5.0.3
      domutils: 3.1.0
      nth-check: 2.1.1
    dev: false

  /css-what@6.1.0:
    resolution: {integrity: sha512-HTUrgRJ7r4dsZKU6GjmpfRK1O76h97Z8MfS1G0FozR+oF2kG6Vfe8JE6zwrkbxigziPHinCJ+gCPjA9EaBDtRw==}
    engines: {node: '>= 6'}
    dev: false

  /d@1.0.1:
    resolution: {integrity: sha512-m62ShEObQ39CfralilEQRjH6oAMtNCV1xJyEx5LpRYUVN+EviphDgUc/F3hnYbADmkiNs67Y+3ylmlG7Lnu+FA==}
    dependencies:
      es5-ext: 0.10.62
      type: 1.2.0

  /dashdash@1.14.1:
    resolution: {integrity: sha512-jRFi8UDGo6j+odZiEpjazZaWqEal3w/basFjQHQEwVtZJGDpxbH1MeYluwCS8Xq5wmLJooDlMgvVarmWfGM44g==}
    engines: {node: '>=0.10'}
    dependencies:
      assert-plus: 1.0.0
    dev: false

  /data-uri-to-buffer@4.0.1:
    resolution: {integrity: sha512-0R9ikRb668HB7QDxT1vkpuUBtqc53YyAwMwGeUFKRojY/NWKvdZ+9UYtRfGmhqNbRkTSVpMbmyhXipFFv2cb/A==}
    engines: {node: '>= 12'}
    dev: false

  /date-utils@1.2.21:
    resolution: {integrity: sha512-wJMBjqlwXR0Iv0wUo/lFbhSQ7MmG1hl36iuxuE91kW+5b5sWbase73manEqNH9sOLFAMG83B4ffNKq9/Iq0FVA==}
    engines: {node: '>0.4.0'}
    dev: false

  /dayjs@1.11.8:
    resolution: {integrity: sha512-LcgxzFoWMEPO7ggRv1Y2N31hUf2R0Vj7fuy/m+Bg1K8rr+KAs1AEy4y9jd5DXe8pbHgX+srkHNS7TH6Q6ZhYeQ==}
    dev: false

  /debug@2.6.9:
    resolution: {integrity: sha512-bC7ElrdJaJnPbAP+1EotYvqZsb3ecl5wi6Bfi6BJTUcNowp6cvspg0jXznRTKDjm/E7AdgFBVeAPVMNcKGsHMA==}
    peerDependencies:
      supports-color: '*'
    peerDependenciesMeta:
      supports-color:
        optional: true
    dependencies:
      ms: 2.0.0
    dev: false

  /debug@3.2.7(supports-color@5.5.0):
    resolution: {integrity: sha512-CFjzYYAi4ThfiQvizrFQevTTXHtnCqWfe7x1AhgEscTz6ZbLbfoLRLPugTQyBth6f8ZERVUSyWHFD/7Wu4t1XQ==}
    peerDependencies:
      supports-color: '*'
    peerDependenciesMeta:
      supports-color:
        optional: true
    dependencies:
      ms: 2.1.3
      supports-color: 5.5.0

  /debug@4.3.4:
    resolution: {integrity: sha512-PRWFHuSU3eDtQJPvnNY7Jcket1j0t5OuOsFzPPzsekD52Zl8qUfFIPEiswXqIvHWGVHOgX+7G/vCNNhehwxfkQ==}
    engines: {node: '>=6.0'}
    peerDependencies:
      supports-color: '*'
    peerDependenciesMeta:
      supports-color:
        optional: true
    dependencies:
      ms: 2.1.2

  /decamelize@5.0.1:
    resolution: {integrity: sha512-VfxadyCECXgQlkoEAjeghAr5gY3Hf+IKjKb+X8tGVDtveCjN+USwprd2q3QXBR9T1+x2DG0XZF5/w+7HAtSaXA==}
    engines: {node: '>=10'}
    dev: false

  /decode-uri-component@0.2.2:
    resolution: {integrity: sha512-FqUYQ+8o158GyGTrMFJms9qh3CqTKvAqgqsTnkLI8sKu0028orqBhxNMFkFen0zGyg6epACD32pjVk58ngIErQ==}
    engines: {node: '>=0.10'}
    dev: false

  /decompress-response@3.3.0:
    resolution: {integrity: sha512-BzRPQuY1ip+qDonAOz42gRm/pg9F768C+npV/4JOsxRC2sq+Rlk+Q4ZCAsOhnIaMrgarILY+RMUIvMmmX1qAEA==}
    engines: {node: '>=4'}
    dependencies:
      mimic-response: 1.0.1
    dev: false

  /decompress-tar@4.1.1:
    resolution: {integrity: sha512-JdJMaCrGpB5fESVyxwpCx4Jdj2AagLmv3y58Qy4GE6HMVjWz1FeVQk1Ct4Kye7PftcdOo/7U7UKzYBJgqnGeUQ==}
    engines: {node: '>=4'}
    dependencies:
      file-type: 5.2.0
      is-stream: 1.1.0
      tar-stream: 1.6.2
    dev: true

  /decompress-tarbz2@4.1.1:
    resolution: {integrity: sha512-s88xLzf1r81ICXLAVQVzaN6ZmX4A6U4z2nMbOwobxkLoIIfjVMBg7TeguTUXkKeXni795B6y5rnvDw7rxhAq9A==}
    engines: {node: '>=4'}
    dependencies:
      decompress-tar: 4.1.1
      file-type: 6.2.0
      is-stream: 1.1.0
      seek-bzip: 1.0.6
      unbzip2-stream: 1.4.3
    dev: true

  /decompress-targz@4.1.1:
    resolution: {integrity: sha512-4z81Znfr6chWnRDNfFNqLwPvm4db3WuZkqV+UgXQzSngG3CEKdBkw5jrv3axjjL96glyiiKjsxJG3X6WBZwX3w==}
    engines: {node: '>=4'}
    dependencies:
      decompress-tar: 4.1.1
      file-type: 5.2.0
      is-stream: 1.1.0
    dev: true

  /decompress-unzip@4.0.1:
    resolution: {integrity: sha512-1fqeluvxgnn86MOh66u8FjbtJpAFv5wgCT9Iw8rcBqQcCo5tO8eiJw7NNTrvt9n4CRBVq7CstiS922oPgyGLrw==}
    engines: {node: '>=4'}
    dependencies:
      file-type: 3.9.0
      get-stream: 2.3.1
      pify: 2.3.0
      yauzl: 2.10.0
    dev: true

  /decompress@4.2.1:
    resolution: {integrity: sha512-e48kc2IjU+2Zw8cTb6VZcJQ3lgVbS4uuB1TfCHbiZIP/haNXm+SVyhu+87jts5/3ROpd82GSVCoNs/z8l4ZOaQ==}
    engines: {node: '>=4'}
    dependencies:
      decompress-tar: 4.1.1
      decompress-tarbz2: 4.1.1
      decompress-targz: 4.1.1
      decompress-unzip: 4.0.1
      graceful-fs: 4.2.11
      make-dir: 1.3.0
      pify: 2.3.0
      strip-dirs: 2.1.0
    dev: true

  /dedent@0.7.0:
    resolution: {integrity: sha512-Q6fKUPqnAHAyhiUgFU7BUzLiv0kd8saH9al7tnu5Q/okj6dnupxyTgFIBjVzJATdfIAm9NAsvXNzjaKa+bxVyA==}
    dev: true

  /deep-eql@4.1.3:
    resolution: {integrity: sha512-WaEtAOpRA1MQ0eohqZjpGD8zdI0Ovsm8mmFhaDN8dvDZzyoUMcYDnf5Y6iu7HTXxf8JDS23qWa4a+hKCDyOPzw==}
    engines: {node: '>=6'}
    dependencies:
      type-detect: 4.0.8

  /deep-extend@0.6.0:
    resolution: {integrity: sha512-LOHxIOaPYdHlJRtCQfDIVZtfw/ufM8+rVj649RIHzcm/vGwQRXFt6OPqIFWsm2XEMrNIEtWR64sY1LEKD2vAOA==}
    engines: {node: '>=4.0.0'}
    dev: false

  /deep-is@0.1.4:
    resolution: {integrity: sha512-oIPzksmTg4/MriiaYGO+okXDT7ztn/w3Eptv/+gSIdMdKsJo0u4CfYNFJPy+4SKMuCqGw2wxnA+URMg3t8a/bQ==}
    dev: false

  /deepmerge@4.3.1:
    resolution: {integrity: sha512-3sUqbMEc77XqpdNO7FRyRog+eW3ph+GYCbj+rK+uYyRMuwsVy0rMiVtPn+QJlKFvWP/1PYpapqYn0Me2knFn+A==}
    engines: {node: '>=0.10.0'}
    dev: true

  /defer-to-connect@1.1.3:
    resolution: {integrity: sha512-0ISdNousHvZT2EiFlZeZAHBUvSxmKswVCEf8hW7KWgG4a8MVEu/3Vb6uWYozkjylyCxe0JBIiRB1jV45S70WVQ==}
    dev: false

  /define-lazy-prop@2.0.0:
    resolution: {integrity: sha512-Ds09qNh8yw3khSjiJjiUInaGX9xlqZDY7JVryGxdxV7NPeuqQfplOpQ66yJFZut3jLa5zOwkXw1g9EI2uKh4Og==}
    engines: {node: '>=8'}
    dev: false

  /define-properties@1.2.0:
    resolution: {integrity: sha512-xvqAVKGfT1+UAvPwKTVw/njhdQ8ZhXK4lI0bCIuCMrp2up9nPnaDftrLtmpTazqd1o+UY4zgzU+avtMbDP+ldA==}
    engines: {node: '>= 0.4'}
    dependencies:
      has-property-descriptors: 1.0.0
      object-keys: 1.1.1
    dev: false

  /delayed-stream@1.0.0:
    resolution: {integrity: sha512-ZySD7Nf91aLB0RxL4KGrKHBXl7Eds1DAmEdcoVawXnLD7SDhpNgtuII2aAkg7a7QS41jxPSZ17p4VdGnMHk3MQ==}
    engines: {node: '>=0.4.0'}

  /denque@2.1.0:
    resolution: {integrity: sha512-HVQE3AAb/pxF8fQAoiqpvg9i3evqug3hoiwakOyZAwJm+6vZehbkYXZ0l4JxS+I3QxM97v5aaRNhj8v5oBhekw==}
    engines: {node: '>=0.10'}
    dev: false

  /depd@2.0.0:
    resolution: {integrity: sha512-g7nH6P6dyDioJogAAGprGpCtVImJhpPk/roCzdb3fIh61/s/nPsfR6onyMwkCAR/OlC3yBC0lESvUoQEAssIrw==}
    engines: {node: '>= 0.8'}
    dev: false

  /dependency-graph@0.10.0:
    resolution: {integrity: sha512-c9amUgpgxSi1bE5/sbLwcs5diLD0ygCQYmhfM5H1s5VH1mCsYkcmAL3CcNdv4kdSw6JuMoHeDGzLgj/gAXdWVg==}
    engines: {node: '>= 0.6.0'}
    dev: false

  /deprecation@2.3.1:
    resolution: {integrity: sha512-xmHIy4F3scKVwMsQ4WnVaS8bHOx0DmVwRywosKhaILI0ywMDWPtBSku2HNxRvF7jtwDRsoEwYQSfbxj8b7RlJQ==}
    dev: false

  /destroy@1.2.0:
    resolution: {integrity: sha512-2sJGJTaXIIaR1w4iJSNoN0hnMY7Gpc/n8D4qSCJw8QqFWXf7cuAgnEHxBpweaVcPevC2l3KpjYCx3NypQQgaJg==}
    engines: {node: '>= 0.8', npm: 1.2.8000 || >= 1.4.16}
    dev: false

  /detect-newline@3.1.0:
    resolution: {integrity: sha512-TLz+x/vEXm/Y7P7wn1EJFNLxYpUD4TgMosxY6fAVJUnJMbupHBOncxyWUG9OpTaH9EBD7uFI5LfEgmMOc54DsA==}
    engines: {node: '>=8'}
    dev: true

  /diff-sequences@29.4.3:
    resolution: {integrity: sha512-ofrBgwpPhCD85kMKtE9RYFFq6OC1A89oW2vvgWZNCwxrUpRUILopY7lsYyMDSjc8g6U6aiO0Qubg6r4Wgt5ZnA==}
    engines: {node: ^14.15.0 || ^16.10.0 || >=18.0.0}

  /diff@4.0.2:
    resolution: {integrity: sha512-58lmxKSA4BNyLz+HHMUzlOEpg09FV+ev6ZMe3vJihgdxzgcwZ8VoEEPmALCZG9LmqfVoNMMKpttIYTVG6uDY7A==}
    engines: {node: '>=0.3.1'}

  /dir-glob@3.0.1:
    resolution: {integrity: sha512-WkrWp9GR4KXfKGYzOLmTuGVi1UWFfws377n9cc55/tb6DuqyF6pcQ5AbiHEshaDpY9v6oaSr2XCDidGmMwdzIA==}
    engines: {node: '>=8'}
    dependencies:
      path-type: 4.0.0
    dev: false

  /doctrine@2.1.0:
    resolution: {integrity: sha512-35mSku4ZXK0vfCuHEDAwt55dg2jNajHZ1odvF+8SSr82EsZY4QmXfuWso8oEd8zRhVObSN18aM0CjSdoBX7zIw==}
    engines: {node: '>=0.10.0'}
    dependencies:
      esutils: 2.0.3
    dev: false

  /doctrine@3.0.0:
    resolution: {integrity: sha512-yS+Q5i3hBf7GBkd4KG8a7eBNNWNGLTaEwwYWUijIYM7zrlYDM0BFXHjjPWlWZ1Rg7UaddZeIDmi9jF3HmqiQ2w==}
    engines: {node: '>=6.0.0'}
    dependencies:
      esutils: 2.0.3
    dev: false

  /dom-serializer@1.4.1:
    resolution: {integrity: sha512-VHwB3KfrcOOkelEG2ZOfxqLZdfkil8PtJi4P8N2MMXucZq2yLp75ClViUlOVwyoHEDjYU433Aq+5zWP61+RGag==}
    dependencies:
      domelementtype: 2.3.0
      domhandler: 4.3.1
      entities: 2.2.0
    dev: false

  /dom-serializer@2.0.0:
    resolution: {integrity: sha512-wIkAryiqt/nV5EQKqQpo3SToSOV9J0DnbJqwK7Wv/Trc92zIAYZ4FlMu+JPFW1DfGFt81ZTCGgDEabffXeLyJg==}
    dependencies:
      domelementtype: 2.3.0
      domhandler: 5.0.3
      entities: 4.5.0
    dev: false

  /domelementtype@2.3.0:
    resolution: {integrity: sha512-OLETBj6w0OsagBwdXnPdN0cnMfF9opN69co+7ZrbfPGrdpPVNBUj02spi6B1N7wChLQiPn4CSH/zJvXw56gmHw==}
    dev: false

  /domhandler@4.3.1:
    resolution: {integrity: sha512-GrwoxYN+uWlzO8uhUXRl0P+kHE4GtVPfYzVLcUxPL7KNdHKj66vvlhiweIHqYYXWlw+T8iLMp42Lm67ghw4WMQ==}
    engines: {node: '>= 4'}
    dependencies:
      domelementtype: 2.3.0
    dev: false

  /domhandler@5.0.3:
    resolution: {integrity: sha512-cgwlv/1iFQiFnU96XXgROh8xTeetsnJiDsTc7TYCLFd9+/WNkIqPTxiM/8pSd8VIrhXGTf1Ny1q1hquVqDJB5w==}
    engines: {node: '>= 4'}
    dependencies:
      domelementtype: 2.3.0
    dev: false

  /domutils@2.8.0:
    resolution: {integrity: sha512-w96Cjofp72M5IIhpjgobBimYEfoPjx1Vx0BSX9P30WBdZW2WIKU0T1Bd0kz2eNZ9ikjKgHbEyKx8BB6H1L3h3A==}
    dependencies:
      dom-serializer: 1.4.1
      domelementtype: 2.3.0
      domhandler: 4.3.1
    dev: false

  /domutils@3.1.0:
    resolution: {integrity: sha512-H78uMmQtI2AhgDJjWeQmHwJJ2bLPD3GMmO7Zja/ZZh84wkm+4ut+IUnUdRa8uCGX88DiVx1j6FRe1XfxEgjEZA==}
    dependencies:
      dom-serializer: 2.0.0
      domelementtype: 2.3.0
      domhandler: 5.0.3
    dev: false

  /dot-case@3.0.4:
    resolution: {integrity: sha512-Kv5nKlh6yRrdrGvxeJ2e5y2eRUpkUosIW4A2AS38zwSz27zu7ufDwQPi5Jhs3XAlGNetl3bmnGhQsMtkKJnj3w==}
    dependencies:
      no-case: 3.0.4
      tslib: 2.5.3
    dev: false

  /duplexer3@0.1.5:
    resolution: {integrity: sha512-1A8za6ws41LQgv9HrE/66jyC5yuSjQ3L/KOpFtoBilsAK2iA2wuS5rTt1OCzIvtS2V7nVmedsUU+DGRcjBmOYA==}
    dev: false

  /ecc-jsbn@0.1.2:
    resolution: {integrity: sha512-eh9O+hwRHNbG4BLTjEl3nw044CkGm5X6LoaCf7LPp7UU8Qrt47JYNi6nPX8xjW97TKGKm1ouctg0QSpZe9qrnw==}
    dependencies:
      jsbn: 0.1.1
      safer-buffer: 2.1.2
    dev: false

  /ecdsa-sig-formatter@1.0.11:
    resolution: {integrity: sha512-nagl3RYrbNv6kQkeJIpt6NJZy8twLB/2vtz6yN9Z4vRKHN4/QZJIEbqohALSgwKdnksuY3k5Addp5lg8sVoVcQ==}
    dependencies:
      safe-buffer: 5.2.1
    dev: false

  /ee-first@1.1.1:
    resolution: {integrity: sha512-WMwm9LhRUo+WUaRN+vRuETqG89IgZphVSNkdFgeb6sS/E4OrDIN7t48CAewSHXc6C8lefD8KKfr5vY61brQlow==}
    dev: false

  /electron-to-chromium@1.4.425:
    resolution: {integrity: sha512-wv1NufHxu11zfDbY4fglYQApMswleE9FL/DSeyOyauVXDZ+Kco96JK/tPfBUaDqfRarYp2WH2hJ/5UnVywp9Jg==}

  /emittery@0.13.1:
    resolution: {integrity: sha512-DeWwawk6r5yR9jFgnDKYt4sLS0LmHJJi3ZOnb5/JdbYwj3nW+FxQnHIjhBKz8YLC7oRNPVM9NQ47I3CVx34eqQ==}
    engines: {node: '>=12'}
    dev: true

  /emoji-regex@8.0.0:
    resolution: {integrity: sha512-MSjYzcWNOA0ewAHpz0MxpYFvwg6yjy1NG3xteoqz644VCo/RPgnr1/GGt+ic3iJTzQ8Eu3TdM14SawnVUmGE6A==}

  /enabled@2.0.0:
    resolution: {integrity: sha512-AKrN98kuwOzMIdAizXGI86UFBoo26CL21UM763y1h/GMSJ4/OHU9k2YlsmBpyScFo/wbLzWQJBMCW4+IO3/+OQ==}

  /encodeurl@1.0.2:
    resolution: {integrity: sha512-TPJXq8JqFaVYm2CWmPvnP2Iyo4ZSM7/QKcSmuMLDObfpH5fi7RUGmd/rTDf+rut/saiDiQEeVTNgAmJEdAOx0w==}
    engines: {node: '>= 0.8'}
    dev: false

  /end-of-stream@1.4.4:
    resolution: {integrity: sha512-+uw1inIHVPQoaVuHzRyXd21icM+cnt4CzD5rW+NC1wjOUSTOs+Te7FOv7AhN7vS9x/oIyhLP5PR1H+phQAHu5Q==}
    dependencies:
      once: 1.4.0

  /entities@2.2.0:
    resolution: {integrity: sha512-p92if5Nz619I0w+akJrLZH0MX0Pb5DX39XOwQTtXSdQQOaYH03S1uIQp4mhOZtAXrxq4ViO67YTiLBo2638o9A==}
    dev: false

  /entities@4.5.0:
    resolution: {integrity: sha512-V0hjH4dGPh9Ao5p0MoRY6BVqtwCjhz6vI5LT8AJ55H+4g9/4vbHx1I54fS0XuclLhDHArPQCiMjDxjaL8fPxhw==}
    engines: {node: '>=0.12'}
    dev: false

  /error-ex@1.3.2:
    resolution: {integrity: sha512-7dFHNmqeFSEt2ZBsCriorKnn3Z2pj+fd9kmI6QoWw4//DL+icEBfc0U7qJCisqrTsKTjw4fNFy2pW9OqStD84g==}
    dependencies:
      is-arrayish: 0.2.1
    dev: true

  /es-abstract@1.21.2:
    resolution: {integrity: sha512-y/B5POM2iBnIxCiernH1G7rC9qQoM77lLIMQLuob0zhp8C56Po81+2Nj0WFKnd0pNReDTnkYryc+zhOzpEIROg==}
    engines: {node: '>= 0.4'}
    dependencies:
      array-buffer-byte-length: 1.0.0
      available-typed-arrays: 1.0.5
      call-bind: 1.0.2
      es-set-tostringtag: 2.0.1
      es-to-primitive: 1.2.1
      function.prototype.name: 1.1.5
      get-intrinsic: 1.2.1
      get-symbol-description: 1.0.0
      globalthis: 1.0.3
      gopd: 1.0.1
      has: 1.0.3
      has-property-descriptors: 1.0.0
      has-proto: 1.0.1
      has-symbols: 1.0.3
      internal-slot: 1.0.5
      is-array-buffer: 3.0.2
      is-callable: 1.2.7
      is-negative-zero: 2.0.2
      is-regex: 1.1.4
      is-shared-array-buffer: 1.0.2
      is-string: 1.0.7
      is-typed-array: 1.1.10
      is-weakref: 1.0.2
      object-inspect: 1.12.3
      object-keys: 1.1.1
      object.assign: 4.1.4
      regexp.prototype.flags: 1.5.0
      safe-regex-test: 1.0.0
      string.prototype.trim: 1.2.7
      string.prototype.trimend: 1.0.6
      string.prototype.trimstart: 1.0.6
      typed-array-length: 1.0.4
      unbox-primitive: 1.0.2
      which-typed-array: 1.1.9
    dev: false

  /es-array-method-boxes-properly@1.0.0:
    resolution: {integrity: sha512-wd6JXUmyHmt8T5a2xreUwKcGPq6f1f+WwIJkijUqiGcJz1qqnZgP6XIK+QyIWU5lT7imeNxUll48bziG+TSYcA==}
    dev: false

  /es-get-iterator@1.1.3:
    resolution: {integrity: sha512-sPZmqHBe6JIiTfN5q2pEi//TwxmAFHwj/XEuYjTuse78i8KxaqMTTzxPoFKuzRpDpTJ+0NAbpfenkmH2rePtuw==}
    dependencies:
      call-bind: 1.0.2
      get-intrinsic: 1.2.1
      has-symbols: 1.0.3
      is-arguments: 1.1.1
      is-map: 2.0.2
      is-set: 2.0.2
      is-string: 1.0.7
      isarray: 2.0.5
      stop-iteration-iterator: 1.0.0
    dev: false

  /es-set-tostringtag@2.0.1:
    resolution: {integrity: sha512-g3OMbtlwY3QewlqAiMLI47KywjWZoEytKr8pf6iTC8uJq5bIAH52Z9pnQ8pVL6whrCto53JZDuUIsifGeLorTg==}
    engines: {node: '>= 0.4'}
    dependencies:
      get-intrinsic: 1.2.1
      has: 1.0.3
      has-tostringtag: 1.0.0
    dev: false

  /es-shim-unscopables@1.0.0:
    resolution: {integrity: sha512-Jm6GPcCdC30eMLbZ2x8z2WuRwAws3zTBBKuusffYVUrNj/GVSUAZ+xKMaUpfNDR5IbyNA5LJbaecoUVbmUcB1w==}
    dependencies:
      has: 1.0.3
    dev: false

  /es-to-primitive@1.2.1:
    resolution: {integrity: sha512-QCOllgZJtaUo9miYBcLChTUaHNjJF3PYs1VidD7AwiEj1kYxKeQTctLAezAOH5ZKRH0g2IgPn6KwB4IT8iRpvA==}
    engines: {node: '>= 0.4'}
    dependencies:
      is-callable: 1.2.7
      is-date-object: 1.0.5
      is-symbol: 1.0.4
    dev: false

  /es5-ext@0.10.62:
    resolution: {integrity: sha512-BHLqn0klhEpnOKSrzn/Xsz2UIW8j+cGmo9JLzr8BiUapV8hPL9+FliFqjwr9ngW7jWdnxv6eO+/LqyhJVqgrjA==}
    engines: {node: '>=0.10'}
    requiresBuild: true
    dependencies:
      es6-iterator: 2.0.3
      es6-symbol: 3.1.3
      next-tick: 1.1.0

  /es6-iterator@2.0.3:
    resolution: {integrity: sha512-zw4SRzoUkd+cl+ZoE15A9o1oQd920Bb0iOJMQkQhl3jNc03YqVjAhG7scf9C5KWRU/R13Orf588uCC6525o02g==}
    dependencies:
      d: 1.0.1
      es5-ext: 0.10.62
      es6-symbol: 3.1.3

  /es6-symbol@3.1.3:
    resolution: {integrity: sha512-NJ6Yn3FuDinBaBRWl/q5X/s4koRHBrgKAu+yGI6JCBeiu3qrcbJhwT2GeR/EXVfylRk8dpQVJoLEFhK+Mu31NA==}
    dependencies:
      d: 1.0.1
      ext: 1.7.0

  /es6-weak-map@2.0.3:
    resolution: {integrity: sha512-p5um32HOTO1kP+w7PRnB+5lQ43Z6muuMuIMffvDN8ZB4GcnjLBV6zGStpbASIMk4DCAvEaamhe2zhyCb/QXXsA==}
    dependencies:
      d: 1.0.1
      es5-ext: 0.10.62
      es6-iterator: 2.0.3
      es6-symbol: 3.1.3

  /esbuild-android-64@0.15.18:
    resolution: {integrity: sha512-wnpt3OXRhcjfIDSZu9bnzT4/TNTDsOUvip0foZOUBG7QbSt//w3QV4FInVJxNhKc/ErhUxc5z4QjHtMi7/TbgA==}
    engines: {node: '>=12'}
    cpu: [x64]
    os: [android]
    requiresBuild: true
    optional: true

  /esbuild-android-arm64@0.15.18:
    resolution: {integrity: sha512-G4xu89B8FCzav9XU8EjsXacCKSG2FT7wW9J6hOc18soEHJdtWu03L3TQDGf0geNxfLTtxENKBzMSq9LlbjS8OQ==}
    engines: {node: '>=12'}
    cpu: [arm64]
    os: [android]
    requiresBuild: true
    optional: true

  /esbuild-darwin-64@0.15.18:
    resolution: {integrity: sha512-2WAvs95uPnVJPuYKP0Eqx+Dl/jaYseZEUUT1sjg97TJa4oBtbAKnPnl3b5M9l51/nbx7+QAEtuummJZW0sBEmg==}
    engines: {node: '>=12'}
    cpu: [x64]
    os: [darwin]
    requiresBuild: true
    optional: true

  /esbuild-darwin-arm64@0.15.18:
    resolution: {integrity: sha512-tKPSxcTJ5OmNb1btVikATJ8NftlyNlc8BVNtyT/UAr62JFOhwHlnoPrhYWz09akBLHI9nElFVfWSTSRsrZiDUA==}
    engines: {node: '>=12'}
    cpu: [arm64]
    os: [darwin]
    requiresBuild: true
    optional: true

  /esbuild-freebsd-64@0.15.18:
    resolution: {integrity: sha512-TT3uBUxkteAjR1QbsmvSsjpKjOX6UkCstr8nMr+q7zi3NuZ1oIpa8U41Y8I8dJH2fJgdC3Dj3CXO5biLQpfdZA==}
    engines: {node: '>=12'}
    cpu: [x64]
    os: [freebsd]
    requiresBuild: true
    optional: true

  /esbuild-freebsd-arm64@0.15.18:
    resolution: {integrity: sha512-R/oVr+X3Tkh+S0+tL41wRMbdWtpWB8hEAMsOXDumSSa6qJR89U0S/PpLXrGF7Wk/JykfpWNokERUpCeHDl47wA==}
    engines: {node: '>=12'}
    cpu: [arm64]
    os: [freebsd]
    requiresBuild: true
    optional: true

  /esbuild-linux-32@0.15.18:
    resolution: {integrity: sha512-lphF3HiCSYtaa9p1DtXndiQEeQDKPl9eN/XNoBf2amEghugNuqXNZA/ZovthNE2aa4EN43WroO0B85xVSjYkbg==}
    engines: {node: '>=12'}
    cpu: [ia32]
    os: [linux]
    requiresBuild: true
    optional: true

  /esbuild-linux-64@0.15.18:
    resolution: {integrity: sha512-hNSeP97IviD7oxLKFuii5sDPJ+QHeiFTFLoLm7NZQligur8poNOWGIgpQ7Qf8Balb69hptMZzyOBIPtY09GZYw==}
    engines: {node: '>=12'}
    cpu: [x64]
    os: [linux]
    requiresBuild: true
    optional: true

  /esbuild-linux-arm64@0.15.18:
    resolution: {integrity: sha512-54qr8kg/6ilcxd+0V3h9rjT4qmjc0CccMVWrjOEM/pEcUzt8X62HfBSeZfT2ECpM7104mk4yfQXkosY8Quptug==}
    engines: {node: '>=12'}
    cpu: [arm64]
    os: [linux]
    requiresBuild: true
    optional: true

  /esbuild-linux-arm@0.15.18:
    resolution: {integrity: sha512-UH779gstRblS4aoS2qpMl3wjg7U0j+ygu3GjIeTonCcN79ZvpPee12Qun3vcdxX+37O5LFxz39XeW2I9bybMVA==}
    engines: {node: '>=12'}
    cpu: [arm]
    os: [linux]
    requiresBuild: true
    optional: true

  /esbuild-linux-mips64le@0.15.18:
    resolution: {integrity: sha512-Mk6Ppwzzz3YbMl/ZZL2P0q1tnYqh/trYZ1VfNP47C31yT0K8t9s7Z077QrDA/guU60tGNp2GOwCQnp+DYv7bxQ==}
    engines: {node: '>=12'}
    cpu: [mips64el]
    os: [linux]
    requiresBuild: true
    optional: true

  /esbuild-linux-ppc64le@0.15.18:
    resolution: {integrity: sha512-b0XkN4pL9WUulPTa/VKHx2wLCgvIAbgwABGnKMY19WhKZPT+8BxhZdqz6EgkqCLld7X5qiCY2F/bfpUUlnFZ9w==}
    engines: {node: '>=12'}
    cpu: [ppc64]
    os: [linux]
    requiresBuild: true
    optional: true

  /esbuild-linux-riscv64@0.15.18:
    resolution: {integrity: sha512-ba2COaoF5wL6VLZWn04k+ACZjZ6NYniMSQStodFKH/Pu6RxzQqzsmjR1t9QC89VYJxBeyVPTaHuBMCejl3O/xg==}
    engines: {node: '>=12'}
    cpu: [riscv64]
    os: [linux]
    requiresBuild: true
    optional: true

  /esbuild-linux-s390x@0.15.18:
    resolution: {integrity: sha512-VbpGuXEl5FCs1wDVp93O8UIzl3ZrglgnSQ+Hu79g7hZu6te6/YHgVJxCM2SqfIila0J3k0csfnf8VD2W7u2kzQ==}
    engines: {node: '>=12'}
    cpu: [s390x]
    os: [linux]
    requiresBuild: true
    optional: true

  /esbuild-netbsd-64@0.15.18:
    resolution: {integrity: sha512-98ukeCdvdX7wr1vUYQzKo4kQ0N2p27H7I11maINv73fVEXt2kyh4K4m9f35U1K43Xc2QGXlzAw0K9yoU7JUjOg==}
    engines: {node: '>=12'}
    cpu: [x64]
    os: [netbsd]
    requiresBuild: true
    optional: true

  /esbuild-openbsd-64@0.15.18:
    resolution: {integrity: sha512-yK5NCcH31Uae076AyQAXeJzt/vxIo9+omZRKj1pauhk3ITuADzuOx5N2fdHrAKPxN+zH3w96uFKlY7yIn490xQ==}
    engines: {node: '>=12'}
    cpu: [x64]
    os: [openbsd]
    requiresBuild: true
    optional: true

  /esbuild-sunos-64@0.15.18:
    resolution: {integrity: sha512-On22LLFlBeLNj/YF3FT+cXcyKPEI263nflYlAhz5crxtp3yRG1Ugfr7ITyxmCmjm4vbN/dGrb/B7w7U8yJR9yw==}
    engines: {node: '>=12'}
    cpu: [x64]
    os: [sunos]
    requiresBuild: true
    optional: true

  /esbuild-windows-32@0.15.18:
    resolution: {integrity: sha512-o+eyLu2MjVny/nt+E0uPnBxYuJHBvho8vWsC2lV61A7wwTWC3jkN2w36jtA+yv1UgYkHRihPuQsL23hsCYGcOQ==}
    engines: {node: '>=12'}
    cpu: [ia32]
    os: [win32]
    requiresBuild: true
    optional: true

  /esbuild-windows-64@0.15.18:
    resolution: {integrity: sha512-qinug1iTTaIIrCorAUjR0fcBk24fjzEedFYhhispP8Oc7SFvs+XeW3YpAKiKp8dRpizl4YYAhxMjlftAMJiaUw==}
    engines: {node: '>=12'}
    cpu: [x64]
    os: [win32]
    requiresBuild: true
    optional: true

  /esbuild-windows-arm64@0.15.18:
    resolution: {integrity: sha512-q9bsYzegpZcLziq0zgUi5KqGVtfhjxGbnksaBFYmWLxeV/S1fK4OLdq2DFYnXcLMjlZw2L0jLsk1eGoB522WXQ==}
    engines: {node: '>=12'}
    cpu: [arm64]
    os: [win32]
    requiresBuild: true
    optional: true

  /esbuild@0.15.18:
    resolution: {integrity: sha512-x/R72SmW3sSFRm5zrrIjAhCeQSAWoni3CmHEqfQrZIQTM3lVCdehdwuIqaOtfC2slvpdlLa62GYoN8SxT23m6Q==}
    engines: {node: '>=12'}
    hasBin: true
    requiresBuild: true
    optionalDependencies:
      '@esbuild/android-arm': 0.15.18
      '@esbuild/linux-loong64': 0.15.18
      esbuild-android-64: 0.15.18
      esbuild-android-arm64: 0.15.18
      esbuild-darwin-64: 0.15.18
      esbuild-darwin-arm64: 0.15.18
      esbuild-freebsd-64: 0.15.18
      esbuild-freebsd-arm64: 0.15.18
      esbuild-linux-32: 0.15.18
      esbuild-linux-64: 0.15.18
      esbuild-linux-arm: 0.15.18
      esbuild-linux-arm64: 0.15.18
      esbuild-linux-mips64le: 0.15.18
      esbuild-linux-ppc64le: 0.15.18
      esbuild-linux-riscv64: 0.15.18
      esbuild-linux-s390x: 0.15.18
      esbuild-netbsd-64: 0.15.18
      esbuild-openbsd-64: 0.15.18
      esbuild-sunos-64: 0.15.18
      esbuild-windows-32: 0.15.18
      esbuild-windows-64: 0.15.18
      esbuild-windows-arm64: 0.15.18

  /esbuild@0.16.17:
    resolution: {integrity: sha512-G8LEkV0XzDMNwXKgM0Jwu3nY3lSTwSGY6XbxM9cr9+s0T/qSV1q1JVPBGzm3dcjhCic9+emZDmMffkwgPeOeLg==}
    engines: {node: '>=12'}
    hasBin: true
    requiresBuild: true
    optionalDependencies:
      '@esbuild/android-arm': 0.16.17
      '@esbuild/android-arm64': 0.16.17
      '@esbuild/android-x64': 0.16.17
      '@esbuild/darwin-arm64': 0.16.17
      '@esbuild/darwin-x64': 0.16.17
      '@esbuild/freebsd-arm64': 0.16.17
      '@esbuild/freebsd-x64': 0.16.17
      '@esbuild/linux-arm': 0.16.17
      '@esbuild/linux-arm64': 0.16.17
      '@esbuild/linux-ia32': 0.16.17
      '@esbuild/linux-loong64': 0.16.17
      '@esbuild/linux-mips64el': 0.16.17
      '@esbuild/linux-ppc64': 0.16.17
      '@esbuild/linux-riscv64': 0.16.17
      '@esbuild/linux-s390x': 0.16.17
      '@esbuild/linux-x64': 0.16.17
      '@esbuild/netbsd-x64': 0.16.17
      '@esbuild/openbsd-x64': 0.16.17
      '@esbuild/sunos-x64': 0.16.17
      '@esbuild/win32-arm64': 0.16.17
      '@esbuild/win32-ia32': 0.16.17
      '@esbuild/win32-x64': 0.16.17
    dev: true

  /esbuild@0.18.12:
    resolution: {integrity: sha512-XuOVLDdtsDslXStStduT41op21Ytmf4/BDS46aa3xPJ7X5h2eMWBF1oAe3QjUH3bDksocNXgzGUZ7XHIBya6Tg==}
    engines: {node: '>=12'}
    hasBin: true
    requiresBuild: true
    optionalDependencies:
      '@esbuild/android-arm': 0.18.12
      '@esbuild/android-arm64': 0.18.12
      '@esbuild/android-x64': 0.18.12
      '@esbuild/darwin-arm64': 0.18.12
      '@esbuild/darwin-x64': 0.18.12
      '@esbuild/freebsd-arm64': 0.18.12
      '@esbuild/freebsd-x64': 0.18.12
      '@esbuild/linux-arm': 0.18.12
      '@esbuild/linux-arm64': 0.18.12
      '@esbuild/linux-ia32': 0.18.12
      '@esbuild/linux-loong64': 0.18.12
      '@esbuild/linux-mips64el': 0.18.12
      '@esbuild/linux-ppc64': 0.18.12
      '@esbuild/linux-riscv64': 0.18.12
      '@esbuild/linux-s390x': 0.18.12
      '@esbuild/linux-x64': 0.18.12
      '@esbuild/netbsd-x64': 0.18.12
      '@esbuild/openbsd-x64': 0.18.12
      '@esbuild/sunos-x64': 0.18.12
      '@esbuild/win32-arm64': 0.18.12
      '@esbuild/win32-ia32': 0.18.12
      '@esbuild/win32-x64': 0.18.12

  /escalade@3.1.1:
    resolution: {integrity: sha512-k0er2gUkLf8O0zKJiAhmkTnJlTvINGv7ygDNPbeIsX/TJjGJZHuh9B2UxbsaEkmlEo9MfhrSzmhIlhRlI2GXnw==}
    engines: {node: '>=6'}

  /escape-html@1.0.3:
    resolution: {integrity: sha512-NiSupZ4OeuGwr68lGIeym/ksIZMJodUGOSCZ/FSnTxcrekbvqrgdUxlJOMpijaKZVjAJrWrGs/6Jy8OMuyj9ow==}
    dev: false

  /escape-string-regexp@1.0.5:
    resolution: {integrity: sha512-vbRorB5FUQWvla16U8R/qgaFIya2qGzwDrNmCZuYKrbdSUMG6I1ZCGQRefkRVhuOkIGVne7BQ35DSfo1qvJqFg==}
    engines: {node: '>=0.8.0'}

  /escape-string-regexp@2.0.0:
    resolution: {integrity: sha512-UpzcLCXolUWcNu5HtVMHYdXJjArjsF9C0aNnquZYY4uW/Vu0miy5YoWvbV345HauVvcAUnpRuhMMcqTcGOY2+w==}
    engines: {node: '>=8'}
    dev: true

  /escape-string-regexp@4.0.0:
    resolution: {integrity: sha512-TtpcNJ3XAzx3Gq8sWRzJaVajRs0uVxA2YAkdb1jm2YkPz4G6egUFAyA3n5vtEIZefPk5Wa4UXbKuS5fKkJWdgA==}
    engines: {node: '>=10'}
    dev: false

  /eslint-config-prettier@8.8.0(eslint@8.41.0):
    resolution: {integrity: sha512-wLbQiFre3tdGgpDv67NQKnJuTlcUVYHas3k+DZCc2U2BadthoEY4B7hLPvAxaqdyOGCzuLfii2fqGph10va7oA==}
    hasBin: true
    peerDependencies:
      eslint: '>=7.0.0'
    dependencies:
      eslint: 8.41.0
    dev: false

  /eslint-import-resolver-node@0.3.7:
    resolution: {integrity: sha512-gozW2blMLJCeFpBwugLTGyvVjNoeo1knonXAcatC6bjPBZitotxdWf7Gimr25N4c0AAOo4eOUfaG82IJPDpqCA==}
    dependencies:
      debug: 3.2.7(supports-color@5.5.0)
      is-core-module: 2.12.1
      resolve: 1.22.2
    transitivePeerDependencies:
      - supports-color
    dev: false

  /eslint-module-utils@2.8.0(@typescript-eslint/parser@5.59.8)(eslint-import-resolver-node@0.3.7)(eslint@8.41.0):
    resolution: {integrity: sha512-aWajIYfsqCKRDgUfjEXNN/JlrzauMuSEy5sbd7WXbtW3EH6A6MpwEh42c7qD+MqQo9QMJ6fWLAeIJynx0g6OAw==}
    engines: {node: '>=4'}
    peerDependencies:
      '@typescript-eslint/parser': '*'
      eslint: '*'
      eslint-import-resolver-node: '*'
      eslint-import-resolver-typescript: '*'
      eslint-import-resolver-webpack: '*'
    peerDependenciesMeta:
      '@typescript-eslint/parser':
        optional: true
      eslint:
        optional: true
      eslint-import-resolver-node:
        optional: true
      eslint-import-resolver-typescript:
        optional: true
      eslint-import-resolver-webpack:
        optional: true
    dependencies:
      '@typescript-eslint/parser': 5.59.8(eslint@8.41.0)(typescript@4.9.5)
      debug: 3.2.7(supports-color@5.5.0)
      eslint: 8.41.0
      eslint-import-resolver-node: 0.3.7
    transitivePeerDependencies:
      - supports-color
    dev: false

  /eslint-plugin-import@2.27.5(@typescript-eslint/parser@5.59.8)(eslint@8.41.0):
    resolution: {integrity: sha512-LmEt3GVofgiGuiE+ORpnvP+kAm3h6MLZJ4Q5HCyHADofsb4VzXFsRiWj3c0OFiV+3DWFh0qg3v9gcPlfc3zRow==}
    engines: {node: '>=4'}
    peerDependencies:
      '@typescript-eslint/parser': '*'
      eslint: ^2 || ^3 || ^4 || ^5 || ^6 || ^7.2.0 || ^8
    peerDependenciesMeta:
      '@typescript-eslint/parser':
        optional: true
    dependencies:
      '@typescript-eslint/parser': 5.59.8(eslint@8.41.0)(typescript@4.9.5)
      array-includes: 3.1.6
      array.prototype.flat: 1.3.1
      array.prototype.flatmap: 1.3.1
      debug: 3.2.7(supports-color@5.5.0)
      doctrine: 2.1.0
      eslint: 8.41.0
      eslint-import-resolver-node: 0.3.7
      eslint-module-utils: 2.8.0(@typescript-eslint/parser@5.59.8)(eslint-import-resolver-node@0.3.7)(eslint@8.41.0)
      has: 1.0.3
      is-core-module: 2.12.1
      is-glob: 4.0.3
      minimatch: 3.1.2
      object.values: 1.1.6
      resolve: 1.22.2
      semver: 6.3.0
      tsconfig-paths: 3.14.2
    transitivePeerDependencies:
      - eslint-import-resolver-typescript
      - eslint-import-resolver-webpack
      - supports-color
    dev: false

  /eslint-plugin-jsdoc@39.9.1(eslint@8.41.0):
    resolution: {integrity: sha512-Rq2QY6BZP2meNIs48aZ3GlIlJgBqFCmR55+UBvaDkA3ZNQ0SvQXOs2QKkubakEijV8UbIVbVZKsOVN8G3MuqZw==}
    engines: {node: ^14 || ^16 || ^17 || ^18 || ^19}
    peerDependencies:
      eslint: ^7.0.0 || ^8.0.0
    dependencies:
      '@es-joy/jsdoccomment': 0.36.1
      comment-parser: 1.3.1
      debug: 4.3.4
      escape-string-regexp: 4.0.0
      eslint: 8.41.0
      esquery: 1.5.0
      semver: 7.5.1
      spdx-expression-parse: 3.0.1
    transitivePeerDependencies:
      - supports-color
    dev: false

  /eslint-plugin-prettier@4.2.1(eslint-config-prettier@8.8.0)(eslint@8.41.0)(prettier@2.8.8):
    resolution: {integrity: sha512-f/0rXLXUt0oFYs8ra4w49wYZBG5GKZpAYsJSm6rnYL5uVDjd+zowwMwVZHnAjf4edNrKpCDYfXDgmRE/Ak7QyQ==}
    engines: {node: '>=12.0.0'}
    peerDependencies:
      eslint: '>=7.28.0'
      eslint-config-prettier: '*'
      prettier: '>=2.0.0'
    peerDependenciesMeta:
      eslint-config-prettier:
        optional: true
    dependencies:
      eslint: 8.41.0
      eslint-config-prettier: 8.8.0(eslint@8.41.0)
      prettier: 2.8.8
      prettier-linter-helpers: 1.0.0
    dev: false

  /eslint-plugin-unused-imports@2.0.0(@typescript-eslint/eslint-plugin@5.59.8)(eslint@8.41.0):
    resolution: {integrity: sha512-3APeS/tQlTrFa167ThtP0Zm0vctjr4M44HMpeg1P4bK6wItarumq0Ma82xorMKdFsWpphQBlRPzw/pxiVELX1A==}
    engines: {node: ^12.22.0 || ^14.17.0 || >=16.0.0}
    peerDependencies:
      '@typescript-eslint/eslint-plugin': ^5.0.0
      eslint: ^8.0.0
    peerDependenciesMeta:
      '@typescript-eslint/eslint-plugin':
        optional: true
    dependencies:
      '@typescript-eslint/eslint-plugin': 5.59.8(@typescript-eslint/parser@5.59.8)(eslint@8.41.0)(typescript@4.9.5)
      eslint: 8.41.0
      eslint-rule-composer: 0.3.0
    dev: false

  /eslint-rule-composer@0.3.0:
    resolution: {integrity: sha512-bt+Sh8CtDmn2OajxvNO+BX7Wn4CIWMpTRm3MaiKPCQcnnlm0CS2mhui6QaoeQugs+3Kj2ESKEEGJUdVafwhiCg==}
    engines: {node: '>=4.0.0'}
    dev: false

  /eslint-scope@5.1.1:
    resolution: {integrity: sha512-2NxwbF/hZ0KpepYN0cNbo+FN6XoK7GaHlQhgx/hIZl6Va0bF45RQOOwhLIy8lQDbuCiadSLCBnH2CFYquit5bw==}
    engines: {node: '>=8.0.0'}
    dependencies:
      esrecurse: 4.3.0
      estraverse: 4.3.0
    dev: false

  /eslint-scope@7.2.0:
    resolution: {integrity: sha512-DYj5deGlHBfMt15J7rdtyKNq/Nqlv5KfU4iodrQ019XESsRnwXH9KAE0y3cwtUHDo2ob7CypAnCqefh6vioWRw==}
    engines: {node: ^12.22.0 || ^14.17.0 || >=16.0.0}
    dependencies:
      esrecurse: 4.3.0
      estraverse: 5.3.0
    dev: false

  /eslint-visitor-keys@3.4.1:
    resolution: {integrity: sha512-pZnmmLwYzf+kWaM/Qgrvpen51upAktaaiI01nsJD/Yr3lMOdNtq0cxkrrg16w64VtisN6okbs7Q8AfGqj4c9fA==}
    engines: {node: ^12.22.0 || ^14.17.0 || >=16.0.0}
    dev: false

  /eslint@8.41.0:
    resolution: {integrity: sha512-WQDQpzGBOP5IrXPo4Hc0814r4/v2rrIsB0rhT7jtunIalgg6gYXWhRMOejVO8yH21T/FGaxjmFjBMNqcIlmH1Q==}
    engines: {node: ^12.22.0 || ^14.17.0 || >=16.0.0}
    hasBin: true
    dependencies:
      '@eslint-community/eslint-utils': 4.4.0(eslint@8.41.0)
      '@eslint-community/regexpp': 4.5.1
      '@eslint/eslintrc': 2.0.3
      '@eslint/js': 8.41.0
      '@humanwhocodes/config-array': 0.11.10
      '@humanwhocodes/module-importer': 1.0.1
      '@nodelib/fs.walk': 1.2.8
      ajv: 6.12.6
      chalk: 4.1.2
      cross-spawn: 7.0.3
      debug: 4.3.4
      doctrine: 3.0.0
      escape-string-regexp: 4.0.0
      eslint-scope: 7.2.0
      eslint-visitor-keys: 3.4.1
      espree: 9.5.2
      esquery: 1.5.0
      esutils: 2.0.3
      fast-deep-equal: 3.1.3
      file-entry-cache: 6.0.1
      find-up: 5.0.0
      glob-parent: 6.0.2
      globals: 13.20.0
      graphemer: 1.4.0
      ignore: 5.2.4
      import-fresh: 3.3.0
      imurmurhash: 0.1.4
      is-glob: 4.0.3
      is-path-inside: 3.0.3
      js-yaml: 4.1.0
      json-stable-stringify-without-jsonify: 1.0.1
      levn: 0.4.1
      lodash.merge: 4.6.2
      minimatch: 3.1.2
      natural-compare: 1.4.0
      optionator: 0.9.1
      strip-ansi: 6.0.1
      strip-json-comments: 3.1.1
      text-table: 0.2.0
    transitivePeerDependencies:
      - supports-color
    dev: false

  /espree@9.5.2:
    resolution: {integrity: sha512-7OASN1Wma5fum5SrNhFMAMJxOUAbhyfQ8dQ//PJaJbNw0URTPWqIghHWt1MmAANKhHZIYOHruW4Kw4ruUWOdGw==}
    engines: {node: ^12.22.0 || ^14.17.0 || >=16.0.0}
    dependencies:
      acorn: 8.10.0
      acorn-jsx: 5.3.2(acorn@8.10.0)
      eslint-visitor-keys: 3.4.1
    dev: false

  /esprima@4.0.1:
    resolution: {integrity: sha512-eGuFFw7Upda+g4p+QHvnW0RyTX/SVeJBDM/gCtMARO0cLuT2HcEKnTPvhjV6aGeqrCB/sbNop0Kszm0jsaWU4A==}
    engines: {node: '>=4'}
    hasBin: true
    dev: true

  /esquery@1.5.0:
    resolution: {integrity: sha512-YQLXUplAwJgCydQ78IMJywZCceoqk1oH01OERdSAJc/7U2AylwjhSCLDEtqwg811idIS/9fIU5GjG73IgjKMVg==}
    engines: {node: '>=0.10'}
    dependencies:
      estraverse: 5.3.0
    dev: false

  /esrecurse@4.3.0:
    resolution: {integrity: sha512-KmfKL3b6G+RXvP8N1vr3Tq1kL/oCFgn2NYXEtqP8/L3pKapUA4G8cFVaoF3SU323CD4XypR/ffioHmkti6/Tag==}
    engines: {node: '>=4.0'}
    dependencies:
      estraverse: 5.3.0
    dev: false

  /estraverse@4.3.0:
    resolution: {integrity: sha512-39nnKffWz8xN1BU/2c79n9nB9HDzo0niYUqx6xyqUnyoAnQyyWpOTdZEeiCch8BBu515t4wp9ZmgVfVhn9EBpw==}
    engines: {node: '>=4.0'}
    dev: false

  /estraverse@5.3.0:
    resolution: {integrity: sha512-MMdARuVEQziNTeJD8DgMqmhwR11BRQ/cBP+pLtYdSTnf3MIO8fFeiINEbX36ZdNlfU/7A9f3gUw49B3oQsvwBA==}
    engines: {node: '>=4.0'}
    dev: false

  /esutils@2.0.3:
    resolution: {integrity: sha512-kVscqXk4OCp68SZ0dkgEKVi6/8ij300KBWTJq32P/dYeWTSwK41WyTxalN1eRmA5Z9UU/LX9D7FWSmV9SAYx6g==}
    engines: {node: '>=0.10.0'}
    dev: false

  /etag@1.8.1:
    resolution: {integrity: sha512-aIL5Fx7mawVa300al2BnEE4iNvo1qETxLrPI/o05L7z6go7fCw1J6EQmbK4FmJ2AS7kgVF/KEZWufBfdClMcPg==}
    engines: {node: '>= 0.6'}
    dev: false

  /event-emitter@0.3.5:
    resolution: {integrity: sha512-D9rRn9y7kLPnJ+hMq7S/nhvoKwwvVJahBi2BPmx3bvbsEdK3W9ii8cBSGjP+72/LnM4n6fo3+dkCX5FeTQruXA==}
    dependencies:
      d: 1.0.1
      es5-ext: 0.10.62

  /event-target-shim@5.0.1:
    resolution: {integrity: sha512-i/2XbnSz/uxRCU6+NdVJgKWDTM427+MqYbkQzD321DuCQJUqOuJKIA0IM2+W2xtYHdKOmZ4dR6fExsd4SXL+WQ==}
    engines: {node: '>=6'}
    dev: false

  /eventemitter3@3.1.2:
    resolution: {integrity: sha512-tvtQIeLVHjDkJYnzf2dgVMxfuSGJeM/7UCG17TT4EumTfNtF+0nebF/4zWOIkCreAbtNqhGEboB6BWrwqNaw4Q==}
    dev: false

  /eventemitter3@4.0.7:
    resolution: {integrity: sha512-8guHBZCwKnFhYdHr2ysuRWErTwhoN2X8XELRlrRwpmfeY2jjuUN4taQMsULKUVo1K4DvZl+0pgfyoysHxvmvEw==}
    dev: false

  /events@3.3.0:
    resolution: {integrity: sha512-mQw+2fkQbALzQ7V0MY0IqdnXNOeTtP4r0lN9z7AAawCXgqea7bDii20AYrIBrFd/Hx0M2Ocz6S111CaFkUcb0Q==}
    engines: {node: '>=0.8.x'}
    dev: false

  /execa@5.1.1:
    resolution: {integrity: sha512-8uSpZZocAZRBAPIEINJj3Lo9HyGitllczc27Eh5YYojjMFMn8yHMDMaUHE2Jqfq05D/wucwI4JGURyXt1vchyg==}
    engines: {node: '>=10'}
    dependencies:
      cross-spawn: 7.0.3
      get-stream: 6.0.1
      human-signals: 2.1.0
      is-stream: 2.0.1
      merge-stream: 2.0.0
      npm-run-path: 4.0.1
      onetime: 5.1.2
      signal-exit: 3.0.7
      strip-final-newline: 2.0.0
    dev: true

  /execa@6.1.0:
    resolution: {integrity: sha512-QVWlX2e50heYJcCPG0iWtf8r0xjEYfz/OYLGDYH+IyjWezzPNxz63qNFOu0l4YftGWuizFVZHHs8PrLU5p2IDA==}
    engines: {node: ^12.20.0 || ^14.13.1 || >=16.0.0}
    dependencies:
      cross-spawn: 7.0.3
      get-stream: 6.0.1
      human-signals: 3.0.1
      is-stream: 3.0.0
      merge-stream: 2.0.0
      npm-run-path: 5.1.0
      onetime: 6.0.0
      signal-exit: 3.0.7
      strip-final-newline: 3.0.0
    dev: true

  /exit@0.1.2:
    resolution: {integrity: sha512-Zk/eNKV2zbjpKzrsQ+n1G6poVbErQxJ0LBOJXaKZ1EViLzH+hrLu9cdXI4zw9dBQJslwBEpbQ2P1oS7nDxs6jQ==}
    engines: {node: '>= 0.8.0'}
    dev: true

  /expect@29.5.0:
    resolution: {integrity: sha512-yM7xqUrCO2JdpFo4XpM82t+PJBFybdqoQuJLDGeDX2ij8NZzqRHyu3Hp188/JX7SWqud+7t4MUdvcgGBICMHZg==}
    engines: {node: ^14.15.0 || ^16.10.0 || >=18.0.0}
    dependencies:
      '@jest/expect-utils': 29.5.0
      jest-get-type: 29.4.3
      jest-matcher-utils: 29.5.0
      jest-message-util: 29.5.0
      jest-util: 29.5.0
    dev: true

  /express@4.18.2:
    resolution: {integrity: sha512-5/PsL6iGPdfQ/lKM1UuielYgv3BUoJfz1aUwU9vHZ+J7gyvwdQXFEBIEIaxeGf0GIcreATNyBExtalisDbuMqQ==}
    engines: {node: '>= 0.10.0'}
    dependencies:
      accepts: 1.3.8
      array-flatten: 1.1.1
      body-parser: 1.20.1
      content-disposition: 0.5.4
      content-type: 1.0.5
      cookie: 0.5.0
      cookie-signature: 1.0.6
      debug: 2.6.9
      depd: 2.0.0
      encodeurl: 1.0.2
      escape-html: 1.0.3
      etag: 1.8.1
      finalhandler: 1.2.0
      fresh: 0.5.2
      http-errors: 2.0.0
      merge-descriptors: 1.0.1
      methods: 1.1.2
      on-finished: 2.4.1
      parseurl: 1.3.3
      path-to-regexp: 0.1.7
      proxy-addr: 2.0.7
      qs: 6.11.0
      range-parser: 1.2.1
      safe-buffer: 5.2.1
      send: 0.18.0
      serve-static: 1.15.0
      setprototypeof: 1.2.0
      statuses: 2.0.1
      type-is: 1.6.18
      utils-merge: 1.0.1
      vary: 1.1.2
    transitivePeerDependencies:
      - supports-color
    dev: false

  /ext@1.7.0:
    resolution: {integrity: sha512-6hxeJYaL110a9b5TEJSj0gojyHQAmA2ch5Os+ySCiA1QGdS697XWY1pzsrSjqA9LDEEgdB/KypIlR59RcLuHYw==}
    dependencies:
      type: 2.7.2

  /extend@3.0.2:
    resolution: {integrity: sha512-fjquC59cD7CyW6urNXK0FBufkZcoiGG80wTuPujX590cB5Ttln20E2UB4S/WARVqhXffZl2LNgS+gQdPIIim/g==}
    dev: false

  /extsprintf@1.3.0:
    resolution: {integrity: sha512-11Ndz7Nv+mvAC1j0ktTa7fAb0vLyGGX+rMHNBYQviQDGU0Hw7lhctJANqbPhu9nV9/izT/IntTgZ7Im/9LJs9g==}
    engines: {'0': node >=0.6.0}
    dev: false

  /extsprintf@1.4.1:
    resolution: {integrity: sha512-Wrk35e8ydCKDj/ArClo1VrPVmN8zph5V4AtHwIuHhvMXsKf73UT3BOD+azBIW+3wOJ4FhEH7zyaJCFvChjYvMA==}
    engines: {'0': node >=0.6.0}

  /fast-deep-equal@3.1.3:
    resolution: {integrity: sha512-f3qQ9oQy9j2AhBe/H9VC91wLmKBCCU/gDOnKNAYG5hswO7BLKj09Hc5HYNz9cGI++xlpDCIgDaitVs03ATR84Q==}

  /fast-diff@1.3.0:
    resolution: {integrity: sha512-VxPP4NqbUjj6MaAOafWeUn2cXWLcCtljklUtZf0Ind4XQ+QPtmA0b18zZy0jIQx+ExRVCR/ZQpBmik5lXshNsw==}
    dev: false

  /fast-glob@3.2.12:
    resolution: {integrity: sha512-DVj4CQIYYow0BlaelwK1pHl5n5cRSJfM60UA0zK891sVInoPri2Ekj7+e1CT3/3qxXenpI+nBBmQAcJPJgaj4w==}
    engines: {node: '>=8.6.0'}
    dependencies:
      '@nodelib/fs.stat': 2.0.5
      '@nodelib/fs.walk': 1.2.8
      glob-parent: 5.1.2
      merge2: 1.4.1
      micromatch: 4.0.5

  /fast-json-stable-stringify@2.1.0:
    resolution: {integrity: sha512-lhd/wF+Lk98HZoTCtlVraHtfh5XYijIjalXck7saUtuanSDyLMxnHhSXEDJqHxD7msR8D0uCmqlkwjCV8xvwHw==}

  /fast-levenshtein@2.0.6:
    resolution: {integrity: sha512-DCXu6Ifhqcks7TZKY3Hxp3y6qphY5SJZmrWMDrKcERSOXWQdMhU9Ig/PYrzyw/ul9jOIyh0N4M0tbC5hodg8dw==}
    dev: false

  /fast-safe-stringify@2.1.1:
    resolution: {integrity: sha512-W+KJc2dmILlPplD/H4K9l9LcAHAfPtP6BY84uVLXQ6Evcz9Lcg33Y2z1IVblT6xdY54PXYVHEv+0Wpq8Io6zkA==}
    dev: false

  /fast-text-encoding@1.0.6:
    resolution: {integrity: sha512-VhXlQgj9ioXCqGstD37E/HBeqEGV/qOD/kmbVG8h5xKBYvM1L3lR1Zn4555cQ8GkYbJa8aJSipLPndE1k6zK2w==}
    dev: false

  /fastq@1.15.0:
    resolution: {integrity: sha512-wBrocU2LCXXa+lWBt8RoIRD89Fi8OdABODa/kEnyeyjS5aZO5/GNvI5sEINADqP/h8M29UHTHUb53sUu5Ihqdw==}
    dependencies:
      reusify: 1.0.4

  /fb-watchman@2.0.2:
    resolution: {integrity: sha512-p5161BqbuCaSnB8jIbzQHOlpgsPmK5rJVDfDKO91Axs5NC1uu3HRQm6wt9cd9/+GtQQIO53JdGXXoyDpTAsgYA==}
    dependencies:
      bser: 2.1.1
    dev: true

  /fd-slicer@1.1.0:
    resolution: {integrity: sha512-cE1qsB/VwyQozZ+q1dGxR8LBYNZeofhEdUNGSMbQD3Gw2lAzX9Zb3uIU6Ebc/Fmyjo9AWWfnn0AUCHqtevs/8g==}
    dependencies:
      pend: 1.2.0
    dev: true

  /fecha@4.2.3:
    resolution: {integrity: sha512-OP2IUU6HeYKJi3i0z4A19kHMQoLVs4Hc+DPqqxI2h/DPZHTm/vjsfC6P0b4jCMy14XizLBqvndQ+UilD7707Jw==}

  /fetch-blob@3.2.0:
    resolution: {integrity: sha512-7yAQpD2UMJzLi1Dqv7qFYnPbaPx7ZfFK6PiIxQ4PfkGPyNyl2Ugx+a/umUonmKqjhM4DnfbMvdX6otXq83soQQ==}
    engines: {node: ^12.20 || >= 14.13}
    dependencies:
      node-domexception: 1.0.0
      web-streams-polyfill: 3.2.1
    dev: false

  /file-entry-cache@6.0.1:
    resolution: {integrity: sha512-7Gps/XWymbLk2QLYK4NzpMOrYjMhdIxXuIvy2QBsLE6ljuodKvdkWs/cpyJJ3CVIVpH0Oi1Hvg1ovbMzLdFBBg==}
    engines: {node: ^10.12.0 || >=12.0.0}
    dependencies:
      flat-cache: 3.0.4
    dev: false

  /file-type@16.5.4:
    resolution: {integrity: sha512-/yFHK0aGjFEgDJjEKP0pWCplsPFPhwyfwevf/pVxiN0tmE4L9LmwWxWukdJSHdoCli4VgQLehjJtwQBnqmsKcw==}
    engines: {node: '>=10'}
    dependencies:
      readable-web-to-node-stream: 3.0.2
      strtok3: 6.3.0
      token-types: 4.2.1
    dev: false

  /file-type@3.9.0:
    resolution: {integrity: sha512-RLoqTXE8/vPmMuTI88DAzhMYC99I8BWv7zYP4A1puo5HIjEJ5EX48ighy4ZyKMG9EDXxBgW6e++cn7d1xuFghA==}
    engines: {node: '>=0.10.0'}
    dev: true

  /file-type@5.2.0:
    resolution: {integrity: sha512-Iq1nJ6D2+yIO4c8HHg4fyVb8mAJieo1Oloy1mLLaB2PvezNedhBVm+QU7g0qM42aiMbRXTxKKwGD17rjKNJYVQ==}
    engines: {node: '>=4'}
    dev: true

  /file-type@6.2.0:
    resolution: {integrity: sha512-YPcTBDV+2Tm0VqjybVd32MHdlEGAtuxS3VAYsumFokDSMG+ROT5wawGlnHDoz7bfMcMDt9hxuXvXwoKUx2fkOg==}
    engines: {node: '>=4'}
    dev: true

  /filename-reserved-regex@2.0.0:
    resolution: {integrity: sha512-lc1bnsSr4L4Bdif8Xb/qrtokGbq5zlsms/CYH8PP+WtCkGNF65DPiQY8vG3SakEdRn8Dlnm+gW/qWKKjS5sZzQ==}
    engines: {node: '>=4'}
    dev: false

  /filenamify@4.3.0:
    resolution: {integrity: sha512-hcFKyUG57yWGAzu1CMt/dPzYZuv+jAJUT85bL8mrXvNe6hWj6yEHEc4EdcgiA6Z3oi1/9wXJdZPXF2dZNgwgOg==}
    engines: {node: '>=8'}
    dependencies:
      filename-reserved-regex: 2.0.0
      strip-outer: 1.0.1
      trim-repeated: 1.0.0
    dev: false

  /fill-range@7.0.1:
    resolution: {integrity: sha512-qOo9F+dMUmC2Lcb4BbVvnKJxTPjCm+RRpe4gDuGrzkL7mEVl/djYSu2OdQ2Pa302N4oqkSg9ir6jaLWJ2USVpQ==}
    engines: {node: '>=8'}
    dependencies:
      to-regex-range: 5.0.1

  /filter-obj@1.1.0:
    resolution: {integrity: sha512-8rXg1ZnX7xzy2NGDVkBVaAy+lSlPNwad13BtgSlLuxfIslyt5Vg64U7tFcCt4WS1R0hvtnQybT/IyCkGZ3DpXQ==}
    engines: {node: '>=0.10.0'}
    dev: false

  /finalhandler@1.2.0:
    resolution: {integrity: sha512-5uXcUVftlQMFnWC9qu/svkWv3GTd2PfUhK/3PLkYNAe7FbqJMt3515HaxE6eRL74GdsriiwujiawdaB1BpEISg==}
    engines: {node: '>= 0.8'}
    dependencies:
      debug: 2.6.9
      encodeurl: 1.0.2
      escape-html: 1.0.3
      on-finished: 2.4.1
      parseurl: 1.3.3
      statuses: 2.0.1
      unpipe: 1.0.0
    transitivePeerDependencies:
      - supports-color
    dev: false

  /find-process@1.4.7:
    resolution: {integrity: sha512-/U4CYp1214Xrp3u3Fqr9yNynUrr5Le4y0SsJh2lMDDSbpwYSz3M2SMWQC+wqcx79cN8PQtHQIL8KnuY9M66fdg==}
    hasBin: true
    dependencies:
      chalk: 4.1.2
      commander: 5.1.0
      debug: 4.3.4
    transitivePeerDependencies:
      - supports-color
    dev: true

  /find-up@4.1.0:
    resolution: {integrity: sha512-PpOwAdQ/YlXQ2vj8a3h8IipDuYRi3wceVQQGYWxNINccq40Anw7BlsEXCMbt1Zt+OLA6Fq9suIpIWD0OsnISlw==}
    engines: {node: '>=8'}
    dependencies:
      locate-path: 5.0.0
      path-exists: 4.0.0
    dev: true

  /find-up@5.0.0:
    resolution: {integrity: sha512-78/PXT1wlLLDgTzDs7sjq9hzz0vXD+zn+7wypEe4fXQxCmdmqfGsEPQxmiCSQI3ajFV91bVSsvNtrJRiW6nGng==}
    engines: {node: '>=10'}
    dependencies:
      locate-path: 6.0.0
      path-exists: 4.0.0
    dev: false

  /finity@0.5.4:
    resolution: {integrity: sha512-3l+5/1tuw616Lgb0QBimxfdd2TqaDGpfCBpfX6EqtFmqUV3FtQnVEX4Aa62DagYEqnsTIjZcTfbq9msDbXYgyA==}
    dev: false

  /flat-cache@3.0.4:
    resolution: {integrity: sha512-dm9s5Pw7Jc0GvMYbshN6zchCA9RgQlzzEZX3vylR9IqFfS8XciblUXOKfW6SiuJ0e13eDYZoZV5wdrev7P3Nwg==}
    engines: {node: ^10.12.0 || >=12.0.0}
    dependencies:
      flatted: 3.2.7
      rimraf: 3.0.2
    dev: false

  /flatted@3.2.7:
    resolution: {integrity: sha512-5nqDSxl8nn5BSNxyR3n4I6eDmbolI6WT+QqR547RwxQapgjQBmtktdP+HTBb/a/zLsbzERTONyUB5pefh5TtjQ==}
    dev: false

  /fn.name@1.1.0:
    resolution: {integrity: sha512-GRnmB5gPyJpAhTQdSZTSp9uaPSvl09KoYcMQtsB9rQoOmzs9dH6ffeccH+Z+cv6P68Hu5bC6JjRh4Ah/mHSNRw==}

  /follow-redirects@1.15.2(debug@4.3.4):
    resolution: {integrity: sha512-VQLG33o04KaQ8uYi2tVNbdrWp1QWxNNea+nmIB4EVM28v0hmP17z7aG1+wAkNzVq4KeXTq3221ye5qTJP91JwA==}
    engines: {node: '>=4.0'}
    peerDependencies:
      debug: '*'
    peerDependenciesMeta:
      debug:
        optional: true
    dependencies:
      debug: 4.3.4

  /for-each@0.3.3:
    resolution: {integrity: sha512-jqYfLp7mo9vIyQf8ykW2v7A+2N4QjeCeI5+Dz9XraiO1ign81wjiH7Fb9vSOWvQfNtmSa4H2RoQTrrXivdUZmw==}
    dependencies:
      is-callable: 1.2.7
    dev: false

  /forever-agent@0.6.1:
    resolution: {integrity: sha512-j0KLYPhm6zeac4lz3oJ3o65qvgQCcPubiyotZrXqEaG4hNagNYO8qdlUrX5vwqv9ohqeT/Z3j6+yW067yWWdUw==}
    dev: false

  /form-data@2.3.3:
    resolution: {integrity: sha512-1lLKB2Mu3aGP1Q/2eCOx0fNbRMe7XdwktwOruhfqqd0rIJWwN4Dh+E3hrPSlDCXnSR7UtZ1N38rVXm+6+MEhJQ==}
    engines: {node: '>= 0.12'}
    dependencies:
      asynckit: 0.4.0
      combined-stream: 1.0.8
      mime-types: 2.1.35
    dev: false

  /form-data@2.5.1:
    resolution: {integrity: sha512-m21N3WOmEEURgk6B9GLOE4RuWOFf28Lhh9qGYeNlGq4VDXUlJy2th2slBNU8Gp8EzloYZOibZJ7t5ecIrFSjVA==}
    engines: {node: '>= 0.12'}
    dependencies:
      asynckit: 0.4.0
      combined-stream: 1.0.8
      mime-types: 2.1.35
    dev: false

  /form-data@3.0.1:
    resolution: {integrity: sha512-RHkBKtLWUVwd7SqRIvCZMEvAMoGUp0XU+seQiZejj0COz3RI3hWP4sCv3gZWWLjJTd7rGwcsF5eKZGii0r/hbg==}
    engines: {node: '>= 6'}
    dependencies:
      asynckit: 0.4.0
      combined-stream: 1.0.8
      mime-types: 2.1.35
    dev: false

  /form-data@4.0.0:
    resolution: {integrity: sha512-ETEklSGi5t0QMZuiXoA/Q6vcnxcLQP5vdugSpuAyi6SVGi2clPPp+xgEhuMaHC+zGgn31Kd235W35f7Hykkaww==}
    engines: {node: '>= 6'}
    dependencies:
      asynckit: 0.4.0
      combined-stream: 1.0.8
      mime-types: 2.1.35

  /formdata-polyfill@4.0.10:
    resolution: {integrity: sha512-buewHzMvYL29jdeQTVILecSaZKnt/RJWjoZCF5OW60Z67/GmSLBkOFM7qh1PI3zFNtJbaZL5eQu1vLfazOwj4g==}
    engines: {node: '>=12.20.0'}
    dependencies:
      fetch-blob: 3.2.0
    dev: false

  /formidable@1.2.6:
    resolution: {integrity: sha512-KcpbcpuLNOwrEjnbpMC0gS+X8ciDoZE1kkqzat4a8vrprf+s9pKNQ/QIwWfbfs4ltgmFl3MD177SNTkve3BwGQ==}
    deprecated: 'Please upgrade to latest, formidable@v2 or formidable@v3! Check these notes: https://bit.ly/2ZEqIau'
    dev: false

  /forwarded@0.2.0:
    resolution: {integrity: sha512-buRG0fpBtRHSTCOASe6hD258tEubFoRLb4ZNA6NxMVHNw2gOcwHo9wyablzMzOA5z9xA9L1KNjk/Nt6MT9aYow==}
    engines: {node: '>= 0.6'}
    dev: false

  /fresh@0.5.2:
    resolution: {integrity: sha512-zJ2mQYM18rEFOudeV4GShTGIQ7RbzA7ozbU9I/XBpm7kqgMywgmylMwXHxZJmkVoYkna9d2pVXVXPdYTP9ej8Q==}
    engines: {node: '>= 0.6'}
    dev: false

  /fromentries@1.3.2:
    resolution: {integrity: sha512-cHEpEQHUg0f8XdtZCc2ZAhrHzKzT0MrFUTcvx+hfxYu7rGMDc5SKoXFh+n4YigxsHXRzc6OrCshdR1bWH6HHyg==}
    dev: false

  /fs-constants@1.0.0:
    resolution: {integrity: sha512-y6OAwoSIf7FyjMIv94u+b5rdheZEjzR63GTyZJm5qh4Bi+2YgwLCcI/fPFZkL5PSixOt6ZNKm+w+Hfp/Bciwow==}
    dev: true

  /fs-extra@7.0.1:
    resolution: {integrity: sha512-YJDaCJZEnBmcbw13fvdAM9AwNOJwOzrE4pqMqBq5nFiEqXUqHwlK4B+3pUw6JNvfSPtX05xFHtYy/1ni01eGCw==}
    engines: {node: '>=6 <7 || >=8'}
    dependencies:
      graceful-fs: 4.2.11
      jsonfile: 4.0.0
      universalify: 0.1.2
    dev: false

  /fs-readdir-recursive@1.1.0:
    resolution: {integrity: sha512-GNanXlVr2pf02+sPN40XN8HG+ePaNcvM0q5mZBd668Obwb0yD5GiUbZOFgwn8kGMY6I3mdyDJzieUy3PTYyTRA==}
    dev: false

  /fs.realpath@1.0.0:
    resolution: {integrity: sha512-OO0pH2lK6a0hZnAdau5ItzHPI6pUlvI7jMVnxUQRtw4owF2wk8lOSabtGDCTP4Ggrg2MbGnWO9X8K1t4+fGMDw==}

  /fsevents@2.3.2:
    resolution: {integrity: sha512-xiqMQR4xAeHTuB9uWm+fFRcIOgKBMiOBP+eXiyT7jsgVCq1bkVygt00oASowB7EdtpOHaaPgKt812P9ab+DDKA==}
    engines: {node: ^8.16.0 || ^10.6.0 || >=11.0.0}
    os: [darwin]
    requiresBuild: true
    optional: true

  /function-bind@1.1.1:
    resolution: {integrity: sha512-yIovAzMX49sF8Yl58fSCWJ5svSLuaibPxXQJFLmBObTuCr0Mf1KiPopGM9NiFjiYBCbfaa2Fh6breQ6ANVTI0A==}

  /function.prototype.name@1.1.5:
    resolution: {integrity: sha512-uN7m/BzVKQnCUF/iW8jYea67v++2u7m5UgENbHRtdDVclOUP+FMPlCNdmk0h/ysGyo2tavMJEDqJAkJdRa1vMA==}
    engines: {node: '>= 0.4'}
    dependencies:
      call-bind: 1.0.2
      define-properties: 1.2.0
      es-abstract: 1.21.2
      functions-have-names: 1.2.3
    dev: false

  /functions-have-names@1.2.3:
    resolution: {integrity: sha512-xckBUXyTIqT97tq2x2AMb+g163b5JFysYk0x4qxNFwbfQkmNZoiRHb6sPzI9/QV33WeuvVYBUIiD4NzNIyqaRQ==}
    dev: false

  /fuse.js@6.6.2:
    resolution: {integrity: sha512-cJaJkxCCxC8qIIcPBF9yGxY0W/tVZS3uEISDxhYIdtk8OL93pe+6Zj7LjCqVV4dzbqcriOZ+kQ/NE4RXZHsIGA==}
    engines: {node: '>=10'}
    dev: false

  /gaxios@5.1.0:
    resolution: {integrity: sha512-aezGIjb+/VfsJtIcHGcBSerNEDdfdHeMros+RbYbGpmonKWQCOVOes0LVZhn1lDtIgq55qq0HaxymIoae3Fl/A==}
    engines: {node: '>=12'}
    dependencies:
      extend: 3.0.2
      https-proxy-agent: 5.0.1
      is-stream: 2.0.1
      node-fetch: 2.6.11
    transitivePeerDependencies:
      - encoding
      - supports-color
    dev: false

  /gcp-metadata@5.2.0:
    resolution: {integrity: sha512-aFhhvvNycky2QyhG+dcfEdHBF0FRbYcf39s6WNHUDysKSrbJ5vuFbjydxBcmewtXeV248GP8dWT3ByPNxsyHCw==}
    engines: {node: '>=12'}
    dependencies:
      gaxios: 5.1.0
      json-bigint: 1.0.0
    transitivePeerDependencies:
      - encoding
      - supports-color
    dev: false

  /generic-pool@3.9.0:
    resolution: {integrity: sha512-hymDOu5B53XvN4QT9dBmZxPX4CWhBPPLguTZ9MMFeFa/Kg0xWVfylOVNlJji/E7yTZWFd/q9GO5TxDLq156D7g==}
    engines: {node: '>= 4'}
    dev: false

  /gensync@1.0.0-beta.2:
    resolution: {integrity: sha512-3hN7NaskYvMDLQY55gnW3NQ+mesEAepTqlg+VEbj7zzqEMBVNhzcGYYeqFo/TlYz6eQiFcp1HcsCZO+nGgS8zg==}
    engines: {node: '>=6.9.0'}

  /get-caller-file@2.0.5:
    resolution: {integrity: sha512-DyFP3BM/3YHTQOCUL/w0OZHR0lpKeGrxotcHWcqNEdnltqFwXVfhEBQ94eIo34AfQpo0rGki4cyIiftY06h2Fg==}
    engines: {node: 6.* || 8.* || >= 10.*}

  /get-func-name@2.0.0:
    resolution: {integrity: sha512-Hm0ixYtaSZ/V7C8FJrtZIuBBI+iSgL+1Aq82zSu8VQNB4S3Gk8e7Qs3VwBDJAhmRZcFqkl3tQu36g/Foh5I5ig==}

  /get-intrinsic@1.2.1:
    resolution: {integrity: sha512-2DcsyfABl+gVHEfCOaTrWgyt+tb6MSEGmKq+kI5HwLbIYgjgmMcV8KQ41uaKz1xxUcn9tJtgFbQUEVcEbd0FYw==}
    dependencies:
      function-bind: 1.1.1
      has: 1.0.3
      has-proto: 1.0.1
      has-symbols: 1.0.3
    dev: false

  /get-package-type@0.1.0:
    resolution: {integrity: sha512-pjzuKtY64GYfWizNAJ0fr9VqttZkNiK2iS430LtIHzjBEr6bX8Am2zm4sW4Ro5wjWW5cAlRL1qAMTcXbjNAO2Q==}
    engines: {node: '>=8.0.0'}
    dev: true

  /get-stdin@8.0.0:
    resolution: {integrity: sha512-sY22aA6xchAzprjyqmSEQv4UbAAzRN0L2dQB0NlN5acTTK9Don6nhoc3eAbUnpZiCANAMfd/+40kVdKfFygohg==}
    engines: {node: '>=10'}

  /get-stream@2.3.1:
    resolution: {integrity: sha512-AUGhbbemXxrZJRD5cDvKtQxLuYaIbNtDTK8YqupCI393Q2KSTreEsLUN3ZxAWFGiKTzL6nKuzfcIvieflUX9qA==}
    engines: {node: '>=0.10.0'}
    dependencies:
      object-assign: 4.1.1
      pinkie-promise: 2.0.1
    dev: true

  /get-stream@4.1.0:
    resolution: {integrity: sha512-GMat4EJ5161kIy2HevLlr4luNjBgvmj413KaQA7jt4V8B4RDsfpHk7WQ9GVqfYyyx8OS/L66Kox+rJRNklLK7w==}
    engines: {node: '>=6'}
    dependencies:
      pump: 3.0.0
    dev: false

  /get-stream@5.2.0:
    resolution: {integrity: sha512-nBF+F1rAZVCu/p7rjzgA+Yb4lfYXrpl7a6VmJrU8wF9I1CKvP/QwPNZHnOlwbTkY6dvtFIzFMSyQXbLoTQPRpA==}
    engines: {node: '>=8'}
    dependencies:
      pump: 3.0.0
    dev: false

  /get-stream@6.0.1:
    resolution: {integrity: sha512-ts6Wi+2j3jQjqi70w5AlN8DFnkSwC+MqmxEzdEALB2qXZYV3X/b1CTfgPLGJNMeAWxdPfU8FO1ms3NUfaHCPYg==}
    engines: {node: '>=10'}
    dev: true

  /get-symbol-description@1.0.0:
    resolution: {integrity: sha512-2EmdH1YvIQiZpltCNgkuiUnyukzxM/R6NDJX31Ke3BG1Nq5b0S2PhX59UKi9vZpPDQVdqn+1IcaAwnzTT5vCjw==}
    engines: {node: '>= 0.4'}
    dependencies:
      call-bind: 1.0.2
      get-intrinsic: 1.2.1
    dev: false

  /getpass@0.1.7:
    resolution: {integrity: sha512-0fzj9JxOLfJ+XGLhR8ze3unN0KZCgZwiSSDz168VERjK8Wl8kVSdcu2kspd4s4wtAa1y/qrVRiAA0WclVsu0ng==}
    dependencies:
      assert-plus: 1.0.0
    dev: false

  /glob-parent@5.1.2:
    resolution: {integrity: sha512-AOIgSQCepiJYwP3ARnGx+5VnTu2HBYdzbGP45eLw1vr3zB3vZLeyed1sC9hnbcOc9/SrMyM5RPQrkGz4aS9Zow==}
    engines: {node: '>= 6'}
    dependencies:
      is-glob: 4.0.3

  /glob-parent@6.0.2:
    resolution: {integrity: sha512-XxwI8EOhVQgWp6iDL+3b0r86f4d6AX6zSU55HfB4ydCEuXLXc5FcYeOu+nnGftS4TEju/11rt4KJPTMgbfmv4A==}
    engines: {node: '>=10.13.0'}
    dependencies:
      is-glob: 4.0.3
    dev: false

  /glob-promise@4.2.2(glob@7.2.3):
    resolution: {integrity: sha512-xcUzJ8NWN5bktoTIX7eOclO1Npxd/dyVqUJxlLIDasT4C7KZyqlPIwkdJ0Ypiy3p2ZKahTjK4M9uC3sNSfNMzw==}
    engines: {node: '>=12'}
    peerDependencies:
      glob: ^7.1.6
    dependencies:
      '@types/glob': 7.2.0
      glob: 7.2.3

  /glob@7.2.3:
    resolution: {integrity: sha512-nFR0zLpU2YCaRxwoCJvL6UvCH2JFyFVIvwTLsIf21AuHlMskA1hhTdk+LlYJtOlYt9v6dvszD2BGRqBL+iQK9Q==}
    dependencies:
      fs.realpath: 1.0.0
      inflight: 1.0.6
      inherits: 2.0.4
      minimatch: 3.1.2
      once: 1.4.0
      path-is-absolute: 1.0.1

  /glob@9.3.5:
    resolution: {integrity: sha512-e1LleDykUz2Iu+MTYdkSsuWX8lvAjAcs0Xef0lNIu0S2wOAzuTxCJtcd9S3cijlwYF18EsU3rzb8jPVobxDh9Q==}
    engines: {node: '>=16 || 14 >=14.17'}
    dependencies:
      fs.realpath: 1.0.0
      minimatch: 8.0.4
      minipass: 4.2.8
      path-scurry: 1.9.2

  /globals@11.12.0:
    resolution: {integrity: sha512-WOBp/EEGUiIsJSp7wcv/y6MO+lV9UoncWqxuFfm8eBwzWNgyfBd6Gz+IeKQ9jCmyhoH99g15M3T+QaVHFjizVA==}
    engines: {node: '>=4'}

  /globals@13.20.0:
    resolution: {integrity: sha512-Qg5QtVkCy/kv3FUSlu4ukeZDVf9ee0iXLAUYX13gbR17bnejFTzr4iS9bY7kwCf1NztRNm1t91fjOiyx4CSwPQ==}
    engines: {node: '>=8'}
    dependencies:
      type-fest: 0.20.2
    dev: false

  /globalthis@1.0.3:
    resolution: {integrity: sha512-sFdI5LyBiNTHjRd7cGPWapiHWMOXKyuBNX/cWJ3NfzrZQVa8GI/8cofCl74AOVqq9W5kNmguTIzJ/1s2gyI9wA==}
    engines: {node: '>= 0.4'}
    dependencies:
      define-properties: 1.2.0
    dev: false

  /globby@11.1.0:
    resolution: {integrity: sha512-jhIXaOzy1sb8IyocaruWSn1TjmnBVs8Ayhcy83rmxNJ8q2uWKCAj3CnJY+KpGSXCueAPc0i05kVvVKtP1t9S3g==}
    engines: {node: '>=10'}
    dependencies:
      array-union: 2.1.0
      dir-glob: 3.0.1
      fast-glob: 3.2.12
      ignore: 5.2.4
      merge2: 1.4.1
      slash: 3.0.0
    dev: false

  /gmail-api-parse-message@2.1.2:
    resolution: {integrity: sha512-d0JlbAAwnH2btAVQClS70dTmzvTk4wrPey+mQsTcRb7YpynOC2ACn8jOELe7GkiMyMY3Ymk9aw/CpdUlmvUofg==}
    dependencies:
      base-64: 0.1.0
    dev: false

  /google-auth-library@8.8.0:
    resolution: {integrity: sha512-0iJn7IDqObDG5Tu9Tn2WemmJ31ksEa96IyK0J0OZCpTh6CrC6FrattwKX87h3qKVuprCJpdOGKc1Xi8V0kMh8Q==}
    engines: {node: '>=12'}
    dependencies:
      arrify: 2.0.1
      base64-js: 1.5.1
      ecdsa-sig-formatter: 1.0.11
      fast-text-encoding: 1.0.6
      gaxios: 5.1.0
      gcp-metadata: 5.2.0
      gtoken: 6.1.2
      jws: 4.0.0
      lru-cache: 6.0.0
    transitivePeerDependencies:
      - encoding
      - supports-color
    dev: false

  /google-p12-pem@4.0.1:
    resolution: {integrity: sha512-WPkN4yGtz05WZ5EhtlxNDWPhC4JIic6G8ePitwUWy4l+XPVYec+a0j0Ts47PDtW59y3RwAhUd9/h9ZZ63px6RQ==}
    engines: {node: '>=12.0.0'}
    hasBin: true
    dependencies:
      node-forge: 1.3.1
    dev: false

  /googleapis-common@6.0.4:
    resolution: {integrity: sha512-m4ErxGE8unR1z0VajT6AYk3s6a9gIMM6EkDZfkPnES8joeOlEtFEJeF8IyZkb0tjPXkktUfYrE4b3Li1DNyOwA==}
    engines: {node: '>=12.0.0'}
    dependencies:
      extend: 3.0.2
      gaxios: 5.1.0
      google-auth-library: 8.8.0
      qs: 6.11.0
      url-template: 2.0.8
      uuid: 9.0.0
    transitivePeerDependencies:
      - encoding
      - supports-color
    dev: false

  /googleapis@112.0.0:
    resolution: {integrity: sha512-WPfXhYZVrbbJRxB+ZZDksjuelmt49Mcl/1mo7w05kvLS1EbynvTELsNTJwh+hNrjsFKdh4izWLAcjTDo0Boycg==}
    engines: {node: '>=12.0.0'}
    dependencies:
      google-auth-library: 8.8.0
      googleapis-common: 6.0.4
    transitivePeerDependencies:
      - encoding
      - supports-color
    dev: false

  /gopd@1.0.1:
    resolution: {integrity: sha512-d65bNlIadxvpb/A2abVdlqKqV563juRnZ1Wtk6s1sIR8uNsXR70xqIzVqxVf1eTqDunwT2MkczEeaezCKTZhwA==}
    dependencies:
      get-intrinsic: 1.2.1
    dev: false

  /got@9.6.0:
    resolution: {integrity: sha512-R7eWptXuGYxwijs0eV+v3o6+XH1IqVK8dJOEecQfTmkncw9AV4dcw/Dhxi8MdlqPthxxpZyizMzyg8RTmEsG+Q==}
    engines: {node: '>=8.6'}
    dependencies:
      '@sindresorhus/is': 0.14.0
      '@szmarczak/http-timer': 1.1.2
      '@types/keyv': 3.1.4
      '@types/responselike': 1.0.0
      cacheable-request: 6.1.0
      decompress-response: 3.3.0
      duplexer3: 0.1.5
      get-stream: 4.1.0
      lowercase-keys: 1.0.1
      mimic-response: 1.0.1
      p-cancelable: 1.1.0
      to-readable-stream: 1.0.0
      url-parse-lax: 3.0.0
    dev: false

  /graceful-fs@4.2.11:
    resolution: {integrity: sha512-RbJ5/jmFcNNCcDV5o9eTnBLJ/HszWV0P73bc+Ff4nS/rJj+YaS6IGyiOL0VoBYX+l1Wrl3k63h/KrH+nhJ0XvQ==}

  /grapheme-splitter@1.0.4:
    resolution: {integrity: sha512-bzh50DW9kTPM00T8y4o8vQg89Di9oLJVLW/KaOGIXJWP/iqCN6WKYkbNOF04vFLJhwcpYUh9ydh/+5vpOqV4YQ==}

  /graphemer@1.4.0:
    resolution: {integrity: sha512-EtKwoO6kxCL9WO5xipiHTZlSzBm7WLT627TqC/uVRd0HKmq8NXyebnNYxDoBi7wt8eTWrUrKXCOVaFq9x1kgag==}
    dev: false

  /graphql@15.8.0:
    resolution: {integrity: sha512-5gghUc24tP9HRznNpV2+FIoq3xKkj5dTQqf4v0CpdPbFVwFkWoxOM+o+2OC9ZSvjEMTjfmG9QT+gcvggTwW1zw==}
    engines: {node: '>= 10.x'}
    dev: false

  /gtoken@6.1.2:
    resolution: {integrity: sha512-4ccGpzz7YAr7lxrT2neugmXQ3hP9ho2gcaityLVkiUecAiwiy60Ii8gRbZeOsXV19fYaRjgBSshs8kXw+NKCPQ==}
    engines: {node: '>=12.0.0'}
    dependencies:
      gaxios: 5.1.0
      google-p12-pem: 4.0.1
      jws: 4.0.0
    transitivePeerDependencies:
      - encoding
      - supports-color
    dev: false

  /har-schema@2.0.0:
    resolution: {integrity: sha512-Oqluz6zhGX8cyRaTQlFMPw80bSJVG2x/cFb8ZPhUILGgHka9SsokCCOQgpveePerqidZOrT14ipqfJb7ILcW5Q==}
    engines: {node: '>=4'}
    dev: false

  /har-validator@5.1.5:
    resolution: {integrity: sha512-nmT2T0lljbxdQZfspsno9hgrG3Uir6Ks5afism62poxqBM6sDnMEuPmzTq8XN0OEwqKLLdh1jQI3qyE66Nzb3w==}
    engines: {node: '>=6'}
    deprecated: this library is no longer supported
    dependencies:
      ajv: 6.12.6
      har-schema: 2.0.0
    dev: false

  /has-bigints@1.0.2:
    resolution: {integrity: sha512-tSvCKtBr9lkF0Ex0aQiP9N+OpV4zi2r/Nee5VkRDbaqv35RLYMzbwQfFSZZH0kR+Rd6302UJZ2p/bJCEoR3VoQ==}
    dev: false

  /has-flag@3.0.0:
    resolution: {integrity: sha512-sKJf1+ceQBr4SMkvQnBDNDtf4TXpVhVGateu0t918bl30FnbE2m4vNLX+VWe/dpjlb+HugGYzW7uQXH98HPEYw==}
    engines: {node: '>=4'}

  /has-flag@4.0.0:
    resolution: {integrity: sha512-EykJT/Q1KjTWctppgIAgfSO0tKVuZUjhgMr17kqTumMl6Afv3EISleU7qZUzoXDFTAHTDC4NOoG/ZxU3EvlMPQ==}
    engines: {node: '>=8'}

  /has-property-descriptors@1.0.0:
    resolution: {integrity: sha512-62DVLZGoiEBDHQyqG4w9xCuZ7eJEwNmJRWw2VY84Oedb7WFcA27fiEVe8oUQx9hAUJ4ekurquucTGwsyO1XGdQ==}
    dependencies:
      get-intrinsic: 1.2.1
    dev: false

  /has-proto@1.0.1:
    resolution: {integrity: sha512-7qE+iP+O+bgF9clE5+UoBFzE65mlBiVj3tKCrlNQ0Ogwm0BjpT/gK4SlLYDMybDh5I3TCTKnPPa0oMG7JDYrhg==}
    engines: {node: '>= 0.4'}
    dev: false

  /has-symbols@1.0.3:
    resolution: {integrity: sha512-l3LCuF6MgDNwTDKkdYGEihYjt5pRPbEg46rtlmnSPlUbgmB8LOIrKJbYYFBSbnPaJexMKtiPO8hmeRjRz2Td+A==}
    engines: {node: '>= 0.4'}
    dev: false

  /has-tostringtag@1.0.0:
    resolution: {integrity: sha512-kFjcSNhnlGV1kyoGk7OXKSawH5JOb/LzUc5w9B02hOTO0dfFRjbHQKvg1d6cf3HbeUmtU9VbbV3qzZ2Teh97WQ==}
    engines: {node: '>= 0.4'}
    dependencies:
      has-symbols: 1.0.3
    dev: false

  /has@1.0.3:
    resolution: {integrity: sha512-f2dvO0VU6Oej7RkWJGrehjbzMAjFp5/VKPp5tTpWIV4JHHZK1/BxbFRtf/siA2SWTe09caDmVtYYzWEIbBS4zw==}
    engines: {node: '>= 0.4.0'}
    dependencies:
      function-bind: 1.1.1

  /html-escaper@2.0.2:
    resolution: {integrity: sha512-H2iMtd0I4Mt5eYiapRdIDjp+XzelXQ0tFE4JS7YFwFevXXMmOp9myNrUvCg0D6ws8iqkRPBfKHgbwig1SmlLfg==}
    dev: true

  /htmlencode@0.0.4:
    resolution: {integrity: sha512-0uDvNVpzj/E2TfvLLyyXhKBRvF1y84aZsyRxRXFsQobnHaL4pcaXk+Y9cnFlvnxrBLeXDNq/VJBD+ngdBgQG1w==}
    dev: false

  /htmlparser2@6.1.0:
    resolution: {integrity: sha512-gyyPk6rgonLFEDGoeRgQNaEUvdJ4ktTmmUh/h2t7s+M8oPpIPxgNACWa+6ESR57kXstwqPiCut0V8NRpcwgU7A==}
    dependencies:
      domelementtype: 2.3.0
      domhandler: 4.3.1
      domutils: 2.8.0
      entities: 2.2.0
    dev: false

  /htmlparser2@8.0.2:
    resolution: {integrity: sha512-GYdjWKDkbRLkZ5geuHs5NY1puJ+PXwP7+fHPRz06Eirsb9ugf6d8kkXav6ADhcODhFFPMIXyxkxSuMf3D6NCFA==}
    dependencies:
      domelementtype: 2.3.0
      domhandler: 5.0.3
      domutils: 3.1.0
      entities: 4.5.0
    dev: false

  /http-cache-semantics@4.1.1:
    resolution: {integrity: sha512-er295DKPVsV82j5kw1Gjt+ADA/XYHsajl82cGNQG2eyoPkvgUhX+nDIyelzhIWbbsXP39EHcI6l5tYs2FYqYXQ==}
    dev: false

  /http-errors@2.0.0:
    resolution: {integrity: sha512-FtwrG/euBzaEjYeRqOgly7G0qviiXoJWnvEH2Z1plBdXgbyjv34pHTSb9zoeHMyDy33+DWy5Wt9Wo+TURtOYSQ==}
    engines: {node: '>= 0.8'}
    dependencies:
      depd: 2.0.0
      inherits: 2.0.4
      setprototypeof: 1.2.0
      statuses: 2.0.1
      toidentifier: 1.0.1
    dev: false

  /http-proxy-agent@5.0.0:
    resolution: {integrity: sha512-n2hY8YdoRE1i7r6M0w9DIw5GgZN0G25P8zLCRQ8rjXtTU3vsNFBI/vWK/UIeE6g5MUUz6avwAPXmL6Fy9D/90w==}
    engines: {node: '>= 6'}
    dependencies:
      '@tootallnate/once': 2.0.0
      agent-base: 6.0.2
      debug: 4.3.4
    transitivePeerDependencies:
      - supports-color
    dev: false

  /http-signature@1.2.0:
    resolution: {integrity: sha512-CAbnr6Rz4CYQkLYUtSNXxQPUH2gK8f3iWexVlsnMeD+GjlsQ0Xsy1cOX+mN3dtxYomRy21CiOzU8Uhw6OwncEQ==}
    engines: {node: '>=0.8', npm: '>=1.3.7'}
    dependencies:
      assert-plus: 1.0.0
      jsprim: 1.4.2
      sshpk: 1.17.0
    dev: false

  /https-proxy-agent@5.0.1:
    resolution: {integrity: sha512-dFcAjpTQFgoLMzC2VwU+C/CbS7uRL0lWmxDITmqm7C+7F0Odmj6s9l6alZc6AELXhrnggM2CeWSXHGOdX2YtwA==}
    engines: {node: '>= 6'}
    dependencies:
      agent-base: 6.0.2
      debug: 4.3.4
    transitivePeerDependencies:
      - supports-color

  /human-signals@2.1.0:
    resolution: {integrity: sha512-B4FFZ6q/T2jhhksgkbEW3HBvWIfDW85snkQgawt07S7J5QXTk6BkNV+0yAeZrM5QpMAdYlocGoljn0sJ/WQkFw==}
    engines: {node: '>=10.17.0'}
    dev: true

  /human-signals@3.0.1:
    resolution: {integrity: sha512-rQLskxnM/5OCldHo+wNXbpVgDn5A17CUoKX+7Sokwaknlq7CdSnphy0W39GU8dw59XiCXmFXDg4fRuckQRKewQ==}
    engines: {node: '>=12.20.0'}
    dev: true

  /iconv-lite@0.4.24:
    resolution: {integrity: sha512-v3MXnZAcvnywkTUEZomIActle7RXXeedOR31wwl7VlyoXO4Qi9arvSenNQWne1TcRwhCL1HwLI21bEqdpj8/rA==}
    engines: {node: '>=0.10.0'}
    dependencies:
      safer-buffer: 2.1.2
    dev: false

  /ieee754@1.2.1:
    resolution: {integrity: sha512-dcyqhDvX1C46lXZcVqCpK+FtMRQVdIMN6/Df5js2zouUsqG7I6sFxitIC+7KYK29KdXOLHdu9zL4sFnoVQnqaA==}

  /ignore-by-default@1.0.1:
    resolution: {integrity: sha512-Ius2VYcGNk7T90CppJqcIkS5ooHUZyIQK+ClZfMfMNFEF9VSE73Fq+906u/CWu92x4gzZMWOwfFYckPObzdEbA==}
    dev: true

  /ignore@5.2.4:
    resolution: {integrity: sha512-MAb38BcSbH0eHNBxn7ql2NH/kX33OkB3lZ1BNdh7ENeRChHTYsTvWrMubiIAMNS2llXEEgZ1MUOBtXChP3kaFQ==}
    engines: {node: '>= 4'}
    dev: false

  /import-fresh@3.3.0:
    resolution: {integrity: sha512-veYYhQa+D1QBKznvhUHxb8faxlrwUnxseDAbAp457E0wLNio2bOSKnjYDhMj+YiAq61xrMGhQk9iXVk5FzgQMw==}
    engines: {node: '>=6'}
    dependencies:
      parent-module: 1.0.1
      resolve-from: 4.0.0
    dev: false

  /import-local@3.1.0:
    resolution: {integrity: sha512-ASB07uLtnDs1o6EHjKpX34BKYDSqnFerfTOJL2HvMqF70LnxpjkzDB8J44oT9pu4AMPkQwf8jl6szgvNd2tRIg==}
    engines: {node: '>=8'}
    hasBin: true
    dependencies:
      pkg-dir: 4.2.0
      resolve-cwd: 3.0.0
    dev: true

  /imurmurhash@0.1.4:
    resolution: {integrity: sha512-JmXMZ6wuvDmLiHEml9ykzqO6lwFbof0GG4IkcGaENdCRDDmMVnny7s5HsIgHCbaq0w2MyPhDqkhTUgS2LU2PHA==}
    engines: {node: '>=0.8.19'}

  /indent-string@4.0.0:
    resolution: {integrity: sha512-EdDDZu4A2OyIK7Lr/2zG+w5jmbuk1DVBnEwREQvBzspBJkCEbRa8GxU1lghYcaGJCnRWibjDXlq779X1/y5xwg==}
    engines: {node: '>=8'}
    dev: false

  /inflight@1.0.6:
    resolution: {integrity: sha512-k92I/b08q4wvFscXCLvqfsHCrjrF7yiXsQuIVvVE7N82W3+aqpzuUdBbfhWcy/FZR3/4IgflMgKLOsvPDrGCJA==}
    dependencies:
      once: 1.4.0
      wrappy: 1.0.2

  /inherits@2.0.4:
    resolution: {integrity: sha512-k/vGaX4/Yla3WzyMCvTQOXYeIHvqOKtnqBduzTHpzpQZzAskKMhZ2K+EnBiSM9zGSoIFeMpXKxa4dYeZIQqewQ==}

  /ini@1.3.8:
    resolution: {integrity: sha512-JV/yugV2uzW5iMRSiZAyDtQd+nxtUnjeLt0acNdw98kKLrvuRVyB80tsREOE7yvGVgalhZ6RNXCmEHkUKBKxew==}
    dev: false

  /intercom-client@4.0.0:
    resolution: {integrity: sha512-xtAsO0wnyd46JNRP98/JK0BXIfWNTO/tUk+1op4rnZ+N/DSdhAaBw8ZaJD8bL8ePNhyAMl/Vd6h7kYI/h9riaw==}
    engines: {node: '>= v8.0.0'}
    dependencies:
      axios: 0.24.0
      htmlencode: 0.0.4
      lodash: 4.17.21
    transitivePeerDependencies:
      - debug
    dev: false

  /internal-slot@1.0.5:
    resolution: {integrity: sha512-Y+R5hJrzs52QCG2laLn4udYVnxsfny9CpOhNhUvk/SSSVyF6T27FzRbF0sroPidSu3X8oEAkOn2K804mjpt6UQ==}
    engines: {node: '>= 0.4'}
    dependencies:
      get-intrinsic: 1.2.1
      has: 1.0.3
      side-channel: 1.0.4
    dev: false

  /ioredis@5.3.2:
    resolution: {integrity: sha512-1DKMMzlIHM02eBBVOFQ1+AolGjs6+xEcM4PDL7NqOS6szq7H9jSaEkIUH6/a5Hl241LzW6JLSiAbNvTQjUupUA==}
    engines: {node: '>=12.22.0'}
    dependencies:
      '@ioredis/commands': 1.2.0
      cluster-key-slot: 1.1.2
      debug: 4.3.4
      denque: 2.1.0
      lodash.defaults: 4.2.0
      lodash.isarguments: 3.1.0
      redis-errors: 1.2.0
      redis-parser: 3.0.0
      standard-as-callback: 2.1.0
    transitivePeerDependencies:
      - supports-color
    dev: false

  /ip-regex@2.1.0:
    resolution: {integrity: sha512-58yWmlHpp7VYfcdTwMTvwMmqx/Elfxjd9RXTDyMsbL7lLWmhMylLEqiYVLKuLzOZqVgiWXD9MfR62Vv89VRxkw==}
    engines: {node: '>=4'}
    dev: false

  /ipaddr.js@1.9.1:
    resolution: {integrity: sha512-0KI/607xoxSToH7GjN1FfSbLoU0+btTicjsQSWQlh/hZykN8KpmMf7uYwPW3R+akZ6R/w18ZlXSHBYXiYUPO3g==}
    engines: {node: '>= 0.10'}
    dev: false

  /is-arguments@1.1.1:
    resolution: {integrity: sha512-8Q7EARjzEnKpt/PCD7e1cgUS0a6X8u5tdSiMqXhojOdoV9TsMsiO+9VLC5vAmO8N7/GmXn7yjR8qnA6bVAEzfA==}
    engines: {node: '>= 0.4'}
    dependencies:
      call-bind: 1.0.2
      has-tostringtag: 1.0.0
    dev: false

  /is-array-buffer@3.0.2:
    resolution: {integrity: sha512-y+FyyR/w8vfIRq4eQcM1EYgSTnmHXPqaF+IgzgraytCFq5Xh8lllDVmAZolPJiZttZLeFSINPYMaEJ7/vWUa1w==}
    dependencies:
      call-bind: 1.0.2
      get-intrinsic: 1.2.1
      is-typed-array: 1.1.10
    dev: false

  /is-arrayish@0.2.1:
    resolution: {integrity: sha512-zz06S8t0ozoDXMG+ube26zeCTNXcKIPJZJi8hBrF4idCLms4CG9QtK7qBl1boi5ODzFpjswb5JPmHCbMpjaYzg==}
    dev: true

  /is-arrayish@0.3.2:
    resolution: {integrity: sha512-eVRqCvVlZbuw3GrM63ovNSNAeA1K16kaR/LRY/92w0zxQ5/1YzwblUX652i4Xs9RwAGjW9d9y6X88t8OaAJfWQ==}

  /is-bigint@1.0.4:
    resolution: {integrity: sha512-zB9CruMamjym81i2JZ3UMn54PKGsQzsJeo6xvN3HJJ4CAsQNB6iRutp2To77OfCNuoxspsIhzaPoO1zyCEhFOg==}
    dependencies:
      has-bigints: 1.0.2
    dev: false

  /is-binary-path@2.1.0:
    resolution: {integrity: sha512-ZMERYes6pDydyuGidse7OsHxtbI7WVeUEozgR/g7rd0xUimYNlvZRE/K2MgZTjWy725IfelLeVcEM97mmtRGXw==}
    engines: {node: '>=8'}
    dependencies:
      binary-extensions: 2.2.0

  /is-boolean-object@1.1.2:
    resolution: {integrity: sha512-gDYaKHJmnj4aWxyj6YHyXVpdQawtVLHU5cb+eztPGczf6cjuTdwve5ZIEfgXqH4e57An1D1AKf8CZ3kYrQRqYA==}
    engines: {node: '>= 0.4'}
    dependencies:
      call-bind: 1.0.2
      has-tostringtag: 1.0.0
    dev: false

  /is-callable@1.2.7:
    resolution: {integrity: sha512-1BC0BVFhS/p0qtw6enp8e+8OD0UrK0oFLztSjNzhcKA3WDuJxxAPXzPuPtKkjEY9UUoEWlX/8fgKeu2S8i9JTA==}
    engines: {node: '>= 0.4'}
    dev: false

  /is-core-module@2.12.1:
    resolution: {integrity: sha512-Q4ZuBAe2FUsKtyQJoQHlvP8OvBERxO3jEmy1I7hcRXcJBGGHFh/aJBswbXuS9sgrDH2QUO8ilkwNPHvHMd8clg==}
    dependencies:
      has: 1.0.3

  /is-date-object@1.0.5:
    resolution: {integrity: sha512-9YQaSxsAiSwcvS33MBk3wTCVnWK+HhF8VZR2jRxehM16QcVOdHqPn4VPHmRK4lSr38n9JriurInLcP90xsYNfQ==}
    engines: {node: '>= 0.4'}
    dependencies:
      has-tostringtag: 1.0.0
    dev: false

  /is-docker@2.2.1:
    resolution: {integrity: sha512-F+i2BKsFrH66iaUFc0woD8sLy8getkwTwtOBjvs56Cx4CgJDeKQeqfz8wAYiSb8JOprWhHH5p77PbmYCvvUuXQ==}
    engines: {node: '>=8'}
    hasBin: true
    dev: false

  /is-electron@2.2.0:
    resolution: {integrity: sha512-SpMppC2XR3YdxSzczXReBjqs2zGscWQpBIKqwXYBFic0ERaxNVgwLCHwOLZeESfdJQjX0RDvrJ1lBXX2ij+G1Q==}
    dev: false

  /is-extglob@2.1.1:
    resolution: {integrity: sha512-SbKbANkN603Vi4jEZv49LeVJMn4yGwsbzZworEoyEiutsN3nJYdbO36zfhGJ6QEDpOZIFkDtnq5JRxmvl3jsoQ==}
    engines: {node: '>=0.10.0'}

  /is-fullwidth-code-point@3.0.0:
    resolution: {integrity: sha512-zymm5+u+sCsSWyD9qNaejV3DFvhCKclKdizYaJUuHA83RLjb7nSuGnddCHGv0hk+KY7BMAlsWeK4Ueg6EV6XQg==}
    engines: {node: '>=8'}

  /is-generator-fn@2.1.0:
    resolution: {integrity: sha512-cTIB4yPYL/Grw0EaSzASzg6bBy9gqCofvWN8okThAYIxKJZC+udlRAmGbM0XLeniEJSs8uEgHPGuHSe1XsOLSQ==}
    engines: {node: '>=6'}
    dev: true

  /is-glob@4.0.3:
    resolution: {integrity: sha512-xelSayHH36ZgE7ZWhli7pW34hNbNl8Ojv5KVmkJD4hBdD3th8Tfk9vYasLM+mXWOZhFkgZfxhLSnrwRr4elSSg==}
    engines: {node: '>=0.10.0'}
    dependencies:
      is-extglob: 2.1.1

  /is-map@2.0.2:
    resolution: {integrity: sha512-cOZFQQozTha1f4MxLFzlgKYPTyj26picdZTx82hbc/Xf4K/tZOOXSCkMvU4pKioRXGDLJRn0GM7Upe7kR721yg==}
    dev: false

  /is-natural-number@4.0.1:
    resolution: {integrity: sha512-Y4LTamMe0DDQIIAlaer9eKebAlDSV6huy+TWhJVPlzZh2o4tRP5SQWFlLn5N0To4mDD22/qdOq+veo1cSISLgQ==}
    dev: true

  /is-negative-zero@2.0.2:
    resolution: {integrity: sha512-dqJvarLawXsFbNDeJW7zAz8ItJ9cd28YufuuFzh0G8pNHjJMnY08Dv7sYX2uF5UpQOwieAeOExEYAWWfu7ZZUA==}
    engines: {node: '>= 0.4'}
    dev: false

  /is-number-object@1.0.7:
    resolution: {integrity: sha512-k1U0IRzLMo7ZlYIfzRu23Oh6MiIFasgpb9X76eqfFZAqwH44UI4KTBvBYIZ1dSL9ZzChTB9ShHfLkR4pdW5krQ==}
    engines: {node: '>= 0.4'}
    dependencies:
      has-tostringtag: 1.0.0
    dev: false

  /is-number@7.0.0:
    resolution: {integrity: sha512-41Cifkg6e8TylSpdtTpeLVMqvSBEVzTttHvERD741+pnZ8ANv0004MRL43QKPDlK9cGvNp6NZWZUBlbGXYxxng==}
    engines: {node: '>=0.12.0'}

  /is-path-inside@3.0.3:
    resolution: {integrity: sha512-Fd4gABb+ycGAmKou8eMftCupSir5lRxqf4aD/vd0cD2qc4HL07OjCeuHMr8Ro4CoMaeCKDB0/ECBOVWjTwUvPQ==}
    engines: {node: '>=8'}
    dev: false

  /is-plain-object@5.0.0:
    resolution: {integrity: sha512-VRSzKkbMm5jMDoKLbltAkFQ5Qr7VDiTFGXxYFXXowVj387GeGNOCsOH6Msy00SGZ3Fp84b1Naa1psqgcCIEP5Q==}
    engines: {node: '>=0.10.0'}
    dev: false

  /is-promise@2.2.2:
    resolution: {integrity: sha512-+lP4/6lKUBfQjZ2pdxThZvLUAafmZb8OAxFb8XXtiQmS35INgr85hdOGoEs124ez1FCnZJt6jau/T+alh58QFQ==}

  /is-regex@1.1.4:
    resolution: {integrity: sha512-kvRdxDsxZjhzUX07ZnLydzS1TU/TJlTUHHY4YLL87e37oUA49DfkLqgy+VjFocowy29cKvcSiu+kIv728jTTVg==}
    engines: {node: '>= 0.4'}
    dependencies:
      call-bind: 1.0.2
      has-tostringtag: 1.0.0
    dev: false

  /is-set@2.0.2:
    resolution: {integrity: sha512-+2cnTEZeY5z/iXGbLhPrOAaK/Mau5k5eXq9j14CpRTftq0pAJu2MwVRSZhyZWBzx3o6X795Lz6Bpb6R0GKf37g==}
    dev: false

  /is-shared-array-buffer@1.0.2:
    resolution: {integrity: sha512-sqN2UDu1/0y6uvXyStCOzyhAjCSlHceFoMKJW8W9EU9cvic/QdsZ0kEU93HEy3IUEFZIiH/3w+AH/UQbPHNdhA==}
    dependencies:
      call-bind: 1.0.2
    dev: false

  /is-stream@1.1.0:
    resolution: {integrity: sha512-uQPm8kcs47jx38atAcWTVxyltQYoPT68y9aWYdV6yWXSyW8mzSat0TL6CiWdZeCdF3KrAvpVtnHbTv4RN+rqdQ==}
    engines: {node: '>=0.10.0'}

  /is-stream@2.0.1:
    resolution: {integrity: sha512-hFoiJiTl63nn+kstHGBtewWSKnQLpyb155KHheA1l39uvtO9nWIop1p3udqPcUd/xbF1VLMO4n7OI6p7RbngDg==}
    engines: {node: '>=8'}

  /is-stream@3.0.0:
    resolution: {integrity: sha512-LnQR4bZ9IADDRSkvpqMGvt/tEJWclzklNgSw48V5EAaAeDd6qGvN8ei6k5p0tvxSR171VmGyHuTiAOfxAbr8kA==}
    engines: {node: ^12.20.0 || ^14.13.1 || >=16.0.0}
    dev: true

  /is-string@1.0.7:
    resolution: {integrity: sha512-tE2UXzivje6ofPW7l23cjDOMa09gb7xlAqG6jG5ej6uPV32TlWP3NKPigtaGeHNu9fohccRYvIiZMfOOnOYUtg==}
    engines: {node: '>= 0.4'}
    dependencies:
      has-tostringtag: 1.0.0
    dev: false

  /is-symbol@1.0.4:
    resolution: {integrity: sha512-C/CPBqKWnvdcxqIARxyOh4v1UUEOCHpgDa0WYgpKDFMszcrPcffg5uhwSgPCLD2WWxmq6isisz87tzT01tuGhg==}
    engines: {node: '>= 0.4'}
    dependencies:
      has-symbols: 1.0.3
    dev: false

  /is-typed-array@1.1.10:
    resolution: {integrity: sha512-PJqgEHiWZvMpaFZ3uTc8kHPM4+4ADTlDniuQL7cU/UDA0Ql7F70yGfHph3cLNe+c9toaigv+DFzTJKhc2CtO6A==}
    engines: {node: '>= 0.4'}
    dependencies:
      available-typed-arrays: 1.0.5
      call-bind: 1.0.2
      for-each: 0.3.3
      gopd: 1.0.1
      has-tostringtag: 1.0.0
    dev: false

  /is-typedarray@1.0.0:
    resolution: {integrity: sha512-cyA56iCMHAh5CdzjJIa4aohJyeO1YbwLi3Jc35MmRU6poroFjIGZzUzupGiRPOjgHg9TLu43xbpwXk523fMxKA==}
    dev: false

  /is-weakref@1.0.2:
    resolution: {integrity: sha512-qctsuLZmIQ0+vSSMfoVvyFe2+GSEvnmZ2ezTup1SBse9+twCCeial6EEi3Nc2KFcf6+qz2FBPnjXsk8xhKSaPQ==}
    dependencies:
      call-bind: 1.0.2
    dev: false

  /is-wsl@2.2.0:
    resolution: {integrity: sha512-fKzAra0rGJUUBwGBgNkHZuToZcn+TtXHpeCgmkMJMMYx1sQDYaCSyjJBSCa2nH1DGm7s3n1oBnohoVTBaN7Lww==}
    engines: {node: '>=8'}
    dependencies:
      is-docker: 2.2.1
    dev: false

  /isarray@1.0.0:
    resolution: {integrity: sha512-VLghIWNM6ELQzo7zwmcg0NmTVyWKYjvIeM83yjp0wRDTmUnrM678fQbcKBo6n2CJEF0szoG//ytg+TKla89ALQ==}
    dev: true

  /isarray@2.0.5:
    resolution: {integrity: sha512-xHjhDr3cNBK0BzdUJSPXZntQUx/mwMS5Rw4A7lPJ90XGAO6ISP/ePDNuo0vhqOZU+UD5JoodwCAAoZQd3FeAKw==}
    dev: false

  /isexe@2.0.0:
    resolution: {integrity: sha512-RHxMLp9lnKHGHRng9QFhRCMbYAcVpn69smSGcq3f36xjgVVWThj4qqLbTLlq7Ssj8B+fIQ1EuCEGI2lKsyQeIw==}

  /isomorphic-unfetch@3.1.0:
    resolution: {integrity: sha512-geDJjpoZ8N0kWexiwkX8F9NkTsXhetLPVbZFQ+JTW239QNOwvB0gniuR1Wc6f0AMTn7/mFGyXvHTifrCp/GH8Q==}
    dependencies:
      node-fetch: 2.6.11
      unfetch: 4.2.0
    transitivePeerDependencies:
      - encoding
    dev: false

  /isomorphic-ws@5.0.0(ws@8.13.0):
    resolution: {integrity: sha512-muId7Zzn9ywDsyXgTIafTry2sV3nySZeUDe6YedVd1Hvuuep5AsIlqK+XefWpYTyJG5e503F2xIuT2lcU6rCSw==}
    peerDependencies:
      ws: '*'
    dependencies:
      ws: 8.13.0
    dev: false

  /isstream@0.1.2:
    resolution: {integrity: sha512-Yljz7ffyPbrLpLngrMtZ7NduUgVvi6wG9RJ9IUcyCd59YQ911PBJphODUcbOVbqYfxe1wuYf/LJ8PauMRwsM/g==}
    dev: false

  /istanbul-lib-coverage@3.2.0:
    resolution: {integrity: sha512-eOeJ5BHCmHYvQK7xt9GkdHuzuCGS1Y6g9Gvnx3Ym33fz/HpLRYxiS0wHNr+m/MBC8B647Xt608vCDEvhl9c6Mw==}
    engines: {node: '>=8'}
    dev: true

  /istanbul-lib-instrument@5.2.1:
    resolution: {integrity: sha512-pzqtp31nLv/XFOzXGuvhCb8qhjmTVo5vjVk19XE4CRlSWz0KoeJ3bw9XsA7nOp9YBf4qHjwBxkDzKcME/J29Yg==}
    engines: {node: '>=8'}
    dependencies:
      '@babel/core': 7.22.5
      '@babel/parser': 7.22.5
      '@istanbuljs/schema': 0.1.3
      istanbul-lib-coverage: 3.2.0
      semver: 6.3.0
    transitivePeerDependencies:
      - supports-color
    dev: true

  /istanbul-lib-report@3.0.0:
    resolution: {integrity: sha512-wcdi+uAKzfiGT2abPpKZ0hSU1rGQjUQnLvtY5MpQ7QCTahD3VODhcu4wcfY1YtkGaDD5yuydOLINXsfbus9ROw==}
    engines: {node: '>=8'}
    dependencies:
      istanbul-lib-coverage: 3.2.0
      make-dir: 3.1.0
      supports-color: 7.2.0
    dev: true

  /istanbul-lib-source-maps@4.0.1:
    resolution: {integrity: sha512-n3s8EwkdFIJCG3BPKBYvskgXGoy88ARzvegkitk60NxRdwltLOTaH7CUiMRXvwYorl0Q712iEjcWB+fK/MrWVw==}
    engines: {node: '>=10'}
    dependencies:
      debug: 4.3.4
      istanbul-lib-coverage: 3.2.0
      source-map: 0.6.1
    transitivePeerDependencies:
      - supports-color
    dev: true

  /istanbul-reports@3.1.5:
    resolution: {integrity: sha512-nUsEMa9pBt/NOHqbcbeJEgqIlY/K7rVWUX6Lql2orY5e9roQOthbR3vtY4zzf2orPELg80fnxxk9zUyPlgwD1w==}
    engines: {node: '>=8'}
    dependencies:
      html-escaper: 2.0.2
      istanbul-lib-report: 3.0.0
    dev: true

  /iterate-iterator@1.0.2:
    resolution: {integrity: sha512-t91HubM4ZDQ70M9wqp+pcNpu8OyJ9UAtXntT/Bcsvp5tZMnz9vRa+IunKXeI8AnfZMTv0jNuVEmGeLSMjVvfPw==}
    dev: false

  /iterate-value@1.0.2:
    resolution: {integrity: sha512-A6fMAio4D2ot2r/TYzr4yUWrmwNdsN5xL7+HUiyACE4DXm+q8HtPcnFTp+NnW3k4N05tZ7FVYFFb2CR13NxyHQ==}
    dependencies:
      es-get-iterator: 1.1.3
      iterate-iterator: 1.0.2
    dev: false

  /jest-changed-files@29.5.0:
    resolution: {integrity: sha512-IFG34IUMUaNBIxjQXF/iu7g6EcdMrGRRxaUSw92I/2g2YC6vCdTltl4nHvt7Ci5nSJwXIkCu8Ka1DKF+X7Z1Ag==}
    engines: {node: ^14.15.0 || ^16.10.0 || >=18.0.0}
    dependencies:
      execa: 5.1.1
      p-limit: 3.1.0
    dev: true

  /jest-circus@29.5.0:
    resolution: {integrity: sha512-gq/ongqeQKAplVxqJmbeUOJJKkW3dDNPY8PjhJ5G0lBRvu0e3EWGxGy5cI4LAGA7gV2UHCtWBI4EMXK8c9nQKA==}
    engines: {node: ^14.15.0 || ^16.10.0 || >=18.0.0}
    dependencies:
      '@jest/environment': 29.5.0
      '@jest/expect': 29.5.0
      '@jest/test-result': 29.5.0
      '@jest/types': 29.5.0
      '@types/node': 18.16.16
      chalk: 4.1.2
      co: 4.6.0
      dedent: 0.7.0
      is-generator-fn: 2.1.0
      jest-each: 29.5.0
      jest-matcher-utils: 29.5.0
      jest-message-util: 29.5.0
      jest-runtime: 29.5.0
      jest-snapshot: 29.5.0
      jest-util: 29.5.0
      p-limit: 3.1.0
      pretty-format: 29.5.0
      pure-rand: 6.0.2
      slash: 3.0.0
      stack-utils: 2.0.6
    transitivePeerDependencies:
      - supports-color
    dev: true

  /jest-cli@29.5.0(@types/node@18.16.16)(ts-node@10.9.1):
    resolution: {integrity: sha512-L1KcP1l4HtfwdxXNFCL5bmUbLQiKrakMUriBEcc1Vfz6gx31ORKdreuWvmQVBit+1ss9NNR3yxjwfwzZNdQXJw==}
    engines: {node: ^14.15.0 || ^16.10.0 || >=18.0.0}
    hasBin: true
    peerDependencies:
      node-notifier: ^8.0.1 || ^9.0.0 || ^10.0.0
    peerDependenciesMeta:
      node-notifier:
        optional: true
    dependencies:
      '@jest/core': 29.5.0(ts-node@10.9.1)
      '@jest/test-result': 29.5.0
      '@jest/types': 29.5.0
      chalk: 4.1.2
      exit: 0.1.2
      graceful-fs: 4.2.11
      import-local: 3.1.0
      jest-config: 29.5.0(@types/node@18.16.16)(ts-node@10.9.1)
      jest-util: 29.5.0
      jest-validate: 29.5.0
      prompts: 2.4.2
      yargs: 17.7.2
    transitivePeerDependencies:
      - '@types/node'
      - supports-color
      - ts-node
    dev: true

  /jest-config@29.5.0(@types/node@18.16.16)(ts-node@10.9.1):
    resolution: {integrity: sha512-kvDUKBnNJPNBmFFOhDbm59iu1Fii1Q6SxyhXfvylq3UTHbg6o7j/g8k2dZyXWLvfdKB1vAPxNZnMgtKJcmu3kA==}
    engines: {node: ^14.15.0 || ^16.10.0 || >=18.0.0}
    peerDependencies:
      '@types/node': '*'
      ts-node: '>=9.0.0'
    peerDependenciesMeta:
      '@types/node':
        optional: true
      ts-node:
        optional: true
    dependencies:
      '@babel/core': 7.22.5
      '@jest/test-sequencer': 29.5.0
      '@jest/types': 29.5.0
      '@types/node': 18.16.16
      babel-jest: 29.5.0(@babel/core@7.22.5)
      chalk: 4.1.2
      ci-info: 3.8.0
      deepmerge: 4.3.1
      glob: 7.2.3
      graceful-fs: 4.2.11
      jest-circus: 29.5.0
      jest-environment-node: 29.5.0
      jest-get-type: 29.4.3
      jest-regex-util: 29.4.3
      jest-resolve: 29.5.0
      jest-runner: 29.5.0
      jest-util: 29.5.0
      jest-validate: 29.5.0
      micromatch: 4.0.5
      parse-json: 5.2.0
      pretty-format: 29.5.0
      slash: 3.0.0
      strip-json-comments: 3.1.1
      ts-node: 10.9.1(@types/node@18.16.16)(typescript@4.9.5)
    transitivePeerDependencies:
      - supports-color
    dev: true

  /jest-diff@29.5.0:
    resolution: {integrity: sha512-LtxijLLZBduXnHSniy0WMdaHjmQnt3g5sa16W4p0HqukYTTsyTW3GD1q41TyGl5YFXj/5B2U6dlh5FM1LIMgxw==}
    engines: {node: ^14.15.0 || ^16.10.0 || >=18.0.0}
    dependencies:
      chalk: 4.1.2
      diff-sequences: 29.4.3
      jest-get-type: 29.4.3
      pretty-format: 29.5.0
    dev: true

  /jest-docblock@29.4.3:
    resolution: {integrity: sha512-fzdTftThczeSD9nZ3fzA/4KkHtnmllawWrXO69vtI+L9WjEIuXWs4AmyME7lN5hU7dB0sHhuPfcKofRsUb/2Fg==}
    engines: {node: ^14.15.0 || ^16.10.0 || >=18.0.0}
    dependencies:
      detect-newline: 3.1.0
    dev: true

  /jest-each@29.5.0:
    resolution: {integrity: sha512-HM5kIJ1BTnVt+DQZ2ALp3rzXEl+g726csObrW/jpEGl+CDSSQpOJJX2KE/vEg8cxcMXdyEPu6U4QX5eruQv5hA==}
    engines: {node: ^14.15.0 || ^16.10.0 || >=18.0.0}
    dependencies:
      '@jest/types': 29.5.0
      chalk: 4.1.2
      jest-get-type: 29.4.3
      jest-util: 29.5.0
      pretty-format: 29.5.0
    dev: true

  /jest-environment-node@29.5.0:
    resolution: {integrity: sha512-ExxuIK/+yQ+6PRGaHkKewYtg6hto2uGCgvKdb2nfJfKXgZ17DfXjvbZ+jA1Qt9A8EQSfPnt5FKIfnOO3u1h9qw==}
    engines: {node: ^14.15.0 || ^16.10.0 || >=18.0.0}
    dependencies:
      '@jest/environment': 29.5.0
      '@jest/fake-timers': 29.5.0
      '@jest/types': 29.5.0
      '@types/node': 18.16.16
      jest-mock: 29.5.0
      jest-util: 29.5.0
    dev: true

  /jest-get-type@29.4.3:
    resolution: {integrity: sha512-J5Xez4nRRMjk8emnTpWrlkyb9pfRQQanDrvWHhsR1+VUfbwxi30eVcZFlcdGInRibU4G5LwHXpI7IRHU0CY+gg==}
    engines: {node: ^14.15.0 || ^16.10.0 || >=18.0.0}
    dev: true

  /jest-haste-map@29.5.0:
    resolution: {integrity: sha512-IspOPnnBro8YfVYSw6yDRKh/TiCdRngjxeacCps1cQ9cgVN6+10JUcuJ1EabrgYLOATsIAigxA0rLR9x/YlrSA==}
    engines: {node: ^14.15.0 || ^16.10.0 || >=18.0.0}
    dependencies:
      '@jest/types': 29.5.0
      '@types/graceful-fs': 4.1.6
      '@types/node': 18.16.16
      anymatch: 3.1.3
      fb-watchman: 2.0.2
      graceful-fs: 4.2.11
      jest-regex-util: 29.4.3
      jest-util: 29.5.0
      jest-worker: 29.5.0
      micromatch: 4.0.5
      walker: 1.0.8
    optionalDependencies:
      fsevents: 2.3.2
    dev: true

  /jest-leak-detector@29.5.0:
    resolution: {integrity: sha512-u9YdeeVnghBUtpN5mVxjID7KbkKE1QU4f6uUwuxiY0vYRi9BUCLKlPEZfDGR67ofdFmDz9oPAy2G92Ujrntmow==}
    engines: {node: ^14.15.0 || ^16.10.0 || >=18.0.0}
    dependencies:
      jest-get-type: 29.4.3
      pretty-format: 29.5.0
    dev: true

  /jest-matcher-utils@29.5.0:
    resolution: {integrity: sha512-lecRtgm/rjIK0CQ7LPQwzCs2VwW6WAahA55YBuI+xqmhm7LAaxokSB8C97yJeYyT+HvQkH741StzpU41wohhWw==}
    engines: {node: ^14.15.0 || ^16.10.0 || >=18.0.0}
    dependencies:
      chalk: 4.1.2
      jest-diff: 29.5.0
      jest-get-type: 29.4.3
      pretty-format: 29.5.0
    dev: true

  /jest-message-util@29.5.0:
    resolution: {integrity: sha512-Kijeg9Dag6CKtIDA7O21zNTACqD5MD/8HfIV8pdD94vFyFuer52SigdC3IQMhab3vACxXMiFk+yMHNdbqtyTGA==}
    engines: {node: ^14.15.0 || ^16.10.0 || >=18.0.0}
    dependencies:
      '@babel/code-frame': 7.22.5
      '@jest/types': 29.5.0
      '@types/stack-utils': 2.0.1
      chalk: 4.1.2
      graceful-fs: 4.2.11
      micromatch: 4.0.5
      pretty-format: 29.5.0
      slash: 3.0.0
      stack-utils: 2.0.6
    dev: true

  /jest-mock@29.5.0:
    resolution: {integrity: sha512-GqOzvdWDE4fAV2bWQLQCkujxYWL7RxjCnj71b5VhDAGOevB3qj3Ovg26A5NI84ZpODxyzaozXLOh2NCgkbvyaw==}
    engines: {node: ^14.15.0 || ^16.10.0 || >=18.0.0}
    dependencies:
      '@jest/types': 29.5.0
      '@types/node': 18.16.16
      jest-util: 29.5.0
    dev: true

  /jest-pnp-resolver@1.2.3(jest-resolve@29.5.0):
    resolution: {integrity: sha512-+3NpwQEnRoIBtx4fyhblQDPgJI0H1IEIkX7ShLUjPGA7TtUTvI1oiKi3SR4oBR0hQhQR80l4WAe5RrXBwWMA8w==}
    engines: {node: '>=6'}
    peerDependencies:
      jest-resolve: '*'
    peerDependenciesMeta:
      jest-resolve:
        optional: true
    dependencies:
      jest-resolve: 29.5.0
    dev: true

  /jest-regex-util@29.4.3:
    resolution: {integrity: sha512-O4FglZaMmWXbGHSQInfXewIsd1LMn9p3ZXB/6r4FOkyhX2/iP/soMG98jGvk/A3HAN78+5VWcBGO0BJAPRh4kg==}
    engines: {node: ^14.15.0 || ^16.10.0 || >=18.0.0}
    dev: true

  /jest-resolve-dependencies@29.5.0:
    resolution: {integrity: sha512-sjV3GFr0hDJMBpYeUuGduP+YeCRbd7S/ck6IvL3kQ9cpySYKqcqhdLLC2rFwrcL7tz5vYibomBrsFYWkIGGjOg==}
    engines: {node: ^14.15.0 || ^16.10.0 || >=18.0.0}
    dependencies:
      jest-regex-util: 29.4.3
      jest-snapshot: 29.5.0
    transitivePeerDependencies:
      - supports-color
    dev: true

  /jest-resolve@29.5.0:
    resolution: {integrity: sha512-1TzxJ37FQq7J10jPtQjcc+MkCkE3GBpBecsSUWJ0qZNJpmg6m0D9/7II03yJulm3H/fvVjgqLh/k2eYg+ui52w==}
    engines: {node: ^14.15.0 || ^16.10.0 || >=18.0.0}
    dependencies:
      chalk: 4.1.2
      graceful-fs: 4.2.11
      jest-haste-map: 29.5.0
      jest-pnp-resolver: 1.2.3(jest-resolve@29.5.0)
      jest-util: 29.5.0
      jest-validate: 29.5.0
      resolve: 1.22.2
      resolve.exports: 2.0.2
      slash: 3.0.0
    dev: true

  /jest-runner@29.5.0:
    resolution: {integrity: sha512-m7b6ypERhFghJsslMLhydaXBiLf7+jXy8FwGRHO3BGV1mcQpPbwiqiKUR2zU2NJuNeMenJmlFZCsIqzJCTeGLQ==}
    engines: {node: ^14.15.0 || ^16.10.0 || >=18.0.0}
    dependencies:
      '@jest/console': 29.5.0
      '@jest/environment': 29.5.0
      '@jest/test-result': 29.5.0
      '@jest/transform': 29.5.0
      '@jest/types': 29.5.0
      '@types/node': 18.16.16
      chalk: 4.1.2
      emittery: 0.13.1
      graceful-fs: 4.2.11
      jest-docblock: 29.4.3
      jest-environment-node: 29.5.0
      jest-haste-map: 29.5.0
      jest-leak-detector: 29.5.0
      jest-message-util: 29.5.0
      jest-resolve: 29.5.0
      jest-runtime: 29.5.0
      jest-util: 29.5.0
      jest-watcher: 29.5.0
      jest-worker: 29.5.0
      p-limit: 3.1.0
      source-map-support: 0.5.13
    transitivePeerDependencies:
      - supports-color
    dev: true

  /jest-runtime@29.5.0:
    resolution: {integrity: sha512-1Hr6Hh7bAgXQP+pln3homOiEZtCDZFqwmle7Ew2j8OlbkIu6uE3Y/etJQG8MLQs3Zy90xrp2C0BRrtPHG4zryw==}
    engines: {node: ^14.15.0 || ^16.10.0 || >=18.0.0}
    dependencies:
      '@jest/environment': 29.5.0
      '@jest/fake-timers': 29.5.0
      '@jest/globals': 29.5.0
      '@jest/source-map': 29.4.3
      '@jest/test-result': 29.5.0
      '@jest/transform': 29.5.0
      '@jest/types': 29.5.0
      '@types/node': 18.16.16
      chalk: 4.1.2
      cjs-module-lexer: 1.2.2
      collect-v8-coverage: 1.0.1
      glob: 7.2.3
      graceful-fs: 4.2.11
      jest-haste-map: 29.5.0
      jest-message-util: 29.5.0
      jest-mock: 29.5.0
      jest-regex-util: 29.4.3
      jest-resolve: 29.5.0
      jest-snapshot: 29.5.0
      jest-util: 29.5.0
      slash: 3.0.0
      strip-bom: 4.0.0
    transitivePeerDependencies:
      - supports-color
    dev: true

  /jest-snapshot@29.5.0:
    resolution: {integrity: sha512-x7Wolra5V0tt3wRs3/ts3S6ciSQVypgGQlJpz2rsdQYoUKxMxPNaoHMGJN6qAuPJqS+2iQ1ZUn5kl7HCyls84g==}
    engines: {node: ^14.15.0 || ^16.10.0 || >=18.0.0}
    dependencies:
      '@babel/core': 7.22.5
      '@babel/generator': 7.22.5
      '@babel/plugin-syntax-jsx': 7.22.5(@babel/core@7.22.5)
      '@babel/plugin-syntax-typescript': 7.22.5(@babel/core@7.22.5)
      '@babel/traverse': 7.22.5
      '@babel/types': 7.22.5
      '@jest/expect-utils': 29.5.0
      '@jest/transform': 29.5.0
      '@jest/types': 29.5.0
      '@types/babel__traverse': 7.20.1
      '@types/prettier': 2.7.3
      babel-preset-current-node-syntax: 1.0.1(@babel/core@7.22.5)
      chalk: 4.1.2
      expect: 29.5.0
      graceful-fs: 4.2.11
      jest-diff: 29.5.0
      jest-get-type: 29.4.3
      jest-matcher-utils: 29.5.0
      jest-message-util: 29.5.0
      jest-util: 29.5.0
      natural-compare: 1.4.0
      pretty-format: 29.5.0
      semver: 7.5.1
    transitivePeerDependencies:
      - supports-color
    dev: true

  /jest-util@29.5.0:
    resolution: {integrity: sha512-RYMgG/MTadOr5t8KdhejfvUU82MxsCu5MF6KuDUHl+NuwzUt+Sm6jJWxTJVrDR1j5M/gJVCPKQEpWXY+yIQ6lQ==}
    engines: {node: ^14.15.0 || ^16.10.0 || >=18.0.0}
    dependencies:
      '@jest/types': 29.5.0
      '@types/node': 18.16.16
      chalk: 4.1.2
      ci-info: 3.8.0
      graceful-fs: 4.2.11
      picomatch: 2.3.1
    dev: true

  /jest-validate@29.5.0:
    resolution: {integrity: sha512-pC26etNIi+y3HV8A+tUGr/lph9B18GnzSRAkPaaZJIE1eFdiYm6/CewuiJQ8/RlfHd1u/8Ioi8/sJ+CmbA+zAQ==}
    engines: {node: ^14.15.0 || ^16.10.0 || >=18.0.0}
    dependencies:
      '@jest/types': 29.5.0
      camelcase: 6.3.0
      chalk: 4.1.2
      jest-get-type: 29.4.3
      leven: 3.1.0
      pretty-format: 29.5.0
    dev: true

  /jest-watcher@29.5.0:
    resolution: {integrity: sha512-KmTojKcapuqYrKDpRwfqcQ3zjMlwu27SYext9pt4GlF5FUgB+7XE1mcCnSm6a4uUpFyQIkb6ZhzZvHl+jiBCiA==}
    engines: {node: ^14.15.0 || ^16.10.0 || >=18.0.0}
    dependencies:
      '@jest/test-result': 29.5.0
      '@jest/types': 29.5.0
      '@types/node': 18.16.16
      ansi-escapes: 4.3.2
      chalk: 4.1.2
      emittery: 0.13.1
      jest-util: 29.5.0
      string-length: 4.0.2
    dev: true

  /jest-worker@29.5.0:
    resolution: {integrity: sha512-NcrQnevGoSp4b5kg+akIpthoAFHxPBcb5P6mYPY0fUNT+sSvmtu6jlkEle3anczUKIKEbMxFimk9oTP/tpIPgA==}
    engines: {node: ^14.15.0 || ^16.10.0 || >=18.0.0}
    dependencies:
      '@types/node': 18.16.16
      jest-util: 29.5.0
      merge-stream: 2.0.0
      supports-color: 8.1.1
    dev: true

  /jest@29.5.0(@types/node@18.16.16)(ts-node@10.9.1):
    resolution: {integrity: sha512-juMg3he2uru1QoXX078zTa7pO85QyB9xajZc6bU+d9yEGwrKX6+vGmJQ3UdVZsvTEUARIdObzH68QItim6OSSQ==}
    engines: {node: ^14.15.0 || ^16.10.0 || >=18.0.0}
    hasBin: true
    peerDependencies:
      node-notifier: ^8.0.1 || ^9.0.0 || ^10.0.0
    peerDependenciesMeta:
      node-notifier:
        optional: true
    dependencies:
      '@jest/core': 29.5.0(ts-node@10.9.1)
      '@jest/types': 29.5.0
      import-local: 3.1.0
      jest-cli: 29.5.0(@types/node@18.16.16)(ts-node@10.9.1)
    transitivePeerDependencies:
      - '@types/node'
      - supports-color
      - ts-node
    dev: true

  /joi@17.9.2:
    resolution: {integrity: sha512-Itk/r+V4Dx0V3c7RLFdRh12IOjySm2/WGPMubBT92cQvRfYZhPM2W0hZlctjj72iES8jsRCwp7S/cRmWBnJ4nw==}
    dependencies:
      '@hapi/hoek': 9.3.0
      '@hapi/topo': 5.1.0
      '@sideway/address': 4.1.4
      '@sideway/formula': 3.0.1
      '@sideway/pinpoint': 2.0.0
    dev: false

  /js-base64@3.7.5:
    resolution: {integrity: sha512-3MEt5DTINKqfScXKfJFrRbxkrnk2AxPWGBL/ycjz4dK8iqiSJ06UxD8jh8xuh6p10TX4t2+7FsBYVxxQbMg+qA==}
    dev: false

  /js-tokens@4.0.0:
    resolution: {integrity: sha512-RdJUflcE3cUzKiMqQgsCu06FPu9UdIJO0beYbPhHN4k6apgJtifcoCtT9bcxOpYBtpD2kCM6Sbzg4CausW/PKQ==}

  /js-yaml@3.14.1:
    resolution: {integrity: sha512-okMH7OXXJ7YrN9Ok3/SXrnu4iX9yOk+25nqX4imS2npuvTYDmo/QEZoqwZkYaIDk3jVvBOTOIEgEhaLOynBS9g==}
    hasBin: true
    dependencies:
      argparse: 1.0.10
      esprima: 4.0.1
    dev: true

  /js-yaml@4.1.0:
    resolution: {integrity: sha512-wpxZs9NoxZaJESJGIZTyDEaYpl0FKSA+FB9aJiyemKhMwkxQg63h4T1KJgUGHpTqPDNRcmmYLugrRjJlBtWvRA==}
    hasBin: true
    dependencies:
      argparse: 2.0.1

  /jsbn@0.1.1:
    resolution: {integrity: sha512-UVU9dibq2JcFWxQPA6KCqj5O42VOmAY3zQUfEKxU0KpTGXwNoCjkX1e13eHNvw/xPynt6pU0rZ1htjWTNTSXsg==}
    dev: false

  /jsdoc-type-pratt-parser@3.1.0:
    resolution: {integrity: sha512-MgtD0ZiCDk9B+eI73BextfRrVQl0oyzRG8B2BjORts6jbunj4ScKPcyXGTbB6eXL4y9TzxCm6hyeLq/2ASzNdw==}
    engines: {node: '>=12.0.0'}
    dev: false

  /jsesc@2.5.2:
    resolution: {integrity: sha512-OYu7XEzjkCQ3C5Ps3QIZsQfNpqoJyZZA99wd9aWd05NCtC5pWOkShK2mkL6HXQR6/Cy2lbNdPlZBpuQHXE63gA==}
    engines: {node: '>=4'}
    hasBin: true

  /json-bigint@1.0.0:
    resolution: {integrity: sha512-SiPv/8VpZuWbvLSMtTDU8hEfrZWg/mH/nV/b4o0CYbSxu1UIQPLdwKOCIyLQX+VIPO5vrLX3i8qtqFyhdPSUSQ==}
    dependencies:
      bignumber.js: 9.1.1
    dev: false

  /json-buffer@3.0.0:
    resolution: {integrity: sha512-CuUqjv0FUZIdXkHPI8MezCnFCdaTAacej1TZYulLoAg1h/PhwkdXFN4V/gzY4g+fMBCOV2xF+rp7t2XD2ns/NQ==}
    dev: false

  /json-parse-even-better-errors@2.3.1:
    resolution: {integrity: sha512-xyFwyhro/JEof6Ghe2iz2NcXoj2sloNsWr/XsERDK/oiPCfaNhl5ONfp+jQdAZRQQ0IJWNzH9zIZF7li91kh2w==}
    dev: true

  /json-schema-to-typescript@11.0.2:
    resolution: {integrity: sha512-XRyeXBJeo/IH4eTP5D1ptX78vCvH86nMDt2k3AxO28C3uYWEDmy4mgPyMpb8bLJ/pJMElOGuQbnKR5Y6NSh3QQ==}
    engines: {node: '>=12.0.0'}
    hasBin: true
    dependencies:
      '@bcherny/json-schema-ref-parser': 9.0.9
      '@types/json-schema': 7.0.12
      '@types/lodash': 4.14.195
      '@types/prettier': 2.7.3
      cli-color: 2.0.3
      get-stdin: 8.0.0
      glob: 7.2.3
      glob-promise: 4.2.2(glob@7.2.3)
      is-glob: 4.0.3
      lodash: 4.17.21
      minimist: 1.2.8
      mkdirp: 1.0.4
      mz: 2.7.0
      prettier: 2.8.8
    dev: false

  /json-schema-to-typescript@13.0.2:
    resolution: {integrity: sha512-TCaEVW4aI2FmMQe7f98mvr3/oiVmXEC1xZjkTZ9L/BSoTXFlC7p64mD5AD2d8XWycNBQZUnHwXL5iVXt1HWwNQ==}
    engines: {node: '>=12.0.0'}
    hasBin: true
    dependencies:
      '@bcherny/json-schema-ref-parser': 10.0.5-fork
      '@types/json-schema': 7.0.12
      '@types/lodash': 4.14.195
      '@types/prettier': 2.7.3
      cli-color: 2.0.3
      get-stdin: 8.0.0
      glob: 7.2.3
      glob-promise: 4.2.2(glob@7.2.3)
      is-glob: 4.0.3
      lodash: 4.17.21
      minimist: 1.2.8
      mkdirp: 1.0.4
      mz: 2.7.0
      prettier: 2.8.8
    dev: true

  /json-schema-traverse@0.4.1:
    resolution: {integrity: sha512-xbbCH5dCYU5T8LcEhhuh7HJ88HXuW3qsI3Y0zOZFKfZEHcpWiHU/Jxzk629Brsab/mMiHQti9wMP+845RPe3Vg==}
    dev: false

  /json-schema-traverse@1.0.0:
    resolution: {integrity: sha512-NM8/P9n3XjXhIZn1lLhkFaACTOURQXjWhV4BA/RnOv8xvgqtqpAX9IO4mRQxSx1Rlo4tqzeqb0sOlruaOy3dug==}
    dev: true

  /json-schema@0.4.0:
    resolution: {integrity: sha512-es94M3nTIfsEPisRafak+HDLfHXnKBhV3vU5eqPcS3flIWqcxJWgXHXiey3YrpaNsanY5ei1VoYEbOzijuq9BA==}
    dev: false

  /json-stable-stringify-without-jsonify@1.0.1:
    resolution: {integrity: sha512-Bdboy+l7tA3OGW6FjyFHWkP5LuByj1Tk33Ljyq0axyzdk9//JSi2u3fP1QSmd1KNwq6VOKYGlAu87CisVir6Pw==}
    dev: false

  /json-stringify-safe@5.0.1:
    resolution: {integrity: sha512-ZClg6AaYvamvYEE82d3Iyd3vSSIjQ+odgjaTzRuO3s7toCdFKczob2i0zCh7JE8kWn17yvAWhUVxvqGwUalsRA==}
    dev: false

  /json-to-ast@2.1.0:
    resolution: {integrity: sha512-W9Lq347r8tA1DfMvAGn9QNcgYm4Wm7Yc+k8e6vezpMnRT+NHbtlxgNBXRVjXe9YM6eTn6+p/MKOlV/aABJcSnQ==}
    engines: {node: '>= 4'}
    dependencies:
      code-error-fragment: 0.0.230
      grapheme-splitter: 1.0.4
    dev: true

  /json5@1.0.2:
    resolution: {integrity: sha512-g1MWMLBiz8FKi1e4w0UyVL3w+iJceWAFBAaBnnGKOpNa5f8TLktkbre1+s6oICydWAm+HRUGTmI+//xv2hvXYA==}
    hasBin: true
    dependencies:
      minimist: 1.2.8
    dev: false

  /json5@2.2.3:
    resolution: {integrity: sha512-XmOWe7eyHYH14cLdVPoyg+GOH3rYX++KpzrylJwSW98t3Nk+U8XOl8FWKOgwtzdb8lXGf6zYwDUzeHMWfxasyg==}
    engines: {node: '>=6'}
    hasBin: true

  /jsonc-parser@3.2.0:
    resolution: {integrity: sha512-gfFQZrcTc8CnKXp6Y4/CBT3fTc0OVuDofpre4aEeEpSBPV5X5v4+Vmx+8snU7RLPrNHPKSgLxGo9YuQzz20o+w==}

  /jsonfile@4.0.0:
    resolution: {integrity: sha512-m6F1R3z8jjlf2imQHS2Qez5sjKWQzbuuhuJ/FKYFRZvPE3PuHcSMVZzfsLhGVOkfd20obL5SWEBew5ShlquNxg==}
    optionalDependencies:
      graceful-fs: 4.2.11
    dev: false

  /jsonpointer@5.0.1:
    resolution: {integrity: sha512-p/nXbhSEcu3pZRdkW1OfJhpsVtW1gd4Wa1fnQc9YLiTfAjn0312eMKimbdIQzuZl9aa9xUGaRlP9T/CJE/ditQ==}
    engines: {node: '>=0.10.0'}
    dev: true

  /jsonwebtoken@8.5.1:
    resolution: {integrity: sha512-XjwVfRS6jTMsqYs0EsuJ4LGxXV14zQybNd4L2r0UvbVnSF9Af8x7p5MzbJ90Ioz/9TI41/hTCvznF/loiSzn8w==}
    engines: {node: '>=4', npm: '>=1.4.28'}
    dependencies:
      jws: 3.2.2
      lodash.includes: 4.3.0
      lodash.isboolean: 3.0.3
      lodash.isinteger: 4.0.4
      lodash.isnumber: 3.0.3
      lodash.isplainobject: 4.0.6
      lodash.isstring: 4.0.1
      lodash.once: 4.1.1
      ms: 2.1.3
      semver: 5.7.1
    dev: false

  /jsonwebtoken@9.0.0:
    resolution: {integrity: sha512-tuGfYXxkQGDPnLJ7SibiQgVgeDgfbPq2k2ICcbgqW8WxWLBAxKQM/ZCu/IT8SOSwmaYl4dpTFCW5xZv7YbbWUw==}
    engines: {node: '>=12', npm: '>=6'}
    dependencies:
      jws: 3.2.2
      lodash: 4.17.21
      ms: 2.1.3
      semver: 7.5.1
    dev: false

  /jsprim@1.4.2:
    resolution: {integrity: sha512-P2bSOMAc/ciLz6DzgjVlGJP9+BrJWu5UDGK70C2iweC5QBIeFf0ZXRvGjEj2uYgrY2MkAAhsSWHDWlFtEroZWw==}
    engines: {node: '>=0.6.0'}
    dependencies:
      assert-plus: 1.0.0
      extsprintf: 1.3.0
      json-schema: 0.4.0
      verror: 1.10.0
    dev: false

  /jwa@1.4.1:
    resolution: {integrity: sha512-qiLX/xhEEFKUAJ6FiBMbes3w9ATzyk5W7Hvzpa/SLYdxNtng+gcurvrI7TbACjIXlsJyr05/S1oUhZrc63evQA==}
    dependencies:
      buffer-equal-constant-time: 1.0.1
      ecdsa-sig-formatter: 1.0.11
      safe-buffer: 5.2.1
    dev: false

  /jwa@2.0.0:
    resolution: {integrity: sha512-jrZ2Qx916EA+fq9cEAeCROWPTfCwi1IVHqT2tapuqLEVVDKFDENFw1oL+MwrTvH6msKxsd1YTDVw6uKEcsrLEA==}
    dependencies:
      buffer-equal-constant-time: 1.0.1
      ecdsa-sig-formatter: 1.0.11
      safe-buffer: 5.2.1
    dev: false

  /jws@3.2.2:
    resolution: {integrity: sha512-YHlZCB6lMTllWDtSPHz/ZXTsi8S00usEV6v1tjq8tOUZzw7DpSDWVXjXDre6ed1w/pd495ODpHZYSdkRTsa0HA==}
    dependencies:
      jwa: 1.4.1
      safe-buffer: 5.2.1
    dev: false

  /jws@4.0.0:
    resolution: {integrity: sha512-KDncfTmOZoOMTFG4mBlG0qUIOlc03fmzH+ru6RgYVZhPkyiy/92Owlt/8UEN+a4TXR1FQetfIpJE8ApdvdVxTg==}
    dependencies:
      jwa: 2.0.0
      safe-buffer: 5.2.1
    dev: false

  /keyv@3.1.0:
    resolution: {integrity: sha512-9ykJ/46SN/9KPM/sichzQ7OvXyGDYKGTaDlKMGCAlg2UK8KRy4jb0d8sFc+0Tt0YYnThq8X2RZgCg74RPxgcVA==}
    dependencies:
      json-buffer: 3.0.0
    dev: false

  /kleur@3.0.3:
    resolution: {integrity: sha512-eTIzlVOSUR+JxdDFepEYcBMtZ9Qqdef+rnzWdRZuMbOywu5tO2w2N7rqjoANZ5k9vywhL6Br1VRjUIgTQx4E8w==}
    engines: {node: '>=6'}

  /kuler@2.0.0:
    resolution: {integrity: sha512-Xq9nH7KlWZmXAtodXDDRE7vs6DU1gTU8zYDHDiWLSip45Egwq3plLHzPn27NgvzL2r1LMPC1vdqh98sQxtqj4A==}

  /latest-version@5.1.0:
    resolution: {integrity: sha512-weT+r0kTkRQdCdYCNtkMwWXQTMEswKrFBkm4ckQOMVhhqhIMI1UT2hMj+1iigIhgSZm5gTmrRXBNoGUgaTY1xA==}
    engines: {node: '>=8'}
    dependencies:
      package-json: 6.5.0
    dev: false

  /leven@3.1.0:
    resolution: {integrity: sha512-qsda+H8jTaUaN/x5vzW2rzc+8Rw4TAQ/4KjB46IwK5VH+IlVeeeje/EoZRpiXvIqjFgK84QffqPztGI3VBLG1A==}
    engines: {node: '>=6'}
    dev: true

  /levn@0.4.1:
    resolution: {integrity: sha512-+bT2uH4E5LGE7h/n3evcS/sQlJXCpIp6ym8OWJ5eV6+67Dsql/LaaT7qJBAt2rzfoa/5QBGBhxDix1dMt2kQKQ==}
    engines: {node: '>= 0.8.0'}
    dependencies:
      prelude-ls: 1.2.1
      type-check: 0.4.0
    dev: false

  /lines-and-columns@1.2.4:
    resolution: {integrity: sha512-7ylylesZQ/PV29jhEDl3Ufjo6ZX7gCqJr5F7PKrqc93v7fzSymt1BpwEU8nAUXs8qzzvqhbjhK5QZg6Mt/HkBg==}
    dev: true

  /local-pkg@0.4.3:
    resolution: {integrity: sha512-SFppqq5p42fe2qcZQqqEOiVRXl+WCP1MdT6k7BDEW1j++sp5fIY+/fdRQitvKgB5BrBcmrs5m/L0v2FrU5MY1g==}
    engines: {node: '>=14'}

  /locate-path@5.0.0:
    resolution: {integrity: sha512-t7hw9pI+WvuwNJXwk5zVHpyhIqzg2qTlklJOf0mVxGSbe3Fp2VieZcduNYjaLDoy6p9uGpQEGWG87WpMKlNq8g==}
    engines: {node: '>=8'}
    dependencies:
      p-locate: 4.1.0
    dev: true

  /locate-path@6.0.0:
    resolution: {integrity: sha512-iPZK6eYjbxRu3uB4/WZ3EsEIMJFMqAoopl3R+zuq0UjcAm/MO6KCweDgPfP3elTztoKP3KtnVHxTn2NHBSDVUw==}
    engines: {node: '>=10'}
    dependencies:
      p-locate: 5.0.0
    dev: false

  /lodash.defaults@4.2.0:
    resolution: {integrity: sha512-qjxPLHd3r5DnsdGacqOMU6pb/avJzdh9tFX2ymgoZE27BmjXrNy/y4LoaiTeAb+O3gL8AfpJGtqfX/ae2leYYQ==}
    dev: false

  /lodash.includes@4.3.0:
    resolution: {integrity: sha512-W3Bx6mdkRTGtlJISOvVD/lbqjTlPPUDTMnlXZFnVwi9NKJ6tiAk6LVdlhZMm17VZisqhKcgzpO5Wz91PCt5b0w==}
    dev: false

  /lodash.isarguments@3.1.0:
    resolution: {integrity: sha512-chi4NHZlZqZD18a0imDHnZPrDeBbTtVN7GXMwuGdRH9qotxAjYs3aVLKc7zNOG9eddR5Ksd8rvFEBc9SsggPpg==}
    dev: false

  /lodash.isboolean@3.0.3:
    resolution: {integrity: sha512-Bz5mupy2SVbPHURB98VAcw+aHh4vRV5IPNhILUCsOzRmsTmSQ17jIuqopAentWoehktxGd9e/hbIXq980/1QJg==}
    dev: false

  /lodash.isinteger@4.0.4:
    resolution: {integrity: sha512-DBwtEWN2caHQ9/imiNeEA5ys1JoRtRfY3d7V9wkqtbycnAmTvRRmbHKDV4a0EYc678/dia0jrte4tjYwVBaZUA==}
    dev: false

  /lodash.isnumber@3.0.3:
    resolution: {integrity: sha512-QYqzpfwO3/CWf3XP+Z+tkQsfaLL/EnUlXWVkIk5FUPc4sBdTehEqZONuyRt2P67PXAk+NXmTBcc97zw9t1FQrw==}
    dev: false

  /lodash.isplainobject@4.0.6:
    resolution: {integrity: sha512-oSXzaWypCMHkPC3NvBEaPHf0KsA5mvPrOPgQWDsbg8n7orZ290M0BmC/jgRZ4vcJ6DTAhjrsSYgdsW/F+MFOBA==}
    dev: false

  /lodash.isstring@4.0.1:
    resolution: {integrity: sha512-0wJxfxH1wgO3GrbuP+dTTk7op+6L41QCXbGINEmD+ny/G/eCqGzxyCsh7159S+mgDDcoarnBw6PC1PS5+wUGgw==}
    dev: false

  /lodash.memoize@4.1.2:
    resolution: {integrity: sha512-t7j+NzmgnQzTAYXcsHYLgimltOV1MXHtlOWf6GjL9Kj8GK5FInw5JotxvbOs+IvV1/Dzo04/fCGfLVs7aXb4Ag==}
    dev: true

  /lodash.merge@4.6.2:
    resolution: {integrity: sha512-0KpjqXRVvrYyCsX1swR/XTK0va6VQkQM6MNo7PqW77ByjAhoARA8EfrP1N4+KlKj8YS0ZUCtRT/YUuhyYDujIQ==}
    dev: false

  /lodash.once@4.1.1:
    resolution: {integrity: sha512-Sb487aTOCr9drQVL8pIxOzVhafOjZN9UU54hiN8PU3uAiSV7lx1yYNpbNmex2PK6dSJoNTSJUUswT651yww3Mg==}
    dev: false

  /lodash@4.17.21:
    resolution: {integrity: sha512-v2kDEe57lecTulaDIuNTPy3Ry4gLGJ6Z1O3vE1krgXZNrsQ+LFTGHVxVjcXPs17LhbZVGedAJv8XZ1tvj5FvSg==}

  /logform@2.5.1:
    resolution: {integrity: sha512-9FyqAm9o9NKKfiAKfZoYo9bGXXuwMkxQiQttkT4YjjVtQVIQtK6LmVtlxmCaFswo6N4AfEkHqZTV0taDtPotNg==}
    dependencies:
      '@colors/colors': 1.5.0
      '@types/triple-beam': 1.3.2
      fecha: 4.2.3
      ms: 2.1.3
      safe-stable-stringify: 2.4.3
      triple-beam: 1.3.0

  /loose-envify@1.4.0:
    resolution: {integrity: sha512-lyuxPGr/Wfhrlem2CL/UcnUc1zcqKAImBDzukY7Y5F/yQiNdko6+fRLevlw1HgMySw7f611UIY408EtxRSoK3Q==}
    hasBin: true
    dependencies:
      js-tokens: 4.0.0
    dev: false

  /loupe@2.3.6:
    resolution: {integrity: sha512-RaPMZKiMy8/JruncMU5Bt6na1eftNoo++R4Y+N2FrxkDVTrGvcyzFTsaGif4QTeKESheMGegbhw6iUAq+5A8zA==}
    dependencies:
      get-func-name: 2.0.0

  /lower-case@2.0.2:
    resolution: {integrity: sha512-7fm3l3NAF9WfN6W3JOmf5drwpVqX78JtoGJ3A6W0a6ZnldM41w2fV5D490psKFTpMds8TJse/eHLFFsNHHjHgg==}
    dependencies:
      tslib: 2.5.3
    dev: false

  /lowercase-keys@1.0.1:
    resolution: {integrity: sha512-G2Lj61tXDnVFFOi8VZds+SoQjtQC3dgokKdDG2mTm1tx4m50NUHBOZSBwQQHyy0V12A0JTG4icfZQH+xPyh8VA==}
    engines: {node: '>=0.10.0'}
    dev: false

  /lowercase-keys@2.0.0:
    resolution: {integrity: sha512-tqNXrS78oMOE73NMxK4EMLQsQowWf8jKooH9g7xPavRT706R6bkQJ6DY2Te7QukaZsulxa30wQ7bk0pm4XiHmA==}
    engines: {node: '>=8'}
    dev: false

  /lru-cache@5.1.1:
    resolution: {integrity: sha512-KpNARQA3Iwv+jTA0utUVVbrh+Jlrr1Fv0e56GGzAFOXN7dk/FviaDW8LHmK52DlcH4WP2n6gI8vN1aesBFgo9w==}
    dependencies:
      yallist: 3.1.1

  /lru-cache@6.0.0:
    resolution: {integrity: sha512-Jo6dJ04CmSjuznwJSS3pUeWmd/H0ffTlkXXgwZi+eq1UCmqQwCh+eLsYOYCwY991i2Fah4h1BEMCx4qThGbsiA==}
    engines: {node: '>=10'}
    dependencies:
      yallist: 4.0.0

  /lru-cache@9.1.2:
    resolution: {integrity: sha512-ERJq3FOzJTxBbFjZ7iDs+NiK4VI9Wz+RdrrAB8dio1oV+YvdPzUEE4QNiT2VD51DkIbCYRUUzCRkssXCHqSnKQ==}
    engines: {node: 14 || >=16.14}

  /lru-queue@0.1.0:
    resolution: {integrity: sha512-BpdYkt9EvGl8OfWHDQPISVpcl5xZthb+XPsbELj5AQXxIC8IriDZIQYjBJPEm5rS420sjZ0TLEzRcq5KdBhYrQ==}
    dependencies:
      es5-ext: 0.10.62

  /lru_map@0.3.3:
    resolution: {integrity: sha512-Pn9cox5CsMYngeDbmChANltQl+5pi6XmTrraMSzhPmMBbmgcxmqWry0U3PGapCU1yB4/LqCcom7qhHZiF/jGfQ==}
    dev: false

  /magic-string@0.30.1:
    resolution: {integrity: sha512-mbVKXPmS0z0G4XqFDCTllmDQ6coZzn94aMlb0o/A4HEHJCKcanlDZwYJgwnkmgD3jyWhUgj9VsPrfd972yPffA==}
    engines: {node: '>=12'}
    dependencies:
      '@jridgewell/sourcemap-codec': 1.4.15

  /make-dir@1.3.0:
    resolution: {integrity: sha512-2w31R7SJtieJJnQtGc7RVL2StM2vGYVfqUOvUDxH6bC6aJTxPxTF0GnIgCyu7tjockiUWAYQRbxa7vKn34s5sQ==}
    engines: {node: '>=4'}
    dependencies:
      pify: 3.0.0
    dev: true

  /make-dir@2.1.0:
    resolution: {integrity: sha512-LS9X+dc8KLxXCb8dni79fLIIUA5VyZoyjSMCwTluaXA0o27cCK0bhXkpgw+sTXVpPy/lSO57ilRixqk0vDmtRA==}
    engines: {node: '>=6'}
    dependencies:
      pify: 4.0.1
      semver: 5.7.1
    dev: false

  /make-dir@3.1.0:
    resolution: {integrity: sha512-g3FeP20LNwhALb/6Cz6Dd4F2ngze0jz7tbzrD2wAV+o9FeNHe4rL+yK2md0J/fiSf1sa1ADhXqi5+oVwOM/eGw==}
    engines: {node: '>=8'}
    dependencies:
      semver: 6.3.0
    dev: true

  /make-error@1.3.6:
    resolution: {integrity: sha512-s8UhlNe7vPKomQhC1qFelMokr/Sc3AgNbso3n74mVPA5LTZwkB9NlXf4XPamLxJE8h0gh73rM94xvwRT2CVInw==}

  /makeerror@1.0.12:
    resolution: {integrity: sha512-JmqCvUhmt43madlpFzG4BQzG2Z3m6tvQDNKdClZnO3VbIudJYmxsT0FNJMeiB2+JTSlTQTSbU8QdesVmwJcmLg==}
    dependencies:
      tmpl: 1.0.5
    dev: true

  /map-obj@4.3.0:
    resolution: {integrity: sha512-hdN1wVrZbb29eBGiGjJbeP8JbKjq1urkHJ/LIP/NY48MZ1QVXUsQBV1G1zvYFHn1XE06cwjBsOI2K3Ulnj1YXQ==}
    engines: {node: '>=8'}
    dev: false

  /media-typer@0.3.0:
    resolution: {integrity: sha512-dq+qelQ9akHpcOl/gUVRTxVIOkAJ1wR3QAvb4RsVjS8oVoFjDGTc679wJYmUmknUF5HwMLOgb5O+a3KxfWapPQ==}
    engines: {node: '>= 0.6'}
    dev: false

  /memoizee@0.4.15:
    resolution: {integrity: sha512-UBWmJpLZd5STPm7PMUlOw/TSy972M+z8gcyQ5veOnSDRREz/0bmpyTfKt3/51DhEBqCZQn1udM/5flcSPYhkdQ==}
    dependencies:
      d: 1.0.1
      es5-ext: 0.10.62
      es6-weak-map: 2.0.3
      event-emitter: 0.3.5
      is-promise: 2.2.2
      lru-queue: 0.1.0
      next-tick: 1.1.0
      timers-ext: 0.1.7

  /merge-descriptors@1.0.1:
    resolution: {integrity: sha512-cCi6g3/Zr1iqQi6ySbseM1Xvooa98N0w31jzUYrXPX2xqObmFGHJ0tQ5u74H3mVh7wLouTseZyYIq39g8cNp1w==}
    dev: false

  /merge-stream@2.0.0:
    resolution: {integrity: sha512-abv/qOcuPfk3URPfDzmZU1LKmuw8kT+0nIHvKrKgFrwifol/doWcdA4ZqsWQ8ENrFKkd67Mfpo/LovbIUsbt3w==}
    dev: true

  /merge2@1.4.1:
    resolution: {integrity: sha512-8q7VEgMJW4J8tcfVPy8g09NcQwZdbwFEqhe/WZkoIzjn/3TGDwtOCYtXGxA3O8tPzpczCCDgv+P2P5y00ZJOOg==}
    engines: {node: '>= 8'}

  /messaging-api-common@1.0.4:
    resolution: {integrity: sha512-riYl+FnUtbUxxBfmUXBZSw4akK9hWAGGobulT81DK4Y5s/zeCKQcwa5uKHLG5HrR0RCtATIj7tQM8J29z61jRg==}
    engines: {node: '>=10'}
    dependencies:
      '@types/debug': 4.1.8
      '@types/lodash': 4.14.195
      '@types/url-join': 4.0.1
      axios: 0.21.4(debug@4.3.4)
      camel-case: 4.1.2
      debug: 4.3.4
      lodash: 4.17.21
      map-obj: 4.3.0
      pascal-case: 3.1.2
      snake-case: 3.0.4
      url-join: 4.0.1
    transitivePeerDependencies:
      - supports-color
    dev: false

  /messaging-api-messenger@1.1.0:
    resolution: {integrity: sha512-WfODwHvkkC/oJMrqr7ukm2yTf4DqWg8BvnwmGOU53fRMvuCQNGWYSKQPk8k/s0Evl56J32iDidooGIL9fAGOjQ==}
    engines: {node: '>=10'}
    dependencies:
      '@types/append-query': 2.0.1
      '@types/lodash': 4.14.195
      '@types/warning': 3.0.0
      append-query: 2.1.1
      axios: 0.21.4(debug@4.3.4)
      axios-error: 1.0.4
      form-data: 3.0.1
      lodash: 4.17.21
      messaging-api-common: 1.0.4
      ts-invariant: 0.4.4
      warning: 4.0.3
    transitivePeerDependencies:
      - debug
      - supports-color
    dev: false

  /methods@1.1.2:
    resolution: {integrity: sha512-iclAHeNqNm68zFtnZ0e+1L2yUIdvzNoauKU4WBA3VvH/vPFieF7qfRlwUZU+DA9P9bPXIS90ulxoUoCH23sV2w==}
    engines: {node: '>= 0.6'}
    dev: false

  /micromatch@4.0.5:
    resolution: {integrity: sha512-DMy+ERcEW2q8Z2Po+WNXuw3c5YaUSFjAO5GsJqfEl7UjvtIuFKO6ZrKvcItdy98dwFI2N1tg3zNIdKaQT+aNdA==}
    engines: {node: '>=8.6'}
    dependencies:
      braces: 3.0.2
      picomatch: 2.3.1

  /mime-db@1.52.0:
    resolution: {integrity: sha512-sPU4uV7dYlvtWJxwwxHD0PuihVNiE7TyAbQ5SWxDCB9mUYvOgroQOwYQQOKPJ8CIbE+1ETVlOoK1UC2nU3gYvg==}
    engines: {node: '>= 0.6'}

  /mime-types@2.1.35:
    resolution: {integrity: sha512-ZDY+bPm5zTTF+YpCrAU9nK0UgICYPT0QtT1NZWFv4s++TNkcgVaT0g6+4R2uI4MjQjzysHB1zxuWL50hzaeXiw==}
    engines: {node: '>= 0.6'}
    dependencies:
      mime-db: 1.52.0

  /mime@1.6.0:
    resolution: {integrity: sha512-x0Vn8spI+wuJ1O6S7gnbaQg8Pxh4NNHb7KSINmEWKiPE4RKOplvijn+NkmYmmRgP68mc70j2EbeTFRsrswaQeg==}
    engines: {node: '>=4'}
    hasBin: true
    dev: false

  /mime@2.6.0:
    resolution: {integrity: sha512-USPkMeET31rOMiarsBNIHZKLGgvKc/LrjofAnBlOttf5ajRvqiRA8QsenbcooctK6d6Ts6aqZXBA+XbkKthiQg==}
    engines: {node: '>=4.0.0'}
    hasBin: true
    dev: false

  /mimic-fn@2.1.0:
    resolution: {integrity: sha512-OqbOk5oEQeAZ8WXWydlu9HJjz9WVdEIvamMCcXmuqUYjTknH/sqsWvhQ3vgwKFRR1HpjvNBKQ37nbJgYzGqGcg==}
    engines: {node: '>=6'}
    dev: true

  /mimic-fn@4.0.0:
    resolution: {integrity: sha512-vqiC06CuhBTUdZH+RYl8sFrL096vA45Ok5ISO6sE/Mr1jRbGH4Csnhi8f3wKVl7x8mO4Au7Ir9D3Oyv1VYMFJw==}
    engines: {node: '>=12'}
    dev: true

  /mimic-response@1.0.1:
    resolution: {integrity: sha512-j5EctnkH7amfV/q5Hgmoal1g2QHFJRraOtmx0JpIqkxhBhI/lJSl1nMpQ45hVarwNETOoWEimndZ4QK0RHxuxQ==}
    engines: {node: '>=4'}
    dev: false

  /minimatch@3.1.2:
    resolution: {integrity: sha512-J7p63hRiAjw1NDEww1W7i37+ByIrOWO5XQQAzZ3VOcL0PNybwpfmV/N05zFAzwQ9USyEcX6t3UO+K5aqBQOIHw==}
    dependencies:
      brace-expansion: 1.1.11

  /minimatch@8.0.4:
    resolution: {integrity: sha512-W0Wvr9HyFXZRGIDgCicunpQ299OKXs9RgZfaukz4qAW/pJhcpUfupc9c+OObPOFueNy8VSrZgEmDtk6Kh4WzDA==}
    engines: {node: '>=16 || 14 >=14.17'}
    dependencies:
      brace-expansion: 2.0.1

  /minimist@1.2.8:
    resolution: {integrity: sha512-2yyAR8qBkN3YuheJanUpWC5U3bb5osDywNB8RzDVlDwDHbocAJveqqj1u8+SVD7jkWT4yvsHCpWqqWqAxb0zCA==}

  /minipass@4.2.8:
    resolution: {integrity: sha512-fNzuVyifolSLFL4NzpF+wEF4qrgqaaKX0haXPQEdQ7NKAN+WecoKMHV09YcuL/DHxrUsYQOK3MiuDf7Ip2OXfQ==}
    engines: {node: '>=8'}

  /minipass@6.0.2:
    resolution: {integrity: sha512-MzWSV5nYVT7mVyWCwn2o7JH13w2TBRmmSqSRCKzTw+lmft9X4z+3wjvs06Tzijo5z4W/kahUCDpRXTF+ZrmF/w==}
    engines: {node: '>=16 || 14 >=14.17'}

  /mkdirp@1.0.4:
    resolution: {integrity: sha512-vVqVZQyf3WLx2Shd0qJ9xuvqgAyKPLAiqITEtqW0oIUjzo3PePDd6fW9iFz30ef7Ysp/oiWqbhszeGWW2T6Gzw==}
    engines: {node: '>=10'}
    hasBin: true

  /mlly@1.4.0:
    resolution: {integrity: sha512-ua8PAThnTwpprIaU47EPeZ/bPUVp2QYBbWMphUQpVdBI3Lgqzm5KZQ45Agm3YJedHXaIHl6pBGabaLSUPPSptg==}
    dependencies:
      acorn: 8.10.0
      pathe: 1.1.1
      pkg-types: 1.0.3
      ufo: 1.1.2

  /moment@2.29.4:
    resolution: {integrity: sha512-5LC9SOxjSc2HF6vO2CyuTDNivEdoz2IvyJJGj6X8DJ0eFyfszE0QiEd+iXmBvUP3WHxSjFH/vIsA0EN00cgr8w==}

  /mri@1.2.0:
    resolution: {integrity: sha512-tzzskb3bG8LvYGFF/mDTpq3jpI6Q9wc3LEmBaghu+DdCssd1FakN7Bc0hVNmEyGq1bq3RgfkCb3cmQLpNPOroA==}
    engines: {node: '>=4'}
    dev: false

  /ms@2.0.0:
    resolution: {integrity: sha512-Tpp60P6IUJDTuOq/5Z8cdskzJujfwqfOTkrwIwj7IRISpnkJnT6SyJ4PCPnGMoFjC9ddhal5KVIYtAt97ix05A==}
    dev: false

  /ms@2.1.2:
    resolution: {integrity: sha512-sGkPx+VjMtmA6MX27oA4FBFELFCZZ4S4XqeGOXCv68tT+jb3vk/RyaKWP0PTKyWtmLSM0b+adUTEvbs1PEaH2w==}

  /ms@2.1.3:
    resolution: {integrity: sha512-6FlzubTLZG3J2a/NVCAleEhjzq5oxgHyaCU9yYXvcLsvoVaHJq/s5xXI6/XXP6tz7R9xAOtHnSO/tXtF3WRTlA==}

  /mz@2.7.0:
    resolution: {integrity: sha512-z81GNO7nnYMEhrGh9LeymoE4+Yr0Wn5McHIZMK5cfQCl+NDX08sCZgUc9/6MHni9IWuFLm1Z3HTCXu2z9fN62Q==}
    dependencies:
      any-promise: 1.3.0
      object-assign: 4.1.1
      thenify-all: 1.6.0

  /nanoid@3.3.6:
    resolution: {integrity: sha512-BGcqMMJuToF7i1rt+2PWSNVnWIkGCU78jBG3RxO/bZlnZPK2Cmi2QaffxGO/2RvWi9sL+FAiRiXMgsyxQ1DIDA==}
    engines: {node: ^10 || ^12 || ^13.7 || ^14 || >=15.0.1}
    hasBin: true

  /natural-compare-lite@1.4.0:
    resolution: {integrity: sha512-Tj+HTDSJJKaZnfiuw+iaF9skdPpTo2GtEly5JHnWV/hfv2Qj/9RKsGISQtLh2ox3l5EAGw487hnBee0sIJ6v2g==}
    dev: false

  /natural-compare@1.4.0:
    resolution: {integrity: sha512-OWND8ei3VtNC9h7V60qff3SVobHr996CTwgxubgyQYEpg290h9J0buyECNNJexkFm5sOajh5G116RYA1c8ZMSw==}

  /negotiator@0.6.3:
    resolution: {integrity: sha512-+EUsqGPLsM+j/zdChZjsnX51g4XrHFOIXwfnCVPGlQk/k5giakcKsuxCObBRu6DSm9opw/O6slWbJdghQM4bBg==}
    engines: {node: '>= 0.6'}
    dev: false

  /next-tick@1.1.0:
    resolution: {integrity: sha512-CXdUiJembsNjuToQvxayPZF9Vqht7hewsvy2sOWafLvi2awflj9mOC6bHIg50orX8IJvWKY9wYQ/zB2kogPslQ==}

  /no-case@3.0.4:
    resolution: {integrity: sha512-fgAN3jGAh+RoxUGZHTSOLJIqUc2wmoBwGR4tbpNAKmmovFoWq0OdRkb0VkldReO2a2iBT/OEulG9XSUc10r3zg==}
    dependencies:
      lower-case: 2.0.2
      tslib: 2.5.3
    dev: false

  /node-addon-api@3.2.1:
    resolution: {integrity: sha512-mmcei9JghVNDYydghQmeDX8KoAm0FAiYyIcUt/N4nhyAipB17pllZQDOJD2fotxABnt4Mdz+dKTO7eftLg4d0A==}
    dev: false

  /node-domexception@1.0.0:
    resolution: {integrity: sha512-/jKZoMpw0F8GRwl4/eLROPA3cfcXtLApP0QzLmUT/HuPCZWyB7IY9ZrMeKw2O/nFIqPQB3PVM9aYm0F312AXDQ==}
    engines: {node: '>=10.5.0'}
    dev: false

  /node-fetch@2.6.11:
    resolution: {integrity: sha512-4I6pdBY1EthSqDmJkiNk3JIT8cswwR9nfeW/cPdUagJYEQG7R95WRH74wpz7ma8Gh/9dI9FP+OU+0E4FvtA55w==}
    engines: {node: 4.x || >=6.0.0}
    peerDependencies:
      encoding: ^0.1.0
    peerDependenciesMeta:
      encoding:
        optional: true
    dependencies:
      whatwg-url: 5.0.0

  /node-fetch@3.3.1:
    resolution: {integrity: sha512-cRVc/kyto/7E5shrWca1Wsea4y6tL9iYJE5FBCius3JQfb/4P4I295PfhgbJQBLTx6lATE4z+wK0rPM4VS2uow==}
    engines: {node: ^12.20.0 || ^14.13.1 || >=16.0.0}
    dependencies:
      data-uri-to-buffer: 4.0.1
      fetch-blob: 3.2.0
      formdata-polyfill: 4.0.10
    dev: false

  /node-forge@1.3.1:
    resolution: {integrity: sha512-dPEtOeMvF9VMcYV/1Wb8CPoVAXtp6MKMlcbAt4ddqmGqUJ6fQZFXkNZNkNlfevtNkGtaSoXf/vNNNSvgrdXwtA==}
    engines: {node: '>= 6.13.0'}
    dev: false

  /node-gyp-build@4.6.0:
    resolution: {integrity: sha512-NTZVKn9IylLwUzaKjkas1e4u2DLNcV4rdYagA4PWdPwW87Bi7z+BznyKSRwS/761tV/lzCGXplWsiaMjLqP2zQ==}
    hasBin: true
    dev: false

  /node-int64@0.4.0:
    resolution: {integrity: sha512-O5lz91xSOeoXP6DulyHfllpq+Eg00MWitZIbtPfoSEvqIHdl5gfcY6hYzDWnj0qD5tz52PI08u9qUvSVeUBeHw==}
    dev: true

  /node-releases@2.0.12:
    resolution: {integrity: sha512-QzsYKWhXTWx8h1kIvqfnC++o0pEmpRQA/aenALsL2F4pqNVr7YzcdMlDij5WBnwftRbJCNJL/O7zdKaxKPHqgQ==}

  /nodemailer@6.9.3:
    resolution: {integrity: sha512-fy9v3NgTzBngrMFkDsKEj0r02U7jm6XfC3b52eoNV+GCrGj+s8pt5OqhiJdWKuw51zCTdiNR/IUD1z33LIIGpg==}
    engines: {node: '>=6.0.0'}
    dev: false

  /nodemon@2.0.22:
    resolution: {integrity: sha512-B8YqaKMmyuCO7BowF1Z1/mkPqLk6cs/l63Ojtd6otKjMx47Dq1utxfRxcavH1I7VSaL8n5BUaoutadnsX3AAVQ==}
    engines: {node: '>=8.10.0'}
    hasBin: true
    dependencies:
      chokidar: 3.5.3
      debug: 3.2.7(supports-color@5.5.0)
      ignore-by-default: 1.0.1
      minimatch: 3.1.2
      pstree.remy: 1.1.8
      semver: 5.7.1
      simple-update-notifier: 1.1.0
      supports-color: 5.5.0
      touch: 3.1.0
      undefsafe: 2.0.5
    dev: true

  /nopt@1.0.10:
    resolution: {integrity: sha512-NWmpvLSqUrgrAC9HCuxEvb+PSloHpqVu+FqcO4eeF2h5qYRhA7ev6KvelyQAKtegUbC6RypJnlEOhd8vloNKYg==}
    hasBin: true
    dependencies:
      abbrev: 1.1.1
    dev: true

  /normalize-path@3.0.0:
    resolution: {integrity: sha512-6eZs5Ls3WtCisHWp9S2GUy8dqkpGi4BVSz3GaqiE6ezub0512ESztXUwUB6C6IKbQkY2Pnb/mD4WYojCRwcwLA==}
    engines: {node: '>=0.10.0'}

  /normalize-url@4.5.1:
    resolution: {integrity: sha512-9UZCFRHQdNrfTpGg8+1INIg93B6zE0aXMVFkw1WFwvO4SlZywU6aLg5Of0Ap/PgcbSw4LNxvMWXMeugwMCX0AA==}
    engines: {node: '>=8'}
    dev: false

  /npm-run-path@4.0.1:
    resolution: {integrity: sha512-S48WzZW777zhNIrn7gxOlISNAqi9ZC/uQFnRdbeIHhZhCA6UqpkOT8T1G7BvfdgP4Er8gF4sUbaS0i7QvIfCWw==}
    engines: {node: '>=8'}
    dependencies:
      path-key: 3.1.1
    dev: true

  /npm-run-path@5.1.0:
    resolution: {integrity: sha512-sJOdmRGrY2sjNTRMbSvluQqg+8X7ZK61yvzBEIDhz4f8z1TZFYABsqjjCBd/0PUNE9M6QDgHJXQkGUEm7Q+l9Q==}
    engines: {node: ^12.20.0 || ^14.13.1 || >=16.0.0}
    dependencies:
      path-key: 4.0.0
    dev: true

  /nth-check@2.1.1:
    resolution: {integrity: sha512-lqjrjmaOoAnWfMmBPL+XNnynZh2+swxiX3WUE0s4yEHI6m+AwrK2UZOimIRl3X/4QctVqS8AiZjFqyOGrMXb/w==}
    dependencies:
      boolbase: 1.0.0
    dev: false

  /oauth-sign@0.9.0:
    resolution: {integrity: sha512-fexhUFFPTGV8ybAtSIGbV6gOkSv8UtRbDBnAyLQw4QPKkgNlsH2ByPGtMUqdWkos6YCRmAqViwgZrJc/mRDzZQ==}
    dev: false

  /object-assign@4.1.1:
    resolution: {integrity: sha512-rJgTQnkUnH1sFw8yT6VSU3zD3sWmu6sZhIseY8VX+GRu3P6F7Fu+JNDoXfklElbLJSnc3FUQHVe4cU5hj+BcUg==}
    engines: {node: '>=0.10.0'}

  /object-inspect@1.12.3:
    resolution: {integrity: sha512-geUvdk7c+eizMNUDkRpW1wJwgfOiOeHbxBR/hLXK1aT6zmVSO0jsQcs7fj6MGw89jC/cjGfLcNOrtMYtGqm81g==}
    dev: false

  /object-keys@1.1.1:
    resolution: {integrity: sha512-NuAESUOUMrlIXOfHKzD6bpPu3tYt3xvjNdRIQ+FeT0lNb4K8WR70CaDxhuNguS2XG+GjkyMwOzsN5ZktImfhLA==}
    engines: {node: '>= 0.4'}
    dev: false

  /object.assign@4.1.4:
    resolution: {integrity: sha512-1mxKf0e58bvyjSCtKYY4sRe9itRk3PJpquJOjeIkz885CczcI4IvJJDLPS72oowuSh+pBxUFROpX+TU++hxhZQ==}
    engines: {node: '>= 0.4'}
    dependencies:
      call-bind: 1.0.2
      define-properties: 1.2.0
      has-symbols: 1.0.3
      object-keys: 1.1.1
    dev: false

  /object.values@1.1.6:
    resolution: {integrity: sha512-FVVTkD1vENCsAcwNs9k6jea2uHC/X0+JcjG8YA60FN5CMaJmG95wT9jek/xX9nornqGRrBkKtzuAu2wuHpKqvw==}
    engines: {node: '>= 0.4'}
    dependencies:
      call-bind: 1.0.2
      define-properties: 1.2.0
      es-abstract: 1.21.2
    dev: false

  /octokit@2.0.19:
    resolution: {integrity: sha512-hSloK4MK78QGbAuBrtIir0bsxMoRVZE5CkwKSbSRH9lqv2hx9EwhCxtPqEF+BtHqLXkXdfUaGkJMyMBotYno+A==}
    engines: {node: '>= 14'}
    dependencies:
      '@octokit/app': 13.1.5
      '@octokit/core': 4.2.1
      '@octokit/oauth-app': 4.2.2
      '@octokit/plugin-paginate-rest': 6.1.2(@octokit/core@4.2.1)
      '@octokit/plugin-rest-endpoint-methods': 7.1.3(@octokit/core@4.2.1)
      '@octokit/plugin-retry': 4.1.6(@octokit/core@4.2.1)
      '@octokit/plugin-throttling': 5.2.3(@octokit/core@4.2.1)
      '@octokit/types': 9.2.3
    transitivePeerDependencies:
      - encoding
    dev: false

  /on-finished@2.4.1:
    resolution: {integrity: sha512-oVlzkg3ENAhCk2zdv7IJwd/QUD4z2RxRwpkcGY8psCVcCYZNq4wYnVWALHM+brtuJjePWiYF/ClmuDr8Ch5+kg==}
    engines: {node: '>= 0.8'}
    dependencies:
      ee-first: 1.1.1
    dev: false

  /once@1.4.0:
    resolution: {integrity: sha512-lNaJgI+2Q5URQBkccEKHTQOPaXdUxnZZElQTZY0MFUAuaEqe1E+Nyvgdz/aIyNi6Z9MzO5dv1H8n58/GELp3+w==}
    dependencies:
      wrappy: 1.0.2

  /one-time@1.0.0:
    resolution: {integrity: sha512-5DXOiRKwuSEcQ/l0kGCF6Q3jcADFv5tSmRaJck/OqkVFcOzutB134KRSfF0xDrL39MNnqxbHBbUUcjZIhTgb2g==}
    dependencies:
      fn.name: 1.1.0

  /onetime@5.1.2:
    resolution: {integrity: sha512-kbpaSSGJTWdAY5KPVeMOKXSrPtr8C8C7wodJbcsd51jRnmD+GZu8Y0VoU6Dm5Z4vWr0Ig/1NKuWRKf7j5aaYSg==}
    engines: {node: '>=6'}
    dependencies:
      mimic-fn: 2.1.0
    dev: true

  /onetime@6.0.0:
    resolution: {integrity: sha512-1FlR+gjXK7X+AsAHso35MnyN5KqGwJRi/31ft6x0M194ht7S+rWAvd7PHss9xSKMzE0asv1pyIHaJYq+BbacAQ==}
    engines: {node: '>=12'}
    dependencies:
      mimic-fn: 4.0.0
    dev: true

  /open@8.4.2:
    resolution: {integrity: sha512-7x81NCL719oNbsq/3mh+hVrAWmFuEYUqrq/Iw3kUzH8ReypT9QQ0BLoJS7/G9k6N81XjW4qHWtjWwe/9eLy1EQ==}
    engines: {node: '>=12'}
    dependencies:
      define-lazy-prop: 2.0.0
      is-docker: 2.2.1
      is-wsl: 2.2.0
    dev: false

  /openapi-types@12.1.3:
    resolution: {integrity: sha512-N4YtSYJqghVu4iek2ZUvcN/0aqH1kRDuNqzcycDxhOUpg7GdvLa2F3DgS6yBNhInhv2r/6I0Flkn7CqL8+nIcw==}
    dev: true

  /openapi-typescript@6.2.6:
    resolution: {integrity: sha512-UKLdIwn5Yo0NXx+33H4trIihn/cZAYZo5U+PYD4uYWvBD+mRsEBbXz3gUbeNdgP4Uyv9X6Z8FMx7C08PQI3lcw==}
    hasBin: true
    dependencies:
      ansi-colors: 4.1.3
      fast-glob: 3.2.12
      js-yaml: 4.1.0
      supports-color: 9.3.1
      undici: 5.22.1
      yargs-parser: 21.1.1
    dev: true

  /openapi3-ts@2.0.2:
    resolution: {integrity: sha512-TxhYBMoqx9frXyOgnRHufjQfPXomTIHYKhSKJ6jHfj13kS8OEIhvmE8CTuQyKtjjWttAjX5DPxM1vmalEpo8Qw==}
    dependencies:
      yaml: 1.10.2
    dev: true

  /optionator@0.9.1:
    resolution: {integrity: sha512-74RlY5FCnhq4jRxVUPKDaRwrVNXMqsGsiW6AJw4XK8hmtm10wC0ypZBLw5IIp85NZMr91+qd1RvvENwg7jjRFw==}
    engines: {node: '>= 0.8.0'}
    dependencies:
      deep-is: 0.1.4
      fast-levenshtein: 2.0.6
      levn: 0.4.1
      prelude-ls: 1.2.1
      type-check: 0.4.0
      word-wrap: 1.2.3
    dev: false

  /p-cancelable@1.1.0:
    resolution: {integrity: sha512-s73XxOZ4zpt1edZYZzvhqFa6uvQc1vwUa0K0BdtIZgQMAJj9IbebH+JkgKZc9h+B05PKHLOTl4ajG1BmNrVZlw==}
    engines: {node: '>=6'}
    dev: false

  /p-finally@1.0.0:
    resolution: {integrity: sha512-LICb2p9CB7FS+0eR1oqWnHhp0FljGLZCWBE9aix0Uye9W8LTQPwMTYVGWQWIw9RdQiDg4+epXQODwIYJtSJaow==}
    engines: {node: '>=4'}
    dev: false

  /p-limit@2.3.0:
    resolution: {integrity: sha512-//88mFWSJx8lxCzwdAABTJL2MyWB12+eIY7MDL2SqLmAkeKU9qxRvWuSyTjm3FUmpBEMuFfckAIqEaVGUDxb6w==}
    engines: {node: '>=6'}
    dependencies:
      p-try: 2.2.0
    dev: true

  /p-limit@3.1.0:
    resolution: {integrity: sha512-TYOanM3wGwNGsZN2cVTYPArw454xnXj5qmWF1bEoAc4+cU/ol7GVh7odevjp1FNHduHc3KZMcFduxU5Xc6uJRQ==}
    engines: {node: '>=10'}
    dependencies:
      yocto-queue: 0.1.0

  /p-limit@4.0.0:
    resolution: {integrity: sha512-5b0R4txpzjPWVw/cXXUResoD4hb6U/x9BH08L7nw+GN1sezDzPdxeRvpc9c433fZhBan/wusjbCsqwqm4EIBIQ==}
    engines: {node: ^12.20.0 || ^14.13.1 || >=16.0.0}
    dependencies:
      yocto-queue: 1.0.0

  /p-locate@4.1.0:
    resolution: {integrity: sha512-R79ZZ/0wAxKGu3oYMlz8jy/kbhsNrS7SKZ7PxEHBgJ5+F2mtFW2fK2cOtBh1cHYkQsbzFV7I+EoRKe6Yt0oK7A==}
    engines: {node: '>=8'}
    dependencies:
      p-limit: 2.3.0
    dev: true

  /p-locate@5.0.0:
    resolution: {integrity: sha512-LaNjtRWUBY++zB5nE/NwcaoMylSPk+S+ZHNB1TzdbMJMny6dynpAGt7X/tl/QYq3TIeE6nxHppbo2LGymrG5Pw==}
    engines: {node: '>=10'}
    dependencies:
      p-limit: 3.1.0
    dev: false

  /p-queue@2.4.2:
    resolution: {integrity: sha512-n8/y+yDJwBjoLQe1GSJbbaYQLTI7QHNZI2+rpmCDbe++WLf9HC3gf6iqj5yfPAV71W4UF3ql5W1+UBPXoXTxng==}
    engines: {node: '>=4'}
    dev: false

  /p-queue@6.6.2:
    resolution: {integrity: sha512-RwFpb72c/BhQLEXIZ5K2e+AhgNVmIejGlTgiB9MzZ0e93GRvqZ7uSi0dvRF7/XIXDeNkra2fNHBxTyPDGySpjQ==}
    engines: {node: '>=8'}
    dependencies:
      eventemitter3: 4.0.7
      p-timeout: 3.2.0
    dev: false

  /p-retry@4.6.2:
    resolution: {integrity: sha512-312Id396EbJdvRONlngUx0NydfrIQ5lsYu0znKVUzVvArzEIt08V1qhtyESbGVd1FGX7UKtiFp5uwKZdM8wIuQ==}
    engines: {node: '>=8'}
    dependencies:
      '@types/retry': 0.12.0
      retry: 0.13.1
    dev: false

  /p-timeout@3.2.0:
    resolution: {integrity: sha512-rhIwUycgwwKcP9yTOOFK/AKsAopjjCakVqLHePO3CC6Mir1Z99xT+R63jZxAT5lFZLa2inS5h+ZS2GvR99/FBg==}
    engines: {node: '>=8'}
    dependencies:
      p-finally: 1.0.0
    dev: false

  /p-timeout@4.1.0:
    resolution: {integrity: sha512-+/wmHtzJuWii1sXn3HCuH/FTwGhrp4tmJTxSKJbfS+vkipci6osxXM5mY0jUiRzWKMTgUT8l7HFbeSwZAynqHw==}
    engines: {node: '>=10'}
    dev: false

  /p-try@2.2.0:
    resolution: {integrity: sha512-R4nPAVTAU0B9D35/Gk3uJf/7XYbQcyohSKdvAxIRSNghFl4e71hVoGnBNQz9cWaXxO2I10KTC+3jMdvvoKw6dQ==}
    engines: {node: '>=6'}
    dev: true

  /package-json@6.5.0:
    resolution: {integrity: sha512-k3bdm2n25tkyxcjSKzB5x8kfVxlMdgsbPr0GkZcwHsLpba6cBjqCt1KlcChKEvxHIcTB1FVMuwoijZ26xex5MQ==}
    engines: {node: '>=8'}
    dependencies:
      got: 9.6.0
      registry-auth-token: 4.2.2
      registry-url: 5.1.0
      semver: 6.3.0
    dev: false

  /packet-reader@1.0.0:
    resolution: {integrity: sha512-HAKu/fG3HpHFO0AA8WE8q2g+gBJaZ9MG7fcKk+IJPLTGAD6Psw4443l+9DGRbOIh3/aXr7Phy0TjilYivJo5XQ==}
    dev: false

  /parent-module@1.0.1:
    resolution: {integrity: sha512-GQ2EWRpQV8/o+Aw8YqtfZZPfNRWZYkbidE9k5rpl/hC3vtHHBfGm2Ifi6qWV+coDGkrUKZAxE3Lot5kcsRlh+g==}
    engines: {node: '>=6'}
    dependencies:
      callsites: 3.1.0
    dev: false

  /parse-json@5.2.0:
    resolution: {integrity: sha512-ayCKvm/phCGxOkYRSCM82iDwct8/EonSEgCSxWxD7ve6jHggsFl4fZVQBPRNgQoKiuV/odhFrGzQXZwbifC8Rg==}
    engines: {node: '>=8'}
    dependencies:
      '@babel/code-frame': 7.22.5
      error-ex: 1.3.2
      json-parse-even-better-errors: 2.3.1
      lines-and-columns: 1.2.4
    dev: true

  /parse5-htmlparser2-tree-adapter@7.0.0:
    resolution: {integrity: sha512-B77tOZrqqfUfnVcOrUvfdLbz4pu4RopLD/4vmu3HUPswwTA8OH0EMW9BlWR2B0RCoiZRAHEUu7IxeP1Pd1UU+g==}
    dependencies:
      domhandler: 5.0.3
      parse5: 7.1.2
    dev: false

  /parse5@7.1.2:
    resolution: {integrity: sha512-Czj1WaSVpaoj0wbhMzLmWD69anp2WH7FXMB9n1Sy8/ZFF9jolSQVMu1Ij5WIyGmcBmhk7EOndpO4mIpihVqAXw==}
    dependencies:
      entities: 4.5.0
    dev: false

  /parseurl@1.3.3:
    resolution: {integrity: sha512-CiyeOxFT/JZyN5m0z9PfXw4SCBJ6Sygz1Dpl0wqjlhDEGGBP1GnsUVEL0p63hoG1fcj3fHynXi9NYO4nWOL+qQ==}
    engines: {node: '>= 0.8'}
    dev: false

  /pascal-case@3.1.2:
    resolution: {integrity: sha512-uWlGT3YSnK9x3BQJaOdcZwrnV6hPpd8jFH1/ucpiLRPh/2zCVJKS19E4GvYHvaCcACn3foXZ0cLB9Wrx1KGe5g==}
    dependencies:
      no-case: 3.0.4
      tslib: 2.5.3
    dev: false

  /path-exists@4.0.0:
    resolution: {integrity: sha512-ak9Qy5Q7jYb2Wwcey5Fpvg2KoAc/ZIhLSLOSBmRmygPsGwkVVt0fZa0qrtMz+m6tJTAHfZQ8FnmB4MG4LWy7/w==}
    engines: {node: '>=8'}

  /path-is-absolute@1.0.1:
    resolution: {integrity: sha512-AVbw3UJ2e9bq64vSaS9Am0fje1Pa8pbGqTTsmXfaIiMpnr5DlDhfJOuLj9Sf95ZPVDAUerDfEk88MPmPe7UCQg==}
    engines: {node: '>=0.10.0'}

  /path-key@3.1.1:
    resolution: {integrity: sha512-ojmeN0qd+y0jszEtoY48r0Peq5dwMEkIlCOu6Q5f41lfkswXuKtYrhgoTpLnyIcHm24Uhqx+5Tqm2InSwLhE6Q==}
    engines: {node: '>=8'}

  /path-key@4.0.0:
    resolution: {integrity: sha512-haREypq7xkM7ErfgIyA0z+Bj4AGKlMSdlQE2jvJo6huWD1EdkKYV+G/T4nq0YEF2vgTT8kqMFKo1uHn950r4SQ==}
    engines: {node: '>=12'}
    dev: true

  /path-parse@1.0.7:
    resolution: {integrity: sha512-LDJzPVEEEPR+y48z93A0Ed0yXb8pAByGWo/k5YYdYgpY2/2EsOsksJrq7lOHxryrVOn1ejG6oAp8ahvOIQD8sw==}

  /path-scurry@1.9.2:
    resolution: {integrity: sha512-qSDLy2aGFPm8i4rsbHd4MNyTcrzHFsLQykrtbuGRknZZCBBVXSv2tSCDN2Cg6Rt/GFRw8GoW9y9Ecw5rIPG1sg==}
    engines: {node: '>=16 || 14 >=14.17'}
    dependencies:
      lru-cache: 9.1.2
      minipass: 6.0.2

  /path-to-regexp@0.1.7:
    resolution: {integrity: sha512-5DFkuoqlv1uYQKxy8omFBeJPQcdoE07Kv2sferDCrAq1ohOU+MSDswDIbnx3YAM60qIOnYa53wBhXW0EbMonrQ==}
    dev: false

  /path-to-regexp@6.2.1:
    resolution: {integrity: sha512-JLyh7xT1kizaEvcaXOQwOc2/Yhw6KZOvPf1S8401UyLk86CU79LN3vl7ztXGm/pZ+YjoyAJ4rxmHwbkBXJX+yw==}
    dev: false

  /path-type@4.0.0:
    resolution: {integrity: sha512-gDKb8aZMDeD/tZWs9P6+q0J9Mwkdl6xMV8TjnGP3qJVJ06bdMgkbBlLU8IdfOsIsFz2BW1rNVT3XuNEl8zPAvw==}
    engines: {node: '>=8'}
    dev: false

  /pathe@1.1.1:
    resolution: {integrity: sha512-d+RQGp0MAYTIaDBIMmOfMwz3E+LOZnxx1HZd5R18mmCZY0QBlK0LDZfPc8FW8Ed2DlvsuE6PRjroDY+wg4+j/Q==}

  /pathval@1.1.1:
    resolution: {integrity: sha512-Dp6zGqpTdETdR63lehJYPeIOqpiNBNtc7BpWSLrOje7UaIsE5aY92r/AunQA7rsXvet3lrJ3JnZX29UPTKXyKQ==}

  /peek-readable@4.1.0:
    resolution: {integrity: sha512-ZI3LnwUv5nOGbQzD9c2iDG6toheuXSZP5esSHBjopsXH4dg19soufvpUGA3uohi5anFtGb2lhAVdHzH6R/Evvg==}
    engines: {node: '>=8'}
    dev: false

  /pend@1.2.0:
    resolution: {integrity: sha512-F3asv42UuXchdzt+xXqfW1OGlVBe+mxa2mqI0pg5yAHZPvFmY3Y6drSf/GQ1A86WgWEN9Kzh/WrgKa6iGcHXLg==}
    dev: true

  /performance-now@2.1.0:
    resolution: {integrity: sha512-7EAHlyLHI56VEIdK57uwHdHKIaAGbnXPiw0yWbarQZOKaKpvUIgW0jWRVLiatnM+XXlSwsanIBH/hzGMJulMow==}
    dev: false

  /pg-cloudflare@1.1.0:
    resolution: {integrity: sha512-tGM8/s6frwuAIyRcJ6nWcIvd3+3NmUKIs6OjviIm1HPPFEt5MzQDOTBQyhPWg/m0kCl95M6gA1JaIXtS8KovOA==}
    requiresBuild: true
    dev: false
    optional: true

  /pg-connection-string@2.6.0:
    resolution: {integrity: sha512-x14ibktcwlHKoHxx9X3uTVW9zIGR41ZB6QNhHb21OPNdCCO3NaRnpJuwKIQSR4u+Yqjx4HCvy7Hh7VSy1U4dGg==}
    dev: false

  /pg-int8@1.0.1:
    resolution: {integrity: sha512-WCtabS6t3c8SkpDBUlb1kjOs7l66xsGdKpIPZsg4wR+B3+u9UAum2odSsF9tnvxg80h4ZxLWMy4pRjOsFIqQpw==}
    engines: {node: '>=4.0.0'}
    dev: false

  /pg-pool@3.6.0(pg@8.11.0):
    resolution: {integrity: sha512-clFRf2ksqd+F497kWFyM21tMjeikn60oGDmqMT8UBrynEwVEX/5R5xd2sdvdo1cZCFlguORNpVuqxIj+aK4cfQ==}
    peerDependencies:
      pg: '>=8.0'
    dependencies:
      pg: 8.11.0
    dev: false

  /pg-protocol@1.6.0:
    resolution: {integrity: sha512-M+PDm637OY5WM307051+bsDia5Xej6d9IR4GwJse1qA1DIhiKlksvrneZOYQq42OM+spubpcNYEo2FcKQrDk+Q==}
    dev: false

  /pg-types@2.2.0:
    resolution: {integrity: sha512-qTAAlrEsl8s4OiEQY69wDvcMIdQN6wdz5ojQiOy6YRMuynxenON0O5oCpJI6lshc6scgAY8qvJ2On/p+CXY0GA==}
    engines: {node: '>=4'}
    dependencies:
      pg-int8: 1.0.1
      postgres-array: 2.0.0
      postgres-bytea: 1.0.0
      postgres-date: 1.0.7
      postgres-interval: 1.2.0
    dev: false

  /pg@8.11.0:
    resolution: {integrity: sha512-meLUVPn2TWgJyLmy7el3fQQVwft4gU5NGyvV0XbD41iU9Jbg8lCH4zexhIkihDzVHJStlt6r088G6/fWeNjhXA==}
    engines: {node: '>= 8.0.0'}
    peerDependencies:
      pg-native: '>=3.0.1'
    peerDependenciesMeta:
      pg-native:
        optional: true
    dependencies:
      buffer-writer: 2.0.0
      packet-reader: 1.0.0
      pg-connection-string: 2.6.0
      pg-pool: 3.6.0(pg@8.11.0)
      pg-protocol: 1.6.0
      pg-types: 2.2.0
      pgpass: 1.0.5
    optionalDependencies:
      pg-cloudflare: 1.1.0
    dev: false

  /pgpass@1.0.5:
    resolution: {integrity: sha512-FdW9r/jQZhSeohs1Z3sI1yxFQNFvMcnmfuj4WBMUTxOrAyLMaTcE1aAMBiTlbMNaXvBCQuVi0R7hd8udDSP7ug==}
    dependencies:
      split2: 4.2.0
    dev: false

  /picocolors@1.0.0:
    resolution: {integrity: sha512-1fygroTLlHu66zi26VoTDv8yRgm0Fccecssto+MhsZ0D/DGW2sm8E8AjW7NU5VVTRt5GxbeZ5qBuJr+HyLYkjQ==}

  /picomatch@2.3.1:
    resolution: {integrity: sha512-JU3teHTNjmE2VCGFzuY8EXzCDVwEqB2a8fsIvwaStHhAWJEeVd1o1QD80CU6+ZdEXXSLbSsuLwJjkCBWqRQUVA==}
    engines: {node: '>=8.6'}

  /pify@2.3.0:
    resolution: {integrity: sha512-udgsAY+fTnvv7kI7aaxbqwWNb0AHiB0qBO89PZKPkoTmGOgdbrHDKD+0B2X4uTfJ/FT1R09r9gTsjUjNJotuog==}
    engines: {node: '>=0.10.0'}
    dev: true

  /pify@3.0.0:
    resolution: {integrity: sha512-C3FsVNH1udSEX48gGX1xfvwTWfsYWj5U+8/uK15BGzIGrKoUpghX8hWZwa/OFnakBiiVNmBvemTJR5mcy7iPcg==}
    engines: {node: '>=4'}
    dev: true

  /pify@4.0.1:
    resolution: {integrity: sha512-uB80kBFb/tfd68bVleG9T5GGsGPjJrLAUpR5PZIrhBnIaRTQRjqdJSsIKkOP6OAIFbj7GOrcudc5pNjZ+geV2g==}
    engines: {node: '>=6'}
    dev: false

  /pinkie-promise@2.0.1:
    resolution: {integrity: sha512-0Gni6D4UcLTbv9c57DfxDGdr41XfgUjqWZu492f0cIGr16zDU06BWP/RAEvOuo7CQ0CNjHaLlM59YJJFm3NWlw==}
    engines: {node: '>=0.10.0'}
    dependencies:
      pinkie: 2.0.4
    dev: true

  /pinkie@2.0.4:
    resolution: {integrity: sha512-MnUuEycAemtSaeFSjXKW/aroV7akBbY+Sv+RkyqFjgAe73F+MR0TBWKBRDkmfWq/HiFmdavfZ1G7h4SPZXaCSg==}
    engines: {node: '>=0.10.0'}
    dev: true

  /pirates@4.0.5:
    resolution: {integrity: sha512-8V9+HQPupnaXMA23c5hvl69zXvTwTzyAYasnkb0Tts4XvO4CliqONMOnvlq26rkhLC3nWDFBJf73LU1e1VZLaQ==}
    engines: {node: '>= 6'}
    dev: true

  /pkg-dir@4.2.0:
    resolution: {integrity: sha512-HRDzbaKjC+AOWVXxAU/x54COGeIv9eb+6CkDSQoNTt4XyWoIJvuPsXizxu/Fr23EiekbtZwmh1IcIG/l/a10GQ==}
    engines: {node: '>=8'}
    dependencies:
      find-up: 4.1.0
    dev: true

  /pkg-types@1.0.3:
    resolution: {integrity: sha512-nN7pYi0AQqJnoLPC9eHFQ8AcyaixBUOwvqc5TDnIKCMEE6I0y8P7OKA7fPexsXGCGxQDl/cmrLAp26LhcwxZ4A==}
    dependencies:
      jsonc-parser: 3.2.0
      mlly: 1.4.0
      pathe: 1.1.1

  /please-upgrade-node@3.2.0:
    resolution: {integrity: sha512-gQR3WpIgNIKwBMVLkpMUeR3e1/E1y42bqDQZfql+kDeXd8COYfM8PQA4X6y7a8u9Ua9FHmsrrmirW2vHs45hWg==}
    dependencies:
      semver-compare: 1.0.0
    dev: false

  /pop-iterate@1.0.1:
    resolution: {integrity: sha512-HRCx4+KJE30JhX84wBN4+vja9bNfysxg1y28l0DuJmkoaICiv2ZSilKddbS48pq50P8d2erAhqDLbp47yv3MbQ==}
    dev: false

  /postcss@8.4.26:
    resolution: {integrity: sha512-jrXHFF8iTloAenySjM/ob3gSj7pCu0Ji49hnjqzsgSRa50hkWCKD0HQ+gMNJkW38jBI68MpAAg7ZWwHwX8NMMw==}
    engines: {node: ^10 || ^12 || >=14}
    dependencies:
      nanoid: 3.3.6
      picocolors: 1.0.0
      source-map-js: 1.0.2

  /postgres-array@2.0.0:
    resolution: {integrity: sha512-VpZrUqU5A69eQyW2c5CA1jtLecCsN2U/bD6VilrFDWq5+5UIEVO7nazS3TEcHf1zuPYO/sqGvUvW62g86RXZuA==}
    engines: {node: '>=4'}
    dev: false

  /postgres-bytea@1.0.0:
    resolution: {integrity: sha512-xy3pmLuQqRBZBXDULy7KbaitYqLcmxigw14Q5sj8QBVLqEwXfeybIKVWiqAXTlcvdvb0+xkOtDbfQMOf4lST1w==}
    engines: {node: '>=0.10.0'}
    dev: false

  /postgres-date@1.0.7:
    resolution: {integrity: sha512-suDmjLVQg78nMK2UZ454hAG+OAW+HQPZ6n++TNDUX+L0+uUlLywnoxJKDou51Zm+zTCjrCl0Nq6J9C5hP9vK/Q==}
    engines: {node: '>=0.10.0'}
    dev: false

  /postgres-interval@1.2.0:
    resolution: {integrity: sha512-9ZhXKM/rw350N1ovuWHbGxnGh/SNJ4cnxHiM0rxE4VN41wsg8P8zWn9hv/buK00RP4WvlOyr/RBDiptyxVbkZQ==}
    engines: {node: '>=0.10.0'}
    dependencies:
      xtend: 4.0.2
    dev: false

  /prelude-ls@1.2.1:
    resolution: {integrity: sha512-vkcDPrRZo1QZLbn5RLGPpg/WmIQ65qoWWhcGKf/b5eplkkarX0m9z8ppCat4mlOqUsWpyNuYgO3VRyrYHSzX5g==}
    engines: {node: '>= 0.8.0'}
    dev: false

  /prepend-http@2.0.0:
    resolution: {integrity: sha512-ravE6m9Atw9Z/jjttRUZ+clIXogdghyZAuWJ3qEzjT+jI/dL1ifAqhZeC5VHzQp1MSt1+jxKkFNemj/iO7tVUA==}
    engines: {node: '>=4'}
    dev: false

  /prettier-linter-helpers@1.0.0:
    resolution: {integrity: sha512-GbK2cP9nraSSUF9N2XwUwqfzlAFlMNYYl+ShE/V+H8a9uNl/oUqB1w2EL54Jh0OlyRSd8RfWYJ3coVS4TROP2w==}
    engines: {node: '>=6.0.0'}
    dependencies:
      fast-diff: 1.3.0
    dev: false

  /prettier@2.8.8:
    resolution: {integrity: sha512-tdN8qQGvNjw4CHbY+XXk0JgCXn9QiF21a55rBe5LJAU+kDyC4WQn4+awm2Xfk2lQMk5fKup9XgzTZtGkjBdP9Q==}
    engines: {node: '>=10.13.0'}
    hasBin: true

  /pretty-format@29.5.0:
    resolution: {integrity: sha512-V2mGkI31qdttvTFX7Mt4efOqHXqJWMu4/r66Xh3Z3BwZaPfPJgp6/gbwoujRpPUtfEF6AUUWx3Jim3GCw5g/Qw==}
    engines: {node: ^14.15.0 || ^16.10.0 || >=18.0.0}
    dependencies:
      '@jest/schemas': 29.4.3
      ansi-styles: 5.2.0
      react-is: 18.2.0

  /process-nextick-args@2.0.1:
    resolution: {integrity: sha512-3ouUOpQhtgrbOa17J7+uxOTpITYWaGP7/AhoR3+A+/1e9skrzelGi/dXzEYyvbxubEF6Wn2ypscTKiKJFFn1ag==}
    dev: true

  /progress@2.0.3:
    resolution: {integrity: sha512-7PiHtLll5LdnKIMw100I+8xJXR5gW2QwWYkT6iJva0bXitZKa/XMrSbdmg3r2Xnaidz9Qumd0VPaMrZlF9V9sA==}
    engines: {node: '>=0.4.0'}
    dev: true

  /promise.allsettled@1.0.6:
    resolution: {integrity: sha512-22wJUOD3zswWFqgwjNHa1965LvqTX87WPu/lreY2KSd7SVcERfuZ4GfUaOnJNnvtoIv2yXT/W00YIGMetXtFXg==}
    engines: {node: '>= 0.4'}
    dependencies:
      array.prototype.map: 1.0.5
      call-bind: 1.0.2
      define-properties: 1.2.0
      es-abstract: 1.21.2
      get-intrinsic: 1.2.1
      iterate-value: 1.0.2
    dev: false

  /prompts@2.4.2:
    resolution: {integrity: sha512-NxNv/kLguCA7p3jE8oL2aEBsrJWgAakBpgmgK6lpPWV+WuOmY6r2/zbAVnP+T8bQlA0nzHXSJSJW0Hq7ylaD2Q==}
    engines: {node: '>= 6'}
    dependencies:
      kleur: 3.0.3
      sisteransi: 1.0.5

  /proxy-addr@2.0.7:
    resolution: {integrity: sha512-llQsMLSUDUPT44jdrU/O37qlnifitDP+ZwrmmZcoSKyLKvtZxpyV0n2/bD/N4tBAAZ/gJEdZU7KMraoK1+XYAg==}
    engines: {node: '>= 0.10'}
    dependencies:
      forwarded: 0.2.0
      ipaddr.js: 1.9.1
    dev: false

  /proxy-from-env@1.1.0:
    resolution: {integrity: sha512-D+zkORCbA9f1tdWRK0RaCR3GPv50cMxcrz4X8k5LTSUD1Dkw47mKJEZQNunItRTkWwgtaUSo1RVFRIG9ZXiFYg==}

  /psl@1.9.0:
    resolution: {integrity: sha512-E/ZsdU4HLs/68gYzgGTkMicWTLPdAftJLfJFlLUAAKZGkStNU72sZjT66SnMDVOfOWY/YAoiD7Jxa9iHvngcag==}
    dev: false

  /pstree.remy@1.1.8:
    resolution: {integrity: sha512-77DZwxQmxKnu3aR542U+X8FypNzbfJ+C5XQDk3uWjWxn6151aIMGthWYRXTqT1E5oJvg+ljaa2OJi+VfvCOQ8w==}
    dev: true

  /pump@3.0.0:
    resolution: {integrity: sha512-LwZy+p3SFs1Pytd/jYct4wpv49HiYCqd9Rlc5ZVdk0V+8Yzv6jR5Blk3TRmPL1ft69TxP0IMZGJ+WPFU2BFhww==}
    dependencies:
      end-of-stream: 1.4.4
      once: 1.4.0
    dev: false

  /punycode@2.3.0:
    resolution: {integrity: sha512-rRV+zQD8tVFys26lAGR9WUuS4iUAngJScM+ZRSKtvl5tKeZ2t5bvdNFdNHBW9FWR4guGHlgmsZ1G7BSm2wTbuA==}
    engines: {node: '>=6'}

  /pure-rand@6.0.2:
    resolution: {integrity: sha512-6Yg0ekpKICSjPswYOuC5sku/TSWaRYlA0qsXqJgM/d/4pLPHPuTxK7Nbf7jFKzAeedUhR8C7K9Uv63FBsSo8xQ==}
    dev: true

  /q@2.0.3:
    resolution: {integrity: sha512-gv6vLGcmAOg96/fgo3d9tvA4dJNZL3fMyBqVRrGxQ+Q/o4k9QzbJ3NQF9cOO/71wRodoXhaPgphvMFU68qVAJQ==}
    dependencies:
      asap: 2.0.6
      pop-iterate: 1.0.1
      weak-map: 1.0.8
    dev: false

  /qs@6.11.0:
    resolution: {integrity: sha512-MvjoMCJwEarSbUYk5O+nmoSzSutSsTwF85zcHPQ9OrlFoZOYIjaqBAJIqIXjptyD5vThxGq52Xu/MaJzRkIk4Q==}
    engines: {node: '>=0.6'}
    dependencies:
      side-channel: 1.0.4
    dev: false

  /qs@6.5.3:
    resolution: {integrity: sha512-qxXIEh4pCGfHICj1mAJQ2/2XVZkjCDTcEgfoSQxc/fYivUZxTkk7L3bDBJSoNrEzXI17oUO5Dp07ktqE5KzczA==}
    engines: {node: '>=0.6'}
    dev: false

  /query-string@6.14.1:
    resolution: {integrity: sha512-XDxAeVmpfu1/6IjyT/gXHOl+S0vQ9owggJ30hhWKdHAsNPOcasn5o9BW0eejZqL2e4vMjhAxoW3jVHcD6mbcYw==}
    engines: {node: '>=6'}
    dependencies:
      decode-uri-component: 0.2.2
      filter-obj: 1.1.0
      split-on-first: 1.1.0
      strict-uri-encode: 2.0.0
    dev: false

  /querystringify@2.2.0:
    resolution: {integrity: sha512-FIqgj2EUvTa7R50u0rGsyTftzjYmv/a3hO345bZNrqabNqjtgiDMgmo4mkUjd+nzU5oF3dClKqFIPUKybUyqoQ==}
    dev: false

  /queue-microtask@1.2.3:
    resolution: {integrity: sha512-NuaNSa6flKT5JaSYQzJok04JzTL1CA6aGhv5rfLW3PgqA+M2ChpZQnAC8h8i4ZFkBS8X5RqkDBHA7r4hej3K9A==}

  /radash@9.5.0:
    resolution: {integrity: sha512-t0s8BJlvrk8YPaOS8X0J2xzqAsBlXAUkDEjoBXwlzaXsXNCpBILjT9OvWlabLa2KB/r4XrhThdXjxMs7SiCyIw==}
    engines: {node: '>=14.18.0'}

  /range-parser@1.2.1:
    resolution: {integrity: sha512-Hrgsx+orqoygnmhFbKaHE6c296J+HTAQXoxEF6gNupROmmGJRoyzfG3ccAveqCBrwr/2yxQ5BVd/GTl5agOwSg==}
    engines: {node: '>= 0.6'}
    dev: false

  /raw-body@2.5.1:
    resolution: {integrity: sha512-qqJBtEyVgS0ZmPGdCFPWJ3FreoqvG4MVQln/kCgF7Olq95IbOp0/BWyMwbdtn4VTvkM8Y7khCQ2Xgk/tcrCXig==}
    engines: {node: '>= 0.8'}
    dependencies:
      bytes: 3.1.2
      http-errors: 2.0.0
      iconv-lite: 0.4.24
      unpipe: 1.0.0
    dev: false

  /rc@1.2.8:
    resolution: {integrity: sha512-y3bGgqKj3QBdxLbLkomlohkvsA8gdAiUQlSBJnBhfn+BPxg4bc62d8TcBW15wavDfgexCgccckhcZvywyQYPOw==}
    hasBin: true
    dependencies:
      deep-extend: 0.6.0
      ini: 1.3.8
      minimist: 1.2.8
      strip-json-comments: 2.0.1
    dev: false

  /react-is@18.2.0:
    resolution: {integrity: sha512-xWGDIW6x921xtzPkhiULtthJHoJvBbF3q26fzloPCK0hsvxtPVelvftw3zjbHWSkR2km9Z+4uxbDDK/6Zw9B8w==}

  /readable-stream@2.3.8:
    resolution: {integrity: sha512-8p0AUk4XODgIewSi0l8Epjs+EVnWiK7NoDIEGU0HhE7+ZyY8D1IMY7odu5lRrFXGg71L15KG8QrPmum45RTtdA==}
    dependencies:
      core-util-is: 1.0.2
      inherits: 2.0.4
      isarray: 1.0.0
      process-nextick-args: 2.0.1
      safe-buffer: 5.1.2
      string_decoder: 1.1.1
      util-deprecate: 1.0.2
    dev: true

  /readable-stream@3.6.2:
    resolution: {integrity: sha512-9u/sniCrY3D5WdsERHzHE4G2YCXqoG5FTHUiCC4SIbr6XcLZBY05ya9EKjYek9O5xOAwjGq+1JdGBAS7Q9ScoA==}
    engines: {node: '>= 6'}
    dependencies:
      inherits: 2.0.4
      string_decoder: 1.3.0
      util-deprecate: 1.0.2

  /readable-web-to-node-stream@3.0.2:
    resolution: {integrity: sha512-ePeK6cc1EcKLEhJFt/AebMCLL+GgSKhuygrZ/GLaKZYEecIgIECf4UaUuaByiGtzckwR4ain9VzUh95T1exYGw==}
    engines: {node: '>=8'}
    dependencies:
      readable-stream: 3.6.2
    dev: false

  /readdirp@3.6.0:
    resolution: {integrity: sha512-hOS089on8RduqdbhvQ5Z37A0ESjsqz6qnRcffsMU3495FuTdqSm+7bhJ29JvIOsBDEEnan5DPu9t3To9VRlMzA==}
    engines: {node: '>=8.10.0'}
    dependencies:
      picomatch: 2.3.1

  /readline@1.3.0:
    resolution: {integrity: sha512-k2d6ACCkiNYz222Fs/iNze30rRJ1iIicW7JuX/7/cozvih6YCkFZH+J6mAFDVgv0dRBaAyr4jDqC95R2y4IADg==}
    dev: false

  /redis-errors@1.2.0:
    resolution: {integrity: sha512-1qny3OExCf0UvUV/5wpYKf2YwPcOqXzkwKKSmKHiE6ZMQs5heeE/c8eXK+PNllPvmjgAbfnsbpkGZWy8cBpn9w==}
    engines: {node: '>=4'}
    dev: false

  /redis-parser@3.0.0:
    resolution: {integrity: sha512-DJnGAeenTdpMEH6uAJRK/uiyEIH9WVsUmoLwzudwGJUwZPp80PDBWPHXSAGNPwNvIXAbe7MSUB1zQFugFml66A==}
    engines: {node: '>=4'}
    dependencies:
      redis-errors: 1.2.0
    dev: false

  /redis@4.6.7:
    resolution: {integrity: sha512-KrkuNJNpCwRm5vFJh0tteMxW8SaUzkm5fBH7eL5hd/D0fAkzvapxbfGPP/r+4JAXdQuX7nebsBkBqA2RHB7Usw==}
    dependencies:
      '@redis/bloom': 1.2.0(@redis/client@1.5.8)
      '@redis/client': 1.5.8
      '@redis/graph': 1.1.0(@redis/client@1.5.8)
      '@redis/json': 1.0.4(@redis/client@1.5.8)
      '@redis/search': 1.1.3(@redis/client@1.5.8)
      '@redis/time-series': 1.0.4(@redis/client@1.5.8)
    dev: false

  /regenerator-runtime@0.14.0:
    resolution: {integrity: sha512-srw17NI0TUWHuGa5CFGGmhfNIeja30WMBfbslPNhf6JrqQlLN5gcrvig1oqPxiVaXb0oW0XRKtH6Nngs5lKCIA==}
    dev: true

  /regex-parser@2.2.11:
    resolution: {integrity: sha512-jbD/FT0+9MBU2XAZluI7w2OBs1RBi6p9M83nkoZayQXXU9e8Robt69FcZc7wU4eJD/YFTjn1JdCk3rbMJajz8Q==}

  /regexp.prototype.flags@1.5.0:
    resolution: {integrity: sha512-0SutC3pNudRKgquxGoRGIz946MZVHqbNfPjBdxeOhBrdgDKlRoXmYLQN9xRbrR09ZXWeGAdPuif7egofn6v5LA==}
    engines: {node: '>= 0.4'}
    dependencies:
      call-bind: 1.0.2
      define-properties: 1.2.0
      functions-have-names: 1.2.3
    dev: false

  /registry-auth-token@4.2.2:
    resolution: {integrity: sha512-PC5ZysNb42zpFME6D/XlIgtNGdTl8bBOCw90xQLVMpzuuubJKYDWFAEuUNc+Cn8Z8724tg2SDhDRrkVEsqfDMg==}
    engines: {node: '>=6.0.0'}
    dependencies:
      rc: 1.2.8
    dev: false

  /registry-url@5.1.0:
    resolution: {integrity: sha512-8acYXXTI0AkQv6RAOjE3vOaIXZkT9wo4LOFbBKYQEEnnMNBpKqdUrI6S4NT0KPIo/WVvJ5tE/X5LF/TQUf0ekw==}
    engines: {node: '>=8'}
    dependencies:
      rc: 1.2.8
    dev: false

  /request@2.88.2:
    resolution: {integrity: sha512-MsvtOrfG9ZcrOwAW+Qi+F6HbD0CWXEh9ou77uOb7FM2WPhwT7smM833PzanhJLsgXjN89Ir6V2PczXNnMpwKhw==}
    engines: {node: '>= 6'}
    deprecated: request has been deprecated, see https://github.com/request/request/issues/3142
    dependencies:
      aws-sign2: 0.7.0
      aws4: 1.12.0
      caseless: 0.12.0
      combined-stream: 1.0.8
      extend: 3.0.2
      forever-agent: 0.6.1
      form-data: 2.3.3
      har-validator: 5.1.5
      http-signature: 1.2.0
      is-typedarray: 1.0.0
      isstream: 0.1.2
      json-stringify-safe: 5.0.1
      mime-types: 2.1.35
      oauth-sign: 0.9.0
      performance-now: 2.1.0
      qs: 6.5.3
      safe-buffer: 5.2.1
      tough-cookie: 2.5.0
      tunnel-agent: 0.6.0
      uuid: 3.4.0
    dev: false

  /require-directory@2.1.1:
    resolution: {integrity: sha512-fGxEI7+wsG9xrvdjsrlmL22OMTTiHRwAMroiEeMgq8gzoLC/PQr7RsRDSTLUg/bZAZtF+TVIkHc6/4RIKrui+Q==}
    engines: {node: '>=0.10.0'}

  /require-from-string@2.0.2:
    resolution: {integrity: sha512-Xf0nWe6RseziFMu+Ap9biiUbmplq6S9/p+7w7YXP/JBHhrUDDUhwa+vANyubuqfZWTveU//DYVGsDG7RKL/vEw==}
    engines: {node: '>=0.10.0'}
    dev: true

  /requires-port@1.0.0:
    resolution: {integrity: sha512-KigOCHcocU3XODJxsu8i/j8T9tzT4adHiecwORRQ0ZZFcp7ahwXuRU1m+yuO90C5ZUyGeGfocHDI14M3L3yDAQ==}
    dev: false

  /resolve-cwd@3.0.0:
    resolution: {integrity: sha512-OrZaX2Mb+rJCpH/6CpSqt9xFVpN++x01XnN2ie9g6P5/3xelLAkXWVADpdz1IHD/KFfEXyE6V0U01OQ3UO2rEg==}
    engines: {node: '>=8'}
    dependencies:
      resolve-from: 5.0.0
    dev: true

  /resolve-from@4.0.0:
    resolution: {integrity: sha512-pb/MYmXstAkysRFx8piNI1tGFNQIFA3vkE3Gq4EuA1dF6gHp/+vgZqsCGJapvy8N3Q+4o7FwvquPJcnZ7RYy4g==}
    engines: {node: '>=4'}
    dev: false

  /resolve-from@5.0.0:
    resolution: {integrity: sha512-qYg9KP24dD5qka9J47d0aVky0N+b4fTU89LN9iDnjB5waksiC49rvMB0PrUJQGoTmH50XPiqOvAjDfaijGxYZw==}
    engines: {node: '>=8'}
    dev: true

  /resolve.exports@2.0.2:
    resolution: {integrity: sha512-X2UW6Nw3n/aMgDVy+0rSqgHlv39WZAlZrXCdnbyEiKm17DSqHX4MmQMaST3FbeWR5FTuRcUwYAziZajji0Y7mg==}
    engines: {node: '>=10'}
    dev: true

  /resolve@1.22.2:
    resolution: {integrity: sha512-Sb+mjNHOULsBv818T40qSPeRiuWLyaGMa5ewydRLFimneixmVy2zdivRl+AF6jaYPC8ERxGDmFSiqui6SfPd+g==}
    hasBin: true
    dependencies:
      is-core-module: 2.12.1
      path-parse: 1.0.7
      supports-preserve-symlinks-flag: 1.0.0

  /responselike@1.0.2:
    resolution: {integrity: sha512-/Fpe5guzJk1gPqdJLJR5u7eG/gNY4nImjbRDaVWVMRhne55TCmj2i9Q+54PBRfatRC8v/rIiv9BN0pMd9OV5EQ==}
    dependencies:
      lowercase-keys: 1.0.1
    dev: false

  /retry@0.13.1:
    resolution: {integrity: sha512-XQBQ3I8W1Cge0Seh+6gjj03LbmRFWuoszgK9ooCpwYIrhhoO80pfq4cUkU5DkknwfOfFteRwlZ56PYOGYyFWdg==}
    engines: {node: '>= 4'}
    dev: false

  /reusify@1.0.4:
    resolution: {integrity: sha512-U9nH88a3fc/ekCF1l0/UP1IosiuIjyTh7hBvXVMHYgVcfGvt897Xguj2UOLDeI5BG2m7/uwyaLVT6fbtCwTyzw==}
    engines: {iojs: '>=1.0.0', node: '>=0.10.0'}

  /rimraf@3.0.2:
    resolution: {integrity: sha512-JZkJMZkAGFFPP2YqXZXPbMlMBgsxzE8ILs4lMIX/2o0L9UBw9O/Y3o6wFw/i9YLapcUJWwqbi3kdxIPdC62TIA==}
    hasBin: true
    dependencies:
      glob: 7.2.3

  /rollup@3.26.2:
    resolution: {integrity: sha512-6umBIGVz93er97pMgQO08LuH3m6PUb3jlDUUGFsNJB6VgTCUaDFpupf5JfU30529m/UKOgmiX+uY6Sx8cOYpLA==}
    engines: {node: '>=14.18.0', npm: '>=8.0.0'}
    hasBin: true
    optionalDependencies:
      fsevents: 2.3.2

  /rootpath@0.1.2:
    resolution: {integrity: sha512-R3wLbuAYejpxQjL/SjXo1Cjv4wcJECnMRT/FlcCfTwCBhaji9rWaRCoVEQ1SPiTJ4kKK+yh+bZLAV7SCafoDDw==}
    dev: false

  /rsa-pem-from-mod-exp@0.8.5:
    resolution: {integrity: sha512-D5dt0kd9zpOyZJNk3ObG/wJQCfwDwSD1DawIkRr7LXcflcuvWXqhU0QTFkuJNXM8KZJaXw6TD6xCA2SDHqpZzg==}
    dev: false

  /run-parallel@1.2.0:
    resolution: {integrity: sha512-5l4VyZR86LZ/lDxZTR6jqL8AFE2S0IFLMP26AbjsLVADxHdhB/c0GUsH+y39UfCi3dzz8OlQuPmnaJOMoDHQBA==}
    dependencies:
      queue-microtask: 1.2.3

  /safe-buffer@5.1.2:
    resolution: {integrity: sha512-Gd2UZBJDkXlY7GbJxfsE8/nvKkUEU1G38c1siN6QP6a9PT9MmHB8GnpscSmMJSoF8LOIrt8ud/wPtojys4G6+g==}
    dev: true

  /safe-buffer@5.2.1:
    resolution: {integrity: sha512-rp3So07KcdmmKbGvgaNxQSJr7bGVSVk5S9Eq1F+ppbRo70+YeaDxkw5Dd8NPN+GD6bjnYm2VuPuCXmpuYvmCXQ==}

  /safe-compare@1.1.4:
    resolution: {integrity: sha512-b9wZ986HHCo/HbKrRpBJb2kqXMK9CEWIE1egeEvZsYn69ay3kdfl9nG3RyOcR+jInTDf7a86WQ1d4VJX7goSSQ==}
    dependencies:
      buffer-alloc: 1.2.0
    dev: false

  /safe-regex-test@1.0.0:
    resolution: {integrity: sha512-JBUUzyOgEwXQY1NuPtvcj/qcBDbDmEvWufhlnXZIm75DEHp+afM1r1ujJpJsV/gSM4t59tpDyPi1sd6ZaPFfsA==}
    dependencies:
      call-bind: 1.0.2
      get-intrinsic: 1.2.1
      is-regex: 1.1.4
    dev: false

  /safe-stable-stringify@2.4.3:
    resolution: {integrity: sha512-e2bDA2WJT0wxseVd4lsDP4+3ONX6HpMXQa1ZhFQ7SU+GjvORCmShbCMltrtIDfkYhVHrOcPtj+KhmDBdPdZD1g==}
    engines: {node: '>=10'}

  /safer-buffer@2.1.2:
    resolution: {integrity: sha512-YZo3K82SD7Riyi0E1EQPojLz7kpepnSQI9IyPbHHg1XXXevb5dJI7tpyN2ADxGcQbHG7vcyRHk0cbwqcQriUtg==}
    dev: false

  /sandwich-stream@2.0.2:
    resolution: {integrity: sha512-jLYV0DORrzY3xaz/S9ydJL6Iz7essZeAfnAavsJ+zsJGZ1MOnsS52yRjU3uF3pJa/lla7+wisp//fxOwOH8SKQ==}
    engines: {node: '>= 0.10'}
    dev: false

  /sax@1.2.4:
    resolution: {integrity: sha512-NqVDv9TpANUjFm0N8uM5GxL36UgKi9/atZw+x7YFnQ8ckwFGKrl4xX4yWtrey3UJm5nP1kUbnYgLopqWNSRhWw==}
    dev: false

  /scmp@2.1.0:
    resolution: {integrity: sha512-o/mRQGk9Rcer/jEEw/yw4mwo3EU/NvYvp577/Btqrym9Qy5/MdWGBqipbALgd2lrdWTJ5/gqDusxfnQBxOxT2Q==}
    dev: false

  /seek-bzip@1.0.6:
    resolution: {integrity: sha512-e1QtP3YL5tWww8uKaOCQ18UxIT2laNBXHjV/S2WYCiK4udiv8lkG89KRIoCjUagnAmCBurjF4zEVX2ByBbnCjQ==}
    hasBin: true
    dependencies:
      commander: 2.20.3
    dev: true

  /semver-compare@1.0.0:
    resolution: {integrity: sha512-YM3/ITh2MJ5MtzaM429anh+x2jiLVjqILF4m4oyQB18W7Ggea7BfqdH/wGMK7dDiMghv/6WG7znWMwUDzJiXow==}
    dev: false

  /semver@5.7.1:
    resolution: {integrity: sha512-sauaDf/PZdVgrLTNYHRtpXa1iRiKcaebiKQ1BJdpQlWH2lCvexQdX55snPFyK7QzpudqbCI0qXFfOasHdyNDGQ==}
    hasBin: true

  /semver@6.3.0:
    resolution: {integrity: sha512-b39TBaTSfV6yBrapU89p5fKekE2m/NwnDocOVruQFS1/veMgdzuPcnOM34M6CwxW8jH/lxEa5rBoDeUwu5HHTw==}
    hasBin: true

  /semver@7.0.0:
    resolution: {integrity: sha512-+GB6zVA9LWh6zovYQLALHwv5rb2PHGlJi3lfiqIHxR0uuwCgefcOJc59v9fv1w8GbStwxuuqqAjI9NMAOOgq1A==}
    hasBin: true
    dev: true

  /semver@7.5.1:
    resolution: {integrity: sha512-Wvss5ivl8TMRZXXESstBA4uR5iXgEN/VC5/sOcuXdVLzcdkz4HWetIoRfG5gb5X+ij/G9rw9YoGn3QoQ8OCSpw==}
    engines: {node: '>=10'}
    hasBin: true
    dependencies:
      lru-cache: 6.0.0

  /send@0.18.0:
    resolution: {integrity: sha512-qqWzuOjSFOuqPjFe4NOsMLafToQQwBSOEpS+FwEt3A2V3vKubTquT3vmLTQpFgMXp8AlFWFuP1qKaJZOtPpVXg==}
    engines: {node: '>= 0.8.0'}
    dependencies:
      debug: 2.6.9
      depd: 2.0.0
      destroy: 1.2.0
      encodeurl: 1.0.2
      escape-html: 1.0.3
      etag: 1.8.1
      fresh: 0.5.2
      http-errors: 2.0.0
      mime: 1.6.0
      ms: 2.1.3
      on-finished: 2.4.1
      range-parser: 1.2.1
      statuses: 2.0.1
    transitivePeerDependencies:
      - supports-color
    dev: false

  /serve-static@1.15.0:
    resolution: {integrity: sha512-XGuRDNjXUijsUL0vl6nSD7cwURuzEgglbOaFuZM9g3kwDXOWVTck0jLzjPzGD+TazWbboZYu52/9/XPdUgne9g==}
    engines: {node: '>= 0.8.0'}
    dependencies:
      encodeurl: 1.0.2
      escape-html: 1.0.3
      parseurl: 1.3.3
      send: 0.18.0
    transitivePeerDependencies:
      - supports-color
    dev: false

  /setprototypeof@1.2.0:
    resolution: {integrity: sha512-E5LDX7Wrp85Kil5bhZv46j8jOeboKq5JMmYM3gVGdGH8xFpPWXUMsNrlODCrkoxMEeNi/XZIwuRvY4XNwYMJpw==}
    dev: false

  /shebang-command@2.0.0:
    resolution: {integrity: sha512-kHxr2zZpYtdmrN1qDjrrX/Z1rR1kG8Dx+gkpK1G4eXmvXswmcE1hTWBWYUzlraYw1/yZp6YuDY77YtvbN0dmDA==}
    engines: {node: '>=8'}
    dependencies:
      shebang-regex: 3.0.0

  /shebang-regex@3.0.0:
    resolution: {integrity: sha512-7++dFhtcx3353uBaq8DDR4NuxBetBzC7ZQOhmTQInHEd6bSrXdiEyzCvG07Z44UYdLShWUyXt5M/yhz8ekcb1A==}
    engines: {node: '>=8'}

  /side-channel@1.0.4:
    resolution: {integrity: sha512-q5XPytqFEIKHkGdiMIrY10mvLRvnQh42/+GoBlFW3b2LXLE2xxJpZFdm94we0BaoV3RwJyGqg5wS7epxTv0Zvw==}
    dependencies:
      call-bind: 1.0.2
      get-intrinsic: 1.2.1
      object-inspect: 1.12.3
    dev: false

  /siginfo@2.0.0:
    resolution: {integrity: sha512-ybx0WO1/8bSBLEWXZvEd7gMW3Sn3JFlW3TvX1nREbDLRNQNaeNN8WK0meBwPdAaOI7TtRRRJn/Es1zhrrCHu7g==}

  /signal-exit@3.0.7:
    resolution: {integrity: sha512-wnD2ZE+l+SPC/uoS0vXeE9L1+0wuaMqKlfz9AMUo38JsyLSBWSFcHR1Rri62LZc12vLr1gb3jl7iwQhgwpAbGQ==}
    dev: true

  /simple-swizzle@0.2.2:
    resolution: {integrity: sha512-JA//kQgZtbuY83m+xT+tXJkmJncGMTFT+C+g2h2R9uxkYIrE2yy9sgmcLhCnw57/WSD+Eh3J97FPEDFnbXnDUg==}
    dependencies:
      is-arrayish: 0.3.2

  /simple-update-notifier@1.1.0:
    resolution: {integrity: sha512-VpsrsJSUcJEseSbMHkrsrAVSdvVS5I96Qo1QAQ4FxQ9wXFcB+pjj7FB7/us9+GcgfW4ziHtYMc1J0PLczb55mg==}
    engines: {node: '>=8.10.0'}
    dependencies:
      semver: 7.0.0
    dev: true

  /sisteransi@1.0.5:
    resolution: {integrity: sha512-bLGGlR1QxBcynn2d5YmDX4MGjlZvy2MRBDRNHLJ8VI6l6+9FUiyTFNJ0IveOSP0bcXgVDPRcfGqA0pjaqUpfVg==}

  /slash@2.0.0:
    resolution: {integrity: sha512-ZYKh3Wh2z1PpEXWr0MpSBZ0V6mZHAQfYevttO11c51CaWjGTaadiKZ+wVt1PbMlDV5qhMFslpZCemhwOK7C89A==}
    engines: {node: '>=6'}
    dev: false

  /slash@3.0.0:
    resolution: {integrity: sha512-g9Q1haeby36OSStwb4ntCGGGaKsaVSjQ68fBxoQcutl5fS1vuY18H3wSt3jFyFtrkx+Kz0V1G85A4MyAdDMi2Q==}
    engines: {node: '>=8'}

  /snake-case@3.0.4:
    resolution: {integrity: sha512-LAOh4z89bGQvl9pFfNF8V146i7o7/CqFPbqzYgP+yYzDIDeS9HaNFtXABamRW+AQzEVODcvE79ljJ+8a9YSdMg==}
    dependencies:
      dot-case: 3.0.4
      tslib: 2.5.3
    dev: false

  /source-map-js@1.0.2:
    resolution: {integrity: sha512-R0XvVJ9WusLiqTCEiGCmICCMplcCkIwwR11mOSD9CR5u+IXYdiseeEuXCVAjS54zqwkLcPNnmU4OeJ6tUrWhDw==}
    engines: {node: '>=0.10.0'}

  /source-map-support@0.5.13:
    resolution: {integrity: sha512-SHSKFHadjVA5oR4PPqhtAVdcBWwRYVd6g6cAXnIbRiIwc2EhPrTuKUBdSLvlEKyIP3GCf89fltvcZiP9MMFA1w==}
    dependencies:
      buffer-from: 1.1.2
      source-map: 0.6.1
    dev: true

  /source-map@0.6.1:
    resolution: {integrity: sha512-UjgapumWlbMhkBgzT7Ykc5YXUT46F0iKu8SGXq0bcwP5dz/h0Plj6enJqjz1Zbq2l5WaqYnrVbwWOWMyF3F47g==}
    engines: {node: '>=0.10.0'}
    dev: true

  /spdx-exceptions@2.3.0:
    resolution: {integrity: sha512-/tTrYOC7PPI1nUAgx34hUpqXuyJG+DTHJTnIULG4rDygi4xu/tfgmq1e1cIRwRzwZgo4NLySi+ricLkZkw4i5A==}
    dev: false

  /spdx-expression-parse@3.0.1:
    resolution: {integrity: sha512-cbqHunsQWnJNE6KhVSMsMeH5H/L9EpymbzqTQ3uLwNCLZ1Q481oWaofqH7nO6V07xlXwY6PhQdQ2IedWx/ZK4Q==}
    dependencies:
      spdx-exceptions: 2.3.0
      spdx-license-ids: 3.0.13
    dev: false

  /spdx-license-ids@3.0.13:
    resolution: {integrity: sha512-XkD+zwiqXHikFZm4AX/7JSCXA98U5Db4AFd5XUg/+9UNtnH75+Z9KxtpYiJZx36mUDVOwH83pl7yvCer6ewM3w==}
    dev: false

  /split-on-first@1.1.0:
    resolution: {integrity: sha512-43ZssAJaMusuKWL8sKUBQXHWOpq8d6CfN/u1p4gUzfJkM05C8rxTmYrkIPTXapZpORA6LkkzcUulJ8FqA7Uudw==}
    engines: {node: '>=6'}
    dev: false

  /split2@4.2.0:
    resolution: {integrity: sha512-UcjcJOWknrNkF6PLX83qcHM6KHgVKNkV62Y8a5uYDVv9ydGQVwAHMKqHdJje1VTWpljG0WYpCDhrCdAOYH4TWg==}
    engines: {node: '>= 10.x'}
    dev: false

  /sprintf-js@1.0.3:
    resolution: {integrity: sha512-D9cPgkvLlV3t3IzL0D0YLvGA9Ahk4PcvVwUbN0dSGr1aP0Nrt4AEnTUbuGvquEC0mA64Gqt1fzirlRs5ibXx8g==}
    dev: true

  /sshpk@1.17.0:
    resolution: {integrity: sha512-/9HIEs1ZXGhSPE8X6Ccm7Nam1z8KcoCqPdI7ecm1N33EzAetWahvQWVqLZtaZQ+IDKX4IyA2o0gBzqIMkAagHQ==}
    engines: {node: '>=0.10.0'}
    hasBin: true
    dependencies:
      asn1: 0.2.6
      assert-plus: 1.0.0
      bcrypt-pbkdf: 1.0.2
      dashdash: 1.14.1
      ecc-jsbn: 0.1.2
      getpass: 0.1.7
      jsbn: 0.1.1
      safer-buffer: 2.1.2
      tweetnacl: 0.14.5
    dev: false

  /stack-trace@0.0.10:
    resolution: {integrity: sha512-KGzahc7puUKkzyMt+IqAep+TVNbKP+k2Lmwhub39m1AsTSkaDutx56aDCo+HLDzf/D26BIHTJWNiTG1KAJiQCg==}

  /stack-utils@2.0.6:
    resolution: {integrity: sha512-XlkWvfIm6RmsWtNJx+uqtKLS8eqFbxUg0ZzLXqY0caEy9l7hruX8IpiDnjsLavoBgqCCR71TqWO8MaXYheJ3RQ==}
    engines: {node: '>=10'}
    dependencies:
      escape-string-regexp: 2.0.0
    dev: true

  /stackback@0.0.2:
    resolution: {integrity: sha512-1XMJE5fQo1jGH6Y/7ebnwPOBEkIEnT4QF32d5R1+VXdXveM0IBMJt8zfaxX1P3QhVwrYe+576+jkANtSS2mBbw==}

  /standard-as-callback@2.1.0:
    resolution: {integrity: sha512-qoRRSyROncaz1z0mvYqIE4lCd9p2R90i6GxW3uZv5ucSu8tU7B5HXUP1gG8pVZsYNVaXjk8ClXHPttLyxAL48A==}
    dev: false

  /statuses@2.0.1:
    resolution: {integrity: sha512-RwNA9Z/7PrK06rYLIzFMlaF+l73iwpzsqRIFgbMLbTcLD6cOao82TaWefPXQvB2fOC4AjuYSEndS7N/mTCbkdQ==}
    engines: {node: '>= 0.8'}
    dev: false

  /std-env@3.3.3:
    resolution: {integrity: sha512-Rz6yejtVyWnVjC1RFvNmYL10kgjC49EOghxWn0RFqlCHGFpQx+Xe7yW3I4ceK1SGrWIGMjD5Kbue8W/udkbMJg==}

  /stop-iteration-iterator@1.0.0:
    resolution: {integrity: sha512-iCGQj+0l0HOdZ2AEeBADlsRC+vsnDsZsbdSiH1yNSjcfKM7fdpCMfqAL/dwF5BLiw/XhRft/Wax6zQbhq2BcjQ==}
    engines: {node: '>= 0.4'}
    dependencies:
      internal-slot: 1.0.5
    dev: false

  /stoppable@1.1.0:
    resolution: {integrity: sha512-KXDYZ9dszj6bzvnEMRYvxgeTHU74QBFL54XKtP3nyMuJ81CFYtABZ3bAzL2EdFUaEwJOBOgENyFj3R7oTzDyyw==}
    engines: {node: '>=4', npm: '>=6'}
    dev: false

  /streamsearch@1.1.0:
    resolution: {integrity: sha512-Mcc5wHehp9aXz1ax6bZUyY5afg9u2rv5cqQI3mRrYkGC8rW2hM02jWuwjtL++LS5qinSyhj2QfLyNsuc+VsExg==}
    engines: {node: '>=10.0.0'}

  /strict-uri-encode@2.0.0:
    resolution: {integrity: sha512-QwiXZgpRcKkhTj2Scnn++4PKtWsH0kpzZ62L2R6c/LUVYv7hVnZqcg2+sMuT6R7Jusu1vviK/MFsu6kNJfWlEQ==}
    engines: {node: '>=4'}
    dev: false

  /string-length@4.0.2:
    resolution: {integrity: sha512-+l6rNN5fYHNhZZy41RXsYptCjA2Igmq4EG7kZAYFQI1E1VTXarr6ZPXBg6eq7Y6eK4FEhY6AJlyuFIb/v/S0VQ==}
    engines: {node: '>=10'}
    dependencies:
      char-regex: 1.0.2
      strip-ansi: 6.0.1
    dev: true

  /string-width@4.2.3:
    resolution: {integrity: sha512-wKyQRQpjJ0sIp62ErSZdGsjMJWsap5oRNihHhu6G7JVO/9jIB6UyevL+tXuOqrng8j/cxKTWyWUwvSTriiZz/g==}
    engines: {node: '>=8'}
    dependencies:
      emoji-regex: 8.0.0
      is-fullwidth-code-point: 3.0.0
      strip-ansi: 6.0.1

  /string.prototype.trim@1.2.7:
    resolution: {integrity: sha512-p6TmeT1T3411M8Cgg9wBTMRtY2q9+PNy9EV1i2lIXUN/btt763oIfxwN3RR8VU6wHX8j/1CFy0L+YuThm6bgOg==}
    engines: {node: '>= 0.4'}
    dependencies:
      call-bind: 1.0.2
      define-properties: 1.2.0
      es-abstract: 1.21.2
    dev: false

  /string.prototype.trimend@1.0.6:
    resolution: {integrity: sha512-JySq+4mrPf9EsDBEDYMOb/lM7XQLulwg5R/m1r0PXEFqrV0qHvl58sdTilSXtKOflCsK2E8jxf+GKC0T07RWwQ==}
    dependencies:
      call-bind: 1.0.2
      define-properties: 1.2.0
      es-abstract: 1.21.2
    dev: false

  /string.prototype.trimstart@1.0.6:
    resolution: {integrity: sha512-omqjMDaY92pbn5HOX7f9IccLA+U1tA9GvtU4JrodiXFfYB7jPzzHpRzpglLAjtUV6bB557zwClJezTqnAiYnQA==}
    dependencies:
      call-bind: 1.0.2
      define-properties: 1.2.0
      es-abstract: 1.21.2
    dev: false

  /string_decoder@1.1.1:
    resolution: {integrity: sha512-n/ShnvDi6FHbbVfviro+WojiFzv+s8MPMHBczVePfUpDJLwoLT0ht1l4YwBCbi8pJAveEEdnkHyPyTP/mzRfwg==}
    dependencies:
      safe-buffer: 5.1.2
    dev: true

  /string_decoder@1.3.0:
    resolution: {integrity: sha512-hkRX8U1WjJFd8LsDJ2yQ/wWWxaopEsABU1XfkM8A+j0+85JAGppt16cr1Whg6KIbb4okU6Mql6BOj+uup/wKeA==}
    dependencies:
      safe-buffer: 5.2.1

  /strip-ansi@6.0.1:
    resolution: {integrity: sha512-Y38VPSHcqkFrCpFnQ9vuSXmquuv5oXOKpGeT6aGrr3o3Gc9AlVa6JBfUSOCnbxGGZF+/0ooI7KrPuUSztUdU5A==}
    engines: {node: '>=8'}
    dependencies:
      ansi-regex: 5.0.1

  /strip-bom@3.0.0:
    resolution: {integrity: sha512-vavAMRXOgBVNF6nyEEmL3DBK19iRpDcoIwW+swQ+CbGiu7lju6t+JklA1MHweoWtadgt4ISVUsXLyDq34ddcwA==}
    engines: {node: '>=4'}

  /strip-bom@4.0.0:
    resolution: {integrity: sha512-3xurFv5tEgii33Zi8Jtp55wEIILR9eh34FAW00PZf+JnSsTmV/ioewSgQl97JHvgjoRGwPShsWm+IdrxB35d0w==}
    engines: {node: '>=8'}
    dev: true

  /strip-dirs@2.1.0:
    resolution: {integrity: sha512-JOCxOeKLm2CAS73y/U4ZeZPTkE+gNVCzKt7Eox84Iej1LT/2pTWYpZKJuxwQpvX1LiZb1xokNR7RLfuBAa7T3g==}
    dependencies:
      is-natural-number: 4.0.1
    dev: true

  /strip-final-newline@2.0.0:
    resolution: {integrity: sha512-BrpvfNAE3dcvq7ll3xVumzjKjZQ5tI1sEUIKr3Uoks0XUl45St3FlatVqef9prk4jRDzhW6WZg+3bk93y6pLjA==}
    engines: {node: '>=6'}
    dev: true

  /strip-final-newline@3.0.0:
    resolution: {integrity: sha512-dOESqjYr96iWYylGObzd39EuNTa5VJxyvVAEm5Jnh7KGo75V43Hk1odPQkNDyXNmUR6k+gEiDVXnjB8HJ3crXw==}
    engines: {node: '>=12'}
    dev: true

  /strip-json-comments@2.0.1:
    resolution: {integrity: sha512-4gB8na07fecVVkOI6Rs4e7T6NOTki5EmL7TUduTs6bu3EdnSycntVJ4re8kgZA+wx9IueI2Y11bfbgwtzuE0KQ==}
    engines: {node: '>=0.10.0'}
    dev: false

  /strip-json-comments@3.1.1:
    resolution: {integrity: sha512-6fPc+R4ihwqP6N/aIv2f1gMH8lOVtWQHoqC4yK6oSDVVocumAsfCqjkXnqiYMhmMwS/mEHLp7Vehlt3ql6lEig==}
    engines: {node: '>=8'}

  /strip-literal@1.0.1:
    resolution: {integrity: sha512-QZTsipNpa2Ppr6v1AmJHESqJ3Uz247MUS0OjrnnZjFAvEoWqxuyFuXn2xLgMtRnijJShAa1HL0gtJyUs7u7n3Q==}
    dependencies:
      acorn: 8.10.0

  /strip-outer@1.0.1:
    resolution: {integrity: sha512-k55yxKHwaXnpYGsOzg4Vl8+tDrWylxDEpknGjhTiZB8dFRU5rTo9CAzeycivxV3s+zlTKwrs6WxMxR95n26kwg==}
    engines: {node: '>=0.10.0'}
    dependencies:
      escape-string-regexp: 1.0.5
    dev: false

  /strtok3@6.3.0:
    resolution: {integrity: sha512-fZtbhtvI9I48xDSywd/somNqgUHl2L2cstmXCCif0itOf96jeW18MBSyrLuNicYQVkvpOxkZtkzujiTJ9LW5Jw==}
    engines: {node: '>=10'}
    dependencies:
      '@tokenizer/token': 0.3.0
      peek-readable: 4.1.0
    dev: false

  /sunshine-conversations-client@9.14.0(@babel/core@7.22.5):
    resolution: {integrity: sha512-4fFoQEvOG7W7DEicVQ5bImblbUan5HPPhSs1Zt+cRXUuiL4wjrWWBWnSQ1REPGAA9Dw2Wcrgj9dgaeHB4AHdrA==}
    dependencies:
      '@babel/cli': 7.22.5(@babel/core@7.22.5)
      superagent: 5.3.1
    transitivePeerDependencies:
      - '@babel/core'
      - supports-color
    dev: false

  /superagent@5.3.1:
    resolution: {integrity: sha512-wjJ/MoTid2/RuGCOFtlacyGNxN9QLMgcpYLDQlWFIhhdJ93kNscFonGvrpAHSCVjRVj++DGCglocF7Aej1KHvQ==}
    engines: {node: '>= 7.0.0'}
    deprecated: Please upgrade to v7.0.2+ of superagent.  We have fixed numerous issues with streams, form-data, attach(), filesystem errors not bubbling up (ENOENT on attach()), and all tests are now passing.  See the releases tab for more information at <https://github.com/visionmedia/superagent/releases>.
    dependencies:
      component-emitter: 1.3.0
      cookiejar: 2.1.4
      debug: 4.3.4
      fast-safe-stringify: 2.1.1
      form-data: 3.0.1
      formidable: 1.2.6
      methods: 1.1.2
      mime: 2.6.0
      qs: 6.11.0
      readable-stream: 3.6.2
      semver: 7.5.1
    transitivePeerDependencies:
      - supports-color
    dev: false

  /supports-color@5.5.0:
    resolution: {integrity: sha512-QjVjwdXIt408MIiAqCX4oUKsgU2EqAGzs2Ppkm4aQYbjm+ZEWEcW4SfFNTr4uMNZma0ey4f5lgLrkB0aX0QMow==}
    engines: {node: '>=4'}
    dependencies:
      has-flag: 3.0.0

  /supports-color@7.2.0:
    resolution: {integrity: sha512-qpCAvRl9stuOHveKsn7HncJRvv501qIacKzQlO/+Lwxc9+0q2wLyv4Dfvt80/DPn2pqOBsJdDiogXGR9+OvwRw==}
    engines: {node: '>=8'}
    dependencies:
      has-flag: 4.0.0

  /supports-color@8.1.1:
    resolution: {integrity: sha512-MpUEN2OodtUzxvKQl72cUF7RQ5EiHsGvSsVG0ia9c5RbWGL2CI4C7EpPS8UTBIplnlzZiNuV56w+FuNxy3ty2Q==}
    engines: {node: '>=10'}
    dependencies:
      has-flag: 4.0.0
    dev: true

  /supports-color@9.3.1:
    resolution: {integrity: sha512-knBY82pjmnIzK3NifMo3RxEIRD9E0kIzV4BKcyTZ9+9kWgLMxd4PrsTSMoFQUabgRBbF8KOLRDCyKgNV+iK44Q==}
    engines: {node: '>=12'}
    dev: true

  /supports-preserve-symlinks-flag@1.0.0:
    resolution: {integrity: sha512-ot0WnXS9fgdkgIcePe6RHNk1WA8+muPa6cSjeR3V8K27q9BB1rTE3R1p7Hv0z1ZyAc8s6Vvv8DIyWf681MAt0w==}
    engines: {node: '>= 0.4'}

  /tar-stream@1.6.2:
    resolution: {integrity: sha512-rzS0heiNf8Xn7/mpdSVVSMAWAoy9bfb1WOTYC78Z0UQKeKa/CWS8FOq0lKGNa8DWKAn9gxjCvMLYc5PGXYlK2A==}
    engines: {node: '>= 0.8.0'}
    dependencies:
      bl: 1.2.3
      buffer-alloc: 1.2.0
      end-of-stream: 1.4.4
      fs-constants: 1.0.0
      readable-stream: 2.3.8
      to-buffer: 1.1.1
      xtend: 4.0.2
    dev: true

  /telegraf@4.12.2:
    resolution: {integrity: sha512-PgwqI4wD86cMqVfFtEM9JkGGnMHgvgLJbReZMmwW4z35QeOi4DvbdItONld4bPnYn3A1jcO0SRKs0BXmR+x+Ew==}
    engines: {node: ^12.20.0 || >=14.13.1}
    hasBin: true
    dependencies:
      abort-controller: 3.0.0
      debug: 4.3.4
      mri: 1.2.0
      node-fetch: 2.6.11
      p-timeout: 4.1.0
      safe-compare: 1.1.4
      sandwich-stream: 2.0.2
      typegram: 4.3.0
    transitivePeerDependencies:
      - encoding
      - supports-color
    dev: false

  /test-exclude@6.0.0:
    resolution: {integrity: sha512-cAGWPIyOHU6zlmg88jwm7VRyXnMN7iV68OGAbYDk/Mh/xC/pzVPlQtY6ngoIH/5/tciuhGfvESU8GrHrcxD56w==}
    engines: {node: '>=8'}
    dependencies:
      '@istanbuljs/schema': 0.1.3
      glob: 7.2.3
      minimatch: 3.1.2
    dev: true

  /text-hex@1.0.0:
    resolution: {integrity: sha512-uuVGNWzgJ4yhRaNSiubPY7OjISw4sw4E5Uv0wbjp+OzcbmVU/rsT8ujgcXJhn9ypzsgr5vlzpPqP+MBBKcGvbg==}

  /text-table@0.2.0:
    resolution: {integrity: sha512-N+8UisAXDGk8PFXP4HAzVR9nbfmVJ3zYLAWiTIoqC5v5isinhr+r5uaO8+7r3BMfuNIufIsA7RdpVgacC2cSpw==}
    dev: false

  /thenify-all@1.6.0:
    resolution: {integrity: sha512-RNxQH/qI8/t3thXJDwcstUO4zeqo64+Uy/+sNVRBx4Xn2OX+OZ9oP+iJnNFqplFra2ZUVeKCSa2oVWi3T4uVmA==}
    engines: {node: '>=0.8'}
    dependencies:
      thenify: 3.3.1

  /thenify@3.3.1:
    resolution: {integrity: sha512-RVZSIV5IG10Hk3enotrhvz0T9em6cyHBLkH/YAZuKqd8hRkKhSfCGIcP2KUY0EPxndzANBmNllzWPwak+bheSw==}
    dependencies:
      any-promise: 1.3.0

  /through@2.3.8:
    resolution: {integrity: sha512-w89qg7PI8wAdvX60bMDP+bFoD5Dvhm9oLheFp5O4a2QF0cSBGsBX4qZmadPMvVqlLJBBci+WqGGOAPvcDeNSVg==}
    dev: true

  /timers-ext@0.1.7:
    resolution: {integrity: sha512-b85NUNzTSdodShTIbky6ZF02e8STtVVfD+fu4aXXShEELpozH+bCpJLYMPZbsABN2wDH7fJpqIoXxJpzbf0NqQ==}
    dependencies:
      es5-ext: 0.10.62
      next-tick: 1.1.0

  /tinybench@2.5.0:
    resolution: {integrity: sha512-kRwSG8Zx4tjF9ZiyH4bhaebu+EDz1BOx9hOigYHlUW4xxI/wKIUQUqo018UlU4ar6ATPBsaMrdbKZ+tmPdohFA==}

  /tinypool@0.6.0:
    resolution: {integrity: sha512-FdswUUo5SxRizcBc6b1GSuLpLjisa8N8qMyYoP3rl+bym+QauhtJP5bvZY1ytt8krKGmMLYIRl36HBZfeAoqhQ==}
    engines: {node: '>=14.0.0'}

  /tinyspy@2.1.1:
    resolution: {integrity: sha512-XPJL2uSzcOyBMky6OFrusqWlzfFrXtE0hPuMgW8A2HmaqrPo4ZQHRN/V0QXN3FSjKxpsbRrFc5LI7KOwBsT1/w==}
    engines: {node: '>=14.0.0'}

  /tmp@0.2.1:
    resolution: {integrity: sha512-76SUhtfqR2Ijn+xllcI5P1oyannHNHByD80W1q447gU3mp9G9PSpGdWmjUOHRDPiHYacIk66W7ubDTuPF3BEtQ==}
    engines: {node: '>=8.17.0'}
    dependencies:
      rimraf: 3.0.2
    dev: true

  /tmpl@1.0.5:
    resolution: {integrity: sha512-3f0uOEAQwIqGuWW2MVzYg8fV/QNnc/IpuJNG837rLuczAaLVHslWHZQj4IGiEl5Hs3kkbhwL9Ab7Hrsmuj+Smw==}
    dev: true

  /to-buffer@1.1.1:
    resolution: {integrity: sha512-lx9B5iv7msuFYE3dytT+KE5tap+rNYw+K4jVkb9R/asAb+pbBSM17jtunHplhBe6RRJdZx3Pn2Jph24O32mOVg==}
    dev: true

  /to-fast-properties@2.0.0:
    resolution: {integrity: sha512-/OaKK0xYrs3DmxRYqL/yDc+FxFUVYhDlXMhRmv3z915w2HF1tnN1omB354j8VUGO/hbRzyD6Y3sA7v7GS/ceog==}
    engines: {node: '>=4'}

  /to-readable-stream@1.0.0:
    resolution: {integrity: sha512-Iq25XBt6zD5npPhlLVXGFN3/gyR2/qODcKNNyTMd4vbm39HUaOiAM4PMq0eMVC/Tkxz+Zjdsc55g9yyz+Yq00Q==}
    engines: {node: '>=6'}
    dev: false

  /to-regex-range@5.0.1:
    resolution: {integrity: sha512-65P7iz6X5yEr1cwcgvQxbbIw7Uk3gOy5dIdtZ4rDveLqhrdJP+Li/Hx6tyK0NEb+2GCyneCMJiGqrADCSNk8sQ==}
    engines: {node: '>=8.0'}
    dependencies:
      is-number: 7.0.0

  /toidentifier@1.0.1:
    resolution: {integrity: sha512-o5sSPKEkg/DIQNmH43V0/uerLrpzVedkUh8tGNvaeXpfpuwjKenlSox/2O/BTlZUtEe+JG7s5YhEz608PlAHRA==}
    engines: {node: '>=0.6'}
    dev: false

  /token-types@4.2.1:
    resolution: {integrity: sha512-6udB24Q737UD/SDsKAHI9FCRP7Bqc9D/MQUV02ORQg5iskjtLJlZJNdN4kKtcdtwCeWIwIHDGaUsTsCCAa8sFQ==}
    engines: {node: '>=10'}
    dependencies:
      '@tokenizer/token': 0.3.0
      ieee754: 1.2.1
    dev: false

  /touch@3.1.0:
    resolution: {integrity: sha512-WBx8Uy5TLtOSRtIq+M03/sKDrXCLHxwDcquSP2c43Le03/9serjQBIztjRz6FkJez9D/hleyAXTBGLwwZUw9lA==}
    hasBin: true
    dependencies:
      nopt: 1.0.10
    dev: true

  /tough-cookie@2.5.0:
    resolution: {integrity: sha512-nlLsUzgm1kfLXSXfRZMc1KLAugd4hqJHDTvc2hDIwS3mZAfMEuMbc03SujMF+GEcpaX/qboeycw6iO8JwVv2+g==}
    engines: {node: '>=0.8'}
    dependencies:
      psl: 1.9.0
      punycode: 2.3.0
    dev: false

  /tough-cookie@3.0.1:
    resolution: {integrity: sha512-yQyJ0u4pZsv9D4clxO69OEjLWYw+jbgspjTue4lTQZLfV0c5l1VmK2y1JK8E9ahdpltPOaAThPcp5nKPUgSnsg==}
    engines: {node: '>=6'}
    dependencies:
      ip-regex: 2.1.0
      psl: 1.9.0
      punycode: 2.3.0
    dev: false

  /tr46@0.0.3:
    resolution: {integrity: sha512-N3WMsuqV66lT30CrXNbEjx4GEwlow3v6rr4mCcv6prnfwhS01rkgyFdjPNBYd9br7LpXV1+Emh01fHnq2Gdgrw==}

  /trello.js@1.2.6:
    resolution: {integrity: sha512-ds7prbYHRp1SeNsDHTbLLfN1dOTBfg1AZ+/hnov25aglveFTNK7q/1KSRC533Fcyep7PdngjpWUKpjlGlkFl/Q==}
    dependencies:
      axios: 1.4.0
      form-data: 4.0.0
      tslib: 2.6.2
    transitivePeerDependencies:
      - debug
    dev: false

  /trim-repeated@1.0.0:
    resolution: {integrity: sha512-pkonvlKk8/ZuR0D5tLW8ljt5I8kmxp2XKymhepUeOdCEfKpZaktSArkLHZt76OB1ZvO9bssUsDty4SWhLvZpLg==}
    engines: {node: '>=0.10.0'}
    dependencies:
      escape-string-regexp: 1.0.5
    dev: false

  /triple-beam@1.3.0:
    resolution: {integrity: sha512-XrHUvV5HpdLmIj4uVMxHggLbFSZYIn7HEWsqePZcI50pco+MPqJ50wMGY794X7AOOhxOBAjbkqfAbEe/QMp2Lw==}

  /ts-deepmerge@6.0.3:
    resolution: {integrity: sha512-MBBJL0UK/mMnZRONMz4J1CRu5NsGtsh+gR1nkn8KLE9LXo/PCzeHhQduhNary8m5/m9ryOOyFwVKxq81cPlaow==}
    engines: {node: '>=14.13.1'}
    dev: true

  /ts-invariant@0.4.4:
    resolution: {integrity: sha512-uEtWkFM/sdZvRNNDL3Ehu4WVpwaulhwQszV8mrtcdeE8nN00BV9mAmQ88RkrBhFgl9gMgvjJLAQcZbnPXI9mlA==}
    dependencies:
      tslib: 1.14.1
    dev: false

  /ts-jest@29.1.0(@babel/core@7.22.5)(esbuild@0.15.18)(jest@29.5.0)(typescript@4.9.5):
    resolution: {integrity: sha512-ZhNr7Z4PcYa+JjMl62ir+zPiNJfXJN6E8hSLnaUKhOgqcn8vb3e537cpkd0FuAfRK3sR1LSqM1MOhliXNgOFPA==}
    engines: {node: ^14.15.0 || ^16.10.0 || >=18.0.0}
    hasBin: true
    peerDependencies:
      '@babel/core': '>=7.0.0-beta.0 <8'
      '@jest/types': ^29.0.0
      babel-jest: ^29.0.0
      esbuild: '*'
      jest: ^29.0.0
      typescript: '>=4.3 <6'
    peerDependenciesMeta:
      '@babel/core':
        optional: true
      '@jest/types':
        optional: true
      babel-jest:
        optional: true
      esbuild:
        optional: true
    dependencies:
      '@babel/core': 7.22.5
      bs-logger: 0.2.6
      esbuild: 0.15.18
      fast-json-stable-stringify: 2.1.0
      jest: 29.5.0(@types/node@18.16.16)(ts-node@10.9.1)
      jest-util: 29.5.0
      json5: 2.2.3
      lodash.memoize: 4.1.2
      make-error: 1.3.6
      semver: 7.5.1
      typescript: 4.9.5
      yargs-parser: 21.1.1
    dev: true

  /ts-node@10.9.1(@types/node@18.16.0)(typescript@4.9.5):
    resolution: {integrity: sha512-NtVysVPkxxrwFGUUxGYhfux8k78pQB3JqYBXlLRZgdGUqTO5wU/UyHop5p70iEbGhB7q5KmiZiU0Y3KlJrScEw==}
    hasBin: true
    peerDependencies:
      '@swc/core': '>=1.2.50'
      '@swc/wasm': '>=1.2.50'
      '@types/node': '*'
      typescript: '>=2.7'
    peerDependenciesMeta:
      '@swc/core':
        optional: true
      '@swc/wasm':
        optional: true
    dependencies:
      '@cspotcode/source-map-support': 0.8.1
      '@tsconfig/node10': 1.0.9
      '@tsconfig/node12': 1.0.11
      '@tsconfig/node14': 1.0.3
      '@tsconfig/node16': 1.0.4
      '@types/node': 18.16.0
      acorn: 8.8.2
      acorn-walk: 8.2.0
      arg: 4.1.3
      create-require: 1.1.1
      diff: 4.0.2
      make-error: 1.3.6
      typescript: 4.9.5
      v8-compile-cache-lib: 3.0.1
      yn: 3.1.1
    dev: true

  /ts-node@10.9.1(@types/node@18.16.16)(typescript@4.9.5):
    resolution: {integrity: sha512-NtVysVPkxxrwFGUUxGYhfux8k78pQB3JqYBXlLRZgdGUqTO5wU/UyHop5p70iEbGhB7q5KmiZiU0Y3KlJrScEw==}
    hasBin: true
    peerDependencies:
      '@swc/core': '>=1.2.50'
      '@swc/wasm': '>=1.2.50'
      '@types/node': '*'
      typescript: '>=2.7'
    peerDependenciesMeta:
      '@swc/core':
        optional: true
      '@swc/wasm':
        optional: true
    dependencies:
      '@cspotcode/source-map-support': 0.8.1
      '@tsconfig/node10': 1.0.9
      '@tsconfig/node12': 1.0.11
      '@tsconfig/node14': 1.0.3
      '@tsconfig/node16': 1.0.4
      '@types/node': 18.16.16
      acorn: 8.8.2
      acorn-walk: 8.2.0
      arg: 4.1.3
      create-require: 1.1.1
      diff: 4.0.2
      make-error: 1.3.6
      typescript: 4.9.5
      v8-compile-cache-lib: 3.0.1
      yn: 3.1.1

  /tsafe@1.6.4:
    resolution: {integrity: sha512-l4Z54QFGHO8GF0gBpb3yPGHjkIkIirl8rwW+lMBmtEMzOJeRs8BdjkDEx6nU8Ak9PQVp/KNDtECxTja8MMIDoA==}
    dev: false

  /tsconfig-paths@3.14.2:
    resolution: {integrity: sha512-o/9iXgCYc5L/JxCHPe3Hvh8Q/2xm5Z+p18PESBU6Ff33695QnCHBEjcytY2q19ua7Mbl/DavtBOLq+oG0RCL+g==}
    dependencies:
      '@types/json5': 0.0.29
      json5: 1.0.2
      minimist: 1.2.8
      strip-bom: 3.0.0
    dev: false

  /tsconfig-paths@4.2.0:
    resolution: {integrity: sha512-NoZ4roiN7LnbKn9QqE1amc9DJfzvZXxF4xDavcOWt1BPkdx+m+0gJuPM+S0vCe7zTJMYUP0R8pO2XMr+Y8oLIg==}
    engines: {node: '>=6'}
    dependencies:
      json5: 2.2.3
      minimist: 1.2.8
      strip-bom: 3.0.0
    dev: true

  /tslib@1.14.1:
    resolution: {integrity: sha512-Xni35NKzjgMrwevysHTCArtLDpPvye8zV/0E4EyYn43P7/7qvQwPh9BGkHewbMulVntbigmcT7rdX3BNo9wRJg==}
    dev: false

  /tslib@2.5.3:
    resolution: {integrity: sha512-mSxlJJwl3BMEQCUNnxXBU9jP4JBktcEGhURcPR6VQVlnP0FdDEsIaz0C35dXNGLyRfrATNofF0F5p2KPxQgB+w==}
    dev: false

  /tslib@2.6.2:
    resolution: {integrity: sha512-AEYxH93jGFPn/a2iVAwW87VuUIkR1FVUKB77NwMF7nBTDkDrrT/Hpt/IrCJ0QXhW27jTBDcf5ZY7w6RiqTMw2Q==}
    dev: false

  /tsscmp@1.0.6:
    resolution: {integrity: sha512-LxhtAkPDTkVCMQjt2h6eBVY28KCjikZqZfMcC15YBeNjkgUpdCfBu5HoiOTDu86v6smE8yOjyEktJ8hlbANHQA==}
    engines: {node: '>=0.6.x'}
    dev: false

  /tsutils@3.21.0(typescript@4.9.5):
    resolution: {integrity: sha512-mHKK3iUXL+3UF6xL5k0PEhKRUBKPBCv/+RkEOpjRWxxx27KKRBmmA60A9pgOUvMi8GKhRMPEmjBRPzs2W7O1OA==}
    engines: {node: '>= 6'}
    peerDependencies:
      typescript: '>=2.8.0 || >= 3.2.0-dev || >= 3.3.0-dev || >= 3.4.0-dev || >= 3.5.0-dev || >= 3.6.0-dev || >= 3.6.0-beta || >= 3.7.0-dev || >= 3.7.0-beta'
    dependencies:
      tslib: 1.14.1
      typescript: 4.9.5
    dev: false

  /tunnel-agent@0.6.0:
    resolution: {integrity: sha512-McnNiV1l8RYeY8tBgEpuodCC1mLUdbSN+CYBL7kJsJNInOP8UjDDEwdk6Mw60vdLLrr5NHKZhMAOSrR2NZuQ+w==}
    dependencies:
      safe-buffer: 5.2.1
    dev: false

  /tunnel@0.0.6:
    resolution: {integrity: sha512-1h/Lnq9yajKY2PEbBadPXj3VxsDDu844OnaAo52UVmIzIvwwtBPIuNvkjuzBlTWpfJyUbG3ez0KSBibQkj4ojg==}
    engines: {node: '>=0.6.11 <=0.7.0 || >=0.7.3'}
    dev: false

  /tweetnacl@0.14.5:
    resolution: {integrity: sha512-KXXFFdAbFXY4geFIwoyNK+f5Z1b7swfXABfL7HXCmoIWMKU3dmS26672A4EeQtDzLKy7SXmfBu51JolvEKwtGA==}
    dev: false

  /twilio@3.84.1:
    resolution: {integrity: sha512-Q/xaPoayTj+bgJdnUgpE+EiB/VoNOG+byDFdlDej0FgxiHLgXKliZfVv6boqHPWvC1k7Dt0AK96OBFZ0P55QQg==}
    engines: {node: '>=6.0'}
    dependencies:
      axios: 0.26.1
      dayjs: 1.11.8
      https-proxy-agent: 5.0.1
      jsonwebtoken: 8.5.1
      lodash: 4.17.21
      q: 2.0.3
      qs: 6.11.0
      rootpath: 0.1.2
      scmp: 2.1.0
      url-parse: 1.5.10
      xmlbuilder: 13.0.2
    transitivePeerDependencies:
      - debug
      - supports-color
    dev: false

  /type-check@0.4.0:
    resolution: {integrity: sha512-XleUoc9uwGXqjWwXaUTZAmzMcFZ5858QA2vvx1Ur5xIcixXIP+8LnFDgRplU30us6teqdlskFfu+ae4K79Ooew==}
    engines: {node: '>= 0.8.0'}
    dependencies:
      prelude-ls: 1.2.1
    dev: false

  /type-detect@4.0.8:
    resolution: {integrity: sha512-0fr/mIH1dlO+x7TlcMy+bIDqKPsw/70tVyeHW787goQjhmqaZe10uwLujubK9q9Lg6Fiho1KUKDYz0Z7k7g5/g==}
    engines: {node: '>=4'}

  /type-fest@0.15.1:
    resolution: {integrity: sha512-n+UXrN8i5ioo7kqT/nF8xsEzLaqFra7k32SEsSPwvXVGyAcRgV/FUQN/sgfptJTR1oRmmq7z4IXMFSM7im7C9A==}
    engines: {node: '>=10'}
    dev: false

  /type-fest@0.20.2:
    resolution: {integrity: sha512-Ne+eE4r0/iWnpAxD852z3A+N0Bt5RN//NjJwRd2VFHEmrywxf5vsZlh4R6lixl6B+wz/8d+maTSAkN1FIkI3LQ==}
    engines: {node: '>=10'}
    dev: false

  /type-fest@0.21.3:
    resolution: {integrity: sha512-t0rzBq87m3fVcduHDUFhKmyyX+9eo6WQjZvf51Ea/M0Q7+T374Jp1aUiyUl0GKxp8M/OETVHSDvmkyPgvX+X2w==}
    engines: {node: '>=10'}
    dev: true

  /type-fest@3.11.1:
    resolution: {integrity: sha512-aCuRNRERRVh33lgQaJRlUxZqzfhzwTrsE98Mc3o3VXqmiaQdHacgUtJ0esp+7MvZ92qhtzKPeusaX6vIEcoreA==}
    engines: {node: '>=14.16'}

  /type-is@1.6.18:
    resolution: {integrity: sha512-TkRKr9sUTxEH8MdfuCSP7VizJyzRNMjj2J2do2Jr3Kym598JVdEksuzPQCnlFPW4ky9Q+iA+ma9BGm06XQBy8g==}
    engines: {node: '>= 0.6'}
    dependencies:
      media-typer: 0.3.0
      mime-types: 2.1.35
    dev: false

  /type@1.2.0:
    resolution: {integrity: sha512-+5nt5AAniqsCnu2cEQQdpzCAh33kVx8n0VoFidKpB1dVVLAN/F+bgVOqOJqOnEnrhp222clB5p3vUlD+1QAnfg==}

  /type@2.7.2:
    resolution: {integrity: sha512-dzlvlNlt6AXU7EBSfpAscydQ7gXB+pPGsPnfJnZpiNJBDj7IaJzQlBZYGdEi4R9HmPdBv2XmWJ6YUtoTa7lmCw==}

  /typed-array-length@1.0.4:
    resolution: {integrity: sha512-KjZypGq+I/H7HI5HlOoGHkWUUGq+Q0TPhQurLbyrVrvnKTBgzLhIJ7j6J/XTQOi0d1RjyZ0wdas8bKs2p0x3Ng==}
    dependencies:
      call-bind: 1.0.2
      for-each: 0.3.3
      is-typed-array: 1.1.10
    dev: false

  /typegram@4.3.0:
    resolution: {integrity: sha512-pS4STyOZoJ++Mwa9GPMTNjOwEzMkxFfFt1By6IbMOJfheP0utMP/H1ga6J9R4DTjAYBr0UDn4eQg++LpWBvcAg==}
    dev: false

  /typescript@4.9.5:
    resolution: {integrity: sha512-1FXk9E2Hm+QzZQ7z+McJiHL4NW1F2EzMu9Nq9i3zAaGqibafqYwCVU6WyWAuyQRRzOlxou8xZSyXLEN8oKj24g==}
    engines: {node: '>=4.2.0'}
    hasBin: true

  /ufo@1.1.2:
    resolution: {integrity: sha512-TrY6DsjTQQgyS3E3dBaOXf0TpPD8u9FVrVYmKVegJuFw51n/YB9XPt+U6ydzFG5ZIN7+DIjPbNmXoBj9esYhgQ==}

  /unbox-primitive@1.0.2:
    resolution: {integrity: sha512-61pPlCD9h51VoreyJ0BReideM3MDKMKnh6+V9L08331ipq6Q8OFXZYiqP6n/tbHx4s5I9uRhcye6BrbkizkBDw==}
    dependencies:
      call-bind: 1.0.2
      has-bigints: 1.0.2
      has-symbols: 1.0.3
      which-boxed-primitive: 1.0.2
    dev: false

  /unbzip2-stream@1.4.3:
    resolution: {integrity: sha512-mlExGW4w71ebDJviH16lQLtZS32VKqsSfk80GCfUlwT/4/hNRFsoscrF/c++9xinkMzECL1uL9DDwXqFWkruPg==}
    dependencies:
      buffer: 5.7.1
      through: 2.3.8
    dev: true

  /undefsafe@2.0.5:
    resolution: {integrity: sha512-WxONCrssBM8TSPRqN5EmsjVrsv4A8X12J4ArBiiayv3DyyG3ZlIg6yysuuSYdZsVz3TKcTg2fd//Ujd4CHV1iA==}
    dev: true

  /underscore@1.13.6:
    resolution: {integrity: sha512-+A5Sja4HP1M08MaXya7p5LvjuM7K6q/2EaC0+iovj/wOcMsTzMvDFbasi/oSapiwOlt252IqsKqPjCl7huKS0A==}
    dev: false

  /undici@5.22.1:
    resolution: {integrity: sha512-Ji2IJhFXZY0x/0tVBXeQwgPlLWw13GVzpsWPQ3rV50IFMMof2I55PZZxtm4P6iNq+L5znYN9nSTAq0ZyE6lSJw==}
    engines: {node: '>=14.0'}
    dependencies:
      busboy: 1.6.0

  /unfetch@4.2.0:
    resolution: {integrity: sha512-F9p7yYCn6cIW9El1zi0HI6vqpeIvBsr3dSuRO6Xuppb1u5rXpCPmMvLSyECLhybr9isec8Ohl0hPekMVrEinDA==}
    dev: false

  /universal-github-app-jwt@1.1.1:
    resolution: {integrity: sha512-G33RTLrIBMFmlDV4u4CBF7dh71eWwykck4XgaxaIVeZKOYZRAAxvcGMRFTUclVY6xoUPQvO4Ne5wKGxYm/Yy9w==}
    dependencies:
      '@types/jsonwebtoken': 9.0.2
      jsonwebtoken: 9.0.0
    dev: false

  /universal-user-agent@6.0.0:
    resolution: {integrity: sha512-isyNax3wXoKaulPDZWHQqbmIx1k2tb9fb3GGDBRxCscfYV2Ch7WxPArBsFEG8s/safwXTT7H4QGhaIkTp9447w==}
    dev: false

  /universalify@0.1.2:
    resolution: {integrity: sha512-rBJeI5CXAlmy1pV+617WB9J63U6XcazHHF2f2dbJix4XzpUF0RS3Zbj0FGIOCAva5P/d/GBOYaACQ1w+0azUkg==}
    engines: {node: '>= 4.0.0'}
    dev: false

  /unpipe@1.0.0:
    resolution: {integrity: sha512-pjy2bYhSsufwWlKwPc+l3cN7+wuJlK6uz0YdJEOlQDbl6jo/YlPi4mb8agUkVC8BF7V8NuzeyPNqRksA3hztKQ==}
    engines: {node: '>= 0.8'}
    dev: false

  /update-browserslist-db@1.0.11(browserslist@4.21.7):
    resolution: {integrity: sha512-dCwEFf0/oT85M1fHBg4F0jtLwJrutGoHSQXCh7u4o2t1drG+c0a9Flnqww6XUKSfQMPpJBRjU8d4RXB09qtvaA==}
    hasBin: true
    peerDependencies:
      browserslist: '>= 4.21.0'
    dependencies:
      browserslist: 4.21.7
      escalade: 3.1.1
      picocolors: 1.0.0

  /uri-js@4.4.1:
    resolution: {integrity: sha512-7rKUyy33Q1yc98pQ1DAmLtwX109F7TIfWlW1Ydo8Wl1ii1SeHieeh0HHfPeL2fMXK6z0s8ecKs9frCuLJvndBg==}
    dependencies:
      punycode: 2.3.0

  /url-join@4.0.1:
    resolution: {integrity: sha512-jk1+QP6ZJqyOiuEI9AEWQfju/nB2Pw466kbA0LEZljHwKeMgd9WrAEgEGxjPDD2+TNbbb37rTyhEfrCXfuKXnA==}
    dev: false

  /url-parse-lax@3.0.0:
    resolution: {integrity: sha512-NjFKA0DidqPa5ciFcSrXnAltTtzz84ogy+NebPvfEgAck0+TNg4UJ4IN+fB7zRZfbgUf0syOo9MDxFkDSMuFaQ==}
    engines: {node: '>=4'}
    dependencies:
      prepend-http: 2.0.0
    dev: false

  /url-parse@1.5.10:
    resolution: {integrity: sha512-WypcfiRhfeUP9vvF0j6rw0J3hrWrw6iZv3+22h6iRMJ/8z1Tj6XfLP4DsUix5MhMPnXpiHDoKyoZ/bdCkwBCiQ==}
    dependencies:
      querystringify: 2.2.0
      requires-port: 1.0.0
    dev: false

  /url-template@2.0.8:
    resolution: {integrity: sha512-XdVKMF4SJ0nP/O7XIPB0JwAEuT9lDIYnNsK8yGVe43y0AWoKeJNdv3ZNWh7ksJ6KqQFjOO6ox/VEitLnaVNufw==}
    dev: false

  /util-deprecate@1.0.2:
    resolution: {integrity: sha512-EPD5q1uXyFxJpCrLnCc1nHnq3gOa6DZBocAIiI2TaSCA7VCJ1UJDMagCzIkXNsUYfD1daK//LTEQ8xiIbrHtcw==}

  /utils-merge@1.0.1:
    resolution: {integrity: sha512-pMZTvIkT1d+TFGvDOqodOclx0QWkkgi6Tdoa8gC8ffGAAqz9pzPTZWAybbsHHoED/ztMtkv/VoYTYyShUn81hA==}
    engines: {node: '>= 0.4.0'}
    dev: false

  /uuid@3.4.0:
    resolution: {integrity: sha512-HjSDRw6gZE5JMggctHBcjVak08+KEVhSIiDzFnT9S9aegmp85S/bReBVTb4QTFaRNptJ9kuYaNhnbNEOkbKb/A==}
    deprecated: Please upgrade  to version 7 or higher.  Older versions may use Math.random() in certain circumstances, which is known to be problematic.  See https://v8.dev/blog/math-random for details.
    hasBin: true
    dev: false

  /uuid@8.3.2:
    resolution: {integrity: sha512-+NYs2QeMWy+GWFOEm9xnn6HCDp0l7QBD7ml8zLUmJ+93Q5NF0NocErnwkTkXVFNiX3/fpC6afS8Dhb/gz7R7eg==}
    hasBin: true
    dev: false

  /uuid@9.0.0:
    resolution: {integrity: sha512-MXcSTerfPa4uqyzStbRoTgt5XIe3x5+42+q1sDuy3R5MDk66URdLMOZe5aPX/SQd+kuYAh0FdP/pO28IkQyTeg==}
    hasBin: true
    dev: false

  /v8-compile-cache-lib@3.0.1:
    resolution: {integrity: sha512-wa7YjyUGfNZngI/vtK0UHAN+lgDCxBPCylVXGp0zu59Fz5aiGtNXaq3DhIov063MorB+VfufLh3JlF2KdTK3xg==}

  /v8-to-istanbul@9.1.0:
    resolution: {integrity: sha512-6z3GW9x8G1gd+JIIgQQQxXuiJtCXeAjp6RaPEPLv62mH3iPHPxV6W3robxtCzNErRo6ZwTmzWhsbNvjyEBKzKA==}
    engines: {node: '>=10.12.0'}
    dependencies:
      '@jridgewell/trace-mapping': 0.3.18
      '@types/istanbul-lib-coverage': 2.0.4
      convert-source-map: 1.9.0
    dev: true

  /vary@1.1.2:
    resolution: {integrity: sha512-BNGbWLfd0eUPabhkXUVm0j8uuvREyTh5ovRa/dyow/BqAbZJyC+5fU+IzQOzmAKzYqYRAISoRhdQr3eIZ/PXqg==}
    engines: {node: '>= 0.8'}
    dev: false

  /verror@1.10.0:
    resolution: {integrity: sha512-ZZKSmDAEFOijERBLkmYfJ+vmk3w+7hOLYDNkRCuRuMJGEmqYNCNLyBBFwWKVMhfwaEF3WOd0Zlw86U/WC/+nYw==}
    engines: {'0': node >=0.6.0}
    dependencies:
      assert-plus: 1.0.0
      core-util-is: 1.0.2
      extsprintf: 1.4.1
    dev: false

  /verror@1.10.1:
    resolution: {integrity: sha512-veufcmxri4e3XSrT0xwfUR7kguIkaxBeosDg00yDWhk49wdwkSUrvvsm7nc75e1PUyvIeZj6nS8VQRYz2/S4Xg==}
    engines: {node: '>=0.6.0'}
    dependencies:
      assert-plus: 1.0.0
      core-util-is: 1.0.2
      extsprintf: 1.4.1

  /vite-node@0.33.0(@types/node@18.16.16):
    resolution: {integrity: sha512-19FpHYbwWWxDr73ruNahC+vtEdza52kA90Qb3La98yZ0xULqV8A5JLNPUff0f5zID4984tW7l3DH2przTJUZSw==}
    engines: {node: '>=v14.18.0'}
    hasBin: true
    dependencies:
      cac: 6.7.14
      debug: 4.3.4
      mlly: 1.4.0
      pathe: 1.1.1
      picocolors: 1.0.0
      vite: 4.4.4(@types/node@18.16.16)
    transitivePeerDependencies:
      - '@types/node'
      - less
      - lightningcss
      - sass
      - stylus
      - sugarss
      - supports-color
      - terser

  /vite@4.4.4(@types/node@18.16.16):
    resolution: {integrity: sha512-4mvsTxjkveWrKDJI70QmelfVqTm+ihFAb6+xf4sjEU2TmUCTlVX87tmg/QooPEMQb/lM9qGHT99ebqPziEd3wg==}
    engines: {node: ^14.18.0 || >=16.0.0}
    hasBin: true
    peerDependencies:
      '@types/node': '>= 14'
      less: '*'
      lightningcss: ^1.21.0
      sass: '*'
      stylus: '*'
      sugarss: '*'
      terser: ^5.4.0
    peerDependenciesMeta:
      '@types/node':
        optional: true
      less:
        optional: true
      lightningcss:
        optional: true
      sass:
        optional: true
      stylus:
        optional: true
      sugarss:
        optional: true
      terser:
        optional: true
    dependencies:
      '@types/node': 18.16.16
      esbuild: 0.18.12
      postcss: 8.4.26
      rollup: 3.26.2
    optionalDependencies:
      fsevents: 2.3.2

  /vitest@0.33.0:
    resolution: {integrity: sha512-1CxaugJ50xskkQ0e969R/hW47za4YXDUfWJDxip1hwbnhUjYolpfUn2AMOulqG/Dtd9WYAtkHmM/m3yKVrEejQ==}
    engines: {node: '>=v14.18.0'}
    hasBin: true
    peerDependencies:
      '@edge-runtime/vm': '*'
      '@vitest/browser': '*'
      '@vitest/ui': '*'
      happy-dom: '*'
      jsdom: '*'
      playwright: '*'
      safaridriver: '*'
      webdriverio: '*'
    peerDependenciesMeta:
      '@edge-runtime/vm':
        optional: true
      '@vitest/browser':
        optional: true
      '@vitest/ui':
        optional: true
      happy-dom:
        optional: true
      jsdom:
        optional: true
      playwright:
        optional: true
      safaridriver:
        optional: true
      webdriverio:
        optional: true
    dependencies:
      '@types/chai': 4.3.5
      '@types/chai-subset': 1.3.3
      '@types/node': 18.16.16
      '@vitest/expect': 0.33.0
      '@vitest/runner': 0.33.0
      '@vitest/snapshot': 0.33.0
      '@vitest/spy': 0.33.0
      '@vitest/utils': 0.33.0
      acorn: 8.10.0
      acorn-walk: 8.2.0
      cac: 6.7.14
      chai: 4.3.7
      debug: 4.3.4
      local-pkg: 0.4.3
      magic-string: 0.30.1
      pathe: 1.1.1
      picocolors: 1.0.0
      std-env: 3.3.3
      strip-literal: 1.0.1
      tinybench: 2.5.0
      tinypool: 0.6.0
      vite: 4.4.4(@types/node@18.16.16)
      vite-node: 0.33.0(@types/node@18.16.16)
      why-is-node-running: 2.2.2
    transitivePeerDependencies:
      - less
      - lightningcss
      - sass
      - stylus
      - sugarss
      - supports-color
      - terser

  /walker@1.0.8:
    resolution: {integrity: sha512-ts/8E8l5b7kY0vlWLewOkDXMmPdLcVV4GmOQLyxuSswIJsweeFZtAsMF7k1Nszz+TYBQrlYRmzOnr398y1JemQ==}
    dependencies:
      makeerror: 1.0.12
    dev: true

  /warning@4.0.3:
    resolution: {integrity: sha512-rpJyN222KWIvHJ/F53XSZv0Zl/accqHR8et1kpaMTD/fLCRxtV8iX8czMzY7sVZupTI3zcUTg8eycS2kNF9l6w==}
    dependencies:
      loose-envify: 1.4.0
    dev: false

  /weak-map@1.0.8:
    resolution: {integrity: sha512-lNR9aAefbGPpHO7AEnY0hCFjz1eTkWCXYvkTRrTHs9qv8zJp+SkVYpzfLIFXQQiG3tVvbNFQgVg2bQS8YGgxyw==}
    dev: false

  /web-streams-polyfill@3.2.1:
    resolution: {integrity: sha512-e0MO3wdXWKrLbL0DgGnUV7WHVuw9OUvL4hjgnPkIeEvESk74gAITi5G606JtZPp39cd8HA9VQzCIvA49LpPN5Q==}
    engines: {node: '>= 8'}
    dev: false

  /webidl-conversions@3.0.1:
    resolution: {integrity: sha512-2JAn3z8AR6rjK8Sm8orRC0h/bcl/DqL7tRPdGZ4I1CjdF+EaMLmYxBHyXuKL849eucPFhvBoxMsflfOb8kxaeQ==}

  /whatsapp-api-js@0.8.2:
    resolution: {integrity: sha512-n/Wt7VO7D+8InLchNmQ6LmqFC6kLnyRgu6Slo8v0kVt3JgvnZsPrp178OpsxVn50jFECxasKqEaZXBF/SIN36g==}
    engines: {node: '>=16.0.0'}
    dependencies:
      undici: 5.22.1
    dev: false

  /whatwg-url@5.0.0:
    resolution: {integrity: sha512-saE57nupxk6v3HY35+jzBwYa0rKSy0XR8JSxZPwgLr7ys0IBzhGviA1/TUGJLmSVqs8pb9AnvICXEuOHLprYTw==}
    dependencies:
      tr46: 0.0.3
      webidl-conversions: 3.0.1

  /which-boxed-primitive@1.0.2:
    resolution: {integrity: sha512-bwZdv0AKLpplFY2KZRX6TvyuN7ojjr7lwkg6ml0roIy9YeuSr7JS372qlNW18UQYzgYK9ziGcerWqZOmEn9VNg==}
    dependencies:
      is-bigint: 1.0.4
      is-boolean-object: 1.1.2
      is-number-object: 1.0.7
      is-string: 1.0.7
      is-symbol: 1.0.4
    dev: false

  /which-typed-array@1.1.9:
    resolution: {integrity: sha512-w9c4xkx6mPidwp7180ckYWfMmvxpjlZuIudNtDf4N/tTAUB8VJbX25qZoAsrtGuYNnGw3pa0AXgbGKRB8/EceA==}
    engines: {node: '>= 0.4'}
    dependencies:
      available-typed-arrays: 1.0.5
      call-bind: 1.0.2
      for-each: 0.3.3
      gopd: 1.0.1
      has-tostringtag: 1.0.0
      is-typed-array: 1.1.10
    dev: false

  /which@2.0.2:
    resolution: {integrity: sha512-BLI3Tl1TW3Pvl70l3yq3Y64i+awpwXqsGBYWkkqMtnbXgrMD+yj7rhW0kuEDxzJaYXGjEW5ogapKNMEKNMjibA==}
    engines: {node: '>= 8'}
    hasBin: true
    dependencies:
      isexe: 2.0.0

  /why-is-node-running@2.2.2:
    resolution: {integrity: sha512-6tSwToZxTOcotxHeA+qGCq1mVzKR3CwcJGmVcY+QE8SHy6TnpFnh8PAvPNHYr7EcuVeG0QSMxtYCuO1ta/G/oA==}
    engines: {node: '>=8'}
    hasBin: true
    dependencies:
      siginfo: 2.0.0
      stackback: 0.0.2

  /widest-line@3.1.0:
    resolution: {integrity: sha512-NsmoXalsWVDMGupxZ5R08ka9flZjjiLvHVAWYOKtiKM8ujtZWr9cRffak+uSE48+Ob8ObalXpwyeUiyDD6QFgg==}
    engines: {node: '>=8'}
    dependencies:
      string-width: 4.2.3
    dev: false

  /winston-transport@4.5.0:
    resolution: {integrity: sha512-YpZzcUzBedhlTAfJg6vJDlyEai/IFMIVcaEZZyl3UXIl4gmqRpU7AE89AHLkbzLUsv0NVmw7ts+iztqKxxPW1Q==}
    engines: {node: '>= 6.4.0'}
    dependencies:
      logform: 2.5.1
      readable-stream: 3.6.2
      triple-beam: 1.3.0

  /winston@3.9.0:
    resolution: {integrity: sha512-jW51iW/X95BCW6MMtZWr2jKQBP4hV5bIDq9QrIjfDk6Q9QuxvTKEAlpUNAzP+HYHFFCeENhph16s0zEunu4uuQ==}
    engines: {node: '>= 12.0.0'}
    dependencies:
      '@colors/colors': 1.5.0
      '@dabh/diagnostics': 2.0.3
      async: 3.2.4
      is-stream: 2.0.1
      logform: 2.5.1
      one-time: 1.0.0
      readable-stream: 3.6.2
      safe-stable-stringify: 2.4.3
      stack-trace: 0.0.10
      triple-beam: 1.3.0
      winston-transport: 4.5.0

  /word-wrap@1.2.3:
    resolution: {integrity: sha512-Hz/mrNwitNRh/HUAtM/VT/5VH+ygD6DV7mYKZAtHOrbs8U7lvPS6xf7EJKMF0uW1KJCl0H701g3ZGus+muE5vQ==}
    engines: {node: '>=0.10.0'}
    dev: false

  /wrap-ansi@7.0.0:
    resolution: {integrity: sha512-YVGIj2kamLSTxw6NsZjoBxfSwsn0ycdesmc4p+Q21c5zPuZ1pl+NfxVdxPtdHvmNVOQ6XSYG4AUtyt/Fi7D16Q==}
    engines: {node: '>=10'}
    dependencies:
      ansi-styles: 4.3.0
      string-width: 4.2.3
      strip-ansi: 6.0.1

  /wrappy@1.0.2:
    resolution: {integrity: sha512-l4Sp/DRseor9wL6EvV2+TuQn63dMkPjZ/sp9XkghTEbV9KlPS1xUsZ3u7/IQO4wxtcFB4bgpQPRcR3QCvezPcQ==}

  /write-file-atomic@4.0.2:
    resolution: {integrity: sha512-7KxauUdBmSdWnmpaGFg+ppNjKF8uNLry8LyzjauQDOVONfFLNKrKvQOxZ/VuTIcS/gge/YNahf5RIIQWTSarlg==}
    engines: {node: ^12.13.0 || ^14.15.0 || >=16.0.0}
    dependencies:
      imurmurhash: 0.1.4
      signal-exit: 3.0.7
    dev: true

  /ws@7.5.9:
    resolution: {integrity: sha512-F+P9Jil7UiSKSkppIiD94dN07AwvFixvLIj1Og1Rl9GGMuNipJnV9JzjD6XuqmAeiswGvUmNLjr5cFuXwNS77Q==}
    engines: {node: '>=8.3.0'}
    peerDependencies:
      bufferutil: ^4.0.1
      utf-8-validate: ^5.0.2
    peerDependenciesMeta:
      bufferutil:
        optional: true
      utf-8-validate:
        optional: true
    dev: false

  /ws@8.13.0:
    resolution: {integrity: sha512-x9vcZYTrFPC7aSIbj7sRCYo7L/Xb8Iy+pW0ng0wt2vCJv7M9HOMy0UoN3rr+IFC7hb7vXoqS+P9ktyLLLhO+LA==}
    engines: {node: '>=10.0.0'}
    peerDependencies:
      bufferutil: ^4.0.1
      utf-8-validate: '>=5.0.2'
    peerDependenciesMeta:
      bufferutil:
        optional: true
      utf-8-validate:
        optional: true
    dev: false

  /xml2js@0.5.0:
    resolution: {integrity: sha512-drPFnkQJik/O+uPKpqSgr22mpuFHqKdbS835iAQrUC73L2F5WkboIRd63ai/2Yg6I1jzifPFKH2NTK+cfglkIA==}
    engines: {node: '>=4.0.0'}
    dependencies:
      sax: 1.2.4
      xmlbuilder: 11.0.1
    dev: false

  /xmlbuilder@11.0.1:
    resolution: {integrity: sha512-fDlsI/kFEx7gLvbecc0/ohLG50fugQp8ryHzMTuW9vSa1GJ0XYWKnhsUx7oie3G98+r56aTQIUB4kht42R3JvA==}
    engines: {node: '>=4.0'}
    dev: false

  /xmlbuilder@13.0.2:
    resolution: {integrity: sha512-Eux0i2QdDYKbdbA6AM6xE4m6ZTZr4G4xF9kahI2ukSEMCzwce2eX9WlTI5J3s+NU7hpasFsr8hWIONae7LluAQ==}
    engines: {node: '>=6.0'}
    dev: false

  /xpath.js@1.1.0:
    resolution: {integrity: sha512-jg+qkfS4K8E7965sqaUl8mRngXiKb3WZGfONgE18pr03FUQiuSV6G+Ej4tS55B+rIQSFEIw3phdVAQ4pPqNWfQ==}
    engines: {node: '>=0.4.0'}
    dev: false

  /xtend@4.0.2:
    resolution: {integrity: sha512-LKYU1iAXJXUgAXn9URjiu+MWhyUXHsvfp7mcuYm9dSUKK0/CjtrUwFAxD82/mCWbtLsGjFIad0wIsod4zrTAEQ==}
    engines: {node: '>=0.4'}

  /y18n@5.0.8:
    resolution: {integrity: sha512-0pfFzegeDWJHJIAmTLRP2DwHjdF5s7jo9tuztdQxAhINCdvS+3nGINqPd00AphqJR/0LhANUS6/+7SCb98YOfA==}
    engines: {node: '>=10'}

  /yallist@3.1.1:
    resolution: {integrity: sha512-a4UGQaWPH59mOXUYnAG2ewncQS4i4F43Tv3JoAM+s2VDAmS9NsK8GpDMLrCHPksFT7h3K6TOoUNn2pb7RoXx4g==}

  /yallist@4.0.0:
    resolution: {integrity: sha512-3wdGidZyq5PB084XLES5TpOSRA3wjXAlIWMhum2kRcv/41Sn2emQ0dycQW4uZXLejwKvg6EsvbdlVL+FYEct7A==}

  /yaml@1.10.2:
    resolution: {integrity: sha512-r3vXyErRCYJ7wg28yvBY5VSoAF8ZvlcW9/BwUzEtUsjvX/DKs24dIkuwjtuprwJJHsbyUbLApepYTR1BN4uHrg==}
    engines: {node: '>= 6'}
    dev: true

  /yaml@2.3.1:
    resolution: {integrity: sha512-2eHWfjaoXgTBC2jNM1LRef62VQa0umtvRiDSk6HSzW7RvS5YtkabJrwYLLEKWBc8a5U2PTSCs+dJjUTJdlHsWQ==}
    engines: {node: '>= 14'}
    dev: false

  /yargs-parser@21.1.1:
    resolution: {integrity: sha512-tVpsJW7DdjecAiFpbIB1e3qxIQsE6NoPc5/eTdrbbIC4h0LVsWhnoa3g+m2HclBIujHzsxZ4VJVA+GUuc2/LBw==}
    engines: {node: '>=12'}

  /yargs@17.7.2:
    resolution: {integrity: sha512-7dSzzRQ++CKnNI/krKnYRV7JKKPUXMEh61soaHKg9mrWEhzFWhFnxPxGl+69cD1Ou63C13NUPCnmIcrvqCuM6w==}
    engines: {node: '>=12'}
    dependencies:
      cliui: 8.0.1
      escalade: 3.1.1
      get-caller-file: 2.0.5
      require-directory: 2.1.1
      string-width: 4.2.3
      y18n: 5.0.8
      yargs-parser: 21.1.1

  /yauzl@2.10.0:
    resolution: {integrity: sha512-p4a9I6X6nu6IhoGmBqAcbJy1mlC4j27vEPZX9F4L4/vZT3Lyq1VkFHw/V/PUcB9Buo+DG3iHkT0x3Qya58zc3g==}
    dependencies:
      buffer-crc32: 0.2.13
      fd-slicer: 1.1.0
    dev: true

  /yn@3.1.1:
    resolution: {integrity: sha512-Ux4ygGWsu2c7isFWe8Yu1YluJmqVhxqK2cLXNQA5AcC3QfbGNpM7fu0Y8b/z16pXLnFxZYvWhd3fhBY9DLmC6Q==}
    engines: {node: '>=6'}

  /yn@4.0.0:
    resolution: {integrity: sha512-huWiiCS4TxKc4SfgmTwW1K7JmXPPAmuXWYy4j9qjQo4+27Kni8mGhAAi1cloRWmBe2EqcLgt3IGqQoRL/MtPgg==}
    engines: {node: '>=10'}
    dev: false

  /yocto-queue@0.1.0:
    resolution: {integrity: sha512-rVksvsnNCdJ/ohGc6xgPwyN8eheCxsiLM8mxuE/t/mOVqJewPuO1miLpTHQiRgTKCLexL4MeAFVagts7HmNZ2Q==}
    engines: {node: '>=10'}

  /yocto-queue@1.0.0:
    resolution: {integrity: sha512-9bnSc/HEW2uRy67wc+T8UwauLuPJVn28jb+GtJY16iiKWyvmYJRXVT4UamsAEGQfPohgr2q4Tq0sQbQlxTfi1g==}
    engines: {node: '>=12.20'}

  /zod@1.11.17:
    resolution: {integrity: sha512-UzIwO92D0dSFwIRyyqAfRXICITLjF0IP8tRbEK/un7adirMssWZx8xF/1hZNE7t61knWZ+lhEuUvxlu2MO8qqA==}
    dev: false

  /zod@3.21.4:
    resolution: {integrity: sha512-m46AKbrzKVzOzs/DZgVnG5H55N1sv1M8qZU3A8RIKbs3mrACDNeIOeilDymVb2HdmP8uwshOCF4uJ8uM9rCqJw==}<|MERGE_RESOLUTION|>--- conflicted
+++ resolved
@@ -497,11 +497,7 @@
         specifier: ^4.9.4
         version: 4.9.5
 
-<<<<<<< HEAD
-  integrations/shopify:
-=======
   integrations/notion:
->>>>>>> 25d9abd9
     dependencies:
       '@botpress/client':
         specifier: workspace:*
@@ -509,49 +505,6 @@
       '@botpress/sdk':
         specifier: workspace:*
         version: link:../../packages/sdk
-<<<<<<< HEAD
-      axios:
-        specifier: ^1.4.0
-        version: 1.4.0
-      zod:
-        specifier: ^3.21.4
-=======
-      '@botpress/sdk-addons':
-        specifier: workspace:*
-        version: link:../../packages/sdk-addons
-      '@notionhq/client':
-        specifier: ^2.2.7
-        version: 2.2.7
-      zod:
-        specifier: ^3.20.6
->>>>>>> 25d9abd9
-        version: 3.21.4
-    devDependencies:
-      '@tsconfig/node18-strictest':
-        specifier: ^1.0.0
-        version: 1.0.0
-      '@types/node':
-        specifier: ^18.11.17
-        version: 18.16.0
-<<<<<<< HEAD
-      prettier:
-        specifier: ^2.8.1
-        version: 2.8.8
-=======
->>>>>>> 25d9abd9
-      ts-node:
-        specifier: ^10.9.1
-        version: 10.9.1(@types/node@18.16.0)(typescript@4.9.5)
-      typescript:
-        specifier: ^4.9.4
-        version: 4.9.5
-<<<<<<< HEAD
-=======
-      vitest:
-        specifier: ^0.33.0
-        version: 0.33.0
->>>>>>> 25d9abd9
-
   integrations/slack:
     dependencies:
       '@botpress/sdk':
