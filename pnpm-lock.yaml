--- conflicted
+++ resolved
@@ -2160,11 +2160,7 @@
     dependencies:
       '@anatine/zod-openapi': 1.14.0(openapi3-ts@2.0.2)(zod@3.20.6)
       '@readme/openapi-parser': 2.5.0(openapi-types@12.1.3)
-<<<<<<< HEAD
-      axios: 1.6.5
-=======
       axios: 1.6.7
->>>>>>> 9cf72525
       chalk: 4.1.2
       decompress: 4.2.1
       execa: 6.1.0
@@ -4494,11 +4490,7 @@
   /axios@0.21.4(debug@4.3.4):
     resolution: {integrity: sha512-ut5vewkiu8jjGBdqpM44XxjuCjq9LAKeHVmoVfHVzy8eHgxxq8SbAVQNovDA8mVi05kP0Ea/n/UzcSHcTJQfNg==}
     dependencies:
-<<<<<<< HEAD
-      follow-redirects: 1.15.4(debug@4.3.4)
-=======
       follow-redirects: 1.15.5(debug@4.3.4)
->>>>>>> 9cf72525
     transitivePeerDependencies:
       - debug
     dev: false
@@ -4506,11 +4498,7 @@
   /axios@0.24.0:
     resolution: {integrity: sha512-Q6cWsys88HoPgAaFAVUb0WpPk0O8iTeisR9IMqy9G8AbO4NlpVknrnQS03zzF9PGAWgO3cgletO3VjV/P7VztA==}
     dependencies:
-<<<<<<< HEAD
-      follow-redirects: 1.15.4(debug@4.3.4)
-=======
       follow-redirects: 1.15.5(debug@4.3.4)
->>>>>>> 9cf72525
     transitivePeerDependencies:
       - debug
     dev: false
@@ -4518,11 +4506,7 @@
   /axios@0.25.0:
     resolution: {integrity: sha512-cD8FOb0tRH3uuEe6+evtAbgJtfxr7ly3fQjYcMcuPlgkwVS9xboaVIpcDV+cYQe+yGykgwZCs1pzjntcGa6l5g==}
     dependencies:
-<<<<<<< HEAD
-      follow-redirects: 1.15.4(debug@4.3.4)
-=======
       follow-redirects: 1.15.5(debug@4.3.4)
->>>>>>> 9cf72525
     transitivePeerDependencies:
       - debug
     dev: false
@@ -4530,11 +4514,7 @@
   /axios@0.26.1:
     resolution: {integrity: sha512-fPwcX4EvnSHuInCMItEhAGnaSEXRBjtzh9fOtsE6E1G6p7vl7edEeZe11QHf18+6+9gR5PbKV/sGKNaD8YaMeA==}
     dependencies:
-<<<<<<< HEAD
-      follow-redirects: 1.15.4(debug@4.3.4)
-=======
       follow-redirects: 1.15.5(debug@4.3.4)
->>>>>>> 9cf72525
     transitivePeerDependencies:
       - debug
     dev: false
@@ -4588,17 +4568,10 @@
       - debug
     dev: false
 
-<<<<<<< HEAD
-  /axios@1.6.5:
-    resolution: {integrity: sha512-Ii012v05KEVuUoFWmMW/UQv9aRIc3ZwkWDcM+h5Il8izZCtRVpDUfwpoFf7eOtajT3QiGR4yDUx7lPqHJULgbg==}
-    dependencies:
-      follow-redirects: 1.15.4(debug@4.3.4)
-=======
   /axios@1.6.7:
     resolution: {integrity: sha512-/hDJGff6/c7u0hDkvkGxR/oy6CbCs8ziCsC7SqmhjfozqiJGc8Z11wrv9z9lYfY4K8l+H9TpjcMDX0xOZmx+RA==}
     dependencies:
       follow-redirects: 1.15.5(debug@4.3.4)
->>>>>>> 9cf72525
       form-data: 4.0.0
       proxy-from-env: 1.1.0
     transitivePeerDependencies:
@@ -6604,13 +6577,8 @@
         optional: true
     dev: false
 
-<<<<<<< HEAD
-  /follow-redirects@1.15.4(debug@4.3.4):
-    resolution: {integrity: sha512-Cr4D/5wlrb0z9dgERpUL3LrmPKVDsETIJhaCMeDfuFYcqa5bldGV6wBsAN6X/vxlXQtFBMrXdXxdL8CbDTGniw==}
-=======
   /follow-redirects@1.15.5(debug@4.3.4):
     resolution: {integrity: sha512-vSFWUON1B+yAw1VN4xMfxgn5fTUiaOzAJCKBwIIgT/+7CuGy9+r+5gITvP62j3RmaD5Ph65UaERdOSRGUzZtgw==}
->>>>>>> 9cf72525
     engines: {node: '>=4.0'}
     peerDependencies:
       debug: '*'
@@ -10338,11 +10306,7 @@
   /trello.js@1.2.6:
     resolution: {integrity: sha512-ds7prbYHRp1SeNsDHTbLLfN1dOTBfg1AZ+/hnov25aglveFTNK7q/1KSRC533Fcyep7PdngjpWUKpjlGlkFl/Q==}
     dependencies:
-<<<<<<< HEAD
-      axios: 1.6.5
-=======
       axios: 1.6.7
->>>>>>> 9cf72525
       form-data: 4.0.0
       tslib: 2.6.2
     transitivePeerDependencies:
