lockfileVersion: '6.0'

settings:
  autoInstallPeers: true
  excludeLinksFromLockfile: false

importers:

  .:
    dependencies:
      '@botpress/cli':
        specifier: workspace:*
        version: link:packages/cli
      '@botpress/sdk':
        specifier: workspace:^
        version: link:packages/sdk
      '@bpinternal/depsynky':
        specifier: ^0.0.1
        version: 0.0.1
      '@types/node':
        specifier: ^18.11.18
        version: 18.16.16
      '@typescript-eslint/eslint-plugin':
        specifier: ^5.47.0
        version: 5.59.8(@typescript-eslint/parser@5.59.8)(eslint@8.41.0)(typescript@4.9.5)
      '@typescript-eslint/parser':
        specifier: ^5.47.0
        version: 5.59.8(eslint@8.41.0)(typescript@4.9.5)
      eslint:
        specifier: ^8.30.0
        version: 8.41.0
      eslint-config-prettier:
        specifier: ^8.5.0
        version: 8.8.0(eslint@8.41.0)
      eslint-plugin-import:
        specifier: ^2.26.0
        version: 2.27.5(@typescript-eslint/parser@5.59.8)(eslint@8.41.0)
      eslint-plugin-jsdoc:
        specifier: ^39.6.4
        version: 39.9.1(eslint@8.41.0)
      eslint-plugin-prettier:
        specifier: ^4.2.1
        version: 4.2.1(eslint-config-prettier@8.8.0)(eslint@8.41.0)(prettier@2.8.8)
      eslint-plugin-unused-imports:
        specifier: ^2.0.0
        version: 2.0.0(@typescript-eslint/eslint-plugin@5.59.8)(eslint@8.41.0)
      prettier:
        specifier: ^2.8.1
        version: 2.8.8
      retry-cli:
        specifier: ^0.7.0
        version: 0.7.0
      ts-node:
        specifier: ^10.9.1
        version: 10.9.1(@types/node@18.16.16)(typescript@4.9.5)
      turbo:
        specifier: ^1.13.3
        version: 1.13.3
      typescript:
        specifier: ^4.9.4
        version: 4.9.5
      vitest:
        specifier: ^0.33.0
        version: 0.33.0

  bots/bugbuster:
    dependencies:
      '@botpress/client':
        specifier: workspace:*
        version: link:../../packages/client
      '@botpress/sdk':
        specifier: workspace:*
        version: link:../../packages/sdk
    devDependencies:
      '@botpress/cli':
        specifier: workspace:*
        version: link:../../packages/cli
      '@bpinternal/es-node':
        specifier: ^0.0.5
        version: 0.0.5
      '@types/node':
        specifier: ^18.11.17
        version: 18.16.0
      execa:
        specifier: ^8.0.1
        version: 8.0.1
      typescript:
        specifier: ^4.9.4
        version: 4.9.5

  bots/hello-world:
    dependencies:
      '@botpress/cli':
        specifier: workspace:*
        version: link:../../packages/cli
      '@botpress/client':
        specifier: workspace:*
        version: link:../../packages/client
      '@botpress/sdk':
        specifier: workspace:*
        version: link:../../packages/sdk
    devDependencies:
      '@types/json-schema':
        specifier: ^7.0.11
        version: 7.0.12
      '@types/node':
        specifier: ^18.11.17
        version: 18.16.16
      esbuild:
        specifier: ^0.15.18
        version: 0.15.18
      nodemon:
        specifier: ^2.0.20
        version: 2.0.22
      ts-node:
        specifier: ^10.9.1
        version: 10.9.1(@types/node@18.16.16)(typescript@4.9.5)
      typescript:
        specifier: ^4.9.4
        version: 4.9.5

  bots/hit-looper:
    dependencies:
      '@botpress/client':
        specifier: workspace:*
        version: link:../../packages/client
      '@botpress/sdk':
        specifier: workspace:*
        version: link:../../packages/sdk
    devDependencies:
      '@bpinternal/es-node':
        specifier: ^0.0.5
        version: 0.0.5
      '@types/node':
        specifier: ^18.11.17
        version: 18.16.0
      execa:
        specifier: ^8.0.1
        version: 8.0.1
      typescript:
        specifier: ^4.9.4
        version: 4.9.5

  bots/sheetzy:
    dependencies:
      '@botpress/client':
        specifier: workspace:*
        version: link:../../packages/client
      '@botpress/sdk':
        specifier: workspace:*
        version: link:../../packages/sdk
    devDependencies:
      '@bpinternal/es-node':
        specifier: ^0.0.5
        version: 0.0.5
      '@types/node':
        specifier: ^18.11.17
        version: 18.16.16
      execa:
        specifier: ^8.0.1
        version: 8.0.1
      typescript:
        specifier: ^4.9.4
        version: 4.9.5

  bots/sinlin:
    dependencies:
      '@botpress/client':
        specifier: workspace:*
        version: link:../../packages/client
      '@botpress/sdk':
        specifier: workspace:*
        version: link:../../packages/sdk
      lodash:
        specifier: ^4.17.21
        version: 4.17.21
    devDependencies:
      '@botpress/cli':
        specifier: workspace:*
        version: link:../../packages/cli
      '@bpinternal/es-node':
        specifier: ^0.0.5
        version: 0.0.5
      '@types/lodash':
        specifier: ^4.14.191
        version: 4.14.195
      '@types/node':
        specifier: ^18.11.17
        version: 18.19.10
      execa:
        specifier: ^8.0.1
        version: 8.0.1
      typescript:
        specifier: ^4.9.4
        version: 4.9.5

  integrations/anthropic:
    dependencies:
      '@anthropic-ai/sdk':
        specifier: ^0.24.0
        version: 0.24.0
      '@botpress/client':
        specifier: workspace:*
        version: link:../../packages/client
      '@botpress/common':
        specifier: workspace:*
        version: link:../../packages/common
      '@botpress/sdk':
        specifier: workspace:*
        version: link:../../packages/sdk
    devDependencies:
      '@types/node':
        specifier: ^18.11.17
        version: 18.19.10
      ts-node:
        specifier: ^10.9.1
        version: 10.9.2(@types/node@18.19.10)(typescript@4.9.5)
      typescript:
        specifier: ^4.9.4
        version: 4.9.5

  integrations/asana:
    dependencies:
      '@botpress/sdk':
        specifier: workspace:*
        version: link:../../packages/sdk
      '@botpress/sdk-addons':
        specifier: workspace:*
        version: link:../../packages/sdk-addons
      asana:
        specifier: ^1.0.2
        version: 1.0.2
    devDependencies:
      '@botpress/cli':
        specifier: workspace:*
        version: link:../../packages/cli
      '@botpress/client':
        specifier: workspace:*
        version: link:../../packages/client
      '@sentry/cli':
        specifier: ^2.18.1
        version: 2.18.1
      '@types/asana':
        specifier: ^0.18.12
        version: 0.18.12
      '@types/node':
        specifier: ^18.11.17
        version: 18.16.0
      ts-node:
        specifier: ^10.9.1
        version: 10.9.1(@types/node@18.16.0)(typescript@4.9.5)
      typescript:
        specifier: ^4.9.4
        version: 4.9.5

  integrations/browser:
    dependencies:
      '@botpress/sdk':
        specifier: workspace:*
        version: link:../../packages/sdk
      axios:
        specifier: ^1.7.2
        version: 1.7.2
    devDependencies:
      '@types/node':
        specifier: ^18.11.17
        version: 18.19.10
      ts-node:
        specifier: ^10.9.1
        version: 10.9.2(@types/node@18.19.10)(typescript@4.9.5)
      typescript:
        specifier: ^4.9.4
        version: 4.9.5

  integrations/charts:
    dependencies:
      '@botpress/sdk':
        specifier: workspace:*
        version: link:../../packages/sdk
      axios:
        specifier: ^1.7.2
        version: 1.7.2
    devDependencies:
      '@types/node':
        specifier: ^18.11.17
        version: 18.19.10
      chart.js:
        specifier: ^3.9.1
        version: 3.9.1
      ts-node:
        specifier: ^10.9.1
        version: 10.9.2(@types/node@18.19.10)(typescript@4.9.5)
      typescript:
        specifier: ^4.9.4
        version: 4.9.5

  integrations/dalle:
    dependencies:
      '@botpress/client':
        specifier: workspace:*
        version: link:../../packages/client
      '@botpress/sdk':
        specifier: workspace:*
        version: link:../../packages/sdk
      axios:
        specifier: ^1.6.7
        version: 1.6.7
    devDependencies:
      '@botpress/cli':
        specifier: workspace:*
        version: link:../../packages/cli
      '@types/node':
        specifier: ^18.19.10
        version: 18.19.10
      ts-node:
        specifier: ^10.9.2
        version: 10.9.2(@types/node@18.19.10)(typescript@4.9.5)
      typescript:
        specifier: ^4.9.5
        version: 4.9.5

  integrations/discord:
    dependencies:
      '@botpress/client':
        specifier: workspace:*
        version: link:../../packages/client
      '@botpress/sdk':
        specifier: workspace:*
        version: link:../../packages/sdk
      '@botpress/sdk-addons':
        specifier: workspace:*
        version: link:../../packages/sdk-addons
    devDependencies:
      '@botpress/cli':
        specifier: workspace:*
        version: link:../../packages/cli
      '@sentry/cli':
        specifier: ^2.18.1
        version: 2.18.1
      '@types/node':
        specifier: ^18.11.17
        version: 18.16.16
      esbuild:
        specifier: ^0.15.18
        version: 0.15.18
      nodemon:
        specifier: ^2.0.20
        version: 2.0.22
      ts-node:
        specifier: ^10.9.1
        version: 10.9.1(@types/node@18.16.16)(typescript@4.9.5)
      typescript:
        specifier: ^4.9.4
        version: 4.9.5

  integrations/github:
    dependencies:
      '@botpress/sdk':
        specifier: workspace:*
        version: link:../../packages/sdk
      '@botpress/sdk-addons':
        specifier: workspace:*
        version: link:../../packages/sdk-addons
      '@octokit/webhooks-methods':
        specifier: ^3.0.2
        version: 3.0.3
      '@octokit/webhooks-types':
        specifier: ^6.10.0
        version: 6.11.0
      fuse.js:
        specifier: ^6.6.2
        version: 6.6.2
      octokit:
        specifier: ^2.0.19
        version: 2.0.19
    devDependencies:
      '@botpress/cli':
        specifier: workspace:*
        version: link:../../packages/cli
      '@botpress/client':
        specifier: workspace:*
        version: link:../../packages/client
      '@sentry/cli':
        specifier: ^2.18.1
        version: 2.18.1
      '@types/node':
        specifier: ^18.11.17
        version: 18.16.16
      typescript:
        specifier: ^4.9.4
        version: 4.9.5

  integrations/gmail:
    dependencies:
      '@botpress/cli':
        specifier: workspace:*
        version: link:../../packages/cli
      '@botpress/client':
        specifier: workspace:*
        version: link:../../packages/client
      '@botpress/sdk':
        specifier: workspace:*
        version: link:../../packages/sdk
      '@botpress/sdk-addons':
        specifier: workspace:*
        version: link:../../packages/sdk-addons
      cheerio:
        specifier: 1.0.0-rc.12
        version: 1.0.0-rc.12
      gmail-api-parse-message:
        specifier: ^2.1.2
        version: 2.1.2
      googleapis:
        specifier: ^112.0.0
        version: 112.0.0
      js-base64:
        specifier: ^3.7.5
        version: 3.7.5
      nodemailer:
        specifier: ^6.7.2
        version: 6.9.3
      query-string:
        specifier: ^6.14.1
        version: 6.14.1
    devDependencies:
      '@sentry/cli':
        specifier: ^2.18.1
        version: 2.18.1
      '@types/node':
        specifier: ^18.11.17
        version: 18.16.16
      '@types/nodemailer':
        specifier: ^6.4.4
        version: 6.4.8
      esbuild:
        specifier: ^0.15.18
        version: 0.15.18
      nodemon:
        specifier: ^2.0.20
        version: 2.0.22
      ts-node:
        specifier: ^10.9.1
        version: 10.9.1(@types/node@18.16.16)(typescript@4.9.5)
      typescript:
        specifier: ^4.9.4
        version: 4.9.5

  integrations/googlecalendar:
    dependencies:
      '@botpress/client':
        specifier: workspace:*
        version: link:../../packages/client
      '@botpress/sdk':
        specifier: workspace:*
        version: link:../../packages/sdk
      google-auth-library:
        specifier: ^9.0.0
        version: 9.0.0
      googleapis:
        specifier: ^126.0.1
        version: 126.0.1
    devDependencies:
      '@botpress/cli':
        specifier: workspace:*
        version: link:../../packages/cli
      '@types/node':
        specifier: ^18.11.17
        version: 18.16.16
      googleapis-common:
        specifier: ^7.0.1
        version: 7.0.1
      typescript:
        specifier: ^4.9.4
        version: 4.9.5

  integrations/groq:
    dependencies:
      '@botpress/client':
        specifier: workspace:*
        version: link:../../packages/client
      '@botpress/common':
        specifier: workspace:*
        version: link:../../packages/common
      '@botpress/sdk':
        specifier: workspace:*
        version: link:../../packages/sdk
      openai:
        specifier: ^4.53.0
        version: 4.53.0
    devDependencies:
      '@types/node':
        specifier: ^18.11.17
        version: 18.19.10
      ts-node:
        specifier: ^10.9.1
        version: 10.9.2(@types/node@18.19.10)(typescript@4.9.5)
      typescript:
        specifier: ^4.9.4
        version: 4.9.5

  integrations/gsheets:
    dependencies:
      '@botpress/client':
        specifier: workspace:*
        version: link:../../packages/client
      '@botpress/sdk':
        specifier: workspace:*
        version: link:../../packages/sdk
      google-auth-library:
        specifier: ^9.0.0
        version: 9.0.0
      googleapis:
        specifier: ^126.0.1
        version: 126.0.1
    devDependencies:
      '@types/node':
        specifier: ^18.11.17
        version: 18.16.0
      ts-node:
        specifier: ^10.9.1
        version: 10.9.1(@types/node@18.16.0)(typescript@4.9.5)
      typescript:
        specifier: ^4.9.4
        version: 4.9.5

  integrations/instagram:
    dependencies:
      '@botpress/cli':
        specifier: workspace:*
        version: link:../../packages/cli
      '@botpress/client':
        specifier: workspace:*
        version: link:../../packages/client
      '@botpress/sdk':
        specifier: workspace:*
        version: link:../../packages/sdk
      '@botpress/sdk-addons':
        specifier: workspace:*
        version: link:../../packages/sdk-addons
      messaging-api-messenger:
        specifier: ^1.1.0
        version: 1.1.0
      query-string:
        specifier: ^6.14.1
        version: 6.14.1
    devDependencies:
      '@sentry/cli':
        specifier: ^2.18.1
        version: 2.18.1
      '@types/node':
        specifier: ^18.11.17
        version: 18.16.16
      esbuild:
        specifier: ^0.15.18
        version: 0.15.18
      nodemon:
        specifier: ^2.0.20
        version: 2.0.22
      ts-node:
        specifier: ^10.9.1
        version: 10.9.1(@types/node@18.16.16)(typescript@4.9.5)
      typescript:
        specifier: ^4.9.4
        version: 4.9.5

  integrations/intercom:
    dependencies:
      '@botpress/cli':
        specifier: workspace:*
        version: link:../../packages/cli
      '@botpress/client':
        specifier: workspace:*
        version: link:../../packages/client
      '@botpress/sdk':
        specifier: workspace:*
        version: link:../../packages/sdk
      '@botpress/sdk-addons':
        specifier: workspace:*
        version: link:../../packages/sdk-addons
      intercom-client:
        specifier: ^4.0.0
        version: 4.0.0
    devDependencies:
      '@sentry/cli':
        specifier: ^2.18.1
        version: 2.18.1
      '@types/node':
        specifier: ^18.11.17
        version: 18.16.16
      esbuild:
        specifier: ^0.15.18
        version: 0.15.18
      nodemon:
        specifier: ^2.0.20
        version: 2.0.22
      ts-node:
        specifier: ^10.9.1
        version: 10.9.1(@types/node@18.16.16)(typescript@4.9.5)
      typescript:
        specifier: ^4.9.4
        version: 4.9.5

  integrations/line:
    dependencies:
      '@botpress/cli':
        specifier: workspace:*
        version: link:../../packages/cli
      '@botpress/client':
        specifier: workspace:*
        version: link:../../packages/client
      '@botpress/sdk':
        specifier: workspace:*
        version: link:../../packages/sdk
      '@botpress/sdk-addons':
        specifier: workspace:*
        version: link:../../packages/sdk-addons
      '@line/bot-sdk':
        specifier: ^7.5.2
        version: 7.5.2
      crypto:
        specifier: ^1.0.1
        version: 1.0.1
    devDependencies:
      '@sentry/cli':
        specifier: ^2.18.1
        version: 2.18.1
      '@types/node':
        specifier: ^18.14.1
        version: 18.16.16
      esbuild:
        specifier: ^0.15.18
        version: 0.15.18
      nodemon:
        specifier: ^2.0.20
        version: 2.0.22
      ts-node:
        specifier: ^10.9.1
        version: 10.9.1(@types/node@18.16.16)(typescript@4.9.5)
      typescript:
        specifier: ^4.9.5
        version: 4.9.5

  integrations/linear:
    dependencies:
      '@botpress/client':
        specifier: workspace:*
        version: link:../../packages/client
      '@botpress/sdk':
        specifier: workspace:*
        version: link:../../packages/sdk
      '@botpress/sdk-addons':
        specifier: workspace:*
        version: link:../../packages/sdk-addons
      '@linear/sdk':
        specifier: ^2.6.0
        version: 2.6.0
      axios:
        specifier: ^1.4.0
        version: 1.6.3
      query-string:
        specifier: ^6.14.1
        version: 6.14.1
      tsafe:
        specifier: ^1.6.4
        version: 1.6.6
    devDependencies:
      '@botpress/cli':
        specifier: workspace:*
        version: link:../../packages/cli
      '@sentry/cli':
        specifier: ^2.18.1
        version: 2.18.1
      '@types/node':
        specifier: ^18.11.17
        version: 18.16.16
      typescript:
        specifier: ^4.9.4
        version: 4.9.5

  integrations/mailchimp:
    dependencies:
      '@botpress/client':
        specifier: workspace:*
        version: link:../../packages/client
      '@botpress/sdk':
        specifier: workspace:*
        version: link:../../packages/sdk
      '@mailchimp/mailchimp_marketing':
        specifier: ^3.0.80
        version: 3.0.80
    devDependencies:
      '@types/mailchimp__mailchimp_marketing':
        specifier: 3.0.10
        version: 3.0.10
      '@types/node':
        specifier: ^18.11.17
        version: 18.16.0
      ts-node:
        specifier: ^10.9.1
        version: 10.9.1(@types/node@18.16.0)(typescript@4.9.5)
      typescript:
        specifier: ^4.9.4
        version: 4.9.5

  integrations/make:
    dependencies:
      '@botpress/client':
        specifier: workspace:*
        version: link:../../packages/client
      '@botpress/sdk':
        specifier: workspace:*
        version: link:../../packages/sdk
      axios:
        specifier: ^1.6.7
        version: 1.6.7
    devDependencies:
      '@botpress/cli':
        specifier: workspace:*
        version: link:../../packages/cli
      '@types/node':
        specifier: ^18.19.10
        version: 18.19.10
      ts-node:
        specifier: ^10.9.2
        version: 10.9.2(@types/node@18.19.10)(typescript@4.9.5)
      typescript:
        specifier: ^4.9.5
        version: 4.9.5

  integrations/messenger:
    dependencies:
      '@botpress/cli':
        specifier: workspace:*
        version: link:../../packages/cli
      '@botpress/client':
        specifier: workspace:*
        version: link:../../packages/client
      '@botpress/sdk':
        specifier: workspace:*
        version: link:../../packages/sdk
      '@botpress/sdk-addons':
        specifier: workspace:*
        version: link:../../packages/sdk-addons
      '@slack/web-api':
        specifier: ^6.8.0
        version: 6.8.1
      messaging-api-messenger:
        specifier: ^1.1.0
        version: 1.1.0
      query-string:
        specifier: ^6.14.1
        version: 6.14.1
    devDependencies:
      '@sentry/cli':
        specifier: ^2.18.1
        version: 2.18.1
      '@types/node':
        specifier: ^18.11.17
        version: 18.16.16
      esbuild:
        specifier: ^0.15.18
        version: 0.15.18
      nodemon:
        specifier: ^2.0.20
        version: 2.0.22
      ts-node:
        specifier: ^10.9.1
        version: 10.9.1(@types/node@18.16.16)(typescript@4.9.5)
      typescript:
        specifier: ^4.9.4
        version: 4.9.5

  integrations/notion:
    dependencies:
      '@botpress/client':
        specifier: workspace:*
        version: link:../../packages/client
      '@botpress/sdk':
        specifier: workspace:*
        version: link:../../packages/sdk
      '@botpress/sdk-addons':
        specifier: workspace:*
        version: link:../../packages/sdk-addons
      '@notionhq/client':
        specifier: ^2.2.7
        version: 2.2.7
    devDependencies:
      '@tsconfig/node18-strictest':
        specifier: ^1.0.0
        version: 1.0.0
      '@types/node':
        specifier: ^18.11.17
        version: 18.16.0
      ts-node:
        specifier: ^10.9.1
        version: 10.9.1(@types/node@18.16.0)(typescript@4.9.5)
      typescript:
        specifier: ^4.9.4
        version: 4.9.5
      vitest:
        specifier: ^0.33.0
        version: 0.33.0

  integrations/openai:
    dependencies:
      '@botpress/client':
        specifier: workspace:*
        version: link:../../packages/client
      '@botpress/common':
        specifier: workspace:*
        version: link:../../packages/common
      '@botpress/sdk':
        specifier: workspace:*
        version: link:../../packages/sdk
      openai:
        specifier: ^4.53.0
        version: 4.53.0
    devDependencies:
      '@types/node':
        specifier: ^18.11.17
        version: 18.19.10
      ts-node:
        specifier: ^10.9.1
        version: 10.9.2(@types/node@18.19.10)(typescript@4.9.5)
      typescript:
        specifier: ^4.9.4
        version: 4.9.5

  integrations/pdf-generator:
    dependencies:
      '@botpress/sdk':
        specifier: workspace:*
        version: link:../../packages/sdk
      axios:
        specifier: ^1.7.2
        version: 1.7.2
      marked:
        specifier: ^13.0.2
        version: 13.0.2
    devDependencies:
      '@types/node':
        specifier: ^18.11.17
        version: 18.19.10
      ts-node:
        specifier: ^10.9.1
        version: 10.9.2(@types/node@18.19.10)(typescript@4.9.5)
      typescript:
        specifier: ^4.9.4
        version: 4.9.5

  integrations/slack:
    dependencies:
      '@botpress/sdk':
        specifier: workspace:*
        version: link:../../packages/sdk
      '@botpress/sdk-addons':
        specifier: workspace:*
        version: link:../../packages/sdk-addons
      '@slack/bolt':
        specifier: ^3.13.1
        version: 3.13.1
      '@slack/web-api':
        specifier: ^6.8.0
        version: 6.8.1
      axios:
        specifier: ^1.3.4
        version: 1.4.0
      fuse.js:
        specifier: ^6.6.2
        version: 6.6.2
      lodash:
        specifier: ^4.17.21
        version: 4.17.21
      query-string:
        specifier: ^6.14.1
        version: 6.14.1
      verror:
        specifier: ^1.10.1
        version: 1.10.1
    devDependencies:
      '@botpress/cli':
        specifier: workspace:*
        version: link:../../packages/cli
      '@botpress/client':
        specifier: workspace:*
        version: link:../../packages/client
      '@sentry/cli':
        specifier: ^2.18.1
        version: 2.18.1
      '@types/lodash':
        specifier: ^4.14.191
        version: 4.14.195
      '@types/node':
        specifier: ^18.11.17
        version: 18.16.16
      '@types/verror':
        specifier: ^1.10.6
        version: 1.10.6
      typescript:
        specifier: ^4.9.4
        version: 4.9.5

  integrations/stripe:
    dependencies:
      '@botpress/client':
        specifier: workspace:*
        version: link:../../packages/client
      '@botpress/sdk':
        specifier: workspace:*
        version: link:../../packages/sdk
      stripe:
        specifier: ^13.5.0
        version: 13.11.0
    devDependencies:
      '@types/node':
        specifier: ^18.11.17
        version: 18.16.16
      typescript:
        specifier: ^4.9.4
        version: 4.9.5

  integrations/sunco:
    dependencies:
      '@botpress/cli':
        specifier: workspace:*
        version: link:../../packages/cli
      '@botpress/client':
        specifier: workspace:*
        version: link:../../packages/client
      '@botpress/sdk':
        specifier: workspace:*
        version: link:../../packages/sdk
      '@botpress/sdk-addons':
        specifier: workspace:*
        version: link:../../packages/sdk-addons
      sunshine-conversations-client:
        specifier: ^9.12.0
        version: 9.14.0(@babel/core@7.22.5)
    devDependencies:
      '@sentry/cli':
        specifier: ^2.18.1
        version: 2.18.1
      '@types/node':
        specifier: ^18.11.17
        version: 18.16.16
      esbuild:
        specifier: ^0.15.18
        version: 0.15.18
      nodemon:
        specifier: ^2.0.20
        version: 2.0.22
      ts-node:
        specifier: ^10.9.1
        version: 10.9.1(@types/node@18.16.16)(typescript@4.9.5)
      typescript:
        specifier: ^4.9.4
        version: 4.9.5

  integrations/teams:
    dependencies:
      '@botpress/client':
        specifier: workspace:*
        version: link:../../packages/client
      '@botpress/sdk':
        specifier: workspace:*
        version: link:../../packages/sdk
      '@botpress/sdk-addons':
        specifier: workspace:*
        version: link:../../packages/sdk-addons
      axios:
        specifier: ^1.5.1
        version: 1.5.1
      botbuilder:
        specifier: ^4.18.0
        version: 4.20.0
      jsonwebtoken:
        specifier: ^9.0.2
        version: 9.0.2
      jwks-rsa:
        specifier: ^3.1.0
        version: 3.1.0
    devDependencies:
      '@botpress/cli':
        specifier: workspace:*
        version: link:../../packages/cli
      '@sentry/cli':
        specifier: ^2.18.1
        version: 2.18.1
      '@types/jsonwebtoken':
        specifier: ^9.0.3
        version: 9.0.3
      '@types/node':
        specifier: ^18.11.17
        version: 18.16.16
      esbuild:
        specifier: ^0.15.18
        version: 0.15.18
      nodemon:
        specifier: ^2.0.20
        version: 2.0.22
      ts-node:
        specifier: ^10.9.1
        version: 10.9.1(@types/node@18.16.16)(typescript@4.9.5)
      typescript:
        specifier: ^4.9.4
        version: 4.9.5

  integrations/telegram:
    dependencies:
      '@botpress/client':
        specifier: workspace:*
        version: link:../../packages/client
      '@botpress/sdk':
        specifier: workspace:*
        version: link:../../packages/sdk
      '@botpress/sdk-addons':
        specifier: workspace:*
        version: link:../../packages/sdk-addons
      '@sentry/node':
        specifier: 7.53.1
        version: 7.53.1
      lodash:
        specifier: ^4.17.21
        version: 4.17.21
      telegraf:
        specifier: ^4.11.2
        version: 4.12.2
      zod:
        specifier: ^3.20.6
        version: 3.22.4
    devDependencies:
      '@botpress/cli':
        specifier: workspace:*
        version: link:../../packages/cli
      '@sentry/cli':
        specifier: ^2.18.1
        version: 2.18.1
      '@types/lodash':
        specifier: ^4.14.191
        version: 4.14.195
      '@types/node':
        specifier: ^18.11.17
        version: 18.16.16
      esbuild:
        specifier: ^0.15.18
        version: 0.15.18
      nodemon:
        specifier: ^2.0.20
        version: 2.0.22
      ts-node:
        specifier: ^10.9.1
        version: 10.9.1(@types/node@18.16.16)(typescript@4.9.5)
      typescript:
        specifier: ^4.9.4
        version: 4.9.5

  integrations/trello:
    dependencies:
      '@botpress/client':
        specifier: workspace:*
        version: link:../../packages/client
      '@botpress/sdk':
        specifier: workspace:*
        version: link:../../packages/sdk
      '@botpress/sdk-addons':
        specifier: workspace:*
        version: link:../../packages/sdk-addons
      trello.js:
        specifier: ^1.2.6
        version: 1.2.6
    devDependencies:
      '@botpress/cli':
        specifier: workspace:*
        version: link:../../packages/cli
      '@sentry/cli':
        specifier: ^2.18.1
        version: 2.18.1
      '@types/node':
        specifier: ^18.11.17
        version: 18.16.0
      esbuild:
        specifier: ^0.15.18
        version: 0.15.18
      nodemon:
        specifier: ^2.0.20
        version: 2.0.22
      ts-node:
        specifier: ^10.9.1
        version: 10.9.1(@types/node@18.16.0)(typescript@4.9.5)
      typescript:
        specifier: ^4.9.4
        version: 4.9.5

  integrations/twilio:
    dependencies:
      '@botpress/client':
        specifier: workspace:*
        version: link:../../packages/client
      '@botpress/sdk':
        specifier: workspace:*
        version: link:../../packages/sdk
      '@botpress/sdk-addons':
        specifier: workspace:*
        version: link:../../packages/sdk-addons
      query-string:
        specifier: ^6.14.1
        version: 6.14.1
      twilio:
        specifier: ^3.84.0
        version: 3.84.1
    devDependencies:
      '@botpress/cli':
        specifier: workspace:*
        version: link:../../packages/cli
      '@sentry/cli':
        specifier: ^2.18.1
        version: 2.18.1
      '@types/node':
        specifier: ^18.11.17
        version: 18.16.16
      esbuild:
        specifier: ^0.15.18
        version: 0.15.18
      nodemon:
        specifier: ^2.0.20
        version: 2.0.22
      ts-node:
        specifier: ^10.9.1
        version: 10.9.1(@types/node@18.16.16)(typescript@4.9.5)
      typescript:
        specifier: ^4.9.4
        version: 4.9.5

  integrations/viber:
    dependencies:
      '@botpress/client':
        specifier: workspace:*
        version: link:../../packages/client
      '@botpress/sdk':
        specifier: workspace:*
        version: link:../../packages/sdk
      '@botpress/sdk-addons':
        specifier: workspace:*
        version: link:../../packages/sdk-addons
      axios:
        specifier: ^1.2.1
        version: 1.4.0
    devDependencies:
      '@botpress/cli':
        specifier: workspace:*
        version: link:../../packages/cli
      '@sentry/cli':
        specifier: ^2.18.1
        version: 2.18.1
      '@types/node':
        specifier: ^18.11.17
        version: 18.16.16
      esbuild:
        specifier: ^0.15.18
        version: 0.15.18
      nodemon:
        specifier: ^2.0.20
        version: 2.0.22
      ts-node:
        specifier: ^10.9.1
        version: 10.9.1(@types/node@18.16.16)(typescript@4.9.5)
      typescript:
        specifier: ^4.9.4
        version: 4.9.5

  integrations/vonage:
    dependencies:
      '@botpress/client':
        specifier: workspace:*
        version: link:../../packages/client
      '@botpress/sdk':
        specifier: workspace:*
        version: link:../../packages/sdk
      '@botpress/sdk-addons':
        specifier: workspace:*
        version: link:../../packages/sdk-addons
      axios:
        specifier: ^0.27.2
        version: 0.27.2
    devDependencies:
      '@botpress/cli':
        specifier: workspace:*
        version: link:../../packages/cli
      '@sentry/cli':
        specifier: ^2.18.1
        version: 2.18.1
      '@types/node':
        specifier: ^18.11.17
        version: 18.16.16
      esbuild:
        specifier: ^0.15.18
        version: 0.15.18
      nodemon:
        specifier: ^2.0.20
        version: 2.0.22
      ts-node:
        specifier: ^10.9.1
        version: 10.9.1(@types/node@18.16.16)(typescript@4.9.5)
      typescript:
        specifier: ^4.9.4
        version: 4.9.5

  integrations/webchat:
    dependencies:
      '@botpress/messaging-client':
        specifier: 1.2.1
        version: 1.2.1
      '@botpress/sdk':
        specifier: workspace:*
        version: link:../../packages/sdk
      '@botpress/sdk-addons':
        specifier: workspace:*
        version: link:../../packages/sdk-addons
    devDependencies:
      '@botpress/cli':
        specifier: workspace:*
        version: link:../../packages/cli
      '@botpress/client':
        specifier: workspace:*
        version: link:../../packages/client
      '@sentry/cli':
        specifier: ^2.18.1
        version: 2.18.1
      '@types/node':
        specifier: ^18.11.17
        version: 18.16.16
      typescript:
        specifier: ^4.9.4
        version: 4.9.5

  integrations/webhook:
    dependencies:
      '@botpress/cli':
        specifier: workspace:*
        version: link:../../packages/cli
      '@botpress/client':
        specifier: workspace:*
        version: link:../../packages/client
      '@botpress/sdk':
        specifier: workspace:*
        version: link:../../packages/sdk
      '@botpress/sdk-addons':
        specifier: workspace:*
        version: link:../../packages/sdk-addons
      axios:
        specifier: ^1.3.4
        version: 1.4.0
      qs:
        specifier: ^6.11.0
        version: 6.11.0
    devDependencies:
      '@sentry/cli':
        specifier: ^2.18.1
        version: 2.18.1
      '@types/node':
        specifier: ^18.11.17
        version: 18.16.16
      '@types/qs':
        specifier: ^6.9.7
        version: 6.9.7
      esbuild:
        specifier: ^0.15.18
        version: 0.15.18
      nodemon:
        specifier: ^2.0.20
        version: 2.0.22
      ts-node:
        specifier: ^10.9.1
        version: 10.9.1(@types/node@18.16.16)(typescript@4.9.5)
      typescript:
        specifier: ^4.9.4
        version: 4.9.5

  integrations/whatsapp:
    dependencies:
      '@botpress/client':
        specifier: workspace:*
        version: link:../../packages/client
      '@botpress/sdk':
        specifier: workspace:*
        version: link:../../packages/sdk
      '@botpress/sdk-addons':
        specifier: workspace:*
        version: link:../../packages/sdk-addons
      axios:
        specifier: ^1.6.2
        version: 1.6.8
      preact:
        specifier: ^10.23.1
        version: 10.23.1
      preact-render-to-string:
        specifier: ^6.5.7
        version: 6.5.7(preact@10.23.1)
      query-string:
        specifier: ^6.14.1
        version: 6.14.1
      whatsapp-api-js:
        specifier: ^1.0.5
        version: 1.0.5
    devDependencies:
      '@botpress/cli':
        specifier: workspace:*
        version: link:../../packages/cli
      '@sentry/cli':
        specifier: ^2.18.1
        version: 2.18.1
      '@types/node':
        specifier: ^18.13.0
        version: 18.16.16
      esbuild:
        specifier: ^0.15.18
        version: 0.15.18
      nodemon:
        specifier: ^2.0.20
        version: 2.0.22
      ts-node:
        specifier: ^10.9.1
        version: 10.9.1(@types/node@18.16.16)(typescript@4.9.5)
      typescript:
        specifier: ^4.9.5
        version: 4.9.5

  integrations/zapier:
    dependencies:
      '@botpress/client':
        specifier: workspace:*
        version: link:../../packages/client
      '@botpress/sdk':
        specifier: workspace:*
        version: link:../../packages/sdk
      '@botpress/sdk-addons':
        specifier: workspace:*
        version: link:../../packages/sdk-addons
      axios:
        specifier: ^1.6.3
        version: 1.6.3
      uuid:
        specifier: ^9.0.0
        version: 9.0.0
    devDependencies:
      '@botpress/cli':
        specifier: workspace:*
        version: link:../../packages/cli
      '@sentry/cli':
        specifier: ^2.18.1
        version: 2.18.1
      '@types/jest':
        specifier: ^29.5.0
        version: 29.5.2
      '@types/node':
        specifier: ^18.15.11
        version: 18.16.16
      '@types/uuid':
        specifier: ^9.0.1
        version: 9.0.1
      esbuild:
        specifier: ^0.15.18
        version: 0.15.18
      jest:
        specifier: ^29.5.0
        version: 29.5.0(@types/node@18.16.16)(ts-node@10.9.1)
      nodemon:
        specifier: ^2.0.22
        version: 2.0.22
      ts-jest:
        specifier: ^29.1.0
        version: 29.1.0(@babel/core@7.22.5)(esbuild@0.15.18)(jest@29.5.0)(typescript@4.9.5)
      ts-node:
        specifier: ^10.9.1
        version: 10.9.1(@types/node@18.16.16)(typescript@4.9.5)
      typescript:
        specifier: ^4.9.5
        version: 4.9.5

  integrations/zendesk:
    dependencies:
      '@botpress/client':
        specifier: workspace:*
        version: link:../../packages/client
      '@botpress/sdk':
        specifier: workspace:*
        version: link:../../packages/sdk
      '@botpress/sdk-addons':
        specifier: workspace:*
        version: link:../../packages/sdk-addons
      axios:
        specifier: ^1.4.0
        version: 1.4.0
      lodash:
        specifier: ^4.17.21
        version: 4.17.21
    devDependencies:
      '@botpress/cli':
        specifier: workspace:*
        version: link:../../packages/cli
      '@sentry/cli':
        specifier: ^2.18.1
        version: 2.18.1
      '@types/lodash':
        specifier: ^4.14.191
        version: 4.14.195
      '@types/node':
        specifier: ^18.11.17
        version: 18.16.0
      ts-node:
        specifier: ^10.9.1
        version: 10.9.1(@types/node@18.16.0)(typescript@4.9.5)
      typescript:
        specifier: ^4.9.5
        version: 4.9.5

  interfaces/creatable:
    dependencies:
      '@botpress/sdk':
        specifier: workspace:*
        version: link:../../packages/sdk
    devDependencies:
      '@botpress/cli':
        specifier: workspace:*
        version: link:../../packages/cli
      typescript:
        specifier: ^4.9.4
        version: 4.9.5

  interfaces/deletable:
    dependencies:
      '@botpress/sdk':
        specifier: workspace:*
        version: link:../../packages/sdk
    devDependencies:
      '@botpress/cli':
        specifier: workspace:*
        version: link:../../packages/cli
      typescript:
        specifier: ^4.9.4
        version: 4.9.5

  interfaces/listable:
    dependencies:
      '@botpress/sdk':
        specifier: workspace:*
        version: link:../../packages/sdk
    devDependencies:
      '@botpress/cli':
        specifier: workspace:*
        version: link:../../packages/cli
      typescript:
        specifier: ^4.9.4
        version: 4.9.5

  interfaces/llm:
    dependencies:
      '@botpress/sdk':
        specifier: workspace:*
        version: link:../../packages/sdk
    devDependencies:
      '@botpress/cli':
        specifier: workspace:*
        version: link:../../packages/cli
      typescript:
        specifier: ^4.9.4
        version: 4.9.5

  interfaces/readable:
    dependencies:
      '@botpress/sdk':
        specifier: workspace:*
        version: link:../../packages/sdk
    devDependencies:
      '@botpress/cli':
        specifier: workspace:*
        version: link:../../packages/cli
      typescript:
        specifier: ^4.9.4
        version: 4.9.5

  interfaces/speech-to-text:
    dependencies:
      '@botpress/sdk':
        specifier: workspace:*
        version: link:../../packages/sdk
    devDependencies:
      '@botpress/cli':
        specifier: workspace:*
        version: link:../../packages/cli
      typescript:
        specifier: ^4.9.4
        version: 4.9.5

  interfaces/text-to-image:
    dependencies:
      '@botpress/sdk':
        specifier: workspace:*
        version: link:../../packages/sdk
    devDependencies:
      '@botpress/cli':
        specifier: workspace:*
        version: link:../../packages/cli
      typescript:
        specifier: ^4.9.4
        version: 4.9.5

  interfaces/updatable:
    dependencies:
      '@botpress/sdk':
        specifier: workspace:*
        version: link:../../packages/sdk
    devDependencies:
      '@botpress/cli':
        specifier: workspace:*
        version: link:../../packages/cli
      typescript:
        specifier: ^4.9.4
        version: 4.9.5

  packages/cli:
    dependencies:
      '@botpress/client':
        specifier: 0.25.1
        version: link:../client
      '@botpress/sdk':
<<<<<<< HEAD
        specifier: 0.9.0
=======
        specifier: 0.8.41
>>>>>>> 4c73fd04
        version: link:../sdk
      '@bpinternal/const':
        specifier: ^0.0.20
        version: 0.0.20
      '@bpinternal/tunnel':
        specifier: ^0.1.1
        version: 0.1.1
      '@bpinternal/yargs-extra':
        specifier: ^0.0.3
        version: 0.0.3
      '@parcel/watcher':
        specifier: ^2.1.0
        version: 2.1.0
      '@types/lodash':
        specifier: ^4.14.191
        version: 4.14.195
      '@types/node':
        specifier: ^18.11.17
        version: 18.16.16
      '@types/verror':
        specifier: ^1.10.6
        version: 1.10.6
      axios:
        specifier: ^1.4.0
        version: 1.4.0
      bluebird:
        specifier: ^3.7.2
        version: 3.7.2
      boxen:
        specifier: 5.1.2
        version: 5.1.2
      chalk:
        specifier: ^4.1.2
        version: 4.1.2
      chokidar:
        specifier: ^3.5.3
        version: 3.5.3
      dotenv:
        specifier: ^16.4.4
        version: 16.4.4
      esbuild:
        specifier: ^0.15.18
        version: 0.15.18
      json-schema-to-typescript:
        specifier: ^11.0.2
        version: 11.0.2
      latest-version:
        specifier: 5.1.0
        version: 5.1.0
      lodash:
        specifier: ^4.17.21
        version: 4.17.21
      prompts:
        specifier: ^2.4.2
        version: 2.4.2
      radash:
        specifier: ^9.5.0
        version: 9.5.0
      semver:
        specifier: ^7.3.8
        version: 7.5.1
      typescript:
        specifier: ^4.9.4
        version: 4.9.5
      uuid:
        specifier: ^9.0.0
        version: 9.0.0
      verror:
        specifier: ^1.10.1
        version: 1.10.1
      winston:
        specifier: ^3.8.2
        version: 3.9.0
    devDependencies:
      '@bpinternal/log4bot':
        specifier: ^0.0.4
        version: 0.0.4
      '@types/bluebird':
        specifier: ^3.5.38
        version: 3.5.38
      '@types/json-schema':
        specifier: ^7.0.11
        version: 7.0.12
      '@types/prompts':
        specifier: ^2.0.14
        version: 2.4.4
      '@types/semver':
        specifier: ^7.3.11
        version: 7.5.0
      '@types/tmp':
        specifier: ^0.2.3
        version: 0.2.3
      '@types/uuid':
        specifier: ^9.0.1
        version: 9.0.1
      find-process:
        specifier: ^1.4.7
        version: 1.4.7
      glob:
        specifier: ^9.3.4
        version: 9.3.5
      tmp:
        specifier: ^0.2.1
        version: 0.2.1
      ts-node:
        specifier: ^10.9.1
        version: 10.9.1(@types/node@18.16.16)(typescript@4.9.5)

  packages/cli/templates/echo-bot:
    dependencies:
      '@botpress/client':
        specifier: 0.25.1
        version: link:../../../client
      '@botpress/sdk':
<<<<<<< HEAD
        specifier: 0.9.0
=======
        specifier: 0.8.41
>>>>>>> 4c73fd04
        version: link:../../../sdk
    devDependencies:
      '@types/node':
        specifier: ^18.11.17
        version: 18.16.16
      ts-node:
        specifier: ^10.9.1
        version: 10.9.1(@types/node@18.16.16)(typescript@4.9.5)
      typescript:
        specifier: ^4.9.4
        version: 4.9.5

  packages/cli/templates/empty-integration:
    dependencies:
      '@botpress/client':
        specifier: 0.25.1
        version: link:../../../client
      '@botpress/sdk':
<<<<<<< HEAD
        specifier: 0.9.0
=======
        specifier: 0.8.41
>>>>>>> 4c73fd04
        version: link:../../../sdk
    devDependencies:
      '@types/node':
        specifier: ^18.11.17
        version: 18.16.16
      ts-node:
        specifier: ^10.9.1
        version: 10.9.1(@types/node@18.16.16)(typescript@4.9.5)
      typescript:
        specifier: ^4.9.4
        version: 4.9.5

  packages/cli/templates/hello-world:
    dependencies:
      '@botpress/client':
        specifier: 0.25.1
        version: link:../../../client
      '@botpress/sdk':
<<<<<<< HEAD
        specifier: 0.9.0
=======
        specifier: 0.8.41
>>>>>>> 4c73fd04
        version: link:../../../sdk
    devDependencies:
      '@types/node':
        specifier: ^18.11.17
        version: 18.19.10
      ts-node:
        specifier: ^10.9.1
        version: 10.9.2(@types/node@18.19.10)(typescript@4.9.5)
      typescript:
        specifier: ^4.9.4
        version: 4.9.5

  packages/cli/templates/webhook-message:
    dependencies:
      '@botpress/client':
        specifier: 0.25.1
        version: link:../../../client
      '@botpress/sdk':
<<<<<<< HEAD
        specifier: 0.9.0
=======
        specifier: 0.8.41
>>>>>>> 4c73fd04
        version: link:../../../sdk
      axios:
        specifier: ^1.6.8
        version: 1.6.8
    devDependencies:
      '@types/node':
        specifier: ^18.11.17
        version: 18.19.10
      ts-node:
        specifier: ^10.9.1
        version: 10.9.2(@types/node@18.19.10)(typescript@4.9.5)
      typescript:
        specifier: ^4.9.4
        version: 4.9.5

  packages/client:
    dependencies:
      axios:
        specifier: ^1.6.1
        version: 1.6.1
      browser-or-node:
        specifier: ^2.1.1
        version: 2.1.1
      qs:
        specifier: ^6.11.0
        version: 6.11.0
      type-fest:
        specifier: ^3.4.0
        version: 3.11.1
    devDependencies:
      '@botpress/api':
        specifier: 0.37.1
        version: 0.37.1(openapi-types@12.1.3)
      '@types/qs':
        specifier: ^6.9.7
        version: 6.9.7
      esbuild:
        specifier: ^0.16.12
        version: 0.16.17
      lodash:
        specifier: ^4.17.21
        version: 4.17.21
      ts-node:
        specifier: ^10.9.2
        version: 10.9.2(@types/node@18.19.10)(typescript@4.9.5)
      tsup:
        specifier: ^8.0.2
        version: 8.0.2(ts-node@10.9.2)(typescript@4.9.5)
      typescript:
        specifier: ^4.9.4
        version: 4.9.5
      vitest:
        specifier: ^0.33.0
        version: 0.33.0

  packages/common:
    dependencies:
      '@botpress/client':
        specifier: workspace:*
        version: link:../client
      '@botpress/sdk':
        specifier: workspace:*
        version: link:../sdk
      openai:
        specifier: ^4.53.0
        version: 4.53.0
    devDependencies:
      '@types/node':
        specifier: ^18.11.17
        version: 18.19.10
      typescript:
        specifier: ^4.9.4
        version: 4.9.5

  packages/sdk:
    dependencies:
      '@botpress/client':
        specifier: 0.25.1
        version: link:../client
      '@bpinternal/zui':
        specifier: 0.9.3
        version: 0.9.3(react@18.3.1)
    devDependencies:
      '@types/node':
        specifier: ^18.11.17
        version: 18.16.16
      esbuild:
        specifier: ^0.16.10
        version: 0.16.17
      ts-node:
        specifier: ^10.9.1
        version: 10.9.1(@types/node@18.16.16)(typescript@4.9.5)
      tsup:
        specifier: ^8.0.2
        version: 8.0.2(ts-node@10.9.1)(typescript@4.9.5)
      type-fest:
        specifier: ^3.4.0
        version: 3.11.1
      typescript:
        specifier: ^4.9.4
        version: 4.9.5

  packages/sdk-addons:
    dependencies:
      '@botpress/sdk':
        specifier: workspace:*
        version: link:../sdk
      '@sentry/node':
        specifier: ^7.53.1
        version: 7.53.1
      typescript:
        specifier: ^4.9.4
        version: 4.9.5

packages:

  /@ampproject/remapping@2.2.1:
    resolution: {integrity: sha512-lFMjJTrFL3j7L9yBxwYfCq2k6qqwHyzuUl/XBnif78PWTJYyL/dfowQHWE3sp6U6ZzqWiiIZnpTMO96zhkjwtg==}
    engines: {node: '>=6.0.0'}
    dependencies:
      '@jridgewell/gen-mapping': 0.3.3
      '@jridgewell/trace-mapping': 0.3.18

  /@anatine/zod-openapi@1.12.1(openapi3-ts@2.0.2)(zod@3.22.4):
    resolution: {integrity: sha512-scMpuku9VkDG4NahlnTRQcxlNZP7RGFpjKTOYkteZl/P8SSNaTogyOB1DRak/efQhyJryUAno3wvMVY9WBNxGA==}
    peerDependencies:
      openapi3-ts: ^2.0.0 || ^3.0.0
      zod: ^3.20.0
    dependencies:
      openapi3-ts: 2.0.2
      ts-deepmerge: 4.0.0
      zod: 3.22.4
    dev: true

  /@anthropic-ai/sdk@0.24.0:
    resolution: {integrity: sha512-iMb1bQimQrSw/Rq6duPiuCJ7uvlSciq5PWp17jVOfy5dK2EJY36ol10ttwb+Zf6yzkKHMdt+vNIpznj/HsPXOg==}
    dependencies:
      '@types/node': 18.19.10
      '@types/node-fetch': 2.6.4
      abort-controller: 3.0.0
      agentkeepalive: 4.5.0
      form-data-encoder: 1.7.2
      formdata-node: 4.4.1
      node-fetch: 2.7.0
      web-streams-polyfill: 3.3.3
    transitivePeerDependencies:
      - encoding
    dev: false

  /@apidevtools/swagger-methods@3.0.2:
    resolution: {integrity: sha512-QAkD5kK2b1WfjDS/UQn/qQkbwF31uqRjPTrsCs5ZG9BQGAkjwvqGFjjPqAuzac/IYzpPtRzjCP1WrTuAIjMrXg==}
    dev: true

  /@azure/abort-controller@1.1.0:
    resolution: {integrity: sha512-TrRLIoSQVzfAJX9H1JeFjzAoDGcoK1IYX1UImfceTZpsyYfWr09Ss1aHW1y5TrrR3iq6RZLBwJ3E24uwPhwahw==}
    engines: {node: '>=12.0.0'}
    dependencies:
      tslib: 2.6.2
    dev: false

  /@azure/core-auth@1.4.0:
    resolution: {integrity: sha512-HFrcTgmuSuukRf/EdPmqBrc5l6Q5Uu+2TbuhaKbgaCpP2TfAeiNaQPAadxO+CYBRHGUzIDteMAjFspFLDLnKVQ==}
    engines: {node: '>=12.0.0'}
    dependencies:
      '@azure/abort-controller': 1.1.0
      tslib: 2.6.2
    dev: false

  /@azure/core-client@1.7.3:
    resolution: {integrity: sha512-kleJ1iUTxcO32Y06dH9Pfi9K4U+Tlb111WXEnbt7R/ne+NLRwppZiTGJuTD5VVoxTMK5NTbEtm5t2vcdNCFe2g==}
    engines: {node: '>=14.0.0'}
    dependencies:
      '@azure/abort-controller': 1.1.0
      '@azure/core-auth': 1.4.0
      '@azure/core-rest-pipeline': 1.11.0
      '@azure/core-tracing': 1.0.1
      '@azure/core-util': 1.3.2
      '@azure/logger': 1.0.4
      tslib: 2.6.2
    transitivePeerDependencies:
      - supports-color
    dev: false

  /@azure/core-rest-pipeline@1.11.0:
    resolution: {integrity: sha512-nB4KXl6qAyJmBVLWA7SakT4tzpYZTCk4pvRBeI+Ye0WYSOrlTqlMhc4MSS/8atD3ufeYWdkN380LLoXlUUzThw==}
    engines: {node: '>=14.0.0'}
    dependencies:
      '@azure/abort-controller': 1.1.0
      '@azure/core-auth': 1.4.0
      '@azure/core-tracing': 1.0.1
      '@azure/core-util': 1.3.2
      '@azure/logger': 1.0.4
      form-data: 4.0.0
      http-proxy-agent: 5.0.0
      https-proxy-agent: 5.0.1
      tslib: 2.6.2
    transitivePeerDependencies:
      - supports-color
    dev: false

  /@azure/core-tracing@1.0.1:
    resolution: {integrity: sha512-I5CGMoLtX+pI17ZdiFJZgxMJApsK6jjfm85hpgp3oazCdq5Wxgh4wMr7ge/TTWW1B5WBuvIOI1fMU/FrOAMKrw==}
    engines: {node: '>=12.0.0'}
    dependencies:
      tslib: 2.6.2
    dev: false

  /@azure/core-util@1.3.2:
    resolution: {integrity: sha512-2bECOUh88RvL1pMZTcc6OzfobBeWDBf5oBbhjIhT1MV9otMVWCzpOJkkiKtrnO88y5GGBelgY8At73KGAdbkeQ==}
    engines: {node: '>=14.0.0'}
    dependencies:
      '@azure/abort-controller': 1.1.0
      tslib: 2.6.2
    dev: false

  /@azure/identity@2.1.0:
    resolution: {integrity: sha512-BPDz1sK7Ul9t0l9YKLEa8PHqWU4iCfhGJ+ELJl6c8CP3TpJt2urNCbm0ZHsthmxRsYoMPbz2Dvzj30zXZVmAFw==}
    engines: {node: '>=12.0.0'}
    dependencies:
      '@azure/abort-controller': 1.1.0
      '@azure/core-auth': 1.4.0
      '@azure/core-client': 1.7.3
      '@azure/core-rest-pipeline': 1.11.0
      '@azure/core-tracing': 1.0.1
      '@azure/core-util': 1.3.2
      '@azure/logger': 1.0.4
      '@azure/msal-browser': 2.37.1
      '@azure/msal-common': 7.6.0
      '@azure/msal-node': 1.17.3
      events: 3.3.0
      jws: 4.0.0
      open: 8.4.2
      stoppable: 1.1.0
      tslib: 2.6.2
      uuid: 8.3.2
    transitivePeerDependencies:
      - supports-color
    dev: false

  /@azure/logger@1.0.4:
    resolution: {integrity: sha512-ustrPY8MryhloQj7OWGe+HrYx+aoiOxzbXTtgblbV3xwCqpzUK36phH3XNHQKj3EPonyFUuDTfR3qFhTEAuZEg==}
    engines: {node: '>=14.0.0'}
    dependencies:
      tslib: 2.6.2
    dev: false

  /@azure/ms-rest-js@2.6.6:
    resolution: {integrity: sha512-WYIda8VvrkZE68xHgOxUXvjThxNf1nnGPPe0rAljqK5HJHIZ12Pi3YhEDOn3Ge7UnwaaM3eFO0VtAy4nGVI27Q==}
    dependencies:
      '@azure/core-auth': 1.4.0
      abort-controller: 3.0.0
      form-data: 2.5.1
      node-fetch: 2.7.0
      tough-cookie: 3.0.1
      tslib: 1.14.1
      tunnel: 0.0.6
      uuid: 8.3.2
      xml2js: 0.5.0
    transitivePeerDependencies:
      - encoding
    dev: false

  /@azure/msal-browser@2.37.1:
    resolution: {integrity: sha512-EoKQISEpIY39Ru1OpWkeFZBcwp6Y0bG81bVmdyy4QJebPPDdVzfm62PSU0XFIRc3bqjZ4PBKBLMYLuo9NZYAow==}
    engines: {node: '>=0.8.0'}
    dependencies:
      '@azure/msal-common': 13.1.0
    dev: false

  /@azure/msal-common@13.1.0:
    resolution: {integrity: sha512-wj+ULrRB0HTuMmtrMjg8j3guCx32GE2BCPbsMCZkHgL1BZetC3o/Su5UJEQMX1HNc9CrIaQNx5WaKWHygYDe0g==}
    engines: {node: '>=0.8.0'}
    dev: false

  /@azure/msal-common@7.6.0:
    resolution: {integrity: sha512-XqfbglUTVLdkHQ8F9UQJtKseRr3sSnr9ysboxtoswvaMVaEfvyLtMoHv9XdKUfOc0qKGzNgRFd9yRjIWVepl6Q==}
    engines: {node: '>=0.8.0'}
    dev: false

  /@azure/msal-node@1.17.3:
    resolution: {integrity: sha512-slsa+388bQQWnWH1V91KL+zV57rIp/0OQFfF0EmVMY8gnEIkAnpWWFUVBTTMbxEyjEFMk5ZW9xiHvHBcYFHzDw==}
    engines: {node: 10 || 12 || 14 || 16 || 18}
    dependencies:
      '@azure/msal-common': 13.1.0
      jsonwebtoken: 9.0.2
      uuid: 8.3.2
    dev: false

  /@babel/cli@7.22.5(@babel/core@7.22.5):
    resolution: {integrity: sha512-N5d7MjzwsQ2wppwjhrsicVDhJSqF9labEP/swYiHhio4Ca2XjEehpgPmerjnLQl7BPE59BLud0PTWGYwqFl/cQ==}
    engines: {node: '>=6.9.0'}
    hasBin: true
    peerDependencies:
      '@babel/core': ^7.0.0-0
    dependencies:
      '@babel/core': 7.22.5
      '@jridgewell/trace-mapping': 0.3.18
      commander: 4.1.1
      convert-source-map: 1.9.0
      fs-readdir-recursive: 1.1.0
      glob: 7.2.3
      make-dir: 2.1.0
      slash: 2.0.0
    optionalDependencies:
      '@nicolo-ribaudo/chokidar-2': 2.1.8-no-fsevents.3
      chokidar: 3.5.3
    dev: false

  /@babel/code-frame@7.22.5:
    resolution: {integrity: sha512-Xmwn266vad+6DAqEB2A6V/CcZVp62BbwVmcOJc2RPuwih1kw02TjQvWVWlcKGbBPd+8/0V5DEkOcizRGYsspYQ==}
    engines: {node: '>=6.9.0'}
    dependencies:
      '@babel/highlight': 7.22.5

  /@babel/compat-data@7.22.5:
    resolution: {integrity: sha512-4Jc/YuIaYqKnDDz892kPIledykKg12Aw1PYX5i/TY28anJtacvM1Rrr8wbieB9GfEJwlzqT0hUEao0CxEebiDA==}
    engines: {node: '>=6.9.0'}

  /@babel/core@7.22.5:
    resolution: {integrity: sha512-SBuTAjg91A3eKOvD+bPEz3LlhHZRNu1nFOVts9lzDJTXshHTjII0BAtDS3Y2DAkdZdDKWVZGVwkDfc4Clxn1dg==}
    engines: {node: '>=6.9.0'}
    dependencies:
      '@ampproject/remapping': 2.2.1
      '@babel/code-frame': 7.22.5
      '@babel/generator': 7.22.5
      '@babel/helper-compilation-targets': 7.22.5(@babel/core@7.22.5)
      '@babel/helper-module-transforms': 7.22.5
      '@babel/helpers': 7.22.5
      '@babel/parser': 7.22.5
      '@babel/template': 7.22.5
      '@babel/traverse': 7.22.5
      '@babel/types': 7.22.5
      convert-source-map: 1.9.0
      debug: 4.3.4
      gensync: 1.0.0-beta.2
      json5: 2.2.3
      semver: 6.3.0
    transitivePeerDependencies:
      - supports-color

  /@babel/generator@7.22.5:
    resolution: {integrity: sha512-+lcUbnTRhd0jOewtFSedLyiPsD5tswKkbgcezOqqWFUVNEwoUTlpPOBmvhG7OXWLR4jMdv0czPGH5XbflnD1EA==}
    engines: {node: '>=6.9.0'}
    dependencies:
      '@babel/types': 7.22.5
      '@jridgewell/gen-mapping': 0.3.3
      '@jridgewell/trace-mapping': 0.3.18
      jsesc: 2.5.2

  /@babel/helper-compilation-targets@7.22.5(@babel/core@7.22.5):
    resolution: {integrity: sha512-Ji+ywpHeuqxB8WDxraCiqR0xfhYjiDE/e6k7FuIaANnoOFxAHskHChz4vA1mJC9Lbm01s1PVAGhQY4FUKSkGZw==}
    engines: {node: '>=6.9.0'}
    peerDependencies:
      '@babel/core': ^7.0.0
    dependencies:
      '@babel/compat-data': 7.22.5
      '@babel/core': 7.22.5
      '@babel/helper-validator-option': 7.22.5
      browserslist: 4.21.7
      lru-cache: 5.1.1
      semver: 6.3.0

  /@babel/helper-environment-visitor@7.22.5:
    resolution: {integrity: sha512-XGmhECfVA/5sAt+H+xpSg0mfrHq6FzNr9Oxh7PSEBBRUb/mL7Kz3NICXb194rCqAEdxkhPT1a88teizAFyvk8Q==}
    engines: {node: '>=6.9.0'}

  /@babel/helper-function-name@7.22.5:
    resolution: {integrity: sha512-wtHSq6jMRE3uF2otvfuD3DIvVhOsSNshQl0Qrd7qC9oQJzHvOL4qQXlQn2916+CXGywIjpGuIkoyZRRxHPiNQQ==}
    engines: {node: '>=6.9.0'}
    dependencies:
      '@babel/template': 7.22.5
      '@babel/types': 7.22.5

  /@babel/helper-hoist-variables@7.22.5:
    resolution: {integrity: sha512-wGjk9QZVzvknA6yKIUURb8zY3grXCcOZt+/7Wcy8O2uctxhplmUPkOdlgoNhmdVee2c92JXbf1xpMtVNbfoxRw==}
    engines: {node: '>=6.9.0'}
    dependencies:
      '@babel/types': 7.22.5

  /@babel/helper-module-imports@7.22.5:
    resolution: {integrity: sha512-8Dl6+HD/cKifutF5qGd/8ZJi84QeAKh+CEe1sBzz8UayBBGg1dAIJrdHOcOM5b2MpzWL2yuotJTtGjETq0qjXg==}
    engines: {node: '>=6.9.0'}
    dependencies:
      '@babel/types': 7.22.5

  /@babel/helper-module-transforms@7.22.5:
    resolution: {integrity: sha512-+hGKDt/Ze8GFExiVHno/2dvG5IdstpzCq0y4Qc9OJ25D4q3pKfiIP/4Vp3/JvhDkLKsDK2api3q3fpIgiIF5bw==}
    engines: {node: '>=6.9.0'}
    dependencies:
      '@babel/helper-environment-visitor': 7.22.5
      '@babel/helper-module-imports': 7.22.5
      '@babel/helper-simple-access': 7.22.5
      '@babel/helper-split-export-declaration': 7.22.5
      '@babel/helper-validator-identifier': 7.22.5
      '@babel/template': 7.22.5
      '@babel/traverse': 7.22.5
      '@babel/types': 7.22.5
    transitivePeerDependencies:
      - supports-color

  /@babel/helper-plugin-utils@7.22.5:
    resolution: {integrity: sha512-uLls06UVKgFG9QD4OeFYLEGteMIAa5kpTPcFL28yuCIIzsf6ZyKZMllKVOCZFhiZ5ptnwX4mtKdWCBE/uT4amg==}
    engines: {node: '>=6.9.0'}
    dev: true

  /@babel/helper-simple-access@7.22.5:
    resolution: {integrity: sha512-n0H99E/K+Bika3++WNL17POvo4rKWZ7lZEp1Q+fStVbUi8nxPQEBOlTmCOxW/0JsS56SKKQ+ojAe2pHKJHN35w==}
    engines: {node: '>=6.9.0'}
    dependencies:
      '@babel/types': 7.22.5

  /@babel/helper-split-export-declaration@7.22.5:
    resolution: {integrity: sha512-thqK5QFghPKWLhAV321lxF95yCg2K3Ob5yw+M3VHWfdia0IkPXUtoLH8x/6Fh486QUvzhb8YOWHChTVen2/PoQ==}
    engines: {node: '>=6.9.0'}
    dependencies:
      '@babel/types': 7.22.5

  /@babel/helper-string-parser@7.22.5:
    resolution: {integrity: sha512-mM4COjgZox8U+JcXQwPijIZLElkgEpO5rsERVDJTc2qfCDfERyob6k5WegS14SX18IIjv+XD+GrqNumY5JRCDw==}
    engines: {node: '>=6.9.0'}

  /@babel/helper-validator-identifier@7.22.5:
    resolution: {integrity: sha512-aJXu+6lErq8ltp+JhkJUfk1MTGyuA4v7f3pA+BJ5HLfNC6nAQ0Cpi9uOquUj8Hehg0aUiHzWQbOVJGao6ztBAQ==}
    engines: {node: '>=6.9.0'}

  /@babel/helper-validator-option@7.22.5:
    resolution: {integrity: sha512-R3oB6xlIVKUnxNUxbmgq7pKjxpru24zlimpE8WK47fACIlM0II/Hm1RS8IaOI7NgCr6LNS+jl5l75m20npAziw==}
    engines: {node: '>=6.9.0'}

  /@babel/helpers@7.22.5:
    resolution: {integrity: sha512-pSXRmfE1vzcUIDFQcSGA5Mr+GxBV9oiRKDuDxXvWQQBCh8HoIjs/2DlDB7H8smac1IVrB9/xdXj2N3Wol9Cr+Q==}
    engines: {node: '>=6.9.0'}
    dependencies:
      '@babel/template': 7.22.5
      '@babel/traverse': 7.22.5
      '@babel/types': 7.22.5
    transitivePeerDependencies:
      - supports-color

  /@babel/highlight@7.22.5:
    resolution: {integrity: sha512-BSKlD1hgnedS5XRnGOljZawtag7H1yPfQp0tdNJCHoH6AZ+Pcm9VvkrK59/Yy593Ypg0zMxH2BxD1VPYUQ7UIw==}
    engines: {node: '>=6.9.0'}
    dependencies:
      '@babel/helper-validator-identifier': 7.22.5
      chalk: 2.4.2
      js-tokens: 4.0.0

  /@babel/parser@7.22.5:
    resolution: {integrity: sha512-DFZMC9LJUG9PLOclRC32G63UXwzqS2koQC8dkx+PLdmt1xSePYpbT/NbsrJy8Q/muXz7o/h/d4A7Fuyixm559Q==}
    engines: {node: '>=6.0.0'}
    hasBin: true
    dependencies:
      '@babel/types': 7.22.5

  /@babel/plugin-syntax-async-generators@7.8.4(@babel/core@7.22.5):
    resolution: {integrity: sha512-tycmZxkGfZaxhMRbXlPXuVFpdWlXpir2W4AMhSJgRKzk/eDlIXOhb2LHWoLpDF7TEHylV5zNhykX6KAgHJmTNw==}
    peerDependencies:
      '@babel/core': ^7.0.0-0
    dependencies:
      '@babel/core': 7.22.5
      '@babel/helper-plugin-utils': 7.22.5
    dev: true

  /@babel/plugin-syntax-bigint@7.8.3(@babel/core@7.22.5):
    resolution: {integrity: sha512-wnTnFlG+YxQm3vDxpGE57Pj0srRU4sHE/mDkt1qv2YJJSeUAec2ma4WLUnUPeKjyrfntVwe/N6dCXpU+zL3Npg==}
    peerDependencies:
      '@babel/core': ^7.0.0-0
    dependencies:
      '@babel/core': 7.22.5
      '@babel/helper-plugin-utils': 7.22.5
    dev: true

  /@babel/plugin-syntax-class-properties@7.12.13(@babel/core@7.22.5):
    resolution: {integrity: sha512-fm4idjKla0YahUNgFNLCB0qySdsoPiZP3iQE3rky0mBUtMZ23yDJ9SJdg6dXTSDnulOVqiF3Hgr9nbXvXTQZYA==}
    peerDependencies:
      '@babel/core': ^7.0.0-0
    dependencies:
      '@babel/core': 7.22.5
      '@babel/helper-plugin-utils': 7.22.5
    dev: true

  /@babel/plugin-syntax-import-meta@7.10.4(@babel/core@7.22.5):
    resolution: {integrity: sha512-Yqfm+XDx0+Prh3VSeEQCPU81yC+JWZ2pDPFSS4ZdpfZhp4MkFMaDC1UqseovEKwSUpnIL7+vK+Clp7bfh0iD7g==}
    peerDependencies:
      '@babel/core': ^7.0.0-0
    dependencies:
      '@babel/core': 7.22.5
      '@babel/helper-plugin-utils': 7.22.5
    dev: true

  /@babel/plugin-syntax-json-strings@7.8.3(@babel/core@7.22.5):
    resolution: {integrity: sha512-lY6kdGpWHvjoe2vk4WrAapEuBR69EMxZl+RoGRhrFGNYVK8mOPAW8VfbT/ZgrFbXlDNiiaxQnAtgVCZ6jv30EA==}
    peerDependencies:
      '@babel/core': ^7.0.0-0
    dependencies:
      '@babel/core': 7.22.5
      '@babel/helper-plugin-utils': 7.22.5
    dev: true

  /@babel/plugin-syntax-jsx@7.22.5(@babel/core@7.22.5):
    resolution: {integrity: sha512-gvyP4hZrgrs/wWMaocvxZ44Hw0b3W8Pe+cMxc8V1ULQ07oh8VNbIRaoD1LRZVTvD+0nieDKjfgKg89sD7rrKrg==}
    engines: {node: '>=6.9.0'}
    peerDependencies:
      '@babel/core': ^7.0.0-0
    dependencies:
      '@babel/core': 7.22.5
      '@babel/helper-plugin-utils': 7.22.5
    dev: true

  /@babel/plugin-syntax-logical-assignment-operators@7.10.4(@babel/core@7.22.5):
    resolution: {integrity: sha512-d8waShlpFDinQ5MtvGU9xDAOzKH47+FFoney2baFIoMr952hKOLp1HR7VszoZvOsV/4+RRszNY7D17ba0te0ig==}
    peerDependencies:
      '@babel/core': ^7.0.0-0
    dependencies:
      '@babel/core': 7.22.5
      '@babel/helper-plugin-utils': 7.22.5
    dev: true

  /@babel/plugin-syntax-nullish-coalescing-operator@7.8.3(@babel/core@7.22.5):
    resolution: {integrity: sha512-aSff4zPII1u2QD7y+F8oDsz19ew4IGEJg9SVW+bqwpwtfFleiQDMdzA/R+UlWDzfnHFCxxleFT0PMIrR36XLNQ==}
    peerDependencies:
      '@babel/core': ^7.0.0-0
    dependencies:
      '@babel/core': 7.22.5
      '@babel/helper-plugin-utils': 7.22.5
    dev: true

  /@babel/plugin-syntax-numeric-separator@7.10.4(@babel/core@7.22.5):
    resolution: {integrity: sha512-9H6YdfkcK/uOnY/K7/aA2xpzaAgkQn37yzWUMRK7OaPOqOpGS1+n0H5hxT9AUw9EsSjPW8SVyMJwYRtWs3X3ug==}
    peerDependencies:
      '@babel/core': ^7.0.0-0
    dependencies:
      '@babel/core': 7.22.5
      '@babel/helper-plugin-utils': 7.22.5
    dev: true

  /@babel/plugin-syntax-object-rest-spread@7.8.3(@babel/core@7.22.5):
    resolution: {integrity: sha512-XoqMijGZb9y3y2XskN+P1wUGiVwWZ5JmoDRwx5+3GmEplNyVM2s2Dg8ILFQm8rWM48orGy5YpI5Bl8U1y7ydlA==}
    peerDependencies:
      '@babel/core': ^7.0.0-0
    dependencies:
      '@babel/core': 7.22.5
      '@babel/helper-plugin-utils': 7.22.5
    dev: true

  /@babel/plugin-syntax-optional-catch-binding@7.8.3(@babel/core@7.22.5):
    resolution: {integrity: sha512-6VPD0Pc1lpTqw0aKoeRTMiB+kWhAoT24PA+ksWSBrFtl5SIRVpZlwN3NNPQjehA2E/91FV3RjLWoVTglWcSV3Q==}
    peerDependencies:
      '@babel/core': ^7.0.0-0
    dependencies:
      '@babel/core': 7.22.5
      '@babel/helper-plugin-utils': 7.22.5
    dev: true

  /@babel/plugin-syntax-optional-chaining@7.8.3(@babel/core@7.22.5):
    resolution: {integrity: sha512-KoK9ErH1MBlCPxV0VANkXW2/dw4vlbGDrFgz8bmUsBGYkFRcbRwMh6cIJubdPrkxRwuGdtCk0v/wPTKbQgBjkg==}
    peerDependencies:
      '@babel/core': ^7.0.0-0
    dependencies:
      '@babel/core': 7.22.5
      '@babel/helper-plugin-utils': 7.22.5
    dev: true

  /@babel/plugin-syntax-top-level-await@7.14.5(@babel/core@7.22.5):
    resolution: {integrity: sha512-hx++upLv5U1rgYfwe1xBQUhRmU41NEvpUvrp8jkrSCdvGSnM5/qdRMtylJ6PG5OFkBaHkbTAKTnd3/YyESRHFw==}
    engines: {node: '>=6.9.0'}
    peerDependencies:
      '@babel/core': ^7.0.0-0
    dependencies:
      '@babel/core': 7.22.5
      '@babel/helper-plugin-utils': 7.22.5
    dev: true

  /@babel/plugin-syntax-typescript@7.22.5(@babel/core@7.22.5):
    resolution: {integrity: sha512-1mS2o03i7t1c6VzH6fdQ3OA8tcEIxwG18zIPRp+UY1Ihv6W+XZzBCVxExF9upussPXJ0xE9XRHwMoNs1ep/nRQ==}
    engines: {node: '>=6.9.0'}
    peerDependencies:
      '@babel/core': ^7.0.0-0
    dependencies:
      '@babel/core': 7.22.5
      '@babel/helper-plugin-utils': 7.22.5
    dev: true

  /@babel/runtime@7.24.7:
    resolution: {integrity: sha512-UwgBRMjJP+xv857DCngvqXI3Iq6J4v0wXmwc6sapg+zyhbwmQX67LUEFrkK5tbyJ30jGuG3ZvWpBiB9LCy1kWw==}
    engines: {node: '>=6.9.0'}
    dependencies:
      regenerator-runtime: 0.14.1
    dev: true

  /@babel/template@7.22.5:
    resolution: {integrity: sha512-X7yV7eiwAxdj9k94NEylvbVHLiVG1nvzCV2EAowhxLTwODV1jl9UzZ48leOC0sH7OnuHrIkllaBgneUykIcZaw==}
    engines: {node: '>=6.9.0'}
    dependencies:
      '@babel/code-frame': 7.22.5
      '@babel/parser': 7.22.5
      '@babel/types': 7.22.5

  /@babel/traverse@7.22.5:
    resolution: {integrity: sha512-7DuIjPgERaNo6r+PZwItpjCZEa5vyw4eJGufeLxrPdBXBoLcCJCIasvK6pK/9DVNrLZTLFhUGqaC6X/PA007TQ==}
    engines: {node: '>=6.9.0'}
    dependencies:
      '@babel/code-frame': 7.22.5
      '@babel/generator': 7.22.5
      '@babel/helper-environment-visitor': 7.22.5
      '@babel/helper-function-name': 7.22.5
      '@babel/helper-hoist-variables': 7.22.5
      '@babel/helper-split-export-declaration': 7.22.5
      '@babel/parser': 7.22.5
      '@babel/types': 7.22.5
      debug: 4.3.4
      globals: 11.12.0
    transitivePeerDependencies:
      - supports-color

  /@babel/types@7.22.5:
    resolution: {integrity: sha512-zo3MIHGOkPOfoRXitsgHLjEXmlDaD/5KU1Uzuc9GNiZPhSqVxVRtxuPaSBZDsYZ9qV88AjtMtWW7ww98loJ9KA==}
    engines: {node: '>=6.9.0'}
    dependencies:
      '@babel/helper-string-parser': 7.22.5
      '@babel/helper-validator-identifier': 7.22.5
      to-fast-properties: 2.0.0

  /@bcherny/json-schema-ref-parser@10.0.5-fork:
    resolution: {integrity: sha512-E/jKbPoca1tfUPj3iSbitDZTGnq6FUFjkH6L8U2oDwSuwK1WhnnVtCG7oFOTg/DDnyoXbQYUiUiGOibHqaGVnw==}
    engines: {node: '>= 16'}
    dependencies:
      '@jsdevtools/ono': 7.1.3
      '@types/json-schema': 7.0.15
      call-me-maybe: 1.0.2
      js-yaml: 4.1.0
    dev: true

  /@bcherny/json-schema-ref-parser@9.0.9:
    resolution: {integrity: sha512-vmEmnJCfpkLdas++9OYg6riIezTYqTHpqUTODJzHLzs5UnXujbOJW9VwcVCnyo1mVRt32FRr23iXBx/sX8YbeQ==}
    dependencies:
      '@jsdevtools/ono': 7.1.3
      '@types/json-schema': 7.0.15
      call-me-maybe: 1.0.2
      js-yaml: 4.1.0
    dev: false

  /@bcoe/v8-coverage@0.2.3:
    resolution: {integrity: sha512-0hYQ8SB4Db5zvZB4axdMHGwEaQjkZzFjQiN9LVYvIFB2nSUHW9tYpxWriPrWDASIxiaXax83REcLxuSdnGPZtw==}
    dev: true

  /@botpress/api@0.37.1(openapi-types@12.1.3):
    resolution: {integrity: sha512-6AdsSFrEpVtI9GOkggjN7s6d7LPrfmFm4o0htr5nK/rvNWIH/QU1XHXQJId+AhRHhLRwzm+VxlkYmDPCuJMXeQ==}
    dependencies:
      '@bpinternal/opapi': 0.10.20(openapi-types@12.1.3)
    transitivePeerDependencies:
      - debug
      - openapi-types
      - supports-color
    dev: true

  /@botpress/messaging-base@1.2.0:
    resolution: {integrity: sha512-7cjHeD1Ti4cvDmyUV2D2CFKR1kPYv+eFPgXaJOksvrEoNZ1SrqXbHR9l26ndaAz0TuoX3Wc9l4Q7i5sBoHE44Q==}
    dev: false

  /@botpress/messaging-client@1.2.1:
    resolution: {integrity: sha512-/aoxQsyGL+09yrmyQRVSjveiV/jk9nTaEej74ks1LMrOh4f7g04rsdUZXQ+3IXEqKneXm83LPrKtqm3sYVVi8Q==}
    dependencies:
      '@botpress/messaging-base': 1.2.0
      axios: 0.21.4(debug@4.3.4)
      cookie: 0.4.2
      joi: 17.9.2
    transitivePeerDependencies:
      - debug
    dev: false

  /@bpinternal/const@0.0.20:
    resolution: {integrity: sha512-AVeQy25M9eXMvjnLZVbFmr++qkONYrwW7qLXD9q9ccD4WLEgMmJZ6e+BSUnwPEBQ8LiqWQXf/YJ1MJxoVkcyNw==}
    dependencies:
      vitest: 0.34.6
    transitivePeerDependencies:
      - '@edge-runtime/vm'
      - '@vitest/browser'
      - '@vitest/ui'
      - happy-dom
      - jsdom
      - less
      - lightningcss
      - playwright
      - safaridriver
      - sass
      - stylus
      - sugarss
      - supports-color
      - terser
      - webdriverio
    dev: false

  /@bpinternal/depsynky@0.0.1:
    resolution: {integrity: sha512-Gu3qhkEOThWDLiWgO4LosVerUKIArQFV+SzxUskha/vYTUulBLiIWdTzVEx3HDCKqVQTWc91GIpmNIwce8VKUg==}
    hasBin: true
    dependencies:
      '@bpinternal/yargs-extra': 0.0.3
      chalk: 4.1.2
      glob: 9.3.5
      prettier: 2.8.8
      prompts: 2.4.2
      semver: 7.5.4
      yaml: 2.3.1
    dev: false

  /@bpinternal/es-node@0.0.5:
    resolution: {integrity: sha512-/vrHAMwytIXMXgmVlrRKE7Aj3hsbGA7LfUPiq+ocywU+BDJHATxM6aMVi4yuAiIeZxcbur+LzOund5/zZbaZhA==}
    hasBin: true
    dependencies:
      esbuild: 0.20.2
    dev: true

  /@bpinternal/log4bot@0.0.4:
    resolution: {integrity: sha512-psjT4wxlMcKMnWu+acnxoMeVQaAjD5eRfTdpk1L2uymhy2hnukzxg53Z2cThbFDJsdEufFOneEGwSi2kfWXRwA==}
    dependencies:
      lodash: 4.17.21
      moment: 2.29.4
      regex-parser: 2.2.11
    dev: true

  /@bpinternal/opapi@0.10.20(openapi-types@12.1.3):
    resolution: {integrity: sha512-plTaVl+FvRCdMlsju5HMGEY0kHcXv3RZAHCAImaAaR0mwEjpUBB4sJFsptx+BaCyyyau4Ty8s+xdgbxh6IB+iQ==}
    engines: {node: '>=16.0.0', pnpm: 9.1.0}
    dependencies:
      '@anatine/zod-openapi': 1.12.1(openapi3-ts@2.0.2)(zod@3.22.4)
      '@readme/openapi-parser': 2.6.0(openapi-types@12.1.3)
      axios: 1.7.2
      chalk: 4.1.2
      decompress: 4.2.1
      execa: 8.0.1
      json-schema-to-typescript: 13.1.2
      json-schema-to-zod: 1.1.1
      lodash: 4.17.21
      openapi-typescript: 6.7.6
      openapi3-ts: 2.0.2
      radash: 12.1.0
      tsconfig-paths: 4.2.0
      verror: 1.10.1
      winston: 3.13.0
      zod: 3.22.4
    transitivePeerDependencies:
      - debug
      - openapi-types
      - supports-color
    dev: true

  /@bpinternal/tunnel@0.1.1:
    resolution: {integrity: sha512-B1ryt5n3/PSMFuoOkW4h2zHNF9rcsOB5nDBcCPQtmO2Mrz7c6kAtMBHBMhBe8DWIvqeasZYhDgxYwDh8wivFsw==}
    dependencies:
      '@types/ws': 8.5.5
      browser-or-node: 2.1.1
      isomorphic-ws: 5.0.0(ws@8.13.0)
      ws: 8.13.0
      zod: 3.22.4
    transitivePeerDependencies:
      - bufferutil
      - utf-8-validate
    dev: false

  /@bpinternal/yargs-extra@0.0.3:
    resolution: {integrity: sha512-e/unlq0LX4CJUv1jGOv1UgwB/h2M0NCXnwD4lEw496GpkQikO668RS+BBlRhkqdGfZmvKDkXZZ96xJCn+i6Ymg==}
    dependencies:
      '@types/yargs': 17.0.24
      decamelize: 5.0.1
      json-schema: 0.4.0
      lodash: 4.17.21
      yargs: 17.7.2
      yn: 4.0.0
    dev: false

  /@bpinternal/zui@0.9.3(react@18.3.1):
    resolution: {integrity: sha512-aTJ2Lptet3/0MFoMFgMEj268ilE33DZwaMAvy0wf1LjweP9bfCddEMMO3bvJtAWYkuLCFMT4ZLAmKPyKvEnfBg==}
    engines: {node: '>=16.0.0', pnpm: 9.1.0}
    peerDependencies:
      react: ^18.2.0
    dependencies:
      react: 18.3.1
    dev: false

  /@colors/colors@1.5.0:
    resolution: {integrity: sha512-ooWCrlZP11i8GImSjTHYHLkvFDP48nS4+204nGb1RiX/WXYHmJA2III9/e2DWVabCESdW7hBAEzHRqUn9OUVvQ==}
    engines: {node: '>=0.1.90'}

  /@colors/colors@1.6.0:
    resolution: {integrity: sha512-Ir+AOibqzrIsL6ajt3Rz3LskB7OiMVHqltZmspbW/TJuTVuyOMirVqAkjfY6JISiLHgyNqicAC8AyHHGzNd/dA==}
    engines: {node: '>=0.1.90'}
    dev: true

  /@cspotcode/source-map-support@0.8.1:
    resolution: {integrity: sha512-IchNf6dN4tHoMFIn/7OE8LWZ19Y6q/67Bmf6vnGREv8RSbBVb9LPJxEcnwrcwX6ixSvaiGoomAUvu4YSxXrVgw==}
    engines: {node: '>=12'}
    dependencies:
      '@jridgewell/trace-mapping': 0.3.9

  /@dabh/diagnostics@2.0.3:
    resolution: {integrity: sha512-hrlQOIi7hAfzsMqlGSFyVucrx38O+j6wiGOf//H2ecvIEqYN4ADBSS2iLMh5UFyDunCNniUIPk/q3riFv45xRA==}
    dependencies:
      colorspace: 1.1.4
      enabled: 2.0.0
      kuler: 2.0.0

  /@es-joy/jsdoccomment@0.36.1:
    resolution: {integrity: sha512-922xqFsTpHs6D0BUiG4toiyPOMc8/jafnWKxz1KWgS4XzKPy2qXf1Pe6UFuNSCQqt6tOuhAWXBNuuyUhJmw9Vg==}
    engines: {node: ^14 || ^16 || ^17 || ^18 || ^19}
    dependencies:
      comment-parser: 1.3.1
      esquery: 1.5.0
      jsdoc-type-pratt-parser: 3.1.0
    dev: false

  /@esbuild/aix-ppc64@0.19.12:
    resolution: {integrity: sha512-bmoCYyWdEL3wDQIVbcyzRyeKLgk2WtWLTWz1ZIAZF/EGbNOwSA6ew3PftJ1PqMiOOGu0OyFMzG53L0zqIpPeNA==}
    engines: {node: '>=12'}
    cpu: [ppc64]
    os: [aix]
    requiresBuild: true
    dev: true
    optional: true

  /@esbuild/aix-ppc64@0.20.2:
    resolution: {integrity: sha512-D+EBOJHXdNZcLJRBkhENNG8Wji2kgc9AZ9KiPr1JuZjsNtyHzrsfLRrY0tk2H2aoFu6RANO1y1iPPUCDYWkb5g==}
    engines: {node: '>=12'}
    cpu: [ppc64]
    os: [aix]
    requiresBuild: true
    dev: true
    optional: true

  /@esbuild/android-arm64@0.16.17:
    resolution: {integrity: sha512-MIGl6p5sc3RDTLLkYL1MyL8BMRN4tLMRCn+yRJJmEDvYZ2M7tmAf80hx1kbNEUX2KJ50RRtxZ4JHLvCfuB6kBg==}
    engines: {node: '>=12'}
    cpu: [arm64]
    os: [android]
    requiresBuild: true
    dev: true
    optional: true

  /@esbuild/android-arm64@0.18.12:
    resolution: {integrity: sha512-BMAlczRqC/LUt2P97E4apTBbkvS9JTJnp2DKFbCwpZ8vBvXVbNdqmvzW/OsdtI/+mGr+apkkpqGM8WecLkPgrA==}
    engines: {node: '>=12'}
    cpu: [arm64]
    os: [android]
    requiresBuild: true
    optional: true

  /@esbuild/android-arm64@0.19.12:
    resolution: {integrity: sha512-P0UVNGIienjZv3f5zq0DP3Nt2IE/3plFzuaS96vihvD0Hd6H/q4WXUGpCxD/E8YrSXfNyRPbpTq+T8ZQioSuPA==}
    engines: {node: '>=12'}
    cpu: [arm64]
    os: [android]
    requiresBuild: true
    dev: true
    optional: true

  /@esbuild/android-arm64@0.20.2:
    resolution: {integrity: sha512-mRzjLacRtl/tWU0SvD8lUEwb61yP9cqQo6noDZP/O8VkwafSYwZ4yWy24kan8jE/IMERpYncRt2dw438LP3Xmg==}
    engines: {node: '>=12'}
    cpu: [arm64]
    os: [android]
    requiresBuild: true
    dev: true
    optional: true

  /@esbuild/android-arm@0.15.18:
    resolution: {integrity: sha512-5GT+kcs2WVGjVs7+boataCkO5Fg0y4kCjzkB5bAip7H4jfnOS3dA6KPiww9W1OEKTKeAcUVhdZGvgI65OXmUnw==}
    engines: {node: '>=12'}
    cpu: [arm]
    os: [android]
    requiresBuild: true
    optional: true

  /@esbuild/android-arm@0.16.17:
    resolution: {integrity: sha512-N9x1CMXVhtWEAMS7pNNONyA14f71VPQN9Cnavj1XQh6T7bskqiLLrSca4O0Vr8Wdcga943eThxnVp3JLnBMYtw==}
    engines: {node: '>=12'}
    cpu: [arm]
    os: [android]
    requiresBuild: true
    dev: true
    optional: true

  /@esbuild/android-arm@0.18.12:
    resolution: {integrity: sha512-LIxaNIQfkFZbTLb4+cX7dozHlAbAshhFE5PKdro0l+FnCpx1GDJaQ2WMcqm+ToXKMt8p8Uojk/MFRuGyz3V5Sw==}
    engines: {node: '>=12'}
    cpu: [arm]
    os: [android]
    requiresBuild: true
    optional: true

  /@esbuild/android-arm@0.19.12:
    resolution: {integrity: sha512-qg/Lj1mu3CdQlDEEiWrlC4eaPZ1KztwGJ9B6J+/6G+/4ewxJg7gqj8eVYWvao1bXrqGiW2rsBZFSX3q2lcW05w==}
    engines: {node: '>=12'}
    cpu: [arm]
    os: [android]
    requiresBuild: true
    dev: true
    optional: true

  /@esbuild/android-arm@0.20.2:
    resolution: {integrity: sha512-t98Ra6pw2VaDhqNWO2Oph2LXbz/EJcnLmKLGBJwEwXX/JAN83Fym1rU8l0JUWK6HkIbWONCSSatf4sf2NBRx/w==}
    engines: {node: '>=12'}
    cpu: [arm]
    os: [android]
    requiresBuild: true
    dev: true
    optional: true

  /@esbuild/android-x64@0.16.17:
    resolution: {integrity: sha512-a3kTv3m0Ghh4z1DaFEuEDfz3OLONKuFvI4Xqczqx4BqLyuFaFkuaG4j2MtA6fuWEFeC5x9IvqnX7drmRq/fyAQ==}
    engines: {node: '>=12'}
    cpu: [x64]
    os: [android]
    requiresBuild: true
    dev: true
    optional: true

  /@esbuild/android-x64@0.18.12:
    resolution: {integrity: sha512-zU5MyluNsykf5cOJ0LZZZjgAHbhPJ1cWfdH1ZXVMXxVMhEV0VZiZXQdwBBVvmvbF28EizeK7obG9fs+fpmS0eQ==}
    engines: {node: '>=12'}
    cpu: [x64]
    os: [android]
    requiresBuild: true
    optional: true

  /@esbuild/android-x64@0.19.12:
    resolution: {integrity: sha512-3k7ZoUW6Q6YqhdhIaq/WZ7HwBpnFBlW905Fa4s4qWJyiNOgT1dOqDiVAQFwBH7gBRZr17gLrlFCRzF6jFh7Kew==}
    engines: {node: '>=12'}
    cpu: [x64]
    os: [android]
    requiresBuild: true
    dev: true
    optional: true

  /@esbuild/android-x64@0.20.2:
    resolution: {integrity: sha512-btzExgV+/lMGDDa194CcUQm53ncxzeBrWJcncOBxuC6ndBkKxnHdFJn86mCIgTELsooUmwUm9FkhSp5HYu00Rg==}
    engines: {node: '>=12'}
    cpu: [x64]
    os: [android]
    requiresBuild: true
    dev: true
    optional: true

  /@esbuild/darwin-arm64@0.16.17:
    resolution: {integrity: sha512-/2agbUEfmxWHi9ARTX6OQ/KgXnOWfsNlTeLcoV7HSuSTv63E4DqtAc+2XqGw1KHxKMHGZgbVCZge7HXWX9Vn+w==}
    engines: {node: '>=12'}
    cpu: [arm64]
    os: [darwin]
    requiresBuild: true
    dev: true
    optional: true

  /@esbuild/darwin-arm64@0.18.12:
    resolution: {integrity: sha512-zUZMep7YONnp6954QOOwEBwFX9svlKd3ov6PkxKd53LGTHsp/gy7vHaPGhhjBmEpqXEXShi6dddjIkmd+NgMsA==}
    engines: {node: '>=12'}
    cpu: [arm64]
    os: [darwin]
    requiresBuild: true
    optional: true

  /@esbuild/darwin-arm64@0.19.12:
    resolution: {integrity: sha512-B6IeSgZgtEzGC42jsI+YYu9Z3HKRxp8ZT3cqhvliEHovq8HSX2YX8lNocDn79gCKJXOSaEot9MVYky7AKjCs8g==}
    engines: {node: '>=12'}
    cpu: [arm64]
    os: [darwin]
    requiresBuild: true
    dev: true
    optional: true

  /@esbuild/darwin-arm64@0.20.2:
    resolution: {integrity: sha512-4J6IRT+10J3aJH3l1yzEg9y3wkTDgDk7TSDFX+wKFiWjqWp/iCfLIYzGyasx9l0SAFPT1HwSCR+0w/h1ES/MjA==}
    engines: {node: '>=12'}
    cpu: [arm64]
    os: [darwin]
    requiresBuild: true
    dev: true
    optional: true

  /@esbuild/darwin-x64@0.16.17:
    resolution: {integrity: sha512-2By45OBHulkd9Svy5IOCZt376Aa2oOkiE9QWUK9fe6Tb+WDr8hXL3dpqi+DeLiMed8tVXspzsTAvd0jUl96wmg==}
    engines: {node: '>=12'}
    cpu: [x64]
    os: [darwin]
    requiresBuild: true
    dev: true
    optional: true

  /@esbuild/darwin-x64@0.18.12:
    resolution: {integrity: sha512-ohqLPc7i67yunArPj1+/FeeJ7AgwAjHqKZ512ADk3WsE3FHU9l+m5aa7NdxXr0HmN1bjDlUslBjWNbFlD9y12Q==}
    engines: {node: '>=12'}
    cpu: [x64]
    os: [darwin]
    requiresBuild: true
    optional: true

  /@esbuild/darwin-x64@0.19.12:
    resolution: {integrity: sha512-hKoVkKzFiToTgn+41qGhsUJXFlIjxI/jSYeZf3ugemDYZldIXIxhvwN6erJGlX4t5h417iFuheZ7l+YVn05N3A==}
    engines: {node: '>=12'}
    cpu: [x64]
    os: [darwin]
    requiresBuild: true
    dev: true
    optional: true

  /@esbuild/darwin-x64@0.20.2:
    resolution: {integrity: sha512-tBcXp9KNphnNH0dfhv8KYkZhjc+H3XBkF5DKtswJblV7KlT9EI2+jeA8DgBjp908WEuYll6pF+UStUCfEpdysA==}
    engines: {node: '>=12'}
    cpu: [x64]
    os: [darwin]
    requiresBuild: true
    dev: true
    optional: true

  /@esbuild/freebsd-arm64@0.16.17:
    resolution: {integrity: sha512-mt+cxZe1tVx489VTb4mBAOo2aKSnJ33L9fr25JXpqQqzbUIw/yzIzi+NHwAXK2qYV1lEFp4OoVeThGjUbmWmdw==}
    engines: {node: '>=12'}
    cpu: [arm64]
    os: [freebsd]
    requiresBuild: true
    dev: true
    optional: true

  /@esbuild/freebsd-arm64@0.18.12:
    resolution: {integrity: sha512-GIIHtQXqgeOOqdG16a/A9N28GpkvjJnjYMhOnXVbn3EDJcoItdR58v/pGN31CHjyXDc8uCcRnFWmqaJt24AYJg==}
    engines: {node: '>=12'}
    cpu: [arm64]
    os: [freebsd]
    requiresBuild: true
    optional: true

  /@esbuild/freebsd-arm64@0.19.12:
    resolution: {integrity: sha512-4aRvFIXmwAcDBw9AueDQ2YnGmz5L6obe5kmPT8Vd+/+x/JMVKCgdcRwH6APrbpNXsPz+K653Qg8HB/oXvXVukA==}
    engines: {node: '>=12'}
    cpu: [arm64]
    os: [freebsd]
    requiresBuild: true
    dev: true
    optional: true

  /@esbuild/freebsd-arm64@0.20.2:
    resolution: {integrity: sha512-d3qI41G4SuLiCGCFGUrKsSeTXyWG6yem1KcGZVS+3FYlYhtNoNgYrWcvkOoaqMhwXSMrZRl69ArHsGJ9mYdbbw==}
    engines: {node: '>=12'}
    cpu: [arm64]
    os: [freebsd]
    requiresBuild: true
    dev: true
    optional: true

  /@esbuild/freebsd-x64@0.16.17:
    resolution: {integrity: sha512-8ScTdNJl5idAKjH8zGAsN7RuWcyHG3BAvMNpKOBaqqR7EbUhhVHOqXRdL7oZvz8WNHL2pr5+eIT5c65kA6NHug==}
    engines: {node: '>=12'}
    cpu: [x64]
    os: [freebsd]
    requiresBuild: true
    dev: true
    optional: true

  /@esbuild/freebsd-x64@0.18.12:
    resolution: {integrity: sha512-zK0b9a1/0wZY+6FdOS3BpZcPc1kcx2G5yxxfEJtEUzVxI6n/FrC2Phsxj/YblPuBchhBZ/1wwn7AyEBUyNSa6g==}
    engines: {node: '>=12'}
    cpu: [x64]
    os: [freebsd]
    requiresBuild: true
    optional: true

  /@esbuild/freebsd-x64@0.19.12:
    resolution: {integrity: sha512-EYoXZ4d8xtBoVN7CEwWY2IN4ho76xjYXqSXMNccFSx2lgqOG/1TBPW0yPx1bJZk94qu3tX0fycJeeQsKovA8gg==}
    engines: {node: '>=12'}
    cpu: [x64]
    os: [freebsd]
    requiresBuild: true
    dev: true
    optional: true

  /@esbuild/freebsd-x64@0.20.2:
    resolution: {integrity: sha512-d+DipyvHRuqEeM5zDivKV1KuXn9WeRX6vqSqIDgwIfPQtwMP4jaDsQsDncjTDDsExT4lR/91OLjRo8bmC1e+Cw==}
    engines: {node: '>=12'}
    cpu: [x64]
    os: [freebsd]
    requiresBuild: true
    dev: true
    optional: true

  /@esbuild/linux-arm64@0.16.17:
    resolution: {integrity: sha512-7S8gJnSlqKGVJunnMCrXHU9Q8Q/tQIxk/xL8BqAP64wchPCTzuM6W3Ra8cIa1HIflAvDnNOt2jaL17vaW+1V0g==}
    engines: {node: '>=12'}
    cpu: [arm64]
    os: [linux]
    requiresBuild: true
    dev: true
    optional: true

  /@esbuild/linux-arm64@0.18.12:
    resolution: {integrity: sha512-JKgG8Q/LL/9sw/iHHxQyVMoQYu3rU3+a5Z87DxC+wAu3engz+EmctIrV+FGOgI6gWG1z1+5nDDbXiRMGQZXqiw==}
    engines: {node: '>=12'}
    cpu: [arm64]
    os: [linux]
    requiresBuild: true
    optional: true

  /@esbuild/linux-arm64@0.19.12:
    resolution: {integrity: sha512-EoTjyYyLuVPfdPLsGVVVC8a0p1BFFvtpQDB/YLEhaXyf/5bczaGeN15QkR+O4S5LeJ92Tqotve7i1jn35qwvdA==}
    engines: {node: '>=12'}
    cpu: [arm64]
    os: [linux]
    requiresBuild: true
    dev: true
    optional: true

  /@esbuild/linux-arm64@0.20.2:
    resolution: {integrity: sha512-9pb6rBjGvTFNira2FLIWqDk/uaf42sSyLE8j1rnUpuzsODBq7FvpwHYZxQ/It/8b+QOS1RYfqgGFNLRI+qlq2A==}
    engines: {node: '>=12'}
    cpu: [arm64]
    os: [linux]
    requiresBuild: true
    dev: true
    optional: true

  /@esbuild/linux-arm@0.16.17:
    resolution: {integrity: sha512-iihzrWbD4gIT7j3caMzKb/RsFFHCwqqbrbH9SqUSRrdXkXaygSZCZg1FybsZz57Ju7N/SHEgPyaR0LZ8Zbe9gQ==}
    engines: {node: '>=12'}
    cpu: [arm]
    os: [linux]
    requiresBuild: true
    dev: true
    optional: true

  /@esbuild/linux-arm@0.18.12:
    resolution: {integrity: sha512-y75OijvrBE/1XRrXq1jtrJfG26eHeMoqLJ2dwQNwviwTuTtHGCojsDO6BJNF8gU+3jTn1KzJEMETytwsFSvc+Q==}
    engines: {node: '>=12'}
    cpu: [arm]
    os: [linux]
    requiresBuild: true
    optional: true

  /@esbuild/linux-arm@0.19.12:
    resolution: {integrity: sha512-J5jPms//KhSNv+LO1S1TX1UWp1ucM6N6XuL6ITdKWElCu8wXP72l9MM0zDTzzeikVyqFE6U8YAV9/tFyj0ti+w==}
    engines: {node: '>=12'}
    cpu: [arm]
    os: [linux]
    requiresBuild: true
    dev: true
    optional: true

  /@esbuild/linux-arm@0.20.2:
    resolution: {integrity: sha512-VhLPeR8HTMPccbuWWcEUD1Az68TqaTYyj6nfE4QByZIQEQVWBB8vup8PpR7y1QHL3CpcF6xd5WVBU/+SBEvGTg==}
    engines: {node: '>=12'}
    cpu: [arm]
    os: [linux]
    requiresBuild: true
    dev: true
    optional: true

  /@esbuild/linux-ia32@0.16.17:
    resolution: {integrity: sha512-kiX69+wcPAdgl3Lonh1VI7MBr16nktEvOfViszBSxygRQqSpzv7BffMKRPMFwzeJGPxcio0pdD3kYQGpqQ2SSg==}
    engines: {node: '>=12'}
    cpu: [ia32]
    os: [linux]
    requiresBuild: true
    dev: true
    optional: true

  /@esbuild/linux-ia32@0.18.12:
    resolution: {integrity: sha512-yoRIAqc0B4lDIAAEFEIu9ttTRFV84iuAl0KNCN6MhKLxNPfzwCBvEMgwco2f71GxmpBcTtn7KdErueZaM2rEvw==}
    engines: {node: '>=12'}
    cpu: [ia32]
    os: [linux]
    requiresBuild: true
    optional: true

  /@esbuild/linux-ia32@0.19.12:
    resolution: {integrity: sha512-Thsa42rrP1+UIGaWz47uydHSBOgTUnwBwNq59khgIwktK6x60Hivfbux9iNR0eHCHzOLjLMLfUMLCypBkZXMHA==}
    engines: {node: '>=12'}
    cpu: [ia32]
    os: [linux]
    requiresBuild: true
    dev: true
    optional: true

  /@esbuild/linux-ia32@0.20.2:
    resolution: {integrity: sha512-o10utieEkNPFDZFQm9CoP7Tvb33UutoJqg3qKf1PWVeeJhJw0Q347PxMvBgVVFgouYLGIhFYG0UGdBumROyiig==}
    engines: {node: '>=12'}
    cpu: [ia32]
    os: [linux]
    requiresBuild: true
    dev: true
    optional: true

  /@esbuild/linux-loong64@0.15.18:
    resolution: {integrity: sha512-L4jVKS82XVhw2nvzLg/19ClLWg0y27ulRwuP7lcyL6AbUWB5aPglXY3M21mauDQMDfRLs8cQmeT03r/+X3cZYQ==}
    engines: {node: '>=12'}
    cpu: [loong64]
    os: [linux]
    requiresBuild: true
    optional: true

  /@esbuild/linux-loong64@0.16.17:
    resolution: {integrity: sha512-dTzNnQwembNDhd654cA4QhbS9uDdXC3TKqMJjgOWsC0yNCbpzfWoXdZvp0mY7HU6nzk5E0zpRGGx3qoQg8T2DQ==}
    engines: {node: '>=12'}
    cpu: [loong64]
    os: [linux]
    requiresBuild: true
    dev: true
    optional: true

  /@esbuild/linux-loong64@0.18.12:
    resolution: {integrity: sha512-qYgt3dHPVvf/MgbIBpJ4Sup/yb9DAopZ3a2JgMpNKIHUpOdnJ2eHBo/aQdnd8dJ21X/+sS58wxHtA9lEazYtXQ==}
    engines: {node: '>=12'}
    cpu: [loong64]
    os: [linux]
    requiresBuild: true
    optional: true

  /@esbuild/linux-loong64@0.19.12:
    resolution: {integrity: sha512-LiXdXA0s3IqRRjm6rV6XaWATScKAXjI4R4LoDlvO7+yQqFdlr1Bax62sRwkVvRIrwXxvtYEHHI4dm50jAXkuAA==}
    engines: {node: '>=12'}
    cpu: [loong64]
    os: [linux]
    requiresBuild: true
    dev: true
    optional: true

  /@esbuild/linux-loong64@0.20.2:
    resolution: {integrity: sha512-PR7sp6R/UC4CFVomVINKJ80pMFlfDfMQMYynX7t1tNTeivQ6XdX5r2XovMmha/VjR1YN/HgHWsVcTRIMkymrgQ==}
    engines: {node: '>=12'}
    cpu: [loong64]
    os: [linux]
    requiresBuild: true
    dev: true
    optional: true

  /@esbuild/linux-mips64el@0.16.17:
    resolution: {integrity: sha512-ezbDkp2nDl0PfIUn0CsQ30kxfcLTlcx4Foz2kYv8qdC6ia2oX5Q3E/8m6lq84Dj/6b0FrkgD582fJMIfHhJfSw==}
    engines: {node: '>=12'}
    cpu: [mips64el]
    os: [linux]
    requiresBuild: true
    dev: true
    optional: true

  /@esbuild/linux-mips64el@0.18.12:
    resolution: {integrity: sha512-wHphlMLK4ufNOONqukELfVIbnGQJrHJ/mxZMMrP2jYrPgCRZhOtf0kC4yAXBwnfmULimV1qt5UJJOw4Kh13Yfg==}
    engines: {node: '>=12'}
    cpu: [mips64el]
    os: [linux]
    requiresBuild: true
    optional: true

  /@esbuild/linux-mips64el@0.19.12:
    resolution: {integrity: sha512-fEnAuj5VGTanfJ07ff0gOA6IPsvrVHLVb6Lyd1g2/ed67oU1eFzL0r9WL7ZzscD+/N6i3dWumGE1Un4f7Amf+w==}
    engines: {node: '>=12'}
    cpu: [mips64el]
    os: [linux]
    requiresBuild: true
    dev: true
    optional: true

  /@esbuild/linux-mips64el@0.20.2:
    resolution: {integrity: sha512-4BlTqeutE/KnOiTG5Y6Sb/Hw6hsBOZapOVF6njAESHInhlQAghVVZL1ZpIctBOoTFbQyGW+LsVYZ8lSSB3wkjA==}
    engines: {node: '>=12'}
    cpu: [mips64el]
    os: [linux]
    requiresBuild: true
    dev: true
    optional: true

  /@esbuild/linux-ppc64@0.16.17:
    resolution: {integrity: sha512-dzS678gYD1lJsW73zrFhDApLVdM3cUF2MvAa1D8K8KtcSKdLBPP4zZSLy6LFZ0jYqQdQ29bjAHJDgz0rVbLB3g==}
    engines: {node: '>=12'}
    cpu: [ppc64]
    os: [linux]
    requiresBuild: true
    dev: true
    optional: true

  /@esbuild/linux-ppc64@0.18.12:
    resolution: {integrity: sha512-TeN//1Ft20ZZW41+zDSdOI/Os1bEq5dbvBvYkberB7PHABbRcsteeoNVZFlI0YLpGdlBqohEpjrn06kv8heCJg==}
    engines: {node: '>=12'}
    cpu: [ppc64]
    os: [linux]
    requiresBuild: true
    optional: true

  /@esbuild/linux-ppc64@0.19.12:
    resolution: {integrity: sha512-nYJA2/QPimDQOh1rKWedNOe3Gfc8PabU7HT3iXWtNUbRzXS9+vgB0Fjaqr//XNbd82mCxHzik2qotuI89cfixg==}
    engines: {node: '>=12'}
    cpu: [ppc64]
    os: [linux]
    requiresBuild: true
    dev: true
    optional: true

  /@esbuild/linux-ppc64@0.20.2:
    resolution: {integrity: sha512-rD3KsaDprDcfajSKdn25ooz5J5/fWBylaaXkuotBDGnMnDP1Uv5DLAN/45qfnf3JDYyJv/ytGHQaziHUdyzaAg==}
    engines: {node: '>=12'}
    cpu: [ppc64]
    os: [linux]
    requiresBuild: true
    dev: true
    optional: true

  /@esbuild/linux-riscv64@0.16.17:
    resolution: {integrity: sha512-ylNlVsxuFjZK8DQtNUwiMskh6nT0vI7kYl/4fZgV1llP5d6+HIeL/vmmm3jpuoo8+NuXjQVZxmKuhDApK0/cKw==}
    engines: {node: '>=12'}
    cpu: [riscv64]
    os: [linux]
    requiresBuild: true
    dev: true
    optional: true

  /@esbuild/linux-riscv64@0.18.12:
    resolution: {integrity: sha512-AgUebVS4DoAblBgiB2ACQ/8l4eGE5aWBb8ZXtkXHiET9mbj7GuWt3OnsIW/zX+XHJt2RYJZctbQ2S/mDjbp0UA==}
    engines: {node: '>=12'}
    cpu: [riscv64]
    os: [linux]
    requiresBuild: true
    optional: true

  /@esbuild/linux-riscv64@0.19.12:
    resolution: {integrity: sha512-2MueBrlPQCw5dVJJpQdUYgeqIzDQgw3QtiAHUC4RBz9FXPrskyyU3VI1hw7C0BSKB9OduwSJ79FTCqtGMWqJHg==}
    engines: {node: '>=12'}
    cpu: [riscv64]
    os: [linux]
    requiresBuild: true
    dev: true
    optional: true

  /@esbuild/linux-riscv64@0.20.2:
    resolution: {integrity: sha512-snwmBKacKmwTMmhLlz/3aH1Q9T8v45bKYGE3j26TsaOVtjIag4wLfWSiZykXzXuE1kbCE+zJRmwp+ZbIHinnVg==}
    engines: {node: '>=12'}
    cpu: [riscv64]
    os: [linux]
    requiresBuild: true
    dev: true
    optional: true

  /@esbuild/linux-s390x@0.16.17:
    resolution: {integrity: sha512-gzy7nUTO4UA4oZ2wAMXPNBGTzZFP7mss3aKR2hH+/4UUkCOyqmjXiKpzGrY2TlEUhbbejzXVKKGazYcQTZWA/w==}
    engines: {node: '>=12'}
    cpu: [s390x]
    os: [linux]
    requiresBuild: true
    dev: true
    optional: true

  /@esbuild/linux-s390x@0.18.12:
    resolution: {integrity: sha512-dJ3Rb3Ei2u/ysSXd6pzleGtfDdc2MuzKt8qc6ls8vreP1G3B7HInX3i7gXS4BGeVd24pp0yqyS7bJ5NHaI9ing==}
    engines: {node: '>=12'}
    cpu: [s390x]
    os: [linux]
    requiresBuild: true
    optional: true

  /@esbuild/linux-s390x@0.19.12:
    resolution: {integrity: sha512-+Pil1Nv3Umes4m3AZKqA2anfhJiVmNCYkPchwFJNEJN5QxmTs1uzyy4TvmDrCRNT2ApwSari7ZIgrPeUx4UZDg==}
    engines: {node: '>=12'}
    cpu: [s390x]
    os: [linux]
    requiresBuild: true
    dev: true
    optional: true

  /@esbuild/linux-s390x@0.20.2:
    resolution: {integrity: sha512-wcWISOobRWNm3cezm5HOZcYz1sKoHLd8VL1dl309DiixxVFoFe/o8HnwuIwn6sXre88Nwj+VwZUvJf4AFxkyrQ==}
    engines: {node: '>=12'}
    cpu: [s390x]
    os: [linux]
    requiresBuild: true
    dev: true
    optional: true

  /@esbuild/linux-x64@0.16.17:
    resolution: {integrity: sha512-mdPjPxfnmoqhgpiEArqi4egmBAMYvaObgn4poorpUaqmvzzbvqbowRllQ+ZgzGVMGKaPkqUmPDOOFQRUFDmeUw==}
    engines: {node: '>=12'}
    cpu: [x64]
    os: [linux]
    requiresBuild: true
    dev: true
    optional: true

  /@esbuild/linux-x64@0.18.12:
    resolution: {integrity: sha512-OrNJMGQbPaVyHHcDF8ybNSwu7TDOfX8NGpXCbetwOSP6txOJiWlgQnRymfC9ocR1S0Y5PW0Wb1mV6pUddqmvmQ==}
    engines: {node: '>=12'}
    cpu: [x64]
    os: [linux]
    requiresBuild: true
    optional: true

  /@esbuild/linux-x64@0.19.12:
    resolution: {integrity: sha512-B71g1QpxfwBvNrfyJdVDexenDIt1CiDN1TIXLbhOw0KhJzE78KIFGX6OJ9MrtC0oOqMWf+0xop4qEU8JrJTwCg==}
    engines: {node: '>=12'}
    cpu: [x64]
    os: [linux]
    requiresBuild: true
    dev: true
    optional: true

  /@esbuild/linux-x64@0.20.2:
    resolution: {integrity: sha512-1MdwI6OOTsfQfek8sLwgyjOXAu+wKhLEoaOLTjbijk6E2WONYpH9ZU2mNtR+lZ2B4uwr+usqGuVfFT9tMtGvGw==}
    engines: {node: '>=12'}
    cpu: [x64]
    os: [linux]
    requiresBuild: true
    dev: true
    optional: true

  /@esbuild/netbsd-x64@0.16.17:
    resolution: {integrity: sha512-/PzmzD/zyAeTUsduZa32bn0ORug+Jd1EGGAUJvqfeixoEISYpGnAezN6lnJoskauoai0Jrs+XSyvDhppCPoKOA==}
    engines: {node: '>=12'}
    cpu: [x64]
    os: [netbsd]
    requiresBuild: true
    dev: true
    optional: true

  /@esbuild/netbsd-x64@0.18.12:
    resolution: {integrity: sha512-55FzVCAiwE9FK8wWeCRuvjazNRJ1QqLCYGZVB6E8RuQuTeStSwotpSW4xoRGwp3a1wUsaVCdYcj5LGCASVJmMg==}
    engines: {node: '>=12'}
    cpu: [x64]
    os: [netbsd]
    requiresBuild: true
    optional: true

  /@esbuild/netbsd-x64@0.19.12:
    resolution: {integrity: sha512-3ltjQ7n1owJgFbuC61Oj++XhtzmymoCihNFgT84UAmJnxJfm4sYCiSLTXZtE00VWYpPMYc+ZQmB6xbSdVh0JWA==}
    engines: {node: '>=12'}
    cpu: [x64]
    os: [netbsd]
    requiresBuild: true
    dev: true
    optional: true

  /@esbuild/netbsd-x64@0.20.2:
    resolution: {integrity: sha512-K8/DhBxcVQkzYc43yJXDSyjlFeHQJBiowJ0uVL6Tor3jGQfSGHNNJcWxNbOI8v5k82prYqzPuwkzHt3J1T1iZQ==}
    engines: {node: '>=12'}
    cpu: [x64]
    os: [netbsd]
    requiresBuild: true
    dev: true
    optional: true

  /@esbuild/openbsd-x64@0.16.17:
    resolution: {integrity: sha512-2yaWJhvxGEz2RiftSk0UObqJa/b+rIAjnODJgv2GbGGpRwAfpgzyrg1WLK8rqA24mfZa9GvpjLcBBg8JHkoodg==}
    engines: {node: '>=12'}
    cpu: [x64]
    os: [openbsd]
    requiresBuild: true
    dev: true
    optional: true

  /@esbuild/openbsd-x64@0.18.12:
    resolution: {integrity: sha512-qnluf8rfb6Y5Lw2tirfK2quZOBbVqmwxut7GPCIJsM8lc4AEUj9L8y0YPdLaPK0TECt4IdyBdBD/KRFKorlK3g==}
    engines: {node: '>=12'}
    cpu: [x64]
    os: [openbsd]
    requiresBuild: true
    optional: true

  /@esbuild/openbsd-x64@0.19.12:
    resolution: {integrity: sha512-RbrfTB9SWsr0kWmb9srfF+L933uMDdu9BIzdA7os2t0TXhCRjrQyCeOt6wVxr79CKD4c+p+YhCj31HBkYcXebw==}
    engines: {node: '>=12'}
    cpu: [x64]
    os: [openbsd]
    requiresBuild: true
    dev: true
    optional: true

  /@esbuild/openbsd-x64@0.20.2:
    resolution: {integrity: sha512-eMpKlV0SThJmmJgiVyN9jTPJ2VBPquf6Kt/nAoo6DgHAoN57K15ZghiHaMvqjCye/uU4X5u3YSMgVBI1h3vKrQ==}
    engines: {node: '>=12'}
    cpu: [x64]
    os: [openbsd]
    requiresBuild: true
    dev: true
    optional: true

  /@esbuild/sunos-x64@0.16.17:
    resolution: {integrity: sha512-xtVUiev38tN0R3g8VhRfN7Zl42YCJvyBhRKw1RJjwE1d2emWTVToPLNEQj/5Qxc6lVFATDiy6LjVHYhIPrLxzw==}
    engines: {node: '>=12'}
    cpu: [x64]
    os: [sunos]
    requiresBuild: true
    dev: true
    optional: true

  /@esbuild/sunos-x64@0.18.12:
    resolution: {integrity: sha512-+RkKpVQR7bICjTOPUpkTBTaJ4TFqQBX5Ywyd/HSdDkQGn65VPkTsR/pL4AMvuMWy+wnXgIl4EY6q4mVpJal8Kg==}
    engines: {node: '>=12'}
    cpu: [x64]
    os: [sunos]
    requiresBuild: true
    optional: true

  /@esbuild/sunos-x64@0.19.12:
    resolution: {integrity: sha512-HKjJwRrW8uWtCQnQOz9qcU3mUZhTUQvi56Q8DPTLLB+DawoiQdjsYq+j+D3s9I8VFtDr+F9CjgXKKC4ss89IeA==}
    engines: {node: '>=12'}
    cpu: [x64]
    os: [sunos]
    requiresBuild: true
    dev: true
    optional: true

  /@esbuild/sunos-x64@0.20.2:
    resolution: {integrity: sha512-2UyFtRC6cXLyejf/YEld4Hajo7UHILetzE1vsRcGL3earZEW77JxrFjH4Ez2qaTiEfMgAXxfAZCm1fvM/G/o8w==}
    engines: {node: '>=12'}
    cpu: [x64]
    os: [sunos]
    requiresBuild: true
    dev: true
    optional: true

  /@esbuild/win32-arm64@0.16.17:
    resolution: {integrity: sha512-ga8+JqBDHY4b6fQAmOgtJJue36scANy4l/rL97W+0wYmijhxKetzZdKOJI7olaBaMhWt8Pac2McJdZLxXWUEQw==}
    engines: {node: '>=12'}
    cpu: [arm64]
    os: [win32]
    requiresBuild: true
    dev: true
    optional: true

  /@esbuild/win32-arm64@0.18.12:
    resolution: {integrity: sha512-GNHuciv0mFM7ouzsU0+AwY+7eV4Mgo5WnbhfDCQGtpvOtD1vbOiRjPYG6dhmMoFyBjj+pNqQu2X+7DKn0KQ/Gw==}
    engines: {node: '>=12'}
    cpu: [arm64]
    os: [win32]
    requiresBuild: true
    optional: true

  /@esbuild/win32-arm64@0.19.12:
    resolution: {integrity: sha512-URgtR1dJnmGvX864pn1B2YUYNzjmXkuJOIqG2HdU62MVS4EHpU2946OZoTMnRUHklGtJdJZ33QfzdjGACXhn1A==}
    engines: {node: '>=12'}
    cpu: [arm64]
    os: [win32]
    requiresBuild: true
    dev: true
    optional: true

  /@esbuild/win32-arm64@0.20.2:
    resolution: {integrity: sha512-GRibxoawM9ZCnDxnP3usoUDO9vUkpAxIIZ6GQI+IlVmr5kP3zUq+l17xELTHMWTWzjxa2guPNyrpq1GWmPvcGQ==}
    engines: {node: '>=12'}
    cpu: [arm64]
    os: [win32]
    requiresBuild: true
    dev: true
    optional: true

  /@esbuild/win32-ia32@0.16.17:
    resolution: {integrity: sha512-WnsKaf46uSSF/sZhwnqE4L/F89AYNMiD4YtEcYekBt9Q7nj0DiId2XH2Ng2PHM54qi5oPrQ8luuzGszqi/veig==}
    engines: {node: '>=12'}
    cpu: [ia32]
    os: [win32]
    requiresBuild: true
    dev: true
    optional: true

  /@esbuild/win32-ia32@0.18.12:
    resolution: {integrity: sha512-kR8cezhYipbbypGkaqCTWIeu4zID17gamC8YTPXYtcN3E5BhhtTnwKBn9I0PJur/T6UVwIEGYzkffNL0lFvxEw==}
    engines: {node: '>=12'}
    cpu: [ia32]
    os: [win32]
    requiresBuild: true
    optional: true

  /@esbuild/win32-ia32@0.19.12:
    resolution: {integrity: sha512-+ZOE6pUkMOJfmxmBZElNOx72NKpIa/HFOMGzu8fqzQJ5kgf6aTGrcJaFsNiVMH4JKpMipyK+7k0n2UXN7a8YKQ==}
    engines: {node: '>=12'}
    cpu: [ia32]
    os: [win32]
    requiresBuild: true
    dev: true
    optional: true

  /@esbuild/win32-ia32@0.20.2:
    resolution: {integrity: sha512-HfLOfn9YWmkSKRQqovpnITazdtquEW8/SoHW7pWpuEeguaZI4QnCRW6b+oZTztdBnZOS2hqJ6im/D5cPzBTTlQ==}
    engines: {node: '>=12'}
    cpu: [ia32]
    os: [win32]
    requiresBuild: true
    dev: true
    optional: true

  /@esbuild/win32-x64@0.16.17:
    resolution: {integrity: sha512-y+EHuSchhL7FjHgvQL/0fnnFmO4T1bhvWANX6gcnqTjtnKWbTvUMCpGnv2+t+31d7RzyEAYAd4u2fnIhHL6N/Q==}
    engines: {node: '>=12'}
    cpu: [x64]
    os: [win32]
    requiresBuild: true
    dev: true
    optional: true

  /@esbuild/win32-x64@0.18.12:
    resolution: {integrity: sha512-O0UYQVkvfM/jO8a4OwoV0mAKSJw+mjWTAd1MJd/1FCX6uiMdLmMRPK/w6e9OQ0ob2WGxzIm9va/KG0Ja4zIOgg==}
    engines: {node: '>=12'}
    cpu: [x64]
    os: [win32]
    requiresBuild: true
    optional: true

  /@esbuild/win32-x64@0.19.12:
    resolution: {integrity: sha512-T1QyPSDCyMXaO3pzBkF96E8xMkiRYbUEZADd29SyPGabqxMViNoii+NcK7eWJAEoU6RZyEm5lVSIjTmcdoB9HA==}
    engines: {node: '>=12'}
    cpu: [x64]
    os: [win32]
    requiresBuild: true
    dev: true
    optional: true

  /@esbuild/win32-x64@0.20.2:
    resolution: {integrity: sha512-N49X4lJX27+l9jbLKSqZ6bKNjzQvHaT8IIFUy+YIqmXQdjYCToGWwOItDrfby14c78aDd5NHQl29xingXfCdLQ==}
    engines: {node: '>=12'}
    cpu: [x64]
    os: [win32]
    requiresBuild: true
    dev: true
    optional: true

  /@eslint-community/eslint-utils@4.4.0(eslint@8.41.0):
    resolution: {integrity: sha512-1/sA4dwrzBAyeUoQ6oxahHKmrZvsnLCg4RfxW3ZFGGmQkSNQPFNLV9CUEFQP1x9EYXHTo5p6xdhZM1Ne9p/AfA==}
    engines: {node: ^12.22.0 || ^14.17.0 || >=16.0.0}
    peerDependencies:
      eslint: ^6.0.0 || ^7.0.0 || >=8.0.0
    dependencies:
      eslint: 8.41.0
      eslint-visitor-keys: 3.4.1
    dev: false

  /@eslint-community/regexpp@4.5.1:
    resolution: {integrity: sha512-Z5ba73P98O1KUYCCJTUeVpja9RcGoMdncZ6T49FCUl2lN38JtCJ+3WgIDBv0AuY4WChU5PmtJmOCTlN6FZTFKQ==}
    engines: {node: ^12.0.0 || ^14.0.0 || >=16.0.0}
    dev: false

  /@eslint/eslintrc@2.0.3:
    resolution: {integrity: sha512-+5gy6OQfk+xx3q0d6jGZZC3f3KzAkXc/IanVxd1is/VIIziRqqt3ongQz0FiTUXqTk0c7aDB3OaFuKnuSoJicQ==}
    engines: {node: ^12.22.0 || ^14.17.0 || >=16.0.0}
    dependencies:
      ajv: 6.12.6
      debug: 4.3.4
      espree: 9.5.2
      globals: 13.20.0
      ignore: 5.2.4
      import-fresh: 3.3.0
      js-yaml: 4.1.0
      minimatch: 3.1.2
      strip-json-comments: 3.1.1
    transitivePeerDependencies:
      - supports-color
    dev: false

  /@eslint/js@8.41.0:
    resolution: {integrity: sha512-LxcyMGxwmTh2lY9FwHPGWOHmYFCZvbrFCBZL4FzSSsxsRPuhrYUg/49/0KDfW8tnIEaEHtfmn6+NPN+1DqaNmA==}
    engines: {node: ^12.22.0 || ^14.17.0 || >=16.0.0}
    dev: false

  /@fastify/busboy@2.1.1:
    resolution: {integrity: sha512-vBZP4NlzfOlerQTnba4aqZoMhE/a9HY7HRqoOPaETQcSQuWEIyZMHGfVu6w9wGtGK5fED5qRs2DteVCjOH60sA==}
    engines: {node: '>=14'}
    dev: true

  /@graphql-typed-document-node/core@3.2.0(graphql@15.8.0):
    resolution: {integrity: sha512-mB9oAsNCm9aM3/SOv4YtBMqZbYj10R7dkq8byBqxGY/ncFwhf2oQzMV+LCRlWoDSEBJ3COiR1yeDvMtsoOsuFQ==}
    peerDependencies:
      graphql: ^0.8.0 || ^0.9.0 || ^0.10.0 || ^0.11.0 || ^0.12.0 || ^0.13.0 || ^14.0.0 || ^15.0.0 || ^16.0.0 || ^17.0.0
    dependencies:
      graphql: 15.8.0
    dev: false

  /@hapi/hoek@9.3.0:
    resolution: {integrity: sha512-/c6rf4UJlmHlC9b5BaNvzAcFv7HZ2QHaV0D4/HNlBdvFnvQq8RI4kYdhyPCl7Xj+oWvTWQ8ujhqS53LIgAe6KQ==}
    dev: false

  /@hapi/topo@5.1.0:
    resolution: {integrity: sha512-foQZKJig7Ob0BMAYBfcJk8d77QtOe7Wo4ox7ff1lQYoNNAb6jwcY1ncdoy2e9wQZzvNy7ODZCYJkK8kzmcAnAg==}
    dependencies:
      '@hapi/hoek': 9.3.0
    dev: false

  /@humanwhocodes/config-array@0.11.10:
    resolution: {integrity: sha512-KVVjQmNUepDVGXNuoRRdmmEjruj0KfiGSbS8LVc12LMsWDQzRXJ0qdhN8L8uUigKpfEHRhlaQFY0ib1tnUbNeQ==}
    engines: {node: '>=10.10.0'}
    dependencies:
      '@humanwhocodes/object-schema': 1.2.1
      debug: 4.3.4
      minimatch: 3.1.2
    transitivePeerDependencies:
      - supports-color
    dev: false

  /@humanwhocodes/module-importer@1.0.1:
    resolution: {integrity: sha512-bxveV4V8v5Yb4ncFTT3rPSgZBOpCkjfK0y4oVVVJwIuDVBRMDXrPyXRL988i5ap9m9bnyEEjWfm5WkBmtffLfA==}
    engines: {node: '>=12.22'}
    dev: false

  /@humanwhocodes/momoa@2.0.4:
    resolution: {integrity: sha512-RE815I4arJFtt+FVeU1Tgp9/Xvecacji8w/V6XtXsWWH/wz/eNkNbhb+ny/+PlVZjV0rxQpRSQKNKE3lcktHEA==}
    engines: {node: '>=10.10.0'}
    dev: true

  /@humanwhocodes/object-schema@1.2.1:
    resolution: {integrity: sha512-ZnQMnLV4e7hDlUvw8H+U8ASL02SS2Gn6+9Ac3wGGLIe7+je2AeAOxPY+izIPJDfFDb7eDjev0Us8MO1iFRN8hA==}
    dev: false

  /@isaacs/cliui@8.0.2:
    resolution: {integrity: sha512-O8jcjabXaleOG9DQ0+ARXWZBTfnP4WNAqzuiJK7ll44AmxGKv/J2M4TPjxjY3znBCfvBXFzucm1twdyFybFqEA==}
    engines: {node: '>=12'}
    dependencies:
      string-width: 5.1.2
      string-width-cjs: /string-width@4.2.3
      strip-ansi: 7.1.0
      strip-ansi-cjs: /strip-ansi@6.0.1
      wrap-ansi: 8.1.0
      wrap-ansi-cjs: /wrap-ansi@7.0.0
    dev: true

  /@istanbuljs/load-nyc-config@1.1.0:
    resolution: {integrity: sha512-VjeHSlIzpv/NyD3N0YuHfXOPDIixcA1q2ZV98wsMqcYlPmv2n3Yb2lYP9XMElnaFVXg5A7YLTeLu6V84uQDjmQ==}
    engines: {node: '>=8'}
    dependencies:
      camelcase: 5.3.1
      find-up: 4.1.0
      get-package-type: 0.1.0
      js-yaml: 3.14.1
      resolve-from: 5.0.0
    dev: true

  /@istanbuljs/schema@0.1.3:
    resolution: {integrity: sha512-ZXRY4jNvVgSVQ8DL3LTcakaAtXwTVUxE81hslsyD2AtoXW/wVob10HkOJ1X/pAlcI7D+2YoZKg5do8G/w6RYgA==}
    engines: {node: '>=8'}
    dev: true

  /@jest/console@29.5.0:
    resolution: {integrity: sha512-NEpkObxPwyw/XxZVLPmAGKE89IQRp4puc6IQRPru6JKd1M3fW9v1xM1AnzIJE65hbCkzQAdnL8P47e9hzhiYLQ==}
    engines: {node: ^14.15.0 || ^16.10.0 || >=18.0.0}
    dependencies:
      '@jest/types': 29.5.0
      '@types/node': 18.19.10
      chalk: 4.1.2
      jest-message-util: 29.5.0
      jest-util: 29.5.0
      slash: 3.0.0
    dev: true

  /@jest/core@29.5.0(ts-node@10.9.1):
    resolution: {integrity: sha512-28UzQc7ulUrOQw1IsN/kv1QES3q2kkbl/wGslyhAclqZ/8cMdB5M68BffkIdSJgKBUt50d3hbwJ92XESlE7LiQ==}
    engines: {node: ^14.15.0 || ^16.10.0 || >=18.0.0}
    peerDependencies:
      node-notifier: ^8.0.1 || ^9.0.0 || ^10.0.0
    peerDependenciesMeta:
      node-notifier:
        optional: true
    dependencies:
      '@jest/console': 29.5.0
      '@jest/reporters': 29.5.0
      '@jest/test-result': 29.5.0
      '@jest/transform': 29.5.0
      '@jest/types': 29.5.0
      '@types/node': 18.19.10
      ansi-escapes: 4.3.2
      chalk: 4.1.2
      ci-info: 3.8.0
      exit: 0.1.2
      graceful-fs: 4.2.11
      jest-changed-files: 29.5.0
      jest-config: 29.5.0(@types/node@18.19.10)(ts-node@10.9.1)
      jest-haste-map: 29.5.0
      jest-message-util: 29.5.0
      jest-regex-util: 29.4.3
      jest-resolve: 29.5.0
      jest-resolve-dependencies: 29.5.0
      jest-runner: 29.5.0
      jest-runtime: 29.5.0
      jest-snapshot: 29.5.0
      jest-util: 29.5.0
      jest-validate: 29.5.0
      jest-watcher: 29.5.0
      micromatch: 4.0.5
      pretty-format: 29.5.0
      slash: 3.0.0
      strip-ansi: 6.0.1
    transitivePeerDependencies:
      - supports-color
      - ts-node
    dev: true

  /@jest/environment@29.5.0:
    resolution: {integrity: sha512-5FXw2+wD29YU1d4I2htpRX7jYnAyTRjP2CsXQdo9SAM8g3ifxWPSV0HnClSn71xwctr0U3oZIIH+dtbfmnbXVQ==}
    engines: {node: ^14.15.0 || ^16.10.0 || >=18.0.0}
    dependencies:
      '@jest/fake-timers': 29.5.0
      '@jest/types': 29.5.0
      '@types/node': 18.19.10
      jest-mock: 29.5.0
    dev: true

  /@jest/expect-utils@29.5.0:
    resolution: {integrity: sha512-fmKzsidoXQT2KwnrwE0SQq3uj8Z763vzR8LnLBwC2qYWEFpjX8daRsk6rHUM1QvNlEW/UJXNXm59ztmJJWs2Mg==}
    engines: {node: ^14.15.0 || ^16.10.0 || >=18.0.0}
    dependencies:
      jest-get-type: 29.4.3
    dev: true

  /@jest/expect@29.5.0:
    resolution: {integrity: sha512-PueDR2HGihN3ciUNGr4uelropW7rqUfTiOn+8u0leg/42UhblPxHkfoh0Ruu3I9Y1962P3u2DY4+h7GVTSVU6g==}
    engines: {node: ^14.15.0 || ^16.10.0 || >=18.0.0}
    dependencies:
      expect: 29.5.0
      jest-snapshot: 29.5.0
    transitivePeerDependencies:
      - supports-color
    dev: true

  /@jest/fake-timers@29.5.0:
    resolution: {integrity: sha512-9ARvuAAQcBwDAqOnglWq2zwNIRUDtk/SCkp/ToGEhFv5r86K21l+VEs0qNTaXtyiY0lEePl3kylijSYJQqdbDg==}
    engines: {node: ^14.15.0 || ^16.10.0 || >=18.0.0}
    dependencies:
      '@jest/types': 29.5.0
      '@sinonjs/fake-timers': 10.2.0
      '@types/node': 18.19.10
      jest-message-util: 29.5.0
      jest-mock: 29.5.0
      jest-util: 29.5.0
    dev: true

  /@jest/globals@29.5.0:
    resolution: {integrity: sha512-S02y0qMWGihdzNbUiqSAiKSpSozSuHX5UYc7QbnHP+D9Lyw8DgGGCinrN9uSuHPeKgSSzvPom2q1nAtBvUsvPQ==}
    engines: {node: ^14.15.0 || ^16.10.0 || >=18.0.0}
    dependencies:
      '@jest/environment': 29.5.0
      '@jest/expect': 29.5.0
      '@jest/types': 29.5.0
      jest-mock: 29.5.0
    transitivePeerDependencies:
      - supports-color
    dev: true

  /@jest/reporters@29.5.0:
    resolution: {integrity: sha512-D05STXqj/M8bP9hQNSICtPqz97u7ffGzZu+9XLucXhkOFBqKcXe04JLZOgIekOxdb73MAoBUFnqvf7MCpKk5OA==}
    engines: {node: ^14.15.0 || ^16.10.0 || >=18.0.0}
    peerDependencies:
      node-notifier: ^8.0.1 || ^9.0.0 || ^10.0.0
    peerDependenciesMeta:
      node-notifier:
        optional: true
    dependencies:
      '@bcoe/v8-coverage': 0.2.3
      '@jest/console': 29.5.0
      '@jest/test-result': 29.5.0
      '@jest/transform': 29.5.0
      '@jest/types': 29.5.0
      '@jridgewell/trace-mapping': 0.3.18
      '@types/node': 18.19.10
      chalk: 4.1.2
      collect-v8-coverage: 1.0.1
      exit: 0.1.2
      glob: 7.2.3
      graceful-fs: 4.2.11
      istanbul-lib-coverage: 3.2.0
      istanbul-lib-instrument: 5.2.1
      istanbul-lib-report: 3.0.0
      istanbul-lib-source-maps: 4.0.1
      istanbul-reports: 3.1.5
      jest-message-util: 29.5.0
      jest-util: 29.5.0
      jest-worker: 29.5.0
      slash: 3.0.0
      string-length: 4.0.2
      strip-ansi: 6.0.1
      v8-to-istanbul: 9.1.0
    transitivePeerDependencies:
      - supports-color
    dev: true

  /@jest/schemas@29.4.3:
    resolution: {integrity: sha512-VLYKXQmtmuEz6IxJsrZwzG9NvtkQsWNnWMsKxqWNu3+CnfzJQhp0WDDKWLVV9hLKr0l3SLLFRqcYHjhtyuDVxg==}
    engines: {node: ^14.15.0 || ^16.10.0 || >=18.0.0}
    dependencies:
      '@sinclair/typebox': 0.25.24

  /@jest/source-map@29.4.3:
    resolution: {integrity: sha512-qyt/mb6rLyd9j1jUts4EQncvS6Yy3PM9HghnNv86QBlV+zdL2inCdK1tuVlL+J+lpiw2BI67qXOrX3UurBqQ1w==}
    engines: {node: ^14.15.0 || ^16.10.0 || >=18.0.0}
    dependencies:
      '@jridgewell/trace-mapping': 0.3.18
      callsites: 3.1.0
      graceful-fs: 4.2.11
    dev: true

  /@jest/test-result@29.5.0:
    resolution: {integrity: sha512-fGl4rfitnbfLsrfx1uUpDEESS7zM8JdgZgOCQuxQvL1Sn/I6ijeAVQWGfXI9zb1i9Mzo495cIpVZhA0yr60PkQ==}
    engines: {node: ^14.15.0 || ^16.10.0 || >=18.0.0}
    dependencies:
      '@jest/console': 29.5.0
      '@jest/types': 29.5.0
      '@types/istanbul-lib-coverage': 2.0.4
      collect-v8-coverage: 1.0.1
    dev: true

  /@jest/test-sequencer@29.5.0:
    resolution: {integrity: sha512-yPafQEcKjkSfDXyvtgiV4pevSeyuA6MQr6ZIdVkWJly9vkqjnFfcfhRQqpD5whjoU8EORki752xQmjaqoFjzMQ==}
    engines: {node: ^14.15.0 || ^16.10.0 || >=18.0.0}
    dependencies:
      '@jest/test-result': 29.5.0
      graceful-fs: 4.2.11
      jest-haste-map: 29.5.0
      slash: 3.0.0
    dev: true

  /@jest/transform@29.5.0:
    resolution: {integrity: sha512-8vbeZWqLJOvHaDfeMuoHITGKSz5qWc9u04lnWrQE3VyuSw604PzQM824ZeX9XSjUCeDiE3GuxZe5UKa8J61NQw==}
    engines: {node: ^14.15.0 || ^16.10.0 || >=18.0.0}
    dependencies:
      '@babel/core': 7.22.5
      '@jest/types': 29.5.0
      '@jridgewell/trace-mapping': 0.3.18
      babel-plugin-istanbul: 6.1.1
      chalk: 4.1.2
      convert-source-map: 2.0.0
      fast-json-stable-stringify: 2.1.0
      graceful-fs: 4.2.11
      jest-haste-map: 29.5.0
      jest-regex-util: 29.4.3
      jest-util: 29.5.0
      micromatch: 4.0.5
      pirates: 4.0.5
      slash: 3.0.0
      write-file-atomic: 4.0.2
    transitivePeerDependencies:
      - supports-color
    dev: true

  /@jest/types@29.5.0:
    resolution: {integrity: sha512-qbu7kN6czmVRc3xWFQcAN03RAUamgppVUdXrvl1Wr3jlNF93o9mJbGcDWrwGB6ht44u7efB1qCFgVQmca24Uog==}
    engines: {node: ^14.15.0 || ^16.10.0 || >=18.0.0}
    dependencies:
      '@jest/schemas': 29.4.3
      '@types/istanbul-lib-coverage': 2.0.4
      '@types/istanbul-reports': 3.0.1
      '@types/node': 18.19.10
      '@types/yargs': 17.0.24
      chalk: 4.1.2
    dev: true

  /@jridgewell/gen-mapping@0.3.3:
    resolution: {integrity: sha512-HLhSWOLRi875zjjMG/r+Nv0oCW8umGb0BgEhyX3dDX3egwZtB8PqLnjz3yedt8R5StBrzcg4aBpnh8UA9D1BoQ==}
    engines: {node: '>=6.0.0'}
    dependencies:
      '@jridgewell/set-array': 1.1.2
      '@jridgewell/sourcemap-codec': 1.4.15
      '@jridgewell/trace-mapping': 0.3.18

  /@jridgewell/resolve-uri@3.1.0:
    resolution: {integrity: sha512-F2msla3tad+Mfht5cJq7LSXcdudKTWCVYUgw6pLFOOHSTtZlj6SWNYAp+AhuqLmWdBO2X5hPrLcu8cVP8fy28w==}
    engines: {node: '>=6.0.0'}

  /@jridgewell/resolve-uri@3.1.1:
    resolution: {integrity: sha512-dSYZh7HhCDtCKm4QakX0xFpsRDqjjtZf/kjI/v3T3Nwt5r8/qz/M19F9ySyOqU94SXBmeG9ttTul+YnR4LOxFA==}
    engines: {node: '>=6.0.0'}

  /@jridgewell/set-array@1.1.2:
    resolution: {integrity: sha512-xnkseuNADM0gt2bs+BvhO0p78Mk762YnZdsuzFV018NoG1Sj1SCQvpSqa7XUaTam5vAGasABV9qXASMKnFMwMw==}
    engines: {node: '>=6.0.0'}

  /@jridgewell/sourcemap-codec@1.4.14:
    resolution: {integrity: sha512-XPSJHWmi394fuUuzDnGz1wiKqWfo1yXecHQMRf2l6hztTO+nPru658AyDngaBe7isIxEkRsPR3FZh+s7iVa4Uw==}

  /@jridgewell/sourcemap-codec@1.4.15:
    resolution: {integrity: sha512-eF2rxCRulEKXHTRiDrDy6erMYWqNw4LPdQ8UQA4huuxaQsVeRPFl2oM8oDGxMFhJUWZf9McpLtJasDDZb/Bpeg==}

  /@jridgewell/trace-mapping@0.3.18:
    resolution: {integrity: sha512-w+niJYzMHdd7USdiH2U6869nqhD2nbfZXND5Yp93qIbEmnDNk7PD48o+YchRVpzMU7M6jVCbenTR7PA1FLQ9pA==}
    dependencies:
      '@jridgewell/resolve-uri': 3.1.0
      '@jridgewell/sourcemap-codec': 1.4.14

  /@jridgewell/trace-mapping@0.3.9:
    resolution: {integrity: sha512-3Belt6tdc8bPgAtbcmdtNJlirVoTmEb5e2gC94PnkwEW9jI6CAHUeoG85tjWP5WquqfavoMtMwiG4P926ZKKuQ==}
    dependencies:
      '@jridgewell/resolve-uri': 3.1.1
      '@jridgewell/sourcemap-codec': 1.4.15

  /@jsdevtools/ono@7.1.3:
    resolution: {integrity: sha512-4JQNk+3mVzK3xh2rqd6RB4J46qUR19azEHBneZyTZM+c456qOrbbM/5xcR8huNCCcbVt7+UmizG6GuUvPvKUYg==}

  /@line/bot-sdk@7.5.2:
    resolution: {integrity: sha512-mMaDnr+mOqQDLYJcUp+fQwZklg/LoOZzNILlWdsj2IFD2nXF+HhAm3KEy5tyUx629Y2bCx6nv9Jl0UlMwBiAiw==}
    engines: {node: '>=10'}
    dependencies:
      '@types/body-parser': 1.19.2
      '@types/node': 16.18.34
      axios: 0.27.2
      body-parser: 1.20.1
      file-type: 16.5.4
      form-data: 4.0.0
    transitivePeerDependencies:
      - debug
      - supports-color
    dev: false

  /@linear/sdk@2.6.0:
    resolution: {integrity: sha512-L7Bsd5Ooa+RusZ6Y1yuzsq3NnrSOqHbhZHvdY+anNTOEtFPKonFCNeUdWXpBlyM21rzx7MWq+TfjtMo9dbxxPQ==}
    engines: {node: '>=12.x', yarn: 1.x}
    dependencies:
      '@graphql-typed-document-node/core': 3.2.0(graphql@15.8.0)
      graphql: 15.8.0
      isomorphic-unfetch: 3.1.0
    transitivePeerDependencies:
      - encoding
    dev: false

  /@mailchimp/mailchimp_marketing@3.0.80:
    resolution: {integrity: sha512-Cgz0xPb+1DUjmrl5whAsmqfAChBko+Wf4/PLQE4RvwfPlcq2agfHr1QFiXEhZ8e+GQwQ3hZQn9iLGXwIXwxUCg==}
    engines: {node: '>=10.0.0'}
    dependencies:
      dotenv: 8.6.0
      superagent: 3.8.1
    transitivePeerDependencies:
      - supports-color
    dev: false

  /@nicolo-ribaudo/chokidar-2@2.1.8-no-fsevents.3:
    resolution: {integrity: sha512-s88O1aVtXftvp5bCPB7WnmXc5IwOZZ7YPuwNPt+GtOOXpPvad1LfbmjYv+qII7zP6RU2QGnqve27dnLycEnyEQ==}
    requiresBuild: true
    dev: false
    optional: true

  /@nodelib/fs.scandir@2.1.5:
    resolution: {integrity: sha512-vq24Bq3ym5HEQm2NKCr3yXDwjc7vTsEThRDnkp2DK9p1uqLR+DHurm/NOTo0KG7HYHU7eppKZj3MyqYuMBf62g==}
    engines: {node: '>= 8'}
    dependencies:
      '@nodelib/fs.stat': 2.0.5
      run-parallel: 1.2.0

  /@nodelib/fs.stat@2.0.5:
    resolution: {integrity: sha512-RkhPPp2zrqDAQA/2jNhnztcPAlv64XdhIp7a7454A5ovI7Bukxgt7MX7udwAu3zg1DcpPU0rz3VV1SeaqvY4+A==}
    engines: {node: '>= 8'}

  /@nodelib/fs.walk@1.2.8:
    resolution: {integrity: sha512-oGB+UxlgWcgQkgwo8GcEGwemoTFt3FIO9ababBmaGwXIoBKZ+GTy0pP185beGg7Llih/NSHSV2XAs1lnznocSg==}
    engines: {node: '>= 8'}
    dependencies:
      '@nodelib/fs.scandir': 2.1.5
      fastq: 1.15.0

  /@notionhq/client@2.2.7:
    resolution: {integrity: sha512-ackhUZiCTxsDacHPfnuwfJmo7fmi6Il6BK+YByCZM5NEXVIohyEBWm/r18OQkuJzJjeC6Q+Jhh+0yhxjvWq/cA==}
    engines: {node: '>=12'}
    dependencies:
      '@types/node-fetch': 2.6.4
      node-fetch: 2.6.11
    transitivePeerDependencies:
      - encoding
    dev: false

  /@octokit/app@13.1.5:
    resolution: {integrity: sha512-6qTa24S+gdQUU66SCVfqTkyt2jAr9/ZeyPqJhnNI9PZ8Wum4lQy3bPS+voGlxABNOlzRKnxbSdYKoraMr3MqBA==}
    engines: {node: '>= 14'}
    dependencies:
      '@octokit/auth-app': 4.0.13
      '@octokit/auth-unauthenticated': 3.0.5
      '@octokit/core': 4.2.1
      '@octokit/oauth-app': 4.2.2
      '@octokit/plugin-paginate-rest': 6.1.2(@octokit/core@4.2.1)
      '@octokit/types': 9.2.3
      '@octokit/webhooks': 10.9.1
    transitivePeerDependencies:
      - encoding
    dev: false

  /@octokit/auth-app@4.0.13:
    resolution: {integrity: sha512-NBQkmR/Zsc+8fWcVIFrwDgNXS7f4XDrkd9LHdi9DPQw1NdGHLviLzRO2ZBwTtepnwHXW5VTrVU9eFGijMUqllg==}
    engines: {node: '>= 14'}
    dependencies:
      '@octokit/auth-oauth-app': 5.0.5
      '@octokit/auth-oauth-user': 2.1.1
      '@octokit/request': 6.2.5
      '@octokit/request-error': 3.0.3
      '@octokit/types': 9.2.3
      deprecation: 2.3.1
      lru-cache: 9.1.2
      universal-github-app-jwt: 1.1.1
      universal-user-agent: 6.0.0
    transitivePeerDependencies:
      - encoding
    dev: false

  /@octokit/auth-oauth-app@5.0.5:
    resolution: {integrity: sha512-UPX1su6XpseaeLVCi78s9droxpGtBWIgz9XhXAx9VXabksoF0MyI5vaa1zo1njyYt6VaAjFisC2A2Wchcu2WmQ==}
    engines: {node: '>= 14'}
    dependencies:
      '@octokit/auth-oauth-device': 4.0.4
      '@octokit/auth-oauth-user': 2.1.1
      '@octokit/request': 6.2.5
      '@octokit/types': 9.2.3
      '@types/btoa-lite': 1.0.0
      btoa-lite: 1.0.0
      universal-user-agent: 6.0.0
    transitivePeerDependencies:
      - encoding
    dev: false

  /@octokit/auth-oauth-device@4.0.4:
    resolution: {integrity: sha512-Xl85BZYfqCMv+Uvz33nVVUjE7I/PVySNaK6dRRqlkvYcArSr9vRcZC9KVjXYObGRTCN6mISeYdakAZvWEN4+Jw==}
    engines: {node: '>= 14'}
    dependencies:
      '@octokit/oauth-methods': 2.0.5
      '@octokit/request': 6.2.5
      '@octokit/types': 9.2.3
      universal-user-agent: 6.0.0
    transitivePeerDependencies:
      - encoding
    dev: false

  /@octokit/auth-oauth-user@2.1.1:
    resolution: {integrity: sha512-JgqnNNPf9CaWLxWm9uh2WgxcaVYhxBR09NVIPTiMU2dVZ3FObOHs3njBiLNw+zq84k+rEdm5Y7AsiASrZ84Apg==}
    engines: {node: '>= 14'}
    dependencies:
      '@octokit/auth-oauth-device': 4.0.4
      '@octokit/oauth-methods': 2.0.5
      '@octokit/request': 6.2.5
      '@octokit/types': 9.2.3
      btoa-lite: 1.0.0
      universal-user-agent: 6.0.0
    transitivePeerDependencies:
      - encoding
    dev: false

  /@octokit/auth-token@3.0.4:
    resolution: {integrity: sha512-TWFX7cZF2LXoCvdmJWY7XVPi74aSY0+FfBZNSXEXFkMpjcqsQwDSYVv5FhRFaI0V1ECnwbz4j59T/G+rXNWaIQ==}
    engines: {node: '>= 14'}
    dev: false

  /@octokit/auth-unauthenticated@3.0.5:
    resolution: {integrity: sha512-yH2GPFcjrTvDWPwJWWCh0tPPtTL5SMgivgKPA+6v/XmYN6hGQkAto8JtZibSKOpf8ipmeYhLNWQ2UgW0GYILCw==}
    engines: {node: '>= 14'}
    dependencies:
      '@octokit/request-error': 3.0.3
      '@octokit/types': 9.2.3
    dev: false

  /@octokit/core@4.2.1:
    resolution: {integrity: sha512-tEDxFx8E38zF3gT7sSMDrT1tGumDgsw5yPG6BBh/X+5ClIQfMH/Yqocxz1PnHx6CHyF6pxmovUTOfZAUvQ0Lvw==}
    engines: {node: '>= 14'}
    dependencies:
      '@octokit/auth-token': 3.0.4
      '@octokit/graphql': 5.0.6
      '@octokit/request': 6.2.5
      '@octokit/request-error': 3.0.3
      '@octokit/types': 9.2.3
      before-after-hook: 2.2.3
      universal-user-agent: 6.0.0
    transitivePeerDependencies:
      - encoding
    dev: false

  /@octokit/endpoint@7.0.5:
    resolution: {integrity: sha512-LG4o4HMY1Xoaec87IqQ41TQ+glvIeTKqfjkCEmt5AIwDZJwQeVZFIEYXrYY6yLwK+pAScb9Gj4q+Nz2qSw1roA==}
    engines: {node: '>= 14'}
    dependencies:
      '@octokit/types': 9.2.3
      is-plain-object: 5.0.0
      universal-user-agent: 6.0.0
    dev: false

  /@octokit/graphql@5.0.6:
    resolution: {integrity: sha512-Fxyxdy/JH0MnIB5h+UQ3yCoh1FG4kWXfFKkpWqjZHw/p+Kc8Y44Hu/kCgNBT6nU1shNumEchmW/sUO1JuQnPcw==}
    engines: {node: '>= 14'}
    dependencies:
      '@octokit/request': 6.2.5
      '@octokit/types': 9.2.3
      universal-user-agent: 6.0.0
    transitivePeerDependencies:
      - encoding
    dev: false

  /@octokit/oauth-app@4.2.2:
    resolution: {integrity: sha512-/jsPd43Yu2UXJ4XGq9KyOjPj5kNWQ5pfVzeDEfIVE8ENchyIPS+/IY2a8b0+OQSAsBKBLTHVp9m51RfGHmPZlw==}
    engines: {node: '>= 14'}
    dependencies:
      '@octokit/auth-oauth-app': 5.0.5
      '@octokit/auth-oauth-user': 2.1.1
      '@octokit/auth-unauthenticated': 3.0.5
      '@octokit/core': 4.2.1
      '@octokit/oauth-authorization-url': 5.0.0
      '@octokit/oauth-methods': 2.0.5
      '@types/aws-lambda': 8.10.116
      fromentries: 1.3.2
      universal-user-agent: 6.0.0
    transitivePeerDependencies:
      - encoding
    dev: false

  /@octokit/oauth-authorization-url@5.0.0:
    resolution: {integrity: sha512-y1WhN+ERDZTh0qZ4SR+zotgsQUE1ysKnvBt1hvDRB2WRzYtVKQjn97HEPzoehh66Fj9LwNdlZh+p6TJatT0zzg==}
    engines: {node: '>= 14'}
    dev: false

  /@octokit/oauth-methods@2.0.5:
    resolution: {integrity: sha512-yQP6B5gE3axNxuM3U9KqWs/ErAQ+WLPaPgC/7EjsZsQibkf8sjdAfF8/y/EJW+Dd05XQvadX4WhQZPMnO1SE1A==}
    engines: {node: '>= 14'}
    dependencies:
      '@octokit/oauth-authorization-url': 5.0.0
      '@octokit/request': 6.2.5
      '@octokit/request-error': 3.0.3
      '@octokit/types': 9.2.3
      btoa-lite: 1.0.0
    transitivePeerDependencies:
      - encoding
    dev: false

  /@octokit/openapi-types@17.2.0:
    resolution: {integrity: sha512-MazrFNx4plbLsGl+LFesMo96eIXkFgEtaKbnNpdh4aQ0VM10aoylFsTYP1AEjkeoRNZiiPe3T6Gl2Hr8dJWdlQ==}
    dev: false

  /@octokit/plugin-paginate-rest@6.1.2(@octokit/core@4.2.1):
    resolution: {integrity: sha512-qhrmtQeHU/IivxucOV1bbI/xZyC/iOBhclokv7Sut5vnejAIAEXVcGQeRpQlU39E0WwK9lNvJHphHri/DB6lbQ==}
    engines: {node: '>= 14'}
    peerDependencies:
      '@octokit/core': '>=4'
    dependencies:
      '@octokit/core': 4.2.1
      '@octokit/tsconfig': 1.0.2
      '@octokit/types': 9.2.3
    dev: false

  /@octokit/plugin-rest-endpoint-methods@7.1.3(@octokit/core@4.2.1):
    resolution: {integrity: sha512-0aoPd4f1k/KXPTGSX0NbxcBrShBHArgcW3pujEvLa6wUfcfA1BehxQ2Ifwa6CbJ4SfzaO79FvGgaUipoxDsgjA==}
    engines: {node: '>= 14'}
    peerDependencies:
      '@octokit/core': '>=3'
    dependencies:
      '@octokit/core': 4.2.1
      '@octokit/types': 9.2.3
    dev: false

  /@octokit/plugin-retry@4.1.6(@octokit/core@4.2.1):
    resolution: {integrity: sha512-obkYzIgEC75r8+9Pnfiiqy3y/x1bc3QLE5B7qvv9wi9Kj0R5tGQFC6QMBg1154WQ9lAVypuQDGyp3hNpp15gQQ==}
    engines: {node: '>= 14'}
    peerDependencies:
      '@octokit/core': '>=3'
    dependencies:
      '@octokit/core': 4.2.1
      '@octokit/types': 9.2.3
      bottleneck: 2.19.5
    dev: false

  /@octokit/plugin-throttling@5.2.3(@octokit/core@4.2.1):
    resolution: {integrity: sha512-C9CFg9mrf6cugneKiaI841iG8DOv6P5XXkjmiNNut+swePxQ7RWEdAZRp5rJoE1hjsIqiYcKa/ZkOQ+ujPI39Q==}
    engines: {node: '>= 14'}
    peerDependencies:
      '@octokit/core': ^4.0.0
    dependencies:
      '@octokit/core': 4.2.1
      '@octokit/types': 9.2.3
      bottleneck: 2.19.5
    dev: false

  /@octokit/request-error@3.0.3:
    resolution: {integrity: sha512-crqw3V5Iy2uOU5Np+8M/YexTlT8zxCfI+qu+LxUB7SZpje4Qmx3mub5DfEKSO8Ylyk0aogi6TYdf6kxzh2BguQ==}
    engines: {node: '>= 14'}
    dependencies:
      '@octokit/types': 9.2.3
      deprecation: 2.3.1
      once: 1.4.0
    dev: false

  /@octokit/request@6.2.5:
    resolution: {integrity: sha512-z83E8UIlPNaJUsXpjD8E0V5o/5f+vJJNbNcBwVZsX3/vC650U41cOkTLjq4PKk9BYonQGOnx7N17gvLyNjgGcQ==}
    engines: {node: '>= 14'}
    dependencies:
      '@octokit/endpoint': 7.0.5
      '@octokit/request-error': 3.0.3
      '@octokit/types': 9.2.3
      is-plain-object: 5.0.0
      node-fetch: 2.7.0
      universal-user-agent: 6.0.0
    transitivePeerDependencies:
      - encoding
    dev: false

  /@octokit/tsconfig@1.0.2:
    resolution: {integrity: sha512-I0vDR0rdtP8p2lGMzvsJzbhdOWy405HcGovrspJ8RRibHnyRgggUSNO5AIox5LmqiwmatHKYsvj6VGFHkqS7lA==}
    dev: false

  /@octokit/types@9.2.3:
    resolution: {integrity: sha512-MMeLdHyFIALioycq+LFcA71v0S2xpQUX2cw6pPbHQjaibcHYwLnmK/kMZaWuGfGfjBJZ3wRUq+dOaWsvrPJVvA==}
    dependencies:
      '@octokit/openapi-types': 17.2.0
    dev: false

  /@octokit/webhooks-methods@3.0.3:
    resolution: {integrity: sha512-2vM+DCNTJ5vL62O5LagMru6XnYhV4fJslK+5YUkTa6rWlW2S+Tqs1lF9Wr9OGqHfVwpBj3TeztWfVON/eUoW1Q==}
    engines: {node: '>= 14'}
    dev: false

  /@octokit/webhooks-types@6.11.0:
    resolution: {integrity: sha512-AanzbulOHljrku1NGfafxdpTCfw2ENaWzH01N2vqQM+cUFbk868Cgh0xylz0JIM9BoKbfI++bdD6EYX0Q/UTEw==}
    dev: false

  /@octokit/webhooks@10.9.1:
    resolution: {integrity: sha512-5NXU4VfsNOo2VSU/SrLrpPH2Z1ZVDOWFcET4EpnEBX1uh/v8Uz65UVuHIRx5TZiXhnWyRE9AO1PXHa+M/iWwZA==}
    engines: {node: '>= 14'}
    dependencies:
      '@octokit/request-error': 3.0.3
      '@octokit/webhooks-methods': 3.0.3
      '@octokit/webhooks-types': 6.11.0
      aggregate-error: 3.1.0
    dev: false

  /@parcel/watcher@2.1.0:
    resolution: {integrity: sha512-8s8yYjd19pDSsBpbkOHnT6Z2+UJSuLQx61pCFM0s5wSRvKCEMDjd/cHY3/GI1szHIWbpXpsJdg3V6ISGGx9xDw==}
    engines: {node: '>= 10.0.0'}
    requiresBuild: true
    dependencies:
      is-glob: 4.0.3
      micromatch: 4.0.5
      node-addon-api: 3.2.1
      node-gyp-build: 4.6.0
    dev: false

  /@pkgjs/parseargs@0.11.0:
    resolution: {integrity: sha512-+1VkjdD0QBLPodGrJUeqarH8VAIvQODIbwh9XpP5Syisf7YoQgsJKPNFoqqLQlu+VQ/tVSshMR6loPMn8U+dPg==}
    engines: {node: '>=14'}
    requiresBuild: true
    dev: true
    optional: true

  /@readme/better-ajv-errors@1.6.0(ajv@8.16.0):
    resolution: {integrity: sha512-9gO9rld84Jgu13kcbKRU+WHseNhaVt76wYMeRDGsUGYxwJtI3RmEJ9LY9dZCYQGI8eUZLuxb5qDja0nqklpFjQ==}
    engines: {node: '>=14'}
    peerDependencies:
      ajv: 4.11.8 - 8
    dependencies:
      '@babel/code-frame': 7.22.5
      '@babel/runtime': 7.24.7
      '@humanwhocodes/momoa': 2.0.4
      ajv: 8.16.0
      chalk: 4.1.2
      json-to-ast: 2.1.0
      jsonpointer: 5.0.1
      leven: 3.1.0
    dev: true

  /@readme/json-schema-ref-parser@1.2.0:
    resolution: {integrity: sha512-Bt3QVovFSua4QmHa65EHUmh2xS0XJ3rgTEUPH998f4OW4VVJke3BuS16f+kM0ZLOGdvIrzrPRqwihuv5BAjtrA==}
    dependencies:
      '@jsdevtools/ono': 7.1.3
      '@types/json-schema': 7.0.15
      call-me-maybe: 1.0.2
      js-yaml: 4.1.0
    dev: true

  /@readme/openapi-parser@2.6.0(openapi-types@12.1.3):
    resolution: {integrity: sha512-pyFJXezWj9WI1O+gdp95CoxfY+i+Uq3kKk4zXIFuRAZi9YnHpHOpjumWWr67wkmRTw19Hskh9spyY0Iyikf3fA==}
    engines: {node: '>=18'}
    peerDependencies:
      openapi-types: '>=7'
    dependencies:
      '@apidevtools/swagger-methods': 3.0.2
      '@jsdevtools/ono': 7.1.3
      '@readme/better-ajv-errors': 1.6.0(ajv@8.16.0)
      '@readme/json-schema-ref-parser': 1.2.0
      '@readme/openapi-schemas': 3.1.0
      ajv: 8.16.0
      ajv-draft-04: 1.0.0(ajv@8.16.0)
      call-me-maybe: 1.0.2
      openapi-types: 12.1.3
    dev: true

  /@readme/openapi-schemas@3.1.0:
    resolution: {integrity: sha512-9FC/6ho8uFa8fV50+FPy/ngWN53jaUu4GRXlAjcxIRrzhltJnpKkBG2Tp0IDraFJeWrOpk84RJ9EMEEYzaI1Bw==}
    engines: {node: '>=18'}
    dev: true

  /@rollup/rollup-android-arm-eabi@4.13.2:
    resolution: {integrity: sha512-3XFIDKWMFZrMnao1mJhnOT1h2g0169Os848NhhmGweEcfJ4rCi+3yMCOLG4zA61rbJdkcrM/DjVZm9Hg5p5w7g==}
    cpu: [arm]
    os: [android]
    requiresBuild: true
    dev: true
    optional: true

  /@rollup/rollup-android-arm64@4.13.2:
    resolution: {integrity: sha512-GdxxXbAuM7Y/YQM9/TwwP+L0omeE/lJAR1J+olu36c3LqqZEBdsIWeQ91KBe6nxwOnb06Xh7JS2U5ooWU5/LgQ==}
    cpu: [arm64]
    os: [android]
    requiresBuild: true
    dev: true
    optional: true

  /@rollup/rollup-darwin-arm64@4.13.2:
    resolution: {integrity: sha512-mCMlpzlBgOTdaFs83I4XRr8wNPveJiJX1RLfv4hggyIVhfB5mJfN4P8Z6yKh+oE4Luz+qq1P3kVdWrCKcMYrrA==}
    cpu: [arm64]
    os: [darwin]
    requiresBuild: true
    dev: true
    optional: true

  /@rollup/rollup-darwin-x64@4.13.2:
    resolution: {integrity: sha512-yUoEvnH0FBef/NbB1u6d3HNGyruAKnN74LrPAfDQL3O32e3k3OSfLrPgSJmgb3PJrBZWfPyt6m4ZhAFa2nZp2A==}
    cpu: [x64]
    os: [darwin]
    requiresBuild: true
    dev: true
    optional: true

  /@rollup/rollup-linux-arm-gnueabihf@4.13.2:
    resolution: {integrity: sha512-GYbLs5ErswU/Xs7aGXqzc3RrdEjKdmoCrgzhJWyFL0r5fL3qd1NPcDKDowDnmcoSiGJeU68/Vy+OMUluRxPiLQ==}
    cpu: [arm]
    os: [linux]
    requiresBuild: true
    dev: true
    optional: true

  /@rollup/rollup-linux-arm64-gnu@4.13.2:
    resolution: {integrity: sha512-L1+D8/wqGnKQIlh4Zre9i4R4b4noxzH5DDciyahX4oOz62CphY7WDWqJoQ66zNR4oScLNOqQJfNSIAe/6TPUmQ==}
    cpu: [arm64]
    os: [linux]
    requiresBuild: true
    dev: true
    optional: true

  /@rollup/rollup-linux-arm64-musl@4.13.2:
    resolution: {integrity: sha512-tK5eoKFkXdz6vjfkSTCupUzCo40xueTOiOO6PeEIadlNBkadH1wNOH8ILCPIl8by/Gmb5AGAeQOFeLev7iZDOA==}
    cpu: [arm64]
    os: [linux]
    requiresBuild: true
    dev: true
    optional: true

  /@rollup/rollup-linux-powerpc64le-gnu@4.13.2:
    resolution: {integrity: sha512-zvXvAUGGEYi6tYhcDmb9wlOckVbuD+7z3mzInCSTACJ4DQrdSLPNUeDIcAQW39M3q6PDquqLWu7pnO39uSMRzQ==}
    cpu: [ppc64le]
    os: [linux]
    requiresBuild: true
    dev: true
    optional: true

  /@rollup/rollup-linux-riscv64-gnu@4.13.2:
    resolution: {integrity: sha512-C3GSKvMtdudHCN5HdmAMSRYR2kkhgdOfye4w0xzyii7lebVr4riCgmM6lRiSCnJn2w1Xz7ZZzHKuLrjx5620kw==}
    cpu: [riscv64]
    os: [linux]
    requiresBuild: true
    dev: true
    optional: true

  /@rollup/rollup-linux-s390x-gnu@4.13.2:
    resolution: {integrity: sha512-l4U0KDFwzD36j7HdfJ5/TveEQ1fUTjFFQP5qIt9gBqBgu1G8/kCaq5Ok05kd5TG9F8Lltf3MoYsUMw3rNlJ0Yg==}
    cpu: [s390x]
    os: [linux]
    requiresBuild: true
    dev: true
    optional: true

  /@rollup/rollup-linux-x64-gnu@4.13.2:
    resolution: {integrity: sha512-xXMLUAMzrtsvh3cZ448vbXqlUa7ZL8z0MwHp63K2IIID2+DeP5iWIT6g1SN7hg1VxPzqx0xZdiDM9l4n9LRU1A==}
    cpu: [x64]
    os: [linux]
    requiresBuild: true
    dev: true
    optional: true

  /@rollup/rollup-linux-x64-musl@4.13.2:
    resolution: {integrity: sha512-M/JYAWickafUijWPai4ehrjzVPKRCyDb1SLuO+ZyPfoXgeCEAlgPkNXewFZx0zcnoIe3ay4UjXIMdXQXOZXWqA==}
    cpu: [x64]
    os: [linux]
    requiresBuild: true
    dev: true
    optional: true

  /@rollup/rollup-win32-arm64-msvc@4.13.2:
    resolution: {integrity: sha512-2YWwoVg9KRkIKaXSh0mz3NmfurpmYoBBTAXA9qt7VXk0Xy12PoOP40EFuau+ajgALbbhi4uTj3tSG3tVseCjuA==}
    cpu: [arm64]
    os: [win32]
    requiresBuild: true
    dev: true
    optional: true

  /@rollup/rollup-win32-ia32-msvc@4.13.2:
    resolution: {integrity: sha512-2FSsE9aQ6OWD20E498NYKEQLneShWes0NGMPQwxWOdws35qQXH+FplabOSP5zEe1pVjurSDOGEVCE2agFwSEsw==}
    cpu: [ia32]
    os: [win32]
    requiresBuild: true
    dev: true
    optional: true

  /@rollup/rollup-win32-x64-msvc@4.13.2:
    resolution: {integrity: sha512-7h7J2nokcdPePdKykd8wtc8QqqkqxIrUz7MHj6aNr8waBRU//NLDVnNjQnqQO6fqtjrtCdftpbTuOKAyrAQETQ==}
    cpu: [x64]
    os: [win32]
    requiresBuild: true
    dev: true
    optional: true

  /@sentry-internal/tracing@7.53.1:
    resolution: {integrity: sha512-a4H4rvVdz0XDGgNfRqc7zg6rMt2P1P05xBmgfIfztYy94Vciw1QMdboNiT7einr8ra8wogdEaK4Pe2AzYAPBJQ==}
    engines: {node: '>=8'}
    dependencies:
      '@sentry/core': 7.53.1
      '@sentry/types': 7.53.1
      '@sentry/utils': 7.53.1
      tslib: 1.14.1
    dev: false

  /@sentry/cli@2.18.1:
    resolution: {integrity: sha512-lc/dX/cvcmznWNbLzDbzxn224vwY5zLIDBe3yOO6Usg3CDgkZZ3xfjN4AIUZwkiTEPIOELodrOfdoMxqpXyYDw==}
    engines: {node: '>= 10'}
    hasBin: true
    requiresBuild: true
    dependencies:
      https-proxy-agent: 5.0.1
      node-fetch: 2.6.11
      progress: 2.0.3
      proxy-from-env: 1.1.0
      which: 2.0.2
    transitivePeerDependencies:
      - encoding
      - supports-color
    dev: true

  /@sentry/core@7.53.1:
    resolution: {integrity: sha512-DAH8IJNORJJ7kQLqsZuhMkN6cwJjXzFuuUoZor7IIDHIHjtl51W+2F3Stg3+I3ZoKDfJfUNKqhipk2WZjG0FBg==}
    engines: {node: '>=8'}
    dependencies:
      '@sentry/types': 7.53.1
      '@sentry/utils': 7.53.1
      tslib: 1.14.1
    dev: false

  /@sentry/node@7.53.1:
    resolution: {integrity: sha512-B4ax8sRd54xj4ad+4eY2EOKNt0Mh1NjuLW1zUKS8HW3h0bmuaDFzGuhEVvEY5H4SaV6tZKj1c0dvnMnyUbYkhA==}
    engines: {node: '>=8'}
    dependencies:
      '@sentry-internal/tracing': 7.53.1
      '@sentry/core': 7.53.1
      '@sentry/types': 7.53.1
      '@sentry/utils': 7.53.1
      cookie: 0.4.2
      https-proxy-agent: 5.0.1
      lru_map: 0.3.3
      tslib: 1.14.1
    transitivePeerDependencies:
      - supports-color
    dev: false

  /@sentry/types@7.53.1:
    resolution: {integrity: sha512-/ijchRIu+jz3+j/zY+7KRPfLSCY14fTx5xujjbOdmEKjmIHQmwPBdszcQm40uwofrR8taV4hbt5MFN+WnjCkCw==}
    engines: {node: '>=8'}
    dev: false

  /@sentry/utils@7.53.1:
    resolution: {integrity: sha512-DKJA1LSUOEv4KOR828MzVuLh+drjeAgzyKgN063OEKmnirgjgRgNNS8wUgwpG0Tn2k6ANZGCwrdfzPeSBxshKg==}
    engines: {node: '>=8'}
    dependencies:
      '@sentry/types': 7.53.1
      tslib: 1.14.1
    dev: false

  /@sideway/address@4.1.4:
    resolution: {integrity: sha512-7vwq+rOHVWjyXxVlR76Agnvhy8I9rpzjosTESvmhNeXOXdZZB15Fl+TI9x1SiHZH5Jv2wTGduSxFDIaq0m3DUw==}
    dependencies:
      '@hapi/hoek': 9.3.0
    dev: false

  /@sideway/formula@3.0.1:
    resolution: {integrity: sha512-/poHZJJVjx3L+zVD6g9KgHfYnb443oi7wLu/XKojDviHy6HOEOA6z1Trk5aR1dGcmPenJEgb2sK2I80LeS3MIg==}
    dev: false

  /@sideway/pinpoint@2.0.0:
    resolution: {integrity: sha512-RNiOoTPkptFtSVzQevY/yWtZwf/RxyVnPy/OcA9HBM3MlGDnBEYL5B41H0MTn0Uec8Hi+2qUtTfG2WWZBmMejQ==}
    dev: false

  /@sinclair/typebox@0.25.24:
    resolution: {integrity: sha512-XJfwUVUKDHF5ugKwIcxEgc9k8b7HbznCp6eUfWgu710hMPNIO4aw4/zB5RogDQz8nd6gyCDpU9O/m6qYEWY6yQ==}

  /@sindresorhus/is@0.14.0:
    resolution: {integrity: sha512-9NET910DNaIPngYnLLPeg+Ogzqsi9uM4mSboU5y6p8S5DzMTVEsJZrawi+BoDNUVBa2DhJqQYUFvMDfgU062LQ==}
    engines: {node: '>=6'}
    dev: false

  /@sinonjs/commons@3.0.0:
    resolution: {integrity: sha512-jXBtWAF4vmdNmZgD5FoKsVLv3rPgDnLgPbU84LIJ3otV44vJlDRokVng5v8NFJdCf/da9legHcKaRuZs4L7faA==}
    dependencies:
      type-detect: 4.0.8
    dev: true

  /@sinonjs/fake-timers@10.2.0:
    resolution: {integrity: sha512-OPwQlEdg40HAj5KNF8WW6q2KG4Z+cBCZb3m4ninfTZKaBmbIJodviQsDBoYMPHkOyJJMHnOJo5j2+LKDOhOACg==}
    dependencies:
      '@sinonjs/commons': 3.0.0
    dev: true

  /@slack/bolt@3.13.1:
    resolution: {integrity: sha512-ifWmlgW2pmtVfbb2YLuicKJu0PQEY0ZncAXTBxIgTP+EIl9okZnY5uIfCqFWzR9LkU0JWGdxMrHVKTptHV3YRQ==}
    engines: {node: '>=12.13.0', npm: '>=6.12.0'}
    dependencies:
      '@slack/logger': 3.0.0
      '@slack/oauth': 2.6.1
      '@slack/socket-mode': 1.3.2
      '@slack/types': 2.8.0
      '@slack/web-api': 6.8.1
      '@types/express': 4.17.17
      '@types/node': 18.16.0
      '@types/promise.allsettled': 1.0.3
      '@types/tsscmp': 1.0.0
      axios: 0.27.2
      express: 4.18.2
      path-to-regexp: 6.2.1
      please-upgrade-node: 3.2.0
      promise.allsettled: 1.0.6
      raw-body: 2.5.1
      tsscmp: 1.0.6
    transitivePeerDependencies:
      - bufferutil
      - debug
      - supports-color
      - utf-8-validate
    dev: false

  /@slack/logger@3.0.0:
    resolution: {integrity: sha512-DTuBFbqu4gGfajREEMrkq5jBhcnskinhr4+AnfJEk48zhVeEv3XnUKGIX98B74kxhYsIMfApGGySTn7V3b5yBA==}
    engines: {node: '>= 12.13.0', npm: '>= 6.12.0'}
    dependencies:
      '@types/node': 18.19.10
    dev: false

  /@slack/oauth@2.6.1:
    resolution: {integrity: sha512-Qm8LI+W9gtC5YQz/3yq7b6Qza7SSIJ9jVIgbkrY3AGwT4E0P6mUFV5gKHadvDEfTGG3ZiWuKMyC06ZpexZsQgg==}
    engines: {node: '>=12.13.0', npm: '>=6.12.0'}
    dependencies:
      '@slack/logger': 3.0.0
      '@slack/web-api': 6.8.1
      '@types/jsonwebtoken': 8.5.9
      '@types/node': 18.19.10
      jsonwebtoken: 9.0.0
      lodash.isstring: 4.0.1
    transitivePeerDependencies:
      - debug
    dev: false

  /@slack/socket-mode@1.3.2:
    resolution: {integrity: sha512-6LiwYE6k4DNbnctZZSLfERiOzWngAvXogxQEYzUkxeZgh2GC6EdmRq6OEbZXOBe71/K66YVx05VfR7B4b1ScTQ==}
    engines: {node: '>=12.13.0', npm: '>=6.12.0'}
    dependencies:
      '@slack/logger': 3.0.0
      '@slack/web-api': 6.8.1
      '@types/node': 18.19.10
      '@types/p-queue': 2.3.2
      '@types/ws': 7.4.7
      eventemitter3: 3.1.2
      finity: 0.5.4
      p-cancelable: 1.1.0
      p-queue: 2.4.2
      ws: 7.5.9
    transitivePeerDependencies:
      - bufferutil
      - debug
      - utf-8-validate
    dev: false

  /@slack/types@2.8.0:
    resolution: {integrity: sha512-ghdfZSF0b4NC9ckBA8QnQgC9DJw2ZceDq0BIjjRSv6XAZBXJdWgxIsYz0TYnWSiqsKZGH2ZXbj9jYABZdH3OSQ==}
    engines: {node: '>= 12.13.0', npm: '>= 6.12.0'}
    dev: false

  /@slack/web-api@6.8.1:
    resolution: {integrity: sha512-eMPk2S99S613gcu7odSw/LV+Qxr8A+RXvBD0GYW510wJuTERiTjP5TgCsH8X09+lxSumbDE88wvWbuFuvGa74g==}
    engines: {node: '>= 12.13.0', npm: '>= 6.12.0'}
    dependencies:
      '@slack/logger': 3.0.0
      '@slack/types': 2.8.0
      '@types/is-stream': 1.1.0
      '@types/node': 18.19.10
      axios: 0.27.2
      eventemitter3: 3.1.2
      form-data: 2.5.1
      is-electron: 2.2.0
      is-stream: 1.1.0
      p-queue: 6.6.2
      p-retry: 4.6.2
    transitivePeerDependencies:
      - debug
    dev: false

  /@szmarczak/http-timer@1.1.2:
    resolution: {integrity: sha512-XIB2XbzHTN6ieIjfIMV9hlVcfPU26s2vafYWQcZHWXHOxiaRZYEDKEwdl129Zyg50+foYV2jCgtrqSA6qNuNSA==}
    engines: {node: '>=6'}
    dependencies:
      defer-to-connect: 1.1.3
    dev: false

  /@tokenizer/token@0.3.0:
    resolution: {integrity: sha512-OvjF+z51L3ov0OyAU0duzsYuvO01PH7x4t6DJx+guahgTnBHkhJdG7soQeTSFLWN3efnHyibZ4Z8l2EuWwJN3A==}
    dev: false

  /@tootallnate/once@2.0.0:
    resolution: {integrity: sha512-XCuKFP5PS55gnMVu3dty8KPatLqUoy/ZYzDzAGCQ8JNFCkLXzmI7vNHCR+XpbZaMWQK/vQubr7PkYq8g470J/A==}
    engines: {node: '>= 10'}
    dev: false

  /@tsconfig/node10@1.0.9:
    resolution: {integrity: sha512-jNsYVVxU8v5g43Erja32laIDHXeoNvFEpX33OK4d6hljo3jDhCBDhx5dhCCTMWUojscpAagGiRkBKxpdl9fxqA==}

  /@tsconfig/node12@1.0.11:
    resolution: {integrity: sha512-cqefuRsh12pWyGsIoBKJA9luFu3mRxCA+ORZvA4ktLSzIuCUtWVxGIuXigEwO5/ywWFMZ2QEGKWvkZG1zDMTag==}

  /@tsconfig/node14@1.0.3:
    resolution: {integrity: sha512-ysT8mhdixWK6Hw3i1V2AeRqZ5WfXg1G43mqoYlM2nc6388Fq5jcXyr5mRsqViLx/GJYdoL0bfXD8nmF+Zn/Iow==}

  /@tsconfig/node16@1.0.4:
    resolution: {integrity: sha512-vxhUy4J8lyeyinH7Azl1pdd43GJhZH/tP2weN8TntQblOY+A0XbT8DJk1/oCPuOOyg/Ja757rG0CgHcWC8OfMA==}

  /@tsconfig/node18-strictest@1.0.0:
    resolution: {integrity: sha512-bOuNKwO4Fzbt+Su5wqI9zNHwx5C25gLnutwVQA1sBZk0cW8UjVPVcwzIUhJIIJDUx7zDEbAwdCD2HfvIsV8dYg==}
    deprecated: TypeScript 5.0 supports combining TSConfigs using array syntax in extends
    dev: true

  /@types/append-query@2.0.1:
    resolution: {integrity: sha512-L/RxncHj5Wh8B0A5yGTYQbCu+YVbrbtuPaemp/yrQCy1du/qYqEnQBgZoipeSYhTSJoTqRJGLqmnbUOn5iu0cQ==}
    dev: false

  /@types/asana@0.18.12:
    resolution: {integrity: sha512-A0AD7eZahS10Tq+CHIValIJP0yxnQRzuWP5E+uuhzFVTwiH8qaLVJWZ2jpVV1x1TUdetQnmNnRQjeCN5V+uDDw==}
    dependencies:
      '@types/bluebird': 3.5.38
    dev: true

  /@types/aws-lambda@8.10.116:
    resolution: {integrity: sha512-LSvIyxYCsIMOiBnb5D6HTf7JXLCh3KPiZWL6Pkn1MqV/v5OoP42GDqn5H4wHKGGKN0mJB+4y1r0oat1dLBAkuA==}
    dev: false

  /@types/babel__core@7.20.1:
    resolution: {integrity: sha512-aACu/U/omhdk15O4Nfb+fHgH/z3QsfQzpnvRZhYhThms83ZnAOZz7zZAWO7mn2yyNQaA4xTO8GLK3uqFU4bYYw==}
    dependencies:
      '@babel/parser': 7.22.5
      '@babel/types': 7.22.5
      '@types/babel__generator': 7.6.4
      '@types/babel__template': 7.4.1
      '@types/babel__traverse': 7.20.1
    dev: true

  /@types/babel__generator@7.6.4:
    resolution: {integrity: sha512-tFkciB9j2K755yrTALxD44McOrk+gfpIpvC3sxHjRawj6PfnQxrse4Clq5y/Rq+G3mrBurMax/lG8Qn2t9mSsg==}
    dependencies:
      '@babel/types': 7.22.5
    dev: true

  /@types/babel__template@7.4.1:
    resolution: {integrity: sha512-azBFKemX6kMg5Io+/rdGT0dkGreboUVR0Cdm3fz9QJWpaQGJRQXl7C+6hOTCZcMll7KFyEQpgbYI2lHdsS4U7g==}
    dependencies:
      '@babel/parser': 7.22.5
      '@babel/types': 7.22.5
    dev: true

  /@types/babel__traverse@7.20.1:
    resolution: {integrity: sha512-MitHFXnhtgwsGZWtT68URpOvLN4EREih1u3QtQiN4VdAxWKRVvGCSvw/Qth0M0Qq3pJpnGOu5JaM/ydK7OGbqg==}
    dependencies:
      '@babel/types': 7.22.5
    dev: true

  /@types/bluebird@3.5.38:
    resolution: {integrity: sha512-yR/Kxc0dd4FfwtEoLZMoqJbM/VE/W7hXn/MIjb+axcwag0iFmSPK7OBUZq1YWLynJUoWQkfUrI7T0HDqGApNSg==}
    dev: true

  /@types/body-parser@1.19.2:
    resolution: {integrity: sha512-ALYone6pm6QmwZoAgeyNksccT9Q4AWZQ6PvfwR37GT6r6FWUPguq6sUmNGSMV2Wr761oQoBxwGGa6DR5o1DC9g==}
    dependencies:
      '@types/connect': 3.4.35
      '@types/node': 18.19.10
    dev: false

  /@types/btoa-lite@1.0.0:
    resolution: {integrity: sha512-wJsiX1tosQ+J5+bY5LrSahHxr2wT+uME5UDwdN1kg4frt40euqA+wzECkmq4t5QbveHiJepfdThgQrPw6KiSlg==}
    dev: false

  /@types/chai-subset@1.3.3:
    resolution: {integrity: sha512-frBecisrNGz+F4T6bcc+NLeolfiojh5FxW2klu669+8BARtyQv2C/GkNW6FUodVe4BroGMP/wER/YDGc7rEllw==}
    dependencies:
      '@types/chai': 4.3.5

  /@types/chai@4.3.5:
    resolution: {integrity: sha512-mEo1sAde+UCE6b2hxn332f1g1E8WfYRu6p5SvTKr2ZKC1f7gFJXk4h5PyGP9Dt6gCaG8y8XhwnXWC6Iy2cmBng==}

  /@types/connect@3.4.35:
    resolution: {integrity: sha512-cdeYyv4KWoEgpBISTxWvqYsVy444DOqehiF3fM3ne10AmJ62RSyNkUnxMJXHQWRQQX2eR94m5y1IZyDwBjV9FQ==}
    dependencies:
      '@types/node': 18.19.10
    dev: false

  /@types/debug@4.1.8:
    resolution: {integrity: sha512-/vPO1EPOs306Cvhwv7KfVfYvOJqA/S/AXjaHQiJboCZzcNDb+TIJFN9/2C9DZ//ijSKWioNyUxD792QmDJ+HKQ==}
    dependencies:
      '@types/ms': 0.7.31
    dev: false

  /@types/estree@1.0.5:
    resolution: {integrity: sha512-/kYRxGDLWzHOB7q+wtSUQlFrtcdUccpfy+X+9iMBpHK8QLLhx2wIPYuS5DYtR9Wa/YlZAbIovy7qVdB1Aq6Lyw==}
    dev: true

  /@types/express-serve-static-core@4.17.35:
    resolution: {integrity: sha512-wALWQwrgiB2AWTT91CB62b6Yt0sNHpznUXeZEcnPU3DRdlDIz74x8Qg1UUYKSVFi+va5vKOLYRBI1bRKiLLKIg==}
    dependencies:
      '@types/node': 18.19.10
      '@types/qs': 6.9.7
      '@types/range-parser': 1.2.4
      '@types/send': 0.17.1
    dev: false

  /@types/express@4.17.17:
    resolution: {integrity: sha512-Q4FmmuLGBG58btUnfS1c1r/NQdlp3DMfGDGig8WhfpA2YRUtEkxAjkZb0yvplJGYdF1fsQ81iMDcH24sSCNC/Q==}
    dependencies:
      '@types/body-parser': 1.19.2
      '@types/express-serve-static-core': 4.17.35
      '@types/qs': 6.9.7
      '@types/serve-static': 1.15.1
    dev: false

  /@types/glob@7.2.0:
    resolution: {integrity: sha512-ZUxbzKl0IfJILTS6t7ip5fQQM/J3TJYubDm3nMbgubNNYS62eXeUpoLUC8/7fJNiFYHTrGPQn7hspDUzIHX3UA==}
    dependencies:
      '@types/minimatch': 5.1.2
      '@types/node': 18.19.10

  /@types/graceful-fs@4.1.6:
    resolution: {integrity: sha512-Sig0SNORX9fdW+bQuTEovKj3uHcUL6LQKbCrrqb1X7J6/ReAbhCXRAhc+SMejhLELFj2QcyuxmUooZ4bt5ReSw==}
    dependencies:
      '@types/node': 18.19.10
    dev: true

  /@types/is-stream@1.1.0:
    resolution: {integrity: sha512-jkZatu4QVbR60mpIzjINmtS1ZF4a/FqdTUTBeQDVOQ2PYyidtwFKr0B5G6ERukKwliq+7mIXvxyppwzG5EgRYg==}
    dependencies:
      '@types/node': 18.19.10
    dev: false

  /@types/istanbul-lib-coverage@2.0.4:
    resolution: {integrity: sha512-z/QT1XN4K4KYuslS23k62yDIDLwLFkzxOuMplDtObz0+y7VqJCaO2o+SPwHCvLFZh7xazvvoor2tA/hPz9ee7g==}
    dev: true

  /@types/istanbul-lib-report@3.0.0:
    resolution: {integrity: sha512-plGgXAPfVKFoYfa9NpYDAkseG+g6Jr294RqeqcqDixSbU34MZVJRi/P+7Y8GDpzkEwLaGZZOpKIEmeVZNtKsrg==}
    dependencies:
      '@types/istanbul-lib-coverage': 2.0.4
    dev: true

  /@types/istanbul-reports@3.0.1:
    resolution: {integrity: sha512-c3mAZEuK0lvBp8tmuL74XRKn1+y2dcwOUpH7x4WrF6gk1GIgiluDRgMYQtw2OFcBvAJWlt6ASU3tSqxp0Uu0Aw==}
    dependencies:
      '@types/istanbul-lib-report': 3.0.0
    dev: true

  /@types/jest@29.5.2:
    resolution: {integrity: sha512-mSoZVJF5YzGVCk+FsDxzDuH7s+SCkzrgKZzf0Z0T2WudhBUPoF6ktoTPC4R0ZoCPCV5xUvuU6ias5NvxcBcMMg==}
    dependencies:
      expect: 29.5.0
      pretty-format: 29.5.0
    dev: true

  /@types/json-schema@7.0.12:
    resolution: {integrity: sha512-Hr5Jfhc9eYOQNPYO5WLDq/n4jqijdHNlDXjuAQkkt+mWdQR+XJToOHrsD4cPaMXpn6KO7y2+wM8AZEs8VpBLVA==}

  /@types/json-schema@7.0.15:
    resolution: {integrity: sha512-5+fP8P8MFNC+AyZCDxrB2pkZFPGzqQWUzpSeuuVLvm8VMcorNYavBqoFcxK8bQz4Qsbn4oUEEem4wDLfcysGHA==}

  /@types/json5@0.0.29:
    resolution: {integrity: sha512-dRLjCWHYg4oaA77cxO64oO+7JwCwnIzkZPdrrC71jQmQtlhM556pwKo5bUzqvZndkVbeFLIIi+9TC40JNF5hNQ==}
    dev: false

  /@types/jsonwebtoken@8.5.9:
    resolution: {integrity: sha512-272FMnFGzAVMGtu9tkr29hRL6bZj4Zs1KZNeHLnKqAvp06tAIcarTMwOh8/8bz4FmKRcMxZhZNeUAQsNLoiPhg==}
    dependencies:
      '@types/node': 18.19.10
    dev: false

  /@types/jsonwebtoken@9.0.3:
    resolution: {integrity: sha512-b0jGiOgHtZ2jqdPgPnP6WLCXZk1T8p06A/vPGzUvxpFGgKMbjXJDjC5m52ErqBnIuWZFgGoIJyRdeG5AyreJjA==}
    dependencies:
      '@types/node': 18.19.10

  /@types/keyv@3.1.4:
    resolution: {integrity: sha512-BQ5aZNSCpj7D6K2ksrRCTmKRLEpnPvWDiLPfoGyhZ++8YtiK9d/3DBKPJgry359X/P1PfruyYwvnvwFjuEiEIg==}
    dependencies:
      '@types/node': 18.19.10
    dev: false

  /@types/lodash@4.14.195:
    resolution: {integrity: sha512-Hwx9EUgdwf2GLarOjQp5ZH8ZmblzcbTBC2wtQWNKARBSxM9ezRIAUpeDTgoQRAFB0+8CNWXVA9+MaSOzOF3nPg==}

  /@types/mailchimp__mailchimp_marketing@3.0.10:
    resolution: {integrity: sha512-UMeHXH1XQUuj6PBWQzripZhH7ENEFMHiH55aGXKKuqhM29kF//xHWwqazY/zwT8TWKHvXAmIg/MKT8ZM1pFWrw==}
    dev: true

  /@types/mime@1.3.2:
    resolution: {integrity: sha512-YATxVxgRqNH6nHEIsvg6k2Boc1JHI9ZbH5iWFFv/MTkchz3b1ieGDa5T0a9RznNdI0KhVbdbWSN+KWWrQZRxTw==}
    dev: false

  /@types/mime@3.0.1:
    resolution: {integrity: sha512-Y4XFY5VJAuw0FgAqPNd6NNoV44jbq9Bz2L7Rh/J6jLTiHBSBJa9fxqQIvkIld4GsoDOcCbvzOUAbLPsSKKg+uA==}
    dev: false

  /@types/minimatch@5.1.2:
    resolution: {integrity: sha512-K0VQKziLUWkVKiRVrx4a40iPaxTUefQmjtkQofBkYRcoaaL/8rhwDWww9qWbrgicNOgnpIsMxyNIUM4+n6dUIA==}

  /@types/ms@0.7.31:
    resolution: {integrity: sha512-iiUgKzV9AuaEkZqkOLDIvlQiL6ltuZd9tGcW3gwpnX8JbuiuhFlEGmmFXEXkN50Cvq7Os88IY2v0dkDqXYWVgA==}
    dev: false

  /@types/node-fetch@2.6.4:
    resolution: {integrity: sha512-1ZX9fcN4Rvkvgv4E6PAY5WXUFWFcRWxZa3EW83UjycOB9ljJCedb2CupIP4RZMEwF/M3eTcCihbBRgwtGbg5Rg==}
    dependencies:
      '@types/node': 18.19.10
      form-data: 3.0.1
    dev: false

  /@types/node@10.17.60:
    resolution: {integrity: sha512-F0KIgDJfy2nA3zMLmWGKxcH2ZVEtCZXHHdOQs2gSaQ27+lNeEfGxzkIw90aXswATX7AZ33tahPbzy6KAfUreVw==}
    dev: false

  /@types/node@16.18.34:
    resolution: {integrity: sha512-VmVm7gXwhkUimRfBwVI1CHhwp86jDWR04B5FGebMMyxV90SlCmFujwUHrxTD4oO+SOYU86SoxvhgeRQJY7iXFg==}
    dev: false

  /@types/node@18.16.0:
    resolution: {integrity: sha512-BsAaKhB+7X+H4GnSjGhJG9Qi8Tw+inU9nJDwmD5CgOmBLEI6ArdhikpLX7DjbjDRDTbqZzU2LSQNZg8WGPiSZQ==}

  /@types/node@18.16.16:
    resolution: {integrity: sha512-NpaM49IGQQAUlBhHMF82QH80J08os4ZmyF9MkpCzWAGuOHqE4gTEbhzd7L3l5LmWuZ6E0OiC1FweQ4tsiW35+g==}

  /@types/node@18.19.10:
    resolution: {integrity: sha512-IZD8kAM02AW1HRDTPOlz3npFava678pr8Ie9Vp8uRhBROXAv8MXT2pCnGZZAKYdromsNQLHQcfWQ6EOatVLtqA==}
    dependencies:
      undici-types: 5.26.5

  /@types/nodemailer@6.4.8:
    resolution: {integrity: sha512-oVsJSCkqViCn8/pEu2hfjwVO+Gb3e+eTWjg3PcjeFKRItfKpKwHphQqbYmPQrlMk+op7pNNWPbsJIEthpFN/OQ==}
    dependencies:
      '@types/node': 18.19.10
    dev: true

  /@types/p-queue@2.3.2:
    resolution: {integrity: sha512-eKAv5Ql6k78dh3ULCsSBxX6bFNuGjTmof5Q/T6PiECDq0Yf8IIn46jCyp3RJvCi8owaEmm3DZH1PEImjBMd/vQ==}
    dev: false

  /@types/prettier@2.7.3:
    resolution: {integrity: sha512-+68kP9yzs4LMp7VNh8gdzMSPZFL44MLGqiHWvttYJe+6qnuVr4Ek9wSBQoveqY/r+LwjCcU29kNVkidwim+kYA==}

  /@types/promise.allsettled@1.0.3:
    resolution: {integrity: sha512-b/IFHHTkYkTqu41IH9UtpICwqrpKj2oNlb4KHPzFQDMiz+h1BgAeATeO0/XTph4+UkH9W2U0E4B4j64KWOovag==}
    dev: false

  /@types/prompts@2.4.4:
    resolution: {integrity: sha512-p5N9uoTH76lLvSAaYSZtBCdEXzpOOufsRjnhjVSrZGXikVGHX9+cc9ERtHRV4hvBKHyZb1bg4K+56Bd2TqUn4A==}
    dependencies:
      '@types/node': 18.19.10
      kleur: 3.0.3
    dev: true

  /@types/qs@6.9.7:
    resolution: {integrity: sha512-FGa1F62FT09qcrueBA6qYTrJPVDzah9a+493+o2PCXsesWHIn27G98TsSMs3WPNbZIEj4+VJf6saSFpvD+3Zsw==}

  /@types/range-parser@1.2.4:
    resolution: {integrity: sha512-EEhsLsD6UsDM1yFhAvy0Cjr6VwmpMWqFBCb9w07wVugF7w9nfajxLuVmngTIpgS6svCnm6Vaw+MZhoDCKnOfsw==}
    dev: false

  /@types/responselike@1.0.0:
    resolution: {integrity: sha512-85Y2BjiufFzaMIlvJDvTTB8Fxl2xfLo4HgmHzVBz08w4wDePCTjYw66PdrolO0kzli3yam/YCgRufyo1DdQVTA==}
    dependencies:
      '@types/node': 18.19.10
    dev: false

  /@types/retry@0.12.0:
    resolution: {integrity: sha512-wWKOClTTiizcZhXnPY4wikVAwmdYHp8q6DmC+EJUzAMsycb7HB32Kh9RN4+0gExjmPmZSAQjgURXIGATPegAvA==}
    dev: false

  /@types/semver@7.5.0:
    resolution: {integrity: sha512-G8hZ6XJiHnuhQKR7ZmysCeJWE08o8T0AXtk5darsCaTVsYZhhgUrq53jizaR2FvsoeCwJhlmwTjkXBY5Pn/ZHw==}

  /@types/send@0.17.1:
    resolution: {integrity: sha512-Cwo8LE/0rnvX7kIIa3QHCkcuF21c05Ayb0ZfxPiv0W8VRiZiNW/WuRupHKpqqGVGf7SUA44QSOUKaEd9lIrd/Q==}
    dependencies:
      '@types/mime': 1.3.2
      '@types/node': 18.19.10
    dev: false

  /@types/serve-static@1.15.1:
    resolution: {integrity: sha512-NUo5XNiAdULrJENtJXZZ3fHtfMolzZwczzBbnAeBbqBwG+LaG6YaJtuwzwGSQZ2wsCrxjEhNNjAkKigy3n8teQ==}
    dependencies:
      '@types/mime': 3.0.1
      '@types/node': 18.19.10
    dev: false

  /@types/stack-utils@2.0.1:
    resolution: {integrity: sha512-Hl219/BT5fLAaz6NDkSuhzasy49dwQS/DSdu4MdggFB8zcXv7vflBI3xp7FEmkmdDkBUI2bPUNeMttp2knYdxw==}
    dev: true

  /@types/tmp@0.2.3:
    resolution: {integrity: sha512-dDZH/tXzwjutnuk4UacGgFRwV+JSLaXL1ikvidfJprkb7L9Nx1njcRHHmi3Dsvt7pgqqTEeucQuOrWHPFgzVHA==}
    dev: true

  /@types/triple-beam@1.3.2:
    resolution: {integrity: sha512-txGIh+0eDFzKGC25zORnswy+br1Ha7hj5cMVwKIU7+s0U2AxxJru/jZSMU6OC9MJWP6+pc/hc6ZjyZShpsyY2g==}

  /@types/tsscmp@1.0.0:
    resolution: {integrity: sha512-rj18XR6c4Ohds86Lq8MI1NMRrXes4eLo4H06e5bJyKucE1rXGsfBBbFGD2oDC+DSufQCpnU3TTW7QAiwLx+7Yw==}
    dev: false

  /@types/url-join@4.0.1:
    resolution: {integrity: sha512-wDXw9LEEUHyV+7UWy7U315nrJGJ7p1BzaCxDpEoLr789Dk1WDVMMlf3iBfbG2F8NdWnYyFbtTxUn2ZNbm1Q4LQ==}
    dev: false

  /@types/uuid@9.0.1:
    resolution: {integrity: sha512-rFT3ak0/2trgvp4yYZo5iKFEPsET7vKydKF+VRCxlQ9bpheehyAJH89dAkaLEq/j/RZXJIqcgsmPJKUP1Z28HA==}
    dev: true

  /@types/verror@1.10.6:
    resolution: {integrity: sha512-NNm+gdePAX1VGvPcGZCDKQZKYSiAWigKhKaz5KF94hG6f2s8de9Ow5+7AbXoeKxL8gavZfk4UquSAygOF2duEQ==}

  /@types/warning@3.0.0:
    resolution: {integrity: sha512-t/Tvs5qR47OLOr+4E9ckN8AmP2Tf16gWq+/qA4iUGS/OOyHVO8wv2vjJuX8SNOUTJyWb+2t7wJm6cXILFnOROA==}
    dev: false

  /@types/ws@6.0.4:
    resolution: {integrity: sha512-PpPrX7SZW9re6+Ha8ojZG4Se8AZXgf0GK6zmfqEuCsY49LFDNXO3SByp44X3dFEqtB73lkCDAdUazhAjVPiNwg==}
    dependencies:
      '@types/node': 18.19.10
    dev: false

  /@types/ws@7.4.7:
    resolution: {integrity: sha512-JQbbmxZTZehdc2iszGKs5oC3NFnjeay7mtAWrdt7qNtAVK0g19muApzAy4bm9byz79xa2ZnO/BOBC2R8RC5Lww==}
    dependencies:
      '@types/node': 18.19.10
    dev: false

  /@types/ws@8.5.5:
    resolution: {integrity: sha512-lwhs8hktwxSjf9UaZ9tG5M03PGogvFaH8gUgLNbN9HKIg0dvv6q+gkSuJ8HN4/VbyxkuLzCjlN7GquQ0gUJfIg==}
    dependencies:
      '@types/node': 18.19.10
    dev: false

  /@types/yargs-parser@21.0.0:
    resolution: {integrity: sha512-iO9ZQHkZxHn4mSakYV0vFHAVDyEOIJQrV2uZ06HxEPcx+mt8swXoZHIbaaJ2crJYFfErySgktuTZ3BeLz+XmFA==}

  /@types/yargs@17.0.24:
    resolution: {integrity: sha512-6i0aC7jV6QzQB8ne1joVZ0eSFIstHsCrobmOtghM11yGlH0j43FKL2UhWdELkyps0zuf7qVTUVCCR+tgSlyLLw==}
    dependencies:
      '@types/yargs-parser': 21.0.0

  /@typescript-eslint/eslint-plugin@5.59.8(@typescript-eslint/parser@5.59.8)(eslint@8.41.0)(typescript@4.9.5):
    resolution: {integrity: sha512-JDMOmhXteJ4WVKOiHXGCoB96ADWg9q7efPWHRViT/f09bA8XOMLAVHHju3l0MkZnG1izaWXYmgvQcUjTRcpShQ==}
    engines: {node: ^12.22.0 || ^14.17.0 || >=16.0.0}
    peerDependencies:
      '@typescript-eslint/parser': ^5.0.0
      eslint: ^6.0.0 || ^7.0.0 || ^8.0.0
      typescript: '*'
    peerDependenciesMeta:
      typescript:
        optional: true
    dependencies:
      '@eslint-community/regexpp': 4.5.1
      '@typescript-eslint/parser': 5.59.8(eslint@8.41.0)(typescript@4.9.5)
      '@typescript-eslint/scope-manager': 5.59.8
      '@typescript-eslint/type-utils': 5.59.8(eslint@8.41.0)(typescript@4.9.5)
      '@typescript-eslint/utils': 5.59.8(eslint@8.41.0)(typescript@4.9.5)
      debug: 4.3.4
      eslint: 8.41.0
      grapheme-splitter: 1.0.4
      ignore: 5.2.4
      natural-compare-lite: 1.4.0
      semver: 7.5.1
      tsutils: 3.21.0(typescript@4.9.5)
      typescript: 4.9.5
    transitivePeerDependencies:
      - supports-color
    dev: false

  /@typescript-eslint/parser@5.59.8(eslint@8.41.0)(typescript@4.9.5):
    resolution: {integrity: sha512-AnR19RjJcpjoeGojmwZtCwBX/RidqDZtzcbG3xHrmz0aHHoOcbWnpDllenRDmDvsV0RQ6+tbb09/kyc+UT9Orw==}
    engines: {node: ^12.22.0 || ^14.17.0 || >=16.0.0}
    peerDependencies:
      eslint: ^6.0.0 || ^7.0.0 || ^8.0.0
      typescript: '*'
    peerDependenciesMeta:
      typescript:
        optional: true
    dependencies:
      '@typescript-eslint/scope-manager': 5.59.8
      '@typescript-eslint/types': 5.59.8
      '@typescript-eslint/typescript-estree': 5.59.8(typescript@4.9.5)
      debug: 4.3.4
      eslint: 8.41.0
      typescript: 4.9.5
    transitivePeerDependencies:
      - supports-color
    dev: false

  /@typescript-eslint/scope-manager@5.59.8:
    resolution: {integrity: sha512-/w08ndCYI8gxGf+9zKf1vtx/16y8MHrZs5/tnjHhMLNSixuNcJavSX4wAiPf4aS5x41Es9YPCn44MIe4cxIlig==}
    engines: {node: ^12.22.0 || ^14.17.0 || >=16.0.0}
    dependencies:
      '@typescript-eslint/types': 5.59.8
      '@typescript-eslint/visitor-keys': 5.59.8
    dev: false

  /@typescript-eslint/type-utils@5.59.8(eslint@8.41.0)(typescript@4.9.5):
    resolution: {integrity: sha512-+5M518uEIHFBy3FnyqZUF3BMP+AXnYn4oyH8RF012+e7/msMY98FhGL5SrN29NQ9xDgvqCgYnsOiKp1VjZ/fpA==}
    engines: {node: ^12.22.0 || ^14.17.0 || >=16.0.0}
    peerDependencies:
      eslint: '*'
      typescript: '*'
    peerDependenciesMeta:
      typescript:
        optional: true
    dependencies:
      '@typescript-eslint/typescript-estree': 5.59.8(typescript@4.9.5)
      '@typescript-eslint/utils': 5.59.8(eslint@8.41.0)(typescript@4.9.5)
      debug: 4.3.4
      eslint: 8.41.0
      tsutils: 3.21.0(typescript@4.9.5)
      typescript: 4.9.5
    transitivePeerDependencies:
      - supports-color
    dev: false

  /@typescript-eslint/types@5.59.8:
    resolution: {integrity: sha512-+uWuOhBTj/L6awoWIg0BlWy0u9TyFpCHrAuQ5bNfxDaZ1Ppb3mx6tUigc74LHcbHpOHuOTOJrBoAnhdHdaea1w==}
    engines: {node: ^12.22.0 || ^14.17.0 || >=16.0.0}
    dev: false

  /@typescript-eslint/typescript-estree@5.59.8(typescript@4.9.5):
    resolution: {integrity: sha512-Jy/lPSDJGNow14vYu6IrW790p7HIf/SOV1Bb6lZ7NUkLc2iB2Z9elESmsaUtLw8kVqogSbtLH9tut5GCX1RLDg==}
    engines: {node: ^12.22.0 || ^14.17.0 || >=16.0.0}
    peerDependencies:
      typescript: '*'
    peerDependenciesMeta:
      typescript:
        optional: true
    dependencies:
      '@typescript-eslint/types': 5.59.8
      '@typescript-eslint/visitor-keys': 5.59.8
      debug: 4.3.4
      globby: 11.1.0
      is-glob: 4.0.3
      semver: 7.5.4
      tsutils: 3.21.0(typescript@4.9.5)
      typescript: 4.9.5
    transitivePeerDependencies:
      - supports-color
    dev: false

  /@typescript-eslint/utils@5.59.8(eslint@8.41.0)(typescript@4.9.5):
    resolution: {integrity: sha512-Tr65630KysnNn9f9G7ROF3w1b5/7f6QVCJ+WK9nhIocWmx9F+TmCAcglF26Vm7z8KCTwoKcNEBZrhlklla3CKg==}
    engines: {node: ^12.22.0 || ^14.17.0 || >=16.0.0}
    peerDependencies:
      eslint: ^6.0.0 || ^7.0.0 || ^8.0.0
    dependencies:
      '@eslint-community/eslint-utils': 4.4.0(eslint@8.41.0)
      '@types/json-schema': 7.0.12
      '@types/semver': 7.5.0
      '@typescript-eslint/scope-manager': 5.59.8
      '@typescript-eslint/types': 5.59.8
      '@typescript-eslint/typescript-estree': 5.59.8(typescript@4.9.5)
      eslint: 8.41.0
      eslint-scope: 5.1.1
      semver: 7.5.4
    transitivePeerDependencies:
      - supports-color
      - typescript
    dev: false

  /@typescript-eslint/visitor-keys@5.59.8:
    resolution: {integrity: sha512-pJhi2ms0x0xgloT7xYabil3SGGlojNNKjK/q6dB3Ey0uJLMjK2UDGJvHieiyJVW/7C3KI+Z4Q3pEHkm4ejA+xQ==}
    engines: {node: ^12.22.0 || ^14.17.0 || >=16.0.0}
    dependencies:
      '@typescript-eslint/types': 5.59.8
      eslint-visitor-keys: 3.4.1
    dev: false

  /@vitest/expect@0.33.0:
    resolution: {integrity: sha512-sVNf+Gla3mhTCxNJx+wJLDPp/WcstOe0Ksqz4Vec51MmgMth/ia0MGFEkIZmVGeTL5HtjYR4Wl/ZxBxBXZJTzQ==}
    dependencies:
      '@vitest/spy': 0.33.0
      '@vitest/utils': 0.33.0
      chai: 4.3.7

  /@vitest/expect@0.34.6:
    resolution: {integrity: sha512-QUzKpUQRc1qC7qdGo7rMK3AkETI7w18gTCUrsNnyjjJKYiuUB9+TQK3QnR1unhCnWRC0AbKv2omLGQDF/mIjOw==}
    dependencies:
      '@vitest/spy': 0.34.6
      '@vitest/utils': 0.34.6
      chai: 4.3.10
    dev: false

  /@vitest/runner@0.33.0:
    resolution: {integrity: sha512-UPfACnmCB6HKRHTlcgCoBh6ppl6fDn+J/xR8dTufWiKt/74Y9bHci5CKB8tESSV82zKYtkBJo9whU3mNvfaisg==}
    dependencies:
      '@vitest/utils': 0.33.0
      p-limit: 4.0.0
      pathe: 1.1.1

  /@vitest/runner@0.34.6:
    resolution: {integrity: sha512-1CUQgtJSLF47NnhN+F9X2ycxUP0kLHQ/JWvNHbeBfwW8CzEGgeskzNnHDyv1ieKTltuR6sdIHV+nmR6kPxQqzQ==}
    dependencies:
      '@vitest/utils': 0.34.6
      p-limit: 4.0.0
      pathe: 1.1.1
    dev: false

  /@vitest/snapshot@0.33.0:
    resolution: {integrity: sha512-tJjrl//qAHbyHajpFvr8Wsk8DIOODEebTu7pgBrP07iOepR5jYkLFiqLq2Ltxv+r0uptUb4izv1J8XBOwKkVYA==}
    dependencies:
      magic-string: 0.30.1
      pathe: 1.1.1
      pretty-format: 29.5.0

  /@vitest/snapshot@0.34.6:
    resolution: {integrity: sha512-B3OZqYn6k4VaN011D+ve+AA4whM4QkcwcrwaKwAbyyvS/NB1hCWjFIBQxAQQSQir9/RtyAAGuq+4RJmbn2dH4w==}
    dependencies:
      magic-string: 0.30.1
      pathe: 1.1.1
      pretty-format: 29.5.0
    dev: false

  /@vitest/spy@0.33.0:
    resolution: {integrity: sha512-Kv+yZ4hnH1WdiAkPUQTpRxW8kGtH8VRTnus7ZTGovFYM1ZezJpvGtb9nPIjPnptHbsyIAxYZsEpVPYgtpjGnrg==}
    dependencies:
      tinyspy: 2.1.1

  /@vitest/spy@0.34.6:
    resolution: {integrity: sha512-xaCvneSaeBw/cz8ySmF7ZwGvL0lBjfvqc1LpQ/vcdHEvpLn3Ff1vAvjw+CoGn0802l++5L/pxb7whwcWAw+DUQ==}
    dependencies:
      tinyspy: 2.1.1
    dev: false

  /@vitest/utils@0.33.0:
    resolution: {integrity: sha512-pF1w22ic965sv+EN6uoePkAOTkAPWM03Ri/jXNyMIKBb/XHLDPfhLvf/Fa9g0YECevAIz56oVYXhodLvLQ/awA==}
    dependencies:
      diff-sequences: 29.4.3
      loupe: 2.3.6
      pretty-format: 29.5.0

  /@vitest/utils@0.34.6:
    resolution: {integrity: sha512-IG5aDD8S6zlvloDsnzHw0Ut5xczlF+kv2BOTo+iXfPr54Yhi5qbVOgGB1hZaVq4iJ4C/MZ2J0y15IlsV/ZcI0A==}
    dependencies:
      diff-sequences: 29.4.3
      loupe: 2.3.6
      pretty-format: 29.5.0
    dev: false

  /@xmldom/xmldom@0.7.11:
    resolution: {integrity: sha512-UDi3g6Jss/W5FnSzO9jCtQwEpfymt0M+sPPlmLhDH6h2TJ8j4ESE/LpmNPBij15J5NKkk4/cg/qoVMdWI3vnlQ==}
    engines: {node: '>=10.0.0'}
    dev: false

  /abbrev@1.1.1:
    resolution: {integrity: sha512-nne9/IiQ/hzIhY6pdDnbBtz7DjPTKrY00P/zvPSm5pOFkl6xuGrGnXn/VtTNNfNtAfZ9/1RtehkszU9qcTii0Q==}
    dev: true

  /abort-controller@3.0.0:
    resolution: {integrity: sha512-h8lQ8tacZYnR3vNQTgibj+tODHI5/+l06Au2Pcriv/Gmet0eaj4TwWH41sO9wnHDiQsEj19q0drzdWdeAHtweg==}
    engines: {node: '>=6.5'}
    dependencies:
      event-target-shim: 5.0.1
    dev: false

  /accepts@1.3.8:
    resolution: {integrity: sha512-PYAthTa2m2VKxuvSD3DPC/Gy+U+sOA1LAuT8mkmRuvw+NACSaeXEQ+NHcVF7rONl6qcaxV3Uuemwawk+7+SJLw==}
    engines: {node: '>= 0.6'}
    dependencies:
      mime-types: 2.1.35
      negotiator: 0.6.3
    dev: false

  /acorn-jsx@5.3.2(acorn@8.10.0):
    resolution: {integrity: sha512-rq9s+JNhf0IChjtDXxllJ7g41oZk5SlXtp0LHwyA5cejwn7vKmKp4pPri6YEePv2PU65sAsegbXtIinmDFDXgQ==}
    peerDependencies:
      acorn: ^6.0.0 || ^7.0.0 || ^8.0.0
    dependencies:
      acorn: 8.10.0
    dev: false

  /acorn-walk@8.2.0:
    resolution: {integrity: sha512-k+iyHEuPgSw6SbuDpGQM+06HQUa04DZ3o+F6CSzXMvvI5KMvnaEqXe+YVe555R9nn6GPt404fos4wcgpw12SDA==}
    engines: {node: '>=0.4.0'}

  /acorn@8.10.0:
    resolution: {integrity: sha512-F0SAmZ8iUtS//m8DmCTA0jlh6TDKkHQyK6xc6V4KDTyZKA9dnvX9/3sRTVQrWm79glUAZbnmmNcdYwUIHWVybw==}
    engines: {node: '>=0.4.0'}
    hasBin: true

  /adal-node@0.2.3:
    resolution: {integrity: sha512-gMKr8RuYEYvsj7jyfCv/4BfKToQThz20SP71N3AtFn3ia3yAR8Qt2T3aVQhuJzunWs2b38ZsQV0qsZPdwZr7VQ==}
    engines: {node: '>= 0.6.15'}
    dependencies:
      '@xmldom/xmldom': 0.7.11
      async: 2.6.4
      axios: 0.21.4(debug@4.3.4)
      date-utils: 1.2.21
      jws: 3.2.2
      underscore: 1.13.6
      uuid: 3.4.0
      xpath.js: 1.1.0
    transitivePeerDependencies:
      - debug
    dev: false

  /agent-base@6.0.2:
    resolution: {integrity: sha512-RZNwNclF7+MS/8bDg70amg32dyeZGZxiDuQmZxKLAlQjr3jGyLx+4Kkk58UO7D2QdgFIQCovuSuZESne6RG6XQ==}
    engines: {node: '>= 6.0.0'}
    dependencies:
      debug: 4.3.4
    transitivePeerDependencies:
      - supports-color

  /agent-base@7.1.0:
    resolution: {integrity: sha512-o/zjMZRhJxny7OyEF+Op8X+efiELC7k7yOjMzgfzVqOzXqkBkWI79YoTdOtsuWd5BWhAGAuOY/Xa6xpiaWXiNg==}
    engines: {node: '>= 14'}
    dependencies:
      debug: 4.3.4
    transitivePeerDependencies:
      - supports-color

  /agentkeepalive@4.5.0:
    resolution: {integrity: sha512-5GG/5IbQQpC9FpkRGsSvZI5QYeSCzlJHdpBQntCsuTOxhKD8lqKhrleg2Yi7yvMIf82Ycmmqln9U8V9qwEiJew==}
    engines: {node: '>= 8.0.0'}
    dependencies:
      humanize-ms: 1.2.1
    dev: false

  /aggregate-error@3.1.0:
    resolution: {integrity: sha512-4I7Td01quW/RpocfNayFdFVk1qSuoh0E7JrbRJ16nH01HhKFQ88INq9Sd+nd72zqRySlr9BmDA8xlEJ6vJMrYA==}
    engines: {node: '>=8'}
    dependencies:
      clean-stack: 2.2.0
      indent-string: 4.0.0
    dev: false

  /ajv-draft-04@1.0.0(ajv@8.16.0):
    resolution: {integrity: sha512-mv00Te6nmYbRp5DCwclxtt7yV/joXJPGS7nM+97GdxvuttCOfgI3K4U25zboyeX0O+myI8ERluxQe5wljMmVIw==}
    peerDependencies:
      ajv: ^8.5.0
    peerDependenciesMeta:
      ajv:
        optional: true
    dependencies:
      ajv: 8.16.0
    dev: true

  /ajv@6.12.6:
    resolution: {integrity: sha512-j3fVLgvTo527anyYyJOGTYJbG+vnnQYvE0m5mmkc1TK+nxAppkCLMIL0aZ4dblVCNoGShhm+kzE4ZUykBoMg4g==}
    dependencies:
      fast-deep-equal: 3.1.3
      fast-json-stable-stringify: 2.1.0
      json-schema-traverse: 0.4.1
      uri-js: 4.4.1
    dev: false

  /ajv@8.16.0:
    resolution: {integrity: sha512-F0twR8U1ZU67JIEtekUcLkXkoO5mMMmgGD8sK/xUFzJ805jxHQl92hImFAqqXMyMYjSPOyUPAwHYhB72g5sTXw==}
    dependencies:
      fast-deep-equal: 3.1.3
      json-schema-traverse: 1.0.0
      require-from-string: 2.0.2
      uri-js: 4.4.1
    dev: true

  /ansi-align@3.0.1:
    resolution: {integrity: sha512-IOfwwBF5iczOjp/WeY4YxyjqAFMQoZufdQWDd19SEExbVLNXqvpzSJ/M7Za4/sCPmQ0+GRquoA7bGcINcxew6w==}
    dependencies:
      string-width: 4.2.3
    dev: false

  /ansi-colors@4.1.3:
    resolution: {integrity: sha512-/6w/C21Pm1A7aZitlI5Ni/2J6FFQN8i1Cvz3kHABAAbw93v/NlvKdVOqz7CCWz/3iv/JplRSEEZ83XION15ovw==}
    engines: {node: '>=6'}
    dev: true

  /ansi-escapes@4.3.2:
    resolution: {integrity: sha512-gKXj5ALrKWQLsYG9jlTRmR/xKluxHV+Z9QEwNIgCfM1/uwPMCuzVVnh5mwTd+OuBZcwSIMbqssNWRm1lE51QaQ==}
    engines: {node: '>=8'}
    dependencies:
      type-fest: 0.21.3
    dev: true

  /ansi-regex@5.0.1:
    resolution: {integrity: sha512-quJQXlTSUGL2LH9SUXo8VwsY4soanhgo6LNSm84E1LBcE8s3O0wpdiRzyR9z/ZZJMlMWv37qOOb9pdJlMUEKFQ==}
    engines: {node: '>=8'}

  /ansi-regex@6.0.1:
    resolution: {integrity: sha512-n5M855fKb2SsfMIiFFoVrABHJC8QtHwVx+mHWP3QcEqBHYienj5dHSgjbxtC0WEZXYt4wcD6zrQElDPhFuZgfA==}
    engines: {node: '>=12'}
    dev: true

  /ansi-styles@3.2.1:
    resolution: {integrity: sha512-VT0ZI6kZRdTh8YyJw3SMbYm/u+NqfsAxEpWO0Pf9sq8/e94WxxOpPKx9FR1FlyCtOVDNOQ+8ntlqFxiRc+r5qA==}
    engines: {node: '>=4'}
    dependencies:
      color-convert: 1.9.3

  /ansi-styles@4.3.0:
    resolution: {integrity: sha512-zbB9rCJAT1rbjiVDb2hqKFHNYLxgtk8NURxZ3IZwD3F6NtxbXZQCnnSi1Lkx+IDohdPlFp222wVALIheZJQSEg==}
    engines: {node: '>=8'}
    dependencies:
      color-convert: 2.0.1

  /ansi-styles@5.2.0:
    resolution: {integrity: sha512-Cxwpt2SfTzTtXcfOlzGEee8O+c+MmUgGrNiBcXnuWxuFJHe6a5Hz7qwhwe5OgaSYI0IJvkLqWX1ASG+cJOkEiA==}
    engines: {node: '>=10'}

  /ansi-styles@6.2.1:
    resolution: {integrity: sha512-bN798gFfQX+viw3R7yrGWRqnrN2oRkEkUjjl4JNn4E8GxxbjtG3FbrEIIY3l8/hrwUwIeCZvi4QuOTP4MErVug==}
    engines: {node: '>=12'}
    dev: true

  /any-promise@1.3.0:
    resolution: {integrity: sha512-7UvmKalWRt1wgjL1RrGxoSJW/0QZFIegpeGvZG9kjp8vrRu55XTHbwnqq2GpXm9uLbcuhxm3IqX9OB4MZR1b2A==}

  /anymatch@3.1.3:
    resolution: {integrity: sha512-KMReFUr0B4t+D+OBkjR3KYqvocp2XaSzO55UcB6mgQMd3KbcE+mWTyvVV7D/zsdEbNnV6acZUutkiHQXvTr1Rw==}
    engines: {node: '>= 8'}
    dependencies:
      normalize-path: 3.0.0
      picomatch: 2.3.1

  /append-query@2.1.1:
    resolution: {integrity: sha512-adm0E8o1o7ay+HbkWvGIpNNeciLB/rxJ0heThHuzSSVq5zcdQ5/ZubFnUoY0imFmk6gZVghSpwoubLVtwi9EHQ==}
    dependencies:
      extend: 3.0.2
    dev: false

  /arg@4.1.3:
    resolution: {integrity: sha512-58S9QDqG0Xx27YwPSt9fJxivjYl432YCwfDMfZ+71RAqUrZef7LrKQZ3LHLOwCS4FLNBplP533Zx895SeOCHvA==}

  /argparse@1.0.10:
    resolution: {integrity: sha512-o5Roy6tNG4SL/FOkCAN6RzjiakZS25RLYFrcMttJqbdd8BWrnA+fGz57iN5Pb06pvBGvl5gQ0B48dJlslXvoTg==}
    dependencies:
      sprintf-js: 1.0.3
    dev: true

  /argparse@2.0.1:
    resolution: {integrity: sha512-8+9WqebbFzpX9OR+Wa6O29asIogeRMzcGtAINdpMHHyAg10f05aSFVBbcEqGf/PXw1EjAZ+q2/bEBg3DvurK3Q==}

  /array-buffer-byte-length@1.0.0:
    resolution: {integrity: sha512-LPuwb2P+NrQw3XhxGc36+XSvuBPopovXYTR9Ew++Du9Yb/bx5AzBfrIsBoj0EZUifjQU+sHL21sseZ3jerWO/A==}
    dependencies:
      call-bind: 1.0.2
      is-array-buffer: 3.0.2
    dev: false

  /array-flatten@1.1.1:
    resolution: {integrity: sha512-PCVAQswWemu6UdxsDFFX/+gVeYqKAod3D3UVm91jHwynguOwAvYPhx8nNlM++NqRcK6CxxpUafjmhIdKiHibqg==}
    dev: false

  /array-includes@3.1.6:
    resolution: {integrity: sha512-sgTbLvL6cNnw24FnbaDyjmvddQ2ML8arZsgaJhoABMoplz/4QRhtrYS+alr1BUM1Bwp6dhx8vVCBSLG+StwOFw==}
    engines: {node: '>= 0.4'}
    dependencies:
      call-bind: 1.0.2
      define-properties: 1.2.0
      es-abstract: 1.21.2
      get-intrinsic: 1.2.1
      is-string: 1.0.7
    dev: false

  /array-union@2.1.0:
    resolution: {integrity: sha512-HGyxoOTYUyCM6stUe6EJgnd4EoewAI7zMdfqO+kGjnlZmBDz/cR5pf8r/cR4Wq60sL/p0IkcjUEEPwS3GFrIyw==}
    engines: {node: '>=8'}

  /array.prototype.flat@1.3.1:
    resolution: {integrity: sha512-roTU0KWIOmJ4DRLmwKd19Otg0/mT3qPNt0Qb3GWW8iObuZXxrjB/pzn0R3hqpRSWg4HCwqx+0vwOnWnvlOyeIA==}
    engines: {node: '>= 0.4'}
    dependencies:
      call-bind: 1.0.2
      define-properties: 1.2.0
      es-abstract: 1.21.2
      es-shim-unscopables: 1.0.0
    dev: false

  /array.prototype.flatmap@1.3.1:
    resolution: {integrity: sha512-8UGn9O1FDVvMNB0UlLv4voxRMze7+FpHyF5mSMRjWHUMlpoDViniy05870VlxhfgTnLbpuwTzvD76MTtWxB/mQ==}
    engines: {node: '>= 0.4'}
    dependencies:
      call-bind: 1.0.2
      define-properties: 1.2.0
      es-abstract: 1.21.2
      es-shim-unscopables: 1.0.0
    dev: false

  /array.prototype.map@1.0.5:
    resolution: {integrity: sha512-gfaKntvwqYIuC7mLLyv2wzZIJqrRhn5PZ9EfFejSx6a78sV7iDsGpG9P+3oUPtm1Rerqm6nrKS4FYuTIvWfo3g==}
    engines: {node: '>= 0.4'}
    dependencies:
      call-bind: 1.0.2
      define-properties: 1.2.0
      es-abstract: 1.21.2
      es-array-method-boxes-properly: 1.0.0
      is-string: 1.0.7
    dev: false

  /arrify@2.0.1:
    resolution: {integrity: sha512-3duEwti880xqi4eAMN8AyR4a0ByT90zoYdLlevfrvU43vb0YZwZVfxOgxWrLXXXpyugL0hNZc9G6BiB5B3nUug==}
    engines: {node: '>=8'}
    dev: false

  /asana@1.0.2:
    resolution: {integrity: sha512-U/i3f8gK7Ux4vCSWMGPj934yRjKuszIEFzYFiOeWgjMwxa8ksKyYnv9vM8lg6FXxMYXwgKiI9JM1YyOVTvj/eQ==}
    dependencies:
      bluebird: 3.7.2
      browser-request: 0.3.3
      lodash: 4.17.21
      readline: 1.3.0
      request: 2.88.2
    dev: false

  /asap@2.0.6:
    resolution: {integrity: sha512-BSHWgDSAiKs50o2Re8ppvp3seVHXSRM44cdSsT9FfNEUUZLOGWVCsiWaRPWM1Znn+mqZ1OfVZ3z3DWEzSp7hRA==}

  /asn1@0.2.6:
    resolution: {integrity: sha512-ix/FxPn0MDjeyJ7i/yoHGFt/EX6LyNbxSEhPPXODPL+KB0VPk86UYfL0lMdy+KCnv+fmvIzySwaK5COwqVbWTQ==}
    dependencies:
      safer-buffer: 2.1.2
    dev: false

  /assert-plus@1.0.0:
    resolution: {integrity: sha512-NfJ4UzBCcQGLDlQq7nHxH+tv3kyZ0hHQqF5BO6J7tNJeP5do1llPr8dZ8zHonfhAu0PHAdMkSo+8o0wxg9lZWw==}
    engines: {node: '>=0.8'}

  /assertion-error@1.1.0:
    resolution: {integrity: sha512-jgsaNduz+ndvGyFt3uSuWqvy4lCnIJiovtouQN5JZHOKCS2QuhEdbcQHFhVksz2N2U9hXJo8odG7ETyWlEeuDw==}

  /async@2.6.4:
    resolution: {integrity: sha512-mzo5dfJYwAn29PeiJ0zvwTo04zj8HDJj0Mn8TD7sno7q12prdbnasKJHhkm2c1LgrhlJ0teaea8860oxi51mGA==}
    dependencies:
      lodash: 4.17.21
    dev: false

  /async@3.2.4:
    resolution: {integrity: sha512-iAB+JbDEGXhyIUavoDl9WP/Jj106Kz9DEn1DPgYw5ruDn0e3Wgi3sKFm55sASdGBNOQB8F59d9qQ7deqrHA8wQ==}

  /asynckit@0.4.0:
    resolution: {integrity: sha512-Oei9OH4tRh0YqU3GxhX79dM/mwVgvbZJaSNaRk+bshkj0S5cfHcgYakreBjrHwatXKbz+IoIdYLxrKim2MjW0Q==}

  /available-typed-arrays@1.0.5:
    resolution: {integrity: sha512-DMD0KiN46eipeziST1LPP/STfDU0sufISXmjSgvVsoU2tqxctQeASejWcfNtxYKqETM1UxQ8sp2OrSBWpHY6sw==}
    engines: {node: '>= 0.4'}
    dev: false

  /aws-sign2@0.7.0:
    resolution: {integrity: sha512-08kcGqnYf/YmjoRhfxyu+CLxBjUtHLXLXX/vUfx9l2LYzG3c1m61nrpyFUZI6zeS+Li/wWMMidD9KgrqtGq3mA==}
    dev: false

  /aws4@1.12.0:
    resolution: {integrity: sha512-NmWvPnx0F1SfrQbYwOi7OeaNGokp9XhzNioJ/CSBs8Qa4vxug81mhJEAVZwxXuBmYB5KDRfMq/F3RR0BIU7sWg==}
    dev: false

  /axios-error@1.0.4:
    resolution: {integrity: sha512-ay1l7dXNW288c39KcNAijpE3w8X3tP4V3Hf5yttKp4Kacrq5mnL7s0Z9GXYHRProTvRXytvs4SOriBlsGcVlfA==}
    engines: {node: '>=8'}
    dependencies:
      axios: 0.21.4(debug@4.3.4)
      type-fest: 0.15.1
    transitivePeerDependencies:
      - debug
    dev: false

  /axios@0.21.4(debug@4.3.4):
    resolution: {integrity: sha512-ut5vewkiu8jjGBdqpM44XxjuCjq9LAKeHVmoVfHVzy8eHgxxq8SbAVQNovDA8mVi05kP0Ea/n/UzcSHcTJQfNg==}
    dependencies:
      follow-redirects: 1.15.6(debug@4.3.4)
    transitivePeerDependencies:
      - debug
    dev: false

  /axios@0.24.0:
    resolution: {integrity: sha512-Q6cWsys88HoPgAaFAVUb0WpPk0O8iTeisR9IMqy9G8AbO4NlpVknrnQS03zzF9PGAWgO3cgletO3VjV/P7VztA==}
    dependencies:
      follow-redirects: 1.15.6(debug@4.3.4)
    transitivePeerDependencies:
      - debug
    dev: false

  /axios@0.25.0:
    resolution: {integrity: sha512-cD8FOb0tRH3uuEe6+evtAbgJtfxr7ly3fQjYcMcuPlgkwVS9xboaVIpcDV+cYQe+yGykgwZCs1pzjntcGa6l5g==}
    dependencies:
      follow-redirects: 1.15.6(debug@4.3.4)
    transitivePeerDependencies:
      - debug
    dev: false

  /axios@0.26.1:
    resolution: {integrity: sha512-fPwcX4EvnSHuInCMItEhAGnaSEXRBjtzh9fOtsE6E1G6p7vl7edEeZe11QHf18+6+9gR5PbKV/sGKNaD8YaMeA==}
    dependencies:
      follow-redirects: 1.15.6(debug@4.3.4)
    transitivePeerDependencies:
      - debug
    dev: false

  /axios@0.27.2:
    resolution: {integrity: sha512-t+yRIyySRTp/wua5xEr+z1q60QmLq8ABsS5O9Me1AsE5dfKqgnCFzwiCZZ/cGNd1lq4/7akDWMxdhVlucjmnOQ==}
    dependencies:
      follow-redirects: 1.15.2
      form-data: 4.0.0
    transitivePeerDependencies:
      - debug
    dev: false

  /axios@1.4.0:
    resolution: {integrity: sha512-S4XCWMEmzvo64T9GfvQDOXgYRDJ/wsSZc7Jvdgx5u1sd0JwsuPLqb3SYmusag+edF6ziyMensPVqLTSc1PiSEA==}
    dependencies:
      follow-redirects: 1.15.2
      form-data: 4.0.0
      proxy-from-env: 1.1.0
    transitivePeerDependencies:
      - debug
    dev: false

  /axios@1.5.1:
    resolution: {integrity: sha512-Q28iYCWzNHjAm+yEAot5QaAMxhMghWLFVf7rRdwhUI+c2jix2DUXjAHXVi+s1ibs3mjPO/cCgbA++3BjD0vP/A==}
    dependencies:
      follow-redirects: 1.15.2
      form-data: 4.0.0
      proxy-from-env: 1.1.0
    transitivePeerDependencies:
      - debug
    dev: false

  /axios@1.6.1:
    resolution: {integrity: sha512-vfBmhDpKafglh0EldBEbVuoe7DyAavGSLWhuSm5ZSEKQnHhBf0xAAwybbNH1IkrJNGnS/VG4I5yxig1pCEXE4g==}
    dependencies:
      follow-redirects: 1.15.2
      form-data: 4.0.0
      proxy-from-env: 1.1.0
    transitivePeerDependencies:
      - debug
    dev: false

  /axios@1.6.3:
    resolution: {integrity: sha512-fWyNdeawGam70jXSVlKl+SUNVcL6j6W79CuSIPfi6HnDUmSCH6gyUys/HrqHeA/wU0Az41rRgean494d0Jb+ww==}
    dependencies:
      follow-redirects: 1.15.2
      form-data: 4.0.0
      proxy-from-env: 1.1.0
    transitivePeerDependencies:
      - debug
    dev: false

  /axios@1.6.7:
    resolution: {integrity: sha512-/hDJGff6/c7u0hDkvkGxR/oy6CbCs8ziCsC7SqmhjfozqiJGc8Z11wrv9z9lYfY4K8l+H9TpjcMDX0xOZmx+RA==}
    dependencies:
      follow-redirects: 1.15.5
      form-data: 4.0.0
      proxy-from-env: 1.1.0
    transitivePeerDependencies:
      - debug
    dev: false

  /axios@1.6.8:
    resolution: {integrity: sha512-v/ZHtJDU39mDpyBoFVkETcd/uNdxrWRrg3bKpOKzXFA6Bvqopts6ALSMU3y6ijYxbw2B+wPrIv46egTzJXCLGQ==}
    dependencies:
      follow-redirects: 1.15.6(debug@4.3.4)
      form-data: 4.0.0
      proxy-from-env: 1.1.0
    transitivePeerDependencies:
      - debug
    dev: false

  /axios@1.7.2:
    resolution: {integrity: sha512-2A8QhOMrbomlDuiLeK9XibIBzuHeRcqqNOHp0Cyp5EoJ1IFDh+XZH3A6BkXtv0K4gFGCI0Y4BM7B1wOEi0Rmgw==}
    dependencies:
      follow-redirects: 1.15.6(debug@4.3.4)
      form-data: 4.0.0
      proxy-from-env: 1.1.0
    transitivePeerDependencies:
      - debug

  /babel-jest@29.5.0(@babel/core@7.22.5):
    resolution: {integrity: sha512-mA4eCDh5mSo2EcA9xQjVTpmbbNk32Zb3Q3QFQsNhaK56Q+yoXowzFodLux30HRgyOho5rsQ6B0P9QpMkvvnJ0Q==}
    engines: {node: ^14.15.0 || ^16.10.0 || >=18.0.0}
    peerDependencies:
      '@babel/core': ^7.8.0
    dependencies:
      '@babel/core': 7.22.5
      '@jest/transform': 29.5.0
      '@types/babel__core': 7.20.1
      babel-plugin-istanbul: 6.1.1
      babel-preset-jest: 29.5.0(@babel/core@7.22.5)
      chalk: 4.1.2
      graceful-fs: 4.2.11
      slash: 3.0.0
    transitivePeerDependencies:
      - supports-color
    dev: true

  /babel-plugin-istanbul@6.1.1:
    resolution: {integrity: sha512-Y1IQok9821cC9onCx5otgFfRm7Lm+I+wwxOx738M/WLPZ9Q42m4IG5W0FNX8WLL2gYMZo3JkuXIH2DOpWM+qwA==}
    engines: {node: '>=8'}
    dependencies:
      '@babel/helper-plugin-utils': 7.22.5
      '@istanbuljs/load-nyc-config': 1.1.0
      '@istanbuljs/schema': 0.1.3
      istanbul-lib-instrument: 5.2.1
      test-exclude: 6.0.0
    transitivePeerDependencies:
      - supports-color
    dev: true

  /babel-plugin-jest-hoist@29.5.0:
    resolution: {integrity: sha512-zSuuuAlTMT4mzLj2nPnUm6fsE6270vdOfnpbJ+RmruU75UhLFvL0N2NgI7xpeS7NaB6hGqmd5pVpGTDYvi4Q3w==}
    engines: {node: ^14.15.0 || ^16.10.0 || >=18.0.0}
    dependencies:
      '@babel/template': 7.22.5
      '@babel/types': 7.22.5
      '@types/babel__core': 7.20.1
      '@types/babel__traverse': 7.20.1
    dev: true

  /babel-preset-current-node-syntax@1.0.1(@babel/core@7.22.5):
    resolution: {integrity: sha512-M7LQ0bxarkxQoN+vz5aJPsLBn77n8QgTFmo8WK0/44auK2xlCXrYcUxHFxgU7qW5Yzw/CjmLRK2uJzaCd7LvqQ==}
    peerDependencies:
      '@babel/core': ^7.0.0
    dependencies:
      '@babel/core': 7.22.5
      '@babel/plugin-syntax-async-generators': 7.8.4(@babel/core@7.22.5)
      '@babel/plugin-syntax-bigint': 7.8.3(@babel/core@7.22.5)
      '@babel/plugin-syntax-class-properties': 7.12.13(@babel/core@7.22.5)
      '@babel/plugin-syntax-import-meta': 7.10.4(@babel/core@7.22.5)
      '@babel/plugin-syntax-json-strings': 7.8.3(@babel/core@7.22.5)
      '@babel/plugin-syntax-logical-assignment-operators': 7.10.4(@babel/core@7.22.5)
      '@babel/plugin-syntax-nullish-coalescing-operator': 7.8.3(@babel/core@7.22.5)
      '@babel/plugin-syntax-numeric-separator': 7.10.4(@babel/core@7.22.5)
      '@babel/plugin-syntax-object-rest-spread': 7.8.3(@babel/core@7.22.5)
      '@babel/plugin-syntax-optional-catch-binding': 7.8.3(@babel/core@7.22.5)
      '@babel/plugin-syntax-optional-chaining': 7.8.3(@babel/core@7.22.5)
      '@babel/plugin-syntax-top-level-await': 7.14.5(@babel/core@7.22.5)
    dev: true

  /babel-preset-jest@29.5.0(@babel/core@7.22.5):
    resolution: {integrity: sha512-JOMloxOqdiBSxMAzjRaH023/vvcaSaec49zvg+2LmNsktC7ei39LTJGw02J+9uUtTZUq6xbLyJ4dxe9sSmIuAg==}
    engines: {node: ^14.15.0 || ^16.10.0 || >=18.0.0}
    peerDependencies:
      '@babel/core': ^7.0.0
    dependencies:
      '@babel/core': 7.22.5
      babel-plugin-jest-hoist: 29.5.0
      babel-preset-current-node-syntax: 1.0.1(@babel/core@7.22.5)
    dev: true

  /balanced-match@1.0.2:
    resolution: {integrity: sha512-3oSeUO0TMV67hN1AmbXsK4yaqU7tjiHlbxRDZOpH0KW9+CeX4bRAaX0Anxt0tx2MrpRpWwQaPwIlISEJhYU5Pw==}

  /base-64@0.1.0:
    resolution: {integrity: sha512-Y5gU45svrR5tI2Vt/X9GPd3L0HNIKzGu202EjxrXMpuc2V2CiKgemAbUUsqYmZJvPtCXoUKjNZwBJzsNScUbXA==}
    dev: false

  /base64-js@1.5.1:
    resolution: {integrity: sha512-AKpaYlHn8t4SVbOHCy+b5+KKgvR4vrsD8vbvrbiQJps7fKDTkjkDry6ji0rUJjC0kzbNePLwzxq8iypo41qeWA==}

  /base64url@3.0.1:
    resolution: {integrity: sha512-ir1UPr3dkwexU7FdV8qBBbNDRUhMmIekYMFZfi+C/sLNnRESKPl23nB9b2pltqfOQNnGzsDdId90AEtG5tCx4A==}
    engines: {node: '>=6.0.0'}
    dev: false

  /bcrypt-pbkdf@1.0.2:
    resolution: {integrity: sha512-qeFIXtP4MSoi6NLqO12WfqARWWuCKi2Rn/9hJLEmtB5yTNr9DqFWkJRCf2qShWzPeAMRnOgCrq0sg/KLv5ES9w==}
    dependencies:
      tweetnacl: 0.14.5
    dev: false

  /before-after-hook@2.2.3:
    resolution: {integrity: sha512-NzUnlZexiaH/46WDhANlyR2bXRopNg4F/zuSA3OpZnllCUgRaOF2znDioDWrmbNVsuZk6l9pMquQB38cfBZwkQ==}
    dev: false

  /bignumber.js@9.1.1:
    resolution: {integrity: sha512-pHm4LsMJ6lzgNGVfZHjMoO8sdoRhOzOH4MLmY65Jg70bpxCKu5iOHNJyfF6OyvYw7t8Fpf35RuzUyqnQsj8Vig==}

  /binary-extensions@2.2.0:
    resolution: {integrity: sha512-jDctJ/IVQbZoJykoeHbhXpOlNBqGNcwXJKJog42E5HDPUwQTSdjCHdihjj0DlnheQ7blbT6dHOafNAiS8ooQKA==}
    engines: {node: '>=8'}

  /bl@1.2.3:
    resolution: {integrity: sha512-pvcNpa0UU69UT341rO6AYy4FVAIkUHuZXRIWbq+zHnsVcRzDDjIAhGuuYoi0d//cwIwtt4pkpKycWEfjdV+vww==}
    dependencies:
      readable-stream: 2.3.8
      safe-buffer: 5.2.1
    dev: true

  /bluebird@3.7.2:
    resolution: {integrity: sha512-XpNj6GDQzdfW+r2Wnn7xiSAd7TM3jzkxGXBGTtWKuSXv1xUV+azxAm8jdWZN06QTQk+2N2XB9jRDkvbmQmcRtg==}
    dev: false

  /body-parser@1.20.1:
    resolution: {integrity: sha512-jWi7abTbYwajOytWCQc37VulmWiRae5RyTpaCyDcS5/lMdtwSz5lOpDE67srw/HYe35f1z3fDQw+3txg7gNtWw==}
    engines: {node: '>= 0.8', npm: 1.2.8000 || >= 1.4.16}
    dependencies:
      bytes: 3.1.2
      content-type: 1.0.5
      debug: 2.6.9
      depd: 2.0.0
      destroy: 1.2.0
      http-errors: 2.0.0
      iconv-lite: 0.4.24
      on-finished: 2.4.1
      qs: 6.11.0
      raw-body: 2.5.1
      type-is: 1.6.18
      unpipe: 1.0.0
    transitivePeerDependencies:
      - supports-color
    dev: false

  /boolbase@1.0.0:
    resolution: {integrity: sha512-JZOSA7Mo9sNGB8+UjSgzdLtokWAky1zbztM3WRLCbZ70/3cTANmQmOdR7y2g+J0e2WXywy1yS468tY+IruqEww==}
    dev: false

  /botbuilder-core@4.20.0:
    resolution: {integrity: sha512-UxJF31nkIuiVHerPhtJKAyzfIbdG7sTgsS4bXvCqkQvxaY+60p6mIwuxOZZQf3AIOPIxCysMKAmhfoaFyTc+Uw==}
    dependencies:
      botbuilder-dialogs-adaptive-runtime-core: 4.20.0-preview
      botbuilder-stdlib: 4.20.0-internal
      botframework-connector: 4.20.0
      botframework-schema: 4.20.0
      uuid: 8.3.2
      zod: 1.11.17
    transitivePeerDependencies:
      - debug
      - encoding
      - supports-color
    dev: false

  /botbuilder-dialogs-adaptive-runtime-core@4.20.0-preview:
    resolution: {integrity: sha512-P7ezlaFsv5xPHGRYHHsb5UgvkbyxCj0OTHpIfIRCPYLWaKYrzcLI46zzIj76XImn/aYLUsKU7Xg/qw13l9sPKA==}
    dependencies:
      dependency-graph: 0.10.0
    dev: false

  /botbuilder-stdlib@4.20.0-internal:
    resolution: {integrity: sha512-WtMQkl1PHWX+GkdqufDC4nv+JZTUitvjLpdh56piQaakxozK6FQqQzJFdMvUdOMgfJ/mQMPmtojLhfbQOKYvfA==}
    dev: false

  /botbuilder@4.20.0:
    resolution: {integrity: sha512-YfJgAcUyjKZQP3XzXqBoQmj8S5NoIGmqX5g/5coLlsNEaFLAbQXmOEBddN+ww4gz49S246MDspoGaqtweTu/pw==}
    dependencies:
      '@azure/ms-rest-js': 2.6.6
      axios: 0.25.0
      botbuilder-core: 4.20.0
      botbuilder-stdlib: 4.20.0-internal
      botframework-connector: 4.20.0
      botframework-schema: 4.20.0
      botframework-streaming: 4.20.0
      dayjs: 1.11.8
      filenamify: 4.3.0
      fs-extra: 7.0.1
      htmlparser2: 6.1.0
      uuid: 8.3.2
      zod: 1.11.17
    transitivePeerDependencies:
      - bufferutil
      - debug
      - encoding
      - supports-color
      - utf-8-validate
    dev: false

  /botframework-connector@4.20.0:
    resolution: {integrity: sha512-3mP67NHOGdLeODxuXNchK9gzzTafzLdBGZDSWkJDRvIPORbfoxvA/kXsWU2USwMXBnu/M5YeDZn/eUPjDu1nvw==}
    dependencies:
      '@azure/identity': 2.1.0
      '@azure/ms-rest-js': 2.6.6
      adal-node: 0.2.3
      axios: 0.25.0
      base64url: 3.0.1
      botbuilder-stdlib: 4.20.0-internal
      botframework-schema: 4.20.0
      cross-fetch: 3.1.6
      jsonwebtoken: 9.0.2
      rsa-pem-from-mod-exp: 0.8.5
      zod: 1.11.17
    transitivePeerDependencies:
      - debug
      - encoding
      - supports-color
    dev: false

  /botframework-schema@4.20.0:
    resolution: {integrity: sha512-Tda488691XFlkBKdMLdlGWRI8IebLprxqQf57LpuRQHqK2ttbvmfwjFiW5V3VcTBBz1SVzMhwJBAWVDG+MexLA==}
    dependencies:
      uuid: 8.3.2
      zod: 1.11.17
    dev: false

  /botframework-streaming@4.20.0:
    resolution: {integrity: sha512-yPH9+BYJ9RPb76OcARjls3QHfwRejNQz9RxR9YXt6OX0nMfP+sdMfE8BYTDqvBiIXLivbPi+pJG334PwskfohA==}
    dependencies:
      '@types/node': 10.17.60
      '@types/ws': 6.0.4
      uuid: 8.3.2
      ws: 7.5.9
    transitivePeerDependencies:
      - bufferutil
      - utf-8-validate
    dev: false

  /bottleneck@2.19.5:
    resolution: {integrity: sha512-VHiNCbI1lKdl44tGrhNfU3lup0Tj/ZBMJB5/2ZbNXRCPuRCO7ed2mgcK4r17y+KB2EfuYuRaVlwNbAeaWGSpbw==}
    dev: false

  /boxen@5.1.2:
    resolution: {integrity: sha512-9gYgQKXx+1nP8mP7CzFyaUARhg7D3n1dF/FnErWmu9l6JvGpNUN278h0aSb+QjoiKSWG+iZ3uHrcqk0qrY9RQQ==}
    engines: {node: '>=10'}
    dependencies:
      ansi-align: 3.0.1
      camelcase: 6.3.0
      chalk: 4.1.2
      cli-boxes: 2.2.1
      string-width: 4.2.3
      type-fest: 0.20.2
      widest-line: 3.1.0
      wrap-ansi: 7.0.0
    dev: false

  /brace-expansion@1.1.11:
    resolution: {integrity: sha512-iCuPHDFgrHX7H2vEI/5xpz07zSHB00TpugqhmYtVmMO6518mCuRMoOYFldEBl0g187ufozdaHgWKcYFb61qGiA==}
    dependencies:
      balanced-match: 1.0.2
      concat-map: 0.0.1

  /brace-expansion@2.0.1:
    resolution: {integrity: sha512-XnAIvQ8eM+kC6aULx6wuQiwVsnzsi9d3WxzV3FpWTGA19F621kwdbsAcFKXgKUHZWsy+mY6iL1sHTxWEFCytDA==}
    dependencies:
      balanced-match: 1.0.2

  /braces@3.0.2:
    resolution: {integrity: sha512-b8um+L1RzM3WDSzvhm6gIz1yfTbBt6YTlcEKAvsmqCZZFw46z626lVj9j1yEPW33H5H+lBQpZMP1k8l+78Ha0A==}
    engines: {node: '>=8'}
    dependencies:
      fill-range: 7.0.1

  /browser-or-node@2.1.1:
    resolution: {integrity: sha512-8CVjaLJGuSKMVTxJ2DpBl5XnlNDiT4cQFeuCJJrvJmts9YrTZDizTX7PjC2s6W4x+MBGZeEY6dGMrF04/6Hgqg==}
    dev: false

  /browser-request@0.3.3:
    resolution: {integrity: sha512-YyNI4qJJ+piQG6MMEuo7J3Bzaqssufx04zpEKYfSrl/1Op59HWali9zMtBpXnkmqMcOuWJPZvudrm9wISmnCbg==}
    engines: {'0': node}
    dev: false

  /browserslist@4.21.7:
    resolution: {integrity: sha512-BauCXrQ7I2ftSqd2mvKHGo85XR0u7Ru3C/Hxsy/0TkfCtjrmAbPdzLGasmoiBxplpDXlPvdjX9u7srIMfgasNA==}
    engines: {node: ^6 || ^7 || ^8 || ^9 || ^10 || ^11 || ^12 || >=13.7}
    hasBin: true
    dependencies:
      caniuse-lite: 1.0.30001495
      electron-to-chromium: 1.4.425
      node-releases: 2.0.12
      update-browserslist-db: 1.0.11(browserslist@4.21.7)

  /bs-logger@0.2.6:
    resolution: {integrity: sha512-pd8DCoxmbgc7hyPKOvxtqNcjYoOsABPQdcCUjGp3d42VR2CX1ORhk2A87oqqu5R1kk+76nsxZupkmyd+MVtCog==}
    engines: {node: '>= 6'}
    dependencies:
      fast-json-stable-stringify: 2.1.0
    dev: true

  /bser@2.1.1:
    resolution: {integrity: sha512-gQxTNE/GAfIIrmHLUE3oJyp5FO6HRBfhjnw4/wMmA63ZGDJnWBmgY/lyQBpnDUkGmAhbSe39tx2d/iTOAfglwQ==}
    dependencies:
      node-int64: 0.4.0
    dev: true

  /btoa-lite@1.0.0:
    resolution: {integrity: sha512-gvW7InbIyF8AicrqWoptdW08pUxuhq8BEgowNajy9RhiE86fmGAGl+bLKo6oB8QP0CkqHLowfN0oJdKC/J6LbA==}
    dev: false

  /buffer-alloc-unsafe@1.1.0:
    resolution: {integrity: sha512-TEM2iMIEQdJ2yjPJoSIsldnleVaAk1oW3DBVUykyOLsEsFmEc9kn+SFFPz+gl54KQNxlDnAwCXosOS9Okx2xAg==}

  /buffer-alloc@1.2.0:
    resolution: {integrity: sha512-CFsHQgjtW1UChdXgbyJGtnm+O/uLQeZdtbDo8mfUgYXCHSM1wgrVxXm6bSyrUuErEb+4sYVGCzASBRot7zyrow==}
    dependencies:
      buffer-alloc-unsafe: 1.1.0
      buffer-fill: 1.0.0

  /buffer-crc32@0.2.13:
    resolution: {integrity: sha512-VO9Ht/+p3SN7SKWqcrgEzjGbRSJYTx+Q1pTQC0wrWqHx0vpJraQ6GtHx8tvcg1rlK1byhU5gccxgOgj7B0TDkQ==}
    dev: true

  /buffer-equal-constant-time@1.0.1:
    resolution: {integrity: sha512-zRpUiDwd/xk6ADqPMATG8vc9VPrkck7T07OIx0gnjmJAnHnTVXNQG3vfvWNuiZIkwu9KrKdA1iJKfsfTVxE6NA==}

  /buffer-fill@1.0.0:
    resolution: {integrity: sha512-T7zexNBwiiaCOGDg9xNX9PBmjrubblRkENuptryuI64URkXDFum9il/JGL8Lm8wYfAXpredVXXZz7eMHilimiQ==}

  /buffer-from@1.1.2:
    resolution: {integrity: sha512-E+XQCRwSbaaiChtv6k6Dwgc+bx+Bs6vuKJHHl5kox/BaKbhiXzqQOwK4cO22yElGp2OCmjwVhT3HmxgyPGnJfQ==}
    dev: true

  /buffer@5.7.1:
    resolution: {integrity: sha512-EHcyIPBQ4BSGlvjB16k5KgAJ27CIsHY/2JBmCRReo48y9rQ3MaUzWX3KVlBa4U7MyX02HdVj0K7C3WaB3ju7FQ==}
    dependencies:
      base64-js: 1.5.1
      ieee754: 1.2.1
    dev: true

  /bundle-require@4.0.2(esbuild@0.19.12):
    resolution: {integrity: sha512-jwzPOChofl67PSTW2SGubV9HBQAhhR2i6nskiOThauo9dzwDUgOWQScFVaJkjEfYX+UXiD+LEx8EblQMc2wIag==}
    engines: {node: ^12.20.0 || ^14.13.1 || >=16.0.0}
    peerDependencies:
      esbuild: '>=0.17'
    dependencies:
      esbuild: 0.19.12
      load-tsconfig: 0.2.5
    dev: true

  /bytes@3.1.2:
    resolution: {integrity: sha512-/Nf7TyzTx6S3yRJObOAV7956r8cr2+Oj8AC5dt8wSP3BQAoeX58NoHyCU8P8zGkNXStjTSi6fzO6F0pBdcYbEg==}
    engines: {node: '>= 0.8'}
    dev: false

  /cac@6.7.14:
    resolution: {integrity: sha512-b6Ilus+c3RrdDk+JhLKUAQfzzgLEPy6wcXqS7f/xe1EETvsDP6GORG7SFuOs6cID5YkqchW/LXZbX5bc8j7ZcQ==}
    engines: {node: '>=8'}

  /cacheable-request@6.1.0:
    resolution: {integrity: sha512-Oj3cAGPCqOZX7Rz64Uny2GYAZNliQSqfbePrgAQ1wKAihYmCUnraBtJtKcGR4xz7wF+LoJC+ssFZvv5BgF9Igg==}
    engines: {node: '>=8'}
    dependencies:
      clone-response: 1.0.3
      get-stream: 5.2.0
      http-cache-semantics: 4.1.1
      keyv: 3.1.0
      lowercase-keys: 2.0.0
      normalize-url: 4.5.1
      responselike: 1.0.2
    dev: false

  /call-bind@1.0.2:
    resolution: {integrity: sha512-7O+FbCihrB5WGbFYesctwmTKae6rOiIzmz1icreWJ+0aA7LJfuqhEso2T9ncpcFtzMQtzXf2QGGueWJGTYsqrA==}
    dependencies:
      function-bind: 1.1.1
      get-intrinsic: 1.2.1

  /call-me-maybe@1.0.2:
    resolution: {integrity: sha512-HpX65o1Hnr9HH25ojC1YGs7HCQLq0GCOibSaWER0eNpgJ/Z1MZv2mTc7+xh6WOPxbRVcmgbv4hGU+uSQ/2xFZQ==}

  /callsites@3.1.0:
    resolution: {integrity: sha512-P8BjAsXvZS+VIDUI11hHCQEv74YT67YUi5JJFNWIqL235sBmjX4+qx9Muvls5ivyNENctx46xQLQ3aTuE7ssaQ==}
    engines: {node: '>=6'}

  /camel-case@4.1.2:
    resolution: {integrity: sha512-gxGWBrTT1JuMx6R+o5PTXMmUnhnVzLQ9SNutD4YqKtI6ap897t3tKECYla6gCWEkplXnlNybEkZg9GEGxKFCgw==}
    dependencies:
      pascal-case: 3.1.2
      tslib: 2.6.2
    dev: false

  /camelcase@5.3.1:
    resolution: {integrity: sha512-L28STB170nwWS63UjtlEOE3dldQApaJXZkOI1uMFfzf3rRuPegHaHesyee+YxQ+W6SvRDQV6UrdOdRiR153wJg==}
    engines: {node: '>=6'}
    dev: true

  /camelcase@6.3.0:
    resolution: {integrity: sha512-Gmy6FhYlCY7uOElZUSbxo2UCDH8owEk996gkbrpsgGtrJLM3J7jGxl9Ic7Qwwj4ivOE5AWZWRMecDdF7hqGjFA==}
    engines: {node: '>=10'}

  /caniuse-lite@1.0.30001495:
    resolution: {integrity: sha512-F6x5IEuigtUfU5ZMQK2jsy5JqUUlEFRVZq8bO2a+ysq5K7jD6PPc9YXZj78xDNS3uNchesp1Jw47YXEqr+Viyg==}

  /caseless@0.12.0:
    resolution: {integrity: sha512-4tYFyifaFfGacoiObjJegolkwSU4xQNGbVgUiNYVUxbQ2x2lUsFvY4hVgVzGiIe6WLOPqycWXA40l+PWsxthUw==}
    dev: false

  /chai@4.3.10:
    resolution: {integrity: sha512-0UXG04VuVbruMUYbJ6JctvH0YnC/4q3/AkT18q4NaITo91CUm0liMS9VqzT9vZhVQ/1eqPanMWjBM+Juhfb/9g==}
    engines: {node: '>=4'}
    dependencies:
      assertion-error: 1.1.0
      check-error: 1.0.3
      deep-eql: 4.1.3
      get-func-name: 2.0.2
      loupe: 2.3.6
      pathval: 1.1.1
      type-detect: 4.0.8

  /chai@4.3.7:
    resolution: {integrity: sha512-HLnAzZ2iupm25PlN0xFreAlBA5zaBSv3og0DdeGA4Ar6h6rJ3A0rolRUKJhSF2V10GZKDgWF/VmAEsNWjCRB+A==}
    engines: {node: '>=4'}
    dependencies:
      assertion-error: 1.1.0
      check-error: 1.0.3
      deep-eql: 4.1.3
      get-func-name: 2.0.2
      loupe: 2.3.6
      pathval: 1.1.1
      type-detect: 4.0.8

  /chalk@2.4.2:
    resolution: {integrity: sha512-Mti+f9lpJNcwF4tWV8/OrTTtF1gZi+f8FqlyAdouralcFWFQWF2+NgCHShjkCb+IFBLq9buZwE1xckQU4peSuQ==}
    engines: {node: '>=4'}
    dependencies:
      ansi-styles: 3.2.1
      escape-string-regexp: 1.0.5
      supports-color: 5.5.0

  /chalk@4.1.2:
    resolution: {integrity: sha512-oKnbhFyRIXpUuez8iBMmyEa4nbj4IOQyuhc/wy9kY7/WVPcwIO9VA668Pu8RkO7+0G76SLROeyw9CpQ061i4mA==}
    engines: {node: '>=10'}
    dependencies:
      ansi-styles: 4.3.0
      supports-color: 7.2.0

  /char-regex@1.0.2:
    resolution: {integrity: sha512-kWWXztvZ5SBQV+eRgKFeh8q5sLuZY2+8WUIzlxWVTg+oGwY14qylx1KbKzHd8P6ZYkAg0xyIDU9JMHhyJMZ1jw==}
    engines: {node: '>=10'}
    dev: true

  /chart.js@3.9.1:
    resolution: {integrity: sha512-Ro2JbLmvg83gXF5F4sniaQ+lTbSv18E+TIf2cOeiH1Iqd2PGFOtem+DUufMZsCJwFE7ywPOpfXFBwRTGq7dh6w==}
    dev: true

  /check-error@1.0.3:
    resolution: {integrity: sha512-iKEoDYaRmd1mxM90a2OEfWhjsjPpYPuQ+lMYsoxB126+t8fw7ySEO48nmDg5COTjxDI65/Y2OWpeEHk3ZOe8zg==}
    dependencies:
      get-func-name: 2.0.2

  /cheerio-select@2.1.0:
    resolution: {integrity: sha512-9v9kG0LvzrlcungtnJtpGNxY+fzECQKhK4EGJX2vByejiMX84MFNQw4UxPJl3bFbTMw+Dfs37XaIkCwTZfLh4g==}
    dependencies:
      boolbase: 1.0.0
      css-select: 5.1.0
      css-what: 6.1.0
      domelementtype: 2.3.0
      domhandler: 5.0.3
      domutils: 3.1.0
    dev: false

  /cheerio@1.0.0-rc.12:
    resolution: {integrity: sha512-VqR8m68vM46BNnuZ5NtnGBKIE/DfN0cRIzg9n40EIq9NOv90ayxLBXA8fXC5gquFRGJSTRqBq25Jt2ECLR431Q==}
    engines: {node: '>= 6'}
    dependencies:
      cheerio-select: 2.1.0
      dom-serializer: 2.0.0
      domhandler: 5.0.3
      domutils: 3.1.0
      htmlparser2: 8.0.2
      parse5: 7.1.2
      parse5-htmlparser2-tree-adapter: 7.0.0
    dev: false

  /chokidar@3.5.3:
    resolution: {integrity: sha512-Dr3sfKRP6oTcjf2JmUmFJfeVMvXBdegxB0iVQ5eb2V10uFJUCAS8OByZdVAyVb8xXNz3GjjTgj9kLWsZTqE6kw==}
    engines: {node: '>= 8.10.0'}
    dependencies:
      anymatch: 3.1.3
      braces: 3.0.2
      glob-parent: 5.1.2
      is-binary-path: 2.1.0
      is-glob: 4.0.3
      normalize-path: 3.0.0
      readdirp: 3.6.0
    optionalDependencies:
      fsevents: 2.3.2

  /ci-info@3.8.0:
    resolution: {integrity: sha512-eXTggHWSooYhq49F2opQhuHWgzucfF2YgODK4e1566GQs5BIfP30B0oenwBJHfWxAs2fyPB1s7Mg949zLf61Yw==}
    engines: {node: '>=8'}
    dev: true

  /cjs-module-lexer@1.2.2:
    resolution: {integrity: sha512-cOU9usZw8/dXIXKtwa8pM0OTJQuJkxMN6w30csNRUerHfeQ5R6U3kkU/FtJeIf3M202OHfY2U8ccInBG7/xogA==}
    dev: true

  /clean-stack@2.2.0:
    resolution: {integrity: sha512-4diC9HaTE+KRAMWhDhrGOECgWZxoevMc5TlkObMqNSsVU62PYzXZ/SMTjzyGAFF1YusgxGcSWTEXBhp0CPwQ1A==}
    engines: {node: '>=6'}
    dev: false

  /cli-boxes@2.2.1:
    resolution: {integrity: sha512-y4coMcylgSCdVinjiDBuR8PCC2bLjyGTwEmPb9NHR/QaNU6EUOXcTY/s6VjGMD6ENSEaeQYHCY0GNGS5jfMwPw==}
    engines: {node: '>=6'}
    dev: false

  /cli-color@2.0.3:
    resolution: {integrity: sha512-OkoZnxyC4ERN3zLzZaY9Emb7f/MhBOIpePv0Ycok0fJYT+Ouo00UBEIwsVsr0yoow++n5YWlSUgST9GKhNHiRQ==}
    engines: {node: '>=0.10'}
    dependencies:
      d: 1.0.1
      es5-ext: 0.10.62
      es6-iterator: 2.0.3
      memoizee: 0.4.15
      timers-ext: 0.1.7

  /cliui@8.0.1:
    resolution: {integrity: sha512-BSeNnyus75C4//NQ9gQt1/csTXyo/8Sb+afLAkzAptFuMsod9HFokGNudZpi/oQV73hnVK+sR+5PVRMd+Dr7YQ==}
    engines: {node: '>=12'}
    dependencies:
      string-width: 4.2.3
      strip-ansi: 6.0.1
      wrap-ansi: 7.0.0

  /clone-response@1.0.3:
    resolution: {integrity: sha512-ROoL94jJH2dUVML2Y/5PEDNaSHgeOdSDicUyS7izcF63G6sTc/FTjLub4b8Il9S8S0beOfYt0TaA5qvFK+w0wA==}
    dependencies:
      mimic-response: 1.0.1
    dev: false

  /co@4.6.0:
    resolution: {integrity: sha512-QVb0dM5HvG+uaxitm8wONl7jltx8dqhfU33DcqtOZcLSVIKSDDLDi7+0LbAKiyI8hD9u42m2YxXSkMGWThaecQ==}
    engines: {iojs: '>= 1.0.0', node: '>= 0.12.0'}
    dev: true

  /code-error-fragment@0.0.230:
    resolution: {integrity: sha512-cadkfKp6932H8UkhzE/gcUqhRMNf8jHzkAN7+5Myabswaghu4xABTgPHDCjW+dBAJxj/SpkTYokpzDqY4pCzQw==}
    engines: {node: '>= 4'}
    dev: true

  /collect-v8-coverage@1.0.1:
    resolution: {integrity: sha512-iBPtljfCNcTKNAto0KEtDfZ3qzjJvqE3aTGZsbhjSBlorqpXJlaWWtPO35D+ZImoC3KWejX64o+yPGxhWSTzfg==}
    dev: true

  /color-convert@1.9.3:
    resolution: {integrity: sha512-QfAUtd+vFdAtFQcC8CCyYt1fYWxSqAiK2cSD6zDB8N3cpsEBAvRxp9zOGg6G/SHHJYAT88/az/IuDGALsNVbGg==}
    dependencies:
      color-name: 1.1.3

  /color-convert@2.0.1:
    resolution: {integrity: sha512-RRECPsj7iu/xb5oKYcsFHSppFNnsj/52OVTRKb4zP5onXwVF3zVmmToNcOfGC+CRDpfK/U584fMg38ZHCaElKQ==}
    engines: {node: '>=7.0.0'}
    dependencies:
      color-name: 1.1.4

  /color-name@1.1.3:
    resolution: {integrity: sha512-72fSenhMw2HZMTVHeCA9KCmpEIbzWiQsjN+BHcBbS9vr1mtt+vJjPdksIBNUmKAW8TFUDPJK5SUU3QhE9NEXDw==}

  /color-name@1.1.4:
    resolution: {integrity: sha512-dOy+3AuW3a2wNbZHIuMZpTcgjGuLU/uBL/ubcZF9OXbDo8ff4O8yVp5Bf0efS8uEoYo5q4Fx7dY9OgQGXgAsQA==}

  /color-string@1.9.1:
    resolution: {integrity: sha512-shrVawQFojnZv6xM40anx4CkoDP+fZsw/ZerEMsW/pyzsRbElpsL/DBVW7q3ExxwusdNXI3lXpuhEZkzs8p5Eg==}
    dependencies:
      color-name: 1.1.4
      simple-swizzle: 0.2.2

  /color@3.2.1:
    resolution: {integrity: sha512-aBl7dZI9ENN6fUGC7mWpMTPNHmWUSNan9tuWN6ahh5ZLNk9baLJOnSMlrQkHcrfFgz2/RigjUVAjdx36VcemKA==}
    dependencies:
      color-convert: 1.9.3
      color-string: 1.9.1

  /colorspace@1.1.4:
    resolution: {integrity: sha512-BgvKJiuVu1igBUF2kEjRCZXol6wiiGbY5ipL/oVPwm0BL9sIpMIzM8IK7vwuxIIzOXMV3Ey5w+vxhm0rR/TN8w==}
    dependencies:
      color: 3.2.1
      text-hex: 1.0.0

  /combined-stream@1.0.8:
    resolution: {integrity: sha512-FQN4MRfuJeHf7cBbBMJFXhKSDq+2kAArBlmRBvcvFE5BB1HZKXtSFASDhdlz9zOYwxh8lDdnvmMOe/+5cdoEdg==}
    engines: {node: '>= 0.8'}
    dependencies:
      delayed-stream: 1.0.0

  /commander@2.20.3:
    resolution: {integrity: sha512-GpVkmM8vF2vQUkj2LvZmD35JxeJOLCwJ9cUkugyk2nuhbv3+mJvpLYYt+0+USMxE+oj+ey/lJEnhZw75x/OMcQ==}
    dev: true

  /commander@4.1.1:
    resolution: {integrity: sha512-NOKm8xhkzAjzFx8B2v5OAHT+u5pRQc2UCa2Vq9jYL/31o2wi9mxBA7LIFs3sV5VSC49z6pEhfbMULvShKj26WA==}
    engines: {node: '>= 6'}

  /commander@5.1.0:
    resolution: {integrity: sha512-P0CysNDQ7rtVw4QIQtm+MRxV66vKFSvlsQvGYXZWR3qFU0jlMKHZZZgw8e+8DSah4UDKMqnknRDQz+xuQXQ/Zg==}
    engines: {node: '>= 6'}
    dev: true

  /comment-parser@1.3.1:
    resolution: {integrity: sha512-B52sN2VNghyq5ofvUsqZjmk6YkihBX5vMSChmSK9v4ShjKf3Vk5Xcmgpw4o+iIgtrnM/u5FiMpz9VKb8lpBveA==}
    engines: {node: '>= 12.0.0'}
    dev: false

  /component-emitter@1.3.0:
    resolution: {integrity: sha512-Rd3se6QB+sO1TwqZjscQrurpEPIfO0/yYnSin6Q/rD3mOutHvUrCAhJub3r90uNb+SESBuE0QYoB90YdfatsRg==}

  /concat-map@0.0.1:
    resolution: {integrity: sha512-/Srv4dswyQNBfohGpz9o6Yb3Gz3SrUDqBH5rTuhGR7ahtlbYKnVxw2bCFMRljaA7EXHaXZ8wsHdodFvbkhKmqg==}

  /content-disposition@0.5.4:
    resolution: {integrity: sha512-FveZTNuGw04cxlAiWbzi6zTAL/lhehaWbTtgluJh4/E95DqMwTmha3KZN1aAWA8cFIhHzMZUvLevkw5Rqk+tSQ==}
    engines: {node: '>= 0.6'}
    dependencies:
      safe-buffer: 5.2.1
    dev: false

  /content-type@1.0.5:
    resolution: {integrity: sha512-nTjqfcBFEipKdXCv4YDQWCfmcLZKm81ldF0pAopTvyrFGVbcR6P/VAAd5G7N+0tTr8QqiU0tFadD6FK4NtJwOA==}
    engines: {node: '>= 0.6'}
    dev: false

  /convert-source-map@1.9.0:
    resolution: {integrity: sha512-ASFBup0Mz1uyiIjANan1jzLQami9z1PoYSZCiiYW2FczPbenXc45FZdBZLzOT+r6+iciuEModtmCti+hjaAk0A==}

  /convert-source-map@2.0.0:
    resolution: {integrity: sha512-Kvp459HrV2FEJ1CAsi1Ku+MY3kasH19TFykTz2xWmMeq6bk2NU3XXvfJ+Q61m0xktWwt+1HSYf3JZsTms3aRJg==}
    dev: true

  /cookie-signature@1.0.6:
    resolution: {integrity: sha512-QADzlaHc8icV8I7vbaJXJwod9HWYp8uCqf1xa4OfNu1T7JVxQIrUgOWtHdNDtPiywmFbiS12VjotIXLrKM3orQ==}
    dev: false

  /cookie@0.4.2:
    resolution: {integrity: sha512-aSWTXFzaKWkvHO1Ny/s+ePFpvKsPnjc551iI41v3ny/ow6tBG5Vd+FuqGNhh1LxOmVzOlGUriIlOaokOvhaStA==}
    engines: {node: '>= 0.6'}
    dev: false

  /cookie@0.5.0:
    resolution: {integrity: sha512-YZ3GUyn/o8gfKJlnlX7g7xq4gyO6OSuhGPKaaGssGB2qgDUS0gPgtTvoyZLTt9Ab6dC4hfc9dV5arkvc/OCmrw==}
    engines: {node: '>= 0.6'}
    dev: false

  /cookiejar@2.1.4:
    resolution: {integrity: sha512-LDx6oHrK+PhzLKJU9j5S7/Y3jM/mUHvD/DeI1WQmJn652iPC5Y4TBzC9l+5OMOXlyTTA+SmVUPm0HQUwpD5Jqw==}

  /core-util-is@1.0.2:
    resolution: {integrity: sha512-3lqz5YjWTYnW6dlDa5TLaTCcShfar1e40rmcJVwCBJC6mWlFuj0eCHIElmG1g5kyuJ/GD+8Wn4FFCcz4gJPfaQ==}

  /create-require@1.1.1:
    resolution: {integrity: sha512-dcKFX3jn0MpIaXjisoRvexIJVEKzaq7z2rZKxf+MSr9TkdmHmsU4m2lcLojrj/FHl8mk5VxMmYA+ftRkP/3oKQ==}

  /cross-fetch@3.1.6:
    resolution: {integrity: sha512-riRvo06crlE8HiqOwIpQhxwdOk4fOeR7FVM/wXoxchFEqMNUjvbs3bfo4OTgMEMHzppd4DxFBDbyySj8Cv781g==}
    dependencies:
      node-fetch: 2.7.0
    transitivePeerDependencies:
      - encoding
    dev: false

  /cross-spawn@7.0.3:
    resolution: {integrity: sha512-iRDPJKUPVEND7dHPO8rkbOnPpyDygcDFtWjpeWNCgy8WP2rXcxXL8TskReQl6OrB2G7+UJrags1q15Fudc7G6w==}
    engines: {node: '>= 8'}
    dependencies:
      path-key: 3.1.1
      shebang-command: 2.0.0
      which: 2.0.2

  /crypto@1.0.1:
    resolution: {integrity: sha512-VxBKmeNcqQdiUQUW2Tzq0t377b54N2bMtXO/qiLa+6eRRmmC4qT3D4OnTGoT/U6O9aklQ/jTwbOtRMTTY8G0Ig==}
    deprecated: This package is no longer supported. It's now a built-in Node module. If you've depended on crypto, you should switch to the one that's built-in.
    dev: false

  /css-select@5.1.0:
    resolution: {integrity: sha512-nwoRF1rvRRnnCqqY7updORDsuqKzqYJ28+oSMaJMMgOauh3fvwHqMS7EZpIPqK8GL+g9mKxF1vP/ZjSeNjEVHg==}
    dependencies:
      boolbase: 1.0.0
      css-what: 6.1.0
      domhandler: 5.0.3
      domutils: 3.1.0
      nth-check: 2.1.1
    dev: false

  /css-what@6.1.0:
    resolution: {integrity: sha512-HTUrgRJ7r4dsZKU6GjmpfRK1O76h97Z8MfS1G0FozR+oF2kG6Vfe8JE6zwrkbxigziPHinCJ+gCPjA9EaBDtRw==}
    engines: {node: '>= 6'}
    dev: false

  /d@1.0.1:
    resolution: {integrity: sha512-m62ShEObQ39CfralilEQRjH6oAMtNCV1xJyEx5LpRYUVN+EviphDgUc/F3hnYbADmkiNs67Y+3ylmlG7Lnu+FA==}
    dependencies:
      es5-ext: 0.10.62
      type: 1.2.0

  /dashdash@1.14.1:
    resolution: {integrity: sha512-jRFi8UDGo6j+odZiEpjazZaWqEal3w/basFjQHQEwVtZJGDpxbH1MeYluwCS8Xq5wmLJooDlMgvVarmWfGM44g==}
    engines: {node: '>=0.10'}
    dependencies:
      assert-plus: 1.0.0
    dev: false

  /date-utils@1.2.21:
    resolution: {integrity: sha512-wJMBjqlwXR0Iv0wUo/lFbhSQ7MmG1hl36iuxuE91kW+5b5sWbase73manEqNH9sOLFAMG83B4ffNKq9/Iq0FVA==}
    engines: {node: '>0.4.0'}
    dev: false

  /dayjs@1.11.8:
    resolution: {integrity: sha512-LcgxzFoWMEPO7ggRv1Y2N31hUf2R0Vj7fuy/m+Bg1K8rr+KAs1AEy4y9jd5DXe8pbHgX+srkHNS7TH6Q6ZhYeQ==}
    dev: false

  /debug@2.6.9:
    resolution: {integrity: sha512-bC7ElrdJaJnPbAP+1EotYvqZsb3ecl5wi6Bfi6BJTUcNowp6cvspg0jXznRTKDjm/E7AdgFBVeAPVMNcKGsHMA==}
    peerDependencies:
      supports-color: '*'
    peerDependenciesMeta:
      supports-color:
        optional: true
    dependencies:
      ms: 2.0.0
    dev: false

  /debug@3.2.7(supports-color@5.5.0):
    resolution: {integrity: sha512-CFjzYYAi4ThfiQvizrFQevTTXHtnCqWfe7x1AhgEscTz6ZbLbfoLRLPugTQyBth6f8ZERVUSyWHFD/7Wu4t1XQ==}
    peerDependencies:
      supports-color: '*'
    peerDependenciesMeta:
      supports-color:
        optional: true
    dependencies:
      ms: 2.1.3
      supports-color: 5.5.0

  /debug@4.3.4:
    resolution: {integrity: sha512-PRWFHuSU3eDtQJPvnNY7Jcket1j0t5OuOsFzPPzsekD52Zl8qUfFIPEiswXqIvHWGVHOgX+7G/vCNNhehwxfkQ==}
    engines: {node: '>=6.0'}
    peerDependencies:
      supports-color: '*'
    peerDependenciesMeta:
      supports-color:
        optional: true
    dependencies:
      ms: 2.1.2

  /decamelize@5.0.1:
    resolution: {integrity: sha512-VfxadyCECXgQlkoEAjeghAr5gY3Hf+IKjKb+X8tGVDtveCjN+USwprd2q3QXBR9T1+x2DG0XZF5/w+7HAtSaXA==}
    engines: {node: '>=10'}
    dev: false

  /decode-uri-component@0.2.2:
    resolution: {integrity: sha512-FqUYQ+8o158GyGTrMFJms9qh3CqTKvAqgqsTnkLI8sKu0028orqBhxNMFkFen0zGyg6epACD32pjVk58ngIErQ==}
    engines: {node: '>=0.10'}
    dev: false

  /decompress-response@3.3.0:
    resolution: {integrity: sha512-BzRPQuY1ip+qDonAOz42gRm/pg9F768C+npV/4JOsxRC2sq+Rlk+Q4ZCAsOhnIaMrgarILY+RMUIvMmmX1qAEA==}
    engines: {node: '>=4'}
    dependencies:
      mimic-response: 1.0.1
    dev: false

  /decompress-tar@4.1.1:
    resolution: {integrity: sha512-JdJMaCrGpB5fESVyxwpCx4Jdj2AagLmv3y58Qy4GE6HMVjWz1FeVQk1Ct4Kye7PftcdOo/7U7UKzYBJgqnGeUQ==}
    engines: {node: '>=4'}
    dependencies:
      file-type: 5.2.0
      is-stream: 1.1.0
      tar-stream: 1.6.2
    dev: true

  /decompress-tarbz2@4.1.1:
    resolution: {integrity: sha512-s88xLzf1r81ICXLAVQVzaN6ZmX4A6U4z2nMbOwobxkLoIIfjVMBg7TeguTUXkKeXni795B6y5rnvDw7rxhAq9A==}
    engines: {node: '>=4'}
    dependencies:
      decompress-tar: 4.1.1
      file-type: 6.2.0
      is-stream: 1.1.0
      seek-bzip: 1.0.6
      unbzip2-stream: 1.4.3
    dev: true

  /decompress-targz@4.1.1:
    resolution: {integrity: sha512-4z81Znfr6chWnRDNfFNqLwPvm4db3WuZkqV+UgXQzSngG3CEKdBkw5jrv3axjjL96glyiiKjsxJG3X6WBZwX3w==}
    engines: {node: '>=4'}
    dependencies:
      decompress-tar: 4.1.1
      file-type: 5.2.0
      is-stream: 1.1.0
    dev: true

  /decompress-unzip@4.0.1:
    resolution: {integrity: sha512-1fqeluvxgnn86MOh66u8FjbtJpAFv5wgCT9Iw8rcBqQcCo5tO8eiJw7NNTrvt9n4CRBVq7CstiS922oPgyGLrw==}
    engines: {node: '>=4'}
    dependencies:
      file-type: 3.9.0
      get-stream: 2.3.1
      pify: 2.3.0
      yauzl: 2.10.0
    dev: true

  /decompress@4.2.1:
    resolution: {integrity: sha512-e48kc2IjU+2Zw8cTb6VZcJQ3lgVbS4uuB1TfCHbiZIP/haNXm+SVyhu+87jts5/3ROpd82GSVCoNs/z8l4ZOaQ==}
    engines: {node: '>=4'}
    dependencies:
      decompress-tar: 4.1.1
      decompress-tarbz2: 4.1.1
      decompress-targz: 4.1.1
      decompress-unzip: 4.0.1
      graceful-fs: 4.2.11
      make-dir: 1.3.0
      pify: 2.3.0
      strip-dirs: 2.1.0
    dev: true

  /dedent@0.7.0:
    resolution: {integrity: sha512-Q6fKUPqnAHAyhiUgFU7BUzLiv0kd8saH9al7tnu5Q/okj6dnupxyTgFIBjVzJATdfIAm9NAsvXNzjaKa+bxVyA==}
    dev: true

  /deep-eql@4.1.3:
    resolution: {integrity: sha512-WaEtAOpRA1MQ0eohqZjpGD8zdI0Ovsm8mmFhaDN8dvDZzyoUMcYDnf5Y6iu7HTXxf8JDS23qWa4a+hKCDyOPzw==}
    engines: {node: '>=6'}
    dependencies:
      type-detect: 4.0.8

  /deep-extend@0.6.0:
    resolution: {integrity: sha512-LOHxIOaPYdHlJRtCQfDIVZtfw/ufM8+rVj649RIHzcm/vGwQRXFt6OPqIFWsm2XEMrNIEtWR64sY1LEKD2vAOA==}
    engines: {node: '>=4.0.0'}
    dev: false

  /deep-is@0.1.4:
    resolution: {integrity: sha512-oIPzksmTg4/MriiaYGO+okXDT7ztn/w3Eptv/+gSIdMdKsJo0u4CfYNFJPy+4SKMuCqGw2wxnA+URMg3t8a/bQ==}
    dev: false

  /deepmerge@4.3.1:
    resolution: {integrity: sha512-3sUqbMEc77XqpdNO7FRyRog+eW3ph+GYCbj+rK+uYyRMuwsVy0rMiVtPn+QJlKFvWP/1PYpapqYn0Me2knFn+A==}
    engines: {node: '>=0.10.0'}
    dev: true

  /defer-to-connect@1.1.3:
    resolution: {integrity: sha512-0ISdNousHvZT2EiFlZeZAHBUvSxmKswVCEf8hW7KWgG4a8MVEu/3Vb6uWYozkjylyCxe0JBIiRB1jV45S70WVQ==}
    dev: false

  /define-lazy-prop@2.0.0:
    resolution: {integrity: sha512-Ds09qNh8yw3khSjiJjiUInaGX9xlqZDY7JVryGxdxV7NPeuqQfplOpQ66yJFZut3jLa5zOwkXw1g9EI2uKh4Og==}
    engines: {node: '>=8'}
    dev: false

  /define-properties@1.2.0:
    resolution: {integrity: sha512-xvqAVKGfT1+UAvPwKTVw/njhdQ8ZhXK4lI0bCIuCMrp2up9nPnaDftrLtmpTazqd1o+UY4zgzU+avtMbDP+ldA==}
    engines: {node: '>= 0.4'}
    dependencies:
      has-property-descriptors: 1.0.0
      object-keys: 1.1.1
    dev: false

  /delayed-stream@1.0.0:
    resolution: {integrity: sha512-ZySD7Nf91aLB0RxL4KGrKHBXl7Eds1DAmEdcoVawXnLD7SDhpNgtuII2aAkg7a7QS41jxPSZ17p4VdGnMHk3MQ==}
    engines: {node: '>=0.4.0'}

  /depd@2.0.0:
    resolution: {integrity: sha512-g7nH6P6dyDioJogAAGprGpCtVImJhpPk/roCzdb3fIh61/s/nPsfR6onyMwkCAR/OlC3yBC0lESvUoQEAssIrw==}
    engines: {node: '>= 0.8'}
    dev: false

  /dependency-graph@0.10.0:
    resolution: {integrity: sha512-c9amUgpgxSi1bE5/sbLwcs5diLD0ygCQYmhfM5H1s5VH1mCsYkcmAL3CcNdv4kdSw6JuMoHeDGzLgj/gAXdWVg==}
    engines: {node: '>= 0.6.0'}
    dev: false

  /deprecation@2.3.1:
    resolution: {integrity: sha512-xmHIy4F3scKVwMsQ4WnVaS8bHOx0DmVwRywosKhaILI0ywMDWPtBSku2HNxRvF7jtwDRsoEwYQSfbxj8b7RlJQ==}
    dev: false

  /destroy@1.2.0:
    resolution: {integrity: sha512-2sJGJTaXIIaR1w4iJSNoN0hnMY7Gpc/n8D4qSCJw8QqFWXf7cuAgnEHxBpweaVcPevC2l3KpjYCx3NypQQgaJg==}
    engines: {node: '>= 0.8', npm: 1.2.8000 || >= 1.4.16}
    dev: false

  /detect-newline@3.1.0:
    resolution: {integrity: sha512-TLz+x/vEXm/Y7P7wn1EJFNLxYpUD4TgMosxY6fAVJUnJMbupHBOncxyWUG9OpTaH9EBD7uFI5LfEgmMOc54DsA==}
    engines: {node: '>=8'}
    dev: true

  /dezalgo@1.0.4:
    resolution: {integrity: sha512-rXSP0bf+5n0Qonsb+SVVfNfIsimO4HEtmnIpPHY8Q1UCzKlQrDMfdobr8nJOOsRgWCyMRqeSBQzmWUMq7zvVig==}
    dependencies:
      asap: 2.0.6
      wrappy: 1.0.2
    dev: true

  /diff-sequences@29.4.3:
    resolution: {integrity: sha512-ofrBgwpPhCD85kMKtE9RYFFq6OC1A89oW2vvgWZNCwxrUpRUILopY7lsYyMDSjc8g6U6aiO0Qubg6r4Wgt5ZnA==}
    engines: {node: ^14.15.0 || ^16.10.0 || >=18.0.0}

  /diff@4.0.2:
    resolution: {integrity: sha512-58lmxKSA4BNyLz+HHMUzlOEpg09FV+ev6ZMe3vJihgdxzgcwZ8VoEEPmALCZG9LmqfVoNMMKpttIYTVG6uDY7A==}
    engines: {node: '>=0.3.1'}

  /dir-glob@3.0.1:
    resolution: {integrity: sha512-WkrWp9GR4KXfKGYzOLmTuGVi1UWFfws377n9cc55/tb6DuqyF6pcQ5AbiHEshaDpY9v6oaSr2XCDidGmMwdzIA==}
    engines: {node: '>=8'}
    dependencies:
      path-type: 4.0.0

  /doctrine@2.1.0:
    resolution: {integrity: sha512-35mSku4ZXK0vfCuHEDAwt55dg2jNajHZ1odvF+8SSr82EsZY4QmXfuWso8oEd8zRhVObSN18aM0CjSdoBX7zIw==}
    engines: {node: '>=0.10.0'}
    dependencies:
      esutils: 2.0.3
    dev: false

  /doctrine@3.0.0:
    resolution: {integrity: sha512-yS+Q5i3hBf7GBkd4KG8a7eBNNWNGLTaEwwYWUijIYM7zrlYDM0BFXHjjPWlWZ1Rg7UaddZeIDmi9jF3HmqiQ2w==}
    engines: {node: '>=6.0.0'}
    dependencies:
      esutils: 2.0.3
    dev: false

  /dom-serializer@1.4.1:
    resolution: {integrity: sha512-VHwB3KfrcOOkelEG2ZOfxqLZdfkil8PtJi4P8N2MMXucZq2yLp75ClViUlOVwyoHEDjYU433Aq+5zWP61+RGag==}
    dependencies:
      domelementtype: 2.3.0
      domhandler: 4.3.1
      entities: 2.2.0
    dev: false

  /dom-serializer@2.0.0:
    resolution: {integrity: sha512-wIkAryiqt/nV5EQKqQpo3SToSOV9J0DnbJqwK7Wv/Trc92zIAYZ4FlMu+JPFW1DfGFt81ZTCGgDEabffXeLyJg==}
    dependencies:
      domelementtype: 2.3.0
      domhandler: 5.0.3
      entities: 4.5.0
    dev: false

  /domelementtype@2.3.0:
    resolution: {integrity: sha512-OLETBj6w0OsagBwdXnPdN0cnMfF9opN69co+7ZrbfPGrdpPVNBUj02spi6B1N7wChLQiPn4CSH/zJvXw56gmHw==}
    dev: false

  /domhandler@4.3.1:
    resolution: {integrity: sha512-GrwoxYN+uWlzO8uhUXRl0P+kHE4GtVPfYzVLcUxPL7KNdHKj66vvlhiweIHqYYXWlw+T8iLMp42Lm67ghw4WMQ==}
    engines: {node: '>= 4'}
    dependencies:
      domelementtype: 2.3.0
    dev: false

  /domhandler@5.0.3:
    resolution: {integrity: sha512-cgwlv/1iFQiFnU96XXgROh8xTeetsnJiDsTc7TYCLFd9+/WNkIqPTxiM/8pSd8VIrhXGTf1Ny1q1hquVqDJB5w==}
    engines: {node: '>= 4'}
    dependencies:
      domelementtype: 2.3.0
    dev: false

  /domutils@2.8.0:
    resolution: {integrity: sha512-w96Cjofp72M5IIhpjgobBimYEfoPjx1Vx0BSX9P30WBdZW2WIKU0T1Bd0kz2eNZ9ikjKgHbEyKx8BB6H1L3h3A==}
    dependencies:
      dom-serializer: 1.4.1
      domelementtype: 2.3.0
      domhandler: 4.3.1
    dev: false

  /domutils@3.1.0:
    resolution: {integrity: sha512-H78uMmQtI2AhgDJjWeQmHwJJ2bLPD3GMmO7Zja/ZZh84wkm+4ut+IUnUdRa8uCGX88DiVx1j6FRe1XfxEgjEZA==}
    dependencies:
      dom-serializer: 2.0.0
      domelementtype: 2.3.0
      domhandler: 5.0.3
    dev: false

  /dot-case@3.0.4:
    resolution: {integrity: sha512-Kv5nKlh6yRrdrGvxeJ2e5y2eRUpkUosIW4A2AS38zwSz27zu7ufDwQPi5Jhs3XAlGNetl3bmnGhQsMtkKJnj3w==}
    dependencies:
      no-case: 3.0.4
      tslib: 2.6.2
    dev: false

  /dotenv@16.4.4:
    resolution: {integrity: sha512-XvPXc8XAQThSjAbY6cQ/9PcBXmFoWuw1sQ3b8HqUCR6ziGXjkTi//kB9SWa2UwqlgdAIuRqAa/9hVljzPehbYg==}
    engines: {node: '>=12'}
    dev: false

  /dotenv@8.6.0:
    resolution: {integrity: sha512-IrPdXQsk2BbzvCBGBOTmmSH5SodmqZNt4ERAZDmW4CT+tL8VtvinqywuANaFu4bOMWki16nqf0e4oC0QIaDr/g==}
    engines: {node: '>=10'}
    dev: false

  /duplexer3@0.1.5:
    resolution: {integrity: sha512-1A8za6ws41LQgv9HrE/66jyC5yuSjQ3L/KOpFtoBilsAK2iA2wuS5rTt1OCzIvtS2V7nVmedsUU+DGRcjBmOYA==}
    dev: false

  /eastasianwidth@0.2.0:
    resolution: {integrity: sha512-I88TYZWc9XiYHRQ4/3c5rjjfgkjhLyW2luGIheGERbNQ6OY7yTybanSpDXZa8y7VUP9YmDcYa+eyq4ca7iLqWA==}
    dev: true

  /ecc-jsbn@0.1.2:
    resolution: {integrity: sha512-eh9O+hwRHNbG4BLTjEl3nw044CkGm5X6LoaCf7LPp7UU8Qrt47JYNi6nPX8xjW97TKGKm1ouctg0QSpZe9qrnw==}
    dependencies:
      jsbn: 0.1.1
      safer-buffer: 2.1.2
    dev: false

  /ecdsa-sig-formatter@1.0.11:
    resolution: {integrity: sha512-nagl3RYrbNv6kQkeJIpt6NJZy8twLB/2vtz6yN9Z4vRKHN4/QZJIEbqohALSgwKdnksuY3k5Addp5lg8sVoVcQ==}
    dependencies:
      safe-buffer: 5.2.1

  /ee-first@1.1.1:
    resolution: {integrity: sha512-WMwm9LhRUo+WUaRN+vRuETqG89IgZphVSNkdFgeb6sS/E4OrDIN7t48CAewSHXc6C8lefD8KKfr5vY61brQlow==}
    dev: false

  /electron-to-chromium@1.4.425:
    resolution: {integrity: sha512-wv1NufHxu11zfDbY4fglYQApMswleE9FL/DSeyOyauVXDZ+Kco96JK/tPfBUaDqfRarYp2WH2hJ/5UnVywp9Jg==}

  /emittery@0.13.1:
    resolution: {integrity: sha512-DeWwawk6r5yR9jFgnDKYt4sLS0LmHJJi3ZOnb5/JdbYwj3nW+FxQnHIjhBKz8YLC7oRNPVM9NQ47I3CVx34eqQ==}
    engines: {node: '>=12'}
    dev: true

  /emoji-regex@8.0.0:
    resolution: {integrity: sha512-MSjYzcWNOA0ewAHpz0MxpYFvwg6yjy1NG3xteoqz644VCo/RPgnr1/GGt+ic3iJTzQ8Eu3TdM14SawnVUmGE6A==}

  /emoji-regex@9.2.2:
    resolution: {integrity: sha512-L18DaJsXSUk2+42pv8mLs5jJT2hqFkFE4j21wOmgbUqsZ2hL72NsUU785g9RXgo3s0ZNgVl42TiHp3ZtOv/Vyg==}
    dev: true

  /enabled@2.0.0:
    resolution: {integrity: sha512-AKrN98kuwOzMIdAizXGI86UFBoo26CL21UM763y1h/GMSJ4/OHU9k2YlsmBpyScFo/wbLzWQJBMCW4+IO3/+OQ==}

  /encodeurl@1.0.2:
    resolution: {integrity: sha512-TPJXq8JqFaVYm2CWmPvnP2Iyo4ZSM7/QKcSmuMLDObfpH5fi7RUGmd/rTDf+rut/saiDiQEeVTNgAmJEdAOx0w==}
    engines: {node: '>= 0.8'}
    dev: false

  /end-of-stream@1.4.4:
    resolution: {integrity: sha512-+uw1inIHVPQoaVuHzRyXd21icM+cnt4CzD5rW+NC1wjOUSTOs+Te7FOv7AhN7vS9x/oIyhLP5PR1H+phQAHu5Q==}
    dependencies:
      once: 1.4.0

  /entities@2.2.0:
    resolution: {integrity: sha512-p92if5Nz619I0w+akJrLZH0MX0Pb5DX39XOwQTtXSdQQOaYH03S1uIQp4mhOZtAXrxq4ViO67YTiLBo2638o9A==}
    dev: false

  /entities@4.5.0:
    resolution: {integrity: sha512-V0hjH4dGPh9Ao5p0MoRY6BVqtwCjhz6vI5LT8AJ55H+4g9/4vbHx1I54fS0XuclLhDHArPQCiMjDxjaL8fPxhw==}
    engines: {node: '>=0.12'}
    dev: false

  /error-ex@1.3.2:
    resolution: {integrity: sha512-7dFHNmqeFSEt2ZBsCriorKnn3Z2pj+fd9kmI6QoWw4//DL+icEBfc0U7qJCisqrTsKTjw4fNFy2pW9OqStD84g==}
    dependencies:
      is-arrayish: 0.2.1
    dev: true

  /es-abstract@1.21.2:
    resolution: {integrity: sha512-y/B5POM2iBnIxCiernH1G7rC9qQoM77lLIMQLuob0zhp8C56Po81+2Nj0WFKnd0pNReDTnkYryc+zhOzpEIROg==}
    engines: {node: '>= 0.4'}
    dependencies:
      array-buffer-byte-length: 1.0.0
      available-typed-arrays: 1.0.5
      call-bind: 1.0.2
      es-set-tostringtag: 2.0.1
      es-to-primitive: 1.2.1
      function.prototype.name: 1.1.5
      get-intrinsic: 1.2.1
      get-symbol-description: 1.0.0
      globalthis: 1.0.3
      gopd: 1.0.1
      has: 1.0.3
      has-property-descriptors: 1.0.0
      has-proto: 1.0.1
      has-symbols: 1.0.3
      internal-slot: 1.0.5
      is-array-buffer: 3.0.2
      is-callable: 1.2.7
      is-negative-zero: 2.0.2
      is-regex: 1.1.4
      is-shared-array-buffer: 1.0.2
      is-string: 1.0.7
      is-typed-array: 1.1.10
      is-weakref: 1.0.2
      object-inspect: 1.12.3
      object-keys: 1.1.1
      object.assign: 4.1.4
      regexp.prototype.flags: 1.5.0
      safe-regex-test: 1.0.0
      string.prototype.trim: 1.2.7
      string.prototype.trimend: 1.0.6
      string.prototype.trimstart: 1.0.6
      typed-array-length: 1.0.4
      unbox-primitive: 1.0.2
      which-typed-array: 1.1.9
    dev: false

  /es-array-method-boxes-properly@1.0.0:
    resolution: {integrity: sha512-wd6JXUmyHmt8T5a2xreUwKcGPq6f1f+WwIJkijUqiGcJz1qqnZgP6XIK+QyIWU5lT7imeNxUll48bziG+TSYcA==}
    dev: false

  /es-get-iterator@1.1.3:
    resolution: {integrity: sha512-sPZmqHBe6JIiTfN5q2pEi//TwxmAFHwj/XEuYjTuse78i8KxaqMTTzxPoFKuzRpDpTJ+0NAbpfenkmH2rePtuw==}
    dependencies:
      call-bind: 1.0.2
      get-intrinsic: 1.2.1
      has-symbols: 1.0.3
      is-arguments: 1.1.1
      is-map: 2.0.2
      is-set: 2.0.2
      is-string: 1.0.7
      isarray: 2.0.5
      stop-iteration-iterator: 1.0.0
    dev: false

  /es-set-tostringtag@2.0.1:
    resolution: {integrity: sha512-g3OMbtlwY3QewlqAiMLI47KywjWZoEytKr8pf6iTC8uJq5bIAH52Z9pnQ8pVL6whrCto53JZDuUIsifGeLorTg==}
    engines: {node: '>= 0.4'}
    dependencies:
      get-intrinsic: 1.2.1
      has: 1.0.3
      has-tostringtag: 1.0.0
    dev: false

  /es-shim-unscopables@1.0.0:
    resolution: {integrity: sha512-Jm6GPcCdC30eMLbZ2x8z2WuRwAws3zTBBKuusffYVUrNj/GVSUAZ+xKMaUpfNDR5IbyNA5LJbaecoUVbmUcB1w==}
    dependencies:
      has: 1.0.3
    dev: false

  /es-to-primitive@1.2.1:
    resolution: {integrity: sha512-QCOllgZJtaUo9miYBcLChTUaHNjJF3PYs1VidD7AwiEj1kYxKeQTctLAezAOH5ZKRH0g2IgPn6KwB4IT8iRpvA==}
    engines: {node: '>= 0.4'}
    dependencies:
      is-callable: 1.2.7
      is-date-object: 1.0.5
      is-symbol: 1.0.4
    dev: false

  /es5-ext@0.10.62:
    resolution: {integrity: sha512-BHLqn0klhEpnOKSrzn/Xsz2UIW8j+cGmo9JLzr8BiUapV8hPL9+FliFqjwr9ngW7jWdnxv6eO+/LqyhJVqgrjA==}
    engines: {node: '>=0.10'}
    requiresBuild: true
    dependencies:
      es6-iterator: 2.0.3
      es6-symbol: 3.1.3
      next-tick: 1.1.0

  /es6-iterator@2.0.3:
    resolution: {integrity: sha512-zw4SRzoUkd+cl+ZoE15A9o1oQd920Bb0iOJMQkQhl3jNc03YqVjAhG7scf9C5KWRU/R13Orf588uCC6525o02g==}
    dependencies:
      d: 1.0.1
      es5-ext: 0.10.62
      es6-symbol: 3.1.3

  /es6-symbol@3.1.3:
    resolution: {integrity: sha512-NJ6Yn3FuDinBaBRWl/q5X/s4koRHBrgKAu+yGI6JCBeiu3qrcbJhwT2GeR/EXVfylRk8dpQVJoLEFhK+Mu31NA==}
    dependencies:
      d: 1.0.1
      ext: 1.7.0

  /es6-weak-map@2.0.3:
    resolution: {integrity: sha512-p5um32HOTO1kP+w7PRnB+5lQ43Z6muuMuIMffvDN8ZB4GcnjLBV6zGStpbASIMk4DCAvEaamhe2zhyCb/QXXsA==}
    dependencies:
      d: 1.0.1
      es5-ext: 0.10.62
      es6-iterator: 2.0.3
      es6-symbol: 3.1.3

  /esbuild-android-64@0.15.18:
    resolution: {integrity: sha512-wnpt3OXRhcjfIDSZu9bnzT4/TNTDsOUvip0foZOUBG7QbSt//w3QV4FInVJxNhKc/ErhUxc5z4QjHtMi7/TbgA==}
    engines: {node: '>=12'}
    cpu: [x64]
    os: [android]
    requiresBuild: true
    optional: true

  /esbuild-android-arm64@0.15.18:
    resolution: {integrity: sha512-G4xu89B8FCzav9XU8EjsXacCKSG2FT7wW9J6hOc18soEHJdtWu03L3TQDGf0geNxfLTtxENKBzMSq9LlbjS8OQ==}
    engines: {node: '>=12'}
    cpu: [arm64]
    os: [android]
    requiresBuild: true
    optional: true

  /esbuild-darwin-64@0.15.18:
    resolution: {integrity: sha512-2WAvs95uPnVJPuYKP0Eqx+Dl/jaYseZEUUT1sjg97TJa4oBtbAKnPnl3b5M9l51/nbx7+QAEtuummJZW0sBEmg==}
    engines: {node: '>=12'}
    cpu: [x64]
    os: [darwin]
    requiresBuild: true
    optional: true

  /esbuild-darwin-arm64@0.15.18:
    resolution: {integrity: sha512-tKPSxcTJ5OmNb1btVikATJ8NftlyNlc8BVNtyT/UAr62JFOhwHlnoPrhYWz09akBLHI9nElFVfWSTSRsrZiDUA==}
    engines: {node: '>=12'}
    cpu: [arm64]
    os: [darwin]
    requiresBuild: true
    optional: true

  /esbuild-freebsd-64@0.15.18:
    resolution: {integrity: sha512-TT3uBUxkteAjR1QbsmvSsjpKjOX6UkCstr8nMr+q7zi3NuZ1oIpa8U41Y8I8dJH2fJgdC3Dj3CXO5biLQpfdZA==}
    engines: {node: '>=12'}
    cpu: [x64]
    os: [freebsd]
    requiresBuild: true
    optional: true

  /esbuild-freebsd-arm64@0.15.18:
    resolution: {integrity: sha512-R/oVr+X3Tkh+S0+tL41wRMbdWtpWB8hEAMsOXDumSSa6qJR89U0S/PpLXrGF7Wk/JykfpWNokERUpCeHDl47wA==}
    engines: {node: '>=12'}
    cpu: [arm64]
    os: [freebsd]
    requiresBuild: true
    optional: true

  /esbuild-linux-32@0.15.18:
    resolution: {integrity: sha512-lphF3HiCSYtaa9p1DtXndiQEeQDKPl9eN/XNoBf2amEghugNuqXNZA/ZovthNE2aa4EN43WroO0B85xVSjYkbg==}
    engines: {node: '>=12'}
    cpu: [ia32]
    os: [linux]
    requiresBuild: true
    optional: true

  /esbuild-linux-64@0.15.18:
    resolution: {integrity: sha512-hNSeP97IviD7oxLKFuii5sDPJ+QHeiFTFLoLm7NZQligur8poNOWGIgpQ7Qf8Balb69hptMZzyOBIPtY09GZYw==}
    engines: {node: '>=12'}
    cpu: [x64]
    os: [linux]
    requiresBuild: true
    optional: true

  /esbuild-linux-arm64@0.15.18:
    resolution: {integrity: sha512-54qr8kg/6ilcxd+0V3h9rjT4qmjc0CccMVWrjOEM/pEcUzt8X62HfBSeZfT2ECpM7104mk4yfQXkosY8Quptug==}
    engines: {node: '>=12'}
    cpu: [arm64]
    os: [linux]
    requiresBuild: true
    optional: true

  /esbuild-linux-arm@0.15.18:
    resolution: {integrity: sha512-UH779gstRblS4aoS2qpMl3wjg7U0j+ygu3GjIeTonCcN79ZvpPee12Qun3vcdxX+37O5LFxz39XeW2I9bybMVA==}
    engines: {node: '>=12'}
    cpu: [arm]
    os: [linux]
    requiresBuild: true
    optional: true

  /esbuild-linux-mips64le@0.15.18:
    resolution: {integrity: sha512-Mk6Ppwzzz3YbMl/ZZL2P0q1tnYqh/trYZ1VfNP47C31yT0K8t9s7Z077QrDA/guU60tGNp2GOwCQnp+DYv7bxQ==}
    engines: {node: '>=12'}
    cpu: [mips64el]
    os: [linux]
    requiresBuild: true
    optional: true

  /esbuild-linux-ppc64le@0.15.18:
    resolution: {integrity: sha512-b0XkN4pL9WUulPTa/VKHx2wLCgvIAbgwABGnKMY19WhKZPT+8BxhZdqz6EgkqCLld7X5qiCY2F/bfpUUlnFZ9w==}
    engines: {node: '>=12'}
    cpu: [ppc64]
    os: [linux]
    requiresBuild: true
    optional: true

  /esbuild-linux-riscv64@0.15.18:
    resolution: {integrity: sha512-ba2COaoF5wL6VLZWn04k+ACZjZ6NYniMSQStodFKH/Pu6RxzQqzsmjR1t9QC89VYJxBeyVPTaHuBMCejl3O/xg==}
    engines: {node: '>=12'}
    cpu: [riscv64]
    os: [linux]
    requiresBuild: true
    optional: true

  /esbuild-linux-s390x@0.15.18:
    resolution: {integrity: sha512-VbpGuXEl5FCs1wDVp93O8UIzl3ZrglgnSQ+Hu79g7hZu6te6/YHgVJxCM2SqfIila0J3k0csfnf8VD2W7u2kzQ==}
    engines: {node: '>=12'}
    cpu: [s390x]
    os: [linux]
    requiresBuild: true
    optional: true

  /esbuild-netbsd-64@0.15.18:
    resolution: {integrity: sha512-98ukeCdvdX7wr1vUYQzKo4kQ0N2p27H7I11maINv73fVEXt2kyh4K4m9f35U1K43Xc2QGXlzAw0K9yoU7JUjOg==}
    engines: {node: '>=12'}
    cpu: [x64]
    os: [netbsd]
    requiresBuild: true
    optional: true

  /esbuild-openbsd-64@0.15.18:
    resolution: {integrity: sha512-yK5NCcH31Uae076AyQAXeJzt/vxIo9+omZRKj1pauhk3ITuADzuOx5N2fdHrAKPxN+zH3w96uFKlY7yIn490xQ==}
    engines: {node: '>=12'}
    cpu: [x64]
    os: [openbsd]
    requiresBuild: true
    optional: true

  /esbuild-sunos-64@0.15.18:
    resolution: {integrity: sha512-On22LLFlBeLNj/YF3FT+cXcyKPEI263nflYlAhz5crxtp3yRG1Ugfr7ITyxmCmjm4vbN/dGrb/B7w7U8yJR9yw==}
    engines: {node: '>=12'}
    cpu: [x64]
    os: [sunos]
    requiresBuild: true
    optional: true

  /esbuild-windows-32@0.15.18:
    resolution: {integrity: sha512-o+eyLu2MjVny/nt+E0uPnBxYuJHBvho8vWsC2lV61A7wwTWC3jkN2w36jtA+yv1UgYkHRihPuQsL23hsCYGcOQ==}
    engines: {node: '>=12'}
    cpu: [ia32]
    os: [win32]
    requiresBuild: true
    optional: true

  /esbuild-windows-64@0.15.18:
    resolution: {integrity: sha512-qinug1iTTaIIrCorAUjR0fcBk24fjzEedFYhhispP8Oc7SFvs+XeW3YpAKiKp8dRpizl4YYAhxMjlftAMJiaUw==}
    engines: {node: '>=12'}
    cpu: [x64]
    os: [win32]
    requiresBuild: true
    optional: true

  /esbuild-windows-arm64@0.15.18:
    resolution: {integrity: sha512-q9bsYzegpZcLziq0zgUi5KqGVtfhjxGbnksaBFYmWLxeV/S1fK4OLdq2DFYnXcLMjlZw2L0jLsk1eGoB522WXQ==}
    engines: {node: '>=12'}
    cpu: [arm64]
    os: [win32]
    requiresBuild: true
    optional: true

  /esbuild@0.15.18:
    resolution: {integrity: sha512-x/R72SmW3sSFRm5zrrIjAhCeQSAWoni3CmHEqfQrZIQTM3lVCdehdwuIqaOtfC2slvpdlLa62GYoN8SxT23m6Q==}
    engines: {node: '>=12'}
    hasBin: true
    requiresBuild: true
    optionalDependencies:
      '@esbuild/android-arm': 0.15.18
      '@esbuild/linux-loong64': 0.15.18
      esbuild-android-64: 0.15.18
      esbuild-android-arm64: 0.15.18
      esbuild-darwin-64: 0.15.18
      esbuild-darwin-arm64: 0.15.18
      esbuild-freebsd-64: 0.15.18
      esbuild-freebsd-arm64: 0.15.18
      esbuild-linux-32: 0.15.18
      esbuild-linux-64: 0.15.18
      esbuild-linux-arm: 0.15.18
      esbuild-linux-arm64: 0.15.18
      esbuild-linux-mips64le: 0.15.18
      esbuild-linux-ppc64le: 0.15.18
      esbuild-linux-riscv64: 0.15.18
      esbuild-linux-s390x: 0.15.18
      esbuild-netbsd-64: 0.15.18
      esbuild-openbsd-64: 0.15.18
      esbuild-sunos-64: 0.15.18
      esbuild-windows-32: 0.15.18
      esbuild-windows-64: 0.15.18
      esbuild-windows-arm64: 0.15.18

  /esbuild@0.16.17:
    resolution: {integrity: sha512-G8LEkV0XzDMNwXKgM0Jwu3nY3lSTwSGY6XbxM9cr9+s0T/qSV1q1JVPBGzm3dcjhCic9+emZDmMffkwgPeOeLg==}
    engines: {node: '>=12'}
    hasBin: true
    requiresBuild: true
    optionalDependencies:
      '@esbuild/android-arm': 0.16.17
      '@esbuild/android-arm64': 0.16.17
      '@esbuild/android-x64': 0.16.17
      '@esbuild/darwin-arm64': 0.16.17
      '@esbuild/darwin-x64': 0.16.17
      '@esbuild/freebsd-arm64': 0.16.17
      '@esbuild/freebsd-x64': 0.16.17
      '@esbuild/linux-arm': 0.16.17
      '@esbuild/linux-arm64': 0.16.17
      '@esbuild/linux-ia32': 0.16.17
      '@esbuild/linux-loong64': 0.16.17
      '@esbuild/linux-mips64el': 0.16.17
      '@esbuild/linux-ppc64': 0.16.17
      '@esbuild/linux-riscv64': 0.16.17
      '@esbuild/linux-s390x': 0.16.17
      '@esbuild/linux-x64': 0.16.17
      '@esbuild/netbsd-x64': 0.16.17
      '@esbuild/openbsd-x64': 0.16.17
      '@esbuild/sunos-x64': 0.16.17
      '@esbuild/win32-arm64': 0.16.17
      '@esbuild/win32-ia32': 0.16.17
      '@esbuild/win32-x64': 0.16.17
    dev: true

  /esbuild@0.18.12:
    resolution: {integrity: sha512-XuOVLDdtsDslXStStduT41op21Ytmf4/BDS46aa3xPJ7X5h2eMWBF1oAe3QjUH3bDksocNXgzGUZ7XHIBya6Tg==}
    engines: {node: '>=12'}
    hasBin: true
    requiresBuild: true
    optionalDependencies:
      '@esbuild/android-arm': 0.18.12
      '@esbuild/android-arm64': 0.18.12
      '@esbuild/android-x64': 0.18.12
      '@esbuild/darwin-arm64': 0.18.12
      '@esbuild/darwin-x64': 0.18.12
      '@esbuild/freebsd-arm64': 0.18.12
      '@esbuild/freebsd-x64': 0.18.12
      '@esbuild/linux-arm': 0.18.12
      '@esbuild/linux-arm64': 0.18.12
      '@esbuild/linux-ia32': 0.18.12
      '@esbuild/linux-loong64': 0.18.12
      '@esbuild/linux-mips64el': 0.18.12
      '@esbuild/linux-ppc64': 0.18.12
      '@esbuild/linux-riscv64': 0.18.12
      '@esbuild/linux-s390x': 0.18.12
      '@esbuild/linux-x64': 0.18.12
      '@esbuild/netbsd-x64': 0.18.12
      '@esbuild/openbsd-x64': 0.18.12
      '@esbuild/sunos-x64': 0.18.12
      '@esbuild/win32-arm64': 0.18.12
      '@esbuild/win32-ia32': 0.18.12
      '@esbuild/win32-x64': 0.18.12

  /esbuild@0.19.12:
    resolution: {integrity: sha512-aARqgq8roFBj054KvQr5f1sFu0D65G+miZRCuJyJ0G13Zwx7vRar5Zhn2tkQNzIXcBrNVsv/8stehpj+GAjgbg==}
    engines: {node: '>=12'}
    hasBin: true
    requiresBuild: true
    optionalDependencies:
      '@esbuild/aix-ppc64': 0.19.12
      '@esbuild/android-arm': 0.19.12
      '@esbuild/android-arm64': 0.19.12
      '@esbuild/android-x64': 0.19.12
      '@esbuild/darwin-arm64': 0.19.12
      '@esbuild/darwin-x64': 0.19.12
      '@esbuild/freebsd-arm64': 0.19.12
      '@esbuild/freebsd-x64': 0.19.12
      '@esbuild/linux-arm': 0.19.12
      '@esbuild/linux-arm64': 0.19.12
      '@esbuild/linux-ia32': 0.19.12
      '@esbuild/linux-loong64': 0.19.12
      '@esbuild/linux-mips64el': 0.19.12
      '@esbuild/linux-ppc64': 0.19.12
      '@esbuild/linux-riscv64': 0.19.12
      '@esbuild/linux-s390x': 0.19.12
      '@esbuild/linux-x64': 0.19.12
      '@esbuild/netbsd-x64': 0.19.12
      '@esbuild/openbsd-x64': 0.19.12
      '@esbuild/sunos-x64': 0.19.12
      '@esbuild/win32-arm64': 0.19.12
      '@esbuild/win32-ia32': 0.19.12
      '@esbuild/win32-x64': 0.19.12
    dev: true

  /esbuild@0.20.2:
    resolution: {integrity: sha512-WdOOppmUNU+IbZ0PaDiTst80zjnrOkyJNHoKupIcVyU8Lvla3Ugx94VzkQ32Ijqd7UhHJy75gNWDMUekcrSJ6g==}
    engines: {node: '>=12'}
    hasBin: true
    requiresBuild: true
    optionalDependencies:
      '@esbuild/aix-ppc64': 0.20.2
      '@esbuild/android-arm': 0.20.2
      '@esbuild/android-arm64': 0.20.2
      '@esbuild/android-x64': 0.20.2
      '@esbuild/darwin-arm64': 0.20.2
      '@esbuild/darwin-x64': 0.20.2
      '@esbuild/freebsd-arm64': 0.20.2
      '@esbuild/freebsd-x64': 0.20.2
      '@esbuild/linux-arm': 0.20.2
      '@esbuild/linux-arm64': 0.20.2
      '@esbuild/linux-ia32': 0.20.2
      '@esbuild/linux-loong64': 0.20.2
      '@esbuild/linux-mips64el': 0.20.2
      '@esbuild/linux-ppc64': 0.20.2
      '@esbuild/linux-riscv64': 0.20.2
      '@esbuild/linux-s390x': 0.20.2
      '@esbuild/linux-x64': 0.20.2
      '@esbuild/netbsd-x64': 0.20.2
      '@esbuild/openbsd-x64': 0.20.2
      '@esbuild/sunos-x64': 0.20.2
      '@esbuild/win32-arm64': 0.20.2
      '@esbuild/win32-ia32': 0.20.2
      '@esbuild/win32-x64': 0.20.2
    dev: true

  /escalade@3.1.1:
    resolution: {integrity: sha512-k0er2gUkLf8O0zKJiAhmkTnJlTvINGv7ygDNPbeIsX/TJjGJZHuh9B2UxbsaEkmlEo9MfhrSzmhIlhRlI2GXnw==}
    engines: {node: '>=6'}

  /escape-html@1.0.3:
    resolution: {integrity: sha512-NiSupZ4OeuGwr68lGIeym/ksIZMJodUGOSCZ/FSnTxcrekbvqrgdUxlJOMpijaKZVjAJrWrGs/6Jy8OMuyj9ow==}
    dev: false

  /escape-string-regexp@1.0.5:
    resolution: {integrity: sha512-vbRorB5FUQWvla16U8R/qgaFIya2qGzwDrNmCZuYKrbdSUMG6I1ZCGQRefkRVhuOkIGVne7BQ35DSfo1qvJqFg==}
    engines: {node: '>=0.8.0'}

  /escape-string-regexp@2.0.0:
    resolution: {integrity: sha512-UpzcLCXolUWcNu5HtVMHYdXJjArjsF9C0aNnquZYY4uW/Vu0miy5YoWvbV345HauVvcAUnpRuhMMcqTcGOY2+w==}
    engines: {node: '>=8'}
    dev: true

  /escape-string-regexp@4.0.0:
    resolution: {integrity: sha512-TtpcNJ3XAzx3Gq8sWRzJaVajRs0uVxA2YAkdb1jm2YkPz4G6egUFAyA3n5vtEIZefPk5Wa4UXbKuS5fKkJWdgA==}
    engines: {node: '>=10'}
    dev: false

  /eslint-config-prettier@8.8.0(eslint@8.41.0):
    resolution: {integrity: sha512-wLbQiFre3tdGgpDv67NQKnJuTlcUVYHas3k+DZCc2U2BadthoEY4B7hLPvAxaqdyOGCzuLfii2fqGph10va7oA==}
    hasBin: true
    peerDependencies:
      eslint: '>=7.0.0'
    dependencies:
      eslint: 8.41.0
    dev: false

  /eslint-import-resolver-node@0.3.7:
    resolution: {integrity: sha512-gozW2blMLJCeFpBwugLTGyvVjNoeo1knonXAcatC6bjPBZitotxdWf7Gimr25N4c0AAOo4eOUfaG82IJPDpqCA==}
    dependencies:
      debug: 3.2.7(supports-color@5.5.0)
      is-core-module: 2.12.1
      resolve: 1.22.2
    transitivePeerDependencies:
      - supports-color
    dev: false

  /eslint-module-utils@2.8.0(@typescript-eslint/parser@5.59.8)(eslint-import-resolver-node@0.3.7)(eslint@8.41.0):
    resolution: {integrity: sha512-aWajIYfsqCKRDgUfjEXNN/JlrzauMuSEy5sbd7WXbtW3EH6A6MpwEh42c7qD+MqQo9QMJ6fWLAeIJynx0g6OAw==}
    engines: {node: '>=4'}
    peerDependencies:
      '@typescript-eslint/parser': '*'
      eslint: '*'
      eslint-import-resolver-node: '*'
      eslint-import-resolver-typescript: '*'
      eslint-import-resolver-webpack: '*'
    peerDependenciesMeta:
      '@typescript-eslint/parser':
        optional: true
      eslint:
        optional: true
      eslint-import-resolver-node:
        optional: true
      eslint-import-resolver-typescript:
        optional: true
      eslint-import-resolver-webpack:
        optional: true
    dependencies:
      '@typescript-eslint/parser': 5.59.8(eslint@8.41.0)(typescript@4.9.5)
      debug: 3.2.7(supports-color@5.5.0)
      eslint: 8.41.0
      eslint-import-resolver-node: 0.3.7
    transitivePeerDependencies:
      - supports-color
    dev: false

  /eslint-plugin-import@2.27.5(@typescript-eslint/parser@5.59.8)(eslint@8.41.0):
    resolution: {integrity: sha512-LmEt3GVofgiGuiE+ORpnvP+kAm3h6MLZJ4Q5HCyHADofsb4VzXFsRiWj3c0OFiV+3DWFh0qg3v9gcPlfc3zRow==}
    engines: {node: '>=4'}
    peerDependencies:
      '@typescript-eslint/parser': '*'
      eslint: ^2 || ^3 || ^4 || ^5 || ^6 || ^7.2.0 || ^8
    peerDependenciesMeta:
      '@typescript-eslint/parser':
        optional: true
    dependencies:
      '@typescript-eslint/parser': 5.59.8(eslint@8.41.0)(typescript@4.9.5)
      array-includes: 3.1.6
      array.prototype.flat: 1.3.1
      array.prototype.flatmap: 1.3.1
      debug: 3.2.7(supports-color@5.5.0)
      doctrine: 2.1.0
      eslint: 8.41.0
      eslint-import-resolver-node: 0.3.7
      eslint-module-utils: 2.8.0(@typescript-eslint/parser@5.59.8)(eslint-import-resolver-node@0.3.7)(eslint@8.41.0)
      has: 1.0.3
      is-core-module: 2.12.1
      is-glob: 4.0.3
      minimatch: 3.1.2
      object.values: 1.1.6
      resolve: 1.22.2
      semver: 6.3.0
      tsconfig-paths: 3.14.2
    transitivePeerDependencies:
      - eslint-import-resolver-typescript
      - eslint-import-resolver-webpack
      - supports-color
    dev: false

  /eslint-plugin-jsdoc@39.9.1(eslint@8.41.0):
    resolution: {integrity: sha512-Rq2QY6BZP2meNIs48aZ3GlIlJgBqFCmR55+UBvaDkA3ZNQ0SvQXOs2QKkubakEijV8UbIVbVZKsOVN8G3MuqZw==}
    engines: {node: ^14 || ^16 || ^17 || ^18 || ^19}
    peerDependencies:
      eslint: ^7.0.0 || ^8.0.0
    dependencies:
      '@es-joy/jsdoccomment': 0.36.1
      comment-parser: 1.3.1
      debug: 4.3.4
      escape-string-regexp: 4.0.0
      eslint: 8.41.0
      esquery: 1.5.0
      semver: 7.5.1
      spdx-expression-parse: 3.0.1
    transitivePeerDependencies:
      - supports-color
    dev: false

  /eslint-plugin-prettier@4.2.1(eslint-config-prettier@8.8.0)(eslint@8.41.0)(prettier@2.8.8):
    resolution: {integrity: sha512-f/0rXLXUt0oFYs8ra4w49wYZBG5GKZpAYsJSm6rnYL5uVDjd+zowwMwVZHnAjf4edNrKpCDYfXDgmRE/Ak7QyQ==}
    engines: {node: '>=12.0.0'}
    peerDependencies:
      eslint: '>=7.28.0'
      eslint-config-prettier: '*'
      prettier: '>=2.0.0'
    peerDependenciesMeta:
      eslint-config-prettier:
        optional: true
    dependencies:
      eslint: 8.41.0
      eslint-config-prettier: 8.8.0(eslint@8.41.0)
      prettier: 2.8.8
      prettier-linter-helpers: 1.0.0
    dev: false

  /eslint-plugin-unused-imports@2.0.0(@typescript-eslint/eslint-plugin@5.59.8)(eslint@8.41.0):
    resolution: {integrity: sha512-3APeS/tQlTrFa167ThtP0Zm0vctjr4M44HMpeg1P4bK6wItarumq0Ma82xorMKdFsWpphQBlRPzw/pxiVELX1A==}
    engines: {node: ^12.22.0 || ^14.17.0 || >=16.0.0}
    peerDependencies:
      '@typescript-eslint/eslint-plugin': ^5.0.0
      eslint: ^8.0.0
    peerDependenciesMeta:
      '@typescript-eslint/eslint-plugin':
        optional: true
    dependencies:
      '@typescript-eslint/eslint-plugin': 5.59.8(@typescript-eslint/parser@5.59.8)(eslint@8.41.0)(typescript@4.9.5)
      eslint: 8.41.0
      eslint-rule-composer: 0.3.0
    dev: false

  /eslint-rule-composer@0.3.0:
    resolution: {integrity: sha512-bt+Sh8CtDmn2OajxvNO+BX7Wn4CIWMpTRm3MaiKPCQcnnlm0CS2mhui6QaoeQugs+3Kj2ESKEEGJUdVafwhiCg==}
    engines: {node: '>=4.0.0'}
    dev: false

  /eslint-scope@5.1.1:
    resolution: {integrity: sha512-2NxwbF/hZ0KpepYN0cNbo+FN6XoK7GaHlQhgx/hIZl6Va0bF45RQOOwhLIy8lQDbuCiadSLCBnH2CFYquit5bw==}
    engines: {node: '>=8.0.0'}
    dependencies:
      esrecurse: 4.3.0
      estraverse: 4.3.0
    dev: false

  /eslint-scope@7.2.0:
    resolution: {integrity: sha512-DYj5deGlHBfMt15J7rdtyKNq/Nqlv5KfU4iodrQ019XESsRnwXH9KAE0y3cwtUHDo2ob7CypAnCqefh6vioWRw==}
    engines: {node: ^12.22.0 || ^14.17.0 || >=16.0.0}
    dependencies:
      esrecurse: 4.3.0
      estraverse: 5.3.0
    dev: false

  /eslint-visitor-keys@3.4.1:
    resolution: {integrity: sha512-pZnmmLwYzf+kWaM/Qgrvpen51upAktaaiI01nsJD/Yr3lMOdNtq0cxkrrg16w64VtisN6okbs7Q8AfGqj4c9fA==}
    engines: {node: ^12.22.0 || ^14.17.0 || >=16.0.0}
    dev: false

  /eslint@8.41.0:
    resolution: {integrity: sha512-WQDQpzGBOP5IrXPo4Hc0814r4/v2rrIsB0rhT7jtunIalgg6gYXWhRMOejVO8yH21T/FGaxjmFjBMNqcIlmH1Q==}
    engines: {node: ^12.22.0 || ^14.17.0 || >=16.0.0}
    hasBin: true
    dependencies:
      '@eslint-community/eslint-utils': 4.4.0(eslint@8.41.0)
      '@eslint-community/regexpp': 4.5.1
      '@eslint/eslintrc': 2.0.3
      '@eslint/js': 8.41.0
      '@humanwhocodes/config-array': 0.11.10
      '@humanwhocodes/module-importer': 1.0.1
      '@nodelib/fs.walk': 1.2.8
      ajv: 6.12.6
      chalk: 4.1.2
      cross-spawn: 7.0.3
      debug: 4.3.4
      doctrine: 3.0.0
      escape-string-regexp: 4.0.0
      eslint-scope: 7.2.0
      eslint-visitor-keys: 3.4.1
      espree: 9.5.2
      esquery: 1.5.0
      esutils: 2.0.3
      fast-deep-equal: 3.1.3
      file-entry-cache: 6.0.1
      find-up: 5.0.0
      glob-parent: 6.0.2
      globals: 13.20.0
      graphemer: 1.4.0
      ignore: 5.2.4
      import-fresh: 3.3.0
      imurmurhash: 0.1.4
      is-glob: 4.0.3
      is-path-inside: 3.0.3
      js-yaml: 4.1.0
      json-stable-stringify-without-jsonify: 1.0.1
      levn: 0.4.1
      lodash.merge: 4.6.2
      minimatch: 3.1.2
      natural-compare: 1.4.0
      optionator: 0.9.1
      strip-ansi: 6.0.1
      strip-json-comments: 3.1.1
      text-table: 0.2.0
    transitivePeerDependencies:
      - supports-color
    dev: false

  /espree@9.5.2:
    resolution: {integrity: sha512-7OASN1Wma5fum5SrNhFMAMJxOUAbhyfQ8dQ//PJaJbNw0URTPWqIghHWt1MmAANKhHZIYOHruW4Kw4ruUWOdGw==}
    engines: {node: ^12.22.0 || ^14.17.0 || >=16.0.0}
    dependencies:
      acorn: 8.10.0
      acorn-jsx: 5.3.2(acorn@8.10.0)
      eslint-visitor-keys: 3.4.1
    dev: false

  /esprima@4.0.1:
    resolution: {integrity: sha512-eGuFFw7Upda+g4p+QHvnW0RyTX/SVeJBDM/gCtMARO0cLuT2HcEKnTPvhjV6aGeqrCB/sbNop0Kszm0jsaWU4A==}
    engines: {node: '>=4'}
    hasBin: true
    dev: true

  /esquery@1.5.0:
    resolution: {integrity: sha512-YQLXUplAwJgCydQ78IMJywZCceoqk1oH01OERdSAJc/7U2AylwjhSCLDEtqwg811idIS/9fIU5GjG73IgjKMVg==}
    engines: {node: '>=0.10'}
    dependencies:
      estraverse: 5.3.0
    dev: false

  /esrecurse@4.3.0:
    resolution: {integrity: sha512-KmfKL3b6G+RXvP8N1vr3Tq1kL/oCFgn2NYXEtqP8/L3pKapUA4G8cFVaoF3SU323CD4XypR/ffioHmkti6/Tag==}
    engines: {node: '>=4.0'}
    dependencies:
      estraverse: 5.3.0
    dev: false

  /estraverse@4.3.0:
    resolution: {integrity: sha512-39nnKffWz8xN1BU/2c79n9nB9HDzo0niYUqx6xyqUnyoAnQyyWpOTdZEeiCch8BBu515t4wp9ZmgVfVhn9EBpw==}
    engines: {node: '>=4.0'}
    dev: false

  /estraverse@5.3.0:
    resolution: {integrity: sha512-MMdARuVEQziNTeJD8DgMqmhwR11BRQ/cBP+pLtYdSTnf3MIO8fFeiINEbX36ZdNlfU/7A9f3gUw49B3oQsvwBA==}
    engines: {node: '>=4.0'}
    dev: false

  /esutils@2.0.3:
    resolution: {integrity: sha512-kVscqXk4OCp68SZ0dkgEKVi6/8ij300KBWTJq32P/dYeWTSwK41WyTxalN1eRmA5Z9UU/LX9D7FWSmV9SAYx6g==}
    engines: {node: '>=0.10.0'}
    dev: false

  /etag@1.8.1:
    resolution: {integrity: sha512-aIL5Fx7mawVa300al2BnEE4iNvo1qETxLrPI/o05L7z6go7fCw1J6EQmbK4FmJ2AS7kgVF/KEZWufBfdClMcPg==}
    engines: {node: '>= 0.6'}
    dev: false

  /event-emitter@0.3.5:
    resolution: {integrity: sha512-D9rRn9y7kLPnJ+hMq7S/nhvoKwwvVJahBi2BPmx3bvbsEdK3W9ii8cBSGjP+72/LnM4n6fo3+dkCX5FeTQruXA==}
    dependencies:
      d: 1.0.1
      es5-ext: 0.10.62

  /event-target-shim@5.0.1:
    resolution: {integrity: sha512-i/2XbnSz/uxRCU6+NdVJgKWDTM427+MqYbkQzD321DuCQJUqOuJKIA0IM2+W2xtYHdKOmZ4dR6fExsd4SXL+WQ==}
    engines: {node: '>=6'}
    dev: false

  /eventemitter3@3.1.2:
    resolution: {integrity: sha512-tvtQIeLVHjDkJYnzf2dgVMxfuSGJeM/7UCG17TT4EumTfNtF+0nebF/4zWOIkCreAbtNqhGEboB6BWrwqNaw4Q==}
    dev: false

  /eventemitter3@4.0.7:
    resolution: {integrity: sha512-8guHBZCwKnFhYdHr2ysuRWErTwhoN2X8XELRlrRwpmfeY2jjuUN4taQMsULKUVo1K4DvZl+0pgfyoysHxvmvEw==}
    dev: false

  /events@3.3.0:
    resolution: {integrity: sha512-mQw+2fkQbALzQ7V0MY0IqdnXNOeTtP4r0lN9z7AAawCXgqea7bDii20AYrIBrFd/Hx0M2Ocz6S111CaFkUcb0Q==}
    engines: {node: '>=0.8.x'}
    dev: false

  /execa@5.1.1:
    resolution: {integrity: sha512-8uSpZZocAZRBAPIEINJj3Lo9HyGitllczc27Eh5YYojjMFMn8yHMDMaUHE2Jqfq05D/wucwI4JGURyXt1vchyg==}
    engines: {node: '>=10'}
    dependencies:
      cross-spawn: 7.0.3
      get-stream: 6.0.1
      human-signals: 2.1.0
      is-stream: 2.0.1
      merge-stream: 2.0.0
      npm-run-path: 4.0.1
      onetime: 5.1.2
      signal-exit: 3.0.7
      strip-final-newline: 2.0.0
    dev: true

  /execa@8.0.1:
    resolution: {integrity: sha512-VyhnebXciFV2DESc+p6B+y0LjSm0krU4OgJN44qFAhBY0TJ+1V61tYD2+wHusZ6F9n5K+vl8k0sTy7PEfV4qpg==}
    engines: {node: '>=16.17'}
    dependencies:
      cross-spawn: 7.0.3
      get-stream: 8.0.1
      human-signals: 5.0.0
      is-stream: 3.0.0
      merge-stream: 2.0.0
      npm-run-path: 5.3.0
      onetime: 6.0.0
      signal-exit: 4.1.0
      strip-final-newline: 3.0.0
    dev: true

  /exit@0.1.2:
    resolution: {integrity: sha512-Zk/eNKV2zbjpKzrsQ+n1G6poVbErQxJ0LBOJXaKZ1EViLzH+hrLu9cdXI4zw9dBQJslwBEpbQ2P1oS7nDxs6jQ==}
    engines: {node: '>= 0.8.0'}
    dev: true

  /expect@29.5.0:
    resolution: {integrity: sha512-yM7xqUrCO2JdpFo4XpM82t+PJBFybdqoQuJLDGeDX2ij8NZzqRHyu3Hp188/JX7SWqud+7t4MUdvcgGBICMHZg==}
    engines: {node: ^14.15.0 || ^16.10.0 || >=18.0.0}
    dependencies:
      '@jest/expect-utils': 29.5.0
      jest-get-type: 29.4.3
      jest-matcher-utils: 29.5.0
      jest-message-util: 29.5.0
      jest-util: 29.5.0
    dev: true

  /express@4.18.2:
    resolution: {integrity: sha512-5/PsL6iGPdfQ/lKM1UuielYgv3BUoJfz1aUwU9vHZ+J7gyvwdQXFEBIEIaxeGf0GIcreATNyBExtalisDbuMqQ==}
    engines: {node: '>= 0.10.0'}
    dependencies:
      accepts: 1.3.8
      array-flatten: 1.1.1
      body-parser: 1.20.1
      content-disposition: 0.5.4
      content-type: 1.0.5
      cookie: 0.5.0
      cookie-signature: 1.0.6
      debug: 2.6.9
      depd: 2.0.0
      encodeurl: 1.0.2
      escape-html: 1.0.3
      etag: 1.8.1
      finalhandler: 1.2.0
      fresh: 0.5.2
      http-errors: 2.0.0
      merge-descriptors: 1.0.1
      methods: 1.1.2
      on-finished: 2.4.1
      parseurl: 1.3.3
      path-to-regexp: 0.1.7
      proxy-addr: 2.0.7
      qs: 6.11.0
      range-parser: 1.2.1
      safe-buffer: 5.2.1
      send: 0.18.0
      serve-static: 1.15.0
      setprototypeof: 1.2.0
      statuses: 2.0.1
      type-is: 1.6.18
      utils-merge: 1.0.1
      vary: 1.1.2
    transitivePeerDependencies:
      - supports-color
    dev: false

  /ext@1.7.0:
    resolution: {integrity: sha512-6hxeJYaL110a9b5TEJSj0gojyHQAmA2ch5Os+ySCiA1QGdS697XWY1pzsrSjqA9LDEEgdB/KypIlR59RcLuHYw==}
    dependencies:
      type: 2.7.2

  /extend@3.0.2:
    resolution: {integrity: sha512-fjquC59cD7CyW6urNXK0FBufkZcoiGG80wTuPujX590cB5Ttln20E2UB4S/WARVqhXffZl2LNgS+gQdPIIim/g==}

  /extsprintf@1.3.0:
    resolution: {integrity: sha512-11Ndz7Nv+mvAC1j0ktTa7fAb0vLyGGX+rMHNBYQviQDGU0Hw7lhctJANqbPhu9nV9/izT/IntTgZ7Im/9LJs9g==}
    engines: {'0': node >=0.6.0}
    dev: false

  /extsprintf@1.4.1:
    resolution: {integrity: sha512-Wrk35e8ydCKDj/ArClo1VrPVmN8zph5V4AtHwIuHhvMXsKf73UT3BOD+azBIW+3wOJ4FhEH7zyaJCFvChjYvMA==}
    engines: {'0': node >=0.6.0}

  /fast-deep-equal@3.1.3:
    resolution: {integrity: sha512-f3qQ9oQy9j2AhBe/H9VC91wLmKBCCU/gDOnKNAYG5hswO7BLKj09Hc5HYNz9cGI++xlpDCIgDaitVs03ATR84Q==}

  /fast-diff@1.3.0:
    resolution: {integrity: sha512-VxPP4NqbUjj6MaAOafWeUn2cXWLcCtljklUtZf0Ind4XQ+QPtmA0b18zZy0jIQx+ExRVCR/ZQpBmik5lXshNsw==}
    dev: false

  /fast-glob@3.3.2:
    resolution: {integrity: sha512-oX2ruAFQwf/Orj8m737Y5adxDQO0LAB7/S5MnxCdTNDd4p6BsyIVsv9JQsATbTSq8KHRpLwIHbVlUNatxd+1Ow==}
    engines: {node: '>=8.6.0'}
    dependencies:
      '@nodelib/fs.stat': 2.0.5
      '@nodelib/fs.walk': 1.2.8
      glob-parent: 5.1.2
      merge2: 1.4.1
      micromatch: 4.0.5

  /fast-json-stable-stringify@2.1.0:
    resolution: {integrity: sha512-lhd/wF+Lk98HZoTCtlVraHtfh5XYijIjalXck7saUtuanSDyLMxnHhSXEDJqHxD7msR8D0uCmqlkwjCV8xvwHw==}

  /fast-levenshtein@2.0.6:
    resolution: {integrity: sha512-DCXu6Ifhqcks7TZKY3Hxp3y6qphY5SJZmrWMDrKcERSOXWQdMhU9Ig/PYrzyw/ul9jOIyh0N4M0tbC5hodg8dw==}
    dev: false

  /fast-safe-stringify@2.1.1:
    resolution: {integrity: sha512-W+KJc2dmILlPplD/H4K9l9LcAHAfPtP6BY84uVLXQ6Evcz9Lcg33Y2z1IVblT6xdY54PXYVHEv+0Wpq8Io6zkA==}

  /fast-text-encoding@1.0.6:
    resolution: {integrity: sha512-VhXlQgj9ioXCqGstD37E/HBeqEGV/qOD/kmbVG8h5xKBYvM1L3lR1Zn4555cQ8GkYbJa8aJSipLPndE1k6zK2w==}
    dev: false

  /fastq@1.15.0:
    resolution: {integrity: sha512-wBrocU2LCXXa+lWBt8RoIRD89Fi8OdABODa/kEnyeyjS5aZO5/GNvI5sEINADqP/h8M29UHTHUb53sUu5Ihqdw==}
    dependencies:
      reusify: 1.0.4

  /fb-watchman@2.0.2:
    resolution: {integrity: sha512-p5161BqbuCaSnB8jIbzQHOlpgsPmK5rJVDfDKO91Axs5NC1uu3HRQm6wt9cd9/+GtQQIO53JdGXXoyDpTAsgYA==}
    dependencies:
      bser: 2.1.1
    dev: true

  /fd-slicer@1.1.0:
    resolution: {integrity: sha512-cE1qsB/VwyQozZ+q1dGxR8LBYNZeofhEdUNGSMbQD3Gw2lAzX9Zb3uIU6Ebc/Fmyjo9AWWfnn0AUCHqtevs/8g==}
    dependencies:
      pend: 1.2.0
    dev: true

  /fecha@4.2.3:
    resolution: {integrity: sha512-OP2IUU6HeYKJi3i0z4A19kHMQoLVs4Hc+DPqqxI2h/DPZHTm/vjsfC6P0b4jCMy14XizLBqvndQ+UilD7707Jw==}

  /file-entry-cache@6.0.1:
    resolution: {integrity: sha512-7Gps/XWymbLk2QLYK4NzpMOrYjMhdIxXuIvy2QBsLE6ljuodKvdkWs/cpyJJ3CVIVpH0Oi1Hvg1ovbMzLdFBBg==}
    engines: {node: ^10.12.0 || >=12.0.0}
    dependencies:
      flat-cache: 3.0.4
    dev: false

  /file-type@16.5.4:
    resolution: {integrity: sha512-/yFHK0aGjFEgDJjEKP0pWCplsPFPhwyfwevf/pVxiN0tmE4L9LmwWxWukdJSHdoCli4VgQLehjJtwQBnqmsKcw==}
    engines: {node: '>=10'}
    dependencies:
      readable-web-to-node-stream: 3.0.2
      strtok3: 6.3.0
      token-types: 4.2.1
    dev: false

  /file-type@3.9.0:
    resolution: {integrity: sha512-RLoqTXE8/vPmMuTI88DAzhMYC99I8BWv7zYP4A1puo5HIjEJ5EX48ighy4ZyKMG9EDXxBgW6e++cn7d1xuFghA==}
    engines: {node: '>=0.10.0'}
    dev: true

  /file-type@5.2.0:
    resolution: {integrity: sha512-Iq1nJ6D2+yIO4c8HHg4fyVb8mAJieo1Oloy1mLLaB2PvezNedhBVm+QU7g0qM42aiMbRXTxKKwGD17rjKNJYVQ==}
    engines: {node: '>=4'}
    dev: true

  /file-type@6.2.0:
    resolution: {integrity: sha512-YPcTBDV+2Tm0VqjybVd32MHdlEGAtuxS3VAYsumFokDSMG+ROT5wawGlnHDoz7bfMcMDt9hxuXvXwoKUx2fkOg==}
    engines: {node: '>=4'}
    dev: true

  /filename-reserved-regex@2.0.0:
    resolution: {integrity: sha512-lc1bnsSr4L4Bdif8Xb/qrtokGbq5zlsms/CYH8PP+WtCkGNF65DPiQY8vG3SakEdRn8Dlnm+gW/qWKKjS5sZzQ==}
    engines: {node: '>=4'}
    dev: false

  /filenamify@4.3.0:
    resolution: {integrity: sha512-hcFKyUG57yWGAzu1CMt/dPzYZuv+jAJUT85bL8mrXvNe6hWj6yEHEc4EdcgiA6Z3oi1/9wXJdZPXF2dZNgwgOg==}
    engines: {node: '>=8'}
    dependencies:
      filename-reserved-regex: 2.0.0
      strip-outer: 1.0.1
      trim-repeated: 1.0.0
    dev: false

  /fill-range@7.0.1:
    resolution: {integrity: sha512-qOo9F+dMUmC2Lcb4BbVvnKJxTPjCm+RRpe4gDuGrzkL7mEVl/djYSu2OdQ2Pa302N4oqkSg9ir6jaLWJ2USVpQ==}
    engines: {node: '>=8'}
    dependencies:
      to-regex-range: 5.0.1

  /filter-obj@1.1.0:
    resolution: {integrity: sha512-8rXg1ZnX7xzy2NGDVkBVaAy+lSlPNwad13BtgSlLuxfIslyt5Vg64U7tFcCt4WS1R0hvtnQybT/IyCkGZ3DpXQ==}
    engines: {node: '>=0.10.0'}
    dev: false

  /finalhandler@1.2.0:
    resolution: {integrity: sha512-5uXcUVftlQMFnWC9qu/svkWv3GTd2PfUhK/3PLkYNAe7FbqJMt3515HaxE6eRL74GdsriiwujiawdaB1BpEISg==}
    engines: {node: '>= 0.8'}
    dependencies:
      debug: 2.6.9
      encodeurl: 1.0.2
      escape-html: 1.0.3
      on-finished: 2.4.1
      parseurl: 1.3.3
      statuses: 2.0.1
      unpipe: 1.0.0
    transitivePeerDependencies:
      - supports-color
    dev: false

  /find-process@1.4.7:
    resolution: {integrity: sha512-/U4CYp1214Xrp3u3Fqr9yNynUrr5Le4y0SsJh2lMDDSbpwYSz3M2SMWQC+wqcx79cN8PQtHQIL8KnuY9M66fdg==}
    hasBin: true
    dependencies:
      chalk: 4.1.2
      commander: 5.1.0
      debug: 4.3.4
    transitivePeerDependencies:
      - supports-color
    dev: true

  /find-up@4.1.0:
    resolution: {integrity: sha512-PpOwAdQ/YlXQ2vj8a3h8IipDuYRi3wceVQQGYWxNINccq40Anw7BlsEXCMbt1Zt+OLA6Fq9suIpIWD0OsnISlw==}
    engines: {node: '>=8'}
    dependencies:
      locate-path: 5.0.0
      path-exists: 4.0.0
    dev: true

  /find-up@5.0.0:
    resolution: {integrity: sha512-78/PXT1wlLLDgTzDs7sjq9hzz0vXD+zn+7wypEe4fXQxCmdmqfGsEPQxmiCSQI3ajFV91bVSsvNtrJRiW6nGng==}
    engines: {node: '>=10'}
    dependencies:
      locate-path: 6.0.0
      path-exists: 4.0.0
    dev: false

  /finity@0.5.4:
    resolution: {integrity: sha512-3l+5/1tuw616Lgb0QBimxfdd2TqaDGpfCBpfX6EqtFmqUV3FtQnVEX4Aa62DagYEqnsTIjZcTfbq9msDbXYgyA==}
    dev: false

  /flat-cache@3.0.4:
    resolution: {integrity: sha512-dm9s5Pw7Jc0GvMYbshN6zchCA9RgQlzzEZX3vylR9IqFfS8XciblUXOKfW6SiuJ0e13eDYZoZV5wdrev7P3Nwg==}
    engines: {node: ^10.12.0 || >=12.0.0}
    dependencies:
      flatted: 3.2.7
      rimraf: 3.0.2
    dev: false

  /flatted@3.2.7:
    resolution: {integrity: sha512-5nqDSxl8nn5BSNxyR3n4I6eDmbolI6WT+QqR547RwxQapgjQBmtktdP+HTBb/a/zLsbzERTONyUB5pefh5TtjQ==}
    dev: false

  /fn.name@1.1.0:
    resolution: {integrity: sha512-GRnmB5gPyJpAhTQdSZTSp9uaPSvl09KoYcMQtsB9rQoOmzs9dH6ffeccH+Z+cv6P68Hu5bC6JjRh4Ah/mHSNRw==}

  /follow-redirects@1.15.2:
    resolution: {integrity: sha512-VQLG33o04KaQ8uYi2tVNbdrWp1QWxNNea+nmIB4EVM28v0hmP17z7aG1+wAkNzVq4KeXTq3221ye5qTJP91JwA==}
    engines: {node: '>=4.0'}
    peerDependencies:
      debug: '*'
    peerDependenciesMeta:
      debug:
        optional: true
    dev: false

  /follow-redirects@1.15.5:
    resolution: {integrity: sha512-vSFWUON1B+yAw1VN4xMfxgn5fTUiaOzAJCKBwIIgT/+7CuGy9+r+5gITvP62j3RmaD5Ph65UaERdOSRGUzZtgw==}
    engines: {node: '>=4.0'}
    peerDependencies:
      debug: '*'
    peerDependenciesMeta:
      debug:
        optional: true
    dev: false

  /follow-redirects@1.15.6(debug@4.3.4):
    resolution: {integrity: sha512-wWN62YITEaOpSK584EZXJafH1AGpO8RVgElfkuXbTOrPX4fIfOyEpW/CsiNd8JdYrAoOvafRTOEnvsO++qCqFA==}
    engines: {node: '>=4.0'}
    peerDependencies:
      debug: '*'
    peerDependenciesMeta:
      debug:
        optional: true
    dependencies:
      debug: 4.3.4

  /for-each@0.3.3:
    resolution: {integrity: sha512-jqYfLp7mo9vIyQf8ykW2v7A+2N4QjeCeI5+Dz9XraiO1ign81wjiH7Fb9vSOWvQfNtmSa4H2RoQTrrXivdUZmw==}
    dependencies:
      is-callable: 1.2.7
    dev: false

  /foreground-child@3.1.1:
    resolution: {integrity: sha512-TMKDUnIte6bfb5nWv7V/caI169OHgvwjb7V4WkeUvbQQdjr5rWKqHFiKWb/fcOwB+CzBT+qbWjvj+DVwRskpIg==}
    engines: {node: '>=14'}
    dependencies:
      cross-spawn: 7.0.3
      signal-exit: 4.1.0
    dev: true

  /forever-agent@0.6.1:
    resolution: {integrity: sha512-j0KLYPhm6zeac4lz3oJ3o65qvgQCcPubiyotZrXqEaG4hNagNYO8qdlUrX5vwqv9ohqeT/Z3j6+yW067yWWdUw==}
    dev: false

  /form-data-encoder@1.7.2:
    resolution: {integrity: sha512-qfqtYan3rxrnCk1VYaA4H+Ms9xdpPqvLZa6xmMgFvhO32x7/3J/ExcTd6qpxM0vH2GdMI+poehyBZvqfMTto8A==}
    dev: false

  /form-data@2.3.3:
    resolution: {integrity: sha512-1lLKB2Mu3aGP1Q/2eCOx0fNbRMe7XdwktwOruhfqqd0rIJWwN4Dh+E3hrPSlDCXnSR7UtZ1N38rVXm+6+MEhJQ==}
    engines: {node: '>= 0.12'}
    dependencies:
      asynckit: 0.4.0
      combined-stream: 1.0.8
      mime-types: 2.1.35
    dev: false

  /form-data@2.5.1:
    resolution: {integrity: sha512-m21N3WOmEEURgk6B9GLOE4RuWOFf28Lhh9qGYeNlGq4VDXUlJy2th2slBNU8Gp8EzloYZOibZJ7t5ecIrFSjVA==}
    engines: {node: '>= 0.12'}
    dependencies:
      asynckit: 0.4.0
      combined-stream: 1.0.8
      mime-types: 2.1.35
    dev: false

  /form-data@3.0.1:
    resolution: {integrity: sha512-RHkBKtLWUVwd7SqRIvCZMEvAMoGUp0XU+seQiZejj0COz3RI3hWP4sCv3gZWWLjJTd7rGwcsF5eKZGii0r/hbg==}
    engines: {node: '>= 6'}
    dependencies:
      asynckit: 0.4.0
      combined-stream: 1.0.8
      mime-types: 2.1.35
    dev: false

  /form-data@4.0.0:
    resolution: {integrity: sha512-ETEklSGi5t0QMZuiXoA/Q6vcnxcLQP5vdugSpuAyi6SVGi2clPPp+xgEhuMaHC+zGgn31Kd235W35f7Hykkaww==}
    engines: {node: '>= 6'}
    dependencies:
      asynckit: 0.4.0
      combined-stream: 1.0.8
      mime-types: 2.1.35

  /formdata-node@4.4.1:
    resolution: {integrity: sha512-0iirZp3uVDjVGt9p49aTaqjk84TrglENEDuqfdlZQ1roC9CWlPk6Avf8EEnZNcAqPonwkG35x4n3ww/1THYAeQ==}
    engines: {node: '>= 12.20'}
    dependencies:
      node-domexception: 1.0.0
      web-streams-polyfill: 4.0.0-beta.3
    dev: false

  /formidable@1.2.6:
    resolution: {integrity: sha512-KcpbcpuLNOwrEjnbpMC0gS+X8ciDoZE1kkqzat4a8vrprf+s9pKNQ/QIwWfbfs4ltgmFl3MD177SNTkve3BwGQ==}
    deprecated: 'Please upgrade to latest, formidable@v2 or formidable@v3! Check these notes: https://bit.ly/2ZEqIau'
    dev: false

  /formidable@2.1.2:
    resolution: {integrity: sha512-CM3GuJ57US06mlpQ47YcunuUZ9jpm8Vx+P2CGt2j7HpgkKZO/DJYQ0Bobim8G6PFQmK5lOqOOdUXboU+h73A4g==}
    dependencies:
      dezalgo: 1.0.4
      hexoid: 1.0.0
      once: 1.4.0
      qs: 6.11.0
    dev: true

  /forwarded@0.2.0:
    resolution: {integrity: sha512-buRG0fpBtRHSTCOASe6hD258tEubFoRLb4ZNA6NxMVHNw2gOcwHo9wyablzMzOA5z9xA9L1KNjk/Nt6MT9aYow==}
    engines: {node: '>= 0.6'}
    dev: false

  /fresh@0.5.2:
    resolution: {integrity: sha512-zJ2mQYM18rEFOudeV4GShTGIQ7RbzA7ozbU9I/XBpm7kqgMywgmylMwXHxZJmkVoYkna9d2pVXVXPdYTP9ej8Q==}
    engines: {node: '>= 0.6'}
    dev: false

  /fromentries@1.3.2:
    resolution: {integrity: sha512-cHEpEQHUg0f8XdtZCc2ZAhrHzKzT0MrFUTcvx+hfxYu7rGMDc5SKoXFh+n4YigxsHXRzc6OrCshdR1bWH6HHyg==}
    dev: false

  /fs-constants@1.0.0:
    resolution: {integrity: sha512-y6OAwoSIf7FyjMIv94u+b5rdheZEjzR63GTyZJm5qh4Bi+2YgwLCcI/fPFZkL5PSixOt6ZNKm+w+Hfp/Bciwow==}
    dev: true

  /fs-extra@7.0.1:
    resolution: {integrity: sha512-YJDaCJZEnBmcbw13fvdAM9AwNOJwOzrE4pqMqBq5nFiEqXUqHwlK4B+3pUw6JNvfSPtX05xFHtYy/1ni01eGCw==}
    engines: {node: '>=6 <7 || >=8'}
    dependencies:
      graceful-fs: 4.2.11
      jsonfile: 4.0.0
      universalify: 0.1.2
    dev: false

  /fs-readdir-recursive@1.1.0:
    resolution: {integrity: sha512-GNanXlVr2pf02+sPN40XN8HG+ePaNcvM0q5mZBd668Obwb0yD5GiUbZOFgwn8kGMY6I3mdyDJzieUy3PTYyTRA==}
    dev: false

  /fs.realpath@1.0.0:
    resolution: {integrity: sha512-OO0pH2lK6a0hZnAdau5ItzHPI6pUlvI7jMVnxUQRtw4owF2wk8lOSabtGDCTP4Ggrg2MbGnWO9X8K1t4+fGMDw==}

  /fsevents@2.3.2:
    resolution: {integrity: sha512-xiqMQR4xAeHTuB9uWm+fFRcIOgKBMiOBP+eXiyT7jsgVCq1bkVygt00oASowB7EdtpOHaaPgKt812P9ab+DDKA==}
    engines: {node: ^8.16.0 || ^10.6.0 || >=11.0.0}
    os: [darwin]
    requiresBuild: true
    optional: true

  /function-bind@1.1.1:
    resolution: {integrity: sha512-yIovAzMX49sF8Yl58fSCWJ5svSLuaibPxXQJFLmBObTuCr0Mf1KiPopGM9NiFjiYBCbfaa2Fh6breQ6ANVTI0A==}

  /function.prototype.name@1.1.5:
    resolution: {integrity: sha512-uN7m/BzVKQnCUF/iW8jYea67v++2u7m5UgENbHRtdDVclOUP+FMPlCNdmk0h/ysGyo2tavMJEDqJAkJdRa1vMA==}
    engines: {node: '>= 0.4'}
    dependencies:
      call-bind: 1.0.2
      define-properties: 1.2.0
      es-abstract: 1.21.2
      functions-have-names: 1.2.3
    dev: false

  /functions-have-names@1.2.3:
    resolution: {integrity: sha512-xckBUXyTIqT97tq2x2AMb+g163b5JFysYk0x4qxNFwbfQkmNZoiRHb6sPzI9/QV33WeuvVYBUIiD4NzNIyqaRQ==}
    dev: false

  /fuse.js@6.6.2:
    resolution: {integrity: sha512-cJaJkxCCxC8qIIcPBF9yGxY0W/tVZS3uEISDxhYIdtk8OL93pe+6Zj7LjCqVV4dzbqcriOZ+kQ/NE4RXZHsIGA==}
    engines: {node: '>=10'}
    dev: false

  /gaxios@5.1.0:
    resolution: {integrity: sha512-aezGIjb+/VfsJtIcHGcBSerNEDdfdHeMros+RbYbGpmonKWQCOVOes0LVZhn1lDtIgq55qq0HaxymIoae3Fl/A==}
    engines: {node: '>=12'}
    dependencies:
      extend: 3.0.2
      https-proxy-agent: 5.0.1
      is-stream: 2.0.1
      node-fetch: 2.7.0
    transitivePeerDependencies:
      - encoding
      - supports-color
    dev: false

  /gaxios@6.1.1:
    resolution: {integrity: sha512-bw8smrX+XlAoo9o1JAksBwX+hi/RG15J+NTSxmNPIclKC3ZVK6C2afwY8OSdRvOK0+ZLecUJYtj2MmjOt3Dm0w==}
    engines: {node: '>=14'}
    dependencies:
      extend: 3.0.2
      https-proxy-agent: 7.0.2
      is-stream: 2.0.1
      node-fetch: 2.7.0
    transitivePeerDependencies:
      - encoding
      - supports-color

  /gcp-metadata@5.2.0:
    resolution: {integrity: sha512-aFhhvvNycky2QyhG+dcfEdHBF0FRbYcf39s6WNHUDysKSrbJ5vuFbjydxBcmewtXeV248GP8dWT3ByPNxsyHCw==}
    engines: {node: '>=12'}
    dependencies:
      gaxios: 5.1.0
      json-bigint: 1.0.0
    transitivePeerDependencies:
      - encoding
      - supports-color
    dev: false

  /gcp-metadata@6.0.0:
    resolution: {integrity: sha512-Ozxyi23/1Ar51wjUT2RDklK+3HxqDr8TLBNK8rBBFQ7T85iIGnXnVusauj06QyqCXRFZig8LZC+TUddWbndlpQ==}
    engines: {node: '>=14'}
    dependencies:
      gaxios: 6.1.1
      json-bigint: 1.0.0
    transitivePeerDependencies:
      - encoding
      - supports-color

  /gensync@1.0.0-beta.2:
    resolution: {integrity: sha512-3hN7NaskYvMDLQY55gnW3NQ+mesEAepTqlg+VEbj7zzqEMBVNhzcGYYeqFo/TlYz6eQiFcp1HcsCZO+nGgS8zg==}
    engines: {node: '>=6.9.0'}

  /get-caller-file@2.0.5:
    resolution: {integrity: sha512-DyFP3BM/3YHTQOCUL/w0OZHR0lpKeGrxotcHWcqNEdnltqFwXVfhEBQ94eIo34AfQpo0rGki4cyIiftY06h2Fg==}
    engines: {node: 6.* || 8.* || >= 10.*}

  /get-func-name@2.0.2:
    resolution: {integrity: sha512-8vXOvuE167CtIc3OyItco7N/dpRtBbYOsPsXCz7X/PMnlGjYjSGuZJgM1Y7mmew7BKf9BqvLX2tnOVy1BBUsxQ==}

  /get-intrinsic@1.2.1:
    resolution: {integrity: sha512-2DcsyfABl+gVHEfCOaTrWgyt+tb6MSEGmKq+kI5HwLbIYgjgmMcV8KQ41uaKz1xxUcn9tJtgFbQUEVcEbd0FYw==}
    dependencies:
      function-bind: 1.1.1
      has: 1.0.3
      has-proto: 1.0.1
      has-symbols: 1.0.3

  /get-package-type@0.1.0:
    resolution: {integrity: sha512-pjzuKtY64GYfWizNAJ0fr9VqttZkNiK2iS430LtIHzjBEr6bX8Am2zm4sW4Ro5wjWW5cAlRL1qAMTcXbjNAO2Q==}
    engines: {node: '>=8.0.0'}
    dev: true

  /get-stdin@8.0.0:
    resolution: {integrity: sha512-sY22aA6xchAzprjyqmSEQv4UbAAzRN0L2dQB0NlN5acTTK9Don6nhoc3eAbUnpZiCANAMfd/+40kVdKfFygohg==}
    engines: {node: '>=10'}

  /get-stream@2.3.1:
    resolution: {integrity: sha512-AUGhbbemXxrZJRD5cDvKtQxLuYaIbNtDTK8YqupCI393Q2KSTreEsLUN3ZxAWFGiKTzL6nKuzfcIvieflUX9qA==}
    engines: {node: '>=0.10.0'}
    dependencies:
      object-assign: 4.1.1
      pinkie-promise: 2.0.1
    dev: true

  /get-stream@4.1.0:
    resolution: {integrity: sha512-GMat4EJ5161kIy2HevLlr4luNjBgvmj413KaQA7jt4V8B4RDsfpHk7WQ9GVqfYyyx8OS/L66Kox+rJRNklLK7w==}
    engines: {node: '>=6'}
    dependencies:
      pump: 3.0.0
    dev: false

  /get-stream@5.2.0:
    resolution: {integrity: sha512-nBF+F1rAZVCu/p7rjzgA+Yb4lfYXrpl7a6VmJrU8wF9I1CKvP/QwPNZHnOlwbTkY6dvtFIzFMSyQXbLoTQPRpA==}
    engines: {node: '>=8'}
    dependencies:
      pump: 3.0.0
    dev: false

  /get-stream@6.0.1:
    resolution: {integrity: sha512-ts6Wi+2j3jQjqi70w5AlN8DFnkSwC+MqmxEzdEALB2qXZYV3X/b1CTfgPLGJNMeAWxdPfU8FO1ms3NUfaHCPYg==}
    engines: {node: '>=10'}
    dev: true

  /get-stream@8.0.1:
    resolution: {integrity: sha512-VaUJspBffn/LMCJVoMvSAdmscJyS1auj5Zulnn5UoYcY531UWmdwhRWkcGKnGU93m5HSXP9LP2usOryrBtQowA==}
    engines: {node: '>=16'}
    dev: true

  /get-symbol-description@1.0.0:
    resolution: {integrity: sha512-2EmdH1YvIQiZpltCNgkuiUnyukzxM/R6NDJX31Ke3BG1Nq5b0S2PhX59UKi9vZpPDQVdqn+1IcaAwnzTT5vCjw==}
    engines: {node: '>= 0.4'}
    dependencies:
      call-bind: 1.0.2
      get-intrinsic: 1.2.1
    dev: false

  /getpass@0.1.7:
    resolution: {integrity: sha512-0fzj9JxOLfJ+XGLhR8ze3unN0KZCgZwiSSDz168VERjK8Wl8kVSdcu2kspd4s4wtAa1y/qrVRiAA0WclVsu0ng==}
    dependencies:
      assert-plus: 1.0.0
    dev: false

  /glob-parent@5.1.2:
    resolution: {integrity: sha512-AOIgSQCepiJYwP3ARnGx+5VnTu2HBYdzbGP45eLw1vr3zB3vZLeyed1sC9hnbcOc9/SrMyM5RPQrkGz4aS9Zow==}
    engines: {node: '>= 6'}
    dependencies:
      is-glob: 4.0.3

  /glob-parent@6.0.2:
    resolution: {integrity: sha512-XxwI8EOhVQgWp6iDL+3b0r86f4d6AX6zSU55HfB4ydCEuXLXc5FcYeOu+nnGftS4TEju/11rt4KJPTMgbfmv4A==}
    engines: {node: '>=10.13.0'}
    dependencies:
      is-glob: 4.0.3
    dev: false

  /glob-promise@4.2.2(glob@7.2.3):
    resolution: {integrity: sha512-xcUzJ8NWN5bktoTIX7eOclO1Npxd/dyVqUJxlLIDasT4C7KZyqlPIwkdJ0Ypiy3p2ZKahTjK4M9uC3sNSfNMzw==}
    engines: {node: '>=12'}
    peerDependencies:
      glob: ^7.1.6
    dependencies:
      '@types/glob': 7.2.0
      glob: 7.2.3

  /glob@10.3.10:
    resolution: {integrity: sha512-fa46+tv1Ak0UPK1TOy/pZrIybNNt4HCv7SDzwyfiOZkvZLEbjsZkJBPtDHVshZjbecAoAGSC20MjLDG/qr679g==}
    engines: {node: '>=16 || 14 >=14.17'}
    hasBin: true
    dependencies:
      foreground-child: 3.1.1
      jackspeak: 2.3.6
      minimatch: 9.0.3
      minipass: 6.0.2
      path-scurry: 1.10.2
    dev: true

  /glob@7.2.3:
    resolution: {integrity: sha512-nFR0zLpU2YCaRxwoCJvL6UvCH2JFyFVIvwTLsIf21AuHlMskA1hhTdk+LlYJtOlYt9v6dvszD2BGRqBL+iQK9Q==}
    deprecated: Glob versions prior to v9 are no longer supported
    dependencies:
      fs.realpath: 1.0.0
      inflight: 1.0.6
      inherits: 2.0.4
      minimatch: 3.1.2
      once: 1.4.0
      path-is-absolute: 1.0.1

  /glob@9.3.5:
    resolution: {integrity: sha512-e1LleDykUz2Iu+MTYdkSsuWX8lvAjAcs0Xef0lNIu0S2wOAzuTxCJtcd9S3cijlwYF18EsU3rzb8jPVobxDh9Q==}
    engines: {node: '>=16 || 14 >=14.17'}
    dependencies:
      fs.realpath: 1.0.0
      minimatch: 8.0.4
      minipass: 4.2.8
      path-scurry: 1.9.2

  /globals@11.12.0:
    resolution: {integrity: sha512-WOBp/EEGUiIsJSp7wcv/y6MO+lV9UoncWqxuFfm8eBwzWNgyfBd6Gz+IeKQ9jCmyhoH99g15M3T+QaVHFjizVA==}
    engines: {node: '>=4'}

  /globals@13.20.0:
    resolution: {integrity: sha512-Qg5QtVkCy/kv3FUSlu4ukeZDVf9ee0iXLAUYX13gbR17bnejFTzr4iS9bY7kwCf1NztRNm1t91fjOiyx4CSwPQ==}
    engines: {node: '>=8'}
    dependencies:
      type-fest: 0.20.2
    dev: false

  /globalthis@1.0.3:
    resolution: {integrity: sha512-sFdI5LyBiNTHjRd7cGPWapiHWMOXKyuBNX/cWJ3NfzrZQVa8GI/8cofCl74AOVqq9W5kNmguTIzJ/1s2gyI9wA==}
    engines: {node: '>= 0.4'}
    dependencies:
      define-properties: 1.2.0
    dev: false

  /globby@11.1.0:
    resolution: {integrity: sha512-jhIXaOzy1sb8IyocaruWSn1TjmnBVs8Ayhcy83rmxNJ8q2uWKCAj3CnJY+KpGSXCueAPc0i05kVvVKtP1t9S3g==}
    engines: {node: '>=10'}
    dependencies:
      array-union: 2.1.0
      dir-glob: 3.0.1
      fast-glob: 3.3.2
      ignore: 5.2.4
      merge2: 1.4.1
      slash: 3.0.0

  /gmail-api-parse-message@2.1.2:
    resolution: {integrity: sha512-d0JlbAAwnH2btAVQClS70dTmzvTk4wrPey+mQsTcRb7YpynOC2ACn8jOELe7GkiMyMY3Ymk9aw/CpdUlmvUofg==}
    dependencies:
      base-64: 0.1.0
    dev: false

  /google-auth-library@8.8.0:
    resolution: {integrity: sha512-0iJn7IDqObDG5Tu9Tn2WemmJ31ksEa96IyK0J0OZCpTh6CrC6FrattwKX87h3qKVuprCJpdOGKc1Xi8V0kMh8Q==}
    engines: {node: '>=12'}
    dependencies:
      arrify: 2.0.1
      base64-js: 1.5.1
      ecdsa-sig-formatter: 1.0.11
      fast-text-encoding: 1.0.6
      gaxios: 5.1.0
      gcp-metadata: 5.2.0
      gtoken: 6.1.2
      jws: 4.0.0
      lru-cache: 6.0.0
    transitivePeerDependencies:
      - encoding
      - supports-color
    dev: false

  /google-auth-library@9.0.0:
    resolution: {integrity: sha512-IQGjgQoVUAfOk6khqTVMLvWx26R+yPw9uLyb1MNyMQpdKiKt0Fd9sp4NWoINjyGHR8S3iw12hMTYK7O8J07c6Q==}
    engines: {node: '>=14'}
    dependencies:
      base64-js: 1.5.1
      ecdsa-sig-formatter: 1.0.11
      gaxios: 6.1.1
      gcp-metadata: 6.0.0
      gtoken: 7.0.1
      jws: 4.0.0
      lru-cache: 6.0.0
    transitivePeerDependencies:
      - encoding
      - supports-color

  /google-p12-pem@4.0.1:
    resolution: {integrity: sha512-WPkN4yGtz05WZ5EhtlxNDWPhC4JIic6G8ePitwUWy4l+XPVYec+a0j0Ts47PDtW59y3RwAhUd9/h9ZZ63px6RQ==}
    engines: {node: '>=12.0.0'}
    hasBin: true
    dependencies:
      node-forge: 1.3.1
    dev: false

  /googleapis-common@6.0.4:
    resolution: {integrity: sha512-m4ErxGE8unR1z0VajT6AYk3s6a9gIMM6EkDZfkPnES8joeOlEtFEJeF8IyZkb0tjPXkktUfYrE4b3Li1DNyOwA==}
    engines: {node: '>=12.0.0'}
    dependencies:
      extend: 3.0.2
      gaxios: 5.1.0
      google-auth-library: 8.8.0
      qs: 6.11.0
      url-template: 2.0.8
      uuid: 9.0.0
    transitivePeerDependencies:
      - encoding
      - supports-color
    dev: false

  /googleapis-common@7.0.1:
    resolution: {integrity: sha512-mgt5zsd7zj5t5QXvDanjWguMdHAcJmmDrF9RkInCecNsyV7S7YtGqm5v2IWONNID88osb7zmx5FtrAP12JfD0w==}
    engines: {node: '>=14.0.0'}
    dependencies:
      extend: 3.0.2
      gaxios: 6.1.1
      google-auth-library: 9.0.0
      qs: 6.11.0
      url-template: 2.0.8
      uuid: 9.0.0
    transitivePeerDependencies:
      - encoding
      - supports-color

  /googleapis@112.0.0:
    resolution: {integrity: sha512-WPfXhYZVrbbJRxB+ZZDksjuelmt49Mcl/1mo7w05kvLS1EbynvTELsNTJwh+hNrjsFKdh4izWLAcjTDo0Boycg==}
    engines: {node: '>=12.0.0'}
    dependencies:
      google-auth-library: 8.8.0
      googleapis-common: 6.0.4
    transitivePeerDependencies:
      - encoding
      - supports-color
    dev: false

  /googleapis@126.0.1:
    resolution: {integrity: sha512-4N8LLi+hj6ytK3PhE52KcM8iSGhJjtXnCDYB4fp6l+GdLbYz4FoDmx074WqMbl7iYMDN87vqD/8drJkhxW92mQ==}
    engines: {node: '>=14.0.0'}
    dependencies:
      google-auth-library: 9.0.0
      googleapis-common: 7.0.1
    transitivePeerDependencies:
      - encoding
      - supports-color
    dev: false

  /gopd@1.0.1:
    resolution: {integrity: sha512-d65bNlIadxvpb/A2abVdlqKqV563juRnZ1Wtk6s1sIR8uNsXR70xqIzVqxVf1eTqDunwT2MkczEeaezCKTZhwA==}
    dependencies:
      get-intrinsic: 1.2.1
    dev: false

  /got@9.6.0:
    resolution: {integrity: sha512-R7eWptXuGYxwijs0eV+v3o6+XH1IqVK8dJOEecQfTmkncw9AV4dcw/Dhxi8MdlqPthxxpZyizMzyg8RTmEsG+Q==}
    engines: {node: '>=8.6'}
    dependencies:
      '@sindresorhus/is': 0.14.0
      '@szmarczak/http-timer': 1.1.2
      '@types/keyv': 3.1.4
      '@types/responselike': 1.0.0
      cacheable-request: 6.1.0
      decompress-response: 3.3.0
      duplexer3: 0.1.5
      get-stream: 4.1.0
      lowercase-keys: 1.0.1
      mimic-response: 1.0.1
      p-cancelable: 1.1.0
      to-readable-stream: 1.0.0
      url-parse-lax: 3.0.0
    dev: false

  /graceful-fs@4.2.11:
    resolution: {integrity: sha512-RbJ5/jmFcNNCcDV5o9eTnBLJ/HszWV0P73bc+Ff4nS/rJj+YaS6IGyiOL0VoBYX+l1Wrl3k63h/KrH+nhJ0XvQ==}

  /grapheme-splitter@1.0.4:
    resolution: {integrity: sha512-bzh50DW9kTPM00T8y4o8vQg89Di9oLJVLW/KaOGIXJWP/iqCN6WKYkbNOF04vFLJhwcpYUh9ydh/+5vpOqV4YQ==}

  /graphemer@1.4.0:
    resolution: {integrity: sha512-EtKwoO6kxCL9WO5xipiHTZlSzBm7WLT627TqC/uVRd0HKmq8NXyebnNYxDoBi7wt8eTWrUrKXCOVaFq9x1kgag==}
    dev: false

  /graphlib@2.1.8:
    resolution: {integrity: sha512-jcLLfkpoVGmH7/InMC/1hIvOPSUh38oJtGhvrOFGzioE1DZ+0YW16RgmOJhHiuWTvGiJQ9Z1Ik43JvkRPRvE+A==}
    dependencies:
      lodash: 4.17.21
    dev: true

  /graphql@15.8.0:
    resolution: {integrity: sha512-5gghUc24tP9HRznNpV2+FIoq3xKkj5dTQqf4v0CpdPbFVwFkWoxOM+o+2OC9ZSvjEMTjfmG9QT+gcvggTwW1zw==}
    engines: {node: '>= 10.x'}
    dev: false

  /gtoken@6.1.2:
    resolution: {integrity: sha512-4ccGpzz7YAr7lxrT2neugmXQ3hP9ho2gcaityLVkiUecAiwiy60Ii8gRbZeOsXV19fYaRjgBSshs8kXw+NKCPQ==}
    engines: {node: '>=12.0.0'}
    dependencies:
      gaxios: 5.1.0
      google-p12-pem: 4.0.1
      jws: 4.0.0
    transitivePeerDependencies:
      - encoding
      - supports-color
    dev: false

  /gtoken@7.0.1:
    resolution: {integrity: sha512-KcFVtoP1CVFtQu0aSk3AyAt2og66PFhZAlkUOuWKwzMLoulHXG5W5wE5xAnHb+yl3/wEFoqGW7/cDGMU8igDZQ==}
    engines: {node: '>=14.0.0'}
    dependencies:
      gaxios: 6.1.1
      jws: 4.0.0
    transitivePeerDependencies:
      - encoding
      - supports-color

  /har-schema@2.0.0:
    resolution: {integrity: sha512-Oqluz6zhGX8cyRaTQlFMPw80bSJVG2x/cFb8ZPhUILGgHka9SsokCCOQgpveePerqidZOrT14ipqfJb7ILcW5Q==}
    engines: {node: '>=4'}
    dev: false

  /har-validator@5.1.5:
    resolution: {integrity: sha512-nmT2T0lljbxdQZfspsno9hgrG3Uir6Ks5afism62poxqBM6sDnMEuPmzTq8XN0OEwqKLLdh1jQI3qyE66Nzb3w==}
    engines: {node: '>=6'}
    deprecated: this library is no longer supported
    dependencies:
      ajv: 6.12.6
      har-schema: 2.0.0
    dev: false

  /has-bigints@1.0.2:
    resolution: {integrity: sha512-tSvCKtBr9lkF0Ex0aQiP9N+OpV4zi2r/Nee5VkRDbaqv35RLYMzbwQfFSZZH0kR+Rd6302UJZ2p/bJCEoR3VoQ==}
    dev: false

  /has-flag@3.0.0:
    resolution: {integrity: sha512-sKJf1+ceQBr4SMkvQnBDNDtf4TXpVhVGateu0t918bl30FnbE2m4vNLX+VWe/dpjlb+HugGYzW7uQXH98HPEYw==}
    engines: {node: '>=4'}

  /has-flag@4.0.0:
    resolution: {integrity: sha512-EykJT/Q1KjTWctppgIAgfSO0tKVuZUjhgMr17kqTumMl6Afv3EISleU7qZUzoXDFTAHTDC4NOoG/ZxU3EvlMPQ==}
    engines: {node: '>=8'}

  /has-property-descriptors@1.0.0:
    resolution: {integrity: sha512-62DVLZGoiEBDHQyqG4w9xCuZ7eJEwNmJRWw2VY84Oedb7WFcA27fiEVe8oUQx9hAUJ4ekurquucTGwsyO1XGdQ==}
    dependencies:
      get-intrinsic: 1.2.1
    dev: false

  /has-proto@1.0.1:
    resolution: {integrity: sha512-7qE+iP+O+bgF9clE5+UoBFzE65mlBiVj3tKCrlNQ0Ogwm0BjpT/gK4SlLYDMybDh5I3TCTKnPPa0oMG7JDYrhg==}
    engines: {node: '>= 0.4'}

  /has-symbols@1.0.3:
    resolution: {integrity: sha512-l3LCuF6MgDNwTDKkdYGEihYjt5pRPbEg46rtlmnSPlUbgmB8LOIrKJbYYFBSbnPaJexMKtiPO8hmeRjRz2Td+A==}
    engines: {node: '>= 0.4'}

  /has-tostringtag@1.0.0:
    resolution: {integrity: sha512-kFjcSNhnlGV1kyoGk7OXKSawH5JOb/LzUc5w9B02hOTO0dfFRjbHQKvg1d6cf3HbeUmtU9VbbV3qzZ2Teh97WQ==}
    engines: {node: '>= 0.4'}
    dependencies:
      has-symbols: 1.0.3
    dev: false

  /has@1.0.3:
    resolution: {integrity: sha512-f2dvO0VU6Oej7RkWJGrehjbzMAjFp5/VKPp5tTpWIV4JHHZK1/BxbFRtf/siA2SWTe09caDmVtYYzWEIbBS4zw==}
    engines: {node: '>= 0.4.0'}
    dependencies:
      function-bind: 1.1.1

  /hexoid@1.0.0:
    resolution: {integrity: sha512-QFLV0taWQOZtvIRIAdBChesmogZrtuXvVWsFHZTk2SU+anspqZ2vMnoLg7IE1+Uk16N19APic1BuF8bC8c2m5g==}
    engines: {node: '>=8'}
    dev: true

  /html-escaper@2.0.2:
    resolution: {integrity: sha512-H2iMtd0I4Mt5eYiapRdIDjp+XzelXQ0tFE4JS7YFwFevXXMmOp9myNrUvCg0D6ws8iqkRPBfKHgbwig1SmlLfg==}
    dev: true

  /htmlencode@0.0.4:
    resolution: {integrity: sha512-0uDvNVpzj/E2TfvLLyyXhKBRvF1y84aZsyRxRXFsQobnHaL4pcaXk+Y9cnFlvnxrBLeXDNq/VJBD+ngdBgQG1w==}
    dev: false

  /htmlparser2@6.1.0:
    resolution: {integrity: sha512-gyyPk6rgonLFEDGoeRgQNaEUvdJ4ktTmmUh/h2t7s+M8oPpIPxgNACWa+6ESR57kXstwqPiCut0V8NRpcwgU7A==}
    dependencies:
      domelementtype: 2.3.0
      domhandler: 4.3.1
      domutils: 2.8.0
      entities: 2.2.0
    dev: false

  /htmlparser2@8.0.2:
    resolution: {integrity: sha512-GYdjWKDkbRLkZ5geuHs5NY1puJ+PXwP7+fHPRz06Eirsb9ugf6d8kkXav6ADhcODhFFPMIXyxkxSuMf3D6NCFA==}
    dependencies:
      domelementtype: 2.3.0
      domhandler: 5.0.3
      domutils: 3.1.0
      entities: 4.5.0
    dev: false

  /http-cache-semantics@4.1.1:
    resolution: {integrity: sha512-er295DKPVsV82j5kw1Gjt+ADA/XYHsajl82cGNQG2eyoPkvgUhX+nDIyelzhIWbbsXP39EHcI6l5tYs2FYqYXQ==}
    dev: false

  /http-errors@2.0.0:
    resolution: {integrity: sha512-FtwrG/euBzaEjYeRqOgly7G0qviiXoJWnvEH2Z1plBdXgbyjv34pHTSb9zoeHMyDy33+DWy5Wt9Wo+TURtOYSQ==}
    engines: {node: '>= 0.8'}
    dependencies:
      depd: 2.0.0
      inherits: 2.0.4
      setprototypeof: 1.2.0
      statuses: 2.0.1
      toidentifier: 1.0.1
    dev: false

  /http-proxy-agent@5.0.0:
    resolution: {integrity: sha512-n2hY8YdoRE1i7r6M0w9DIw5GgZN0G25P8zLCRQ8rjXtTU3vsNFBI/vWK/UIeE6g5MUUz6avwAPXmL6Fy9D/90w==}
    engines: {node: '>= 6'}
    dependencies:
      '@tootallnate/once': 2.0.0
      agent-base: 6.0.2
      debug: 4.3.4
    transitivePeerDependencies:
      - supports-color
    dev: false

  /http-signature@1.2.0:
    resolution: {integrity: sha512-CAbnr6Rz4CYQkLYUtSNXxQPUH2gK8f3iWexVlsnMeD+GjlsQ0Xsy1cOX+mN3dtxYomRy21CiOzU8Uhw6OwncEQ==}
    engines: {node: '>=0.8', npm: '>=1.3.7'}
    dependencies:
      assert-plus: 1.0.0
      jsprim: 1.4.2
      sshpk: 1.17.0
    dev: false

  /https-proxy-agent@5.0.1:
    resolution: {integrity: sha512-dFcAjpTQFgoLMzC2VwU+C/CbS7uRL0lWmxDITmqm7C+7F0Odmj6s9l6alZc6AELXhrnggM2CeWSXHGOdX2YtwA==}
    engines: {node: '>= 6'}
    dependencies:
      agent-base: 6.0.2
      debug: 4.3.4
    transitivePeerDependencies:
      - supports-color

  /https-proxy-agent@7.0.2:
    resolution: {integrity: sha512-NmLNjm6ucYwtcUmL7JQC1ZQ57LmHP4lT15FQ8D61nak1rO6DH+fz5qNK2Ap5UN4ZapYICE3/0KodcLYSPsPbaA==}
    engines: {node: '>= 14'}
    dependencies:
      agent-base: 7.1.0
      debug: 4.3.4
    transitivePeerDependencies:
      - supports-color

  /human-signals@2.1.0:
    resolution: {integrity: sha512-B4FFZ6q/T2jhhksgkbEW3HBvWIfDW85snkQgawt07S7J5QXTk6BkNV+0yAeZrM5QpMAdYlocGoljn0sJ/WQkFw==}
    engines: {node: '>=10.17.0'}
    dev: true

  /human-signals@5.0.0:
    resolution: {integrity: sha512-AXcZb6vzzrFAUE61HnN4mpLqd/cSIwNQjtNWR0euPm6y0iqx3G4gOXaIDdtdDwZmhwe82LA6+zinmW4UBWVePQ==}
    engines: {node: '>=16.17.0'}
    dev: true

  /humanize-ms@1.2.1:
    resolution: {integrity: sha512-Fl70vYtsAFb/C06PTS9dZBo7ihau+Tu/DNCk/OyHhea07S+aeMWpFFkUaXRa8fI+ScZbEI8dfSxwY7gxZ9SAVQ==}
    dependencies:
      ms: 2.1.3
    dev: false

  /iconv-lite@0.4.24:
    resolution: {integrity: sha512-v3MXnZAcvnywkTUEZomIActle7RXXeedOR31wwl7VlyoXO4Qi9arvSenNQWne1TcRwhCL1HwLI21bEqdpj8/rA==}
    engines: {node: '>=0.10.0'}
    dependencies:
      safer-buffer: 2.1.2
    dev: false

  /ieee754@1.2.1:
    resolution: {integrity: sha512-dcyqhDvX1C46lXZcVqCpK+FtMRQVdIMN6/Df5js2zouUsqG7I6sFxitIC+7KYK29KdXOLHdu9zL4sFnoVQnqaA==}

  /ignore-by-default@1.0.1:
    resolution: {integrity: sha512-Ius2VYcGNk7T90CppJqcIkS5ooHUZyIQK+ClZfMfMNFEF9VSE73Fq+906u/CWu92x4gzZMWOwfFYckPObzdEbA==}
    dev: true

  /ignore@5.2.4:
    resolution: {integrity: sha512-MAb38BcSbH0eHNBxn7ql2NH/kX33OkB3lZ1BNdh7ENeRChHTYsTvWrMubiIAMNS2llXEEgZ1MUOBtXChP3kaFQ==}
    engines: {node: '>= 4'}

  /import-fresh@3.3.0:
    resolution: {integrity: sha512-veYYhQa+D1QBKznvhUHxb8faxlrwUnxseDAbAp457E0wLNio2bOSKnjYDhMj+YiAq61xrMGhQk9iXVk5FzgQMw==}
    engines: {node: '>=6'}
    dependencies:
      parent-module: 1.0.1
      resolve-from: 4.0.0
    dev: false

  /import-local@3.1.0:
    resolution: {integrity: sha512-ASB07uLtnDs1o6EHjKpX34BKYDSqnFerfTOJL2HvMqF70LnxpjkzDB8J44oT9pu4AMPkQwf8jl6szgvNd2tRIg==}
    engines: {node: '>=8'}
    hasBin: true
    dependencies:
      pkg-dir: 4.2.0
      resolve-cwd: 3.0.0
    dev: true

  /imurmurhash@0.1.4:
    resolution: {integrity: sha512-JmXMZ6wuvDmLiHEml9ykzqO6lwFbof0GG4IkcGaENdCRDDmMVnny7s5HsIgHCbaq0w2MyPhDqkhTUgS2LU2PHA==}
    engines: {node: '>=0.8.19'}

  /indent-string@4.0.0:
    resolution: {integrity: sha512-EdDDZu4A2OyIK7Lr/2zG+w5jmbuk1DVBnEwREQvBzspBJkCEbRa8GxU1lghYcaGJCnRWibjDXlq779X1/y5xwg==}
    engines: {node: '>=8'}
    dev: false

  /inflight@1.0.6:
    resolution: {integrity: sha512-k92I/b08q4wvFscXCLvqfsHCrjrF7yiXsQuIVvVE7N82W3+aqpzuUdBbfhWcy/FZR3/4IgflMgKLOsvPDrGCJA==}
    deprecated: This module is not supported, and leaks memory. Do not use it. Check out lru-cache if you want a good and tested way to coalesce async requests by a key value, which is much more comprehensive and powerful.
    dependencies:
      once: 1.4.0
      wrappy: 1.0.2

  /inherits@2.0.4:
    resolution: {integrity: sha512-k/vGaX4/Yla3WzyMCvTQOXYeIHvqOKtnqBduzTHpzpQZzAskKMhZ2K+EnBiSM9zGSoIFeMpXKxa4dYeZIQqewQ==}

  /ini@1.3.8:
    resolution: {integrity: sha512-JV/yugV2uzW5iMRSiZAyDtQd+nxtUnjeLt0acNdw98kKLrvuRVyB80tsREOE7yvGVgalhZ6RNXCmEHkUKBKxew==}
    dev: false

  /intercom-client@4.0.0:
    resolution: {integrity: sha512-xtAsO0wnyd46JNRP98/JK0BXIfWNTO/tUk+1op4rnZ+N/DSdhAaBw8ZaJD8bL8ePNhyAMl/Vd6h7kYI/h9riaw==}
    engines: {node: '>= v8.0.0'}
    dependencies:
      axios: 0.24.0
      htmlencode: 0.0.4
      lodash: 4.17.21
    transitivePeerDependencies:
      - debug
    dev: false

  /internal-slot@1.0.5:
    resolution: {integrity: sha512-Y+R5hJrzs52QCG2laLn4udYVnxsfny9CpOhNhUvk/SSSVyF6T27FzRbF0sroPidSu3X8oEAkOn2K804mjpt6UQ==}
    engines: {node: '>= 0.4'}
    dependencies:
      get-intrinsic: 1.2.1
      has: 1.0.3
      side-channel: 1.0.4
    dev: false

  /ip-regex@2.1.0:
    resolution: {integrity: sha512-58yWmlHpp7VYfcdTwMTvwMmqx/Elfxjd9RXTDyMsbL7lLWmhMylLEqiYVLKuLzOZqVgiWXD9MfR62Vv89VRxkw==}
    engines: {node: '>=4'}
    dev: false

  /ipaddr.js@1.9.1:
    resolution: {integrity: sha512-0KI/607xoxSToH7GjN1FfSbLoU0+btTicjsQSWQlh/hZykN8KpmMf7uYwPW3R+akZ6R/w18ZlXSHBYXiYUPO3g==}
    engines: {node: '>= 0.10'}
    dev: false

  /is-arguments@1.1.1:
    resolution: {integrity: sha512-8Q7EARjzEnKpt/PCD7e1cgUS0a6X8u5tdSiMqXhojOdoV9TsMsiO+9VLC5vAmO8N7/GmXn7yjR8qnA6bVAEzfA==}
    engines: {node: '>= 0.4'}
    dependencies:
      call-bind: 1.0.2
      has-tostringtag: 1.0.0
    dev: false

  /is-array-buffer@3.0.2:
    resolution: {integrity: sha512-y+FyyR/w8vfIRq4eQcM1EYgSTnmHXPqaF+IgzgraytCFq5Xh8lllDVmAZolPJiZttZLeFSINPYMaEJ7/vWUa1w==}
    dependencies:
      call-bind: 1.0.2
      get-intrinsic: 1.2.1
      is-typed-array: 1.1.10
    dev: false

  /is-arrayish@0.2.1:
    resolution: {integrity: sha512-zz06S8t0ozoDXMG+ube26zeCTNXcKIPJZJi8hBrF4idCLms4CG9QtK7qBl1boi5ODzFpjswb5JPmHCbMpjaYzg==}
    dev: true

  /is-arrayish@0.3.2:
    resolution: {integrity: sha512-eVRqCvVlZbuw3GrM63ovNSNAeA1K16kaR/LRY/92w0zxQ5/1YzwblUX652i4Xs9RwAGjW9d9y6X88t8OaAJfWQ==}

  /is-bigint@1.0.4:
    resolution: {integrity: sha512-zB9CruMamjym81i2JZ3UMn54PKGsQzsJeo6xvN3HJJ4CAsQNB6iRutp2To77OfCNuoxspsIhzaPoO1zyCEhFOg==}
    dependencies:
      has-bigints: 1.0.2
    dev: false

  /is-binary-path@2.1.0:
    resolution: {integrity: sha512-ZMERYes6pDydyuGidse7OsHxtbI7WVeUEozgR/g7rd0xUimYNlvZRE/K2MgZTjWy725IfelLeVcEM97mmtRGXw==}
    engines: {node: '>=8'}
    dependencies:
      binary-extensions: 2.2.0

  /is-boolean-object@1.1.2:
    resolution: {integrity: sha512-gDYaKHJmnj4aWxyj6YHyXVpdQawtVLHU5cb+eztPGczf6cjuTdwve5ZIEfgXqH4e57An1D1AKf8CZ3kYrQRqYA==}
    engines: {node: '>= 0.4'}
    dependencies:
      call-bind: 1.0.2
      has-tostringtag: 1.0.0
    dev: false

  /is-callable@1.2.7:
    resolution: {integrity: sha512-1BC0BVFhS/p0qtw6enp8e+8OD0UrK0oFLztSjNzhcKA3WDuJxxAPXzPuPtKkjEY9UUoEWlX/8fgKeu2S8i9JTA==}
    engines: {node: '>= 0.4'}
    dev: false

  /is-core-module@2.12.1:
    resolution: {integrity: sha512-Q4ZuBAe2FUsKtyQJoQHlvP8OvBERxO3jEmy1I7hcRXcJBGGHFh/aJBswbXuS9sgrDH2QUO8ilkwNPHvHMd8clg==}
    dependencies:
      has: 1.0.3

  /is-date-object@1.0.5:
    resolution: {integrity: sha512-9YQaSxsAiSwcvS33MBk3wTCVnWK+HhF8VZR2jRxehM16QcVOdHqPn4VPHmRK4lSr38n9JriurInLcP90xsYNfQ==}
    engines: {node: '>= 0.4'}
    dependencies:
      has-tostringtag: 1.0.0
    dev: false

  /is-docker@2.2.1:
    resolution: {integrity: sha512-F+i2BKsFrH66iaUFc0woD8sLy8getkwTwtOBjvs56Cx4CgJDeKQeqfz8wAYiSb8JOprWhHH5p77PbmYCvvUuXQ==}
    engines: {node: '>=8'}
    hasBin: true
    dev: false

  /is-electron@2.2.0:
    resolution: {integrity: sha512-SpMppC2XR3YdxSzczXReBjqs2zGscWQpBIKqwXYBFic0ERaxNVgwLCHwOLZeESfdJQjX0RDvrJ1lBXX2ij+G1Q==}
    dev: false

  /is-extglob@2.1.1:
    resolution: {integrity: sha512-SbKbANkN603Vi4jEZv49LeVJMn4yGwsbzZworEoyEiutsN3nJYdbO36zfhGJ6QEDpOZIFkDtnq5JRxmvl3jsoQ==}
    engines: {node: '>=0.10.0'}

  /is-fullwidth-code-point@3.0.0:
    resolution: {integrity: sha512-zymm5+u+sCsSWyD9qNaejV3DFvhCKclKdizYaJUuHA83RLjb7nSuGnddCHGv0hk+KY7BMAlsWeK4Ueg6EV6XQg==}
    engines: {node: '>=8'}

  /is-generator-fn@2.1.0:
    resolution: {integrity: sha512-cTIB4yPYL/Grw0EaSzASzg6bBy9gqCofvWN8okThAYIxKJZC+udlRAmGbM0XLeniEJSs8uEgHPGuHSe1XsOLSQ==}
    engines: {node: '>=6'}
    dev: true

  /is-glob@4.0.3:
    resolution: {integrity: sha512-xelSayHH36ZgE7ZWhli7pW34hNbNl8Ojv5KVmkJD4hBdD3th8Tfk9vYasLM+mXWOZhFkgZfxhLSnrwRr4elSSg==}
    engines: {node: '>=0.10.0'}
    dependencies:
      is-extglob: 2.1.1

  /is-map@2.0.2:
    resolution: {integrity: sha512-cOZFQQozTha1f4MxLFzlgKYPTyj26picdZTx82hbc/Xf4K/tZOOXSCkMvU4pKioRXGDLJRn0GM7Upe7kR721yg==}
    dev: false

  /is-natural-number@4.0.1:
    resolution: {integrity: sha512-Y4LTamMe0DDQIIAlaer9eKebAlDSV6huy+TWhJVPlzZh2o4tRP5SQWFlLn5N0To4mDD22/qdOq+veo1cSISLgQ==}
    dev: true

  /is-negative-zero@2.0.2:
    resolution: {integrity: sha512-dqJvarLawXsFbNDeJW7zAz8ItJ9cd28YufuuFzh0G8pNHjJMnY08Dv7sYX2uF5UpQOwieAeOExEYAWWfu7ZZUA==}
    engines: {node: '>= 0.4'}
    dev: false

  /is-number-object@1.0.7:
    resolution: {integrity: sha512-k1U0IRzLMo7ZlYIfzRu23Oh6MiIFasgpb9X76eqfFZAqwH44UI4KTBvBYIZ1dSL9ZzChTB9ShHfLkR4pdW5krQ==}
    engines: {node: '>= 0.4'}
    dependencies:
      has-tostringtag: 1.0.0
    dev: false

  /is-number@7.0.0:
    resolution: {integrity: sha512-41Cifkg6e8TylSpdtTpeLVMqvSBEVzTttHvERD741+pnZ8ANv0004MRL43QKPDlK9cGvNp6NZWZUBlbGXYxxng==}
    engines: {node: '>=0.12.0'}

  /is-path-inside@3.0.3:
    resolution: {integrity: sha512-Fd4gABb+ycGAmKou8eMftCupSir5lRxqf4aD/vd0cD2qc4HL07OjCeuHMr8Ro4CoMaeCKDB0/ECBOVWjTwUvPQ==}
    engines: {node: '>=8'}
    dev: false

  /is-plain-object@5.0.0:
    resolution: {integrity: sha512-VRSzKkbMm5jMDoKLbltAkFQ5Qr7VDiTFGXxYFXXowVj387GeGNOCsOH6Msy00SGZ3Fp84b1Naa1psqgcCIEP5Q==}
    engines: {node: '>=0.10.0'}
    dev: false

  /is-promise@2.2.2:
    resolution: {integrity: sha512-+lP4/6lKUBfQjZ2pdxThZvLUAafmZb8OAxFb8XXtiQmS35INgr85hdOGoEs124ez1FCnZJt6jau/T+alh58QFQ==}

  /is-regex@1.1.4:
    resolution: {integrity: sha512-kvRdxDsxZjhzUX07ZnLydzS1TU/TJlTUHHY4YLL87e37oUA49DfkLqgy+VjFocowy29cKvcSiu+kIv728jTTVg==}
    engines: {node: '>= 0.4'}
    dependencies:
      call-bind: 1.0.2
      has-tostringtag: 1.0.0
    dev: false

  /is-set@2.0.2:
    resolution: {integrity: sha512-+2cnTEZeY5z/iXGbLhPrOAaK/Mau5k5eXq9j14CpRTftq0pAJu2MwVRSZhyZWBzx3o6X795Lz6Bpb6R0GKf37g==}
    dev: false

  /is-shared-array-buffer@1.0.2:
    resolution: {integrity: sha512-sqN2UDu1/0y6uvXyStCOzyhAjCSlHceFoMKJW8W9EU9cvic/QdsZ0kEU93HEy3IUEFZIiH/3w+AH/UQbPHNdhA==}
    dependencies:
      call-bind: 1.0.2
    dev: false

  /is-stream@1.1.0:
    resolution: {integrity: sha512-uQPm8kcs47jx38atAcWTVxyltQYoPT68y9aWYdV6yWXSyW8mzSat0TL6CiWdZeCdF3KrAvpVtnHbTv4RN+rqdQ==}
    engines: {node: '>=0.10.0'}

  /is-stream@2.0.1:
    resolution: {integrity: sha512-hFoiJiTl63nn+kstHGBtewWSKnQLpyb155KHheA1l39uvtO9nWIop1p3udqPcUd/xbF1VLMO4n7OI6p7RbngDg==}
    engines: {node: '>=8'}

  /is-stream@3.0.0:
    resolution: {integrity: sha512-LnQR4bZ9IADDRSkvpqMGvt/tEJWclzklNgSw48V5EAaAeDd6qGvN8ei6k5p0tvxSR171VmGyHuTiAOfxAbr8kA==}
    engines: {node: ^12.20.0 || ^14.13.1 || >=16.0.0}
    dev: true

  /is-string@1.0.7:
    resolution: {integrity: sha512-tE2UXzivje6ofPW7l23cjDOMa09gb7xlAqG6jG5ej6uPV32TlWP3NKPigtaGeHNu9fohccRYvIiZMfOOnOYUtg==}
    engines: {node: '>= 0.4'}
    dependencies:
      has-tostringtag: 1.0.0
    dev: false

  /is-symbol@1.0.4:
    resolution: {integrity: sha512-C/CPBqKWnvdcxqIARxyOh4v1UUEOCHpgDa0WYgpKDFMszcrPcffg5uhwSgPCLD2WWxmq6isisz87tzT01tuGhg==}
    engines: {node: '>= 0.4'}
    dependencies:
      has-symbols: 1.0.3
    dev: false

  /is-typed-array@1.1.10:
    resolution: {integrity: sha512-PJqgEHiWZvMpaFZ3uTc8kHPM4+4ADTlDniuQL7cU/UDA0Ql7F70yGfHph3cLNe+c9toaigv+DFzTJKhc2CtO6A==}
    engines: {node: '>= 0.4'}
    dependencies:
      available-typed-arrays: 1.0.5
      call-bind: 1.0.2
      for-each: 0.3.3
      gopd: 1.0.1
      has-tostringtag: 1.0.0
    dev: false

  /is-typedarray@1.0.0:
    resolution: {integrity: sha512-cyA56iCMHAh5CdzjJIa4aohJyeO1YbwLi3Jc35MmRU6poroFjIGZzUzupGiRPOjgHg9TLu43xbpwXk523fMxKA==}
    dev: false

  /is-weakref@1.0.2:
    resolution: {integrity: sha512-qctsuLZmIQ0+vSSMfoVvyFe2+GSEvnmZ2ezTup1SBse9+twCCeial6EEi3Nc2KFcf6+qz2FBPnjXsk8xhKSaPQ==}
    dependencies:
      call-bind: 1.0.2
    dev: false

  /is-wsl@2.2.0:
    resolution: {integrity: sha512-fKzAra0rGJUUBwGBgNkHZuToZcn+TtXHpeCgmkMJMMYx1sQDYaCSyjJBSCa2nH1DGm7s3n1oBnohoVTBaN7Lww==}
    engines: {node: '>=8'}
    dependencies:
      is-docker: 2.2.1
    dev: false

  /isarray@1.0.0:
    resolution: {integrity: sha512-VLghIWNM6ELQzo7zwmcg0NmTVyWKYjvIeM83yjp0wRDTmUnrM678fQbcKBo6n2CJEF0szoG//ytg+TKla89ALQ==}

  /isarray@2.0.5:
    resolution: {integrity: sha512-xHjhDr3cNBK0BzdUJSPXZntQUx/mwMS5Rw4A7lPJ90XGAO6ISP/ePDNuo0vhqOZU+UD5JoodwCAAoZQd3FeAKw==}
    dev: false

  /isexe@2.0.0:
    resolution: {integrity: sha512-RHxMLp9lnKHGHRng9QFhRCMbYAcVpn69smSGcq3f36xjgVVWThj4qqLbTLlq7Ssj8B+fIQ1EuCEGI2lKsyQeIw==}

  /isomorphic-unfetch@3.1.0:
    resolution: {integrity: sha512-geDJjpoZ8N0kWexiwkX8F9NkTsXhetLPVbZFQ+JTW239QNOwvB0gniuR1Wc6f0AMTn7/mFGyXvHTifrCp/GH8Q==}
    dependencies:
      node-fetch: 2.7.0
      unfetch: 4.2.0
    transitivePeerDependencies:
      - encoding
    dev: false

  /isomorphic-ws@5.0.0(ws@8.13.0):
    resolution: {integrity: sha512-muId7Zzn9ywDsyXgTIafTry2sV3nySZeUDe6YedVd1Hvuuep5AsIlqK+XefWpYTyJG5e503F2xIuT2lcU6rCSw==}
    peerDependencies:
      ws: '*'
    dependencies:
      ws: 8.13.0
    dev: false

  /isstream@0.1.2:
    resolution: {integrity: sha512-Yljz7ffyPbrLpLngrMtZ7NduUgVvi6wG9RJ9IUcyCd59YQ911PBJphODUcbOVbqYfxe1wuYf/LJ8PauMRwsM/g==}
    dev: false

  /istanbul-lib-coverage@3.2.0:
    resolution: {integrity: sha512-eOeJ5BHCmHYvQK7xt9GkdHuzuCGS1Y6g9Gvnx3Ym33fz/HpLRYxiS0wHNr+m/MBC8B647Xt608vCDEvhl9c6Mw==}
    engines: {node: '>=8'}
    dev: true

  /istanbul-lib-instrument@5.2.1:
    resolution: {integrity: sha512-pzqtp31nLv/XFOzXGuvhCb8qhjmTVo5vjVk19XE4CRlSWz0KoeJ3bw9XsA7nOp9YBf4qHjwBxkDzKcME/J29Yg==}
    engines: {node: '>=8'}
    dependencies:
      '@babel/core': 7.22.5
      '@babel/parser': 7.22.5
      '@istanbuljs/schema': 0.1.3
      istanbul-lib-coverage: 3.2.0
      semver: 6.3.0
    transitivePeerDependencies:
      - supports-color
    dev: true

  /istanbul-lib-report@3.0.0:
    resolution: {integrity: sha512-wcdi+uAKzfiGT2abPpKZ0hSU1rGQjUQnLvtY5MpQ7QCTahD3VODhcu4wcfY1YtkGaDD5yuydOLINXsfbus9ROw==}
    engines: {node: '>=8'}
    dependencies:
      istanbul-lib-coverage: 3.2.0
      make-dir: 3.1.0
      supports-color: 7.2.0
    dev: true

  /istanbul-lib-source-maps@4.0.1:
    resolution: {integrity: sha512-n3s8EwkdFIJCG3BPKBYvskgXGoy88ARzvegkitk60NxRdwltLOTaH7CUiMRXvwYorl0Q712iEjcWB+fK/MrWVw==}
    engines: {node: '>=10'}
    dependencies:
      debug: 4.3.4
      istanbul-lib-coverage: 3.2.0
      source-map: 0.6.1
    transitivePeerDependencies:
      - supports-color
    dev: true

  /istanbul-reports@3.1.5:
    resolution: {integrity: sha512-nUsEMa9pBt/NOHqbcbeJEgqIlY/K7rVWUX6Lql2orY5e9roQOthbR3vtY4zzf2orPELg80fnxxk9zUyPlgwD1w==}
    engines: {node: '>=8'}
    dependencies:
      html-escaper: 2.0.2
      istanbul-lib-report: 3.0.0
    dev: true

  /iterate-iterator@1.0.2:
    resolution: {integrity: sha512-t91HubM4ZDQ70M9wqp+pcNpu8OyJ9UAtXntT/Bcsvp5tZMnz9vRa+IunKXeI8AnfZMTv0jNuVEmGeLSMjVvfPw==}
    dev: false

  /iterate-value@1.0.2:
    resolution: {integrity: sha512-A6fMAio4D2ot2r/TYzr4yUWrmwNdsN5xL7+HUiyACE4DXm+q8HtPcnFTp+NnW3k4N05tZ7FVYFFb2CR13NxyHQ==}
    dependencies:
      es-get-iterator: 1.1.3
      iterate-iterator: 1.0.2
    dev: false

  /jackspeak@2.3.6:
    resolution: {integrity: sha512-N3yCS/NegsOBokc8GAdM8UcmfsKiSS8cipheD/nivzr700H+nsMOxJjQnvwOcRYVuFkdH0wGUvW2WbXGmrZGbQ==}
    engines: {node: '>=14'}
    dependencies:
      '@isaacs/cliui': 8.0.2
    optionalDependencies:
      '@pkgjs/parseargs': 0.11.0
    dev: true

  /jest-changed-files@29.5.0:
    resolution: {integrity: sha512-IFG34IUMUaNBIxjQXF/iu7g6EcdMrGRRxaUSw92I/2g2YC6vCdTltl4nHvt7Ci5nSJwXIkCu8Ka1DKF+X7Z1Ag==}
    engines: {node: ^14.15.0 || ^16.10.0 || >=18.0.0}
    dependencies:
      execa: 5.1.1
      p-limit: 3.1.0
    dev: true

  /jest-circus@29.5.0:
    resolution: {integrity: sha512-gq/ongqeQKAplVxqJmbeUOJJKkW3dDNPY8PjhJ5G0lBRvu0e3EWGxGy5cI4LAGA7gV2UHCtWBI4EMXK8c9nQKA==}
    engines: {node: ^14.15.0 || ^16.10.0 || >=18.0.0}
    dependencies:
      '@jest/environment': 29.5.0
      '@jest/expect': 29.5.0
      '@jest/test-result': 29.5.0
      '@jest/types': 29.5.0
      '@types/node': 18.19.10
      chalk: 4.1.2
      co: 4.6.0
      dedent: 0.7.0
      is-generator-fn: 2.1.0
      jest-each: 29.5.0
      jest-matcher-utils: 29.5.0
      jest-message-util: 29.5.0
      jest-runtime: 29.5.0
      jest-snapshot: 29.5.0
      jest-util: 29.5.0
      p-limit: 3.1.0
      pretty-format: 29.5.0
      pure-rand: 6.0.2
      slash: 3.0.0
      stack-utils: 2.0.6
    transitivePeerDependencies:
      - supports-color
    dev: true

  /jest-cli@29.5.0(@types/node@18.16.16)(ts-node@10.9.1):
    resolution: {integrity: sha512-L1KcP1l4HtfwdxXNFCL5bmUbLQiKrakMUriBEcc1Vfz6gx31ORKdreuWvmQVBit+1ss9NNR3yxjwfwzZNdQXJw==}
    engines: {node: ^14.15.0 || ^16.10.0 || >=18.0.0}
    hasBin: true
    peerDependencies:
      node-notifier: ^8.0.1 || ^9.0.0 || ^10.0.0
    peerDependenciesMeta:
      node-notifier:
        optional: true
    dependencies:
      '@jest/core': 29.5.0(ts-node@10.9.1)
      '@jest/test-result': 29.5.0
      '@jest/types': 29.5.0
      chalk: 4.1.2
      exit: 0.1.2
      graceful-fs: 4.2.11
      import-local: 3.1.0
      jest-config: 29.5.0(@types/node@18.16.16)(ts-node@10.9.1)
      jest-util: 29.5.0
      jest-validate: 29.5.0
      prompts: 2.4.2
      yargs: 17.7.2
    transitivePeerDependencies:
      - '@types/node'
      - supports-color
      - ts-node
    dev: true

  /jest-config@29.5.0(@types/node@18.16.16)(ts-node@10.9.1):
    resolution: {integrity: sha512-kvDUKBnNJPNBmFFOhDbm59iu1Fii1Q6SxyhXfvylq3UTHbg6o7j/g8k2dZyXWLvfdKB1vAPxNZnMgtKJcmu3kA==}
    engines: {node: ^14.15.0 || ^16.10.0 || >=18.0.0}
    peerDependencies:
      '@types/node': '*'
      ts-node: '>=9.0.0'
    peerDependenciesMeta:
      '@types/node':
        optional: true
      ts-node:
        optional: true
    dependencies:
      '@babel/core': 7.22.5
      '@jest/test-sequencer': 29.5.0
      '@jest/types': 29.5.0
      '@types/node': 18.16.16
      babel-jest: 29.5.0(@babel/core@7.22.5)
      chalk: 4.1.2
      ci-info: 3.8.0
      deepmerge: 4.3.1
      glob: 7.2.3
      graceful-fs: 4.2.11
      jest-circus: 29.5.0
      jest-environment-node: 29.5.0
      jest-get-type: 29.4.3
      jest-regex-util: 29.4.3
      jest-resolve: 29.5.0
      jest-runner: 29.5.0
      jest-util: 29.5.0
      jest-validate: 29.5.0
      micromatch: 4.0.5
      parse-json: 5.2.0
      pretty-format: 29.5.0
      slash: 3.0.0
      strip-json-comments: 3.1.1
      ts-node: 10.9.1(@types/node@18.16.16)(typescript@4.9.5)
    transitivePeerDependencies:
      - supports-color
    dev: true

  /jest-config@29.5.0(@types/node@18.19.10)(ts-node@10.9.1):
    resolution: {integrity: sha512-kvDUKBnNJPNBmFFOhDbm59iu1Fii1Q6SxyhXfvylq3UTHbg6o7j/g8k2dZyXWLvfdKB1vAPxNZnMgtKJcmu3kA==}
    engines: {node: ^14.15.0 || ^16.10.0 || >=18.0.0}
    peerDependencies:
      '@types/node': '*'
      ts-node: '>=9.0.0'
    peerDependenciesMeta:
      '@types/node':
        optional: true
      ts-node:
        optional: true
    dependencies:
      '@babel/core': 7.22.5
      '@jest/test-sequencer': 29.5.0
      '@jest/types': 29.5.0
      '@types/node': 18.19.10
      babel-jest: 29.5.0(@babel/core@7.22.5)
      chalk: 4.1.2
      ci-info: 3.8.0
      deepmerge: 4.3.1
      glob: 7.2.3
      graceful-fs: 4.2.11
      jest-circus: 29.5.0
      jest-environment-node: 29.5.0
      jest-get-type: 29.4.3
      jest-regex-util: 29.4.3
      jest-resolve: 29.5.0
      jest-runner: 29.5.0
      jest-util: 29.5.0
      jest-validate: 29.5.0
      micromatch: 4.0.5
      parse-json: 5.2.0
      pretty-format: 29.5.0
      slash: 3.0.0
      strip-json-comments: 3.1.1
      ts-node: 10.9.1(@types/node@18.16.16)(typescript@4.9.5)
    transitivePeerDependencies:
      - supports-color
    dev: true

  /jest-diff@29.5.0:
    resolution: {integrity: sha512-LtxijLLZBduXnHSniy0WMdaHjmQnt3g5sa16W4p0HqukYTTsyTW3GD1q41TyGl5YFXj/5B2U6dlh5FM1LIMgxw==}
    engines: {node: ^14.15.0 || ^16.10.0 || >=18.0.0}
    dependencies:
      chalk: 4.1.2
      diff-sequences: 29.4.3
      jest-get-type: 29.4.3
      pretty-format: 29.5.0
    dev: true

  /jest-docblock@29.4.3:
    resolution: {integrity: sha512-fzdTftThczeSD9nZ3fzA/4KkHtnmllawWrXO69vtI+L9WjEIuXWs4AmyME7lN5hU7dB0sHhuPfcKofRsUb/2Fg==}
    engines: {node: ^14.15.0 || ^16.10.0 || >=18.0.0}
    dependencies:
      detect-newline: 3.1.0
    dev: true

  /jest-each@29.5.0:
    resolution: {integrity: sha512-HM5kIJ1BTnVt+DQZ2ALp3rzXEl+g726csObrW/jpEGl+CDSSQpOJJX2KE/vEg8cxcMXdyEPu6U4QX5eruQv5hA==}
    engines: {node: ^14.15.0 || ^16.10.0 || >=18.0.0}
    dependencies:
      '@jest/types': 29.5.0
      chalk: 4.1.2
      jest-get-type: 29.4.3
      jest-util: 29.5.0
      pretty-format: 29.5.0
    dev: true

  /jest-environment-node@29.5.0:
    resolution: {integrity: sha512-ExxuIK/+yQ+6PRGaHkKewYtg6hto2uGCgvKdb2nfJfKXgZ17DfXjvbZ+jA1Qt9A8EQSfPnt5FKIfnOO3u1h9qw==}
    engines: {node: ^14.15.0 || ^16.10.0 || >=18.0.0}
    dependencies:
      '@jest/environment': 29.5.0
      '@jest/fake-timers': 29.5.0
      '@jest/types': 29.5.0
      '@types/node': 18.19.10
      jest-mock: 29.5.0
      jest-util: 29.5.0
    dev: true

  /jest-get-type@29.4.3:
    resolution: {integrity: sha512-J5Xez4nRRMjk8emnTpWrlkyb9pfRQQanDrvWHhsR1+VUfbwxi30eVcZFlcdGInRibU4G5LwHXpI7IRHU0CY+gg==}
    engines: {node: ^14.15.0 || ^16.10.0 || >=18.0.0}
    dev: true

  /jest-haste-map@29.5.0:
    resolution: {integrity: sha512-IspOPnnBro8YfVYSw6yDRKh/TiCdRngjxeacCps1cQ9cgVN6+10JUcuJ1EabrgYLOATsIAigxA0rLR9x/YlrSA==}
    engines: {node: ^14.15.0 || ^16.10.0 || >=18.0.0}
    dependencies:
      '@jest/types': 29.5.0
      '@types/graceful-fs': 4.1.6
      '@types/node': 18.19.10
      anymatch: 3.1.3
      fb-watchman: 2.0.2
      graceful-fs: 4.2.11
      jest-regex-util: 29.4.3
      jest-util: 29.5.0
      jest-worker: 29.5.0
      micromatch: 4.0.5
      walker: 1.0.8
    optionalDependencies:
      fsevents: 2.3.2
    dev: true

  /jest-leak-detector@29.5.0:
    resolution: {integrity: sha512-u9YdeeVnghBUtpN5mVxjID7KbkKE1QU4f6uUwuxiY0vYRi9BUCLKlPEZfDGR67ofdFmDz9oPAy2G92Ujrntmow==}
    engines: {node: ^14.15.0 || ^16.10.0 || >=18.0.0}
    dependencies:
      jest-get-type: 29.4.3
      pretty-format: 29.5.0
    dev: true

  /jest-matcher-utils@29.5.0:
    resolution: {integrity: sha512-lecRtgm/rjIK0CQ7LPQwzCs2VwW6WAahA55YBuI+xqmhm7LAaxokSB8C97yJeYyT+HvQkH741StzpU41wohhWw==}
    engines: {node: ^14.15.0 || ^16.10.0 || >=18.0.0}
    dependencies:
      chalk: 4.1.2
      jest-diff: 29.5.0
      jest-get-type: 29.4.3
      pretty-format: 29.5.0
    dev: true

  /jest-message-util@29.5.0:
    resolution: {integrity: sha512-Kijeg9Dag6CKtIDA7O21zNTACqD5MD/8HfIV8pdD94vFyFuer52SigdC3IQMhab3vACxXMiFk+yMHNdbqtyTGA==}
    engines: {node: ^14.15.0 || ^16.10.0 || >=18.0.0}
    dependencies:
      '@babel/code-frame': 7.22.5
      '@jest/types': 29.5.0
      '@types/stack-utils': 2.0.1
      chalk: 4.1.2
      graceful-fs: 4.2.11
      micromatch: 4.0.5
      pretty-format: 29.5.0
      slash: 3.0.0
      stack-utils: 2.0.6
    dev: true

  /jest-mock@29.5.0:
    resolution: {integrity: sha512-GqOzvdWDE4fAV2bWQLQCkujxYWL7RxjCnj71b5VhDAGOevB3qj3Ovg26A5NI84ZpODxyzaozXLOh2NCgkbvyaw==}
    engines: {node: ^14.15.0 || ^16.10.0 || >=18.0.0}
    dependencies:
      '@jest/types': 29.5.0
      '@types/node': 18.19.10
      jest-util: 29.5.0
    dev: true

  /jest-pnp-resolver@1.2.3(jest-resolve@29.5.0):
    resolution: {integrity: sha512-+3NpwQEnRoIBtx4fyhblQDPgJI0H1IEIkX7ShLUjPGA7TtUTvI1oiKi3SR4oBR0hQhQR80l4WAe5RrXBwWMA8w==}
    engines: {node: '>=6'}
    peerDependencies:
      jest-resolve: '*'
    peerDependenciesMeta:
      jest-resolve:
        optional: true
    dependencies:
      jest-resolve: 29.5.0
    dev: true

  /jest-regex-util@29.4.3:
    resolution: {integrity: sha512-O4FglZaMmWXbGHSQInfXewIsd1LMn9p3ZXB/6r4FOkyhX2/iP/soMG98jGvk/A3HAN78+5VWcBGO0BJAPRh4kg==}
    engines: {node: ^14.15.0 || ^16.10.0 || >=18.0.0}
    dev: true

  /jest-resolve-dependencies@29.5.0:
    resolution: {integrity: sha512-sjV3GFr0hDJMBpYeUuGduP+YeCRbd7S/ck6IvL3kQ9cpySYKqcqhdLLC2rFwrcL7tz5vYibomBrsFYWkIGGjOg==}
    engines: {node: ^14.15.0 || ^16.10.0 || >=18.0.0}
    dependencies:
      jest-regex-util: 29.4.3
      jest-snapshot: 29.5.0
    transitivePeerDependencies:
      - supports-color
    dev: true

  /jest-resolve@29.5.0:
    resolution: {integrity: sha512-1TzxJ37FQq7J10jPtQjcc+MkCkE3GBpBecsSUWJ0qZNJpmg6m0D9/7II03yJulm3H/fvVjgqLh/k2eYg+ui52w==}
    engines: {node: ^14.15.0 || ^16.10.0 || >=18.0.0}
    dependencies:
      chalk: 4.1.2
      graceful-fs: 4.2.11
      jest-haste-map: 29.5.0
      jest-pnp-resolver: 1.2.3(jest-resolve@29.5.0)
      jest-util: 29.5.0
      jest-validate: 29.5.0
      resolve: 1.22.2
      resolve.exports: 2.0.2
      slash: 3.0.0
    dev: true

  /jest-runner@29.5.0:
    resolution: {integrity: sha512-m7b6ypERhFghJsslMLhydaXBiLf7+jXy8FwGRHO3BGV1mcQpPbwiqiKUR2zU2NJuNeMenJmlFZCsIqzJCTeGLQ==}
    engines: {node: ^14.15.0 || ^16.10.0 || >=18.0.0}
    dependencies:
      '@jest/console': 29.5.0
      '@jest/environment': 29.5.0
      '@jest/test-result': 29.5.0
      '@jest/transform': 29.5.0
      '@jest/types': 29.5.0
      '@types/node': 18.19.10
      chalk: 4.1.2
      emittery: 0.13.1
      graceful-fs: 4.2.11
      jest-docblock: 29.4.3
      jest-environment-node: 29.5.0
      jest-haste-map: 29.5.0
      jest-leak-detector: 29.5.0
      jest-message-util: 29.5.0
      jest-resolve: 29.5.0
      jest-runtime: 29.5.0
      jest-util: 29.5.0
      jest-watcher: 29.5.0
      jest-worker: 29.5.0
      p-limit: 3.1.0
      source-map-support: 0.5.13
    transitivePeerDependencies:
      - supports-color
    dev: true

  /jest-runtime@29.5.0:
    resolution: {integrity: sha512-1Hr6Hh7bAgXQP+pln3homOiEZtCDZFqwmle7Ew2j8OlbkIu6uE3Y/etJQG8MLQs3Zy90xrp2C0BRrtPHG4zryw==}
    engines: {node: ^14.15.0 || ^16.10.0 || >=18.0.0}
    dependencies:
      '@jest/environment': 29.5.0
      '@jest/fake-timers': 29.5.0
      '@jest/globals': 29.5.0
      '@jest/source-map': 29.4.3
      '@jest/test-result': 29.5.0
      '@jest/transform': 29.5.0
      '@jest/types': 29.5.0
      '@types/node': 18.19.10
      chalk: 4.1.2
      cjs-module-lexer: 1.2.2
      collect-v8-coverage: 1.0.1
      glob: 7.2.3
      graceful-fs: 4.2.11
      jest-haste-map: 29.5.0
      jest-message-util: 29.5.0
      jest-mock: 29.5.0
      jest-regex-util: 29.4.3
      jest-resolve: 29.5.0
      jest-snapshot: 29.5.0
      jest-util: 29.5.0
      slash: 3.0.0
      strip-bom: 4.0.0
    transitivePeerDependencies:
      - supports-color
    dev: true

  /jest-snapshot@29.5.0:
    resolution: {integrity: sha512-x7Wolra5V0tt3wRs3/ts3S6ciSQVypgGQlJpz2rsdQYoUKxMxPNaoHMGJN6qAuPJqS+2iQ1ZUn5kl7HCyls84g==}
    engines: {node: ^14.15.0 || ^16.10.0 || >=18.0.0}
    dependencies:
      '@babel/core': 7.22.5
      '@babel/generator': 7.22.5
      '@babel/plugin-syntax-jsx': 7.22.5(@babel/core@7.22.5)
      '@babel/plugin-syntax-typescript': 7.22.5(@babel/core@7.22.5)
      '@babel/traverse': 7.22.5
      '@babel/types': 7.22.5
      '@jest/expect-utils': 29.5.0
      '@jest/transform': 29.5.0
      '@jest/types': 29.5.0
      '@types/babel__traverse': 7.20.1
      '@types/prettier': 2.7.3
      babel-preset-current-node-syntax: 1.0.1(@babel/core@7.22.5)
      chalk: 4.1.2
      expect: 29.5.0
      graceful-fs: 4.2.11
      jest-diff: 29.5.0
      jest-get-type: 29.4.3
      jest-matcher-utils: 29.5.0
      jest-message-util: 29.5.0
      jest-util: 29.5.0
      natural-compare: 1.4.0
      pretty-format: 29.5.0
      semver: 7.5.4
    transitivePeerDependencies:
      - supports-color
    dev: true

  /jest-util@29.5.0:
    resolution: {integrity: sha512-RYMgG/MTadOr5t8KdhejfvUU82MxsCu5MF6KuDUHl+NuwzUt+Sm6jJWxTJVrDR1j5M/gJVCPKQEpWXY+yIQ6lQ==}
    engines: {node: ^14.15.0 || ^16.10.0 || >=18.0.0}
    dependencies:
      '@jest/types': 29.5.0
      '@types/node': 18.19.10
      chalk: 4.1.2
      ci-info: 3.8.0
      graceful-fs: 4.2.11
      picomatch: 2.3.1
    dev: true

  /jest-validate@29.5.0:
    resolution: {integrity: sha512-pC26etNIi+y3HV8A+tUGr/lph9B18GnzSRAkPaaZJIE1eFdiYm6/CewuiJQ8/RlfHd1u/8Ioi8/sJ+CmbA+zAQ==}
    engines: {node: ^14.15.0 || ^16.10.0 || >=18.0.0}
    dependencies:
      '@jest/types': 29.5.0
      camelcase: 6.3.0
      chalk: 4.1.2
      jest-get-type: 29.4.3
      leven: 3.1.0
      pretty-format: 29.5.0
    dev: true

  /jest-watcher@29.5.0:
    resolution: {integrity: sha512-KmTojKcapuqYrKDpRwfqcQ3zjMlwu27SYext9pt4GlF5FUgB+7XE1mcCnSm6a4uUpFyQIkb6ZhzZvHl+jiBCiA==}
    engines: {node: ^14.15.0 || ^16.10.0 || >=18.0.0}
    dependencies:
      '@jest/test-result': 29.5.0
      '@jest/types': 29.5.0
      '@types/node': 18.19.10
      ansi-escapes: 4.3.2
      chalk: 4.1.2
      emittery: 0.13.1
      jest-util: 29.5.0
      string-length: 4.0.2
    dev: true

  /jest-worker@29.5.0:
    resolution: {integrity: sha512-NcrQnevGoSp4b5kg+akIpthoAFHxPBcb5P6mYPY0fUNT+sSvmtu6jlkEle3anczUKIKEbMxFimk9oTP/tpIPgA==}
    engines: {node: ^14.15.0 || ^16.10.0 || >=18.0.0}
    dependencies:
      '@types/node': 18.19.10
      jest-util: 29.5.0
      merge-stream: 2.0.0
      supports-color: 8.1.1
    dev: true

  /jest@29.5.0(@types/node@18.16.16)(ts-node@10.9.1):
    resolution: {integrity: sha512-juMg3he2uru1QoXX078zTa7pO85QyB9xajZc6bU+d9yEGwrKX6+vGmJQ3UdVZsvTEUARIdObzH68QItim6OSSQ==}
    engines: {node: ^14.15.0 || ^16.10.0 || >=18.0.0}
    hasBin: true
    peerDependencies:
      node-notifier: ^8.0.1 || ^9.0.0 || ^10.0.0
    peerDependenciesMeta:
      node-notifier:
        optional: true
    dependencies:
      '@jest/core': 29.5.0(ts-node@10.9.1)
      '@jest/types': 29.5.0
      import-local: 3.1.0
      jest-cli: 29.5.0(@types/node@18.16.16)(ts-node@10.9.1)
    transitivePeerDependencies:
      - '@types/node'
      - supports-color
      - ts-node
    dev: true

  /joi@17.9.2:
    resolution: {integrity: sha512-Itk/r+V4Dx0V3c7RLFdRh12IOjySm2/WGPMubBT92cQvRfYZhPM2W0hZlctjj72iES8jsRCwp7S/cRmWBnJ4nw==}
    dependencies:
      '@hapi/hoek': 9.3.0
      '@hapi/topo': 5.1.0
      '@sideway/address': 4.1.4
      '@sideway/formula': 3.0.1
      '@sideway/pinpoint': 2.0.0
    dev: false

  /jose@4.15.2:
    resolution: {integrity: sha512-IY73F228OXRl9ar3jJagh7Vnuhj/GzBunPiZP13K0lOl7Am9SoWW3kEzq3MCllJMTtZqHTiDXQvoRd4U95aU6A==}
    dev: false

  /joycon@3.1.1:
    resolution: {integrity: sha512-34wB/Y7MW7bzjKRjUKTa46I2Z7eV62Rkhva+KkopW7Qvv/OSWBqvkSY7vusOPrNuZcUG3tApvdVgNB8POj3SPw==}
    engines: {node: '>=10'}
    dev: true

  /js-base64@3.7.5:
    resolution: {integrity: sha512-3MEt5DTINKqfScXKfJFrRbxkrnk2AxPWGBL/ycjz4dK8iqiSJ06UxD8jh8xuh6p10TX4t2+7FsBYVxxQbMg+qA==}
    dev: false

  /js-tokens@4.0.0:
    resolution: {integrity: sha512-RdJUflcE3cUzKiMqQgsCu06FPu9UdIJO0beYbPhHN4k6apgJtifcoCtT9bcxOpYBtpD2kCM6Sbzg4CausW/PKQ==}

  /js-yaml@3.14.1:
    resolution: {integrity: sha512-okMH7OXXJ7YrN9Ok3/SXrnu4iX9yOk+25nqX4imS2npuvTYDmo/QEZoqwZkYaIDk3jVvBOTOIEgEhaLOynBS9g==}
    hasBin: true
    dependencies:
      argparse: 1.0.10
      esprima: 4.0.1
    dev: true

  /js-yaml@4.1.0:
    resolution: {integrity: sha512-wpxZs9NoxZaJESJGIZTyDEaYpl0FKSA+FB9aJiyemKhMwkxQg63h4T1KJgUGHpTqPDNRcmmYLugrRjJlBtWvRA==}
    hasBin: true
    dependencies:
      argparse: 2.0.1

  /jsbn@0.1.1:
    resolution: {integrity: sha512-UVU9dibq2JcFWxQPA6KCqj5O42VOmAY3zQUfEKxU0KpTGXwNoCjkX1e13eHNvw/xPynt6pU0rZ1htjWTNTSXsg==}
    dev: false

  /jsdoc-type-pratt-parser@3.1.0:
    resolution: {integrity: sha512-MgtD0ZiCDk9B+eI73BextfRrVQl0oyzRG8B2BjORts6jbunj4ScKPcyXGTbB6eXL4y9TzxCm6hyeLq/2ASzNdw==}
    engines: {node: '>=12.0.0'}
    dev: false

  /jsesc@2.5.2:
    resolution: {integrity: sha512-OYu7XEzjkCQ3C5Ps3QIZsQfNpqoJyZZA99wd9aWd05NCtC5pWOkShK2mkL6HXQR6/Cy2lbNdPlZBpuQHXE63gA==}
    engines: {node: '>=4'}
    hasBin: true

  /json-bigint@1.0.0:
    resolution: {integrity: sha512-SiPv/8VpZuWbvLSMtTDU8hEfrZWg/mH/nV/b4o0CYbSxu1UIQPLdwKOCIyLQX+VIPO5vrLX3i8qtqFyhdPSUSQ==}
    dependencies:
      bignumber.js: 9.1.1

  /json-buffer@3.0.0:
    resolution: {integrity: sha512-CuUqjv0FUZIdXkHPI8MezCnFCdaTAacej1TZYulLoAg1h/PhwkdXFN4V/gzY4g+fMBCOV2xF+rp7t2XD2ns/NQ==}
    dev: false

  /json-parse-even-better-errors@2.3.1:
    resolution: {integrity: sha512-xyFwyhro/JEof6Ghe2iz2NcXoj2sloNsWr/XsERDK/oiPCfaNhl5ONfp+jQdAZRQQ0IJWNzH9zIZF7li91kh2w==}
    dev: true

  /json-refs@3.0.15:
    resolution: {integrity: sha512-0vOQd9eLNBL18EGl5yYaO44GhixmImes2wiYn9Z3sag3QnehWrYWlB9AFtMxCL2Bj3fyxgDYkxGFEU/chlYssw==}
    engines: {node: '>=0.8'}
    hasBin: true
    dependencies:
      commander: 4.1.1
      graphlib: 2.1.8
      js-yaml: 3.14.1
      lodash: 4.17.21
      native-promise-only: 0.8.1
      path-loader: 1.0.12
      slash: 3.0.0
      uri-js: 4.4.1
    transitivePeerDependencies:
      - supports-color
    dev: true

  /json-schema-to-typescript@11.0.2:
    resolution: {integrity: sha512-XRyeXBJeo/IH4eTP5D1ptX78vCvH86nMDt2k3AxO28C3uYWEDmy4mgPyMpb8bLJ/pJMElOGuQbnKR5Y6NSh3QQ==}
    engines: {node: '>=12.0.0'}
    hasBin: true
    dependencies:
      '@bcherny/json-schema-ref-parser': 9.0.9
      '@types/json-schema': 7.0.12
      '@types/lodash': 4.14.195
      '@types/prettier': 2.7.3
      cli-color: 2.0.3
      get-stdin: 8.0.0
      glob: 7.2.3
      glob-promise: 4.2.2(glob@7.2.3)
      is-glob: 4.0.3
      lodash: 4.17.21
      minimist: 1.2.8
      mkdirp: 1.0.4
      mz: 2.7.0
      prettier: 2.8.8
    dev: false

  /json-schema-to-typescript@13.1.2:
    resolution: {integrity: sha512-17G+mjx4nunvOpkPvcz7fdwUwYCEwyH8vR3Ym3rFiQ8uzAL3go+c1306Kk7iGRk8HuXBXqy+JJJmpYl0cvOllw==}
    engines: {node: '>=12.0.0'}
    hasBin: true
    dependencies:
      '@bcherny/json-schema-ref-parser': 10.0.5-fork
      '@types/json-schema': 7.0.15
      '@types/lodash': 4.14.195
      '@types/prettier': 2.7.3
      cli-color: 2.0.3
      get-stdin: 8.0.0
      glob: 7.2.3
      glob-promise: 4.2.2(glob@7.2.3)
      is-glob: 4.0.3
      lodash: 4.17.21
      minimist: 1.2.8
      mkdirp: 1.0.4
      mz: 2.7.0
      prettier: 2.8.8
    dev: true

  /json-schema-to-zod@1.1.1:
    resolution: {integrity: sha512-YhU/zVhEMUBQE5/tOWPEcajdjEIpWFHVitQz0A7knERlzldw705dhImXiwgWKvkivU4GkF6C1efREzAFDKXvmQ==}
    hasBin: true
    dependencies:
      '@types/json-schema': 7.0.15
      json-refs: 3.0.15
      prettier: 2.8.8
    transitivePeerDependencies:
      - supports-color
    dev: true

  /json-schema-traverse@0.4.1:
    resolution: {integrity: sha512-xbbCH5dCYU5T8LcEhhuh7HJ88HXuW3qsI3Y0zOZFKfZEHcpWiHU/Jxzk629Brsab/mMiHQti9wMP+845RPe3Vg==}
    dev: false

  /json-schema-traverse@1.0.0:
    resolution: {integrity: sha512-NM8/P9n3XjXhIZn1lLhkFaACTOURQXjWhV4BA/RnOv8xvgqtqpAX9IO4mRQxSx1Rlo4tqzeqb0sOlruaOy3dug==}
    dev: true

  /json-schema@0.4.0:
    resolution: {integrity: sha512-es94M3nTIfsEPisRafak+HDLfHXnKBhV3vU5eqPcS3flIWqcxJWgXHXiey3YrpaNsanY5ei1VoYEbOzijuq9BA==}
    dev: false

  /json-stable-stringify-without-jsonify@1.0.1:
    resolution: {integrity: sha512-Bdboy+l7tA3OGW6FjyFHWkP5LuByj1Tk33Ljyq0axyzdk9//JSi2u3fP1QSmd1KNwq6VOKYGlAu87CisVir6Pw==}
    dev: false

  /json-stringify-safe@5.0.1:
    resolution: {integrity: sha512-ZClg6AaYvamvYEE82d3Iyd3vSSIjQ+odgjaTzRuO3s7toCdFKczob2i0zCh7JE8kWn17yvAWhUVxvqGwUalsRA==}
    dev: false

  /json-to-ast@2.1.0:
    resolution: {integrity: sha512-W9Lq347r8tA1DfMvAGn9QNcgYm4Wm7Yc+k8e6vezpMnRT+NHbtlxgNBXRVjXe9YM6eTn6+p/MKOlV/aABJcSnQ==}
    engines: {node: '>= 4'}
    dependencies:
      code-error-fragment: 0.0.230
      grapheme-splitter: 1.0.4
    dev: true

  /json5@1.0.2:
    resolution: {integrity: sha512-g1MWMLBiz8FKi1e4w0UyVL3w+iJceWAFBAaBnnGKOpNa5f8TLktkbre1+s6oICydWAm+HRUGTmI+//xv2hvXYA==}
    hasBin: true
    dependencies:
      minimist: 1.2.8
    dev: false

  /json5@2.2.3:
    resolution: {integrity: sha512-XmOWe7eyHYH14cLdVPoyg+GOH3rYX++KpzrylJwSW98t3Nk+U8XOl8FWKOgwtzdb8lXGf6zYwDUzeHMWfxasyg==}
    engines: {node: '>=6'}
    hasBin: true

  /jsonc-parser@3.2.0:
    resolution: {integrity: sha512-gfFQZrcTc8CnKXp6Y4/CBT3fTc0OVuDofpre4aEeEpSBPV5X5v4+Vmx+8snU7RLPrNHPKSgLxGo9YuQzz20o+w==}

  /jsonfile@4.0.0:
    resolution: {integrity: sha512-m6F1R3z8jjlf2imQHS2Qez5sjKWQzbuuhuJ/FKYFRZvPE3PuHcSMVZzfsLhGVOkfd20obL5SWEBew5ShlquNxg==}
    optionalDependencies:
      graceful-fs: 4.2.11
    dev: false

  /jsonpointer@5.0.1:
    resolution: {integrity: sha512-p/nXbhSEcu3pZRdkW1OfJhpsVtW1gd4Wa1fnQc9YLiTfAjn0312eMKimbdIQzuZl9aa9xUGaRlP9T/CJE/ditQ==}
    engines: {node: '>=0.10.0'}
    dev: true

  /jsonwebtoken@8.5.1:
    resolution: {integrity: sha512-XjwVfRS6jTMsqYs0EsuJ4LGxXV14zQybNd4L2r0UvbVnSF9Af8x7p5MzbJ90Ioz/9TI41/hTCvznF/loiSzn8w==}
    engines: {node: '>=4', npm: '>=1.4.28'}
    dependencies:
      jws: 3.2.2
      lodash.includes: 4.3.0
      lodash.isboolean: 3.0.3
      lodash.isinteger: 4.0.4
      lodash.isnumber: 3.0.3
      lodash.isplainobject: 4.0.6
      lodash.isstring: 4.0.1
      lodash.once: 4.1.1
      ms: 2.1.3
      semver: 5.7.1
    dev: false

  /jsonwebtoken@9.0.0:
    resolution: {integrity: sha512-tuGfYXxkQGDPnLJ7SibiQgVgeDgfbPq2k2ICcbgqW8WxWLBAxKQM/ZCu/IT8SOSwmaYl4dpTFCW5xZv7YbbWUw==}
    engines: {node: '>=12', npm: '>=6'}
    dependencies:
      jws: 3.2.2
      lodash: 4.17.21
      ms: 2.1.3
      semver: 7.5.4
    dev: false

  /jsonwebtoken@9.0.2:
    resolution: {integrity: sha512-PRp66vJ865SSqOlgqS8hujT5U4AOgMfhrwYIuIhfKaoSCZcirrmASQr8CX7cUg+RMih+hgznrjp99o+W4pJLHQ==}
    engines: {node: '>=12', npm: '>=6'}
    dependencies:
      jws: 3.2.2
      lodash.includes: 4.3.0
      lodash.isboolean: 3.0.3
      lodash.isinteger: 4.0.4
      lodash.isnumber: 3.0.3
      lodash.isplainobject: 4.0.6
      lodash.isstring: 4.0.1
      lodash.once: 4.1.1
      ms: 2.1.3
      semver: 7.5.4
    dev: false

  /jsprim@1.4.2:
    resolution: {integrity: sha512-P2bSOMAc/ciLz6DzgjVlGJP9+BrJWu5UDGK70C2iweC5QBIeFf0ZXRvGjEj2uYgrY2MkAAhsSWHDWlFtEroZWw==}
    engines: {node: '>=0.6.0'}
    dependencies:
      assert-plus: 1.0.0
      extsprintf: 1.3.0
      json-schema: 0.4.0
      verror: 1.10.0
    dev: false

  /jwa@1.4.1:
    resolution: {integrity: sha512-qiLX/xhEEFKUAJ6FiBMbes3w9ATzyk5W7Hvzpa/SLYdxNtng+gcurvrI7TbACjIXlsJyr05/S1oUhZrc63evQA==}
    dependencies:
      buffer-equal-constant-time: 1.0.1
      ecdsa-sig-formatter: 1.0.11
      safe-buffer: 5.2.1
    dev: false

  /jwa@2.0.0:
    resolution: {integrity: sha512-jrZ2Qx916EA+fq9cEAeCROWPTfCwi1IVHqT2tapuqLEVVDKFDENFw1oL+MwrTvH6msKxsd1YTDVw6uKEcsrLEA==}
    dependencies:
      buffer-equal-constant-time: 1.0.1
      ecdsa-sig-formatter: 1.0.11
      safe-buffer: 5.2.1

  /jwks-rsa@3.1.0:
    resolution: {integrity: sha512-v7nqlfezb9YfHHzYII3ef2a2j1XnGeSE/bK3WfumaYCqONAIstJbrEGapz4kadScZzEt7zYCN7bucj8C0Mv/Rg==}
    engines: {node: '>=14'}
    dependencies:
      '@types/express': 4.17.17
      '@types/jsonwebtoken': 9.0.3
      debug: 4.3.4
      jose: 4.15.2
      limiter: 1.1.5
      lru-memoizer: 2.2.0
    transitivePeerDependencies:
      - supports-color
    dev: false

  /jws@3.2.2:
    resolution: {integrity: sha512-YHlZCB6lMTllWDtSPHz/ZXTsi8S00usEV6v1tjq8tOUZzw7DpSDWVXjXDre6ed1w/pd495ODpHZYSdkRTsa0HA==}
    dependencies:
      jwa: 1.4.1
      safe-buffer: 5.2.1
    dev: false

  /jws@4.0.0:
    resolution: {integrity: sha512-KDncfTmOZoOMTFG4mBlG0qUIOlc03fmzH+ru6RgYVZhPkyiy/92Owlt/8UEN+a4TXR1FQetfIpJE8ApdvdVxTg==}
    dependencies:
      jwa: 2.0.0
      safe-buffer: 5.2.1

  /keyv@3.1.0:
    resolution: {integrity: sha512-9ykJ/46SN/9KPM/sichzQ7OvXyGDYKGTaDlKMGCAlg2UK8KRy4jb0d8sFc+0Tt0YYnThq8X2RZgCg74RPxgcVA==}
    dependencies:
      json-buffer: 3.0.0
    dev: false

  /kleur@3.0.3:
    resolution: {integrity: sha512-eTIzlVOSUR+JxdDFepEYcBMtZ9Qqdef+rnzWdRZuMbOywu5tO2w2N7rqjoANZ5k9vywhL6Br1VRjUIgTQx4E8w==}
    engines: {node: '>=6'}

  /kuler@2.0.0:
    resolution: {integrity: sha512-Xq9nH7KlWZmXAtodXDDRE7vs6DU1gTU8zYDHDiWLSip45Egwq3plLHzPn27NgvzL2r1LMPC1vdqh98sQxtqj4A==}

  /latest-version@5.1.0:
    resolution: {integrity: sha512-weT+r0kTkRQdCdYCNtkMwWXQTMEswKrFBkm4ckQOMVhhqhIMI1UT2hMj+1iigIhgSZm5gTmrRXBNoGUgaTY1xA==}
    engines: {node: '>=8'}
    dependencies:
      package-json: 6.5.0
    dev: false

  /leven@3.1.0:
    resolution: {integrity: sha512-qsda+H8jTaUaN/x5vzW2rzc+8Rw4TAQ/4KjB46IwK5VH+IlVeeeje/EoZRpiXvIqjFgK84QffqPztGI3VBLG1A==}
    engines: {node: '>=6'}
    dev: true

  /levn@0.4.1:
    resolution: {integrity: sha512-+bT2uH4E5LGE7h/n3evcS/sQlJXCpIp6ym8OWJ5eV6+67Dsql/LaaT7qJBAt2rzfoa/5QBGBhxDix1dMt2kQKQ==}
    engines: {node: '>= 0.8.0'}
    dependencies:
      prelude-ls: 1.2.1
      type-check: 0.4.0
    dev: false

  /lilconfig@3.1.1:
    resolution: {integrity: sha512-O18pf7nyvHTckunPWCV1XUNXU1piu01y2b7ATJ0ppkUkk8ocqVWBrYjJBCwHDjD/ZWcfyrA0P4gKhzWGi5EINQ==}
    engines: {node: '>=14'}
    dev: true

  /limiter@1.1.5:
    resolution: {integrity: sha512-FWWMIEOxz3GwUI4Ts/IvgVy6LPvoMPgjMdQ185nN6psJyBJ4yOpzqm695/h5umdLJg2vW3GR5iG11MAkR2AzJA==}
    dev: false

  /lines-and-columns@1.2.4:
    resolution: {integrity: sha512-7ylylesZQ/PV29jhEDl3Ufjo6ZX7gCqJr5F7PKrqc93v7fzSymt1BpwEU8nAUXs8qzzvqhbjhK5QZg6Mt/HkBg==}
    dev: true

  /load-tsconfig@0.2.5:
    resolution: {integrity: sha512-IXO6OCs9yg8tMKzfPZ1YmheJbZCiEsnBdcB03l0OcfK9prKnJb96siuHCr5Fl37/yo9DnKU+TLpxzTUspw9shg==}
    engines: {node: ^12.20.0 || ^14.13.1 || >=16.0.0}
    dev: true

  /local-pkg@0.4.3:
    resolution: {integrity: sha512-SFppqq5p42fe2qcZQqqEOiVRXl+WCP1MdT6k7BDEW1j++sp5fIY+/fdRQitvKgB5BrBcmrs5m/L0v2FrU5MY1g==}
    engines: {node: '>=14'}

  /locate-path@5.0.0:
    resolution: {integrity: sha512-t7hw9pI+WvuwNJXwk5zVHpyhIqzg2qTlklJOf0mVxGSbe3Fp2VieZcduNYjaLDoy6p9uGpQEGWG87WpMKlNq8g==}
    engines: {node: '>=8'}
    dependencies:
      p-locate: 4.1.0
    dev: true

  /locate-path@6.0.0:
    resolution: {integrity: sha512-iPZK6eYjbxRu3uB4/WZ3EsEIMJFMqAoopl3R+zuq0UjcAm/MO6KCweDgPfP3elTztoKP3KtnVHxTn2NHBSDVUw==}
    engines: {node: '>=10'}
    dependencies:
      p-locate: 5.0.0
    dev: false

  /lodash.clonedeep@4.5.0:
    resolution: {integrity: sha512-H5ZhCF25riFd9uB5UCkVKo61m3S/xZk1x4wA6yp/L3RFP6Z/eHH1ymQcGLo7J3GMPfm0V/7m1tryHuGVxpqEBQ==}
    dev: false

  /lodash.includes@4.3.0:
    resolution: {integrity: sha512-W3Bx6mdkRTGtlJISOvVD/lbqjTlPPUDTMnlXZFnVwi9NKJ6tiAk6LVdlhZMm17VZisqhKcgzpO5Wz91PCt5b0w==}
    dev: false

  /lodash.isboolean@3.0.3:
    resolution: {integrity: sha512-Bz5mupy2SVbPHURB98VAcw+aHh4vRV5IPNhILUCsOzRmsTmSQ17jIuqopAentWoehktxGd9e/hbIXq980/1QJg==}
    dev: false

  /lodash.isinteger@4.0.4:
    resolution: {integrity: sha512-DBwtEWN2caHQ9/imiNeEA5ys1JoRtRfY3d7V9wkqtbycnAmTvRRmbHKDV4a0EYc678/dia0jrte4tjYwVBaZUA==}
    dev: false

  /lodash.isnumber@3.0.3:
    resolution: {integrity: sha512-QYqzpfwO3/CWf3XP+Z+tkQsfaLL/EnUlXWVkIk5FUPc4sBdTehEqZONuyRt2P67PXAk+NXmTBcc97zw9t1FQrw==}
    dev: false

  /lodash.isplainobject@4.0.6:
    resolution: {integrity: sha512-oSXzaWypCMHkPC3NvBEaPHf0KsA5mvPrOPgQWDsbg8n7orZ290M0BmC/jgRZ4vcJ6DTAhjrsSYgdsW/F+MFOBA==}
    dev: false

  /lodash.isstring@4.0.1:
    resolution: {integrity: sha512-0wJxfxH1wgO3GrbuP+dTTk7op+6L41QCXbGINEmD+ny/G/eCqGzxyCsh7159S+mgDDcoarnBw6PC1PS5+wUGgw==}
    dev: false

  /lodash.memoize@4.1.2:
    resolution: {integrity: sha512-t7j+NzmgnQzTAYXcsHYLgimltOV1MXHtlOWf6GjL9Kj8GK5FInw5JotxvbOs+IvV1/Dzo04/fCGfLVs7aXb4Ag==}
    dev: true

  /lodash.merge@4.6.2:
    resolution: {integrity: sha512-0KpjqXRVvrYyCsX1swR/XTK0va6VQkQM6MNo7PqW77ByjAhoARA8EfrP1N4+KlKj8YS0ZUCtRT/YUuhyYDujIQ==}
    dev: false

  /lodash.once@4.1.1:
    resolution: {integrity: sha512-Sb487aTOCr9drQVL8pIxOzVhafOjZN9UU54hiN8PU3uAiSV7lx1yYNpbNmex2PK6dSJoNTSJUUswT651yww3Mg==}
    dev: false

  /lodash.sortby@4.7.0:
    resolution: {integrity: sha512-HDWXG8isMntAyRF5vZ7xKuEvOhT4AhlRt/3czTSjvGUxjYCBVRQY48ViDHyfYz9VIoBkW4TMGQNapx+l3RUwdA==}
    dev: true

  /lodash@4.17.21:
    resolution: {integrity: sha512-v2kDEe57lecTulaDIuNTPy3Ry4gLGJ6Z1O3vE1krgXZNrsQ+LFTGHVxVjcXPs17LhbZVGedAJv8XZ1tvj5FvSg==}

  /logform@2.5.1:
    resolution: {integrity: sha512-9FyqAm9o9NKKfiAKfZoYo9bGXXuwMkxQiQttkT4YjjVtQVIQtK6LmVtlxmCaFswo6N4AfEkHqZTV0taDtPotNg==}
    dependencies:
      '@colors/colors': 1.5.0
      '@types/triple-beam': 1.3.2
      fecha: 4.2.3
      ms: 2.1.3
      safe-stable-stringify: 2.4.3
      triple-beam: 1.3.0

  /loose-envify@1.4.0:
    resolution: {integrity: sha512-lyuxPGr/Wfhrlem2CL/UcnUc1zcqKAImBDzukY7Y5F/yQiNdko6+fRLevlw1HgMySw7f611UIY408EtxRSoK3Q==}
    hasBin: true
    dependencies:
      js-tokens: 4.0.0
    dev: false

  /loupe@2.3.6:
    resolution: {integrity: sha512-RaPMZKiMy8/JruncMU5Bt6na1eftNoo++R4Y+N2FrxkDVTrGvcyzFTsaGif4QTeKESheMGegbhw6iUAq+5A8zA==}
    deprecated: Please upgrade to 2.3.7 which fixes GHSA-4q6p-r6v2-jvc5
    dependencies:
      get-func-name: 2.0.2

  /lower-case@2.0.2:
    resolution: {integrity: sha512-7fm3l3NAF9WfN6W3JOmf5drwpVqX78JtoGJ3A6W0a6ZnldM41w2fV5D490psKFTpMds8TJse/eHLFFsNHHjHgg==}
    dependencies:
      tslib: 2.6.2
    dev: false

  /lowercase-keys@1.0.1:
    resolution: {integrity: sha512-G2Lj61tXDnVFFOi8VZds+SoQjtQC3dgokKdDG2mTm1tx4m50NUHBOZSBwQQHyy0V12A0JTG4icfZQH+xPyh8VA==}
    engines: {node: '>=0.10.0'}
    dev: false

  /lowercase-keys@2.0.0:
    resolution: {integrity: sha512-tqNXrS78oMOE73NMxK4EMLQsQowWf8jKooH9g7xPavRT706R6bkQJ6DY2Te7QukaZsulxa30wQ7bk0pm4XiHmA==}
    engines: {node: '>=8'}
    dev: false

  /lru-cache@10.2.0:
    resolution: {integrity: sha512-2bIM8x+VAf6JT4bKAljS1qUWgMsqZRPGJS6FSahIMPVvctcNhyVp7AJu7quxOW9jwkryBReKZY5tY5JYv2n/7Q==}
    engines: {node: 14 || >=16.14}
    dev: true

  /lru-cache@4.0.2:
    resolution: {integrity: sha512-uQw9OqphAGiZhkuPlpFGmdTU2tEuhxTourM/19qGJrxBPHAr/f8BT1a0i/lOclESnGatdJG/UCkP9kZB/Lh1iw==}
    dependencies:
      pseudomap: 1.0.2
      yallist: 2.1.2
    dev: false

  /lru-cache@5.1.1:
    resolution: {integrity: sha512-KpNARQA3Iwv+jTA0utUVVbrh+Jlrr1Fv0e56GGzAFOXN7dk/FviaDW8LHmK52DlcH4WP2n6gI8vN1aesBFgo9w==}
    dependencies:
      yallist: 3.1.1

  /lru-cache@6.0.0:
    resolution: {integrity: sha512-Jo6dJ04CmSjuznwJSS3pUeWmd/H0ffTlkXXgwZi+eq1UCmqQwCh+eLsYOYCwY991i2Fah4h1BEMCx4qThGbsiA==}
    engines: {node: '>=10'}
    dependencies:
      yallist: 4.0.0

  /lru-cache@9.1.2:
    resolution: {integrity: sha512-ERJq3FOzJTxBbFjZ7iDs+NiK4VI9Wz+RdrrAB8dio1oV+YvdPzUEE4QNiT2VD51DkIbCYRUUzCRkssXCHqSnKQ==}
    engines: {node: 14 || >=16.14}

  /lru-memoizer@2.2.0:
    resolution: {integrity: sha512-QfOZ6jNkxCcM/BkIPnFsqDhtrazLRsghi9mBwFAzol5GCvj4EkFT899Za3+QwikCg5sRX8JstioBDwOxEyzaNw==}
    dependencies:
      lodash.clonedeep: 4.5.0
      lru-cache: 4.0.2
    dev: false

  /lru-queue@0.1.0:
    resolution: {integrity: sha512-BpdYkt9EvGl8OfWHDQPISVpcl5xZthb+XPsbELj5AQXxIC8IriDZIQYjBJPEm5rS420sjZ0TLEzRcq5KdBhYrQ==}
    dependencies:
      es5-ext: 0.10.62

  /lru_map@0.3.3:
    resolution: {integrity: sha512-Pn9cox5CsMYngeDbmChANltQl+5pi6XmTrraMSzhPmMBbmgcxmqWry0U3PGapCU1yB4/LqCcom7qhHZiF/jGfQ==}
    dev: false

  /magic-string@0.30.1:
    resolution: {integrity: sha512-mbVKXPmS0z0G4XqFDCTllmDQ6coZzn94aMlb0o/A4HEHJCKcanlDZwYJgwnkmgD3jyWhUgj9VsPrfd972yPffA==}
    engines: {node: '>=12'}
    dependencies:
      '@jridgewell/sourcemap-codec': 1.4.15

  /make-dir@1.3.0:
    resolution: {integrity: sha512-2w31R7SJtieJJnQtGc7RVL2StM2vGYVfqUOvUDxH6bC6aJTxPxTF0GnIgCyu7tjockiUWAYQRbxa7vKn34s5sQ==}
    engines: {node: '>=4'}
    dependencies:
      pify: 3.0.0
    dev: true

  /make-dir@2.1.0:
    resolution: {integrity: sha512-LS9X+dc8KLxXCb8dni79fLIIUA5VyZoyjSMCwTluaXA0o27cCK0bhXkpgw+sTXVpPy/lSO57ilRixqk0vDmtRA==}
    engines: {node: '>=6'}
    dependencies:
      pify: 4.0.1
      semver: 5.7.1
    dev: false

  /make-dir@3.1.0:
    resolution: {integrity: sha512-g3FeP20LNwhALb/6Cz6Dd4F2ngze0jz7tbzrD2wAV+o9FeNHe4rL+yK2md0J/fiSf1sa1ADhXqi5+oVwOM/eGw==}
    engines: {node: '>=8'}
    dependencies:
      semver: 6.3.0
    dev: true

  /make-error@1.3.6:
    resolution: {integrity: sha512-s8UhlNe7vPKomQhC1qFelMokr/Sc3AgNbso3n74mVPA5LTZwkB9NlXf4XPamLxJE8h0gh73rM94xvwRT2CVInw==}

  /makeerror@1.0.12:
    resolution: {integrity: sha512-JmqCvUhmt43madlpFzG4BQzG2Z3m6tvQDNKdClZnO3VbIudJYmxsT0FNJMeiB2+JTSlTQTSbU8QdesVmwJcmLg==}
    dependencies:
      tmpl: 1.0.5
    dev: true

  /map-obj@4.3.0:
    resolution: {integrity: sha512-hdN1wVrZbb29eBGiGjJbeP8JbKjq1urkHJ/LIP/NY48MZ1QVXUsQBV1G1zvYFHn1XE06cwjBsOI2K3Ulnj1YXQ==}
    engines: {node: '>=8'}
    dev: false

  /marked@13.0.2:
    resolution: {integrity: sha512-J6CPjP8pS5sgrRqxVRvkCIkZ6MFdRIjDkwUwgJ9nL2fbmM6qGQeB2C16hi8Cc9BOzj6xXzy0jyi0iPIfnMHYzA==}
    engines: {node: '>= 18'}
    hasBin: true
    dev: false

  /media-typer@0.3.0:
    resolution: {integrity: sha512-dq+qelQ9akHpcOl/gUVRTxVIOkAJ1wR3QAvb4RsVjS8oVoFjDGTc679wJYmUmknUF5HwMLOgb5O+a3KxfWapPQ==}
    engines: {node: '>= 0.6'}
    dev: false

  /memoizee@0.4.15:
    resolution: {integrity: sha512-UBWmJpLZd5STPm7PMUlOw/TSy972M+z8gcyQ5veOnSDRREz/0bmpyTfKt3/51DhEBqCZQn1udM/5flcSPYhkdQ==}
    dependencies:
      d: 1.0.1
      es5-ext: 0.10.62
      es6-weak-map: 2.0.3
      event-emitter: 0.3.5
      is-promise: 2.2.2
      lru-queue: 0.1.0
      next-tick: 1.1.0
      timers-ext: 0.1.7

  /merge-descriptors@1.0.1:
    resolution: {integrity: sha512-cCi6g3/Zr1iqQi6ySbseM1Xvooa98N0w31jzUYrXPX2xqObmFGHJ0tQ5u74H3mVh7wLouTseZyYIq39g8cNp1w==}
    dev: false

  /merge-stream@2.0.0:
    resolution: {integrity: sha512-abv/qOcuPfk3URPfDzmZU1LKmuw8kT+0nIHvKrKgFrwifol/doWcdA4ZqsWQ8ENrFKkd67Mfpo/LovbIUsbt3w==}
    dev: true

  /merge2@1.4.1:
    resolution: {integrity: sha512-8q7VEgMJW4J8tcfVPy8g09NcQwZdbwFEqhe/WZkoIzjn/3TGDwtOCYtXGxA3O8tPzpczCCDgv+P2P5y00ZJOOg==}
    engines: {node: '>= 8'}

  /messaging-api-common@1.0.4:
    resolution: {integrity: sha512-riYl+FnUtbUxxBfmUXBZSw4akK9hWAGGobulT81DK4Y5s/zeCKQcwa5uKHLG5HrR0RCtATIj7tQM8J29z61jRg==}
    engines: {node: '>=10'}
    dependencies:
      '@types/debug': 4.1.8
      '@types/lodash': 4.14.195
      '@types/url-join': 4.0.1
      axios: 0.21.4(debug@4.3.4)
      camel-case: 4.1.2
      debug: 4.3.4
      lodash: 4.17.21
      map-obj: 4.3.0
      pascal-case: 3.1.2
      snake-case: 3.0.4
      url-join: 4.0.1
    transitivePeerDependencies:
      - supports-color
    dev: false

  /messaging-api-messenger@1.1.0:
    resolution: {integrity: sha512-WfODwHvkkC/oJMrqr7ukm2yTf4DqWg8BvnwmGOU53fRMvuCQNGWYSKQPk8k/s0Evl56J32iDidooGIL9fAGOjQ==}
    engines: {node: '>=10'}
    dependencies:
      '@types/append-query': 2.0.1
      '@types/lodash': 4.14.195
      '@types/warning': 3.0.0
      append-query: 2.1.1
      axios: 0.21.4(debug@4.3.4)
      axios-error: 1.0.4
      form-data: 3.0.1
      lodash: 4.17.21
      messaging-api-common: 1.0.4
      ts-invariant: 0.4.4
      warning: 4.0.3
    transitivePeerDependencies:
      - debug
      - supports-color
    dev: false

  /methods@1.1.2:
    resolution: {integrity: sha512-iclAHeNqNm68zFtnZ0e+1L2yUIdvzNoauKU4WBA3VvH/vPFieF7qfRlwUZU+DA9P9bPXIS90ulxoUoCH23sV2w==}
    engines: {node: '>= 0.6'}

  /micromatch@4.0.5:
    resolution: {integrity: sha512-DMy+ERcEW2q8Z2Po+WNXuw3c5YaUSFjAO5GsJqfEl7UjvtIuFKO6ZrKvcItdy98dwFI2N1tg3zNIdKaQT+aNdA==}
    engines: {node: '>=8.6'}
    dependencies:
      braces: 3.0.2
      picomatch: 2.3.1

  /mime-db@1.52.0:
    resolution: {integrity: sha512-sPU4uV7dYlvtWJxwwxHD0PuihVNiE7TyAbQ5SWxDCB9mUYvOgroQOwYQQOKPJ8CIbE+1ETVlOoK1UC2nU3gYvg==}
    engines: {node: '>= 0.6'}

  /mime-types@2.1.35:
    resolution: {integrity: sha512-ZDY+bPm5zTTF+YpCrAU9nK0UgICYPT0QtT1NZWFv4s++TNkcgVaT0g6+4R2uI4MjQjzysHB1zxuWL50hzaeXiw==}
    engines: {node: '>= 0.6'}
    dependencies:
      mime-db: 1.52.0

  /mime@1.6.0:
    resolution: {integrity: sha512-x0Vn8spI+wuJ1O6S7gnbaQg8Pxh4NNHb7KSINmEWKiPE4RKOplvijn+NkmYmmRgP68mc70j2EbeTFRsrswaQeg==}
    engines: {node: '>=4'}
    hasBin: true
    dev: false

  /mime@2.6.0:
    resolution: {integrity: sha512-USPkMeET31rOMiarsBNIHZKLGgvKc/LrjofAnBlOttf5ajRvqiRA8QsenbcooctK6d6Ts6aqZXBA+XbkKthiQg==}
    engines: {node: '>=4.0.0'}
    hasBin: true

  /mimic-fn@2.1.0:
    resolution: {integrity: sha512-OqbOk5oEQeAZ8WXWydlu9HJjz9WVdEIvamMCcXmuqUYjTknH/sqsWvhQ3vgwKFRR1HpjvNBKQ37nbJgYzGqGcg==}
    engines: {node: '>=6'}
    dev: true

  /mimic-fn@4.0.0:
    resolution: {integrity: sha512-vqiC06CuhBTUdZH+RYl8sFrL096vA45Ok5ISO6sE/Mr1jRbGH4Csnhi8f3wKVl7x8mO4Au7Ir9D3Oyv1VYMFJw==}
    engines: {node: '>=12'}
    dev: true

  /mimic-response@1.0.1:
    resolution: {integrity: sha512-j5EctnkH7amfV/q5Hgmoal1g2QHFJRraOtmx0JpIqkxhBhI/lJSl1nMpQ45hVarwNETOoWEimndZ4QK0RHxuxQ==}
    engines: {node: '>=4'}
    dev: false

  /minimatch@3.1.2:
    resolution: {integrity: sha512-J7p63hRiAjw1NDEww1W7i37+ByIrOWO5XQQAzZ3VOcL0PNybwpfmV/N05zFAzwQ9USyEcX6t3UO+K5aqBQOIHw==}
    dependencies:
      brace-expansion: 1.1.11

  /minimatch@8.0.4:
    resolution: {integrity: sha512-W0Wvr9HyFXZRGIDgCicunpQ299OKXs9RgZfaukz4qAW/pJhcpUfupc9c+OObPOFueNy8VSrZgEmDtk6Kh4WzDA==}
    engines: {node: '>=16 || 14 >=14.17'}
    dependencies:
      brace-expansion: 2.0.1

  /minimatch@9.0.3:
    resolution: {integrity: sha512-RHiac9mvaRw0x3AYRgDC1CxAP7HTcNrrECeA8YYJeWnpo+2Q5CegtZjaotWTWxDG3UeGA1coE05iH1mPjT/2mg==}
    engines: {node: '>=16 || 14 >=14.17'}
    dependencies:
      brace-expansion: 2.0.1
    dev: true

  /minimist@1.2.8:
    resolution: {integrity: sha512-2yyAR8qBkN3YuheJanUpWC5U3bb5osDywNB8RzDVlDwDHbocAJveqqj1u8+SVD7jkWT4yvsHCpWqqWqAxb0zCA==}

  /minipass@4.2.8:
    resolution: {integrity: sha512-fNzuVyifolSLFL4NzpF+wEF4qrgqaaKX0haXPQEdQ7NKAN+WecoKMHV09YcuL/DHxrUsYQOK3MiuDf7Ip2OXfQ==}
    engines: {node: '>=8'}

  /minipass@6.0.2:
    resolution: {integrity: sha512-MzWSV5nYVT7mVyWCwn2o7JH13w2TBRmmSqSRCKzTw+lmft9X4z+3wjvs06Tzijo5z4W/kahUCDpRXTF+ZrmF/w==}
    engines: {node: '>=16 || 14 >=14.17'}

  /mkdirp@1.0.4:
    resolution: {integrity: sha512-vVqVZQyf3WLx2Shd0qJ9xuvqgAyKPLAiqITEtqW0oIUjzo3PePDd6fW9iFz30ef7Ysp/oiWqbhszeGWW2T6Gzw==}
    engines: {node: '>=10'}
    hasBin: true

  /mlly@1.4.0:
    resolution: {integrity: sha512-ua8PAThnTwpprIaU47EPeZ/bPUVp2QYBbWMphUQpVdBI3Lgqzm5KZQ45Agm3YJedHXaIHl6pBGabaLSUPPSptg==}
    dependencies:
      acorn: 8.10.0
      pathe: 1.1.1
      pkg-types: 1.0.3
      ufo: 1.1.2

  /moment@2.29.4:
    resolution: {integrity: sha512-5LC9SOxjSc2HF6vO2CyuTDNivEdoz2IvyJJGj6X8DJ0eFyfszE0QiEd+iXmBvUP3WHxSjFH/vIsA0EN00cgr8w==}
    dev: true

  /mri@1.2.0:
    resolution: {integrity: sha512-tzzskb3bG8LvYGFF/mDTpq3jpI6Q9wc3LEmBaghu+DdCssd1FakN7Bc0hVNmEyGq1bq3RgfkCb3cmQLpNPOroA==}
    engines: {node: '>=4'}
    dev: false

  /ms@2.0.0:
    resolution: {integrity: sha512-Tpp60P6IUJDTuOq/5Z8cdskzJujfwqfOTkrwIwj7IRISpnkJnT6SyJ4PCPnGMoFjC9ddhal5KVIYtAt97ix05A==}
    dev: false

  /ms@2.1.2:
    resolution: {integrity: sha512-sGkPx+VjMtmA6MX27oA4FBFELFCZZ4S4XqeGOXCv68tT+jb3vk/RyaKWP0PTKyWtmLSM0b+adUTEvbs1PEaH2w==}

  /ms@2.1.3:
    resolution: {integrity: sha512-6FlzubTLZG3J2a/NVCAleEhjzq5oxgHyaCU9yYXvcLsvoVaHJq/s5xXI6/XXP6tz7R9xAOtHnSO/tXtF3WRTlA==}

  /mz@2.7.0:
    resolution: {integrity: sha512-z81GNO7nnYMEhrGh9LeymoE4+Yr0Wn5McHIZMK5cfQCl+NDX08sCZgUc9/6MHni9IWuFLm1Z3HTCXu2z9fN62Q==}
    dependencies:
      any-promise: 1.3.0
      object-assign: 4.1.1
      thenify-all: 1.6.0

  /nanoid@3.3.6:
    resolution: {integrity: sha512-BGcqMMJuToF7i1rt+2PWSNVnWIkGCU78jBG3RxO/bZlnZPK2Cmi2QaffxGO/2RvWi9sL+FAiRiXMgsyxQ1DIDA==}
    engines: {node: ^10 || ^12 || ^13.7 || ^14 || >=15.0.1}
    hasBin: true

  /native-promise-only@0.8.1:
    resolution: {integrity: sha512-zkVhZUA3y8mbz652WrL5x0fB0ehrBkulWT3TomAQ9iDtyXZvzKeEA6GPxAItBYeNYl5yngKRX612qHOhvMkDeg==}
    dev: true

  /natural-compare-lite@1.4.0:
    resolution: {integrity: sha512-Tj+HTDSJJKaZnfiuw+iaF9skdPpTo2GtEly5JHnWV/hfv2Qj/9RKsGISQtLh2ox3l5EAGw487hnBee0sIJ6v2g==}
    dev: false

  /natural-compare@1.4.0:
    resolution: {integrity: sha512-OWND8ei3VtNC9h7V60qff3SVobHr996CTwgxubgyQYEpg290h9J0buyECNNJexkFm5sOajh5G116RYA1c8ZMSw==}

  /negotiator@0.6.3:
    resolution: {integrity: sha512-+EUsqGPLsM+j/zdChZjsnX51g4XrHFOIXwfnCVPGlQk/k5giakcKsuxCObBRu6DSm9opw/O6slWbJdghQM4bBg==}
    engines: {node: '>= 0.6'}
    dev: false

  /next-tick@1.1.0:
    resolution: {integrity: sha512-CXdUiJembsNjuToQvxayPZF9Vqht7hewsvy2sOWafLvi2awflj9mOC6bHIg50orX8IJvWKY9wYQ/zB2kogPslQ==}

  /no-case@3.0.4:
    resolution: {integrity: sha512-fgAN3jGAh+RoxUGZHTSOLJIqUc2wmoBwGR4tbpNAKmmovFoWq0OdRkb0VkldReO2a2iBT/OEulG9XSUc10r3zg==}
    dependencies:
      lower-case: 2.0.2
      tslib: 2.6.2
    dev: false

  /node-addon-api@3.2.1:
    resolution: {integrity: sha512-mmcei9JghVNDYydghQmeDX8KoAm0FAiYyIcUt/N4nhyAipB17pllZQDOJD2fotxABnt4Mdz+dKTO7eftLg4d0A==}
    dev: false

  /node-domexception@1.0.0:
    resolution: {integrity: sha512-/jKZoMpw0F8GRwl4/eLROPA3cfcXtLApP0QzLmUT/HuPCZWyB7IY9ZrMeKw2O/nFIqPQB3PVM9aYm0F312AXDQ==}
    engines: {node: '>=10.5.0'}
    dev: false

  /node-fetch@2.6.11:
    resolution: {integrity: sha512-4I6pdBY1EthSqDmJkiNk3JIT8cswwR9nfeW/cPdUagJYEQG7R95WRH74wpz7ma8Gh/9dI9FP+OU+0E4FvtA55w==}
    engines: {node: 4.x || >=6.0.0}
    peerDependencies:
      encoding: ^0.1.0
    peerDependenciesMeta:
      encoding:
        optional: true
    dependencies:
      whatwg-url: 5.0.0

  /node-fetch@2.7.0:
    resolution: {integrity: sha512-c4FRfUm/dbcWZ7U+1Wq0AwCyFL+3nt2bEw05wfxSz+DWpWsitgmSgYmy2dQdWyKC1694ELPqMs/YzUSNozLt8A==}
    engines: {node: 4.x || >=6.0.0}
    peerDependencies:
      encoding: ^0.1.0
    peerDependenciesMeta:
      encoding:
        optional: true
    dependencies:
      whatwg-url: 5.0.0

  /node-forge@1.3.1:
    resolution: {integrity: sha512-dPEtOeMvF9VMcYV/1Wb8CPoVAXtp6MKMlcbAt4ddqmGqUJ6fQZFXkNZNkNlfevtNkGtaSoXf/vNNNSvgrdXwtA==}
    engines: {node: '>= 6.13.0'}
    dev: false

  /node-getopt@0.3.2:
    resolution: {integrity: sha512-yqkmYrMbK1wPrfz7mgeYvA4tBperLg9FQ4S3Sau3nSAkpOA0x0zC8nQ1siBwozy1f4SE8vq2n1WKv99r+PCa1Q==}
    engines: {node: '>= 0.6.0'}
    dev: false

  /node-gyp-build@4.6.0:
    resolution: {integrity: sha512-NTZVKn9IylLwUzaKjkas1e4u2DLNcV4rdYagA4PWdPwW87Bi7z+BznyKSRwS/761tV/lzCGXplWsiaMjLqP2zQ==}
    hasBin: true
    dev: false

  /node-int64@0.4.0:
    resolution: {integrity: sha512-O5lz91xSOeoXP6DulyHfllpq+Eg00MWitZIbtPfoSEvqIHdl5gfcY6hYzDWnj0qD5tz52PI08u9qUvSVeUBeHw==}
    dev: true

  /node-releases@2.0.12:
    resolution: {integrity: sha512-QzsYKWhXTWx8h1kIvqfnC++o0pEmpRQA/aenALsL2F4pqNVr7YzcdMlDij5WBnwftRbJCNJL/O7zdKaxKPHqgQ==}

  /nodemailer@6.9.3:
    resolution: {integrity: sha512-fy9v3NgTzBngrMFkDsKEj0r02U7jm6XfC3b52eoNV+GCrGj+s8pt5OqhiJdWKuw51zCTdiNR/IUD1z33LIIGpg==}
    engines: {node: '>=6.0.0'}
    dev: false

  /nodemon@2.0.22:
    resolution: {integrity: sha512-B8YqaKMmyuCO7BowF1Z1/mkPqLk6cs/l63Ojtd6otKjMx47Dq1utxfRxcavH1I7VSaL8n5BUaoutadnsX3AAVQ==}
    engines: {node: '>=8.10.0'}
    hasBin: true
    dependencies:
      chokidar: 3.5.3
      debug: 3.2.7(supports-color@5.5.0)
      ignore-by-default: 1.0.1
      minimatch: 3.1.2
      pstree.remy: 1.1.8
      semver: 5.7.1
      simple-update-notifier: 1.1.0
      supports-color: 5.5.0
      touch: 3.1.0
      undefsafe: 2.0.5
    dev: true

  /nopt@1.0.10:
    resolution: {integrity: sha512-NWmpvLSqUrgrAC9HCuxEvb+PSloHpqVu+FqcO4eeF2h5qYRhA7ev6KvelyQAKtegUbC6RypJnlEOhd8vloNKYg==}
    hasBin: true
    dependencies:
      abbrev: 1.1.1
    dev: true

  /normalize-path@3.0.0:
    resolution: {integrity: sha512-6eZs5Ls3WtCisHWp9S2GUy8dqkpGi4BVSz3GaqiE6ezub0512ESztXUwUB6C6IKbQkY2Pnb/mD4WYojCRwcwLA==}
    engines: {node: '>=0.10.0'}

  /normalize-url@4.5.1:
    resolution: {integrity: sha512-9UZCFRHQdNrfTpGg8+1INIg93B6zE0aXMVFkw1WFwvO4SlZywU6aLg5Of0Ap/PgcbSw4LNxvMWXMeugwMCX0AA==}
    engines: {node: '>=8'}
    dev: false

  /npm-run-path@4.0.1:
    resolution: {integrity: sha512-S48WzZW777zhNIrn7gxOlISNAqi9ZC/uQFnRdbeIHhZhCA6UqpkOT8T1G7BvfdgP4Er8gF4sUbaS0i7QvIfCWw==}
    engines: {node: '>=8'}
    dependencies:
      path-key: 3.1.1
    dev: true

  /npm-run-path@5.3.0:
    resolution: {integrity: sha512-ppwTtiJZq0O/ai0z7yfudtBpWIoxM8yE6nHi1X47eFR2EWORqfbu6CnPlNsjeN683eT0qG6H/Pyf9fCcvjnnnQ==}
    engines: {node: ^12.20.0 || ^14.13.1 || >=16.0.0}
    dependencies:
      path-key: 4.0.0
    dev: true

  /nth-check@2.1.1:
    resolution: {integrity: sha512-lqjrjmaOoAnWfMmBPL+XNnynZh2+swxiX3WUE0s4yEHI6m+AwrK2UZOimIRl3X/4QctVqS8AiZjFqyOGrMXb/w==}
    dependencies:
      boolbase: 1.0.0
    dev: false

  /oauth-sign@0.9.0:
    resolution: {integrity: sha512-fexhUFFPTGV8ybAtSIGbV6gOkSv8UtRbDBnAyLQw4QPKkgNlsH2ByPGtMUqdWkos6YCRmAqViwgZrJc/mRDzZQ==}
    dev: false

  /object-assign@4.1.1:
    resolution: {integrity: sha512-rJgTQnkUnH1sFw8yT6VSU3zD3sWmu6sZhIseY8VX+GRu3P6F7Fu+JNDoXfklElbLJSnc3FUQHVe4cU5hj+BcUg==}
    engines: {node: '>=0.10.0'}

  /object-inspect@1.12.3:
    resolution: {integrity: sha512-geUvdk7c+eizMNUDkRpW1wJwgfOiOeHbxBR/hLXK1aT6zmVSO0jsQcs7fj6MGw89jC/cjGfLcNOrtMYtGqm81g==}

  /object-keys@1.1.1:
    resolution: {integrity: sha512-NuAESUOUMrlIXOfHKzD6bpPu3tYt3xvjNdRIQ+FeT0lNb4K8WR70CaDxhuNguS2XG+GjkyMwOzsN5ZktImfhLA==}
    engines: {node: '>= 0.4'}
    dev: false

  /object.assign@4.1.4:
    resolution: {integrity: sha512-1mxKf0e58bvyjSCtKYY4sRe9itRk3PJpquJOjeIkz885CczcI4IvJJDLPS72oowuSh+pBxUFROpX+TU++hxhZQ==}
    engines: {node: '>= 0.4'}
    dependencies:
      call-bind: 1.0.2
      define-properties: 1.2.0
      has-symbols: 1.0.3
      object-keys: 1.1.1
    dev: false

  /object.values@1.1.6:
    resolution: {integrity: sha512-FVVTkD1vENCsAcwNs9k6jea2uHC/X0+JcjG8YA60FN5CMaJmG95wT9jek/xX9nornqGRrBkKtzuAu2wuHpKqvw==}
    engines: {node: '>= 0.4'}
    dependencies:
      call-bind: 1.0.2
      define-properties: 1.2.0
      es-abstract: 1.21.2
    dev: false

  /octokit@2.0.19:
    resolution: {integrity: sha512-hSloK4MK78QGbAuBrtIir0bsxMoRVZE5CkwKSbSRH9lqv2hx9EwhCxtPqEF+BtHqLXkXdfUaGkJMyMBotYno+A==}
    engines: {node: '>= 14'}
    dependencies:
      '@octokit/app': 13.1.5
      '@octokit/core': 4.2.1
      '@octokit/oauth-app': 4.2.2
      '@octokit/plugin-paginate-rest': 6.1.2(@octokit/core@4.2.1)
      '@octokit/plugin-rest-endpoint-methods': 7.1.3(@octokit/core@4.2.1)
      '@octokit/plugin-retry': 4.1.6(@octokit/core@4.2.1)
      '@octokit/plugin-throttling': 5.2.3(@octokit/core@4.2.1)
      '@octokit/types': 9.2.3
    transitivePeerDependencies:
      - encoding
    dev: false

  /on-finished@2.4.1:
    resolution: {integrity: sha512-oVlzkg3ENAhCk2zdv7IJwd/QUD4z2RxRwpkcGY8psCVcCYZNq4wYnVWALHM+brtuJjePWiYF/ClmuDr8Ch5+kg==}
    engines: {node: '>= 0.8'}
    dependencies:
      ee-first: 1.1.1
    dev: false

  /once@1.4.0:
    resolution: {integrity: sha512-lNaJgI+2Q5URQBkccEKHTQOPaXdUxnZZElQTZY0MFUAuaEqe1E+Nyvgdz/aIyNi6Z9MzO5dv1H8n58/GELp3+w==}
    dependencies:
      wrappy: 1.0.2

  /one-time@1.0.0:
    resolution: {integrity: sha512-5DXOiRKwuSEcQ/l0kGCF6Q3jcADFv5tSmRaJck/OqkVFcOzutB134KRSfF0xDrL39MNnqxbHBbUUcjZIhTgb2g==}
    dependencies:
      fn.name: 1.1.0

  /onetime@5.1.2:
    resolution: {integrity: sha512-kbpaSSGJTWdAY5KPVeMOKXSrPtr8C8C7wodJbcsd51jRnmD+GZu8Y0VoU6Dm5Z4vWr0Ig/1NKuWRKf7j5aaYSg==}
    engines: {node: '>=6'}
    dependencies:
      mimic-fn: 2.1.0
    dev: true

  /onetime@6.0.0:
    resolution: {integrity: sha512-1FlR+gjXK7X+AsAHso35MnyN5KqGwJRi/31ft6x0M194ht7S+rWAvd7PHss9xSKMzE0asv1pyIHaJYq+BbacAQ==}
    engines: {node: '>=12'}
    dependencies:
      mimic-fn: 4.0.0
    dev: true

  /open@8.4.2:
    resolution: {integrity: sha512-7x81NCL719oNbsq/3mh+hVrAWmFuEYUqrq/Iw3kUzH8ReypT9QQ0BLoJS7/G9k6N81XjW4qHWtjWwe/9eLy1EQ==}
    engines: {node: '>=12'}
    dependencies:
      define-lazy-prop: 2.0.0
      is-docker: 2.2.1
      is-wsl: 2.2.0
    dev: false

  /openai@4.53.0:
    resolution: {integrity: sha512-XoMaJsSLuedW5eoMEMmZbdNoXgML3ujcU5KfwRnC6rnbmZkHE2Q4J/SArwhqCxQRqJwHnQUj1LpiROmKPExZJA==}
    hasBin: true
    dependencies:
      '@types/node': 18.19.10
      '@types/node-fetch': 2.6.4
      abort-controller: 3.0.0
      agentkeepalive: 4.5.0
      form-data-encoder: 1.7.2
      formdata-node: 4.4.1
      node-fetch: 2.7.0
      web-streams-polyfill: 3.3.3
    transitivePeerDependencies:
      - encoding
    dev: false

  /openapi-types@12.1.3:
    resolution: {integrity: sha512-N4YtSYJqghVu4iek2ZUvcN/0aqH1kRDuNqzcycDxhOUpg7GdvLa2F3DgS6yBNhInhv2r/6I0Flkn7CqL8+nIcw==}
    dev: true

  /openapi-typescript@6.7.6:
    resolution: {integrity: sha512-c/hfooPx+RBIOPM09GSxABOZhYPblDoyaGhqBkD/59vtpN21jEuWKDlM0KYTvqJVlSYjKs0tBcIdeXKChlSPtw==}
    hasBin: true
    dependencies:
      ansi-colors: 4.1.3
      fast-glob: 3.3.2
      js-yaml: 4.1.0
      supports-color: 9.4.0
      undici: 5.28.4
      yargs-parser: 21.1.1
    dev: true

  /openapi3-ts@2.0.2:
    resolution: {integrity: sha512-TxhYBMoqx9frXyOgnRHufjQfPXomTIHYKhSKJ6jHfj13kS8OEIhvmE8CTuQyKtjjWttAjX5DPxM1vmalEpo8Qw==}
    dependencies:
      yaml: 1.10.2
    dev: true

  /optionator@0.9.1:
    resolution: {integrity: sha512-74RlY5FCnhq4jRxVUPKDaRwrVNXMqsGsiW6AJw4XK8hmtm10wC0ypZBLw5IIp85NZMr91+qd1RvvENwg7jjRFw==}
    engines: {node: '>= 0.8.0'}
    dependencies:
      deep-is: 0.1.4
      fast-levenshtein: 2.0.6
      levn: 0.4.1
      prelude-ls: 1.2.1
      type-check: 0.4.0
      word-wrap: 1.2.3
    dev: false

  /p-cancelable@1.1.0:
    resolution: {integrity: sha512-s73XxOZ4zpt1edZYZzvhqFa6uvQc1vwUa0K0BdtIZgQMAJj9IbebH+JkgKZc9h+B05PKHLOTl4ajG1BmNrVZlw==}
    engines: {node: '>=6'}
    dev: false

  /p-finally@1.0.0:
    resolution: {integrity: sha512-LICb2p9CB7FS+0eR1oqWnHhp0FljGLZCWBE9aix0Uye9W8LTQPwMTYVGWQWIw9RdQiDg4+epXQODwIYJtSJaow==}
    engines: {node: '>=4'}
    dev: false

  /p-limit@2.3.0:
    resolution: {integrity: sha512-//88mFWSJx8lxCzwdAABTJL2MyWB12+eIY7MDL2SqLmAkeKU9qxRvWuSyTjm3FUmpBEMuFfckAIqEaVGUDxb6w==}
    engines: {node: '>=6'}
    dependencies:
      p-try: 2.2.0
    dev: true

  /p-limit@3.1.0:
    resolution: {integrity: sha512-TYOanM3wGwNGsZN2cVTYPArw454xnXj5qmWF1bEoAc4+cU/ol7GVh7odevjp1FNHduHc3KZMcFduxU5Xc6uJRQ==}
    engines: {node: '>=10'}
    dependencies:
      yocto-queue: 0.1.0

  /p-limit@4.0.0:
    resolution: {integrity: sha512-5b0R4txpzjPWVw/cXXUResoD4hb6U/x9BH08L7nw+GN1sezDzPdxeRvpc9c433fZhBan/wusjbCsqwqm4EIBIQ==}
    engines: {node: ^12.20.0 || ^14.13.1 || >=16.0.0}
    dependencies:
      yocto-queue: 1.0.0

  /p-locate@4.1.0:
    resolution: {integrity: sha512-R79ZZ/0wAxKGu3oYMlz8jy/kbhsNrS7SKZ7PxEHBgJ5+F2mtFW2fK2cOtBh1cHYkQsbzFV7I+EoRKe6Yt0oK7A==}
    engines: {node: '>=8'}
    dependencies:
      p-limit: 2.3.0
    dev: true

  /p-locate@5.0.0:
    resolution: {integrity: sha512-LaNjtRWUBY++zB5nE/NwcaoMylSPk+S+ZHNB1TzdbMJMny6dynpAGt7X/tl/QYq3TIeE6nxHppbo2LGymrG5Pw==}
    engines: {node: '>=10'}
    dependencies:
      p-limit: 3.1.0
    dev: false

  /p-queue@2.4.2:
    resolution: {integrity: sha512-n8/y+yDJwBjoLQe1GSJbbaYQLTI7QHNZI2+rpmCDbe++WLf9HC3gf6iqj5yfPAV71W4UF3ql5W1+UBPXoXTxng==}
    engines: {node: '>=4'}
    dev: false

  /p-queue@6.6.2:
    resolution: {integrity: sha512-RwFpb72c/BhQLEXIZ5K2e+AhgNVmIejGlTgiB9MzZ0e93GRvqZ7uSi0dvRF7/XIXDeNkra2fNHBxTyPDGySpjQ==}
    engines: {node: '>=8'}
    dependencies:
      eventemitter3: 4.0.7
      p-timeout: 3.2.0
    dev: false

  /p-retry@4.6.2:
    resolution: {integrity: sha512-312Id396EbJdvRONlngUx0NydfrIQ5lsYu0znKVUzVvArzEIt08V1qhtyESbGVd1FGX7UKtiFp5uwKZdM8wIuQ==}
    engines: {node: '>=8'}
    dependencies:
      '@types/retry': 0.12.0
      retry: 0.13.1
    dev: false

  /p-timeout@3.2.0:
    resolution: {integrity: sha512-rhIwUycgwwKcP9yTOOFK/AKsAopjjCakVqLHePO3CC6Mir1Z99xT+R63jZxAT5lFZLa2inS5h+ZS2GvR99/FBg==}
    engines: {node: '>=8'}
    dependencies:
      p-finally: 1.0.0
    dev: false

  /p-timeout@4.1.0:
    resolution: {integrity: sha512-+/wmHtzJuWii1sXn3HCuH/FTwGhrp4tmJTxSKJbfS+vkipci6osxXM5mY0jUiRzWKMTgUT8l7HFbeSwZAynqHw==}
    engines: {node: '>=10'}
    dev: false

  /p-try@2.2.0:
    resolution: {integrity: sha512-R4nPAVTAU0B9D35/Gk3uJf/7XYbQcyohSKdvAxIRSNghFl4e71hVoGnBNQz9cWaXxO2I10KTC+3jMdvvoKw6dQ==}
    engines: {node: '>=6'}
    dev: true

  /package-json@6.5.0:
    resolution: {integrity: sha512-k3bdm2n25tkyxcjSKzB5x8kfVxlMdgsbPr0GkZcwHsLpba6cBjqCt1KlcChKEvxHIcTB1FVMuwoijZ26xex5MQ==}
    engines: {node: '>=8'}
    dependencies:
      got: 9.6.0
      registry-auth-token: 4.2.2
      registry-url: 5.1.0
      semver: 6.3.0
    dev: false

  /parent-module@1.0.1:
    resolution: {integrity: sha512-GQ2EWRpQV8/o+Aw8YqtfZZPfNRWZYkbidE9k5rpl/hC3vtHHBfGm2Ifi6qWV+coDGkrUKZAxE3Lot5kcsRlh+g==}
    engines: {node: '>=6'}
    dependencies:
      callsites: 3.1.0
    dev: false

  /parse-json@5.2.0:
    resolution: {integrity: sha512-ayCKvm/phCGxOkYRSCM82iDwct8/EonSEgCSxWxD7ve6jHggsFl4fZVQBPRNgQoKiuV/odhFrGzQXZwbifC8Rg==}
    engines: {node: '>=8'}
    dependencies:
      '@babel/code-frame': 7.22.5
      error-ex: 1.3.2
      json-parse-even-better-errors: 2.3.1
      lines-and-columns: 1.2.4
    dev: true

  /parse5-htmlparser2-tree-adapter@7.0.0:
    resolution: {integrity: sha512-B77tOZrqqfUfnVcOrUvfdLbz4pu4RopLD/4vmu3HUPswwTA8OH0EMW9BlWR2B0RCoiZRAHEUu7IxeP1Pd1UU+g==}
    dependencies:
      domhandler: 5.0.3
      parse5: 7.1.2
    dev: false

  /parse5@7.1.2:
    resolution: {integrity: sha512-Czj1WaSVpaoj0wbhMzLmWD69anp2WH7FXMB9n1Sy8/ZFF9jolSQVMu1Ij5WIyGmcBmhk7EOndpO4mIpihVqAXw==}
    dependencies:
      entities: 4.5.0
    dev: false

  /parseurl@1.3.3:
    resolution: {integrity: sha512-CiyeOxFT/JZyN5m0z9PfXw4SCBJ6Sygz1Dpl0wqjlhDEGGBP1GnsUVEL0p63hoG1fcj3fHynXi9NYO4nWOL+qQ==}
    engines: {node: '>= 0.8'}
    dev: false

  /pascal-case@3.1.2:
    resolution: {integrity: sha512-uWlGT3YSnK9x3BQJaOdcZwrnV6hPpd8jFH1/ucpiLRPh/2zCVJKS19E4GvYHvaCcACn3foXZ0cLB9Wrx1KGe5g==}
    dependencies:
      no-case: 3.0.4
      tslib: 2.6.2
    dev: false

  /path-exists@4.0.0:
    resolution: {integrity: sha512-ak9Qy5Q7jYb2Wwcey5Fpvg2KoAc/ZIhLSLOSBmRmygPsGwkVVt0fZa0qrtMz+m6tJTAHfZQ8FnmB4MG4LWy7/w==}
    engines: {node: '>=8'}

  /path-is-absolute@1.0.1:
    resolution: {integrity: sha512-AVbw3UJ2e9bq64vSaS9Am0fje1Pa8pbGqTTsmXfaIiMpnr5DlDhfJOuLj9Sf95ZPVDAUerDfEk88MPmPe7UCQg==}
    engines: {node: '>=0.10.0'}

  /path-key@3.1.1:
    resolution: {integrity: sha512-ojmeN0qd+y0jszEtoY48r0Peq5dwMEkIlCOu6Q5f41lfkswXuKtYrhgoTpLnyIcHm24Uhqx+5Tqm2InSwLhE6Q==}
    engines: {node: '>=8'}

  /path-key@4.0.0:
    resolution: {integrity: sha512-haREypq7xkM7ErfgIyA0z+Bj4AGKlMSdlQE2jvJo6huWD1EdkKYV+G/T4nq0YEF2vgTT8kqMFKo1uHn950r4SQ==}
    engines: {node: '>=12'}
    dev: true

  /path-loader@1.0.12:
    resolution: {integrity: sha512-n7oDG8B+k/p818uweWrOixY9/Dsr89o2TkCm6tOTex3fpdo2+BFDgR+KpB37mGKBRsBAlR8CIJMFN0OEy/7hIQ==}
    dependencies:
      native-promise-only: 0.8.1
      superagent: 7.1.6
    transitivePeerDependencies:
      - supports-color
    dev: true

  /path-parse@1.0.7:
    resolution: {integrity: sha512-LDJzPVEEEPR+y48z93A0Ed0yXb8pAByGWo/k5YYdYgpY2/2EsOsksJrq7lOHxryrVOn1ejG6oAp8ahvOIQD8sw==}

  /path-scurry@1.10.2:
    resolution: {integrity: sha512-7xTavNy5RQXnsjANvVvMkEjvloOinkAjv/Z6Ildz9v2RinZ4SBKTWFOVRbaF8p0vpHnyjV/UwNDdKuUv6M5qcA==}
    engines: {node: '>=16 || 14 >=14.17'}
    dependencies:
      lru-cache: 10.2.0
      minipass: 6.0.2
    dev: true

  /path-scurry@1.9.2:
    resolution: {integrity: sha512-qSDLy2aGFPm8i4rsbHd4MNyTcrzHFsLQykrtbuGRknZZCBBVXSv2tSCDN2Cg6Rt/GFRw8GoW9y9Ecw5rIPG1sg==}
    engines: {node: '>=16 || 14 >=14.17'}
    dependencies:
      lru-cache: 9.1.2
      minipass: 6.0.2

  /path-to-regexp@0.1.7:
    resolution: {integrity: sha512-5DFkuoqlv1uYQKxy8omFBeJPQcdoE07Kv2sferDCrAq1ohOU+MSDswDIbnx3YAM60qIOnYa53wBhXW0EbMonrQ==}
    dev: false

  /path-to-regexp@6.2.1:
    resolution: {integrity: sha512-JLyh7xT1kizaEvcaXOQwOc2/Yhw6KZOvPf1S8401UyLk86CU79LN3vl7ztXGm/pZ+YjoyAJ4rxmHwbkBXJX+yw==}
    dev: false

  /path-type@4.0.0:
    resolution: {integrity: sha512-gDKb8aZMDeD/tZWs9P6+q0J9Mwkdl6xMV8TjnGP3qJVJ06bdMgkbBlLU8IdfOsIsFz2BW1rNVT3XuNEl8zPAvw==}
    engines: {node: '>=8'}

  /pathe@1.1.1:
    resolution: {integrity: sha512-d+RQGp0MAYTIaDBIMmOfMwz3E+LOZnxx1HZd5R18mmCZY0QBlK0LDZfPc8FW8Ed2DlvsuE6PRjroDY+wg4+j/Q==}

  /pathval@1.1.1:
    resolution: {integrity: sha512-Dp6zGqpTdETdR63lehJYPeIOqpiNBNtc7BpWSLrOje7UaIsE5aY92r/AunQA7rsXvet3lrJ3JnZX29UPTKXyKQ==}

  /peek-readable@4.1.0:
    resolution: {integrity: sha512-ZI3LnwUv5nOGbQzD9c2iDG6toheuXSZP5esSHBjopsXH4dg19soufvpUGA3uohi5anFtGb2lhAVdHzH6R/Evvg==}
    engines: {node: '>=8'}
    dev: false

  /pend@1.2.0:
    resolution: {integrity: sha512-F3asv42UuXchdzt+xXqfW1OGlVBe+mxa2mqI0pg5yAHZPvFmY3Y6drSf/GQ1A86WgWEN9Kzh/WrgKa6iGcHXLg==}
    dev: true

  /performance-now@2.1.0:
    resolution: {integrity: sha512-7EAHlyLHI56VEIdK57uwHdHKIaAGbnXPiw0yWbarQZOKaKpvUIgW0jWRVLiatnM+XXlSwsanIBH/hzGMJulMow==}
    dev: false

  /picocolors@1.0.0:
    resolution: {integrity: sha512-1fygroTLlHu66zi26VoTDv8yRgm0Fccecssto+MhsZ0D/DGW2sm8E8AjW7NU5VVTRt5GxbeZ5qBuJr+HyLYkjQ==}

  /picomatch@2.3.1:
    resolution: {integrity: sha512-JU3teHTNjmE2VCGFzuY8EXzCDVwEqB2a8fsIvwaStHhAWJEeVd1o1QD80CU6+ZdEXXSLbSsuLwJjkCBWqRQUVA==}
    engines: {node: '>=8.6'}

  /pify@2.3.0:
    resolution: {integrity: sha512-udgsAY+fTnvv7kI7aaxbqwWNb0AHiB0qBO89PZKPkoTmGOgdbrHDKD+0B2X4uTfJ/FT1R09r9gTsjUjNJotuog==}
    engines: {node: '>=0.10.0'}
    dev: true

  /pify@3.0.0:
    resolution: {integrity: sha512-C3FsVNH1udSEX48gGX1xfvwTWfsYWj5U+8/uK15BGzIGrKoUpghX8hWZwa/OFnakBiiVNmBvemTJR5mcy7iPcg==}
    engines: {node: '>=4'}
    dev: true

  /pify@4.0.1:
    resolution: {integrity: sha512-uB80kBFb/tfd68bVleG9T5GGsGPjJrLAUpR5PZIrhBnIaRTQRjqdJSsIKkOP6OAIFbj7GOrcudc5pNjZ+geV2g==}
    engines: {node: '>=6'}
    dev: false

  /pinkie-promise@2.0.1:
    resolution: {integrity: sha512-0Gni6D4UcLTbv9c57DfxDGdr41XfgUjqWZu492f0cIGr16zDU06BWP/RAEvOuo7CQ0CNjHaLlM59YJJFm3NWlw==}
    engines: {node: '>=0.10.0'}
    dependencies:
      pinkie: 2.0.4
    dev: true

  /pinkie@2.0.4:
    resolution: {integrity: sha512-MnUuEycAemtSaeFSjXKW/aroV7akBbY+Sv+RkyqFjgAe73F+MR0TBWKBRDkmfWq/HiFmdavfZ1G7h4SPZXaCSg==}
    engines: {node: '>=0.10.0'}
    dev: true

  /pirates@4.0.5:
    resolution: {integrity: sha512-8V9+HQPupnaXMA23c5hvl69zXvTwTzyAYasnkb0Tts4XvO4CliqONMOnvlq26rkhLC3nWDFBJf73LU1e1VZLaQ==}
    engines: {node: '>= 6'}
    dev: true

  /pkg-dir@4.2.0:
    resolution: {integrity: sha512-HRDzbaKjC+AOWVXxAU/x54COGeIv9eb+6CkDSQoNTt4XyWoIJvuPsXizxu/Fr23EiekbtZwmh1IcIG/l/a10GQ==}
    engines: {node: '>=8'}
    dependencies:
      find-up: 4.1.0
    dev: true

  /pkg-types@1.0.3:
    resolution: {integrity: sha512-nN7pYi0AQqJnoLPC9eHFQ8AcyaixBUOwvqc5TDnIKCMEE6I0y8P7OKA7fPexsXGCGxQDl/cmrLAp26LhcwxZ4A==}
    dependencies:
      jsonc-parser: 3.2.0
      mlly: 1.4.0
      pathe: 1.1.1

  /please-upgrade-node@3.2.0:
    resolution: {integrity: sha512-gQR3WpIgNIKwBMVLkpMUeR3e1/E1y42bqDQZfql+kDeXd8COYfM8PQA4X6y7a8u9Ua9FHmsrrmirW2vHs45hWg==}
    dependencies:
      semver-compare: 1.0.0
    dev: false

  /pop-iterate@1.0.1:
    resolution: {integrity: sha512-HRCx4+KJE30JhX84wBN4+vja9bNfysxg1y28l0DuJmkoaICiv2ZSilKddbS48pq50P8d2erAhqDLbp47yv3MbQ==}
    dev: false

  /postcss-load-config@4.0.2(ts-node@10.9.1):
    resolution: {integrity: sha512-bSVhyJGL00wMVoPUzAVAnbEoWyqRxkjv64tUl427SKnPrENtq6hJwUojroMz2VB+Q1edmi4IfrAPpami5VVgMQ==}
    engines: {node: '>= 14'}
    peerDependencies:
      postcss: '>=8.0.9'
      ts-node: '>=9.0.0'
    peerDependenciesMeta:
      postcss:
        optional: true
      ts-node:
        optional: true
    dependencies:
      lilconfig: 3.1.1
      ts-node: 10.9.1(@types/node@18.16.16)(typescript@4.9.5)
      yaml: 2.4.1
    dev: true

  /postcss-load-config@4.0.2(ts-node@10.9.2):
    resolution: {integrity: sha512-bSVhyJGL00wMVoPUzAVAnbEoWyqRxkjv64tUl427SKnPrENtq6hJwUojroMz2VB+Q1edmi4IfrAPpami5VVgMQ==}
    engines: {node: '>= 14'}
    peerDependencies:
      postcss: '>=8.0.9'
      ts-node: '>=9.0.0'
    peerDependenciesMeta:
      postcss:
        optional: true
      ts-node:
        optional: true
    dependencies:
      lilconfig: 3.1.1
      ts-node: 10.9.2(@types/node@18.19.10)(typescript@4.9.5)
      yaml: 2.4.1
    dev: true

  /postcss@8.4.26:
    resolution: {integrity: sha512-jrXHFF8iTloAenySjM/ob3gSj7pCu0Ji49hnjqzsgSRa50hkWCKD0HQ+gMNJkW38jBI68MpAAg7ZWwHwX8NMMw==}
    engines: {node: ^10 || ^12 || >=14}
    dependencies:
      nanoid: 3.3.6
      picocolors: 1.0.0
      source-map-js: 1.0.2

  /preact-render-to-string@6.5.7(preact@10.23.1):
    resolution: {integrity: sha512-nACZDdv/ZZciuldVYMcfGqr61DKJeaAfPx96hn6OXoBGhgtU2yGQkA0EpTzWH4SvnwF0syLsL4WK7AIp3Ruc1g==}
    peerDependencies:
      preact: '>=10'
    dependencies:
      preact: 10.23.1
    dev: false

  /preact@10.23.1:
    resolution: {integrity: sha512-O5UdRsNh4vdZaTieWe3XOgSpdMAmkIYBCT3VhQDlKrzyCm8lUYsk0fmVEvoQQifoOjFRTaHZO69ylrzTW2BH+A==}
    dev: false

  /prelude-ls@1.2.1:
    resolution: {integrity: sha512-vkcDPrRZo1QZLbn5RLGPpg/WmIQ65qoWWhcGKf/b5eplkkarX0m9z8ppCat4mlOqUsWpyNuYgO3VRyrYHSzX5g==}
    engines: {node: '>= 0.8.0'}
    dev: false

  /prepend-http@2.0.0:
    resolution: {integrity: sha512-ravE6m9Atw9Z/jjttRUZ+clIXogdghyZAuWJ3qEzjT+jI/dL1ifAqhZeC5VHzQp1MSt1+jxKkFNemj/iO7tVUA==}
    engines: {node: '>=4'}
    dev: false

  /prettier-linter-helpers@1.0.0:
    resolution: {integrity: sha512-GbK2cP9nraSSUF9N2XwUwqfzlAFlMNYYl+ShE/V+H8a9uNl/oUqB1w2EL54Jh0OlyRSd8RfWYJ3coVS4TROP2w==}
    engines: {node: '>=6.0.0'}
    dependencies:
      fast-diff: 1.3.0
    dev: false

  /prettier@2.8.8:
    resolution: {integrity: sha512-tdN8qQGvNjw4CHbY+XXk0JgCXn9QiF21a55rBe5LJAU+kDyC4WQn4+awm2Xfk2lQMk5fKup9XgzTZtGkjBdP9Q==}
    engines: {node: '>=10.13.0'}
    hasBin: true

  /pretty-format@29.5.0:
    resolution: {integrity: sha512-V2mGkI31qdttvTFX7Mt4efOqHXqJWMu4/r66Xh3Z3BwZaPfPJgp6/gbwoujRpPUtfEF6AUUWx3Jim3GCw5g/Qw==}
    engines: {node: ^14.15.0 || ^16.10.0 || >=18.0.0}
    dependencies:
      '@jest/schemas': 29.4.3
      ansi-styles: 5.2.0
      react-is: 18.2.0

  /process-nextick-args@2.0.1:
    resolution: {integrity: sha512-3ouUOpQhtgrbOa17J7+uxOTpITYWaGP7/AhoR3+A+/1e9skrzelGi/dXzEYyvbxubEF6Wn2ypscTKiKJFFn1ag==}

  /progress@2.0.3:
    resolution: {integrity: sha512-7PiHtLll5LdnKIMw100I+8xJXR5gW2QwWYkT6iJva0bXitZKa/XMrSbdmg3r2Xnaidz9Qumd0VPaMrZlF9V9sA==}
    engines: {node: '>=0.4.0'}
    dev: true

  /promise.allsettled@1.0.6:
    resolution: {integrity: sha512-22wJUOD3zswWFqgwjNHa1965LvqTX87WPu/lreY2KSd7SVcERfuZ4GfUaOnJNnvtoIv2yXT/W00YIGMetXtFXg==}
    engines: {node: '>= 0.4'}
    dependencies:
      array.prototype.map: 1.0.5
      call-bind: 1.0.2
      define-properties: 1.2.0
      es-abstract: 1.21.2
      get-intrinsic: 1.2.1
      iterate-value: 1.0.2
    dev: false

  /prompts@2.4.2:
    resolution: {integrity: sha512-NxNv/kLguCA7p3jE8oL2aEBsrJWgAakBpgmgK6lpPWV+WuOmY6r2/zbAVnP+T8bQlA0nzHXSJSJW0Hq7ylaD2Q==}
    engines: {node: '>= 6'}
    dependencies:
      kleur: 3.0.3
      sisteransi: 1.0.5

  /proxy-addr@2.0.7:
    resolution: {integrity: sha512-llQsMLSUDUPT44jdrU/O37qlnifitDP+ZwrmmZcoSKyLKvtZxpyV0n2/bD/N4tBAAZ/gJEdZU7KMraoK1+XYAg==}
    engines: {node: '>= 0.10'}
    dependencies:
      forwarded: 0.2.0
      ipaddr.js: 1.9.1
    dev: false

  /proxy-from-env@1.1.0:
    resolution: {integrity: sha512-D+zkORCbA9f1tdWRK0RaCR3GPv50cMxcrz4X8k5LTSUD1Dkw47mKJEZQNunItRTkWwgtaUSo1RVFRIG9ZXiFYg==}

  /pseudomap@1.0.2:
    resolution: {integrity: sha512-b/YwNhb8lk1Zz2+bXXpS/LK9OisiZZ1SNsSLxN1x2OXVEhW2Ckr/7mWE5vrC1ZTiJlD9g19jWszTmJsB+oEpFQ==}
    dev: false

  /psl@1.9.0:
    resolution: {integrity: sha512-E/ZsdU4HLs/68gYzgGTkMicWTLPdAftJLfJFlLUAAKZGkStNU72sZjT66SnMDVOfOWY/YAoiD7Jxa9iHvngcag==}
    dev: false

  /pstree.remy@1.1.8:
    resolution: {integrity: sha512-77DZwxQmxKnu3aR542U+X8FypNzbfJ+C5XQDk3uWjWxn6151aIMGthWYRXTqT1E5oJvg+ljaa2OJi+VfvCOQ8w==}
    dev: true

  /pump@3.0.0:
    resolution: {integrity: sha512-LwZy+p3SFs1Pytd/jYct4wpv49HiYCqd9Rlc5ZVdk0V+8Yzv6jR5Blk3TRmPL1ft69TxP0IMZGJ+WPFU2BFhww==}
    dependencies:
      end-of-stream: 1.4.4
      once: 1.4.0
    dev: false

  /punycode@2.3.0:
    resolution: {integrity: sha512-rRV+zQD8tVFys26lAGR9WUuS4iUAngJScM+ZRSKtvl5tKeZ2t5bvdNFdNHBW9FWR4guGHlgmsZ1G7BSm2wTbuA==}
    engines: {node: '>=6'}

  /pure-rand@6.0.2:
    resolution: {integrity: sha512-6Yg0ekpKICSjPswYOuC5sku/TSWaRYlA0qsXqJgM/d/4pLPHPuTxK7Nbf7jFKzAeedUhR8C7K9Uv63FBsSo8xQ==}
    dev: true

  /q@2.0.3:
    resolution: {integrity: sha512-gv6vLGcmAOg96/fgo3d9tvA4dJNZL3fMyBqVRrGxQ+Q/o4k9QzbJ3NQF9cOO/71wRodoXhaPgphvMFU68qVAJQ==}
    dependencies:
      asap: 2.0.6
      pop-iterate: 1.0.1
      weak-map: 1.0.8
    dev: false

  /qs@6.11.0:
    resolution: {integrity: sha512-MvjoMCJwEarSbUYk5O+nmoSzSutSsTwF85zcHPQ9OrlFoZOYIjaqBAJIqIXjptyD5vThxGq52Xu/MaJzRkIk4Q==}
    engines: {node: '>=0.6'}
    dependencies:
      side-channel: 1.0.4

  /qs@6.5.3:
    resolution: {integrity: sha512-qxXIEh4pCGfHICj1mAJQ2/2XVZkjCDTcEgfoSQxc/fYivUZxTkk7L3bDBJSoNrEzXI17oUO5Dp07ktqE5KzczA==}
    engines: {node: '>=0.6'}
    dev: false

  /query-string@6.14.1:
    resolution: {integrity: sha512-XDxAeVmpfu1/6IjyT/gXHOl+S0vQ9owggJ30hhWKdHAsNPOcasn5o9BW0eejZqL2e4vMjhAxoW3jVHcD6mbcYw==}
    engines: {node: '>=6'}
    dependencies:
      decode-uri-component: 0.2.2
      filter-obj: 1.1.0
      split-on-first: 1.1.0
      strict-uri-encode: 2.0.0
    dev: false

  /querystringify@2.2.0:
    resolution: {integrity: sha512-FIqgj2EUvTa7R50u0rGsyTftzjYmv/a3hO345bZNrqabNqjtgiDMgmo4mkUjd+nzU5oF3dClKqFIPUKybUyqoQ==}
    dev: false

  /queue-microtask@1.2.3:
    resolution: {integrity: sha512-NuaNSa6flKT5JaSYQzJok04JzTL1CA6aGhv5rfLW3PgqA+M2ChpZQnAC8h8i4ZFkBS8X5RqkDBHA7r4hej3K9A==}

  /radash@12.1.0:
    resolution: {integrity: sha512-b0Zcf09AhqKS83btmUeYBS8tFK7XL2e3RvLmZcm0sTdF1/UUlHSsjXdCcWNxe7yfmAlPve5ym0DmKGtTzP6kVQ==}
    engines: {node: '>=14.18.0'}
    dev: true

  /radash@9.5.0:
    resolution: {integrity: sha512-t0s8BJlvrk8YPaOS8X0J2xzqAsBlXAUkDEjoBXwlzaXsXNCpBILjT9OvWlabLa2KB/r4XrhThdXjxMs7SiCyIw==}
    engines: {node: '>=14.18.0'}
    dev: false

  /range-parser@1.2.1:
    resolution: {integrity: sha512-Hrgsx+orqoygnmhFbKaHE6c296J+HTAQXoxEF6gNupROmmGJRoyzfG3ccAveqCBrwr/2yxQ5BVd/GTl5agOwSg==}
    engines: {node: '>= 0.6'}
    dev: false

  /raw-body@2.5.1:
    resolution: {integrity: sha512-qqJBtEyVgS0ZmPGdCFPWJ3FreoqvG4MVQln/kCgF7Olq95IbOp0/BWyMwbdtn4VTvkM8Y7khCQ2Xgk/tcrCXig==}
    engines: {node: '>= 0.8'}
    dependencies:
      bytes: 3.1.2
      http-errors: 2.0.0
      iconv-lite: 0.4.24
      unpipe: 1.0.0
    dev: false

  /rc@1.2.8:
    resolution: {integrity: sha512-y3bGgqKj3QBdxLbLkomlohkvsA8gdAiUQlSBJnBhfn+BPxg4bc62d8TcBW15wavDfgexCgccckhcZvywyQYPOw==}
    hasBin: true
    dependencies:
      deep-extend: 0.6.0
      ini: 1.3.8
      minimist: 1.2.8
      strip-json-comments: 2.0.1
    dev: false

  /react-is@18.2.0:
    resolution: {integrity: sha512-xWGDIW6x921xtzPkhiULtthJHoJvBbF3q26fzloPCK0hsvxtPVelvftw3zjbHWSkR2km9Z+4uxbDDK/6Zw9B8w==}

  /react@18.3.1:
    resolution: {integrity: sha512-wS+hAgJShR0KhEvPJArfuPVN1+Hz1t0Y6n5jLrGQbkb4urgPE/0Rve+1kMB1v/oWgHgm4WIcV+i7F2pTVj+2iQ==}
    engines: {node: '>=0.10.0'}
    dependencies:
      loose-envify: 1.4.0
    dev: false

  /readable-stream@2.3.8:
    resolution: {integrity: sha512-8p0AUk4XODgIewSi0l8Epjs+EVnWiK7NoDIEGU0HhE7+ZyY8D1IMY7odu5lRrFXGg71L15KG8QrPmum45RTtdA==}
    dependencies:
      core-util-is: 1.0.2
      inherits: 2.0.4
      isarray: 1.0.0
      process-nextick-args: 2.0.1
      safe-buffer: 5.1.2
      string_decoder: 1.1.1
      util-deprecate: 1.0.2

  /readable-stream@3.6.2:
    resolution: {integrity: sha512-9u/sniCrY3D5WdsERHzHE4G2YCXqoG5FTHUiCC4SIbr6XcLZBY05ya9EKjYek9O5xOAwjGq+1JdGBAS7Q9ScoA==}
    engines: {node: '>= 6'}
    dependencies:
      inherits: 2.0.4
      string_decoder: 1.3.0
      util-deprecate: 1.0.2

  /readable-web-to-node-stream@3.0.2:
    resolution: {integrity: sha512-ePeK6cc1EcKLEhJFt/AebMCLL+GgSKhuygrZ/GLaKZYEecIgIECf4UaUuaByiGtzckwR4ain9VzUh95T1exYGw==}
    engines: {node: '>=8'}
    dependencies:
      readable-stream: 3.6.2
    dev: false

  /readdirp@3.6.0:
    resolution: {integrity: sha512-hOS089on8RduqdbhvQ5Z37A0ESjsqz6qnRcffsMU3495FuTdqSm+7bhJ29JvIOsBDEEnan5DPu9t3To9VRlMzA==}
    engines: {node: '>=8.10.0'}
    dependencies:
      picomatch: 2.3.1

  /readline@1.3.0:
    resolution: {integrity: sha512-k2d6ACCkiNYz222Fs/iNze30rRJ1iIicW7JuX/7/cozvih6YCkFZH+J6mAFDVgv0dRBaAyr4jDqC95R2y4IADg==}
    dev: false

  /regenerator-runtime@0.14.1:
    resolution: {integrity: sha512-dYnhHh0nJoMfnkZs6GmmhFknAGRrLznOu5nc9ML+EJxGvrx6H7teuevqVqCuPcPK//3eDrrjQhehXVx9cnkGdw==}
    dev: true

  /regex-parser@2.2.11:
    resolution: {integrity: sha512-jbD/FT0+9MBU2XAZluI7w2OBs1RBi6p9M83nkoZayQXXU9e8Robt69FcZc7wU4eJD/YFTjn1JdCk3rbMJajz8Q==}
    dev: true

  /regexp.prototype.flags@1.5.0:
    resolution: {integrity: sha512-0SutC3pNudRKgquxGoRGIz946MZVHqbNfPjBdxeOhBrdgDKlRoXmYLQN9xRbrR09ZXWeGAdPuif7egofn6v5LA==}
    engines: {node: '>= 0.4'}
    dependencies:
      call-bind: 1.0.2
      define-properties: 1.2.0
      functions-have-names: 1.2.3
    dev: false

  /registry-auth-token@4.2.2:
    resolution: {integrity: sha512-PC5ZysNb42zpFME6D/XlIgtNGdTl8bBOCw90xQLVMpzuuubJKYDWFAEuUNc+Cn8Z8724tg2SDhDRrkVEsqfDMg==}
    engines: {node: '>=6.0.0'}
    dependencies:
      rc: 1.2.8
    dev: false

  /registry-url@5.1.0:
    resolution: {integrity: sha512-8acYXXTI0AkQv6RAOjE3vOaIXZkT9wo4LOFbBKYQEEnnMNBpKqdUrI6S4NT0KPIo/WVvJ5tE/X5LF/TQUf0ekw==}
    engines: {node: '>=8'}
    dependencies:
      rc: 1.2.8
    dev: false

  /request@2.88.2:
    resolution: {integrity: sha512-MsvtOrfG9ZcrOwAW+Qi+F6HbD0CWXEh9ou77uOb7FM2WPhwT7smM833PzanhJLsgXjN89Ir6V2PczXNnMpwKhw==}
    engines: {node: '>= 6'}
    deprecated: request has been deprecated, see https://github.com/request/request/issues/3142
    dependencies:
      aws-sign2: 0.7.0
      aws4: 1.12.0
      caseless: 0.12.0
      combined-stream: 1.0.8
      extend: 3.0.2
      forever-agent: 0.6.1
      form-data: 2.3.3
      har-validator: 5.1.5
      http-signature: 1.2.0
      is-typedarray: 1.0.0
      isstream: 0.1.2
      json-stringify-safe: 5.0.1
      mime-types: 2.1.35
      oauth-sign: 0.9.0
      performance-now: 2.1.0
      qs: 6.5.3
      safe-buffer: 5.2.1
      tough-cookie: 2.5.0
      tunnel-agent: 0.6.0
      uuid: 3.4.0
    dev: false

  /require-directory@2.1.1:
    resolution: {integrity: sha512-fGxEI7+wsG9xrvdjsrlmL22OMTTiHRwAMroiEeMgq8gzoLC/PQr7RsRDSTLUg/bZAZtF+TVIkHc6/4RIKrui+Q==}
    engines: {node: '>=0.10.0'}

  /require-from-string@2.0.2:
    resolution: {integrity: sha512-Xf0nWe6RseziFMu+Ap9biiUbmplq6S9/p+7w7YXP/JBHhrUDDUhwa+vANyubuqfZWTveU//DYVGsDG7RKL/vEw==}
    engines: {node: '>=0.10.0'}
    dev: true

  /requires-port@1.0.0:
    resolution: {integrity: sha512-KigOCHcocU3XODJxsu8i/j8T9tzT4adHiecwORRQ0ZZFcp7ahwXuRU1m+yuO90C5ZUyGeGfocHDI14M3L3yDAQ==}
    dev: false

  /resolve-cwd@3.0.0:
    resolution: {integrity: sha512-OrZaX2Mb+rJCpH/6CpSqt9xFVpN++x01XnN2ie9g6P5/3xelLAkXWVADpdz1IHD/KFfEXyE6V0U01OQ3UO2rEg==}
    engines: {node: '>=8'}
    dependencies:
      resolve-from: 5.0.0
    dev: true

  /resolve-from@4.0.0:
    resolution: {integrity: sha512-pb/MYmXstAkysRFx8piNI1tGFNQIFA3vkE3Gq4EuA1dF6gHp/+vgZqsCGJapvy8N3Q+4o7FwvquPJcnZ7RYy4g==}
    engines: {node: '>=4'}
    dev: false

  /resolve-from@5.0.0:
    resolution: {integrity: sha512-qYg9KP24dD5qka9J47d0aVky0N+b4fTU89LN9iDnjB5waksiC49rvMB0PrUJQGoTmH50XPiqOvAjDfaijGxYZw==}
    engines: {node: '>=8'}
    dev: true

  /resolve.exports@2.0.2:
    resolution: {integrity: sha512-X2UW6Nw3n/aMgDVy+0rSqgHlv39WZAlZrXCdnbyEiKm17DSqHX4MmQMaST3FbeWR5FTuRcUwYAziZajji0Y7mg==}
    engines: {node: '>=10'}
    dev: true

  /resolve@1.22.2:
    resolution: {integrity: sha512-Sb+mjNHOULsBv818T40qSPeRiuWLyaGMa5ewydRLFimneixmVy2zdivRl+AF6jaYPC8ERxGDmFSiqui6SfPd+g==}
    hasBin: true
    dependencies:
      is-core-module: 2.12.1
      path-parse: 1.0.7
      supports-preserve-symlinks-flag: 1.0.0

  /responselike@1.0.2:
    resolution: {integrity: sha512-/Fpe5guzJk1gPqdJLJR5u7eG/gNY4nImjbRDaVWVMRhne55TCmj2i9Q+54PBRfatRC8v/rIiv9BN0pMd9OV5EQ==}
    dependencies:
      lowercase-keys: 1.0.1
    dev: false

  /retry-cli@0.7.0:
    resolution: {integrity: sha512-VSWsAZFV4AxAsxH2/r+TDQGTS4cTory266mmpI5KiZUZB/8VjqksCZ/kOGMLQ7XZFVNwzVdQ54pEJu6jnLbSVw==}
    hasBin: true
    dependencies:
      cross-spawn: 7.0.3
      node-getopt: 0.3.2
      retry: 0.13.1
    dev: false

  /retry@0.13.1:
    resolution: {integrity: sha512-XQBQ3I8W1Cge0Seh+6gjj03LbmRFWuoszgK9ooCpwYIrhhoO80pfq4cUkU5DkknwfOfFteRwlZ56PYOGYyFWdg==}
    engines: {node: '>= 4'}
    dev: false

  /reusify@1.0.4:
    resolution: {integrity: sha512-U9nH88a3fc/ekCF1l0/UP1IosiuIjyTh7hBvXVMHYgVcfGvt897Xguj2UOLDeI5BG2m7/uwyaLVT6fbtCwTyzw==}
    engines: {iojs: '>=1.0.0', node: '>=0.10.0'}

  /rimraf@3.0.2:
    resolution: {integrity: sha512-JZkJMZkAGFFPP2YqXZXPbMlMBgsxzE8ILs4lMIX/2o0L9UBw9O/Y3o6wFw/i9YLapcUJWwqbi3kdxIPdC62TIA==}
    hasBin: true
    dependencies:
      glob: 7.2.3

  /rollup@3.26.2:
    resolution: {integrity: sha512-6umBIGVz93er97pMgQO08LuH3m6PUb3jlDUUGFsNJB6VgTCUaDFpupf5JfU30529m/UKOgmiX+uY6Sx8cOYpLA==}
    engines: {node: '>=14.18.0', npm: '>=8.0.0'}
    hasBin: true
    optionalDependencies:
      fsevents: 2.3.2

  /rollup@4.13.2:
    resolution: {integrity: sha512-MIlLgsdMprDBXC+4hsPgzWUasLO9CE4zOkj/u6j+Z6j5A4zRY+CtiXAdJyPtgCsc42g658Aeh1DlrdVEJhsL2g==}
    engines: {node: '>=18.0.0', npm: '>=8.0.0'}
    hasBin: true
    dependencies:
      '@types/estree': 1.0.5
    optionalDependencies:
      '@rollup/rollup-android-arm-eabi': 4.13.2
      '@rollup/rollup-android-arm64': 4.13.2
      '@rollup/rollup-darwin-arm64': 4.13.2
      '@rollup/rollup-darwin-x64': 4.13.2
      '@rollup/rollup-linux-arm-gnueabihf': 4.13.2
      '@rollup/rollup-linux-arm64-gnu': 4.13.2
      '@rollup/rollup-linux-arm64-musl': 4.13.2
      '@rollup/rollup-linux-powerpc64le-gnu': 4.13.2
      '@rollup/rollup-linux-riscv64-gnu': 4.13.2
      '@rollup/rollup-linux-s390x-gnu': 4.13.2
      '@rollup/rollup-linux-x64-gnu': 4.13.2
      '@rollup/rollup-linux-x64-musl': 4.13.2
      '@rollup/rollup-win32-arm64-msvc': 4.13.2
      '@rollup/rollup-win32-ia32-msvc': 4.13.2
      '@rollup/rollup-win32-x64-msvc': 4.13.2
      fsevents: 2.3.2
    dev: true

  /rootpath@0.1.2:
    resolution: {integrity: sha512-R3wLbuAYejpxQjL/SjXo1Cjv4wcJECnMRT/FlcCfTwCBhaji9rWaRCoVEQ1SPiTJ4kKK+yh+bZLAV7SCafoDDw==}
    dev: false

  /rsa-pem-from-mod-exp@0.8.5:
    resolution: {integrity: sha512-D5dt0kd9zpOyZJNk3ObG/wJQCfwDwSD1DawIkRr7LXcflcuvWXqhU0QTFkuJNXM8KZJaXw6TD6xCA2SDHqpZzg==}
    dev: false

  /run-parallel@1.2.0:
    resolution: {integrity: sha512-5l4VyZR86LZ/lDxZTR6jqL8AFE2S0IFLMP26AbjsLVADxHdhB/c0GUsH+y39UfCi3dzz8OlQuPmnaJOMoDHQBA==}
    dependencies:
      queue-microtask: 1.2.3

  /safe-buffer@5.1.2:
    resolution: {integrity: sha512-Gd2UZBJDkXlY7GbJxfsE8/nvKkUEU1G38c1siN6QP6a9PT9MmHB8GnpscSmMJSoF8LOIrt8ud/wPtojys4G6+g==}

  /safe-buffer@5.2.1:
    resolution: {integrity: sha512-rp3So07KcdmmKbGvgaNxQSJr7bGVSVk5S9Eq1F+ppbRo70+YeaDxkw5Dd8NPN+GD6bjnYm2VuPuCXmpuYvmCXQ==}

  /safe-compare@1.1.4:
    resolution: {integrity: sha512-b9wZ986HHCo/HbKrRpBJb2kqXMK9CEWIE1egeEvZsYn69ay3kdfl9nG3RyOcR+jInTDf7a86WQ1d4VJX7goSSQ==}
    dependencies:
      buffer-alloc: 1.2.0
    dev: false

  /safe-regex-test@1.0.0:
    resolution: {integrity: sha512-JBUUzyOgEwXQY1NuPtvcj/qcBDbDmEvWufhlnXZIm75DEHp+afM1r1ujJpJsV/gSM4t59tpDyPi1sd6ZaPFfsA==}
    dependencies:
      call-bind: 1.0.2
      get-intrinsic: 1.2.1
      is-regex: 1.1.4
    dev: false

  /safe-stable-stringify@2.4.3:
    resolution: {integrity: sha512-e2bDA2WJT0wxseVd4lsDP4+3ONX6HpMXQa1ZhFQ7SU+GjvORCmShbCMltrtIDfkYhVHrOcPtj+KhmDBdPdZD1g==}
    engines: {node: '>=10'}

  /safer-buffer@2.1.2:
    resolution: {integrity: sha512-YZo3K82SD7Riyi0E1EQPojLz7kpepnSQI9IyPbHHg1XXXevb5dJI7tpyN2ADxGcQbHG7vcyRHk0cbwqcQriUtg==}
    dev: false

  /sandwich-stream@2.0.2:
    resolution: {integrity: sha512-jLYV0DORrzY3xaz/S9ydJL6Iz7essZeAfnAavsJ+zsJGZ1MOnsS52yRjU3uF3pJa/lla7+wisp//fxOwOH8SKQ==}
    engines: {node: '>= 0.10'}
    dev: false

  /sax@1.2.4:
    resolution: {integrity: sha512-NqVDv9TpANUjFm0N8uM5GxL36UgKi9/atZw+x7YFnQ8ckwFGKrl4xX4yWtrey3UJm5nP1kUbnYgLopqWNSRhWw==}
    dev: false

  /scmp@2.1.0:
    resolution: {integrity: sha512-o/mRQGk9Rcer/jEEw/yw4mwo3EU/NvYvp577/Btqrym9Qy5/MdWGBqipbALgd2lrdWTJ5/gqDusxfnQBxOxT2Q==}
    dev: false

  /seek-bzip@1.0.6:
    resolution: {integrity: sha512-e1QtP3YL5tWww8uKaOCQ18UxIT2laNBXHjV/S2WYCiK4udiv8lkG89KRIoCjUagnAmCBurjF4zEVX2ByBbnCjQ==}
    hasBin: true
    dependencies:
      commander: 2.20.3
    dev: true

  /semver-compare@1.0.0:
    resolution: {integrity: sha512-YM3/ITh2MJ5MtzaM429anh+x2jiLVjqILF4m4oyQB18W7Ggea7BfqdH/wGMK7dDiMghv/6WG7znWMwUDzJiXow==}
    dev: false

  /semver@5.7.1:
    resolution: {integrity: sha512-sauaDf/PZdVgrLTNYHRtpXa1iRiKcaebiKQ1BJdpQlWH2lCvexQdX55snPFyK7QzpudqbCI0qXFfOasHdyNDGQ==}
    hasBin: true

  /semver@6.3.0:
    resolution: {integrity: sha512-b39TBaTSfV6yBrapU89p5fKekE2m/NwnDocOVruQFS1/veMgdzuPcnOM34M6CwxW8jH/lxEa5rBoDeUwu5HHTw==}
    hasBin: true

  /semver@7.0.0:
    resolution: {integrity: sha512-+GB6zVA9LWh6zovYQLALHwv5rb2PHGlJi3lfiqIHxR0uuwCgefcOJc59v9fv1w8GbStwxuuqqAjI9NMAOOgq1A==}
    hasBin: true
    dev: true

  /semver@7.5.1:
    resolution: {integrity: sha512-Wvss5ivl8TMRZXXESstBA4uR5iXgEN/VC5/sOcuXdVLzcdkz4HWetIoRfG5gb5X+ij/G9rw9YoGn3QoQ8OCSpw==}
    engines: {node: '>=10'}
    hasBin: true
    dependencies:
      lru-cache: 6.0.0

  /semver@7.5.4:
    resolution: {integrity: sha512-1bCSESV6Pv+i21Hvpxp3Dx+pSD8lIPt8uVjRrxAUt/nbswYc+tK6Y2btiULjd4+fnq15PX+nqQDC7Oft7WkwcA==}
    engines: {node: '>=10'}
    hasBin: true
    dependencies:
      lru-cache: 6.0.0

  /send@0.18.0:
    resolution: {integrity: sha512-qqWzuOjSFOuqPjFe4NOsMLafToQQwBSOEpS+FwEt3A2V3vKubTquT3vmLTQpFgMXp8AlFWFuP1qKaJZOtPpVXg==}
    engines: {node: '>= 0.8.0'}
    dependencies:
      debug: 2.6.9
      depd: 2.0.0
      destroy: 1.2.0
      encodeurl: 1.0.2
      escape-html: 1.0.3
      etag: 1.8.1
      fresh: 0.5.2
      http-errors: 2.0.0
      mime: 1.6.0
      ms: 2.1.3
      on-finished: 2.4.1
      range-parser: 1.2.1
      statuses: 2.0.1
    transitivePeerDependencies:
      - supports-color
    dev: false

  /serve-static@1.15.0:
    resolution: {integrity: sha512-XGuRDNjXUijsUL0vl6nSD7cwURuzEgglbOaFuZM9g3kwDXOWVTck0jLzjPzGD+TazWbboZYu52/9/XPdUgne9g==}
    engines: {node: '>= 0.8.0'}
    dependencies:
      encodeurl: 1.0.2
      escape-html: 1.0.3
      parseurl: 1.3.3
      send: 0.18.0
    transitivePeerDependencies:
      - supports-color
    dev: false

  /setprototypeof@1.2.0:
    resolution: {integrity: sha512-E5LDX7Wrp85Kil5bhZv46j8jOeboKq5JMmYM3gVGdGH8xFpPWXUMsNrlODCrkoxMEeNi/XZIwuRvY4XNwYMJpw==}
    dev: false

  /shebang-command@2.0.0:
    resolution: {integrity: sha512-kHxr2zZpYtdmrN1qDjrrX/Z1rR1kG8Dx+gkpK1G4eXmvXswmcE1hTWBWYUzlraYw1/yZp6YuDY77YtvbN0dmDA==}
    engines: {node: '>=8'}
    dependencies:
      shebang-regex: 3.0.0

  /shebang-regex@3.0.0:
    resolution: {integrity: sha512-7++dFhtcx3353uBaq8DDR4NuxBetBzC7ZQOhmTQInHEd6bSrXdiEyzCvG07Z44UYdLShWUyXt5M/yhz8ekcb1A==}
    engines: {node: '>=8'}

  /side-channel@1.0.4:
    resolution: {integrity: sha512-q5XPytqFEIKHkGdiMIrY10mvLRvnQh42/+GoBlFW3b2LXLE2xxJpZFdm94we0BaoV3RwJyGqg5wS7epxTv0Zvw==}
    dependencies:
      call-bind: 1.0.2
      get-intrinsic: 1.2.1
      object-inspect: 1.12.3

  /siginfo@2.0.0:
    resolution: {integrity: sha512-ybx0WO1/8bSBLEWXZvEd7gMW3Sn3JFlW3TvX1nREbDLRNQNaeNN8WK0meBwPdAaOI7TtRRRJn/Es1zhrrCHu7g==}

  /signal-exit@3.0.7:
    resolution: {integrity: sha512-wnD2ZE+l+SPC/uoS0vXeE9L1+0wuaMqKlfz9AMUo38JsyLSBWSFcHR1Rri62LZc12vLr1gb3jl7iwQhgwpAbGQ==}
    dev: true

  /signal-exit@4.1.0:
    resolution: {integrity: sha512-bzyZ1e88w9O1iNJbKnOlvYTrWPDl46O1bG0D3XInv+9tkPrxrN8jUUTiFlDkkmKWgn1M6CfIA13SuGqOa9Korw==}
    engines: {node: '>=14'}
    dev: true

  /simple-swizzle@0.2.2:
    resolution: {integrity: sha512-JA//kQgZtbuY83m+xT+tXJkmJncGMTFT+C+g2h2R9uxkYIrE2yy9sgmcLhCnw57/WSD+Eh3J97FPEDFnbXnDUg==}
    dependencies:
      is-arrayish: 0.3.2

  /simple-update-notifier@1.1.0:
    resolution: {integrity: sha512-VpsrsJSUcJEseSbMHkrsrAVSdvVS5I96Qo1QAQ4FxQ9wXFcB+pjj7FB7/us9+GcgfW4ziHtYMc1J0PLczb55mg==}
    engines: {node: '>=8.10.0'}
    dependencies:
      semver: 7.0.0
    dev: true

  /sisteransi@1.0.5:
    resolution: {integrity: sha512-bLGGlR1QxBcynn2d5YmDX4MGjlZvy2MRBDRNHLJ8VI6l6+9FUiyTFNJ0IveOSP0bcXgVDPRcfGqA0pjaqUpfVg==}

  /slash@2.0.0:
    resolution: {integrity: sha512-ZYKh3Wh2z1PpEXWr0MpSBZ0V6mZHAQfYevttO11c51CaWjGTaadiKZ+wVt1PbMlDV5qhMFslpZCemhwOK7C89A==}
    engines: {node: '>=6'}
    dev: false

  /slash@3.0.0:
    resolution: {integrity: sha512-g9Q1haeby36OSStwb4ntCGGGaKsaVSjQ68fBxoQcutl5fS1vuY18H3wSt3jFyFtrkx+Kz0V1G85A4MyAdDMi2Q==}
    engines: {node: '>=8'}

  /snake-case@3.0.4:
    resolution: {integrity: sha512-LAOh4z89bGQvl9pFfNF8V146i7o7/CqFPbqzYgP+yYzDIDeS9HaNFtXABamRW+AQzEVODcvE79ljJ+8a9YSdMg==}
    dependencies:
      dot-case: 3.0.4
      tslib: 2.6.2
    dev: false

  /source-map-js@1.0.2:
    resolution: {integrity: sha512-R0XvVJ9WusLiqTCEiGCmICCMplcCkIwwR11mOSD9CR5u+IXYdiseeEuXCVAjS54zqwkLcPNnmU4OeJ6tUrWhDw==}
    engines: {node: '>=0.10.0'}

  /source-map-support@0.5.13:
    resolution: {integrity: sha512-SHSKFHadjVA5oR4PPqhtAVdcBWwRYVd6g6cAXnIbRiIwc2EhPrTuKUBdSLvlEKyIP3GCf89fltvcZiP9MMFA1w==}
    dependencies:
      buffer-from: 1.1.2
      source-map: 0.6.1
    dev: true

  /source-map@0.6.1:
    resolution: {integrity: sha512-UjgapumWlbMhkBgzT7Ykc5YXUT46F0iKu8SGXq0bcwP5dz/h0Plj6enJqjz1Zbq2l5WaqYnrVbwWOWMyF3F47g==}
    engines: {node: '>=0.10.0'}
    requiresBuild: true
    dev: true

  /source-map@0.8.0-beta.0:
    resolution: {integrity: sha512-2ymg6oRBpebeZi9UUNsgQ89bhx01TcTkmNTGnNO88imTmbSgy4nfujrgVEFKWpMTEGA11EDkTt7mqObTPdigIA==}
    engines: {node: '>= 8'}
    dependencies:
      whatwg-url: 7.1.0
    dev: true

  /spdx-exceptions@2.3.0:
    resolution: {integrity: sha512-/tTrYOC7PPI1nUAgx34hUpqXuyJG+DTHJTnIULG4rDygi4xu/tfgmq1e1cIRwRzwZgo4NLySi+ricLkZkw4i5A==}
    dev: false

  /spdx-expression-parse@3.0.1:
    resolution: {integrity: sha512-cbqHunsQWnJNE6KhVSMsMeH5H/L9EpymbzqTQ3uLwNCLZ1Q481oWaofqH7nO6V07xlXwY6PhQdQ2IedWx/ZK4Q==}
    dependencies:
      spdx-exceptions: 2.3.0
      spdx-license-ids: 3.0.13
    dev: false

  /spdx-license-ids@3.0.13:
    resolution: {integrity: sha512-XkD+zwiqXHikFZm4AX/7JSCXA98U5Db4AFd5XUg/+9UNtnH75+Z9KxtpYiJZx36mUDVOwH83pl7yvCer6ewM3w==}
    dev: false

  /split-on-first@1.1.0:
    resolution: {integrity: sha512-43ZssAJaMusuKWL8sKUBQXHWOpq8d6CfN/u1p4gUzfJkM05C8rxTmYrkIPTXapZpORA6LkkzcUulJ8FqA7Uudw==}
    engines: {node: '>=6'}
    dev: false

  /sprintf-js@1.0.3:
    resolution: {integrity: sha512-D9cPgkvLlV3t3IzL0D0YLvGA9Ahk4PcvVwUbN0dSGr1aP0Nrt4AEnTUbuGvquEC0mA64Gqt1fzirlRs5ibXx8g==}
    dev: true

  /sshpk@1.17.0:
    resolution: {integrity: sha512-/9HIEs1ZXGhSPE8X6Ccm7Nam1z8KcoCqPdI7ecm1N33EzAetWahvQWVqLZtaZQ+IDKX4IyA2o0gBzqIMkAagHQ==}
    engines: {node: '>=0.10.0'}
    hasBin: true
    dependencies:
      asn1: 0.2.6
      assert-plus: 1.0.0
      bcrypt-pbkdf: 1.0.2
      dashdash: 1.14.1
      ecc-jsbn: 0.1.2
      getpass: 0.1.7
      jsbn: 0.1.1
      safer-buffer: 2.1.2
      tweetnacl: 0.14.5
    dev: false

  /stack-trace@0.0.10:
    resolution: {integrity: sha512-KGzahc7puUKkzyMt+IqAep+TVNbKP+k2Lmwhub39m1AsTSkaDutx56aDCo+HLDzf/D26BIHTJWNiTG1KAJiQCg==}

  /stack-utils@2.0.6:
    resolution: {integrity: sha512-XlkWvfIm6RmsWtNJx+uqtKLS8eqFbxUg0ZzLXqY0caEy9l7hruX8IpiDnjsLavoBgqCCR71TqWO8MaXYheJ3RQ==}
    engines: {node: '>=10'}
    dependencies:
      escape-string-regexp: 2.0.0
    dev: true

  /stackback@0.0.2:
    resolution: {integrity: sha512-1XMJE5fQo1jGH6Y/7ebnwPOBEkIEnT4QF32d5R1+VXdXveM0IBMJt8zfaxX1P3QhVwrYe+576+jkANtSS2mBbw==}

  /statuses@2.0.1:
    resolution: {integrity: sha512-RwNA9Z/7PrK06rYLIzFMlaF+l73iwpzsqRIFgbMLbTcLD6cOao82TaWefPXQvB2fOC4AjuYSEndS7N/mTCbkdQ==}
    engines: {node: '>= 0.8'}
    dev: false

  /std-env@3.3.3:
    resolution: {integrity: sha512-Rz6yejtVyWnVjC1RFvNmYL10kgjC49EOghxWn0RFqlCHGFpQx+Xe7yW3I4ceK1SGrWIGMjD5Kbue8W/udkbMJg==}

  /stop-iteration-iterator@1.0.0:
    resolution: {integrity: sha512-iCGQj+0l0HOdZ2AEeBADlsRC+vsnDsZsbdSiH1yNSjcfKM7fdpCMfqAL/dwF5BLiw/XhRft/Wax6zQbhq2BcjQ==}
    engines: {node: '>= 0.4'}
    dependencies:
      internal-slot: 1.0.5
    dev: false

  /stoppable@1.1.0:
    resolution: {integrity: sha512-KXDYZ9dszj6bzvnEMRYvxgeTHU74QBFL54XKtP3nyMuJ81CFYtABZ3bAzL2EdFUaEwJOBOgENyFj3R7oTzDyyw==}
    engines: {node: '>=4', npm: '>=6'}
    dev: false

  /strict-uri-encode@2.0.0:
    resolution: {integrity: sha512-QwiXZgpRcKkhTj2Scnn++4PKtWsH0kpzZ62L2R6c/LUVYv7hVnZqcg2+sMuT6R7Jusu1vviK/MFsu6kNJfWlEQ==}
    engines: {node: '>=4'}
    dev: false

  /string-length@4.0.2:
    resolution: {integrity: sha512-+l6rNN5fYHNhZZy41RXsYptCjA2Igmq4EG7kZAYFQI1E1VTXarr6ZPXBg6eq7Y6eK4FEhY6AJlyuFIb/v/S0VQ==}
    engines: {node: '>=10'}
    dependencies:
      char-regex: 1.0.2
      strip-ansi: 6.0.1
    dev: true

  /string-width@4.2.3:
    resolution: {integrity: sha512-wKyQRQpjJ0sIp62ErSZdGsjMJWsap5oRNihHhu6G7JVO/9jIB6UyevL+tXuOqrng8j/cxKTWyWUwvSTriiZz/g==}
    engines: {node: '>=8'}
    dependencies:
      emoji-regex: 8.0.0
      is-fullwidth-code-point: 3.0.0
      strip-ansi: 6.0.1

  /string-width@5.1.2:
    resolution: {integrity: sha512-HnLOCR3vjcY8beoNLtcjZ5/nxn2afmME6lhrDrebokqMap+XbeW8n9TXpPDOqdGK5qcI3oT0GKTW6wC7EMiVqA==}
    engines: {node: '>=12'}
    dependencies:
      eastasianwidth: 0.2.0
      emoji-regex: 9.2.2
      strip-ansi: 7.1.0
    dev: true

  /string.prototype.trim@1.2.7:
    resolution: {integrity: sha512-p6TmeT1T3411M8Cgg9wBTMRtY2q9+PNy9EV1i2lIXUN/btt763oIfxwN3RR8VU6wHX8j/1CFy0L+YuThm6bgOg==}
    engines: {node: '>= 0.4'}
    dependencies:
      call-bind: 1.0.2
      define-properties: 1.2.0
      es-abstract: 1.21.2
    dev: false

  /string.prototype.trimend@1.0.6:
    resolution: {integrity: sha512-JySq+4mrPf9EsDBEDYMOb/lM7XQLulwg5R/m1r0PXEFqrV0qHvl58sdTilSXtKOflCsK2E8jxf+GKC0T07RWwQ==}
    dependencies:
      call-bind: 1.0.2
      define-properties: 1.2.0
      es-abstract: 1.21.2
    dev: false

  /string.prototype.trimstart@1.0.6:
    resolution: {integrity: sha512-omqjMDaY92pbn5HOX7f9IccLA+U1tA9GvtU4JrodiXFfYB7jPzzHpRzpglLAjtUV6bB557zwClJezTqnAiYnQA==}
    dependencies:
      call-bind: 1.0.2
      define-properties: 1.2.0
      es-abstract: 1.21.2
    dev: false

  /string_decoder@1.1.1:
    resolution: {integrity: sha512-n/ShnvDi6FHbbVfviro+WojiFzv+s8MPMHBczVePfUpDJLwoLT0ht1l4YwBCbi8pJAveEEdnkHyPyTP/mzRfwg==}
    dependencies:
      safe-buffer: 5.1.2

  /string_decoder@1.3.0:
    resolution: {integrity: sha512-hkRX8U1WjJFd8LsDJ2yQ/wWWxaopEsABU1XfkM8A+j0+85JAGppt16cr1Whg6KIbb4okU6Mql6BOj+uup/wKeA==}
    dependencies:
      safe-buffer: 5.2.1

  /strip-ansi@6.0.1:
    resolution: {integrity: sha512-Y38VPSHcqkFrCpFnQ9vuSXmquuv5oXOKpGeT6aGrr3o3Gc9AlVa6JBfUSOCnbxGGZF+/0ooI7KrPuUSztUdU5A==}
    engines: {node: '>=8'}
    dependencies:
      ansi-regex: 5.0.1

  /strip-ansi@7.1.0:
    resolution: {integrity: sha512-iq6eVVI64nQQTRYq2KtEg2d2uU7LElhTJwsH4YzIHZshxlgZms/wIc4VoDQTlG/IvVIrBKG06CrZnp0qv7hkcQ==}
    engines: {node: '>=12'}
    dependencies:
      ansi-regex: 6.0.1
    dev: true

  /strip-bom@3.0.0:
    resolution: {integrity: sha512-vavAMRXOgBVNF6nyEEmL3DBK19iRpDcoIwW+swQ+CbGiu7lju6t+JklA1MHweoWtadgt4ISVUsXLyDq34ddcwA==}
    engines: {node: '>=4'}

  /strip-bom@4.0.0:
    resolution: {integrity: sha512-3xurFv5tEgii33Zi8Jtp55wEIILR9eh34FAW00PZf+JnSsTmV/ioewSgQl97JHvgjoRGwPShsWm+IdrxB35d0w==}
    engines: {node: '>=8'}
    dev: true

  /strip-dirs@2.1.0:
    resolution: {integrity: sha512-JOCxOeKLm2CAS73y/U4ZeZPTkE+gNVCzKt7Eox84Iej1LT/2pTWYpZKJuxwQpvX1LiZb1xokNR7RLfuBAa7T3g==}
    dependencies:
      is-natural-number: 4.0.1
    dev: true

  /strip-final-newline@2.0.0:
    resolution: {integrity: sha512-BrpvfNAE3dcvq7ll3xVumzjKjZQ5tI1sEUIKr3Uoks0XUl45St3FlatVqef9prk4jRDzhW6WZg+3bk93y6pLjA==}
    engines: {node: '>=6'}
    dev: true

  /strip-final-newline@3.0.0:
    resolution: {integrity: sha512-dOESqjYr96iWYylGObzd39EuNTa5VJxyvVAEm5Jnh7KGo75V43Hk1odPQkNDyXNmUR6k+gEiDVXnjB8HJ3crXw==}
    engines: {node: '>=12'}
    dev: true

  /strip-json-comments@2.0.1:
    resolution: {integrity: sha512-4gB8na07fecVVkOI6Rs4e7T6NOTki5EmL7TUduTs6bu3EdnSycntVJ4re8kgZA+wx9IueI2Y11bfbgwtzuE0KQ==}
    engines: {node: '>=0.10.0'}
    dev: false

  /strip-json-comments@3.1.1:
    resolution: {integrity: sha512-6fPc+R4ihwqP6N/aIv2f1gMH8lOVtWQHoqC4yK6oSDVVocumAsfCqjkXnqiYMhmMwS/mEHLp7Vehlt3ql6lEig==}
    engines: {node: '>=8'}

  /strip-literal@1.0.1:
    resolution: {integrity: sha512-QZTsipNpa2Ppr6v1AmJHESqJ3Uz247MUS0OjrnnZjFAvEoWqxuyFuXn2xLgMtRnijJShAa1HL0gtJyUs7u7n3Q==}
    dependencies:
      acorn: 8.10.0

  /strip-outer@1.0.1:
    resolution: {integrity: sha512-k55yxKHwaXnpYGsOzg4Vl8+tDrWylxDEpknGjhTiZB8dFRU5rTo9CAzeycivxV3s+zlTKwrs6WxMxR95n26kwg==}
    engines: {node: '>=0.10.0'}
    dependencies:
      escape-string-regexp: 1.0.5
    dev: false

  /stripe@13.11.0:
    resolution: {integrity: sha512-yPxVJxUzP1QHhHeFnYjJl48QwDS1+5befcL7ju7+t+i88D5r0rbsL+GkCCS6zgcU+TiV5bF9eMGcKyJfLf8BZQ==}
    engines: {node: '>=12.*'}
    dependencies:
      '@types/node': 18.19.10
      qs: 6.11.0
    dev: false

  /strtok3@6.3.0:
    resolution: {integrity: sha512-fZtbhtvI9I48xDSywd/somNqgUHl2L2cstmXCCif0itOf96jeW18MBSyrLuNicYQVkvpOxkZtkzujiTJ9LW5Jw==}
    engines: {node: '>=10'}
    dependencies:
      '@tokenizer/token': 0.3.0
      peek-readable: 4.1.0
    dev: false

  /sucrase@3.35.0:
    resolution: {integrity: sha512-8EbVDiu9iN/nESwxeSxDKe0dunta1GOlHufmSSXxMD2z2/tMZpDMpvXQGsc+ajGo8y2uYUmixaSRUc/QPoQ0GA==}
    engines: {node: '>=16 || 14 >=14.17'}
    hasBin: true
    dependencies:
      '@jridgewell/gen-mapping': 0.3.3
      commander: 4.1.1
      glob: 10.3.10
      lines-and-columns: 1.2.4
      mz: 2.7.0
      pirates: 4.0.5
      ts-interface-checker: 0.1.13
    dev: true

  /sunshine-conversations-client@9.14.0(@babel/core@7.22.5):
    resolution: {integrity: sha512-4fFoQEvOG7W7DEicVQ5bImblbUan5HPPhSs1Zt+cRXUuiL4wjrWWBWnSQ1REPGAA9Dw2Wcrgj9dgaeHB4AHdrA==}
    dependencies:
      '@babel/cli': 7.22.5(@babel/core@7.22.5)
      superagent: 5.3.1
    transitivePeerDependencies:
      - '@babel/core'
      - supports-color
    dev: false

  /superagent@3.8.1:
    resolution: {integrity: sha512-VMBFLYgFuRdfeNQSMLbxGSLfmXL/xc+OO+BZp41Za/NRDBet/BNbkRJrYzCUu0u4GU0i/ml2dtT8b9qgkw9z6Q==}
    engines: {node: '>= 4.0'}
    deprecated: Please upgrade to v7.0.2+ of superagent.  We have fixed numerous issues with streams, form-data, attach(), filesystem errors not bubbling up (ENOENT on attach()), and all tests are now passing.  See the releases tab for more information at <https://github.com/visionmedia/superagent/releases>.
    dependencies:
      component-emitter: 1.3.0
      cookiejar: 2.1.4
      debug: 3.2.7(supports-color@5.5.0)
      extend: 3.0.2
      form-data: 2.5.1
      formidable: 1.2.6
      methods: 1.1.2
      mime: 1.6.0
      qs: 6.11.0
      readable-stream: 2.3.8
    transitivePeerDependencies:
      - supports-color
    dev: false

  /superagent@5.3.1:
    resolution: {integrity: sha512-wjJ/MoTid2/RuGCOFtlacyGNxN9QLMgcpYLDQlWFIhhdJ93kNscFonGvrpAHSCVjRVj++DGCglocF7Aej1KHvQ==}
    engines: {node: '>= 7.0.0'}
    deprecated: Please upgrade to v7.0.2+ of superagent.  We have fixed numerous issues with streams, form-data, attach(), filesystem errors not bubbling up (ENOENT on attach()), and all tests are now passing.  See the releases tab for more information at <https://github.com/visionmedia/superagent/releases>.
    dependencies:
      component-emitter: 1.3.0
      cookiejar: 2.1.4
      debug: 4.3.4
      fast-safe-stringify: 2.1.1
      form-data: 3.0.1
      formidable: 1.2.6
      methods: 1.1.2
      mime: 2.6.0
      qs: 6.11.0
      readable-stream: 3.6.2
      semver: 7.5.4
    transitivePeerDependencies:
      - supports-color
    dev: false

  /superagent@7.1.6:
    resolution: {integrity: sha512-gZkVCQR1gy/oUXr+kxJMLDjla434KmSOKbx5iGD30Ql+AkJQ/YlPKECJy2nhqOsHLjGHzoDTXNSjhnvWhzKk7g==}
    engines: {node: '>=6.4.0 <13 || >=14'}
    deprecated: Please upgrade to v9.0.0+ as we have fixed a public vulnerability with formidable dependency. Note that v9.0.0+ requires Node.js v14.18.0+. See https://github.com/ladjs/superagent/pull/1800 for insight. This project is supported and maintained by the team at Forward Email @ https://forwardemail.net
    dependencies:
      component-emitter: 1.3.0
      cookiejar: 2.1.4
      debug: 4.3.4
      fast-safe-stringify: 2.1.1
      form-data: 4.0.0
      formidable: 2.1.2
      methods: 1.1.2
      mime: 2.6.0
      qs: 6.11.0
      readable-stream: 3.6.2
      semver: 7.5.4
    transitivePeerDependencies:
      - supports-color
    dev: true

  /supports-color@5.5.0:
    resolution: {integrity: sha512-QjVjwdXIt408MIiAqCX4oUKsgU2EqAGzs2Ppkm4aQYbjm+ZEWEcW4SfFNTr4uMNZma0ey4f5lgLrkB0aX0QMow==}
    engines: {node: '>=4'}
    dependencies:
      has-flag: 3.0.0

  /supports-color@7.2.0:
    resolution: {integrity: sha512-qpCAvRl9stuOHveKsn7HncJRvv501qIacKzQlO/+Lwxc9+0q2wLyv4Dfvt80/DPn2pqOBsJdDiogXGR9+OvwRw==}
    engines: {node: '>=8'}
    dependencies:
      has-flag: 4.0.0

  /supports-color@8.1.1:
    resolution: {integrity: sha512-MpUEN2OodtUzxvKQl72cUF7RQ5EiHsGvSsVG0ia9c5RbWGL2CI4C7EpPS8UTBIplnlzZiNuV56w+FuNxy3ty2Q==}
    engines: {node: '>=10'}
    dependencies:
      has-flag: 4.0.0
    dev: true

  /supports-color@9.4.0:
    resolution: {integrity: sha512-VL+lNrEoIXww1coLPOmiEmK/0sGigko5COxI09KzHc2VJXJsQ37UaQ+8quuxjDeA7+KnLGTWRyOXSLLR2Wb4jw==}
    engines: {node: '>=12'}
    dev: true

  /supports-preserve-symlinks-flag@1.0.0:
    resolution: {integrity: sha512-ot0WnXS9fgdkgIcePe6RHNk1WA8+muPa6cSjeR3V8K27q9BB1rTE3R1p7Hv0z1ZyAc8s6Vvv8DIyWf681MAt0w==}
    engines: {node: '>= 0.4'}

  /tar-stream@1.6.2:
    resolution: {integrity: sha512-rzS0heiNf8Xn7/mpdSVVSMAWAoy9bfb1WOTYC78Z0UQKeKa/CWS8FOq0lKGNa8DWKAn9gxjCvMLYc5PGXYlK2A==}
    engines: {node: '>= 0.8.0'}
    dependencies:
      bl: 1.2.3
      buffer-alloc: 1.2.0
      end-of-stream: 1.4.4
      fs-constants: 1.0.0
      readable-stream: 2.3.8
      to-buffer: 1.1.1
      xtend: 4.0.2
    dev: true

  /telegraf@4.12.2:
    resolution: {integrity: sha512-PgwqI4wD86cMqVfFtEM9JkGGnMHgvgLJbReZMmwW4z35QeOi4DvbdItONld4bPnYn3A1jcO0SRKs0BXmR+x+Ew==}
    engines: {node: ^12.20.0 || >=14.13.1}
    hasBin: true
    dependencies:
      abort-controller: 3.0.0
      debug: 4.3.4
      mri: 1.2.0
      node-fetch: 2.6.11
      p-timeout: 4.1.0
      safe-compare: 1.1.4
      sandwich-stream: 2.0.2
      typegram: 4.3.0
    transitivePeerDependencies:
      - encoding
      - supports-color
    dev: false

  /test-exclude@6.0.0:
    resolution: {integrity: sha512-cAGWPIyOHU6zlmg88jwm7VRyXnMN7iV68OGAbYDk/Mh/xC/pzVPlQtY6ngoIH/5/tciuhGfvESU8GrHrcxD56w==}
    engines: {node: '>=8'}
    dependencies:
      '@istanbuljs/schema': 0.1.3
      glob: 7.2.3
      minimatch: 3.1.2
    dev: true

  /text-hex@1.0.0:
    resolution: {integrity: sha512-uuVGNWzgJ4yhRaNSiubPY7OjISw4sw4E5Uv0wbjp+OzcbmVU/rsT8ujgcXJhn9ypzsgr5vlzpPqP+MBBKcGvbg==}

  /text-table@0.2.0:
    resolution: {integrity: sha512-N+8UisAXDGk8PFXP4HAzVR9nbfmVJ3zYLAWiTIoqC5v5isinhr+r5uaO8+7r3BMfuNIufIsA7RdpVgacC2cSpw==}
    dev: false

  /thenify-all@1.6.0:
    resolution: {integrity: sha512-RNxQH/qI8/t3thXJDwcstUO4zeqo64+Uy/+sNVRBx4Xn2OX+OZ9oP+iJnNFqplFra2ZUVeKCSa2oVWi3T4uVmA==}
    engines: {node: '>=0.8'}
    dependencies:
      thenify: 3.3.1

  /thenify@3.3.1:
    resolution: {integrity: sha512-RVZSIV5IG10Hk3enotrhvz0T9em6cyHBLkH/YAZuKqd8hRkKhSfCGIcP2KUY0EPxndzANBmNllzWPwak+bheSw==}
    dependencies:
      any-promise: 1.3.0

  /through@2.3.8:
    resolution: {integrity: sha512-w89qg7PI8wAdvX60bMDP+bFoD5Dvhm9oLheFp5O4a2QF0cSBGsBX4qZmadPMvVqlLJBBci+WqGGOAPvcDeNSVg==}
    dev: true

  /timers-ext@0.1.7:
    resolution: {integrity: sha512-b85NUNzTSdodShTIbky6ZF02e8STtVVfD+fu4aXXShEELpozH+bCpJLYMPZbsABN2wDH7fJpqIoXxJpzbf0NqQ==}
    dependencies:
      es5-ext: 0.10.62
      next-tick: 1.1.0

  /tinybench@2.5.0:
    resolution: {integrity: sha512-kRwSG8Zx4tjF9ZiyH4bhaebu+EDz1BOx9hOigYHlUW4xxI/wKIUQUqo018UlU4ar6ATPBsaMrdbKZ+tmPdohFA==}

  /tinypool@0.6.0:
    resolution: {integrity: sha512-FdswUUo5SxRizcBc6b1GSuLpLjisa8N8qMyYoP3rl+bym+QauhtJP5bvZY1ytt8krKGmMLYIRl36HBZfeAoqhQ==}
    engines: {node: '>=14.0.0'}

  /tinypool@0.7.0:
    resolution: {integrity: sha512-zSYNUlYSMhJ6Zdou4cJwo/p7w5nmAH17GRfU/ui3ctvjXFErXXkruT4MWW6poDeXgCaIBlGLrfU6TbTXxyGMww==}
    engines: {node: '>=14.0.0'}
    dev: false

  /tinyspy@2.1.1:
    resolution: {integrity: sha512-XPJL2uSzcOyBMky6OFrusqWlzfFrXtE0hPuMgW8A2HmaqrPo4ZQHRN/V0QXN3FSjKxpsbRrFc5LI7KOwBsT1/w==}
    engines: {node: '>=14.0.0'}

  /tmp@0.2.1:
    resolution: {integrity: sha512-76SUhtfqR2Ijn+xllcI5P1oyannHNHByD80W1q447gU3mp9G9PSpGdWmjUOHRDPiHYacIk66W7ubDTuPF3BEtQ==}
    engines: {node: '>=8.17.0'}
    dependencies:
      rimraf: 3.0.2
    dev: true

  /tmpl@1.0.5:
    resolution: {integrity: sha512-3f0uOEAQwIqGuWW2MVzYg8fV/QNnc/IpuJNG837rLuczAaLVHslWHZQj4IGiEl5Hs3kkbhwL9Ab7Hrsmuj+Smw==}
    dev: true

  /to-buffer@1.1.1:
    resolution: {integrity: sha512-lx9B5iv7msuFYE3dytT+KE5tap+rNYw+K4jVkb9R/asAb+pbBSM17jtunHplhBe6RRJdZx3Pn2Jph24O32mOVg==}
    dev: true

  /to-fast-properties@2.0.0:
    resolution: {integrity: sha512-/OaKK0xYrs3DmxRYqL/yDc+FxFUVYhDlXMhRmv3z915w2HF1tnN1omB354j8VUGO/hbRzyD6Y3sA7v7GS/ceog==}
    engines: {node: '>=4'}

  /to-readable-stream@1.0.0:
    resolution: {integrity: sha512-Iq25XBt6zD5npPhlLVXGFN3/gyR2/qODcKNNyTMd4vbm39HUaOiAM4PMq0eMVC/Tkxz+Zjdsc55g9yyz+Yq00Q==}
    engines: {node: '>=6'}
    dev: false

  /to-regex-range@5.0.1:
    resolution: {integrity: sha512-65P7iz6X5yEr1cwcgvQxbbIw7Uk3gOy5dIdtZ4rDveLqhrdJP+Li/Hx6tyK0NEb+2GCyneCMJiGqrADCSNk8sQ==}
    engines: {node: '>=8.0'}
    dependencies:
      is-number: 7.0.0

  /toidentifier@1.0.1:
    resolution: {integrity: sha512-o5sSPKEkg/DIQNmH43V0/uerLrpzVedkUh8tGNvaeXpfpuwjKenlSox/2O/BTlZUtEe+JG7s5YhEz608PlAHRA==}
    engines: {node: '>=0.6'}
    dev: false

  /token-types@4.2.1:
    resolution: {integrity: sha512-6udB24Q737UD/SDsKAHI9FCRP7Bqc9D/MQUV02ORQg5iskjtLJlZJNdN4kKtcdtwCeWIwIHDGaUsTsCCAa8sFQ==}
    engines: {node: '>=10'}
    dependencies:
      '@tokenizer/token': 0.3.0
      ieee754: 1.2.1
    dev: false

  /touch@3.1.0:
    resolution: {integrity: sha512-WBx8Uy5TLtOSRtIq+M03/sKDrXCLHxwDcquSP2c43Le03/9serjQBIztjRz6FkJez9D/hleyAXTBGLwwZUw9lA==}
    hasBin: true
    dependencies:
      nopt: 1.0.10
    dev: true

  /tough-cookie@2.5.0:
    resolution: {integrity: sha512-nlLsUzgm1kfLXSXfRZMc1KLAugd4hqJHDTvc2hDIwS3mZAfMEuMbc03SujMF+GEcpaX/qboeycw6iO8JwVv2+g==}
    engines: {node: '>=0.8'}
    dependencies:
      psl: 1.9.0
      punycode: 2.3.0
    dev: false

  /tough-cookie@3.0.1:
    resolution: {integrity: sha512-yQyJ0u4pZsv9D4clxO69OEjLWYw+jbgspjTue4lTQZLfV0c5l1VmK2y1JK8E9ahdpltPOaAThPcp5nKPUgSnsg==}
    engines: {node: '>=6'}
    dependencies:
      ip-regex: 2.1.0
      psl: 1.9.0
      punycode: 2.3.0
    dev: false

  /tr46@0.0.3:
    resolution: {integrity: sha512-N3WMsuqV66lT30CrXNbEjx4GEwlow3v6rr4mCcv6prnfwhS01rkgyFdjPNBYd9br7LpXV1+Emh01fHnq2Gdgrw==}

  /tr46@1.0.1:
    resolution: {integrity: sha512-dTpowEjclQ7Kgx5SdBkqRzVhERQXov8/l9Ft9dVM9fmg0W0KQSVaXX9T4i6twCPNtYiZM53lpSSUAwJbFPOHxA==}
    dependencies:
      punycode: 2.3.0
    dev: true

  /tree-kill@1.2.2:
    resolution: {integrity: sha512-L0Orpi8qGpRG//Nd+H90vFB+3iHnue1zSSGmNOOCh1GLJ7rUKVwV2HvijphGQS2UmhUZewS9VgvxYIdgr+fG1A==}
    hasBin: true
    dev: true

  /trello.js@1.2.6:
    resolution: {integrity: sha512-ds7prbYHRp1SeNsDHTbLLfN1dOTBfg1AZ+/hnov25aglveFTNK7q/1KSRC533Fcyep7PdngjpWUKpjlGlkFl/Q==}
    dependencies:
      axios: 1.7.2
      form-data: 4.0.0
      tslib: 2.6.2
    transitivePeerDependencies:
      - debug
    dev: false

  /trim-repeated@1.0.0:
    resolution: {integrity: sha512-pkonvlKk8/ZuR0D5tLW8ljt5I8kmxp2XKymhepUeOdCEfKpZaktSArkLHZt76OB1ZvO9bssUsDty4SWhLvZpLg==}
    engines: {node: '>=0.10.0'}
    dependencies:
      escape-string-regexp: 1.0.5
    dev: false

  /triple-beam@1.3.0:
    resolution: {integrity: sha512-XrHUvV5HpdLmIj4uVMxHggLbFSZYIn7HEWsqePZcI50pco+MPqJ50wMGY794X7AOOhxOBAjbkqfAbEe/QMp2Lw==}

  /ts-deepmerge@4.0.0:
    resolution: {integrity: sha512-IrjjAwfM/J6ajWv5wDRZBdpVaTmuONJN1vC85mXlWVPXKelouLFiqsjR7m0h245qY6zZEtcDtcOTc4Rozgg1TQ==}
    engines: {node: '>=14'}
    dev: true

  /ts-interface-checker@0.1.13:
    resolution: {integrity: sha512-Y/arvbn+rrz3JCKl9C4kVNfTfSm2/mEp5FSz5EsZSANGPSlQrpRI5M4PKF+mJnE52jOO90PnPSc3Ur3bTQw0gA==}
    dev: true

  /ts-invariant@0.4.4:
    resolution: {integrity: sha512-uEtWkFM/sdZvRNNDL3Ehu4WVpwaulhwQszV8mrtcdeE8nN00BV9mAmQ88RkrBhFgl9gMgvjJLAQcZbnPXI9mlA==}
    dependencies:
      tslib: 1.14.1
    dev: false

  /ts-jest@29.1.0(@babel/core@7.22.5)(esbuild@0.15.18)(jest@29.5.0)(typescript@4.9.5):
    resolution: {integrity: sha512-ZhNr7Z4PcYa+JjMl62ir+zPiNJfXJN6E8hSLnaUKhOgqcn8vb3e537cpkd0FuAfRK3sR1LSqM1MOhliXNgOFPA==}
    engines: {node: ^14.15.0 || ^16.10.0 || >=18.0.0}
    hasBin: true
    peerDependencies:
      '@babel/core': '>=7.0.0-beta.0 <8'
      '@jest/types': ^29.0.0
      babel-jest: ^29.0.0
      esbuild: '*'
      jest: ^29.0.0
      typescript: '>=4.3 <6'
    peerDependenciesMeta:
      '@babel/core':
        optional: true
      '@jest/types':
        optional: true
      babel-jest:
        optional: true
      esbuild:
        optional: true
    dependencies:
      '@babel/core': 7.22.5
      bs-logger: 0.2.6
      esbuild: 0.15.18
      fast-json-stable-stringify: 2.1.0
      jest: 29.5.0(@types/node@18.16.16)(ts-node@10.9.1)
      jest-util: 29.5.0
      json5: 2.2.3
      lodash.memoize: 4.1.2
      make-error: 1.3.6
      semver: 7.5.1
      typescript: 4.9.5
      yargs-parser: 21.1.1
    dev: true

  /ts-node@10.9.1(@types/node@18.16.0)(typescript@4.9.5):
    resolution: {integrity: sha512-NtVysVPkxxrwFGUUxGYhfux8k78pQB3JqYBXlLRZgdGUqTO5wU/UyHop5p70iEbGhB7q5KmiZiU0Y3KlJrScEw==}
    hasBin: true
    peerDependencies:
      '@swc/core': '>=1.2.50'
      '@swc/wasm': '>=1.2.50'
      '@types/node': '*'
      typescript: '>=2.7'
    peerDependenciesMeta:
      '@swc/core':
        optional: true
      '@swc/wasm':
        optional: true
    dependencies:
      '@cspotcode/source-map-support': 0.8.1
      '@tsconfig/node10': 1.0.9
      '@tsconfig/node12': 1.0.11
      '@tsconfig/node14': 1.0.3
      '@tsconfig/node16': 1.0.4
      '@types/node': 18.16.0
      acorn: 8.10.0
      acorn-walk: 8.2.0
      arg: 4.1.3
      create-require: 1.1.1
      diff: 4.0.2
      make-error: 1.3.6
      typescript: 4.9.5
      v8-compile-cache-lib: 3.0.1
      yn: 3.1.1
    dev: true

  /ts-node@10.9.1(@types/node@18.16.16)(typescript@4.9.5):
    resolution: {integrity: sha512-NtVysVPkxxrwFGUUxGYhfux8k78pQB3JqYBXlLRZgdGUqTO5wU/UyHop5p70iEbGhB7q5KmiZiU0Y3KlJrScEw==}
    hasBin: true
    peerDependencies:
      '@swc/core': '>=1.2.50'
      '@swc/wasm': '>=1.2.50'
      '@types/node': '*'
      typescript: '>=2.7'
    peerDependenciesMeta:
      '@swc/core':
        optional: true
      '@swc/wasm':
        optional: true
    dependencies:
      '@cspotcode/source-map-support': 0.8.1
      '@tsconfig/node10': 1.0.9
      '@tsconfig/node12': 1.0.11
      '@tsconfig/node14': 1.0.3
      '@tsconfig/node16': 1.0.4
      '@types/node': 18.16.16
      acorn: 8.10.0
      acorn-walk: 8.2.0
      arg: 4.1.3
      create-require: 1.1.1
      diff: 4.0.2
      make-error: 1.3.6
      typescript: 4.9.5
      v8-compile-cache-lib: 3.0.1
      yn: 3.1.1

  /ts-node@10.9.2(@types/node@18.19.10)(typescript@4.9.5):
    resolution: {integrity: sha512-f0FFpIdcHgn8zcPSbf1dRevwt047YMnaiJM3u2w2RewrB+fob/zePZcrOyQoLMMO7aBIddLcQIEK5dYjkLnGrQ==}
    hasBin: true
    peerDependencies:
      '@swc/core': '>=1.2.50'
      '@swc/wasm': '>=1.2.50'
      '@types/node': '*'
      typescript: '>=2.7'
    peerDependenciesMeta:
      '@swc/core':
        optional: true
      '@swc/wasm':
        optional: true
    dependencies:
      '@cspotcode/source-map-support': 0.8.1
      '@tsconfig/node10': 1.0.9
      '@tsconfig/node12': 1.0.11
      '@tsconfig/node14': 1.0.3
      '@tsconfig/node16': 1.0.4
      '@types/node': 18.19.10
      acorn: 8.10.0
      acorn-walk: 8.2.0
      arg: 4.1.3
      create-require: 1.1.1
      diff: 4.0.2
      make-error: 1.3.6
      typescript: 4.9.5
      v8-compile-cache-lib: 3.0.1
      yn: 3.1.1
    dev: true

  /tsafe@1.6.6:
    resolution: {integrity: sha512-gzkapsdbMNwBnTIjgO758GujLCj031IgHK/PKr2mrmkCSJMhSOR5FeOuSxKLMUoYc0vAA4RGEYYbjt/v6afD3g==}
    dev: false

  /tsconfig-paths@3.14.2:
    resolution: {integrity: sha512-o/9iXgCYc5L/JxCHPe3Hvh8Q/2xm5Z+p18PESBU6Ff33695QnCHBEjcytY2q19ua7Mbl/DavtBOLq+oG0RCL+g==}
    dependencies:
      '@types/json5': 0.0.29
      json5: 1.0.2
      minimist: 1.2.8
      strip-bom: 3.0.0
    dev: false

  /tsconfig-paths@4.2.0:
    resolution: {integrity: sha512-NoZ4roiN7LnbKn9QqE1amc9DJfzvZXxF4xDavcOWt1BPkdx+m+0gJuPM+S0vCe7zTJMYUP0R8pO2XMr+Y8oLIg==}
    engines: {node: '>=6'}
    dependencies:
      json5: 2.2.3
      minimist: 1.2.8
      strip-bom: 3.0.0
    dev: true

  /tslib@1.14.1:
    resolution: {integrity: sha512-Xni35NKzjgMrwevysHTCArtLDpPvye8zV/0E4EyYn43P7/7qvQwPh9BGkHewbMulVntbigmcT7rdX3BNo9wRJg==}
    dev: false

  /tslib@2.6.2:
    resolution: {integrity: sha512-AEYxH93jGFPn/a2iVAwW87VuUIkR1FVUKB77NwMF7nBTDkDrrT/Hpt/IrCJ0QXhW27jTBDcf5ZY7w6RiqTMw2Q==}
    dev: false

  /tsscmp@1.0.6:
    resolution: {integrity: sha512-LxhtAkPDTkVCMQjt2h6eBVY28KCjikZqZfMcC15YBeNjkgUpdCfBu5HoiOTDu86v6smE8yOjyEktJ8hlbANHQA==}
    engines: {node: '>=0.6.x'}
    dev: false

  /tsup@8.0.2(ts-node@10.9.1)(typescript@4.9.5):
    resolution: {integrity: sha512-NY8xtQXdH7hDUAZwcQdY/Vzlw9johQsaqf7iwZ6g1DOUlFYQ5/AtVAjTvihhEyeRlGo4dLRVHtrRaL35M1daqQ==}
    engines: {node: '>=18'}
    hasBin: true
    peerDependencies:
      '@microsoft/api-extractor': ^7.36.0
      '@swc/core': ^1
      postcss: ^8.4.12
      typescript: '>=4.5.0'
    peerDependenciesMeta:
      '@microsoft/api-extractor':
        optional: true
      '@swc/core':
        optional: true
      postcss:
        optional: true
      typescript:
        optional: true
    dependencies:
      bundle-require: 4.0.2(esbuild@0.19.12)
      cac: 6.7.14
      chokidar: 3.5.3
      debug: 4.3.4
      esbuild: 0.19.12
      execa: 5.1.1
      globby: 11.1.0
      joycon: 3.1.1
      postcss-load-config: 4.0.2(ts-node@10.9.1)
      resolve-from: 5.0.0
      rollup: 4.13.2
      source-map: 0.8.0-beta.0
      sucrase: 3.35.0
      tree-kill: 1.2.2
      typescript: 4.9.5
    transitivePeerDependencies:
      - supports-color
      - ts-node
    dev: true

  /tsup@8.0.2(ts-node@10.9.2)(typescript@4.9.5):
    resolution: {integrity: sha512-NY8xtQXdH7hDUAZwcQdY/Vzlw9johQsaqf7iwZ6g1DOUlFYQ5/AtVAjTvihhEyeRlGo4dLRVHtrRaL35M1daqQ==}
    engines: {node: '>=18'}
    hasBin: true
    peerDependencies:
      '@microsoft/api-extractor': ^7.36.0
      '@swc/core': ^1
      postcss: ^8.4.12
      typescript: '>=4.5.0'
    peerDependenciesMeta:
      '@microsoft/api-extractor':
        optional: true
      '@swc/core':
        optional: true
      postcss:
        optional: true
      typescript:
        optional: true
    dependencies:
      bundle-require: 4.0.2(esbuild@0.19.12)
      cac: 6.7.14
      chokidar: 3.5.3
      debug: 4.3.4
      esbuild: 0.19.12
      execa: 5.1.1
      globby: 11.1.0
      joycon: 3.1.1
      postcss-load-config: 4.0.2(ts-node@10.9.2)
      resolve-from: 5.0.0
      rollup: 4.13.2
      source-map: 0.8.0-beta.0
      sucrase: 3.35.0
      tree-kill: 1.2.2
      typescript: 4.9.5
    transitivePeerDependencies:
      - supports-color
      - ts-node
    dev: true

  /tsutils@3.21.0(typescript@4.9.5):
    resolution: {integrity: sha512-mHKK3iUXL+3UF6xL5k0PEhKRUBKPBCv/+RkEOpjRWxxx27KKRBmmA60A9pgOUvMi8GKhRMPEmjBRPzs2W7O1OA==}
    engines: {node: '>= 6'}
    peerDependencies:
      typescript: '>=2.8.0 || >= 3.2.0-dev || >= 3.3.0-dev || >= 3.4.0-dev || >= 3.5.0-dev || >= 3.6.0-dev || >= 3.6.0-beta || >= 3.7.0-dev || >= 3.7.0-beta'
    dependencies:
      tslib: 1.14.1
      typescript: 4.9.5
    dev: false

  /tunnel-agent@0.6.0:
    resolution: {integrity: sha512-McnNiV1l8RYeY8tBgEpuodCC1mLUdbSN+CYBL7kJsJNInOP8UjDDEwdk6Mw60vdLLrr5NHKZhMAOSrR2NZuQ+w==}
    dependencies:
      safe-buffer: 5.2.1
    dev: false

  /tunnel@0.0.6:
    resolution: {integrity: sha512-1h/Lnq9yajKY2PEbBadPXj3VxsDDu844OnaAo52UVmIzIvwwtBPIuNvkjuzBlTWpfJyUbG3ez0KSBibQkj4ojg==}
    engines: {node: '>=0.6.11 <=0.7.0 || >=0.7.3'}
    dev: false

  /turbo-darwin-64@1.13.3:
    resolution: {integrity: sha512-glup8Qx1qEFB5jerAnXbS8WrL92OKyMmg5Hnd4PleLljAeYmx+cmmnsmLT7tpaVZIN58EAAwu8wHC6kIIqhbWA==}
    cpu: [x64]
    os: [darwin]
    requiresBuild: true
    dev: false
    optional: true

  /turbo-darwin-arm64@1.13.3:
    resolution: {integrity: sha512-/np2xD+f/+9qY8BVtuOQXRq5f9LehCFxamiQnwdqWm5iZmdjygC5T3uVSYuagVFsZKMvX3ycySwh8dylGTl6lg==}
    cpu: [arm64]
    os: [darwin]
    requiresBuild: true
    dev: false
    optional: true

  /turbo-linux-64@1.13.3:
    resolution: {integrity: sha512-G+HGrau54iAnbXLfl+N/PynqpDwi/uDzb6iM9hXEDG+yJnSJxaHMShhOkXYJPk9offm9prH33Khx2scXrYVW1g==}
    cpu: [x64]
    os: [linux]
    requiresBuild: true
    dev: false
    optional: true

  /turbo-linux-arm64@1.13.3:
    resolution: {integrity: sha512-qWwEl5VR02NqRyl68/3pwp3c/olZuSp+vwlwrunuoNTm6JXGLG5pTeme4zoHNnk0qn4cCX7DFrOboArlYxv0wQ==}
    cpu: [arm64]
    os: [linux]
    requiresBuild: true
    dev: false
    optional: true

  /turbo-windows-64@1.13.3:
    resolution: {integrity: sha512-Nudr4bRChfJzBPzEmpVV85VwUYRCGKecwkBFpbp2a4NtrJ3+UP1VZES653ckqCu2FRyRuS0n03v9euMbAvzH+Q==}
    cpu: [x64]
    os: [win32]
    requiresBuild: true
    dev: false
    optional: true

  /turbo-windows-arm64@1.13.3:
    resolution: {integrity: sha512-ouJCgsVLd3icjRLmRvHQDDZnmGzT64GBupM1Y+TjtYn2LVaEBoV6hicFy8x5DUpnqdLy+YpCzRMkWlwhmkX7sQ==}
    cpu: [arm64]
    os: [win32]
    requiresBuild: true
    dev: false
    optional: true

  /turbo@1.13.3:
    resolution: {integrity: sha512-n17HJv4F4CpsYTvKzUJhLbyewbXjq1oLCi90i5tW1TiWDz16ML1eDG7wi5dHaKxzh5efIM56SITnuVbMq5dk4g==}
    hasBin: true
    optionalDependencies:
      turbo-darwin-64: 1.13.3
      turbo-darwin-arm64: 1.13.3
      turbo-linux-64: 1.13.3
      turbo-linux-arm64: 1.13.3
      turbo-windows-64: 1.13.3
      turbo-windows-arm64: 1.13.3
    dev: false

  /tweetnacl@0.14.5:
    resolution: {integrity: sha512-KXXFFdAbFXY4geFIwoyNK+f5Z1b7swfXABfL7HXCmoIWMKU3dmS26672A4EeQtDzLKy7SXmfBu51JolvEKwtGA==}
    dev: false

  /twilio@3.84.1:
    resolution: {integrity: sha512-Q/xaPoayTj+bgJdnUgpE+EiB/VoNOG+byDFdlDej0FgxiHLgXKliZfVv6boqHPWvC1k7Dt0AK96OBFZ0P55QQg==}
    engines: {node: '>=6.0'}
    dependencies:
      axios: 0.26.1
      dayjs: 1.11.8
      https-proxy-agent: 5.0.1
      jsonwebtoken: 8.5.1
      lodash: 4.17.21
      q: 2.0.3
      qs: 6.11.0
      rootpath: 0.1.2
      scmp: 2.1.0
      url-parse: 1.5.10
      xmlbuilder: 13.0.2
    transitivePeerDependencies:
      - debug
      - supports-color
    dev: false

  /type-check@0.4.0:
    resolution: {integrity: sha512-XleUoc9uwGXqjWwXaUTZAmzMcFZ5858QA2vvx1Ur5xIcixXIP+8LnFDgRplU30us6teqdlskFfu+ae4K79Ooew==}
    engines: {node: '>= 0.8.0'}
    dependencies:
      prelude-ls: 1.2.1
    dev: false

  /type-detect@4.0.8:
    resolution: {integrity: sha512-0fr/mIH1dlO+x7TlcMy+bIDqKPsw/70tVyeHW787goQjhmqaZe10uwLujubK9q9Lg6Fiho1KUKDYz0Z7k7g5/g==}
    engines: {node: '>=4'}

  /type-fest@0.15.1:
    resolution: {integrity: sha512-n+UXrN8i5ioo7kqT/nF8xsEzLaqFra7k32SEsSPwvXVGyAcRgV/FUQN/sgfptJTR1oRmmq7z4IXMFSM7im7C9A==}
    engines: {node: '>=10'}
    dev: false

  /type-fest@0.20.2:
    resolution: {integrity: sha512-Ne+eE4r0/iWnpAxD852z3A+N0Bt5RN//NjJwRd2VFHEmrywxf5vsZlh4R6lixl6B+wz/8d+maTSAkN1FIkI3LQ==}
    engines: {node: '>=10'}
    dev: false

  /type-fest@0.21.3:
    resolution: {integrity: sha512-t0rzBq87m3fVcduHDUFhKmyyX+9eo6WQjZvf51Ea/M0Q7+T374Jp1aUiyUl0GKxp8M/OETVHSDvmkyPgvX+X2w==}
    engines: {node: '>=10'}
    dev: true

  /type-fest@3.11.1:
    resolution: {integrity: sha512-aCuRNRERRVh33lgQaJRlUxZqzfhzwTrsE98Mc3o3VXqmiaQdHacgUtJ0esp+7MvZ92qhtzKPeusaX6vIEcoreA==}
    engines: {node: '>=14.16'}

  /type-is@1.6.18:
    resolution: {integrity: sha512-TkRKr9sUTxEH8MdfuCSP7VizJyzRNMjj2J2do2Jr3Kym598JVdEksuzPQCnlFPW4ky9Q+iA+ma9BGm06XQBy8g==}
    engines: {node: '>= 0.6'}
    dependencies:
      media-typer: 0.3.0
      mime-types: 2.1.35
    dev: false

  /type@1.2.0:
    resolution: {integrity: sha512-+5nt5AAniqsCnu2cEQQdpzCAh33kVx8n0VoFidKpB1dVVLAN/F+bgVOqOJqOnEnrhp222clB5p3vUlD+1QAnfg==}

  /type@2.7.2:
    resolution: {integrity: sha512-dzlvlNlt6AXU7EBSfpAscydQ7gXB+pPGsPnfJnZpiNJBDj7IaJzQlBZYGdEi4R9HmPdBv2XmWJ6YUtoTa7lmCw==}

  /typed-array-length@1.0.4:
    resolution: {integrity: sha512-KjZypGq+I/H7HI5HlOoGHkWUUGq+Q0TPhQurLbyrVrvnKTBgzLhIJ7j6J/XTQOi0d1RjyZ0wdas8bKs2p0x3Ng==}
    dependencies:
      call-bind: 1.0.2
      for-each: 0.3.3
      is-typed-array: 1.1.10
    dev: false

  /typegram@4.3.0:
    resolution: {integrity: sha512-pS4STyOZoJ++Mwa9GPMTNjOwEzMkxFfFt1By6IbMOJfheP0utMP/H1ga6J9R4DTjAYBr0UDn4eQg++LpWBvcAg==}
    dev: false

  /typescript@4.9.5:
    resolution: {integrity: sha512-1FXk9E2Hm+QzZQ7z+McJiHL4NW1F2EzMu9Nq9i3zAaGqibafqYwCVU6WyWAuyQRRzOlxou8xZSyXLEN8oKj24g==}
    engines: {node: '>=4.2.0'}
    hasBin: true

  /ufo@1.1.2:
    resolution: {integrity: sha512-TrY6DsjTQQgyS3E3dBaOXf0TpPD8u9FVrVYmKVegJuFw51n/YB9XPt+U6ydzFG5ZIN7+DIjPbNmXoBj9esYhgQ==}

  /unbox-primitive@1.0.2:
    resolution: {integrity: sha512-61pPlCD9h51VoreyJ0BReideM3MDKMKnh6+V9L08331ipq6Q8OFXZYiqP6n/tbHx4s5I9uRhcye6BrbkizkBDw==}
    dependencies:
      call-bind: 1.0.2
      has-bigints: 1.0.2
      has-symbols: 1.0.3
      which-boxed-primitive: 1.0.2
    dev: false

  /unbzip2-stream@1.4.3:
    resolution: {integrity: sha512-mlExGW4w71ebDJviH16lQLtZS32VKqsSfk80GCfUlwT/4/hNRFsoscrF/c++9xinkMzECL1uL9DDwXqFWkruPg==}
    dependencies:
      buffer: 5.7.1
      through: 2.3.8
    dev: true

  /undefsafe@2.0.5:
    resolution: {integrity: sha512-WxONCrssBM8TSPRqN5EmsjVrsv4A8X12J4ArBiiayv3DyyG3ZlIg6yysuuSYdZsVz3TKcTg2fd//Ujd4CHV1iA==}
    dev: true

  /underscore@1.13.6:
    resolution: {integrity: sha512-+A5Sja4HP1M08MaXya7p5LvjuM7K6q/2EaC0+iovj/wOcMsTzMvDFbasi/oSapiwOlt252IqsKqPjCl7huKS0A==}
    dev: false

  /undici-types@5.26.5:
    resolution: {integrity: sha512-JlCMO+ehdEIKqlFxk6IfVoAUVmgz7cU7zD/h9XZ0qzeosSHmUJVOzSQvvYSYWXkFXC+IfLKSIffhv0sVZup6pA==}

  /undici@5.28.4:
    resolution: {integrity: sha512-72RFADWFqKmUb2hmmvNODKL3p9hcB6Gt2DOQMis1SEBaV6a4MH8soBvzg+95CYhCKPFedut2JY9bMfrDl9D23g==}
    engines: {node: '>=14.0'}
    dependencies:
      '@fastify/busboy': 2.1.1
    dev: true

  /unfetch@4.2.0:
    resolution: {integrity: sha512-F9p7yYCn6cIW9El1zi0HI6vqpeIvBsr3dSuRO6Xuppb1u5rXpCPmMvLSyECLhybr9isec8Ohl0hPekMVrEinDA==}
    dev: false

  /universal-github-app-jwt@1.1.1:
    resolution: {integrity: sha512-G33RTLrIBMFmlDV4u4CBF7dh71eWwykck4XgaxaIVeZKOYZRAAxvcGMRFTUclVY6xoUPQvO4Ne5wKGxYm/Yy9w==}
    dependencies:
      '@types/jsonwebtoken': 9.0.3
      jsonwebtoken: 9.0.0
    dev: false

  /universal-user-agent@6.0.0:
    resolution: {integrity: sha512-isyNax3wXoKaulPDZWHQqbmIx1k2tb9fb3GGDBRxCscfYV2Ch7WxPArBsFEG8s/safwXTT7H4QGhaIkTp9447w==}
    dev: false

  /universalify@0.1.2:
    resolution: {integrity: sha512-rBJeI5CXAlmy1pV+617WB9J63U6XcazHHF2f2dbJix4XzpUF0RS3Zbj0FGIOCAva5P/d/GBOYaACQ1w+0azUkg==}
    engines: {node: '>= 4.0.0'}
    dev: false

  /unpipe@1.0.0:
    resolution: {integrity: sha512-pjy2bYhSsufwWlKwPc+l3cN7+wuJlK6uz0YdJEOlQDbl6jo/YlPi4mb8agUkVC8BF7V8NuzeyPNqRksA3hztKQ==}
    engines: {node: '>= 0.8'}
    dev: false

  /update-browserslist-db@1.0.11(browserslist@4.21.7):
    resolution: {integrity: sha512-dCwEFf0/oT85M1fHBg4F0jtLwJrutGoHSQXCh7u4o2t1drG+c0a9Flnqww6XUKSfQMPpJBRjU8d4RXB09qtvaA==}
    hasBin: true
    peerDependencies:
      browserslist: '>= 4.21.0'
    dependencies:
      browserslist: 4.21.7
      escalade: 3.1.1
      picocolors: 1.0.0

  /uri-js@4.4.1:
    resolution: {integrity: sha512-7rKUyy33Q1yc98pQ1DAmLtwX109F7TIfWlW1Ydo8Wl1ii1SeHieeh0HHfPeL2fMXK6z0s8ecKs9frCuLJvndBg==}
    dependencies:
      punycode: 2.3.0

  /url-join@4.0.1:
    resolution: {integrity: sha512-jk1+QP6ZJqyOiuEI9AEWQfju/nB2Pw466kbA0LEZljHwKeMgd9WrAEgEGxjPDD2+TNbbb37rTyhEfrCXfuKXnA==}
    dev: false

  /url-parse-lax@3.0.0:
    resolution: {integrity: sha512-NjFKA0DidqPa5ciFcSrXnAltTtzz84ogy+NebPvfEgAck0+TNg4UJ4IN+fB7zRZfbgUf0syOo9MDxFkDSMuFaQ==}
    engines: {node: '>=4'}
    dependencies:
      prepend-http: 2.0.0
    dev: false

  /url-parse@1.5.10:
    resolution: {integrity: sha512-WypcfiRhfeUP9vvF0j6rw0J3hrWrw6iZv3+22h6iRMJ/8z1Tj6XfLP4DsUix5MhMPnXpiHDoKyoZ/bdCkwBCiQ==}
    dependencies:
      querystringify: 2.2.0
      requires-port: 1.0.0
    dev: false

  /url-template@2.0.8:
    resolution: {integrity: sha512-XdVKMF4SJ0nP/O7XIPB0JwAEuT9lDIYnNsK8yGVe43y0AWoKeJNdv3ZNWh7ksJ6KqQFjOO6ox/VEitLnaVNufw==}

  /util-deprecate@1.0.2:
    resolution: {integrity: sha512-EPD5q1uXyFxJpCrLnCc1nHnq3gOa6DZBocAIiI2TaSCA7VCJ1UJDMagCzIkXNsUYfD1daK//LTEQ8xiIbrHtcw==}

  /utils-merge@1.0.1:
    resolution: {integrity: sha512-pMZTvIkT1d+TFGvDOqodOclx0QWkkgi6Tdoa8gC8ffGAAqz9pzPTZWAybbsHHoED/ztMtkv/VoYTYyShUn81hA==}
    engines: {node: '>= 0.4.0'}
    dev: false

  /uuid@3.4.0:
    resolution: {integrity: sha512-HjSDRw6gZE5JMggctHBcjVak08+KEVhSIiDzFnT9S9aegmp85S/bReBVTb4QTFaRNptJ9kuYaNhnbNEOkbKb/A==}
    deprecated: Please upgrade  to version 7 or higher.  Older versions may use Math.random() in certain circumstances, which is known to be problematic.  See https://v8.dev/blog/math-random for details.
    hasBin: true
    dev: false

  /uuid@8.3.2:
    resolution: {integrity: sha512-+NYs2QeMWy+GWFOEm9xnn6HCDp0l7QBD7ml8zLUmJ+93Q5NF0NocErnwkTkXVFNiX3/fpC6afS8Dhb/gz7R7eg==}
    hasBin: true
    dev: false

  /uuid@9.0.0:
    resolution: {integrity: sha512-MXcSTerfPa4uqyzStbRoTgt5XIe3x5+42+q1sDuy3R5MDk66URdLMOZe5aPX/SQd+kuYAh0FdP/pO28IkQyTeg==}
    hasBin: true

  /v8-compile-cache-lib@3.0.1:
    resolution: {integrity: sha512-wa7YjyUGfNZngI/vtK0UHAN+lgDCxBPCylVXGp0zu59Fz5aiGtNXaq3DhIov063MorB+VfufLh3JlF2KdTK3xg==}

  /v8-to-istanbul@9.1.0:
    resolution: {integrity: sha512-6z3GW9x8G1gd+JIIgQQQxXuiJtCXeAjp6RaPEPLv62mH3iPHPxV6W3robxtCzNErRo6ZwTmzWhsbNvjyEBKzKA==}
    engines: {node: '>=10.12.0'}
    dependencies:
      '@jridgewell/trace-mapping': 0.3.18
      '@types/istanbul-lib-coverage': 2.0.4
      convert-source-map: 1.9.0
    dev: true

  /vary@1.1.2:
    resolution: {integrity: sha512-BNGbWLfd0eUPabhkXUVm0j8uuvREyTh5ovRa/dyow/BqAbZJyC+5fU+IzQOzmAKzYqYRAISoRhdQr3eIZ/PXqg==}
    engines: {node: '>= 0.8'}
    dev: false

  /verror@1.10.0:
    resolution: {integrity: sha512-ZZKSmDAEFOijERBLkmYfJ+vmk3w+7hOLYDNkRCuRuMJGEmqYNCNLyBBFwWKVMhfwaEF3WOd0Zlw86U/WC/+nYw==}
    engines: {'0': node >=0.6.0}
    dependencies:
      assert-plus: 1.0.0
      core-util-is: 1.0.2
      extsprintf: 1.4.1
    dev: false

  /verror@1.10.1:
    resolution: {integrity: sha512-veufcmxri4e3XSrT0xwfUR7kguIkaxBeosDg00yDWhk49wdwkSUrvvsm7nc75e1PUyvIeZj6nS8VQRYz2/S4Xg==}
    engines: {node: '>=0.6.0'}
    dependencies:
      assert-plus: 1.0.0
      core-util-is: 1.0.2
      extsprintf: 1.4.1

  /vite-node@0.33.0(@types/node@18.19.10):
    resolution: {integrity: sha512-19FpHYbwWWxDr73ruNahC+vtEdza52kA90Qb3La98yZ0xULqV8A5JLNPUff0f5zID4984tW7l3DH2przTJUZSw==}
    engines: {node: '>=v14.18.0'}
    hasBin: true
    dependencies:
      cac: 6.7.14
      debug: 4.3.4
      mlly: 1.4.0
      pathe: 1.1.1
      picocolors: 1.0.0
      vite: 4.4.4(@types/node@18.19.10)
    transitivePeerDependencies:
      - '@types/node'
      - less
      - lightningcss
      - sass
      - stylus
      - sugarss
      - supports-color
      - terser

  /vite-node@0.34.6(@types/node@18.19.10):
    resolution: {integrity: sha512-nlBMJ9x6n7/Amaz6F3zJ97EBwR2FkzhBRxF5e+jE6LA3yi6Wtc2lyTij1OnDMIr34v5g/tVQtsVAzhT0jc5ygA==}
    engines: {node: '>=v14.18.0'}
    hasBin: true
    dependencies:
      cac: 6.7.14
      debug: 4.3.4
      mlly: 1.4.0
      pathe: 1.1.1
      picocolors: 1.0.0
      vite: 4.4.4(@types/node@18.19.10)
    transitivePeerDependencies:
      - '@types/node'
      - less
      - lightningcss
      - sass
      - stylus
      - sugarss
      - supports-color
      - terser
    dev: false

  /vite@4.4.4(@types/node@18.19.10):
    resolution: {integrity: sha512-4mvsTxjkveWrKDJI70QmelfVqTm+ihFAb6+xf4sjEU2TmUCTlVX87tmg/QooPEMQb/lM9qGHT99ebqPziEd3wg==}
    engines: {node: ^14.18.0 || >=16.0.0}
    hasBin: true
    peerDependencies:
      '@types/node': '>= 14'
      less: '*'
      lightningcss: ^1.21.0
      sass: '*'
      stylus: '*'
      sugarss: '*'
      terser: ^5.4.0
    peerDependenciesMeta:
      '@types/node':
        optional: true
      less:
        optional: true
      lightningcss:
        optional: true
      sass:
        optional: true
      stylus:
        optional: true
      sugarss:
        optional: true
      terser:
        optional: true
    dependencies:
      '@types/node': 18.19.10
      esbuild: 0.18.12
      postcss: 8.4.26
      rollup: 3.26.2
    optionalDependencies:
      fsevents: 2.3.2

  /vitest@0.33.0:
    resolution: {integrity: sha512-1CxaugJ50xskkQ0e969R/hW47za4YXDUfWJDxip1hwbnhUjYolpfUn2AMOulqG/Dtd9WYAtkHmM/m3yKVrEejQ==}
    engines: {node: '>=v14.18.0'}
    hasBin: true
    peerDependencies:
      '@edge-runtime/vm': '*'
      '@vitest/browser': '*'
      '@vitest/ui': '*'
      happy-dom: '*'
      jsdom: '*'
      playwright: '*'
      safaridriver: '*'
      webdriverio: '*'
    peerDependenciesMeta:
      '@edge-runtime/vm':
        optional: true
      '@vitest/browser':
        optional: true
      '@vitest/ui':
        optional: true
      happy-dom:
        optional: true
      jsdom:
        optional: true
      playwright:
        optional: true
      safaridriver:
        optional: true
      webdriverio:
        optional: true
    dependencies:
      '@types/chai': 4.3.5
      '@types/chai-subset': 1.3.3
      '@types/node': 18.19.10
      '@vitest/expect': 0.33.0
      '@vitest/runner': 0.33.0
      '@vitest/snapshot': 0.33.0
      '@vitest/spy': 0.33.0
      '@vitest/utils': 0.33.0
      acorn: 8.10.0
      acorn-walk: 8.2.0
      cac: 6.7.14
      chai: 4.3.10
      debug: 4.3.4
      local-pkg: 0.4.3
      magic-string: 0.30.1
      pathe: 1.1.1
      picocolors: 1.0.0
      std-env: 3.3.3
      strip-literal: 1.0.1
      tinybench: 2.5.0
      tinypool: 0.6.0
      vite: 4.4.4(@types/node@18.19.10)
      vite-node: 0.33.0(@types/node@18.19.10)
      why-is-node-running: 2.2.2
    transitivePeerDependencies:
      - less
      - lightningcss
      - sass
      - stylus
      - sugarss
      - supports-color
      - terser

  /vitest@0.34.6:
    resolution: {integrity: sha512-+5CALsOvbNKnS+ZHMXtuUC7nL8/7F1F2DnHGjSsszX8zCjWSSviphCb/NuS9Nzf4Q03KyyDRBAXhF/8lffME4Q==}
    engines: {node: '>=v14.18.0'}
    hasBin: true
    peerDependencies:
      '@edge-runtime/vm': '*'
      '@vitest/browser': '*'
      '@vitest/ui': '*'
      happy-dom: '*'
      jsdom: '*'
      playwright: '*'
      safaridriver: '*'
      webdriverio: '*'
    peerDependenciesMeta:
      '@edge-runtime/vm':
        optional: true
      '@vitest/browser':
        optional: true
      '@vitest/ui':
        optional: true
      happy-dom:
        optional: true
      jsdom:
        optional: true
      playwright:
        optional: true
      safaridriver:
        optional: true
      webdriverio:
        optional: true
    dependencies:
      '@types/chai': 4.3.5
      '@types/chai-subset': 1.3.3
      '@types/node': 18.19.10
      '@vitest/expect': 0.34.6
      '@vitest/runner': 0.34.6
      '@vitest/snapshot': 0.34.6
      '@vitest/spy': 0.34.6
      '@vitest/utils': 0.34.6
      acorn: 8.10.0
      acorn-walk: 8.2.0
      cac: 6.7.14
      chai: 4.3.10
      debug: 4.3.4
      local-pkg: 0.4.3
      magic-string: 0.30.1
      pathe: 1.1.1
      picocolors: 1.0.0
      std-env: 3.3.3
      strip-literal: 1.0.1
      tinybench: 2.5.0
      tinypool: 0.7.0
      vite: 4.4.4(@types/node@18.19.10)
      vite-node: 0.34.6(@types/node@18.19.10)
      why-is-node-running: 2.2.2
    transitivePeerDependencies:
      - less
      - lightningcss
      - sass
      - stylus
      - sugarss
      - supports-color
      - terser
    dev: false

  /walker@1.0.8:
    resolution: {integrity: sha512-ts/8E8l5b7kY0vlWLewOkDXMmPdLcVV4GmOQLyxuSswIJsweeFZtAsMF7k1Nszz+TYBQrlYRmzOnr398y1JemQ==}
    dependencies:
      makeerror: 1.0.12
    dev: true

  /warning@4.0.3:
    resolution: {integrity: sha512-rpJyN222KWIvHJ/F53XSZv0Zl/accqHR8et1kpaMTD/fLCRxtV8iX8czMzY7sVZupTI3zcUTg8eycS2kNF9l6w==}
    dependencies:
      loose-envify: 1.4.0
    dev: false

  /weak-map@1.0.8:
    resolution: {integrity: sha512-lNR9aAefbGPpHO7AEnY0hCFjz1eTkWCXYvkTRrTHs9qv8zJp+SkVYpzfLIFXQQiG3tVvbNFQgVg2bQS8YGgxyw==}
    dev: false

  /web-streams-polyfill@3.3.3:
    resolution: {integrity: sha512-d2JWLCivmZYTSIoge9MsgFCZrt571BikcWGYkjC1khllbTeDlGqZ2D8vD8E/lJa8WGWbb7Plm8/XJYV7IJHZZw==}
    engines: {node: '>= 8'}
    dev: false

  /web-streams-polyfill@4.0.0-beta.3:
    resolution: {integrity: sha512-QW95TCTaHmsYfHDybGMwO5IJIM93I/6vTRk+daHTWFPhwh+C8Cg7j7XyKrwrj8Ib6vYXe0ocYNrmzY4xAAN6ug==}
    engines: {node: '>= 14'}
    dev: false

  /webidl-conversions@3.0.1:
    resolution: {integrity: sha512-2JAn3z8AR6rjK8Sm8orRC0h/bcl/DqL7tRPdGZ4I1CjdF+EaMLmYxBHyXuKL849eucPFhvBoxMsflfOb8kxaeQ==}

  /webidl-conversions@4.0.2:
    resolution: {integrity: sha512-YQ+BmxuTgd6UXZW3+ICGfyqRyHXVlD5GtQr5+qjiNW7bF0cqrzX500HVXPBOvgXb5YnzDd+h0zqyv61KUD7+Sg==}
    dev: true

  /whatsapp-api-js@1.0.5:
    resolution: {integrity: sha512-cuxRRf1pi/ztICjpqw52yHycpoaLF2M74+2A8YMq1lDyuNsy0+4tIXNxoxDMJZxCBkSV8sDMsPK4F7oHjPFYzw==}
    engines: {node: '>14.21'}
    dev: false

  /whatwg-url@5.0.0:
    resolution: {integrity: sha512-saE57nupxk6v3HY35+jzBwYa0rKSy0XR8JSxZPwgLr7ys0IBzhGviA1/TUGJLmSVqs8pb9AnvICXEuOHLprYTw==}
    dependencies:
      tr46: 0.0.3
      webidl-conversions: 3.0.1

  /whatwg-url@7.1.0:
    resolution: {integrity: sha512-WUu7Rg1DroM7oQvGWfOiAK21n74Gg+T4elXEQYkOhtyLeWiJFoOGLXPKI/9gzIie9CtwVLm8wtw6YJdKyxSjeg==}
    dependencies:
      lodash.sortby: 4.7.0
      tr46: 1.0.1
      webidl-conversions: 4.0.2
    dev: true

  /which-boxed-primitive@1.0.2:
    resolution: {integrity: sha512-bwZdv0AKLpplFY2KZRX6TvyuN7ojjr7lwkg6ml0roIy9YeuSr7JS372qlNW18UQYzgYK9ziGcerWqZOmEn9VNg==}
    dependencies:
      is-bigint: 1.0.4
      is-boolean-object: 1.1.2
      is-number-object: 1.0.7
      is-string: 1.0.7
      is-symbol: 1.0.4
    dev: false

  /which-typed-array@1.1.9:
    resolution: {integrity: sha512-w9c4xkx6mPidwp7180ckYWfMmvxpjlZuIudNtDf4N/tTAUB8VJbX25qZoAsrtGuYNnGw3pa0AXgbGKRB8/EceA==}
    engines: {node: '>= 0.4'}
    dependencies:
      available-typed-arrays: 1.0.5
      call-bind: 1.0.2
      for-each: 0.3.3
      gopd: 1.0.1
      has-tostringtag: 1.0.0
      is-typed-array: 1.1.10
    dev: false

  /which@2.0.2:
    resolution: {integrity: sha512-BLI3Tl1TW3Pvl70l3yq3Y64i+awpwXqsGBYWkkqMtnbXgrMD+yj7rhW0kuEDxzJaYXGjEW5ogapKNMEKNMjibA==}
    engines: {node: '>= 8'}
    hasBin: true
    dependencies:
      isexe: 2.0.0

  /why-is-node-running@2.2.2:
    resolution: {integrity: sha512-6tSwToZxTOcotxHeA+qGCq1mVzKR3CwcJGmVcY+QE8SHy6TnpFnh8PAvPNHYr7EcuVeG0QSMxtYCuO1ta/G/oA==}
    engines: {node: '>=8'}
    hasBin: true
    dependencies:
      siginfo: 2.0.0
      stackback: 0.0.2

  /widest-line@3.1.0:
    resolution: {integrity: sha512-NsmoXalsWVDMGupxZ5R08ka9flZjjiLvHVAWYOKtiKM8ujtZWr9cRffak+uSE48+Ob8ObalXpwyeUiyDD6QFgg==}
    engines: {node: '>=8'}
    dependencies:
      string-width: 4.2.3
    dev: false

  /winston-transport@4.5.0:
    resolution: {integrity: sha512-YpZzcUzBedhlTAfJg6vJDlyEai/IFMIVcaEZZyl3UXIl4gmqRpU7AE89AHLkbzLUsv0NVmw7ts+iztqKxxPW1Q==}
    engines: {node: '>= 6.4.0'}
    dependencies:
      logform: 2.5.1
      readable-stream: 3.6.2
      triple-beam: 1.3.0
    dev: false

  /winston-transport@4.7.0:
    resolution: {integrity: sha512-ajBj65K5I7denzer2IYW6+2bNIVqLGDHqDw3Ow8Ohh+vdW+rv4MZ6eiDvHoKhfJFZ2auyN8byXieDDJ96ViONg==}
    engines: {node: '>= 12.0.0'}
    dependencies:
      logform: 2.5.1
      readable-stream: 3.6.2
      triple-beam: 1.3.0
    dev: true

  /winston@3.13.0:
    resolution: {integrity: sha512-rwidmA1w3SE4j0E5MuIufFhyJPBDG7Nu71RkZor1p2+qHvJSZ9GYDA81AyleQcZbh/+V6HjeBdfnTZJm9rSeQQ==}
    engines: {node: '>= 12.0.0'}
    dependencies:
      '@colors/colors': 1.6.0
      '@dabh/diagnostics': 2.0.3
      async: 3.2.4
      is-stream: 2.0.1
      logform: 2.5.1
      one-time: 1.0.0
      readable-stream: 3.6.2
      safe-stable-stringify: 2.4.3
      stack-trace: 0.0.10
      triple-beam: 1.3.0
      winston-transport: 4.7.0
    dev: true

  /winston@3.9.0:
    resolution: {integrity: sha512-jW51iW/X95BCW6MMtZWr2jKQBP4hV5bIDq9QrIjfDk6Q9QuxvTKEAlpUNAzP+HYHFFCeENhph16s0zEunu4uuQ==}
    engines: {node: '>= 12.0.0'}
    dependencies:
      '@colors/colors': 1.5.0
      '@dabh/diagnostics': 2.0.3
      async: 3.2.4
      is-stream: 2.0.1
      logform: 2.5.1
      one-time: 1.0.0
      readable-stream: 3.6.2
      safe-stable-stringify: 2.4.3
      stack-trace: 0.0.10
      triple-beam: 1.3.0
      winston-transport: 4.5.0
    dev: false

  /word-wrap@1.2.3:
    resolution: {integrity: sha512-Hz/mrNwitNRh/HUAtM/VT/5VH+ygD6DV7mYKZAtHOrbs8U7lvPS6xf7EJKMF0uW1KJCl0H701g3ZGus+muE5vQ==}
    engines: {node: '>=0.10.0'}
    dev: false

  /wrap-ansi@7.0.0:
    resolution: {integrity: sha512-YVGIj2kamLSTxw6NsZjoBxfSwsn0ycdesmc4p+Q21c5zPuZ1pl+NfxVdxPtdHvmNVOQ6XSYG4AUtyt/Fi7D16Q==}
    engines: {node: '>=10'}
    dependencies:
      ansi-styles: 4.3.0
      string-width: 4.2.3
      strip-ansi: 6.0.1

  /wrap-ansi@8.1.0:
    resolution: {integrity: sha512-si7QWI6zUMq56bESFvagtmzMdGOtoxfR+Sez11Mobfc7tm+VkUckk9bW2UeffTGVUbOksxmSw0AA2gs8g71NCQ==}
    engines: {node: '>=12'}
    dependencies:
      ansi-styles: 6.2.1
      string-width: 5.1.2
      strip-ansi: 7.1.0
    dev: true

  /wrappy@1.0.2:
    resolution: {integrity: sha512-l4Sp/DRseor9wL6EvV2+TuQn63dMkPjZ/sp9XkghTEbV9KlPS1xUsZ3u7/IQO4wxtcFB4bgpQPRcR3QCvezPcQ==}

  /write-file-atomic@4.0.2:
    resolution: {integrity: sha512-7KxauUdBmSdWnmpaGFg+ppNjKF8uNLry8LyzjauQDOVONfFLNKrKvQOxZ/VuTIcS/gge/YNahf5RIIQWTSarlg==}
    engines: {node: ^12.13.0 || ^14.15.0 || >=16.0.0}
    dependencies:
      imurmurhash: 0.1.4
      signal-exit: 3.0.7
    dev: true

  /ws@7.5.9:
    resolution: {integrity: sha512-F+P9Jil7UiSKSkppIiD94dN07AwvFixvLIj1Og1Rl9GGMuNipJnV9JzjD6XuqmAeiswGvUmNLjr5cFuXwNS77Q==}
    engines: {node: '>=8.3.0'}
    peerDependencies:
      bufferutil: ^4.0.1
      utf-8-validate: ^5.0.2
    peerDependenciesMeta:
      bufferutil:
        optional: true
      utf-8-validate:
        optional: true
    dev: false

  /ws@8.13.0:
    resolution: {integrity: sha512-x9vcZYTrFPC7aSIbj7sRCYo7L/Xb8Iy+pW0ng0wt2vCJv7M9HOMy0UoN3rr+IFC7hb7vXoqS+P9ktyLLLhO+LA==}
    engines: {node: '>=10.0.0'}
    peerDependencies:
      bufferutil: ^4.0.1
      utf-8-validate: '>=5.0.2'
    peerDependenciesMeta:
      bufferutil:
        optional: true
      utf-8-validate:
        optional: true
    dev: false

  /xml2js@0.5.0:
    resolution: {integrity: sha512-drPFnkQJik/O+uPKpqSgr22mpuFHqKdbS835iAQrUC73L2F5WkboIRd63ai/2Yg6I1jzifPFKH2NTK+cfglkIA==}
    engines: {node: '>=4.0.0'}
    dependencies:
      sax: 1.2.4
      xmlbuilder: 11.0.1
    dev: false

  /xmlbuilder@11.0.1:
    resolution: {integrity: sha512-fDlsI/kFEx7gLvbecc0/ohLG50fugQp8ryHzMTuW9vSa1GJ0XYWKnhsUx7oie3G98+r56aTQIUB4kht42R3JvA==}
    engines: {node: '>=4.0'}
    dev: false

  /xmlbuilder@13.0.2:
    resolution: {integrity: sha512-Eux0i2QdDYKbdbA6AM6xE4m6ZTZr4G4xF9kahI2ukSEMCzwce2eX9WlTI5J3s+NU7hpasFsr8hWIONae7LluAQ==}
    engines: {node: '>=6.0'}
    dev: false

  /xpath.js@1.1.0:
    resolution: {integrity: sha512-jg+qkfS4K8E7965sqaUl8mRngXiKb3WZGfONgE18pr03FUQiuSV6G+Ej4tS55B+rIQSFEIw3phdVAQ4pPqNWfQ==}
    engines: {node: '>=0.4.0'}
    dev: false

  /xtend@4.0.2:
    resolution: {integrity: sha512-LKYU1iAXJXUgAXn9URjiu+MWhyUXHsvfp7mcuYm9dSUKK0/CjtrUwFAxD82/mCWbtLsGjFIad0wIsod4zrTAEQ==}
    engines: {node: '>=0.4'}
    dev: true

  /y18n@5.0.8:
    resolution: {integrity: sha512-0pfFzegeDWJHJIAmTLRP2DwHjdF5s7jo9tuztdQxAhINCdvS+3nGINqPd00AphqJR/0LhANUS6/+7SCb98YOfA==}
    engines: {node: '>=10'}

  /yallist@2.1.2:
    resolution: {integrity: sha512-ncTzHV7NvsQZkYe1DW7cbDLm0YpzHmZF5r/iyP3ZnQtMiJ+pjzisCiMNI+Sj+xQF5pXhSHxSB3uDbsBTzY/c2A==}
    dev: false

  /yallist@3.1.1:
    resolution: {integrity: sha512-a4UGQaWPH59mOXUYnAG2ewncQS4i4F43Tv3JoAM+s2VDAmS9NsK8GpDMLrCHPksFT7h3K6TOoUNn2pb7RoXx4g==}

  /yallist@4.0.0:
    resolution: {integrity: sha512-3wdGidZyq5PB084XLES5TpOSRA3wjXAlIWMhum2kRcv/41Sn2emQ0dycQW4uZXLejwKvg6EsvbdlVL+FYEct7A==}

  /yaml@1.10.2:
    resolution: {integrity: sha512-r3vXyErRCYJ7wg28yvBY5VSoAF8ZvlcW9/BwUzEtUsjvX/DKs24dIkuwjtuprwJJHsbyUbLApepYTR1BN4uHrg==}
    engines: {node: '>= 6'}
    dev: true

  /yaml@2.3.1:
    resolution: {integrity: sha512-2eHWfjaoXgTBC2jNM1LRef62VQa0umtvRiDSk6HSzW7RvS5YtkabJrwYLLEKWBc8a5U2PTSCs+dJjUTJdlHsWQ==}
    engines: {node: '>= 14'}
    dev: false

  /yaml@2.4.1:
    resolution: {integrity: sha512-pIXzoImaqmfOrL7teGUBt/T7ZDnyeGBWyXQBvOVhLkWLN37GXv8NMLK406UY6dS51JfcQHsmcW5cJ441bHg6Lg==}
    engines: {node: '>= 14'}
    hasBin: true
    dev: true

  /yargs-parser@21.1.1:
    resolution: {integrity: sha512-tVpsJW7DdjecAiFpbIB1e3qxIQsE6NoPc5/eTdrbbIC4h0LVsWhnoa3g+m2HclBIujHzsxZ4VJVA+GUuc2/LBw==}
    engines: {node: '>=12'}

  /yargs@17.7.2:
    resolution: {integrity: sha512-7dSzzRQ++CKnNI/krKnYRV7JKKPUXMEh61soaHKg9mrWEhzFWhFnxPxGl+69cD1Ou63C13NUPCnmIcrvqCuM6w==}
    engines: {node: '>=12'}
    dependencies:
      cliui: 8.0.1
      escalade: 3.1.1
      get-caller-file: 2.0.5
      require-directory: 2.1.1
      string-width: 4.2.3
      y18n: 5.0.8
      yargs-parser: 21.1.1

  /yauzl@2.10.0:
    resolution: {integrity: sha512-p4a9I6X6nu6IhoGmBqAcbJy1mlC4j27vEPZX9F4L4/vZT3Lyq1VkFHw/V/PUcB9Buo+DG3iHkT0x3Qya58zc3g==}
    dependencies:
      buffer-crc32: 0.2.13
      fd-slicer: 1.1.0
    dev: true

  /yn@3.1.1:
    resolution: {integrity: sha512-Ux4ygGWsu2c7isFWe8Yu1YluJmqVhxqK2cLXNQA5AcC3QfbGNpM7fu0Y8b/z16pXLnFxZYvWhd3fhBY9DLmC6Q==}
    engines: {node: '>=6'}

  /yn@4.0.0:
    resolution: {integrity: sha512-huWiiCS4TxKc4SfgmTwW1K7JmXPPAmuXWYy4j9qjQo4+27Kni8mGhAAi1cloRWmBe2EqcLgt3IGqQoRL/MtPgg==}
    engines: {node: '>=10'}
    dev: false

  /yocto-queue@0.1.0:
    resolution: {integrity: sha512-rVksvsnNCdJ/ohGc6xgPwyN8eheCxsiLM8mxuE/t/mOVqJewPuO1miLpTHQiRgTKCLexL4MeAFVagts7HmNZ2Q==}
    engines: {node: '>=10'}

  /yocto-queue@1.0.0:
    resolution: {integrity: sha512-9bnSc/HEW2uRy67wc+T8UwauLuPJVn28jb+GtJY16iiKWyvmYJRXVT4UamsAEGQfPohgr2q4Tq0sQbQlxTfi1g==}
    engines: {node: '>=12.20'}

  /zod@1.11.17:
    resolution: {integrity: sha512-UzIwO92D0dSFwIRyyqAfRXICITLjF0IP8tRbEK/un7adirMssWZx8xF/1hZNE7t61knWZ+lhEuUvxlu2MO8qqA==}
    dev: false

  /zod@3.22.4:
    resolution: {integrity: sha512-iC+8Io04lddc+mVqQ9AZ7OQ2MrUKGN+oIQyq1vemgt46jwCwLfhq7/pwnBnNXXXZb8VTVLKwp9EDkx+ryxIWmg==}<|MERGE_RESOLUTION|>--- conflicted
+++ resolved
@@ -1524,11 +1524,7 @@
         specifier: 0.25.1
         version: link:../client
       '@botpress/sdk':
-<<<<<<< HEAD
         specifier: 0.9.0
-=======
-        specifier: 0.8.41
->>>>>>> 4c73fd04
         version: link:../sdk
       '@bpinternal/const':
         specifier: ^0.0.20
@@ -1643,11 +1639,7 @@
         specifier: 0.25.1
         version: link:../../../client
       '@botpress/sdk':
-<<<<<<< HEAD
         specifier: 0.9.0
-=======
-        specifier: 0.8.41
->>>>>>> 4c73fd04
         version: link:../../../sdk
     devDependencies:
       '@types/node':
@@ -1666,11 +1658,7 @@
         specifier: 0.25.1
         version: link:../../../client
       '@botpress/sdk':
-<<<<<<< HEAD
         specifier: 0.9.0
-=======
-        specifier: 0.8.41
->>>>>>> 4c73fd04
         version: link:../../../sdk
     devDependencies:
       '@types/node':
@@ -1689,11 +1677,7 @@
         specifier: 0.25.1
         version: link:../../../client
       '@botpress/sdk':
-<<<<<<< HEAD
         specifier: 0.9.0
-=======
-        specifier: 0.8.41
->>>>>>> 4c73fd04
         version: link:../../../sdk
     devDependencies:
       '@types/node':
@@ -1712,11 +1696,7 @@
         specifier: 0.25.1
         version: link:../../../client
       '@botpress/sdk':
-<<<<<<< HEAD
         specifier: 0.9.0
-=======
-        specifier: 0.8.41
->>>>>>> 4c73fd04
         version: link:../../../sdk
       axios:
         specifier: ^1.6.8
