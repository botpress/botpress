lockfileVersion: '6.0'

settings:
  autoInstallPeers: true
  excludeLinksFromLockfile: false

importers:

  .:
    dependencies:
      '@botpress/cli':
        specifier: workspace:*
        version: link:packages/cli
      '@botpress/sdk':
        specifier: workspace:^
        version: link:packages/sdk
      '@bpinternal/depsynky':
        specifier: ^0.0.1
        version: 0.0.1
      '@bpinternal/readiness':
        specifier: 0.0.1
        version: 0.0.1
      '@types/node':
        specifier: ^18.11.18
        version: 18.16.16
      '@typescript-eslint/eslint-plugin':
        specifier: ^5.47.0
        version: 5.59.8(@typescript-eslint/parser@5.59.8)(eslint@8.41.0)(typescript@4.9.5)
      '@typescript-eslint/parser':
        specifier: ^5.47.0
        version: 5.59.8(eslint@8.41.0)(typescript@4.9.5)
      eslint:
        specifier: ^8.30.0
        version: 8.41.0
      eslint-config-prettier:
        specifier: ^8.5.0
        version: 8.8.0(eslint@8.41.0)
      eslint-plugin-import:
        specifier: ^2.26.0
        version: 2.27.5(@typescript-eslint/parser@5.59.8)(eslint@8.41.0)
      eslint-plugin-jsdoc:
        specifier: ^39.6.4
        version: 39.9.1(eslint@8.41.0)
      eslint-plugin-prettier:
        specifier: ^4.2.1
        version: 4.2.1(eslint-config-prettier@8.8.0)(eslint@8.41.0)(prettier@2.8.8)
      eslint-plugin-unused-imports:
        specifier: ^2.0.0
        version: 2.0.0(@typescript-eslint/eslint-plugin@5.59.8)(eslint@8.41.0)
      prettier:
        specifier: ^2.8.1
        version: 2.8.8
      retry-cli:
        specifier: ^0.7.0
        version: 0.7.0
      ts-node:
        specifier: ^10.9.1
        version: 10.9.1(@types/node@18.16.16)(typescript@4.9.5)
      typescript:
        specifier: ^4.9.4
        version: 4.9.5
      vitest:
        specifier: ^0.33.0
        version: 0.33.0

  bots/bugbuster:
    dependencies:
      '@botpress/client':
        specifier: workspace:*
        version: link:../../packages/client
      '@botpress/sdk':
        specifier: workspace:*
        version: link:../../packages/sdk
      zod:
        specifier: ^3.20.6
        version: 3.20.6
    devDependencies:
      '@botpress/cli':
        specifier: workspace:*
        version: link:../../packages/cli
      '@bpinternal/es-node':
        specifier: ^0.0.5
        version: 0.0.5
      '@types/node':
        specifier: ^18.11.17
        version: 18.16.0
      execa:
        specifier: ^8.0.1
        version: 8.0.1
      typescript:
        specifier: ^4.9.4
        version: 4.9.5

  bots/hello-world:
    dependencies:
      '@botpress/cli':
        specifier: workspace:*
        version: link:../../packages/cli
      '@botpress/client':
        specifier: workspace:*
        version: link:../../packages/client
      '@botpress/sdk':
        specifier: workspace:*
        version: link:../../packages/sdk
    devDependencies:
      '@types/json-schema':
        specifier: ^7.0.11
        version: 7.0.12
      '@types/node':
        specifier: ^18.11.17
        version: 18.16.16
      esbuild:
        specifier: ^0.15.18
        version: 0.15.18
      nodemon:
        specifier: ^2.0.20
        version: 2.0.22
      ts-node:
        specifier: ^10.9.1
        version: 10.9.1(@types/node@18.16.16)(typescript@4.9.5)
      typescript:
        specifier: ^4.9.4
        version: 4.9.5
      zod:
        specifier: ^3.20.6
        version: 3.20.6

  bots/hit-looper:
    dependencies:
      '@botpress/client':
        specifier: workspace:*
        version: link:../../packages/client
      '@botpress/sdk':
        specifier: workspace:*
        version: link:../../packages/sdk
      zod:
        specifier: ^3.20.6
        version: 3.20.6
    devDependencies:
      '@bpinternal/es-node':
        specifier: ^0.0.5
        version: 0.0.5
      '@types/node':
        specifier: ^18.11.17
        version: 18.16.0
      execa:
        specifier: ^8.0.1
        version: 8.0.1
      typescript:
        specifier: ^4.9.4
        version: 4.9.5

  bots/sheetzy:
    dependencies:
      '@botpress/client':
        specifier: workspace:*
        version: link:../../packages/client
      '@botpress/sdk':
        specifier: workspace:*
        version: link:../../packages/sdk
      zod:
        specifier: ^3.20.6
        version: 3.20.6
    devDependencies:
      '@bpinternal/es-node':
        specifier: ^0.0.5
        version: 0.0.5
      '@types/node':
        specifier: ^18.11.17
        version: 18.16.16
      execa:
        specifier: ^8.0.1
        version: 8.0.1
      typescript:
        specifier: ^4.9.4
        version: 4.9.5

  integrations/asana:
    dependencies:
      '@botpress/sdk':
        specifier: workspace:*
        version: link:../../packages/sdk
      '@botpress/sdk-addons':
        specifier: workspace:*
        version: link:../../packages/sdk-addons
      asana:
        specifier: ^1.0.2
        version: 1.0.2
      zod:
        specifier: ^3.20.6
        version: 3.20.6
    devDependencies:
      '@botpress/cli':
        specifier: workspace:*
        version: link:../../packages/cli
      '@botpress/client':
        specifier: workspace:*
        version: link:../../packages/client
      '@sentry/cli':
        specifier: ^2.18.1
        version: 2.18.1
      '@types/asana':
        specifier: ^0.18.12
        version: 0.18.12
      '@types/node':
        specifier: ^18.11.17
        version: 18.16.0
      ts-node:
        specifier: ^10.9.1
        version: 10.9.1(@types/node@18.16.0)(typescript@4.9.5)
      typescript:
        specifier: ^4.9.4
        version: 4.9.5

  integrations/dalle:
    dependencies:
      '@botpress/client':
        specifier: workspace:*
        version: link:../../packages/client
      '@botpress/sdk':
        specifier: workspace:*
        version: link:../../packages/sdk
      axios:
        specifier: ^1.6.7
        version: 1.6.7
      zod:
        specifier: ^3.20.6
        version: 3.20.6
    devDependencies:
      '@botpress/cli':
        specifier: workspace:*
        version: link:../../packages/cli
      '@types/node':
        specifier: ^18.19.10
        version: 18.19.10
      ts-node:
        specifier: ^10.9.2
        version: 10.9.2(@types/node@18.19.10)(typescript@4.9.5)
      typescript:
        specifier: ^4.9.5
        version: 4.9.5

  integrations/discord:
    dependencies:
      '@botpress/client':
        specifier: workspace:*
        version: link:../../packages/client
      '@botpress/sdk':
        specifier: workspace:*
        version: link:../../packages/sdk
      '@botpress/sdk-addons':
        specifier: workspace:*
        version: link:../../packages/sdk-addons
      zod:
        specifier: ^3.20.6
        version: 3.20.6
    devDependencies:
      '@botpress/cli':
        specifier: workspace:*
        version: link:../../packages/cli
      '@sentry/cli':
        specifier: ^2.18.1
        version: 2.18.1
      '@types/node':
        specifier: ^18.11.17
        version: 18.16.16
      esbuild:
        specifier: ^0.15.18
        version: 0.15.18
      nodemon:
        specifier: ^2.0.20
        version: 2.0.22
      ts-node:
        specifier: ^10.9.1
        version: 10.9.1(@types/node@18.16.16)(typescript@4.9.5)
      typescript:
        specifier: ^4.9.4
        version: 4.9.5

  integrations/github:
    dependencies:
      '@botpress/sdk':
        specifier: workspace:*
        version: link:../../packages/sdk
      '@botpress/sdk-addons':
        specifier: workspace:*
        version: link:../../packages/sdk-addons
      '@octokit/webhooks-methods':
        specifier: ^3.0.2
        version: 3.0.3
      '@octokit/webhooks-types':
        specifier: ^6.10.0
        version: 6.11.0
      fuse.js:
        specifier: ^6.6.2
        version: 6.6.2
      octokit:
        specifier: ^2.0.19
        version: 2.0.19
      zod:
        specifier: ^3.20.6
        version: 3.20.6
    devDependencies:
      '@botpress/cli':
        specifier: workspace:*
        version: link:../../packages/cli
      '@botpress/client':
        specifier: workspace:*
        version: link:../../packages/client
      '@sentry/cli':
        specifier: ^2.18.1
        version: 2.18.1
      '@types/node':
        specifier: ^18.11.17
        version: 18.16.16
      typescript:
        specifier: ^4.9.4
        version: 4.9.5

  integrations/gmail:
    dependencies:
      '@botpress/cli':
        specifier: workspace:*
        version: link:../../packages/cli
      '@botpress/client':
        specifier: workspace:*
        version: link:../../packages/client
      '@botpress/sdk':
        specifier: workspace:*
        version: link:../../packages/sdk
      '@botpress/sdk-addons':
        specifier: workspace:*
        version: link:../../packages/sdk-addons
      cheerio:
        specifier: 1.0.0-rc.12
        version: 1.0.0-rc.12
      gmail-api-parse-message:
        specifier: ^2.1.2
        version: 2.1.2
      googleapis:
        specifier: ^112.0.0
        version: 112.0.0
      js-base64:
        specifier: ^3.7.5
        version: 3.7.5
      nodemailer:
        specifier: ^6.7.2
        version: 6.9.3
      query-string:
        specifier: ^6.14.1
        version: 6.14.1
      zod:
        specifier: ^3.20.6
        version: 3.20.6
    devDependencies:
      '@sentry/cli':
        specifier: ^2.18.1
        version: 2.18.1
      '@types/node':
        specifier: ^18.11.17
        version: 18.16.16
      '@types/nodemailer':
        specifier: ^6.4.4
        version: 6.4.8
      esbuild:
        specifier: ^0.15.18
        version: 0.15.18
      nodemon:
        specifier: ^2.0.20
        version: 2.0.22
      ts-node:
        specifier: ^10.9.1
        version: 10.9.1(@types/node@18.16.16)(typescript@4.9.5)
      typescript:
        specifier: ^4.9.4
        version: 4.9.5

  integrations/googlecalendar:
    dependencies:
      '@botpress/client':
        specifier: workspace:*
        version: link:../../packages/client
      '@botpress/sdk':
        specifier: workspace:*
        version: link:../../packages/sdk
      google-auth-library:
        specifier: ^9.0.0
        version: 9.0.0
      googleapis:
        specifier: ^126.0.1
        version: 126.0.1
      zod:
        specifier: ^3.20.6
        version: 3.20.6
    devDependencies:
      '@botpress/cli':
        specifier: workspace:*
        version: link:../../packages/cli
      '@types/node':
        specifier: ^18.11.17
        version: 18.16.16
      googleapis-common:
        specifier: ^7.0.1
        version: 7.0.1
      typescript:
        specifier: ^4.9.4
        version: 4.9.5

  integrations/gsheets:
    dependencies:
      '@botpress/client':
        specifier: workspace:*
        version: link:../../packages/client
      '@botpress/sdk':
        specifier: workspace:*
        version: link:../../packages/sdk
      google-auth-library:
        specifier: ^9.0.0
        version: 9.0.0
      googleapis:
        specifier: ^126.0.1
        version: 126.0.1
      zod:
        specifier: ^3.20.6
        version: 3.20.6
    devDependencies:
      '@types/node':
        specifier: ^18.11.17
        version: 18.16.0
      ts-node:
        specifier: ^10.9.1
        version: 10.9.1(@types/node@18.16.0)(typescript@4.9.5)
      typescript:
        specifier: ^4.9.4
        version: 4.9.5

  integrations/instagram:
    dependencies:
      '@botpress/cli':
        specifier: workspace:*
        version: link:../../packages/cli
      '@botpress/client':
        specifier: workspace:*
        version: link:../../packages/client
      '@botpress/sdk':
        specifier: workspace:*
        version: link:../../packages/sdk
      '@botpress/sdk-addons':
        specifier: workspace:*
        version: link:../../packages/sdk-addons
      messaging-api-messenger:
        specifier: ^1.1.0
        version: 1.1.0
      query-string:
        specifier: ^6.14.1
        version: 6.14.1
      zod:
        specifier: ^3.20.6
        version: 3.20.6
    devDependencies:
      '@sentry/cli':
        specifier: ^2.18.1
        version: 2.18.1
      '@types/node':
        specifier: ^18.11.17
        version: 18.16.16
      esbuild:
        specifier: ^0.15.18
        version: 0.15.18
      nodemon:
        specifier: ^2.0.20
        version: 2.0.22
      ts-node:
        specifier: ^10.9.1
        version: 10.9.1(@types/node@18.16.16)(typescript@4.9.5)
      typescript:
        specifier: ^4.9.4
        version: 4.9.5

  integrations/intercom:
    dependencies:
      '@botpress/cli':
        specifier: workspace:*
        version: link:../../packages/cli
      '@botpress/client':
        specifier: workspace:*
        version: link:../../packages/client
      '@botpress/sdk':
        specifier: workspace:*
        version: link:../../packages/sdk
      '@botpress/sdk-addons':
        specifier: workspace:*
        version: link:../../packages/sdk-addons
      intercom-client:
        specifier: ^4.0.0
        version: 4.0.0
      zod:
        specifier: ^3.20.6
        version: 3.20.6
    devDependencies:
      '@sentry/cli':
        specifier: ^2.18.1
        version: 2.18.1
      '@types/node':
        specifier: ^18.11.17
        version: 18.16.16
      esbuild:
        specifier: ^0.15.18
        version: 0.15.18
      nodemon:
        specifier: ^2.0.20
        version: 2.0.22
      ts-node:
        specifier: ^10.9.1
        version: 10.9.1(@types/node@18.16.16)(typescript@4.9.5)
      typescript:
        specifier: ^4.9.4
        version: 4.9.5

  integrations/line:
    dependencies:
      '@botpress/cli':
        specifier: workspace:*
        version: link:../../packages/cli
      '@botpress/client':
        specifier: workspace:*
        version: link:../../packages/client
      '@botpress/sdk':
        specifier: workspace:*
        version: link:../../packages/sdk
      '@botpress/sdk-addons':
        specifier: workspace:*
        version: link:../../packages/sdk-addons
      '@line/bot-sdk':
        specifier: ^7.5.2
        version: 7.5.2
      crypto:
        specifier: ^1.0.1
        version: 1.0.1
      zod:
        specifier: ^3.20.6
        version: 3.20.6
    devDependencies:
      '@sentry/cli':
        specifier: ^2.18.1
        version: 2.18.1
      '@types/node':
        specifier: ^18.14.1
        version: 18.16.16
      esbuild:
        specifier: ^0.15.18
        version: 0.15.18
      nodemon:
        specifier: ^2.0.20
        version: 2.0.22
      ts-node:
        specifier: ^10.9.1
        version: 10.9.1(@types/node@18.16.16)(typescript@4.9.5)
      typescript:
        specifier: ^4.9.5
        version: 4.9.5

  integrations/linear:
    dependencies:
      '@botpress/client':
        specifier: workspace:*
        version: link:../../packages/client
      '@botpress/sdk':
        specifier: workspace:*
        version: link:../../packages/sdk
      '@botpress/sdk-addons':
        specifier: workspace:*
        version: link:../../packages/sdk-addons
      '@linear/sdk':
        specifier: ^2.6.0
        version: 2.6.0
      axios:
        specifier: ^1.4.0
        version: 1.6.3
      query-string:
        specifier: ^6.14.1
        version: 6.14.1
      tsafe:
        specifier: ^1.6.4
        version: 1.6.6
      zod:
        specifier: ^3.20.6
        version: 3.20.6
    devDependencies:
      '@botpress/cli':
        specifier: workspace:*
        version: link:../../packages/cli
      '@sentry/cli':
        specifier: ^2.18.1
        version: 2.18.1
      '@types/node':
        specifier: ^18.11.17
        version: 18.16.16
      typescript:
        specifier: ^4.9.4
        version: 4.9.5

  integrations/mailchimp:
    dependencies:
      '@botpress/client':
        specifier: workspace:*
        version: link:../../packages/client
      '@botpress/sdk':
        specifier: workspace:*
        version: link:../../packages/sdk
      '@mailchimp/mailchimp_marketing':
        specifier: ^3.0.80
        version: 3.0.80
      zod:
        specifier: ^3.20.6
        version: 3.20.6
    devDependencies:
      '@types/mailchimp__mailchimp_marketing':
        specifier: ^3.0.10
        version: 3.0.10
      '@types/node':
        specifier: ^18.11.17
        version: 18.16.0
      ts-node:
        specifier: ^10.9.1
        version: 10.9.1(@types/node@18.16.0)(typescript@4.9.5)
      typescript:
        specifier: ^4.9.4
        version: 4.9.5

  integrations/make:
    dependencies:
      '@botpress/client':
        specifier: workspace:*
        version: link:../../packages/client
      '@botpress/sdk':
        specifier: workspace:*
        version: link:../../packages/sdk
      axios:
        specifier: ^1.6.7
        version: 1.6.7
      zod:
        specifier: ^3.20.6
        version: 3.20.6
    devDependencies:
      '@botpress/cli':
        specifier: workspace:*
        version: link:../../packages/cli
      '@types/node':
        specifier: ^18.19.10
        version: 18.19.10
      ts-node:
        specifier: ^10.9.2
        version: 10.9.2(@types/node@18.19.10)(typescript@4.9.5)
      typescript:
        specifier: ^4.9.5
        version: 4.9.5

  integrations/messenger:
    dependencies:
      '@botpress/cli':
        specifier: workspace:*
        version: link:../../packages/cli
      '@botpress/client':
        specifier: workspace:*
        version: link:../../packages/client
      '@botpress/sdk':
        specifier: workspace:*
        version: link:../../packages/sdk
      '@botpress/sdk-addons':
        specifier: workspace:*
        version: link:../../packages/sdk-addons
      '@slack/web-api':
        specifier: ^6.8.0
        version: 6.8.1
      messaging-api-messenger:
        specifier: ^1.1.0
        version: 1.1.0
      query-string:
        specifier: ^6.14.1
        version: 6.14.1
      zod:
        specifier: ^3.20.6
        version: 3.20.6
    devDependencies:
      '@sentry/cli':
        specifier: ^2.18.1
        version: 2.18.1
      '@types/node':
        specifier: ^18.11.17
        version: 18.16.16
      esbuild:
        specifier: ^0.15.18
        version: 0.15.18
      nodemon:
        specifier: ^2.0.20
        version: 2.0.22
      ts-node:
        specifier: ^10.9.1
        version: 10.9.1(@types/node@18.16.16)(typescript@4.9.5)
      typescript:
        specifier: ^4.9.4
        version: 4.9.5

  integrations/notion:
    dependencies:
      '@botpress/client':
        specifier: workspace:*
        version: link:../../packages/client
      '@botpress/sdk':
        specifier: workspace:*
        version: link:../../packages/sdk
      '@botpress/sdk-addons':
        specifier: workspace:*
        version: link:../../packages/sdk-addons
      '@notionhq/client':
        specifier: ^2.2.7
        version: 2.2.7
      zod:
        specifier: ^3.20.6
        version: 3.20.6
    devDependencies:
      '@tsconfig/node18-strictest':
        specifier: ^1.0.0
        version: 1.0.0
      '@types/node':
        specifier: ^18.11.17
        version: 18.16.0
      ts-node:
        specifier: ^10.9.1
        version: 10.9.1(@types/node@18.16.0)(typescript@4.9.5)
      typescript:
        specifier: ^4.9.4
        version: 4.9.5
      vitest:
        specifier: ^0.33.0
        version: 0.33.0

  integrations/slack:
    dependencies:
      '@botpress/sdk':
        specifier: workspace:*
        version: link:../../packages/sdk
      '@botpress/sdk-addons':
        specifier: workspace:*
        version: link:../../packages/sdk-addons
      '@slack/bolt':
        specifier: ^3.13.1
        version: 3.13.1
      '@slack/web-api':
        specifier: ^6.8.0
        version: 6.8.1
      axios:
        specifier: ^1.3.4
        version: 1.4.0
      fuse.js:
        specifier: ^6.6.2
        version: 6.6.2
      lodash:
        specifier: ^4.17.21
        version: 4.17.21
      query-string:
        specifier: ^6.14.1
        version: 6.14.1
      verror:
        specifier: ^1.10.1
        version: 1.10.1
      zod:
        specifier: ^3.20.6
        version: 3.20.6
    devDependencies:
      '@botpress/cli':
        specifier: workspace:*
        version: link:../../packages/cli
      '@botpress/client':
        specifier: workspace:*
        version: link:../../packages/client
      '@sentry/cli':
        specifier: ^2.18.1
        version: 2.18.1
      '@types/lodash':
        specifier: ^4.14.191
        version: 4.14.195
      '@types/node':
        specifier: ^18.11.17
        version: 18.16.16
      '@types/verror':
        specifier: ^1.10.6
        version: 1.10.6
      typescript:
        specifier: ^4.9.4
        version: 4.9.5

  integrations/stripe:
    dependencies:
      '@botpress/client':
        specifier: workspace:*
        version: link:../../packages/client
      '@botpress/sdk':
        specifier: workspace:*
        version: link:../../packages/sdk
      stripe:
        specifier: ^13.5.0
        version: 13.11.0
    devDependencies:
      '@types/node':
        specifier: ^18.11.17
        version: 18.16.16
      typescript:
        specifier: ^4.9.4
        version: 4.9.5

  integrations/sunco:
    dependencies:
      '@botpress/cli':
        specifier: workspace:*
        version: link:../../packages/cli
      '@botpress/client':
        specifier: workspace:*
        version: link:../../packages/client
      '@botpress/sdk':
        specifier: workspace:*
        version: link:../../packages/sdk
      '@botpress/sdk-addons':
        specifier: workspace:*
        version: link:../../packages/sdk-addons
      sunshine-conversations-client:
        specifier: ^9.12.0
        version: 9.14.0(@babel/core@7.22.5)
      zod:
        specifier: ^3.20.6
        version: 3.20.6
    devDependencies:
      '@sentry/cli':
        specifier: ^2.18.1
        version: 2.18.1
      '@types/node':
        specifier: ^18.11.17
        version: 18.16.16
      esbuild:
        specifier: ^0.15.18
        version: 0.15.18
      nodemon:
        specifier: ^2.0.20
        version: 2.0.22
      ts-node:
        specifier: ^10.9.1
        version: 10.9.1(@types/node@18.16.16)(typescript@4.9.5)
      typescript:
        specifier: ^4.9.4
        version: 4.9.5

  integrations/teams:
    dependencies:
      '@botpress/client':
        specifier: workspace:*
        version: link:../../packages/client
      '@botpress/sdk':
        specifier: workspace:*
        version: link:../../packages/sdk
      '@botpress/sdk-addons':
        specifier: workspace:*
        version: link:../../packages/sdk-addons
      axios:
        specifier: ^1.5.1
        version: 1.5.1
      botbuilder:
        specifier: ^4.18.0
        version: 4.20.0
      jsonwebtoken:
        specifier: ^9.0.2
        version: 9.0.2
      jwks-rsa:
        specifier: ^3.1.0
        version: 3.1.0
      zod:
        specifier: ^3.20.6
        version: 3.20.6
    devDependencies:
      '@botpress/cli':
        specifier: workspace:*
        version: link:../../packages/cli
      '@sentry/cli':
        specifier: ^2.18.1
        version: 2.18.1
      '@types/jsonwebtoken':
        specifier: ^9.0.3
        version: 9.0.3
      '@types/node':
        specifier: ^18.11.17
        version: 18.16.16
      esbuild:
        specifier: ^0.15.18
        version: 0.15.18
      nodemon:
        specifier: ^2.0.20
        version: 2.0.22
      ts-node:
        specifier: ^10.9.1
        version: 10.9.1(@types/node@18.16.16)(typescript@4.9.5)
      typescript:
        specifier: ^4.9.4
        version: 4.9.5

  integrations/telegram:
    dependencies:
      '@botpress/client':
        specifier: workspace:*
        version: link:../../packages/client
      '@botpress/sdk':
        specifier: workspace:*
        version: link:../../packages/sdk
      '@botpress/sdk-addons':
        specifier: workspace:*
        version: link:../../packages/sdk-addons
      '@sentry/node':
        specifier: 7.53.1
        version: 7.53.1
      telegraf:
        specifier: ^4.11.2
        version: 4.12.2
      zod:
        specifier: ^3.20.6
        version: 3.20.6
    devDependencies:
      '@botpress/cli':
        specifier: workspace:*
        version: link:../../packages/cli
      '@sentry/cli':
        specifier: ^2.18.1
        version: 2.18.1
      '@types/node':
        specifier: ^18.11.17
        version: 18.16.16
      esbuild:
        specifier: ^0.15.18
        version: 0.15.18
      nodemon:
        specifier: ^2.0.20
        version: 2.0.22
      ts-node:
        specifier: ^10.9.1
        version: 10.9.1(@types/node@18.16.16)(typescript@4.9.5)
      typescript:
        specifier: ^4.9.4
        version: 4.9.5

  integrations/trello:
    dependencies:
      '@botpress/client':
        specifier: workspace:*
        version: link:../../packages/client
      '@botpress/sdk':
        specifier: workspace:*
        version: link:../../packages/sdk
      '@botpress/sdk-addons':
        specifier: workspace:*
        version: link:../../packages/sdk-addons
      trello.js:
        specifier: ^1.2.6
        version: 1.2.6
      zod:
        specifier: ^3.20.6
        version: 3.20.6
    devDependencies:
      '@botpress/cli':
        specifier: workspace:*
        version: link:../../packages/cli
      '@sentry/cli':
        specifier: ^2.18.1
        version: 2.18.1
      '@types/node':
        specifier: ^18.11.17
        version: 18.16.0
      esbuild:
        specifier: ^0.15.18
        version: 0.15.18
      nodemon:
        specifier: ^2.0.20
        version: 2.0.22
      ts-node:
        specifier: ^10.9.1
        version: 10.9.1(@types/node@18.16.0)(typescript@4.9.5)
      typescript:
        specifier: ^4.9.4
        version: 4.9.5

  integrations/twilio:
    dependencies:
      '@botpress/client':
        specifier: workspace:*
        version: link:../../packages/client
      '@botpress/sdk':
        specifier: workspace:*
        version: link:../../packages/sdk
      '@botpress/sdk-addons':
        specifier: workspace:*
        version: link:../../packages/sdk-addons
      query-string:
        specifier: ^6.14.1
        version: 6.14.1
      twilio:
        specifier: ^3.84.0
        version: 3.84.1
      zod:
        specifier: ^3.20.6
        version: 3.20.6
    devDependencies:
      '@botpress/cli':
        specifier: workspace:*
        version: link:../../packages/cli
      '@sentry/cli':
        specifier: ^2.18.1
        version: 2.18.1
      '@types/node':
        specifier: ^18.11.17
        version: 18.16.16
      esbuild:
        specifier: ^0.15.18
        version: 0.15.18
      nodemon:
        specifier: ^2.0.20
        version: 2.0.22
      ts-node:
        specifier: ^10.9.1
        version: 10.9.1(@types/node@18.16.16)(typescript@4.9.5)
      typescript:
        specifier: ^4.9.4
        version: 4.9.5

  integrations/viber:
    dependencies:
      '@botpress/client':
        specifier: workspace:*
        version: link:../../packages/client
      '@botpress/sdk':
        specifier: workspace:*
        version: link:../../packages/sdk
      '@botpress/sdk-addons':
        specifier: workspace:*
        version: link:../../packages/sdk-addons
      axios:
        specifier: ^1.2.1
        version: 1.4.0
      zod:
        specifier: ^3.20.6
        version: 3.20.6
    devDependencies:
      '@botpress/cli':
        specifier: workspace:*
        version: link:../../packages/cli
      '@sentry/cli':
        specifier: ^2.18.1
        version: 2.18.1
      '@types/node':
        specifier: ^18.11.17
        version: 18.16.16
      esbuild:
        specifier: ^0.15.18
        version: 0.15.18
      nodemon:
        specifier: ^2.0.20
        version: 2.0.22
      ts-node:
        specifier: ^10.9.1
        version: 10.9.1(@types/node@18.16.16)(typescript@4.9.5)
      typescript:
        specifier: ^4.9.4
        version: 4.9.5

  integrations/vonage:
    dependencies:
      '@botpress/client':
        specifier: workspace:*
        version: link:../../packages/client
      '@botpress/sdk':
        specifier: workspace:*
        version: link:../../packages/sdk
      '@botpress/sdk-addons':
        specifier: workspace:*
        version: link:../../packages/sdk-addons
      axios:
        specifier: ^0.27.2
        version: 0.27.2
      zod:
        specifier: ^3.20.6
        version: 3.20.6
    devDependencies:
      '@botpress/cli':
        specifier: workspace:*
        version: link:../../packages/cli
      '@sentry/cli':
        specifier: ^2.18.1
        version: 2.18.1
      '@types/node':
        specifier: ^18.11.17
        version: 18.16.16
      esbuild:
        specifier: ^0.15.18
        version: 0.15.18
      nodemon:
        specifier: ^2.0.20
        version: 2.0.22
      ts-node:
        specifier: ^10.9.1
        version: 10.9.1(@types/node@18.16.16)(typescript@4.9.5)
      typescript:
        specifier: ^4.9.4
        version: 4.9.5

  integrations/webchat:
    dependencies:
      '@botpress/messaging-client':
        specifier: 1.2.1
        version: 1.2.1
      '@botpress/sdk':
        specifier: workspace:*
        version: link:../../packages/sdk
      '@botpress/sdk-addons':
        specifier: workspace:*
        version: link:../../packages/sdk-addons
      zod:
        specifier: ^3.20.6
        version: 3.20.6
    devDependencies:
      '@botpress/cli':
        specifier: workspace:*
        version: link:../../packages/cli
      '@botpress/client':
        specifier: workspace:*
        version: link:../../packages/client
      '@sentry/cli':
        specifier: ^2.18.1
        version: 2.18.1
      '@types/node':
        specifier: ^18.11.17
        version: 18.16.16
      typescript:
        specifier: ^4.9.4
        version: 4.9.5

  integrations/webhook:
    dependencies:
      '@botpress/cli':
        specifier: workspace:*
        version: link:../../packages/cli
      '@botpress/client':
        specifier: workspace:*
        version: link:../../packages/client
      '@botpress/sdk':
        specifier: workspace:*
        version: link:../../packages/sdk
      '@botpress/sdk-addons':
        specifier: workspace:*
        version: link:../../packages/sdk-addons
      axios:
        specifier: ^1.3.4
        version: 1.4.0
      qs:
        specifier: ^6.11.0
        version: 6.11.0
      zod:
        specifier: ^3.20.6
        version: 3.20.6
    devDependencies:
      '@sentry/cli':
        specifier: ^2.18.1
        version: 2.18.1
      '@types/node':
        specifier: ^18.11.17
        version: 18.16.16
      '@types/qs':
        specifier: ^6.9.7
        version: 6.9.7
      esbuild:
        specifier: ^0.15.18
        version: 0.15.18
      nodemon:
        specifier: ^2.0.20
        version: 2.0.22
      ts-node:
        specifier: ^10.9.1
        version: 10.9.1(@types/node@18.16.16)(typescript@4.9.5)
      typescript:
        specifier: ^4.9.4
        version: 4.9.5

  integrations/whatsapp:
    dependencies:
      '@botpress/client':
        specifier: workspace:*
        version: link:../../packages/client
      '@botpress/sdk':
        specifier: workspace:*
        version: link:../../packages/sdk
      '@botpress/sdk-addons':
        specifier: workspace:*
        version: link:../../packages/sdk-addons
      query-string:
        specifier: ^6.14.1
        version: 6.14.1
      whatsapp-api-js:
        specifier: ^1.0.5
        version: 1.0.5
      zod:
        specifier: ^3.20.6
        version: 3.20.6
    devDependencies:
      '@botpress/cli':
        specifier: workspace:*
        version: link:../../packages/cli
      '@sentry/cli':
        specifier: ^2.18.1
        version: 2.18.1
      '@types/node':
        specifier: ^18.13.0
        version: 18.16.16
      esbuild:
        specifier: ^0.15.18
        version: 0.15.18
      nodemon:
        specifier: ^2.0.20
        version: 2.0.22
      ts-node:
        specifier: ^10.9.1
        version: 10.9.1(@types/node@18.16.16)(typescript@4.9.5)
      typescript:
        specifier: ^4.9.5
        version: 4.9.5

  integrations/zapier:
    dependencies:
      '@botpress/client':
        specifier: workspace:*
        version: link:../../packages/client
      '@botpress/sdk':
        specifier: workspace:*
        version: link:../../packages/sdk
      '@botpress/sdk-addons':
        specifier: workspace:*
        version: link:../../packages/sdk-addons
      axios:
        specifier: ^1.6.3
        version: 1.6.3
      uuid:
        specifier: ^9.0.0
        version: 9.0.0
      zod:
        specifier: ^3.20.6
        version: 3.20.6
    devDependencies:
      '@botpress/cli':
        specifier: workspace:*
        version: link:../../packages/cli
      '@sentry/cli':
        specifier: ^2.18.1
        version: 2.18.1
      '@types/jest':
        specifier: ^29.5.0
        version: 29.5.2
      '@types/node':
        specifier: ^18.15.11
        version: 18.16.16
      '@types/uuid':
        specifier: ^9.0.1
        version: 9.0.1
      esbuild:
        specifier: ^0.15.18
        version: 0.15.18
      jest:
        specifier: ^29.5.0
        version: 29.5.0(@types/node@18.16.16)(ts-node@10.9.1)
      nodemon:
        specifier: ^2.0.22
        version: 2.0.22
      ts-jest:
        specifier: ^29.1.0
        version: 29.1.0(@babel/core@7.22.5)(esbuild@0.15.18)(jest@29.5.0)(typescript@4.9.5)
      ts-node:
        specifier: ^10.9.1
        version: 10.9.1(@types/node@18.16.16)(typescript@4.9.5)
      typescript:
        specifier: ^4.9.5
        version: 4.9.5

  integrations/zendesk:
    dependencies:
      '@botpress/client':
        specifier: workspace:*
        version: link:../../packages/client
      '@botpress/sdk':
        specifier: workspace:*
        version: link:../../packages/sdk
      '@botpress/sdk-addons':
        specifier: workspace:*
        version: link:../../packages/sdk-addons
      axios:
        specifier: ^1.4.0
        version: 1.4.0
      lodash:
        specifier: ^4.17.21
        version: 4.17.21
      zod:
        specifier: ^3.20.6
        version: 3.20.6
    devDependencies:
      '@botpress/cli':
        specifier: workspace:*
        version: link:../../packages/cli
      '@sentry/cli':
        specifier: ^2.18.1
        version: 2.18.1
      '@types/lodash':
        specifier: ^4.14.191
        version: 4.14.195
      '@types/node':
        specifier: ^18.11.17
        version: 18.16.0
      ts-node:
        specifier: ^10.9.1
        version: 10.9.1(@types/node@18.16.0)(typescript@4.9.5)
      typescript:
        specifier: ^4.9.5
        version: 4.9.5

  packages/cli:
    dependencies:
      '@botpress/client':
        specifier: 0.14.0
        version: link:../client
      '@bpinternal/const':
        specifier: ^0.0.20
        version: 0.0.20
      '@bpinternal/tunnel':
        specifier: ^0.1.1
        version: 0.1.1
      '@bpinternal/yargs-extra':
        specifier: ^0.0.3
        version: 0.0.3
      '@parcel/watcher':
        specifier: ^2.1.0
        version: 2.1.0
      '@types/lodash':
        specifier: ^4.14.191
        version: 4.14.195
      '@types/node':
        specifier: ^18.11.17
        version: 18.16.16
      '@types/verror':
        specifier: ^1.10.6
        version: 1.10.6
      axios:
        specifier: ^1.4.0
        version: 1.4.0
      bluebird:
        specifier: ^3.7.2
        version: 3.7.2
      boxen:
        specifier: 5.1.2
        version: 5.1.2
      chalk:
        specifier: ^4.1.2
        version: 4.1.2
      chokidar:
        specifier: ^3.5.3
        version: 3.5.3
      dotenv:
        specifier: ^16.4.4
        version: 16.4.4
      esbuild:
        specifier: ^0.15.18
        version: 0.15.18
      json-schema-to-typescript:
        specifier: ^11.0.2
        version: 11.0.2
      latest-version:
        specifier: 5.1.0
        version: 5.1.0
      lodash:
        specifier: ^4.17.21
        version: 4.17.21
      prompts:
        specifier: ^2.4.2
        version: 2.4.2
      radash:
        specifier: ^9.5.0
        version: 9.5.0
      semver:
        specifier: ^7.3.8
        version: 7.5.1
      typescript:
        specifier: ^4.9.4
        version: 4.9.5
      uuid:
        specifier: ^9.0.0
        version: 9.0.0
      verror:
        specifier: ^1.10.1
        version: 1.10.1
      winston:
        specifier: ^3.8.2
        version: 3.9.0
    devDependencies:
      '@botpress/sdk':
<<<<<<< HEAD
        specifier: workspace:*
=======
        specifier: 0.6.15
>>>>>>> 22b46f6b
        version: link:../sdk
      '@bpinternal/log4bot':
        specifier: ^0.0.4
        version: 0.0.4
      '@types/bluebird':
        specifier: ^3.5.38
        version: 3.5.38
      '@types/json-schema':
        specifier: ^7.0.11
        version: 7.0.12
      '@types/prompts':
        specifier: ^2.0.14
        version: 2.4.4
      '@types/semver':
        specifier: ^7.3.11
        version: 7.5.0
      '@types/tmp':
        specifier: ^0.2.3
        version: 0.2.3
      '@types/uuid':
        specifier: ^9.0.1
        version: 9.0.1
      find-process:
        specifier: ^1.4.7
        version: 1.4.7
      glob:
        specifier: ^9.3.4
        version: 9.3.5
      tmp:
        specifier: ^0.2.1
        version: 0.2.1
      ts-node:
        specifier: ^10.9.1
        version: 10.9.1(@types/node@18.16.16)(typescript@4.9.5)

  packages/cli/templates/echo-bot:
    dependencies:
      '@botpress/client':
        specifier: 0.14.0
        version: link:../../../client
      '@botpress/sdk':
<<<<<<< HEAD
        specifier: 0.6.14
        version: 0.6.14
=======
        specifier: 0.6.15
        version: link:../../../sdk
      zod:
        specifier: ^3.20.6
        version: 3.20.6
>>>>>>> 22b46f6b
    devDependencies:
      '@types/node':
        specifier: ^18.11.17
        version: 18.16.16
      ts-node:
        specifier: ^10.9.1
        version: 10.9.1(@types/node@18.16.16)(typescript@4.9.5)
      typescript:
        specifier: ^4.9.4
        version: 4.9.5

  packages/cli/templates/empty-integration:
    dependencies:
      '@botpress/client':
        specifier: 0.14.0
        version: link:../../../client
      '@botpress/sdk':
<<<<<<< HEAD
        specifier: 0.6.14
        version: 0.6.14
=======
        specifier: 0.6.15
        version: link:../../../sdk
      zod:
        specifier: ^3.20.6
        version: 3.20.6
>>>>>>> 22b46f6b
    devDependencies:
      '@types/node':
        specifier: ^18.11.17
        version: 18.16.16
      ts-node:
        specifier: ^10.9.1
        version: 10.9.1(@types/node@18.16.16)(typescript@4.9.5)
      typescript:
        specifier: ^4.9.4
        version: 4.9.5

  packages/client:
    dependencies:
      axios:
        specifier: ^1.6.1
        version: 1.6.1
      browser-or-node:
        specifier: ^2.1.1
        version: 2.1.1
      type-fest:
        specifier: ^3.4.0
        version: 3.11.1
    devDependencies:
      '@botpress/api':
        specifier: 0.24.0
        version: 0.24.0(openapi-types@12.1.3)
      esbuild:
        specifier: ^0.16.12
        version: 0.16.17
      lodash:
        specifier: ^4.17.21
        version: 4.17.21
      puppeteer:
        specifier: ^22.0.0
        version: 22.0.0(typescript@4.9.5)

  packages/sdk:
    dependencies:
      '@botpress/client':
        specifier: 0.14.0
        version: link:../client
      '@bpinternal/zui':
        specifier: 0.6.0
        version: 0.6.0
    devDependencies:
      '@types/node':
        specifier: ^18.11.17
        version: 18.16.16
      esbuild:
        specifier: ^0.16.10
        version: 0.16.17
      ts-node:
        specifier: ^10.9.1
        version: 10.9.1(@types/node@18.16.16)(typescript@4.9.5)
      tsup:
        specifier: ^8.0.2
        version: 8.0.2(ts-node@10.9.1)(typescript@4.9.5)
      type-fest:
        specifier: ^3.4.0
        version: 3.11.1
      typescript:
        specifier: ^4.9.4
        version: 4.9.5

  packages/sdk-addons:
    dependencies:
      '@botpress/sdk':
        specifier: workspace:*
        version: link:../sdk
      '@sentry/node':
        specifier: ^7.53.1
        version: 7.53.1
      typescript:
        specifier: ^4.9.4
        version: 4.9.5

packages:

  /@ampproject/remapping@2.2.1:
    resolution: {integrity: sha512-lFMjJTrFL3j7L9yBxwYfCq2k6qqwHyzuUl/XBnif78PWTJYyL/dfowQHWE3sp6U6ZzqWiiIZnpTMO96zhkjwtg==}
    engines: {node: '>=6.0.0'}
    dependencies:
      '@jridgewell/gen-mapping': 0.3.3
      '@jridgewell/trace-mapping': 0.3.18

  /@anatine/zod-openapi@1.12.1(openapi3-ts@2.0.2)(zod@3.22.4):
    resolution: {integrity: sha512-scMpuku9VkDG4NahlnTRQcxlNZP7RGFpjKTOYkteZl/P8SSNaTogyOB1DRak/efQhyJryUAno3wvMVY9WBNxGA==}
    peerDependencies:
      openapi3-ts: ^2.0.0 || ^3.0.0
      zod: ^3.20.0
    dependencies:
      openapi3-ts: 2.0.2
      ts-deepmerge: 4.0.0
      zod: 3.22.4
    dev: true

  /@apidevtools/json-schema-ref-parser@11.5.5:
    resolution: {integrity: sha512-hv/aXDILyroHioVW27etFMV+IX6FyNn41YwbeGIAt5h/7fUTQvHI5w3ols8qYAT8aQt3kzexq5ZwxFDxNHIhdQ==}
    engines: {node: '>= 16'}
    dependencies:
      '@jsdevtools/ono': 7.1.3
      '@types/json-schema': 7.0.15
      js-yaml: 4.1.0
    dev: false

  /@apidevtools/openapi-schemas@2.1.0:
    resolution: {integrity: sha512-Zc1AlqrJlX3SlpupFGpiLi2EbteyP7fXmUOGup6/DnkRgjP9bgMM/ag+n91rsv0U1Gpz0H3VILA/o3bW7Ua6BQ==}
    engines: {node: '>=10'}
    dev: true

  /@apidevtools/swagger-methods@3.0.2:
    resolution: {integrity: sha512-QAkD5kK2b1WfjDS/UQn/qQkbwF31uqRjPTrsCs5ZG9BQGAkjwvqGFjjPqAuzac/IYzpPtRzjCP1WrTuAIjMrXg==}
    dev: true

  /@azure/abort-controller@1.1.0:
    resolution: {integrity: sha512-TrRLIoSQVzfAJX9H1JeFjzAoDGcoK1IYX1UImfceTZpsyYfWr09Ss1aHW1y5TrrR3iq6RZLBwJ3E24uwPhwahw==}
    engines: {node: '>=12.0.0'}
    dependencies:
      tslib: 2.6.2
    dev: false

  /@azure/core-auth@1.4.0:
    resolution: {integrity: sha512-HFrcTgmuSuukRf/EdPmqBrc5l6Q5Uu+2TbuhaKbgaCpP2TfAeiNaQPAadxO+CYBRHGUzIDteMAjFspFLDLnKVQ==}
    engines: {node: '>=12.0.0'}
    dependencies:
      '@azure/abort-controller': 1.1.0
      tslib: 2.6.2
    dev: false

  /@azure/core-client@1.7.3:
    resolution: {integrity: sha512-kleJ1iUTxcO32Y06dH9Pfi9K4U+Tlb111WXEnbt7R/ne+NLRwppZiTGJuTD5VVoxTMK5NTbEtm5t2vcdNCFe2g==}
    engines: {node: '>=14.0.0'}
    dependencies:
      '@azure/abort-controller': 1.1.0
      '@azure/core-auth': 1.4.0
      '@azure/core-rest-pipeline': 1.11.0
      '@azure/core-tracing': 1.0.1
      '@azure/core-util': 1.3.2
      '@azure/logger': 1.0.4
      tslib: 2.6.2
    transitivePeerDependencies:
      - supports-color
    dev: false

  /@azure/core-rest-pipeline@1.11.0:
    resolution: {integrity: sha512-nB4KXl6qAyJmBVLWA7SakT4tzpYZTCk4pvRBeI+Ye0WYSOrlTqlMhc4MSS/8atD3ufeYWdkN380LLoXlUUzThw==}
    engines: {node: '>=14.0.0'}
    dependencies:
      '@azure/abort-controller': 1.1.0
      '@azure/core-auth': 1.4.0
      '@azure/core-tracing': 1.0.1
      '@azure/core-util': 1.3.2
      '@azure/logger': 1.0.4
      form-data: 4.0.0
      http-proxy-agent: 5.0.0
      https-proxy-agent: 5.0.1
      tslib: 2.6.2
    transitivePeerDependencies:
      - supports-color
    dev: false

  /@azure/core-tracing@1.0.1:
    resolution: {integrity: sha512-I5CGMoLtX+pI17ZdiFJZgxMJApsK6jjfm85hpgp3oazCdq5Wxgh4wMr7ge/TTWW1B5WBuvIOI1fMU/FrOAMKrw==}
    engines: {node: '>=12.0.0'}
    dependencies:
      tslib: 2.6.2
    dev: false

  /@azure/core-util@1.3.2:
    resolution: {integrity: sha512-2bECOUh88RvL1pMZTcc6OzfobBeWDBf5oBbhjIhT1MV9otMVWCzpOJkkiKtrnO88y5GGBelgY8At73KGAdbkeQ==}
    engines: {node: '>=14.0.0'}
    dependencies:
      '@azure/abort-controller': 1.1.0
      tslib: 2.6.2
    dev: false

  /@azure/identity@2.1.0:
    resolution: {integrity: sha512-BPDz1sK7Ul9t0l9YKLEa8PHqWU4iCfhGJ+ELJl6c8CP3TpJt2urNCbm0ZHsthmxRsYoMPbz2Dvzj30zXZVmAFw==}
    engines: {node: '>=12.0.0'}
    dependencies:
      '@azure/abort-controller': 1.1.0
      '@azure/core-auth': 1.4.0
      '@azure/core-client': 1.7.3
      '@azure/core-rest-pipeline': 1.11.0
      '@azure/core-tracing': 1.0.1
      '@azure/core-util': 1.3.2
      '@azure/logger': 1.0.4
      '@azure/msal-browser': 2.37.1
      '@azure/msal-common': 7.6.0
      '@azure/msal-node': 1.17.3
      events: 3.3.0
      jws: 4.0.0
      open: 8.4.2
      stoppable: 1.1.0
      tslib: 2.6.2
      uuid: 8.3.2
    transitivePeerDependencies:
      - supports-color
    dev: false

  /@azure/logger@1.0.4:
    resolution: {integrity: sha512-ustrPY8MryhloQj7OWGe+HrYx+aoiOxzbXTtgblbV3xwCqpzUK36phH3XNHQKj3EPonyFUuDTfR3qFhTEAuZEg==}
    engines: {node: '>=14.0.0'}
    dependencies:
      tslib: 2.6.2
    dev: false

  /@azure/ms-rest-js@2.6.6:
    resolution: {integrity: sha512-WYIda8VvrkZE68xHgOxUXvjThxNf1nnGPPe0rAljqK5HJHIZ12Pi3YhEDOn3Ge7UnwaaM3eFO0VtAy4nGVI27Q==}
    dependencies:
      '@azure/core-auth': 1.4.0
      abort-controller: 3.0.0
      form-data: 2.5.1
      node-fetch: 2.7.0
      tough-cookie: 3.0.1
      tslib: 1.14.1
      tunnel: 0.0.6
      uuid: 8.3.2
      xml2js: 0.5.0
    transitivePeerDependencies:
      - encoding
    dev: false

  /@azure/msal-browser@2.37.1:
    resolution: {integrity: sha512-EoKQISEpIY39Ru1OpWkeFZBcwp6Y0bG81bVmdyy4QJebPPDdVzfm62PSU0XFIRc3bqjZ4PBKBLMYLuo9NZYAow==}
    engines: {node: '>=0.8.0'}
    dependencies:
      '@azure/msal-common': 13.1.0
    dev: false

  /@azure/msal-common@13.1.0:
    resolution: {integrity: sha512-wj+ULrRB0HTuMmtrMjg8j3guCx32GE2BCPbsMCZkHgL1BZetC3o/Su5UJEQMX1HNc9CrIaQNx5WaKWHygYDe0g==}
    engines: {node: '>=0.8.0'}
    dev: false

  /@azure/msal-common@7.6.0:
    resolution: {integrity: sha512-XqfbglUTVLdkHQ8F9UQJtKseRr3sSnr9ysboxtoswvaMVaEfvyLtMoHv9XdKUfOc0qKGzNgRFd9yRjIWVepl6Q==}
    engines: {node: '>=0.8.0'}
    dev: false

  /@azure/msal-node@1.17.3:
    resolution: {integrity: sha512-slsa+388bQQWnWH1V91KL+zV57rIp/0OQFfF0EmVMY8gnEIkAnpWWFUVBTTMbxEyjEFMk5ZW9xiHvHBcYFHzDw==}
    engines: {node: 10 || 12 || 14 || 16 || 18}
    dependencies:
      '@azure/msal-common': 13.1.0
      jsonwebtoken: 9.0.2
      uuid: 8.3.2
    dev: false

  /@babel/cli@7.22.5(@babel/core@7.22.5):
    resolution: {integrity: sha512-N5d7MjzwsQ2wppwjhrsicVDhJSqF9labEP/swYiHhio4Ca2XjEehpgPmerjnLQl7BPE59BLud0PTWGYwqFl/cQ==}
    engines: {node: '>=6.9.0'}
    hasBin: true
    peerDependencies:
      '@babel/core': ^7.0.0-0
    dependencies:
      '@babel/core': 7.22.5
      '@jridgewell/trace-mapping': 0.3.18
      commander: 4.1.1
      convert-source-map: 1.9.0
      fs-readdir-recursive: 1.1.0
      glob: 7.2.3
      make-dir: 2.1.0
      slash: 2.0.0
    optionalDependencies:
      '@nicolo-ribaudo/chokidar-2': 2.1.8-no-fsevents.3
      chokidar: 3.5.3
    dev: false

  /@babel/code-frame@7.22.5:
    resolution: {integrity: sha512-Xmwn266vad+6DAqEB2A6V/CcZVp62BbwVmcOJc2RPuwih1kw02TjQvWVWlcKGbBPd+8/0V5DEkOcizRGYsspYQ==}
    engines: {node: '>=6.9.0'}
    dependencies:
      '@babel/highlight': 7.22.5

  /@babel/compat-data@7.22.5:
    resolution: {integrity: sha512-4Jc/YuIaYqKnDDz892kPIledykKg12Aw1PYX5i/TY28anJtacvM1Rrr8wbieB9GfEJwlzqT0hUEao0CxEebiDA==}
    engines: {node: '>=6.9.0'}

  /@babel/core@7.22.5:
    resolution: {integrity: sha512-SBuTAjg91A3eKOvD+bPEz3LlhHZRNu1nFOVts9lzDJTXshHTjII0BAtDS3Y2DAkdZdDKWVZGVwkDfc4Clxn1dg==}
    engines: {node: '>=6.9.0'}
    dependencies:
      '@ampproject/remapping': 2.2.1
      '@babel/code-frame': 7.22.5
      '@babel/generator': 7.22.5
      '@babel/helper-compilation-targets': 7.22.5(@babel/core@7.22.5)
      '@babel/helper-module-transforms': 7.22.5
      '@babel/helpers': 7.22.5
      '@babel/parser': 7.22.5
      '@babel/template': 7.22.5
      '@babel/traverse': 7.22.5
      '@babel/types': 7.22.5
      convert-source-map: 1.9.0
      debug: 4.3.4
      gensync: 1.0.0-beta.2
      json5: 2.2.3
      semver: 6.3.0
    transitivePeerDependencies:
      - supports-color

  /@babel/generator@7.22.5:
    resolution: {integrity: sha512-+lcUbnTRhd0jOewtFSedLyiPsD5tswKkbgcezOqqWFUVNEwoUTlpPOBmvhG7OXWLR4jMdv0czPGH5XbflnD1EA==}
    engines: {node: '>=6.9.0'}
    dependencies:
      '@babel/types': 7.22.5
      '@jridgewell/gen-mapping': 0.3.3
      '@jridgewell/trace-mapping': 0.3.18
      jsesc: 2.5.2

  /@babel/helper-compilation-targets@7.22.5(@babel/core@7.22.5):
    resolution: {integrity: sha512-Ji+ywpHeuqxB8WDxraCiqR0xfhYjiDE/e6k7FuIaANnoOFxAHskHChz4vA1mJC9Lbm01s1PVAGhQY4FUKSkGZw==}
    engines: {node: '>=6.9.0'}
    peerDependencies:
      '@babel/core': ^7.0.0
    dependencies:
      '@babel/compat-data': 7.22.5
      '@babel/core': 7.22.5
      '@babel/helper-validator-option': 7.22.5
      browserslist: 4.21.7
      lru-cache: 5.1.1
      semver: 6.3.0

  /@babel/helper-environment-visitor@7.22.5:
    resolution: {integrity: sha512-XGmhECfVA/5sAt+H+xpSg0mfrHq6FzNr9Oxh7PSEBBRUb/mL7Kz3NICXb194rCqAEdxkhPT1a88teizAFyvk8Q==}
    engines: {node: '>=6.9.0'}

  /@babel/helper-function-name@7.22.5:
    resolution: {integrity: sha512-wtHSq6jMRE3uF2otvfuD3DIvVhOsSNshQl0Qrd7qC9oQJzHvOL4qQXlQn2916+CXGywIjpGuIkoyZRRxHPiNQQ==}
    engines: {node: '>=6.9.0'}
    dependencies:
      '@babel/template': 7.22.5
      '@babel/types': 7.22.5

  /@babel/helper-hoist-variables@7.22.5:
    resolution: {integrity: sha512-wGjk9QZVzvknA6yKIUURb8zY3grXCcOZt+/7Wcy8O2uctxhplmUPkOdlgoNhmdVee2c92JXbf1xpMtVNbfoxRw==}
    engines: {node: '>=6.9.0'}
    dependencies:
      '@babel/types': 7.22.5

  /@babel/helper-module-imports@7.22.5:
    resolution: {integrity: sha512-8Dl6+HD/cKifutF5qGd/8ZJi84QeAKh+CEe1sBzz8UayBBGg1dAIJrdHOcOM5b2MpzWL2yuotJTtGjETq0qjXg==}
    engines: {node: '>=6.9.0'}
    dependencies:
      '@babel/types': 7.22.5

  /@babel/helper-module-transforms@7.22.5:
    resolution: {integrity: sha512-+hGKDt/Ze8GFExiVHno/2dvG5IdstpzCq0y4Qc9OJ25D4q3pKfiIP/4Vp3/JvhDkLKsDK2api3q3fpIgiIF5bw==}
    engines: {node: '>=6.9.0'}
    dependencies:
      '@babel/helper-environment-visitor': 7.22.5
      '@babel/helper-module-imports': 7.22.5
      '@babel/helper-simple-access': 7.22.5
      '@babel/helper-split-export-declaration': 7.22.5
      '@babel/helper-validator-identifier': 7.22.5
      '@babel/template': 7.22.5
      '@babel/traverse': 7.22.5
      '@babel/types': 7.22.5
    transitivePeerDependencies:
      - supports-color

  /@babel/helper-plugin-utils@7.22.5:
    resolution: {integrity: sha512-uLls06UVKgFG9QD4OeFYLEGteMIAa5kpTPcFL28yuCIIzsf6ZyKZMllKVOCZFhiZ5ptnwX4mtKdWCBE/uT4amg==}
    engines: {node: '>=6.9.0'}
    dev: true

  /@babel/helper-simple-access@7.22.5:
    resolution: {integrity: sha512-n0H99E/K+Bika3++WNL17POvo4rKWZ7lZEp1Q+fStVbUi8nxPQEBOlTmCOxW/0JsS56SKKQ+ojAe2pHKJHN35w==}
    engines: {node: '>=6.9.0'}
    dependencies:
      '@babel/types': 7.22.5

  /@babel/helper-split-export-declaration@7.22.5:
    resolution: {integrity: sha512-thqK5QFghPKWLhAV321lxF95yCg2K3Ob5yw+M3VHWfdia0IkPXUtoLH8x/6Fh486QUvzhb8YOWHChTVen2/PoQ==}
    engines: {node: '>=6.9.0'}
    dependencies:
      '@babel/types': 7.22.5

  /@babel/helper-string-parser@7.22.5:
    resolution: {integrity: sha512-mM4COjgZox8U+JcXQwPijIZLElkgEpO5rsERVDJTc2qfCDfERyob6k5WegS14SX18IIjv+XD+GrqNumY5JRCDw==}
    engines: {node: '>=6.9.0'}

  /@babel/helper-validator-identifier@7.22.5:
    resolution: {integrity: sha512-aJXu+6lErq8ltp+JhkJUfk1MTGyuA4v7f3pA+BJ5HLfNC6nAQ0Cpi9uOquUj8Hehg0aUiHzWQbOVJGao6ztBAQ==}
    engines: {node: '>=6.9.0'}

  /@babel/helper-validator-option@7.22.5:
    resolution: {integrity: sha512-R3oB6xlIVKUnxNUxbmgq7pKjxpru24zlimpE8WK47fACIlM0II/Hm1RS8IaOI7NgCr6LNS+jl5l75m20npAziw==}
    engines: {node: '>=6.9.0'}

  /@babel/helpers@7.22.5:
    resolution: {integrity: sha512-pSXRmfE1vzcUIDFQcSGA5Mr+GxBV9oiRKDuDxXvWQQBCh8HoIjs/2DlDB7H8smac1IVrB9/xdXj2N3Wol9Cr+Q==}
    engines: {node: '>=6.9.0'}
    dependencies:
      '@babel/template': 7.22.5
      '@babel/traverse': 7.22.5
      '@babel/types': 7.22.5
    transitivePeerDependencies:
      - supports-color

  /@babel/highlight@7.22.5:
    resolution: {integrity: sha512-BSKlD1hgnedS5XRnGOljZawtag7H1yPfQp0tdNJCHoH6AZ+Pcm9VvkrK59/Yy593Ypg0zMxH2BxD1VPYUQ7UIw==}
    engines: {node: '>=6.9.0'}
    dependencies:
      '@babel/helper-validator-identifier': 7.22.5
      chalk: 2.4.2
      js-tokens: 4.0.0

  /@babel/parser@7.22.5:
    resolution: {integrity: sha512-DFZMC9LJUG9PLOclRC32G63UXwzqS2koQC8dkx+PLdmt1xSePYpbT/NbsrJy8Q/muXz7o/h/d4A7Fuyixm559Q==}
    engines: {node: '>=6.0.0'}
    hasBin: true
    dependencies:
      '@babel/types': 7.22.5

  /@babel/plugin-syntax-async-generators@7.8.4(@babel/core@7.22.5):
    resolution: {integrity: sha512-tycmZxkGfZaxhMRbXlPXuVFpdWlXpir2W4AMhSJgRKzk/eDlIXOhb2LHWoLpDF7TEHylV5zNhykX6KAgHJmTNw==}
    peerDependencies:
      '@babel/core': ^7.0.0-0
    dependencies:
      '@babel/core': 7.22.5
      '@babel/helper-plugin-utils': 7.22.5
    dev: true

  /@babel/plugin-syntax-bigint@7.8.3(@babel/core@7.22.5):
    resolution: {integrity: sha512-wnTnFlG+YxQm3vDxpGE57Pj0srRU4sHE/mDkt1qv2YJJSeUAec2ma4WLUnUPeKjyrfntVwe/N6dCXpU+zL3Npg==}
    peerDependencies:
      '@babel/core': ^7.0.0-0
    dependencies:
      '@babel/core': 7.22.5
      '@babel/helper-plugin-utils': 7.22.5
    dev: true

  /@babel/plugin-syntax-class-properties@7.12.13(@babel/core@7.22.5):
    resolution: {integrity: sha512-fm4idjKla0YahUNgFNLCB0qySdsoPiZP3iQE3rky0mBUtMZ23yDJ9SJdg6dXTSDnulOVqiF3Hgr9nbXvXTQZYA==}
    peerDependencies:
      '@babel/core': ^7.0.0-0
    dependencies:
      '@babel/core': 7.22.5
      '@babel/helper-plugin-utils': 7.22.5
    dev: true

  /@babel/plugin-syntax-import-meta@7.10.4(@babel/core@7.22.5):
    resolution: {integrity: sha512-Yqfm+XDx0+Prh3VSeEQCPU81yC+JWZ2pDPFSS4ZdpfZhp4MkFMaDC1UqseovEKwSUpnIL7+vK+Clp7bfh0iD7g==}
    peerDependencies:
      '@babel/core': ^7.0.0-0
    dependencies:
      '@babel/core': 7.22.5
      '@babel/helper-plugin-utils': 7.22.5
    dev: true

  /@babel/plugin-syntax-json-strings@7.8.3(@babel/core@7.22.5):
    resolution: {integrity: sha512-lY6kdGpWHvjoe2vk4WrAapEuBR69EMxZl+RoGRhrFGNYVK8mOPAW8VfbT/ZgrFbXlDNiiaxQnAtgVCZ6jv30EA==}
    peerDependencies:
      '@babel/core': ^7.0.0-0
    dependencies:
      '@babel/core': 7.22.5
      '@babel/helper-plugin-utils': 7.22.5
    dev: true

  /@babel/plugin-syntax-jsx@7.22.5(@babel/core@7.22.5):
    resolution: {integrity: sha512-gvyP4hZrgrs/wWMaocvxZ44Hw0b3W8Pe+cMxc8V1ULQ07oh8VNbIRaoD1LRZVTvD+0nieDKjfgKg89sD7rrKrg==}
    engines: {node: '>=6.9.0'}
    peerDependencies:
      '@babel/core': ^7.0.0-0
    dependencies:
      '@babel/core': 7.22.5
      '@babel/helper-plugin-utils': 7.22.5
    dev: true

  /@babel/plugin-syntax-logical-assignment-operators@7.10.4(@babel/core@7.22.5):
    resolution: {integrity: sha512-d8waShlpFDinQ5MtvGU9xDAOzKH47+FFoney2baFIoMr952hKOLp1HR7VszoZvOsV/4+RRszNY7D17ba0te0ig==}
    peerDependencies:
      '@babel/core': ^7.0.0-0
    dependencies:
      '@babel/core': 7.22.5
      '@babel/helper-plugin-utils': 7.22.5
    dev: true

  /@babel/plugin-syntax-nullish-coalescing-operator@7.8.3(@babel/core@7.22.5):
    resolution: {integrity: sha512-aSff4zPII1u2QD7y+F8oDsz19ew4IGEJg9SVW+bqwpwtfFleiQDMdzA/R+UlWDzfnHFCxxleFT0PMIrR36XLNQ==}
    peerDependencies:
      '@babel/core': ^7.0.0-0
    dependencies:
      '@babel/core': 7.22.5
      '@babel/helper-plugin-utils': 7.22.5
    dev: true

  /@babel/plugin-syntax-numeric-separator@7.10.4(@babel/core@7.22.5):
    resolution: {integrity: sha512-9H6YdfkcK/uOnY/K7/aA2xpzaAgkQn37yzWUMRK7OaPOqOpGS1+n0H5hxT9AUw9EsSjPW8SVyMJwYRtWs3X3ug==}
    peerDependencies:
      '@babel/core': ^7.0.0-0
    dependencies:
      '@babel/core': 7.22.5
      '@babel/helper-plugin-utils': 7.22.5
    dev: true

  /@babel/plugin-syntax-object-rest-spread@7.8.3(@babel/core@7.22.5):
    resolution: {integrity: sha512-XoqMijGZb9y3y2XskN+P1wUGiVwWZ5JmoDRwx5+3GmEplNyVM2s2Dg8ILFQm8rWM48orGy5YpI5Bl8U1y7ydlA==}
    peerDependencies:
      '@babel/core': ^7.0.0-0
    dependencies:
      '@babel/core': 7.22.5
      '@babel/helper-plugin-utils': 7.22.5
    dev: true

  /@babel/plugin-syntax-optional-catch-binding@7.8.3(@babel/core@7.22.5):
    resolution: {integrity: sha512-6VPD0Pc1lpTqw0aKoeRTMiB+kWhAoT24PA+ksWSBrFtl5SIRVpZlwN3NNPQjehA2E/91FV3RjLWoVTglWcSV3Q==}
    peerDependencies:
      '@babel/core': ^7.0.0-0
    dependencies:
      '@babel/core': 7.22.5
      '@babel/helper-plugin-utils': 7.22.5
    dev: true

  /@babel/plugin-syntax-optional-chaining@7.8.3(@babel/core@7.22.5):
    resolution: {integrity: sha512-KoK9ErH1MBlCPxV0VANkXW2/dw4vlbGDrFgz8bmUsBGYkFRcbRwMh6cIJubdPrkxRwuGdtCk0v/wPTKbQgBjkg==}
    peerDependencies:
      '@babel/core': ^7.0.0-0
    dependencies:
      '@babel/core': 7.22.5
      '@babel/helper-plugin-utils': 7.22.5
    dev: true

  /@babel/plugin-syntax-top-level-await@7.14.5(@babel/core@7.22.5):
    resolution: {integrity: sha512-hx++upLv5U1rgYfwe1xBQUhRmU41NEvpUvrp8jkrSCdvGSnM5/qdRMtylJ6PG5OFkBaHkbTAKTnd3/YyESRHFw==}
    engines: {node: '>=6.9.0'}
    peerDependencies:
      '@babel/core': ^7.0.0-0
    dependencies:
      '@babel/core': 7.22.5
      '@babel/helper-plugin-utils': 7.22.5
    dev: true

  /@babel/plugin-syntax-typescript@7.22.5(@babel/core@7.22.5):
    resolution: {integrity: sha512-1mS2o03i7t1c6VzH6fdQ3OA8tcEIxwG18zIPRp+UY1Ihv6W+XZzBCVxExF9upussPXJ0xE9XRHwMoNs1ep/nRQ==}
    engines: {node: '>=6.9.0'}
    peerDependencies:
      '@babel/core': ^7.0.0-0
    dependencies:
      '@babel/core': 7.22.5
      '@babel/helper-plugin-utils': 7.22.5
    dev: true

  /@babel/runtime@7.24.1:
    resolution: {integrity: sha512-+BIznRzyqBf+2wCTxcKE3wDjfGeCoVE61KSHGpkzqrLi8qxqFwBeUFyId2cxkTmm55fzDGnm0+yCxaxygrLUnQ==}
    engines: {node: '>=6.9.0'}
    dependencies:
      regenerator-runtime: 0.14.1
    dev: true

  /@babel/template@7.22.5:
    resolution: {integrity: sha512-X7yV7eiwAxdj9k94NEylvbVHLiVG1nvzCV2EAowhxLTwODV1jl9UzZ48leOC0sH7OnuHrIkllaBgneUykIcZaw==}
    engines: {node: '>=6.9.0'}
    dependencies:
      '@babel/code-frame': 7.22.5
      '@babel/parser': 7.22.5
      '@babel/types': 7.22.5

  /@babel/traverse@7.22.5:
    resolution: {integrity: sha512-7DuIjPgERaNo6r+PZwItpjCZEa5vyw4eJGufeLxrPdBXBoLcCJCIasvK6pK/9DVNrLZTLFhUGqaC6X/PA007TQ==}
    engines: {node: '>=6.9.0'}
    dependencies:
      '@babel/code-frame': 7.22.5
      '@babel/generator': 7.22.5
      '@babel/helper-environment-visitor': 7.22.5
      '@babel/helper-function-name': 7.22.5
      '@babel/helper-hoist-variables': 7.22.5
      '@babel/helper-split-export-declaration': 7.22.5
      '@babel/parser': 7.22.5
      '@babel/types': 7.22.5
      debug: 4.3.4
      globals: 11.12.0
    transitivePeerDependencies:
      - supports-color

  /@babel/types@7.22.5:
    resolution: {integrity: sha512-zo3MIHGOkPOfoRXitsgHLjEXmlDaD/5KU1Uzuc9GNiZPhSqVxVRtxuPaSBZDsYZ9qV88AjtMtWW7ww98loJ9KA==}
    engines: {node: '>=6.9.0'}
    dependencies:
      '@babel/helper-string-parser': 7.22.5
      '@babel/helper-validator-identifier': 7.22.5
      to-fast-properties: 2.0.0

  /@bcherny/json-schema-ref-parser@10.0.5-fork:
    resolution: {integrity: sha512-E/jKbPoca1tfUPj3iSbitDZTGnq6FUFjkH6L8U2oDwSuwK1WhnnVtCG7oFOTg/DDnyoXbQYUiUiGOibHqaGVnw==}
    engines: {node: '>= 16'}
    dependencies:
      '@jsdevtools/ono': 7.1.3
      '@types/json-schema': 7.0.12
      call-me-maybe: 1.0.2
      js-yaml: 4.1.0
    dev: true

  /@bcherny/json-schema-ref-parser@9.0.9:
    resolution: {integrity: sha512-vmEmnJCfpkLdas++9OYg6riIezTYqTHpqUTODJzHLzs5UnXujbOJW9VwcVCnyo1mVRt32FRr23iXBx/sX8YbeQ==}
    dependencies:
      '@jsdevtools/ono': 7.1.3
      '@types/json-schema': 7.0.12
      call-me-maybe: 1.0.2
      js-yaml: 4.1.0
    dev: false

  /@bcoe/v8-coverage@0.2.3:
    resolution: {integrity: sha512-0hYQ8SB4Db5zvZB4axdMHGwEaQjkZzFjQiN9LVYvIFB2nSUHW9tYpxWriPrWDASIxiaXax83REcLxuSdnGPZtw==}
    dev: true

  /@botpress/api@0.24.0(openapi-types@12.1.3):
    resolution: {integrity: sha512-6zJTkmX1El9STInSmSCvmROYDg4HsZFqS2znYXKNedc3hsR0YBJ4aXxCnSMJd3doaszjetwSwok843Ow/cmySw==}
    dependencies:
      '@bpinternal/opapi': 0.9.0(openapi-types@12.1.3)
    transitivePeerDependencies:
      - debug
      - openapi-types
    dev: true

  /@botpress/client@0.13.1:
    resolution: {integrity: sha512-iS0T1DTTJDdvuliGS06UWkBI1SdM6FZe3RBK5XDCVGqrGdCSB8AwMbRZZJZaYwEV20s8g/XKbyKUZ87ngw882Q==}
    dependencies:
      axios: 1.6.8
      browser-or-node: 2.1.1
      type-fest: 3.11.1
    transitivePeerDependencies:
      - debug
    dev: false

  /@botpress/messaging-base@1.2.0:
    resolution: {integrity: sha512-7cjHeD1Ti4cvDmyUV2D2CFKR1kPYv+eFPgXaJOksvrEoNZ1SrqXbHR9l26ndaAz0TuoX3Wc9l4Q7i5sBoHE44Q==}
    dev: false

  /@botpress/messaging-client@1.2.1:
    resolution: {integrity: sha512-/aoxQsyGL+09yrmyQRVSjveiV/jk9nTaEej74ks1LMrOh4f7g04rsdUZXQ+3IXEqKneXm83LPrKtqm3sYVVi8Q==}
    dependencies:
      '@botpress/messaging-base': 1.2.0
      axios: 0.21.4(debug@4.3.4)
      cookie: 0.4.2
      joi: 17.9.2
    transitivePeerDependencies:
      - debug
    dev: false

  /@botpress/sdk@0.6.14:
    resolution: {integrity: sha512-dOXuUJuSEzzpqg2UWNFjnm7jtg423nj+6Ma65vXcZrtcMhZzThpxXuGC4cJibYnyv1NIisLKpoWWtySdn9ZciA==}
    dependencies:
      '@botpress/client': 0.13.1
      zod: 3.22.4
    transitivePeerDependencies:
      - debug
    dev: false

  /@bpinternal/const@0.0.20:
    resolution: {integrity: sha512-AVeQy25M9eXMvjnLZVbFmr++qkONYrwW7qLXD9q9ccD4WLEgMmJZ6e+BSUnwPEBQ8LiqWQXf/YJ1MJxoVkcyNw==}
    dependencies:
      vitest: 0.34.6
    transitivePeerDependencies:
      - '@edge-runtime/vm'
      - '@vitest/browser'
      - '@vitest/ui'
      - happy-dom
      - jsdom
      - less
      - lightningcss
      - playwright
      - safaridriver
      - sass
      - stylus
      - sugarss
      - supports-color
      - terser
      - webdriverio
    dev: false

  /@bpinternal/depsynky@0.0.1:
    resolution: {integrity: sha512-Gu3qhkEOThWDLiWgO4LosVerUKIArQFV+SzxUskha/vYTUulBLiIWdTzVEx3HDCKqVQTWc91GIpmNIwce8VKUg==}
    hasBin: true
    dependencies:
      '@bpinternal/yargs-extra': 0.0.3
      chalk: 4.1.2
      glob: 9.3.5
      prettier: 2.8.8
      prompts: 2.4.2
      semver: 7.5.4
      yaml: 2.3.1
    dev: false

  /@bpinternal/es-node@0.0.5:
    resolution: {integrity: sha512-/vrHAMwytIXMXgmVlrRKE7Aj3hsbGA7LfUPiq+ocywU+BDJHATxM6aMVi4yuAiIeZxcbur+LzOund5/zZbaZhA==}
    hasBin: true
    dependencies:
      esbuild: 0.20.2
    dev: true

  /@bpinternal/json-schema-to-zod@2.0.15:
    resolution: {integrity: sha512-CEi5XbffaDBAV+Ghqifx8XN+QZ/lzTGsWPn62uiTwD+arpqdlNZs7a0gtkNz1Fkr0KmkHWTZtzUdYNjIqIszTw==}
    dev: false

  /@bpinternal/log4bot@0.0.4:
    resolution: {integrity: sha512-psjT4wxlMcKMnWu+acnxoMeVQaAjD5eRfTdpk1L2uymhy2hnukzxg53Z2cThbFDJsdEufFOneEGwSi2kfWXRwA==}
    dependencies:
      lodash: 4.17.21
      moment: 2.29.4
      regex-parser: 2.2.11

  /@bpinternal/opapi@0.9.0(openapi-types@12.1.3):
    resolution: {integrity: sha512-xt4gKeImdEHdq6TcBxaKbA7mLSIKN5e6MaseEbu+Ww7OwDvKl9wA9K5Tow9v1XijCGujLDrcycVLes3iQ4EEUA==}
    dependencies:
      '@anatine/zod-openapi': 1.12.1(openapi3-ts@2.0.2)(zod@3.22.4)
      '@readme/openapi-parser': 2.5.0(openapi-types@12.1.3)
      axios: 1.6.8
      chalk: 4.1.2
      decompress: 4.2.1
      execa: 8.0.1
      json-schema-to-typescript: 13.1.2
      openapi-typescript: 6.7.5
      openapi3-ts: 2.0.2
      radash: 12.1.0
      tsconfig-paths: 4.2.0
      verror: 1.10.1
      winston: 3.12.0
      zod: 3.22.4
    transitivePeerDependencies:
      - debug
      - openapi-types
    dev: true

  /@bpinternal/readiness@0.0.1:
    resolution: {integrity: sha512-4uuxfAw9ELS6CZaQTVuD9yc5X8ZQ0cat7N7MHmfucTS/jb+QcuvVCJOIqnSzPWo9njyF0szm2H59JPk0rOKcOg==}
    hasBin: true
    dependencies:
      '@bpinternal/log4bot': 0.0.4
      chalk: 4.1.2
      express: 4.18.2
      ioredis: 5.3.2
      node-fetch: 3.3.1
      pg: 8.11.0
      redis: 4.6.7
      zod: 3.21.4
    transitivePeerDependencies:
      - pg-native
      - supports-color
    dev: false

  /@bpinternal/tunnel@0.1.1:
    resolution: {integrity: sha512-B1ryt5n3/PSMFuoOkW4h2zHNF9rcsOB5nDBcCPQtmO2Mrz7c6kAtMBHBMhBe8DWIvqeasZYhDgxYwDh8wivFsw==}
    dependencies:
      '@types/ws': 8.5.5
      browser-or-node: 2.1.1
      isomorphic-ws: 5.0.0(ws@8.13.0)
      ws: 8.13.0
      zod: 3.22.4
    transitivePeerDependencies:
      - bufferutil
      - utf-8-validate
    dev: false

  /@bpinternal/yargs-extra@0.0.3:
    resolution: {integrity: sha512-e/unlq0LX4CJUv1jGOv1UgwB/h2M0NCXnwD4lEw496GpkQikO668RS+BBlRhkqdGfZmvKDkXZZ96xJCn+i6Ymg==}
    dependencies:
      '@types/yargs': 17.0.24
      decamelize: 5.0.1
      json-schema: 0.4.0
      lodash: 4.17.21
      yargs: 17.7.2
      yn: 4.0.0
    dev: false

  /@bpinternal/zui@0.6.0:
    resolution: {integrity: sha512-PidBuFkoNCg0qig9KRjKbF8ovGx3/GVyPxyniktihDvvwEV9NsnTzZ47PcBIlmPJpqg2h5SL7nVNgrXStVKs4g==}
    dependencies:
      '@apidevtools/json-schema-ref-parser': 11.5.5
      '@bpinternal/json-schema-to-zod': 2.0.15
      lodash: 4.17.21
      react: 18.2.0
    dev: false

  /@colors/colors@1.5.0:
    resolution: {integrity: sha512-ooWCrlZP11i8GImSjTHYHLkvFDP48nS4+204nGb1RiX/WXYHmJA2III9/e2DWVabCESdW7hBAEzHRqUn9OUVvQ==}
    engines: {node: '>=0.1.90'}

  /@colors/colors@1.6.0:
    resolution: {integrity: sha512-Ir+AOibqzrIsL6ajt3Rz3LskB7OiMVHqltZmspbW/TJuTVuyOMirVqAkjfY6JISiLHgyNqicAC8AyHHGzNd/dA==}
    engines: {node: '>=0.1.90'}
    dev: true

  /@cspotcode/source-map-support@0.8.1:
    resolution: {integrity: sha512-IchNf6dN4tHoMFIn/7OE8LWZ19Y6q/67Bmf6vnGREv8RSbBVb9LPJxEcnwrcwX6ixSvaiGoomAUvu4YSxXrVgw==}
    engines: {node: '>=12'}
    dependencies:
      '@jridgewell/trace-mapping': 0.3.9

  /@dabh/diagnostics@2.0.3:
    resolution: {integrity: sha512-hrlQOIi7hAfzsMqlGSFyVucrx38O+j6wiGOf//H2ecvIEqYN4ADBSS2iLMh5UFyDunCNniUIPk/q3riFv45xRA==}
    dependencies:
      colorspace: 1.1.4
      enabled: 2.0.0
      kuler: 2.0.0

  /@es-joy/jsdoccomment@0.36.1:
    resolution: {integrity: sha512-922xqFsTpHs6D0BUiG4toiyPOMc8/jafnWKxz1KWgS4XzKPy2qXf1Pe6UFuNSCQqt6tOuhAWXBNuuyUhJmw9Vg==}
    engines: {node: ^14 || ^16 || ^17 || ^18 || ^19}
    dependencies:
      comment-parser: 1.3.1
      esquery: 1.5.0
      jsdoc-type-pratt-parser: 3.1.0
    dev: false

  /@esbuild/aix-ppc64@0.19.12:
    resolution: {integrity: sha512-bmoCYyWdEL3wDQIVbcyzRyeKLgk2WtWLTWz1ZIAZF/EGbNOwSA6ew3PftJ1PqMiOOGu0OyFMzG53L0zqIpPeNA==}
    engines: {node: '>=12'}
    cpu: [ppc64]
    os: [aix]
    requiresBuild: true
    dev: true
    optional: true

  /@esbuild/aix-ppc64@0.20.2:
    resolution: {integrity: sha512-D+EBOJHXdNZcLJRBkhENNG8Wji2kgc9AZ9KiPr1JuZjsNtyHzrsfLRrY0tk2H2aoFu6RANO1y1iPPUCDYWkb5g==}
    engines: {node: '>=12'}
    cpu: [ppc64]
    os: [aix]
    requiresBuild: true
    dev: true
    optional: true

  /@esbuild/android-arm64@0.16.17:
    resolution: {integrity: sha512-MIGl6p5sc3RDTLLkYL1MyL8BMRN4tLMRCn+yRJJmEDvYZ2M7tmAf80hx1kbNEUX2KJ50RRtxZ4JHLvCfuB6kBg==}
    engines: {node: '>=12'}
    cpu: [arm64]
    os: [android]
    requiresBuild: true
    dev: true
    optional: true

  /@esbuild/android-arm64@0.18.12:
    resolution: {integrity: sha512-BMAlczRqC/LUt2P97E4apTBbkvS9JTJnp2DKFbCwpZ8vBvXVbNdqmvzW/OsdtI/+mGr+apkkpqGM8WecLkPgrA==}
    engines: {node: '>=12'}
    cpu: [arm64]
    os: [android]
    requiresBuild: true
    optional: true

  /@esbuild/android-arm64@0.19.12:
    resolution: {integrity: sha512-P0UVNGIienjZv3f5zq0DP3Nt2IE/3plFzuaS96vihvD0Hd6H/q4WXUGpCxD/E8YrSXfNyRPbpTq+T8ZQioSuPA==}
    engines: {node: '>=12'}
    cpu: [arm64]
    os: [android]
    requiresBuild: true
    dev: true
    optional: true

  /@esbuild/android-arm64@0.20.2:
    resolution: {integrity: sha512-mRzjLacRtl/tWU0SvD8lUEwb61yP9cqQo6noDZP/O8VkwafSYwZ4yWy24kan8jE/IMERpYncRt2dw438LP3Xmg==}
    engines: {node: '>=12'}
    cpu: [arm64]
    os: [android]
    requiresBuild: true
    dev: true
    optional: true

  /@esbuild/android-arm@0.15.18:
    resolution: {integrity: sha512-5GT+kcs2WVGjVs7+boataCkO5Fg0y4kCjzkB5bAip7H4jfnOS3dA6KPiww9W1OEKTKeAcUVhdZGvgI65OXmUnw==}
    engines: {node: '>=12'}
    cpu: [arm]
    os: [android]
    requiresBuild: true
    optional: true

  /@esbuild/android-arm@0.16.17:
    resolution: {integrity: sha512-N9x1CMXVhtWEAMS7pNNONyA14f71VPQN9Cnavj1XQh6T7bskqiLLrSca4O0Vr8Wdcga943eThxnVp3JLnBMYtw==}
    engines: {node: '>=12'}
    cpu: [arm]
    os: [android]
    requiresBuild: true
    dev: true
    optional: true

  /@esbuild/android-arm@0.18.12:
    resolution: {integrity: sha512-LIxaNIQfkFZbTLb4+cX7dozHlAbAshhFE5PKdro0l+FnCpx1GDJaQ2WMcqm+ToXKMt8p8Uojk/MFRuGyz3V5Sw==}
    engines: {node: '>=12'}
    cpu: [arm]
    os: [android]
    requiresBuild: true
    optional: true

  /@esbuild/android-arm@0.19.12:
    resolution: {integrity: sha512-qg/Lj1mu3CdQlDEEiWrlC4eaPZ1KztwGJ9B6J+/6G+/4ewxJg7gqj8eVYWvao1bXrqGiW2rsBZFSX3q2lcW05w==}
    engines: {node: '>=12'}
    cpu: [arm]
    os: [android]
    requiresBuild: true
    dev: true
    optional: true

  /@esbuild/android-arm@0.20.2:
    resolution: {integrity: sha512-t98Ra6pw2VaDhqNWO2Oph2LXbz/EJcnLmKLGBJwEwXX/JAN83Fym1rU8l0JUWK6HkIbWONCSSatf4sf2NBRx/w==}
    engines: {node: '>=12'}
    cpu: [arm]
    os: [android]
    requiresBuild: true
    dev: true
    optional: true

  /@esbuild/android-x64@0.16.17:
    resolution: {integrity: sha512-a3kTv3m0Ghh4z1DaFEuEDfz3OLONKuFvI4Xqczqx4BqLyuFaFkuaG4j2MtA6fuWEFeC5x9IvqnX7drmRq/fyAQ==}
    engines: {node: '>=12'}
    cpu: [x64]
    os: [android]
    requiresBuild: true
    dev: true
    optional: true

  /@esbuild/android-x64@0.18.12:
    resolution: {integrity: sha512-zU5MyluNsykf5cOJ0LZZZjgAHbhPJ1cWfdH1ZXVMXxVMhEV0VZiZXQdwBBVvmvbF28EizeK7obG9fs+fpmS0eQ==}
    engines: {node: '>=12'}
    cpu: [x64]
    os: [android]
    requiresBuild: true
    optional: true

  /@esbuild/android-x64@0.19.12:
    resolution: {integrity: sha512-3k7ZoUW6Q6YqhdhIaq/WZ7HwBpnFBlW905Fa4s4qWJyiNOgT1dOqDiVAQFwBH7gBRZr17gLrlFCRzF6jFh7Kew==}
    engines: {node: '>=12'}
    cpu: [x64]
    os: [android]
    requiresBuild: true
    dev: true
    optional: true

  /@esbuild/android-x64@0.20.2:
    resolution: {integrity: sha512-btzExgV+/lMGDDa194CcUQm53ncxzeBrWJcncOBxuC6ndBkKxnHdFJn86mCIgTELsooUmwUm9FkhSp5HYu00Rg==}
    engines: {node: '>=12'}
    cpu: [x64]
    os: [android]
    requiresBuild: true
    dev: true
    optional: true

  /@esbuild/darwin-arm64@0.16.17:
    resolution: {integrity: sha512-/2agbUEfmxWHi9ARTX6OQ/KgXnOWfsNlTeLcoV7HSuSTv63E4DqtAc+2XqGw1KHxKMHGZgbVCZge7HXWX9Vn+w==}
    engines: {node: '>=12'}
    cpu: [arm64]
    os: [darwin]
    requiresBuild: true
    dev: true
    optional: true

  /@esbuild/darwin-arm64@0.18.12:
    resolution: {integrity: sha512-zUZMep7YONnp6954QOOwEBwFX9svlKd3ov6PkxKd53LGTHsp/gy7vHaPGhhjBmEpqXEXShi6dddjIkmd+NgMsA==}
    engines: {node: '>=12'}
    cpu: [arm64]
    os: [darwin]
    requiresBuild: true
    optional: true

  /@esbuild/darwin-arm64@0.19.12:
    resolution: {integrity: sha512-B6IeSgZgtEzGC42jsI+YYu9Z3HKRxp8ZT3cqhvliEHovq8HSX2YX8lNocDn79gCKJXOSaEot9MVYky7AKjCs8g==}
    engines: {node: '>=12'}
    cpu: [arm64]
    os: [darwin]
    requiresBuild: true
    dev: true
    optional: true

  /@esbuild/darwin-arm64@0.20.2:
    resolution: {integrity: sha512-4J6IRT+10J3aJH3l1yzEg9y3wkTDgDk7TSDFX+wKFiWjqWp/iCfLIYzGyasx9l0SAFPT1HwSCR+0w/h1ES/MjA==}
    engines: {node: '>=12'}
    cpu: [arm64]
    os: [darwin]
    requiresBuild: true
    dev: true
    optional: true

  /@esbuild/darwin-x64@0.16.17:
    resolution: {integrity: sha512-2By45OBHulkd9Svy5IOCZt376Aa2oOkiE9QWUK9fe6Tb+WDr8hXL3dpqi+DeLiMed8tVXspzsTAvd0jUl96wmg==}
    engines: {node: '>=12'}
    cpu: [x64]
    os: [darwin]
    requiresBuild: true
    dev: true
    optional: true

  /@esbuild/darwin-x64@0.18.12:
    resolution: {integrity: sha512-ohqLPc7i67yunArPj1+/FeeJ7AgwAjHqKZ512ADk3WsE3FHU9l+m5aa7NdxXr0HmN1bjDlUslBjWNbFlD9y12Q==}
    engines: {node: '>=12'}
    cpu: [x64]
    os: [darwin]
    requiresBuild: true
    optional: true

  /@esbuild/darwin-x64@0.19.12:
    resolution: {integrity: sha512-hKoVkKzFiToTgn+41qGhsUJXFlIjxI/jSYeZf3ugemDYZldIXIxhvwN6erJGlX4t5h417iFuheZ7l+YVn05N3A==}
    engines: {node: '>=12'}
    cpu: [x64]
    os: [darwin]
    requiresBuild: true
    dev: true
    optional: true

  /@esbuild/darwin-x64@0.20.2:
    resolution: {integrity: sha512-tBcXp9KNphnNH0dfhv8KYkZhjc+H3XBkF5DKtswJblV7KlT9EI2+jeA8DgBjp908WEuYll6pF+UStUCfEpdysA==}
    engines: {node: '>=12'}
    cpu: [x64]
    os: [darwin]
    requiresBuild: true
    dev: true
    optional: true

  /@esbuild/freebsd-arm64@0.16.17:
    resolution: {integrity: sha512-mt+cxZe1tVx489VTb4mBAOo2aKSnJ33L9fr25JXpqQqzbUIw/yzIzi+NHwAXK2qYV1lEFp4OoVeThGjUbmWmdw==}
    engines: {node: '>=12'}
    cpu: [arm64]
    os: [freebsd]
    requiresBuild: true
    dev: true
    optional: true

  /@esbuild/freebsd-arm64@0.18.12:
    resolution: {integrity: sha512-GIIHtQXqgeOOqdG16a/A9N28GpkvjJnjYMhOnXVbn3EDJcoItdR58v/pGN31CHjyXDc8uCcRnFWmqaJt24AYJg==}
    engines: {node: '>=12'}
    cpu: [arm64]
    os: [freebsd]
    requiresBuild: true
    optional: true

  /@esbuild/freebsd-arm64@0.19.12:
    resolution: {integrity: sha512-4aRvFIXmwAcDBw9AueDQ2YnGmz5L6obe5kmPT8Vd+/+x/JMVKCgdcRwH6APrbpNXsPz+K653Qg8HB/oXvXVukA==}
    engines: {node: '>=12'}
    cpu: [arm64]
    os: [freebsd]
    requiresBuild: true
    dev: true
    optional: true

  /@esbuild/freebsd-arm64@0.20.2:
    resolution: {integrity: sha512-d3qI41G4SuLiCGCFGUrKsSeTXyWG6yem1KcGZVS+3FYlYhtNoNgYrWcvkOoaqMhwXSMrZRl69ArHsGJ9mYdbbw==}
    engines: {node: '>=12'}
    cpu: [arm64]
    os: [freebsd]
    requiresBuild: true
    dev: true
    optional: true

  /@esbuild/freebsd-x64@0.16.17:
    resolution: {integrity: sha512-8ScTdNJl5idAKjH8zGAsN7RuWcyHG3BAvMNpKOBaqqR7EbUhhVHOqXRdL7oZvz8WNHL2pr5+eIT5c65kA6NHug==}
    engines: {node: '>=12'}
    cpu: [x64]
    os: [freebsd]
    requiresBuild: true
    dev: true
    optional: true

  /@esbuild/freebsd-x64@0.18.12:
    resolution: {integrity: sha512-zK0b9a1/0wZY+6FdOS3BpZcPc1kcx2G5yxxfEJtEUzVxI6n/FrC2Phsxj/YblPuBchhBZ/1wwn7AyEBUyNSa6g==}
    engines: {node: '>=12'}
    cpu: [x64]
    os: [freebsd]
    requiresBuild: true
    optional: true

  /@esbuild/freebsd-x64@0.19.12:
    resolution: {integrity: sha512-EYoXZ4d8xtBoVN7CEwWY2IN4ho76xjYXqSXMNccFSx2lgqOG/1TBPW0yPx1bJZk94qu3tX0fycJeeQsKovA8gg==}
    engines: {node: '>=12'}
    cpu: [x64]
    os: [freebsd]
    requiresBuild: true
    dev: true
    optional: true

  /@esbuild/freebsd-x64@0.20.2:
    resolution: {integrity: sha512-d+DipyvHRuqEeM5zDivKV1KuXn9WeRX6vqSqIDgwIfPQtwMP4jaDsQsDncjTDDsExT4lR/91OLjRo8bmC1e+Cw==}
    engines: {node: '>=12'}
    cpu: [x64]
    os: [freebsd]
    requiresBuild: true
    dev: true
    optional: true

  /@esbuild/linux-arm64@0.16.17:
    resolution: {integrity: sha512-7S8gJnSlqKGVJunnMCrXHU9Q8Q/tQIxk/xL8BqAP64wchPCTzuM6W3Ra8cIa1HIflAvDnNOt2jaL17vaW+1V0g==}
    engines: {node: '>=12'}
    cpu: [arm64]
    os: [linux]
    requiresBuild: true
    dev: true
    optional: true

  /@esbuild/linux-arm64@0.18.12:
    resolution: {integrity: sha512-JKgG8Q/LL/9sw/iHHxQyVMoQYu3rU3+a5Z87DxC+wAu3engz+EmctIrV+FGOgI6gWG1z1+5nDDbXiRMGQZXqiw==}
    engines: {node: '>=12'}
    cpu: [arm64]
    os: [linux]
    requiresBuild: true
    optional: true

  /@esbuild/linux-arm64@0.19.12:
    resolution: {integrity: sha512-EoTjyYyLuVPfdPLsGVVVC8a0p1BFFvtpQDB/YLEhaXyf/5bczaGeN15QkR+O4S5LeJ92Tqotve7i1jn35qwvdA==}
    engines: {node: '>=12'}
    cpu: [arm64]
    os: [linux]
    requiresBuild: true
    dev: true
    optional: true

  /@esbuild/linux-arm64@0.20.2:
    resolution: {integrity: sha512-9pb6rBjGvTFNira2FLIWqDk/uaf42sSyLE8j1rnUpuzsODBq7FvpwHYZxQ/It/8b+QOS1RYfqgGFNLRI+qlq2A==}
    engines: {node: '>=12'}
    cpu: [arm64]
    os: [linux]
    requiresBuild: true
    dev: true
    optional: true

  /@esbuild/linux-arm@0.16.17:
    resolution: {integrity: sha512-iihzrWbD4gIT7j3caMzKb/RsFFHCwqqbrbH9SqUSRrdXkXaygSZCZg1FybsZz57Ju7N/SHEgPyaR0LZ8Zbe9gQ==}
    engines: {node: '>=12'}
    cpu: [arm]
    os: [linux]
    requiresBuild: true
    dev: true
    optional: true

  /@esbuild/linux-arm@0.18.12:
    resolution: {integrity: sha512-y75OijvrBE/1XRrXq1jtrJfG26eHeMoqLJ2dwQNwviwTuTtHGCojsDO6BJNF8gU+3jTn1KzJEMETytwsFSvc+Q==}
    engines: {node: '>=12'}
    cpu: [arm]
    os: [linux]
    requiresBuild: true
    optional: true

  /@esbuild/linux-arm@0.19.12:
    resolution: {integrity: sha512-J5jPms//KhSNv+LO1S1TX1UWp1ucM6N6XuL6ITdKWElCu8wXP72l9MM0zDTzzeikVyqFE6U8YAV9/tFyj0ti+w==}
    engines: {node: '>=12'}
    cpu: [arm]
    os: [linux]
    requiresBuild: true
    dev: true
    optional: true

  /@esbuild/linux-arm@0.20.2:
    resolution: {integrity: sha512-VhLPeR8HTMPccbuWWcEUD1Az68TqaTYyj6nfE4QByZIQEQVWBB8vup8PpR7y1QHL3CpcF6xd5WVBU/+SBEvGTg==}
    engines: {node: '>=12'}
    cpu: [arm]
    os: [linux]
    requiresBuild: true
    dev: true
    optional: true

  /@esbuild/linux-ia32@0.16.17:
    resolution: {integrity: sha512-kiX69+wcPAdgl3Lonh1VI7MBr16nktEvOfViszBSxygRQqSpzv7BffMKRPMFwzeJGPxcio0pdD3kYQGpqQ2SSg==}
    engines: {node: '>=12'}
    cpu: [ia32]
    os: [linux]
    requiresBuild: true
    dev: true
    optional: true

  /@esbuild/linux-ia32@0.18.12:
    resolution: {integrity: sha512-yoRIAqc0B4lDIAAEFEIu9ttTRFV84iuAl0KNCN6MhKLxNPfzwCBvEMgwco2f71GxmpBcTtn7KdErueZaM2rEvw==}
    engines: {node: '>=12'}
    cpu: [ia32]
    os: [linux]
    requiresBuild: true
    optional: true

  /@esbuild/linux-ia32@0.19.12:
    resolution: {integrity: sha512-Thsa42rrP1+UIGaWz47uydHSBOgTUnwBwNq59khgIwktK6x60Hivfbux9iNR0eHCHzOLjLMLfUMLCypBkZXMHA==}
    engines: {node: '>=12'}
    cpu: [ia32]
    os: [linux]
    requiresBuild: true
    dev: true
    optional: true

  /@esbuild/linux-ia32@0.20.2:
    resolution: {integrity: sha512-o10utieEkNPFDZFQm9CoP7Tvb33UutoJqg3qKf1PWVeeJhJw0Q347PxMvBgVVFgouYLGIhFYG0UGdBumROyiig==}
    engines: {node: '>=12'}
    cpu: [ia32]
    os: [linux]
    requiresBuild: true
    dev: true
    optional: true

  /@esbuild/linux-loong64@0.15.18:
    resolution: {integrity: sha512-L4jVKS82XVhw2nvzLg/19ClLWg0y27ulRwuP7lcyL6AbUWB5aPglXY3M21mauDQMDfRLs8cQmeT03r/+X3cZYQ==}
    engines: {node: '>=12'}
    cpu: [loong64]
    os: [linux]
    requiresBuild: true
    optional: true

  /@esbuild/linux-loong64@0.16.17:
    resolution: {integrity: sha512-dTzNnQwembNDhd654cA4QhbS9uDdXC3TKqMJjgOWsC0yNCbpzfWoXdZvp0mY7HU6nzk5E0zpRGGx3qoQg8T2DQ==}
    engines: {node: '>=12'}
    cpu: [loong64]
    os: [linux]
    requiresBuild: true
    dev: true
    optional: true

  /@esbuild/linux-loong64@0.18.12:
    resolution: {integrity: sha512-qYgt3dHPVvf/MgbIBpJ4Sup/yb9DAopZ3a2JgMpNKIHUpOdnJ2eHBo/aQdnd8dJ21X/+sS58wxHtA9lEazYtXQ==}
    engines: {node: '>=12'}
    cpu: [loong64]
    os: [linux]
    requiresBuild: true
    optional: true

  /@esbuild/linux-loong64@0.19.12:
    resolution: {integrity: sha512-LiXdXA0s3IqRRjm6rV6XaWATScKAXjI4R4LoDlvO7+yQqFdlr1Bax62sRwkVvRIrwXxvtYEHHI4dm50jAXkuAA==}
    engines: {node: '>=12'}
    cpu: [loong64]
    os: [linux]
    requiresBuild: true
    dev: true
    optional: true

  /@esbuild/linux-loong64@0.20.2:
    resolution: {integrity: sha512-PR7sp6R/UC4CFVomVINKJ80pMFlfDfMQMYynX7t1tNTeivQ6XdX5r2XovMmha/VjR1YN/HgHWsVcTRIMkymrgQ==}
    engines: {node: '>=12'}
    cpu: [loong64]
    os: [linux]
    requiresBuild: true
    dev: true
    optional: true

  /@esbuild/linux-mips64el@0.16.17:
    resolution: {integrity: sha512-ezbDkp2nDl0PfIUn0CsQ30kxfcLTlcx4Foz2kYv8qdC6ia2oX5Q3E/8m6lq84Dj/6b0FrkgD582fJMIfHhJfSw==}
    engines: {node: '>=12'}
    cpu: [mips64el]
    os: [linux]
    requiresBuild: true
    dev: true
    optional: true

  /@esbuild/linux-mips64el@0.18.12:
    resolution: {integrity: sha512-wHphlMLK4ufNOONqukELfVIbnGQJrHJ/mxZMMrP2jYrPgCRZhOtf0kC4yAXBwnfmULimV1qt5UJJOw4Kh13Yfg==}
    engines: {node: '>=12'}
    cpu: [mips64el]
    os: [linux]
    requiresBuild: true
    optional: true

  /@esbuild/linux-mips64el@0.19.12:
    resolution: {integrity: sha512-fEnAuj5VGTanfJ07ff0gOA6IPsvrVHLVb6Lyd1g2/ed67oU1eFzL0r9WL7ZzscD+/N6i3dWumGE1Un4f7Amf+w==}
    engines: {node: '>=12'}
    cpu: [mips64el]
    os: [linux]
    requiresBuild: true
    dev: true
    optional: true

  /@esbuild/linux-mips64el@0.20.2:
    resolution: {integrity: sha512-4BlTqeutE/KnOiTG5Y6Sb/Hw6hsBOZapOVF6njAESHInhlQAghVVZL1ZpIctBOoTFbQyGW+LsVYZ8lSSB3wkjA==}
    engines: {node: '>=12'}
    cpu: [mips64el]
    os: [linux]
    requiresBuild: true
    dev: true
    optional: true

  /@esbuild/linux-ppc64@0.16.17:
    resolution: {integrity: sha512-dzS678gYD1lJsW73zrFhDApLVdM3cUF2MvAa1D8K8KtcSKdLBPP4zZSLy6LFZ0jYqQdQ29bjAHJDgz0rVbLB3g==}
    engines: {node: '>=12'}
    cpu: [ppc64]
    os: [linux]
    requiresBuild: true
    dev: true
    optional: true

  /@esbuild/linux-ppc64@0.18.12:
    resolution: {integrity: sha512-TeN//1Ft20ZZW41+zDSdOI/Os1bEq5dbvBvYkberB7PHABbRcsteeoNVZFlI0YLpGdlBqohEpjrn06kv8heCJg==}
    engines: {node: '>=12'}
    cpu: [ppc64]
    os: [linux]
    requiresBuild: true
    optional: true

  /@esbuild/linux-ppc64@0.19.12:
    resolution: {integrity: sha512-nYJA2/QPimDQOh1rKWedNOe3Gfc8PabU7HT3iXWtNUbRzXS9+vgB0Fjaqr//XNbd82mCxHzik2qotuI89cfixg==}
    engines: {node: '>=12'}
    cpu: [ppc64]
    os: [linux]
    requiresBuild: true
    dev: true
    optional: true

  /@esbuild/linux-ppc64@0.20.2:
    resolution: {integrity: sha512-rD3KsaDprDcfajSKdn25ooz5J5/fWBylaaXkuotBDGnMnDP1Uv5DLAN/45qfnf3JDYyJv/ytGHQaziHUdyzaAg==}
    engines: {node: '>=12'}
    cpu: [ppc64]
    os: [linux]
    requiresBuild: true
    dev: true
    optional: true

  /@esbuild/linux-riscv64@0.16.17:
    resolution: {integrity: sha512-ylNlVsxuFjZK8DQtNUwiMskh6nT0vI7kYl/4fZgV1llP5d6+HIeL/vmmm3jpuoo8+NuXjQVZxmKuhDApK0/cKw==}
    engines: {node: '>=12'}
    cpu: [riscv64]
    os: [linux]
    requiresBuild: true
    dev: true
    optional: true

  /@esbuild/linux-riscv64@0.18.12:
    resolution: {integrity: sha512-AgUebVS4DoAblBgiB2ACQ/8l4eGE5aWBb8ZXtkXHiET9mbj7GuWt3OnsIW/zX+XHJt2RYJZctbQ2S/mDjbp0UA==}
    engines: {node: '>=12'}
    cpu: [riscv64]
    os: [linux]
    requiresBuild: true
    optional: true

  /@esbuild/linux-riscv64@0.19.12:
    resolution: {integrity: sha512-2MueBrlPQCw5dVJJpQdUYgeqIzDQgw3QtiAHUC4RBz9FXPrskyyU3VI1hw7C0BSKB9OduwSJ79FTCqtGMWqJHg==}
    engines: {node: '>=12'}
    cpu: [riscv64]
    os: [linux]
    requiresBuild: true
    dev: true
    optional: true

  /@esbuild/linux-riscv64@0.20.2:
    resolution: {integrity: sha512-snwmBKacKmwTMmhLlz/3aH1Q9T8v45bKYGE3j26TsaOVtjIag4wLfWSiZykXzXuE1kbCE+zJRmwp+ZbIHinnVg==}
    engines: {node: '>=12'}
    cpu: [riscv64]
    os: [linux]
    requiresBuild: true
    dev: true
    optional: true

  /@esbuild/linux-s390x@0.16.17:
    resolution: {integrity: sha512-gzy7nUTO4UA4oZ2wAMXPNBGTzZFP7mss3aKR2hH+/4UUkCOyqmjXiKpzGrY2TlEUhbbejzXVKKGazYcQTZWA/w==}
    engines: {node: '>=12'}
    cpu: [s390x]
    os: [linux]
    requiresBuild: true
    dev: true
    optional: true

  /@esbuild/linux-s390x@0.18.12:
    resolution: {integrity: sha512-dJ3Rb3Ei2u/ysSXd6pzleGtfDdc2MuzKt8qc6ls8vreP1G3B7HInX3i7gXS4BGeVd24pp0yqyS7bJ5NHaI9ing==}
    engines: {node: '>=12'}
    cpu: [s390x]
    os: [linux]
    requiresBuild: true
    optional: true

  /@esbuild/linux-s390x@0.19.12:
    resolution: {integrity: sha512-+Pil1Nv3Umes4m3AZKqA2anfhJiVmNCYkPchwFJNEJN5QxmTs1uzyy4TvmDrCRNT2ApwSari7ZIgrPeUx4UZDg==}
    engines: {node: '>=12'}
    cpu: [s390x]
    os: [linux]
    requiresBuild: true
    dev: true
    optional: true

  /@esbuild/linux-s390x@0.20.2:
    resolution: {integrity: sha512-wcWISOobRWNm3cezm5HOZcYz1sKoHLd8VL1dl309DiixxVFoFe/o8HnwuIwn6sXre88Nwj+VwZUvJf4AFxkyrQ==}
    engines: {node: '>=12'}
    cpu: [s390x]
    os: [linux]
    requiresBuild: true
    dev: true
    optional: true

  /@esbuild/linux-x64@0.16.17:
    resolution: {integrity: sha512-mdPjPxfnmoqhgpiEArqi4egmBAMYvaObgn4poorpUaqmvzzbvqbowRllQ+ZgzGVMGKaPkqUmPDOOFQRUFDmeUw==}
    engines: {node: '>=12'}
    cpu: [x64]
    os: [linux]
    requiresBuild: true
    dev: true
    optional: true

  /@esbuild/linux-x64@0.18.12:
    resolution: {integrity: sha512-OrNJMGQbPaVyHHcDF8ybNSwu7TDOfX8NGpXCbetwOSP6txOJiWlgQnRymfC9ocR1S0Y5PW0Wb1mV6pUddqmvmQ==}
    engines: {node: '>=12'}
    cpu: [x64]
    os: [linux]
    requiresBuild: true
    optional: true

  /@esbuild/linux-x64@0.19.12:
    resolution: {integrity: sha512-B71g1QpxfwBvNrfyJdVDexenDIt1CiDN1TIXLbhOw0KhJzE78KIFGX6OJ9MrtC0oOqMWf+0xop4qEU8JrJTwCg==}
    engines: {node: '>=12'}
    cpu: [x64]
    os: [linux]
    requiresBuild: true
    dev: true
    optional: true

  /@esbuild/linux-x64@0.20.2:
    resolution: {integrity: sha512-1MdwI6OOTsfQfek8sLwgyjOXAu+wKhLEoaOLTjbijk6E2WONYpH9ZU2mNtR+lZ2B4uwr+usqGuVfFT9tMtGvGw==}
    engines: {node: '>=12'}
    cpu: [x64]
    os: [linux]
    requiresBuild: true
    dev: true
    optional: true

  /@esbuild/netbsd-x64@0.16.17:
    resolution: {integrity: sha512-/PzmzD/zyAeTUsduZa32bn0ORug+Jd1EGGAUJvqfeixoEISYpGnAezN6lnJoskauoai0Jrs+XSyvDhppCPoKOA==}
    engines: {node: '>=12'}
    cpu: [x64]
    os: [netbsd]
    requiresBuild: true
    dev: true
    optional: true

  /@esbuild/netbsd-x64@0.18.12:
    resolution: {integrity: sha512-55FzVCAiwE9FK8wWeCRuvjazNRJ1QqLCYGZVB6E8RuQuTeStSwotpSW4xoRGwp3a1wUsaVCdYcj5LGCASVJmMg==}
    engines: {node: '>=12'}
    cpu: [x64]
    os: [netbsd]
    requiresBuild: true
    optional: true

  /@esbuild/netbsd-x64@0.19.12:
    resolution: {integrity: sha512-3ltjQ7n1owJgFbuC61Oj++XhtzmymoCihNFgT84UAmJnxJfm4sYCiSLTXZtE00VWYpPMYc+ZQmB6xbSdVh0JWA==}
    engines: {node: '>=12'}
    cpu: [x64]
    os: [netbsd]
    requiresBuild: true
    dev: true
    optional: true

  /@esbuild/netbsd-x64@0.20.2:
    resolution: {integrity: sha512-K8/DhBxcVQkzYc43yJXDSyjlFeHQJBiowJ0uVL6Tor3jGQfSGHNNJcWxNbOI8v5k82prYqzPuwkzHt3J1T1iZQ==}
    engines: {node: '>=12'}
    cpu: [x64]
    os: [netbsd]
    requiresBuild: true
    dev: true
    optional: true

  /@esbuild/openbsd-x64@0.16.17:
    resolution: {integrity: sha512-2yaWJhvxGEz2RiftSk0UObqJa/b+rIAjnODJgv2GbGGpRwAfpgzyrg1WLK8rqA24mfZa9GvpjLcBBg8JHkoodg==}
    engines: {node: '>=12'}
    cpu: [x64]
    os: [openbsd]
    requiresBuild: true
    dev: true
    optional: true

  /@esbuild/openbsd-x64@0.18.12:
    resolution: {integrity: sha512-qnluf8rfb6Y5Lw2tirfK2quZOBbVqmwxut7GPCIJsM8lc4AEUj9L8y0YPdLaPK0TECt4IdyBdBD/KRFKorlK3g==}
    engines: {node: '>=12'}
    cpu: [x64]
    os: [openbsd]
    requiresBuild: true
    optional: true

  /@esbuild/openbsd-x64@0.19.12:
    resolution: {integrity: sha512-RbrfTB9SWsr0kWmb9srfF+L933uMDdu9BIzdA7os2t0TXhCRjrQyCeOt6wVxr79CKD4c+p+YhCj31HBkYcXebw==}
    engines: {node: '>=12'}
    cpu: [x64]
    os: [openbsd]
    requiresBuild: true
    dev: true
    optional: true

  /@esbuild/openbsd-x64@0.20.2:
    resolution: {integrity: sha512-eMpKlV0SThJmmJgiVyN9jTPJ2VBPquf6Kt/nAoo6DgHAoN57K15ZghiHaMvqjCye/uU4X5u3YSMgVBI1h3vKrQ==}
    engines: {node: '>=12'}
    cpu: [x64]
    os: [openbsd]
    requiresBuild: true
    dev: true
    optional: true

  /@esbuild/sunos-x64@0.16.17:
    resolution: {integrity: sha512-xtVUiev38tN0R3g8VhRfN7Zl42YCJvyBhRKw1RJjwE1d2emWTVToPLNEQj/5Qxc6lVFATDiy6LjVHYhIPrLxzw==}
    engines: {node: '>=12'}
    cpu: [x64]
    os: [sunos]
    requiresBuild: true
    dev: true
    optional: true

  /@esbuild/sunos-x64@0.18.12:
    resolution: {integrity: sha512-+RkKpVQR7bICjTOPUpkTBTaJ4TFqQBX5Ywyd/HSdDkQGn65VPkTsR/pL4AMvuMWy+wnXgIl4EY6q4mVpJal8Kg==}
    engines: {node: '>=12'}
    cpu: [x64]
    os: [sunos]
    requiresBuild: true
    optional: true

  /@esbuild/sunos-x64@0.19.12:
    resolution: {integrity: sha512-HKjJwRrW8uWtCQnQOz9qcU3mUZhTUQvi56Q8DPTLLB+DawoiQdjsYq+j+D3s9I8VFtDr+F9CjgXKKC4ss89IeA==}
    engines: {node: '>=12'}
    cpu: [x64]
    os: [sunos]
    requiresBuild: true
    dev: true
    optional: true

  /@esbuild/sunos-x64@0.20.2:
    resolution: {integrity: sha512-2UyFtRC6cXLyejf/YEld4Hajo7UHILetzE1vsRcGL3earZEW77JxrFjH4Ez2qaTiEfMgAXxfAZCm1fvM/G/o8w==}
    engines: {node: '>=12'}
    cpu: [x64]
    os: [sunos]
    requiresBuild: true
    dev: true
    optional: true

  /@esbuild/win32-arm64@0.16.17:
    resolution: {integrity: sha512-ga8+JqBDHY4b6fQAmOgtJJue36scANy4l/rL97W+0wYmijhxKetzZdKOJI7olaBaMhWt8Pac2McJdZLxXWUEQw==}
    engines: {node: '>=12'}
    cpu: [arm64]
    os: [win32]
    requiresBuild: true
    dev: true
    optional: true

  /@esbuild/win32-arm64@0.18.12:
    resolution: {integrity: sha512-GNHuciv0mFM7ouzsU0+AwY+7eV4Mgo5WnbhfDCQGtpvOtD1vbOiRjPYG6dhmMoFyBjj+pNqQu2X+7DKn0KQ/Gw==}
    engines: {node: '>=12'}
    cpu: [arm64]
    os: [win32]
    requiresBuild: true
    optional: true

  /@esbuild/win32-arm64@0.19.12:
    resolution: {integrity: sha512-URgtR1dJnmGvX864pn1B2YUYNzjmXkuJOIqG2HdU62MVS4EHpU2946OZoTMnRUHklGtJdJZ33QfzdjGACXhn1A==}
    engines: {node: '>=12'}
    cpu: [arm64]
    os: [win32]
    requiresBuild: true
    dev: true
    optional: true

  /@esbuild/win32-arm64@0.20.2:
    resolution: {integrity: sha512-GRibxoawM9ZCnDxnP3usoUDO9vUkpAxIIZ6GQI+IlVmr5kP3zUq+l17xELTHMWTWzjxa2guPNyrpq1GWmPvcGQ==}
    engines: {node: '>=12'}
    cpu: [arm64]
    os: [win32]
    requiresBuild: true
    dev: true
    optional: true

  /@esbuild/win32-ia32@0.16.17:
    resolution: {integrity: sha512-WnsKaf46uSSF/sZhwnqE4L/F89AYNMiD4YtEcYekBt9Q7nj0DiId2XH2Ng2PHM54qi5oPrQ8luuzGszqi/veig==}
    engines: {node: '>=12'}
    cpu: [ia32]
    os: [win32]
    requiresBuild: true
    dev: true
    optional: true

  /@esbuild/win32-ia32@0.18.12:
    resolution: {integrity: sha512-kR8cezhYipbbypGkaqCTWIeu4zID17gamC8YTPXYtcN3E5BhhtTnwKBn9I0PJur/T6UVwIEGYzkffNL0lFvxEw==}
    engines: {node: '>=12'}
    cpu: [ia32]
    os: [win32]
    requiresBuild: true
    optional: true

  /@esbuild/win32-ia32@0.19.12:
    resolution: {integrity: sha512-+ZOE6pUkMOJfmxmBZElNOx72NKpIa/HFOMGzu8fqzQJ5kgf6aTGrcJaFsNiVMH4JKpMipyK+7k0n2UXN7a8YKQ==}
    engines: {node: '>=12'}
    cpu: [ia32]
    os: [win32]
    requiresBuild: true
    dev: true
    optional: true

  /@esbuild/win32-ia32@0.20.2:
    resolution: {integrity: sha512-HfLOfn9YWmkSKRQqovpnITazdtquEW8/SoHW7pWpuEeguaZI4QnCRW6b+oZTztdBnZOS2hqJ6im/D5cPzBTTlQ==}
    engines: {node: '>=12'}
    cpu: [ia32]
    os: [win32]
    requiresBuild: true
    dev: true
    optional: true

  /@esbuild/win32-x64@0.16.17:
    resolution: {integrity: sha512-y+EHuSchhL7FjHgvQL/0fnnFmO4T1bhvWANX6gcnqTjtnKWbTvUMCpGnv2+t+31d7RzyEAYAd4u2fnIhHL6N/Q==}
    engines: {node: '>=12'}
    cpu: [x64]
    os: [win32]
    requiresBuild: true
    dev: true
    optional: true

  /@esbuild/win32-x64@0.18.12:
    resolution: {integrity: sha512-O0UYQVkvfM/jO8a4OwoV0mAKSJw+mjWTAd1MJd/1FCX6uiMdLmMRPK/w6e9OQ0ob2WGxzIm9va/KG0Ja4zIOgg==}
    engines: {node: '>=12'}
    cpu: [x64]
    os: [win32]
    requiresBuild: true
    optional: true

  /@esbuild/win32-x64@0.19.12:
    resolution: {integrity: sha512-T1QyPSDCyMXaO3pzBkF96E8xMkiRYbUEZADd29SyPGabqxMViNoii+NcK7eWJAEoU6RZyEm5lVSIjTmcdoB9HA==}
    engines: {node: '>=12'}
    cpu: [x64]
    os: [win32]
    requiresBuild: true
    dev: true
    optional: true

  /@esbuild/win32-x64@0.20.2:
    resolution: {integrity: sha512-N49X4lJX27+l9jbLKSqZ6bKNjzQvHaT8IIFUy+YIqmXQdjYCToGWwOItDrfby14c78aDd5NHQl29xingXfCdLQ==}
    engines: {node: '>=12'}
    cpu: [x64]
    os: [win32]
    requiresBuild: true
    dev: true
    optional: true

  /@eslint-community/eslint-utils@4.4.0(eslint@8.41.0):
    resolution: {integrity: sha512-1/sA4dwrzBAyeUoQ6oxahHKmrZvsnLCg4RfxW3ZFGGmQkSNQPFNLV9CUEFQP1x9EYXHTo5p6xdhZM1Ne9p/AfA==}
    engines: {node: ^12.22.0 || ^14.17.0 || >=16.0.0}
    peerDependencies:
      eslint: ^6.0.0 || ^7.0.0 || >=8.0.0
    dependencies:
      eslint: 8.41.0
      eslint-visitor-keys: 3.4.1
    dev: false

  /@eslint-community/regexpp@4.5.1:
    resolution: {integrity: sha512-Z5ba73P98O1KUYCCJTUeVpja9RcGoMdncZ6T49FCUl2lN38JtCJ+3WgIDBv0AuY4WChU5PmtJmOCTlN6FZTFKQ==}
    engines: {node: ^12.0.0 || ^14.0.0 || >=16.0.0}
    dev: false

  /@eslint/eslintrc@2.0.3:
    resolution: {integrity: sha512-+5gy6OQfk+xx3q0d6jGZZC3f3KzAkXc/IanVxd1is/VIIziRqqt3ongQz0FiTUXqTk0c7aDB3OaFuKnuSoJicQ==}
    engines: {node: ^12.22.0 || ^14.17.0 || >=16.0.0}
    dependencies:
      ajv: 6.12.6
      debug: 4.3.4
      espree: 9.5.2
      globals: 13.20.0
      ignore: 5.2.4
      import-fresh: 3.3.0
      js-yaml: 4.1.0
      minimatch: 3.1.2
      strip-json-comments: 3.1.1
    transitivePeerDependencies:
      - supports-color
    dev: false

  /@eslint/js@8.41.0:
    resolution: {integrity: sha512-LxcyMGxwmTh2lY9FwHPGWOHmYFCZvbrFCBZL4FzSSsxsRPuhrYUg/49/0KDfW8tnIEaEHtfmn6+NPN+1DqaNmA==}
    engines: {node: ^12.22.0 || ^14.17.0 || >=16.0.0}
    dev: false

  /@fastify/busboy@2.1.1:
    resolution: {integrity: sha512-vBZP4NlzfOlerQTnba4aqZoMhE/a9HY7HRqoOPaETQcSQuWEIyZMHGfVu6w9wGtGK5fED5qRs2DteVCjOH60sA==}
    engines: {node: '>=14'}
    dev: true

  /@graphql-typed-document-node/core@3.2.0(graphql@15.8.0):
    resolution: {integrity: sha512-mB9oAsNCm9aM3/SOv4YtBMqZbYj10R7dkq8byBqxGY/ncFwhf2oQzMV+LCRlWoDSEBJ3COiR1yeDvMtsoOsuFQ==}
    peerDependencies:
      graphql: ^0.8.0 || ^0.9.0 || ^0.10.0 || ^0.11.0 || ^0.12.0 || ^0.13.0 || ^14.0.0 || ^15.0.0 || ^16.0.0 || ^17.0.0
    dependencies:
      graphql: 15.8.0
    dev: false

  /@hapi/hoek@9.3.0:
    resolution: {integrity: sha512-/c6rf4UJlmHlC9b5BaNvzAcFv7HZ2QHaV0D4/HNlBdvFnvQq8RI4kYdhyPCl7Xj+oWvTWQ8ujhqS53LIgAe6KQ==}
    dev: false

  /@hapi/topo@5.1.0:
    resolution: {integrity: sha512-foQZKJig7Ob0BMAYBfcJk8d77QtOe7Wo4ox7ff1lQYoNNAb6jwcY1ncdoy2e9wQZzvNy7ODZCYJkK8kzmcAnAg==}
    dependencies:
      '@hapi/hoek': 9.3.0
    dev: false

  /@humanwhocodes/config-array@0.11.10:
    resolution: {integrity: sha512-KVVjQmNUepDVGXNuoRRdmmEjruj0KfiGSbS8LVc12LMsWDQzRXJ0qdhN8L8uUigKpfEHRhlaQFY0ib1tnUbNeQ==}
    engines: {node: '>=10.10.0'}
    dependencies:
      '@humanwhocodes/object-schema': 1.2.1
      debug: 4.3.4
      minimatch: 3.1.2
    transitivePeerDependencies:
      - supports-color
    dev: false

  /@humanwhocodes/module-importer@1.0.1:
    resolution: {integrity: sha512-bxveV4V8v5Yb4ncFTT3rPSgZBOpCkjfK0y4oVVVJwIuDVBRMDXrPyXRL988i5ap9m9bnyEEjWfm5WkBmtffLfA==}
    engines: {node: '>=12.22'}
    dev: false

  /@humanwhocodes/momoa@2.0.4:
    resolution: {integrity: sha512-RE815I4arJFtt+FVeU1Tgp9/Xvecacji8w/V6XtXsWWH/wz/eNkNbhb+ny/+PlVZjV0rxQpRSQKNKE3lcktHEA==}
    engines: {node: '>=10.10.0'}
    dev: true

  /@humanwhocodes/object-schema@1.2.1:
    resolution: {integrity: sha512-ZnQMnLV4e7hDlUvw8H+U8ASL02SS2Gn6+9Ac3wGGLIe7+je2AeAOxPY+izIPJDfFDb7eDjev0Us8MO1iFRN8hA==}
    dev: false

  /@ioredis/commands@1.2.0:
    resolution: {integrity: sha512-Sx1pU8EM64o2BrqNpEO1CNLtKQwyhuXuqyfH7oGKCk+1a33d2r5saW8zNwm3j6BTExtjrv2BxTgzzkMwts6vGg==}
    dev: false

  /@isaacs/cliui@8.0.2:
    resolution: {integrity: sha512-O8jcjabXaleOG9DQ0+ARXWZBTfnP4WNAqzuiJK7ll44AmxGKv/J2M4TPjxjY3znBCfvBXFzucm1twdyFybFqEA==}
    engines: {node: '>=12'}
    dependencies:
      string-width: 5.1.2
      string-width-cjs: /string-width@4.2.3
      strip-ansi: 7.1.0
      strip-ansi-cjs: /strip-ansi@6.0.1
      wrap-ansi: 8.1.0
      wrap-ansi-cjs: /wrap-ansi@7.0.0
    dev: true

  /@istanbuljs/load-nyc-config@1.1.0:
    resolution: {integrity: sha512-VjeHSlIzpv/NyD3N0YuHfXOPDIixcA1q2ZV98wsMqcYlPmv2n3Yb2lYP9XMElnaFVXg5A7YLTeLu6V84uQDjmQ==}
    engines: {node: '>=8'}
    dependencies:
      camelcase: 5.3.1
      find-up: 4.1.0
      get-package-type: 0.1.0
      js-yaml: 3.14.1
      resolve-from: 5.0.0
    dev: true

  /@istanbuljs/schema@0.1.3:
    resolution: {integrity: sha512-ZXRY4jNvVgSVQ8DL3LTcakaAtXwTVUxE81hslsyD2AtoXW/wVob10HkOJ1X/pAlcI7D+2YoZKg5do8G/w6RYgA==}
    engines: {node: '>=8'}
    dev: true

  /@jest/console@29.5.0:
    resolution: {integrity: sha512-NEpkObxPwyw/XxZVLPmAGKE89IQRp4puc6IQRPru6JKd1M3fW9v1xM1AnzIJE65hbCkzQAdnL8P47e9hzhiYLQ==}
    engines: {node: ^14.15.0 || ^16.10.0 || >=18.0.0}
    dependencies:
      '@jest/types': 29.5.0
      '@types/node': 18.19.10
      chalk: 4.1.2
      jest-message-util: 29.5.0
      jest-util: 29.5.0
      slash: 3.0.0
    dev: true

  /@jest/core@29.5.0(ts-node@10.9.1):
    resolution: {integrity: sha512-28UzQc7ulUrOQw1IsN/kv1QES3q2kkbl/wGslyhAclqZ/8cMdB5M68BffkIdSJgKBUt50d3hbwJ92XESlE7LiQ==}
    engines: {node: ^14.15.0 || ^16.10.0 || >=18.0.0}
    peerDependencies:
      node-notifier: ^8.0.1 || ^9.0.0 || ^10.0.0
    peerDependenciesMeta:
      node-notifier:
        optional: true
    dependencies:
      '@jest/console': 29.5.0
      '@jest/reporters': 29.5.0
      '@jest/test-result': 29.5.0
      '@jest/transform': 29.5.0
      '@jest/types': 29.5.0
      '@types/node': 18.19.10
      ansi-escapes: 4.3.2
      chalk: 4.1.2
      ci-info: 3.8.0
      exit: 0.1.2
      graceful-fs: 4.2.11
      jest-changed-files: 29.5.0
      jest-config: 29.5.0(@types/node@18.19.10)(ts-node@10.9.1)
      jest-haste-map: 29.5.0
      jest-message-util: 29.5.0
      jest-regex-util: 29.4.3
      jest-resolve: 29.5.0
      jest-resolve-dependencies: 29.5.0
      jest-runner: 29.5.0
      jest-runtime: 29.5.0
      jest-snapshot: 29.5.0
      jest-util: 29.5.0
      jest-validate: 29.5.0
      jest-watcher: 29.5.0
      micromatch: 4.0.5
      pretty-format: 29.5.0
      slash: 3.0.0
      strip-ansi: 6.0.1
    transitivePeerDependencies:
      - supports-color
      - ts-node
    dev: true

  /@jest/environment@29.5.0:
    resolution: {integrity: sha512-5FXw2+wD29YU1d4I2htpRX7jYnAyTRjP2CsXQdo9SAM8g3ifxWPSV0HnClSn71xwctr0U3oZIIH+dtbfmnbXVQ==}
    engines: {node: ^14.15.0 || ^16.10.0 || >=18.0.0}
    dependencies:
      '@jest/fake-timers': 29.5.0
      '@jest/types': 29.5.0
      '@types/node': 18.19.10
      jest-mock: 29.5.0
    dev: true

  /@jest/expect-utils@29.5.0:
    resolution: {integrity: sha512-fmKzsidoXQT2KwnrwE0SQq3uj8Z763vzR8LnLBwC2qYWEFpjX8daRsk6rHUM1QvNlEW/UJXNXm59ztmJJWs2Mg==}
    engines: {node: ^14.15.0 || ^16.10.0 || >=18.0.0}
    dependencies:
      jest-get-type: 29.4.3
    dev: true

  /@jest/expect@29.5.0:
    resolution: {integrity: sha512-PueDR2HGihN3ciUNGr4uelropW7rqUfTiOn+8u0leg/42UhblPxHkfoh0Ruu3I9Y1962P3u2DY4+h7GVTSVU6g==}
    engines: {node: ^14.15.0 || ^16.10.0 || >=18.0.0}
    dependencies:
      expect: 29.5.0
      jest-snapshot: 29.5.0
    transitivePeerDependencies:
      - supports-color
    dev: true

  /@jest/fake-timers@29.5.0:
    resolution: {integrity: sha512-9ARvuAAQcBwDAqOnglWq2zwNIRUDtk/SCkp/ToGEhFv5r86K21l+VEs0qNTaXtyiY0lEePl3kylijSYJQqdbDg==}
    engines: {node: ^14.15.0 || ^16.10.0 || >=18.0.0}
    dependencies:
      '@jest/types': 29.5.0
      '@sinonjs/fake-timers': 10.2.0
      '@types/node': 18.19.10
      jest-message-util: 29.5.0
      jest-mock: 29.5.0
      jest-util: 29.5.0
    dev: true

  /@jest/globals@29.5.0:
    resolution: {integrity: sha512-S02y0qMWGihdzNbUiqSAiKSpSozSuHX5UYc7QbnHP+D9Lyw8DgGGCinrN9uSuHPeKgSSzvPom2q1nAtBvUsvPQ==}
    engines: {node: ^14.15.0 || ^16.10.0 || >=18.0.0}
    dependencies:
      '@jest/environment': 29.5.0
      '@jest/expect': 29.5.0
      '@jest/types': 29.5.0
      jest-mock: 29.5.0
    transitivePeerDependencies:
      - supports-color
    dev: true

  /@jest/reporters@29.5.0:
    resolution: {integrity: sha512-D05STXqj/M8bP9hQNSICtPqz97u7ffGzZu+9XLucXhkOFBqKcXe04JLZOgIekOxdb73MAoBUFnqvf7MCpKk5OA==}
    engines: {node: ^14.15.0 || ^16.10.0 || >=18.0.0}
    peerDependencies:
      node-notifier: ^8.0.1 || ^9.0.0 || ^10.0.0
    peerDependenciesMeta:
      node-notifier:
        optional: true
    dependencies:
      '@bcoe/v8-coverage': 0.2.3
      '@jest/console': 29.5.0
      '@jest/test-result': 29.5.0
      '@jest/transform': 29.5.0
      '@jest/types': 29.5.0
      '@jridgewell/trace-mapping': 0.3.18
      '@types/node': 18.19.10
      chalk: 4.1.2
      collect-v8-coverage: 1.0.1
      exit: 0.1.2
      glob: 7.2.3
      graceful-fs: 4.2.11
      istanbul-lib-coverage: 3.2.0
      istanbul-lib-instrument: 5.2.1
      istanbul-lib-report: 3.0.0
      istanbul-lib-source-maps: 4.0.1
      istanbul-reports: 3.1.5
      jest-message-util: 29.5.0
      jest-util: 29.5.0
      jest-worker: 29.5.0
      slash: 3.0.0
      string-length: 4.0.2
      strip-ansi: 6.0.1
      v8-to-istanbul: 9.1.0
    transitivePeerDependencies:
      - supports-color
    dev: true

  /@jest/schemas@29.4.3:
    resolution: {integrity: sha512-VLYKXQmtmuEz6IxJsrZwzG9NvtkQsWNnWMsKxqWNu3+CnfzJQhp0WDDKWLVV9hLKr0l3SLLFRqcYHjhtyuDVxg==}
    engines: {node: ^14.15.0 || ^16.10.0 || >=18.0.0}
    dependencies:
      '@sinclair/typebox': 0.25.24

  /@jest/source-map@29.4.3:
    resolution: {integrity: sha512-qyt/mb6rLyd9j1jUts4EQncvS6Yy3PM9HghnNv86QBlV+zdL2inCdK1tuVlL+J+lpiw2BI67qXOrX3UurBqQ1w==}
    engines: {node: ^14.15.0 || ^16.10.0 || >=18.0.0}
    dependencies:
      '@jridgewell/trace-mapping': 0.3.18
      callsites: 3.1.0
      graceful-fs: 4.2.11
    dev: true

  /@jest/test-result@29.5.0:
    resolution: {integrity: sha512-fGl4rfitnbfLsrfx1uUpDEESS7zM8JdgZgOCQuxQvL1Sn/I6ijeAVQWGfXI9zb1i9Mzo495cIpVZhA0yr60PkQ==}
    engines: {node: ^14.15.0 || ^16.10.0 || >=18.0.0}
    dependencies:
      '@jest/console': 29.5.0
      '@jest/types': 29.5.0
      '@types/istanbul-lib-coverage': 2.0.4
      collect-v8-coverage: 1.0.1
    dev: true

  /@jest/test-sequencer@29.5.0:
    resolution: {integrity: sha512-yPafQEcKjkSfDXyvtgiV4pevSeyuA6MQr6ZIdVkWJly9vkqjnFfcfhRQqpD5whjoU8EORki752xQmjaqoFjzMQ==}
    engines: {node: ^14.15.0 || ^16.10.0 || >=18.0.0}
    dependencies:
      '@jest/test-result': 29.5.0
      graceful-fs: 4.2.11
      jest-haste-map: 29.5.0
      slash: 3.0.0
    dev: true

  /@jest/transform@29.5.0:
    resolution: {integrity: sha512-8vbeZWqLJOvHaDfeMuoHITGKSz5qWc9u04lnWrQE3VyuSw604PzQM824ZeX9XSjUCeDiE3GuxZe5UKa8J61NQw==}
    engines: {node: ^14.15.0 || ^16.10.0 || >=18.0.0}
    dependencies:
      '@babel/core': 7.22.5
      '@jest/types': 29.5.0
      '@jridgewell/trace-mapping': 0.3.18
      babel-plugin-istanbul: 6.1.1
      chalk: 4.1.2
      convert-source-map: 2.0.0
      fast-json-stable-stringify: 2.1.0
      graceful-fs: 4.2.11
      jest-haste-map: 29.5.0
      jest-regex-util: 29.4.3
      jest-util: 29.5.0
      micromatch: 4.0.5
      pirates: 4.0.5
      slash: 3.0.0
      write-file-atomic: 4.0.2
    transitivePeerDependencies:
      - supports-color
    dev: true

  /@jest/types@29.5.0:
    resolution: {integrity: sha512-qbu7kN6czmVRc3xWFQcAN03RAUamgppVUdXrvl1Wr3jlNF93o9mJbGcDWrwGB6ht44u7efB1qCFgVQmca24Uog==}
    engines: {node: ^14.15.0 || ^16.10.0 || >=18.0.0}
    dependencies:
      '@jest/schemas': 29.4.3
      '@types/istanbul-lib-coverage': 2.0.4
      '@types/istanbul-reports': 3.0.1
      '@types/node': 18.19.10
      '@types/yargs': 17.0.24
      chalk: 4.1.2
    dev: true

  /@jridgewell/gen-mapping@0.3.3:
    resolution: {integrity: sha512-HLhSWOLRi875zjjMG/r+Nv0oCW8umGb0BgEhyX3dDX3egwZtB8PqLnjz3yedt8R5StBrzcg4aBpnh8UA9D1BoQ==}
    engines: {node: '>=6.0.0'}
    dependencies:
      '@jridgewell/set-array': 1.1.2
      '@jridgewell/sourcemap-codec': 1.4.15
      '@jridgewell/trace-mapping': 0.3.18

  /@jridgewell/resolve-uri@3.1.0:
    resolution: {integrity: sha512-F2msla3tad+Mfht5cJq7LSXcdudKTWCVYUgw6pLFOOHSTtZlj6SWNYAp+AhuqLmWdBO2X5hPrLcu8cVP8fy28w==}
    engines: {node: '>=6.0.0'}

  /@jridgewell/resolve-uri@3.1.1:
    resolution: {integrity: sha512-dSYZh7HhCDtCKm4QakX0xFpsRDqjjtZf/kjI/v3T3Nwt5r8/qz/M19F9ySyOqU94SXBmeG9ttTul+YnR4LOxFA==}
    engines: {node: '>=6.0.0'}

  /@jridgewell/set-array@1.1.2:
    resolution: {integrity: sha512-xnkseuNADM0gt2bs+BvhO0p78Mk762YnZdsuzFV018NoG1Sj1SCQvpSqa7XUaTam5vAGasABV9qXASMKnFMwMw==}
    engines: {node: '>=6.0.0'}

  /@jridgewell/sourcemap-codec@1.4.14:
    resolution: {integrity: sha512-XPSJHWmi394fuUuzDnGz1wiKqWfo1yXecHQMRf2l6hztTO+nPru658AyDngaBe7isIxEkRsPR3FZh+s7iVa4Uw==}

  /@jridgewell/sourcemap-codec@1.4.15:
    resolution: {integrity: sha512-eF2rxCRulEKXHTRiDrDy6erMYWqNw4LPdQ8UQA4huuxaQsVeRPFl2oM8oDGxMFhJUWZf9McpLtJasDDZb/Bpeg==}

  /@jridgewell/trace-mapping@0.3.18:
    resolution: {integrity: sha512-w+niJYzMHdd7USdiH2U6869nqhD2nbfZXND5Yp93qIbEmnDNk7PD48o+YchRVpzMU7M6jVCbenTR7PA1FLQ9pA==}
    dependencies:
      '@jridgewell/resolve-uri': 3.1.0
      '@jridgewell/sourcemap-codec': 1.4.14

  /@jridgewell/trace-mapping@0.3.9:
    resolution: {integrity: sha512-3Belt6tdc8bPgAtbcmdtNJlirVoTmEb5e2gC94PnkwEW9jI6CAHUeoG85tjWP5WquqfavoMtMwiG4P926ZKKuQ==}
    dependencies:
      '@jridgewell/resolve-uri': 3.1.1
      '@jridgewell/sourcemap-codec': 1.4.15

  /@jsdevtools/ono@7.1.3:
    resolution: {integrity: sha512-4JQNk+3mVzK3xh2rqd6RB4J46qUR19azEHBneZyTZM+c456qOrbbM/5xcR8huNCCcbVt7+UmizG6GuUvPvKUYg==}

  /@line/bot-sdk@7.5.2:
    resolution: {integrity: sha512-mMaDnr+mOqQDLYJcUp+fQwZklg/LoOZzNILlWdsj2IFD2nXF+HhAm3KEy5tyUx629Y2bCx6nv9Jl0UlMwBiAiw==}
    engines: {node: '>=10'}
    dependencies:
      '@types/body-parser': 1.19.2
      '@types/node': 16.18.34
      axios: 0.27.2
      body-parser: 1.20.1
      file-type: 16.5.4
      form-data: 4.0.0
    transitivePeerDependencies:
      - debug
      - supports-color
    dev: false

  /@linear/sdk@2.6.0:
    resolution: {integrity: sha512-L7Bsd5Ooa+RusZ6Y1yuzsq3NnrSOqHbhZHvdY+anNTOEtFPKonFCNeUdWXpBlyM21rzx7MWq+TfjtMo9dbxxPQ==}
    engines: {node: '>=12.x', yarn: 1.x}
    dependencies:
      '@graphql-typed-document-node/core': 3.2.0(graphql@15.8.0)
      graphql: 15.8.0
      isomorphic-unfetch: 3.1.0
    transitivePeerDependencies:
      - encoding
    dev: false

  /@mailchimp/mailchimp_marketing@3.0.80:
    resolution: {integrity: sha512-Cgz0xPb+1DUjmrl5whAsmqfAChBko+Wf4/PLQE4RvwfPlcq2agfHr1QFiXEhZ8e+GQwQ3hZQn9iLGXwIXwxUCg==}
    engines: {node: '>=10.0.0'}
    dependencies:
      dotenv: 8.6.0
      superagent: 3.8.1
    transitivePeerDependencies:
      - supports-color
    dev: false

  /@nicolo-ribaudo/chokidar-2@2.1.8-no-fsevents.3:
    resolution: {integrity: sha512-s88O1aVtXftvp5bCPB7WnmXc5IwOZZ7YPuwNPt+GtOOXpPvad1LfbmjYv+qII7zP6RU2QGnqve27dnLycEnyEQ==}
    requiresBuild: true
    dev: false
    optional: true

  /@nodelib/fs.scandir@2.1.5:
    resolution: {integrity: sha512-vq24Bq3ym5HEQm2NKCr3yXDwjc7vTsEThRDnkp2DK9p1uqLR+DHurm/NOTo0KG7HYHU7eppKZj3MyqYuMBf62g==}
    engines: {node: '>= 8'}
    dependencies:
      '@nodelib/fs.stat': 2.0.5
      run-parallel: 1.2.0

  /@nodelib/fs.stat@2.0.5:
    resolution: {integrity: sha512-RkhPPp2zrqDAQA/2jNhnztcPAlv64XdhIp7a7454A5ovI7Bukxgt7MX7udwAu3zg1DcpPU0rz3VV1SeaqvY4+A==}
    engines: {node: '>= 8'}

  /@nodelib/fs.walk@1.2.8:
    resolution: {integrity: sha512-oGB+UxlgWcgQkgwo8GcEGwemoTFt3FIO9ababBmaGwXIoBKZ+GTy0pP185beGg7Llih/NSHSV2XAs1lnznocSg==}
    engines: {node: '>= 8'}
    dependencies:
      '@nodelib/fs.scandir': 2.1.5
      fastq: 1.15.0

  /@notionhq/client@2.2.7:
    resolution: {integrity: sha512-ackhUZiCTxsDacHPfnuwfJmo7fmi6Il6BK+YByCZM5NEXVIohyEBWm/r18OQkuJzJjeC6Q+Jhh+0yhxjvWq/cA==}
    engines: {node: '>=12'}
    dependencies:
      '@types/node-fetch': 2.6.4
      node-fetch: 2.6.11
    transitivePeerDependencies:
      - encoding
    dev: false

  /@octokit/app@13.1.5:
    resolution: {integrity: sha512-6qTa24S+gdQUU66SCVfqTkyt2jAr9/ZeyPqJhnNI9PZ8Wum4lQy3bPS+voGlxABNOlzRKnxbSdYKoraMr3MqBA==}
    engines: {node: '>= 14'}
    dependencies:
      '@octokit/auth-app': 4.0.13
      '@octokit/auth-unauthenticated': 3.0.5
      '@octokit/core': 4.2.1
      '@octokit/oauth-app': 4.2.2
      '@octokit/plugin-paginate-rest': 6.1.2(@octokit/core@4.2.1)
      '@octokit/types': 9.2.3
      '@octokit/webhooks': 10.9.1
    transitivePeerDependencies:
      - encoding
    dev: false

  /@octokit/auth-app@4.0.13:
    resolution: {integrity: sha512-NBQkmR/Zsc+8fWcVIFrwDgNXS7f4XDrkd9LHdi9DPQw1NdGHLviLzRO2ZBwTtepnwHXW5VTrVU9eFGijMUqllg==}
    engines: {node: '>= 14'}
    dependencies:
      '@octokit/auth-oauth-app': 5.0.5
      '@octokit/auth-oauth-user': 2.1.1
      '@octokit/request': 6.2.5
      '@octokit/request-error': 3.0.3
      '@octokit/types': 9.2.3
      deprecation: 2.3.1
      lru-cache: 9.1.2
      universal-github-app-jwt: 1.1.1
      universal-user-agent: 6.0.0
    transitivePeerDependencies:
      - encoding
    dev: false

  /@octokit/auth-oauth-app@5.0.5:
    resolution: {integrity: sha512-UPX1su6XpseaeLVCi78s9droxpGtBWIgz9XhXAx9VXabksoF0MyI5vaa1zo1njyYt6VaAjFisC2A2Wchcu2WmQ==}
    engines: {node: '>= 14'}
    dependencies:
      '@octokit/auth-oauth-device': 4.0.4
      '@octokit/auth-oauth-user': 2.1.1
      '@octokit/request': 6.2.5
      '@octokit/types': 9.2.3
      '@types/btoa-lite': 1.0.0
      btoa-lite: 1.0.0
      universal-user-agent: 6.0.0
    transitivePeerDependencies:
      - encoding
    dev: false

  /@octokit/auth-oauth-device@4.0.4:
    resolution: {integrity: sha512-Xl85BZYfqCMv+Uvz33nVVUjE7I/PVySNaK6dRRqlkvYcArSr9vRcZC9KVjXYObGRTCN6mISeYdakAZvWEN4+Jw==}
    engines: {node: '>= 14'}
    dependencies:
      '@octokit/oauth-methods': 2.0.5
      '@octokit/request': 6.2.5
      '@octokit/types': 9.2.3
      universal-user-agent: 6.0.0
    transitivePeerDependencies:
      - encoding
    dev: false

  /@octokit/auth-oauth-user@2.1.1:
    resolution: {integrity: sha512-JgqnNNPf9CaWLxWm9uh2WgxcaVYhxBR09NVIPTiMU2dVZ3FObOHs3njBiLNw+zq84k+rEdm5Y7AsiASrZ84Apg==}
    engines: {node: '>= 14'}
    dependencies:
      '@octokit/auth-oauth-device': 4.0.4
      '@octokit/oauth-methods': 2.0.5
      '@octokit/request': 6.2.5
      '@octokit/types': 9.2.3
      btoa-lite: 1.0.0
      universal-user-agent: 6.0.0
    transitivePeerDependencies:
      - encoding
    dev: false

  /@octokit/auth-token@3.0.4:
    resolution: {integrity: sha512-TWFX7cZF2LXoCvdmJWY7XVPi74aSY0+FfBZNSXEXFkMpjcqsQwDSYVv5FhRFaI0V1ECnwbz4j59T/G+rXNWaIQ==}
    engines: {node: '>= 14'}
    dev: false

  /@octokit/auth-unauthenticated@3.0.5:
    resolution: {integrity: sha512-yH2GPFcjrTvDWPwJWWCh0tPPtTL5SMgivgKPA+6v/XmYN6hGQkAto8JtZibSKOpf8ipmeYhLNWQ2UgW0GYILCw==}
    engines: {node: '>= 14'}
    dependencies:
      '@octokit/request-error': 3.0.3
      '@octokit/types': 9.2.3
    dev: false

  /@octokit/core@4.2.1:
    resolution: {integrity: sha512-tEDxFx8E38zF3gT7sSMDrT1tGumDgsw5yPG6BBh/X+5ClIQfMH/Yqocxz1PnHx6CHyF6pxmovUTOfZAUvQ0Lvw==}
    engines: {node: '>= 14'}
    dependencies:
      '@octokit/auth-token': 3.0.4
      '@octokit/graphql': 5.0.6
      '@octokit/request': 6.2.5
      '@octokit/request-error': 3.0.3
      '@octokit/types': 9.2.3
      before-after-hook: 2.2.3
      universal-user-agent: 6.0.0
    transitivePeerDependencies:
      - encoding
    dev: false

  /@octokit/endpoint@7.0.5:
    resolution: {integrity: sha512-LG4o4HMY1Xoaec87IqQ41TQ+glvIeTKqfjkCEmt5AIwDZJwQeVZFIEYXrYY6yLwK+pAScb9Gj4q+Nz2qSw1roA==}
    engines: {node: '>= 14'}
    dependencies:
      '@octokit/types': 9.2.3
      is-plain-object: 5.0.0
      universal-user-agent: 6.0.0
    dev: false

  /@octokit/graphql@5.0.6:
    resolution: {integrity: sha512-Fxyxdy/JH0MnIB5h+UQ3yCoh1FG4kWXfFKkpWqjZHw/p+Kc8Y44Hu/kCgNBT6nU1shNumEchmW/sUO1JuQnPcw==}
    engines: {node: '>= 14'}
    dependencies:
      '@octokit/request': 6.2.5
      '@octokit/types': 9.2.3
      universal-user-agent: 6.0.0
    transitivePeerDependencies:
      - encoding
    dev: false

  /@octokit/oauth-app@4.2.2:
    resolution: {integrity: sha512-/jsPd43Yu2UXJ4XGq9KyOjPj5kNWQ5pfVzeDEfIVE8ENchyIPS+/IY2a8b0+OQSAsBKBLTHVp9m51RfGHmPZlw==}
    engines: {node: '>= 14'}
    dependencies:
      '@octokit/auth-oauth-app': 5.0.5
      '@octokit/auth-oauth-user': 2.1.1
      '@octokit/auth-unauthenticated': 3.0.5
      '@octokit/core': 4.2.1
      '@octokit/oauth-authorization-url': 5.0.0
      '@octokit/oauth-methods': 2.0.5
      '@types/aws-lambda': 8.10.116
      fromentries: 1.3.2
      universal-user-agent: 6.0.0
    transitivePeerDependencies:
      - encoding
    dev: false

  /@octokit/oauth-authorization-url@5.0.0:
    resolution: {integrity: sha512-y1WhN+ERDZTh0qZ4SR+zotgsQUE1ysKnvBt1hvDRB2WRzYtVKQjn97HEPzoehh66Fj9LwNdlZh+p6TJatT0zzg==}
    engines: {node: '>= 14'}
    dev: false

  /@octokit/oauth-methods@2.0.5:
    resolution: {integrity: sha512-yQP6B5gE3axNxuM3U9KqWs/ErAQ+WLPaPgC/7EjsZsQibkf8sjdAfF8/y/EJW+Dd05XQvadX4WhQZPMnO1SE1A==}
    engines: {node: '>= 14'}
    dependencies:
      '@octokit/oauth-authorization-url': 5.0.0
      '@octokit/request': 6.2.5
      '@octokit/request-error': 3.0.3
      '@octokit/types': 9.2.3
      btoa-lite: 1.0.0
    transitivePeerDependencies:
      - encoding
    dev: false

  /@octokit/openapi-types@17.2.0:
    resolution: {integrity: sha512-MazrFNx4plbLsGl+LFesMo96eIXkFgEtaKbnNpdh4aQ0VM10aoylFsTYP1AEjkeoRNZiiPe3T6Gl2Hr8dJWdlQ==}
    dev: false

  /@octokit/plugin-paginate-rest@6.1.2(@octokit/core@4.2.1):
    resolution: {integrity: sha512-qhrmtQeHU/IivxucOV1bbI/xZyC/iOBhclokv7Sut5vnejAIAEXVcGQeRpQlU39E0WwK9lNvJHphHri/DB6lbQ==}
    engines: {node: '>= 14'}
    peerDependencies:
      '@octokit/core': '>=4'
    dependencies:
      '@octokit/core': 4.2.1
      '@octokit/tsconfig': 1.0.2
      '@octokit/types': 9.2.3
    dev: false

  /@octokit/plugin-rest-endpoint-methods@7.1.3(@octokit/core@4.2.1):
    resolution: {integrity: sha512-0aoPd4f1k/KXPTGSX0NbxcBrShBHArgcW3pujEvLa6wUfcfA1BehxQ2Ifwa6CbJ4SfzaO79FvGgaUipoxDsgjA==}
    engines: {node: '>= 14'}
    peerDependencies:
      '@octokit/core': '>=3'
    dependencies:
      '@octokit/core': 4.2.1
      '@octokit/types': 9.2.3
    dev: false

  /@octokit/plugin-retry@4.1.6(@octokit/core@4.2.1):
    resolution: {integrity: sha512-obkYzIgEC75r8+9Pnfiiqy3y/x1bc3QLE5B7qvv9wi9Kj0R5tGQFC6QMBg1154WQ9lAVypuQDGyp3hNpp15gQQ==}
    engines: {node: '>= 14'}
    peerDependencies:
      '@octokit/core': '>=3'
    dependencies:
      '@octokit/core': 4.2.1
      '@octokit/types': 9.2.3
      bottleneck: 2.19.5
    dev: false

  /@octokit/plugin-throttling@5.2.3(@octokit/core@4.2.1):
    resolution: {integrity: sha512-C9CFg9mrf6cugneKiaI841iG8DOv6P5XXkjmiNNut+swePxQ7RWEdAZRp5rJoE1hjsIqiYcKa/ZkOQ+ujPI39Q==}
    engines: {node: '>= 14'}
    peerDependencies:
      '@octokit/core': ^4.0.0
    dependencies:
      '@octokit/core': 4.2.1
      '@octokit/types': 9.2.3
      bottleneck: 2.19.5
    dev: false

  /@octokit/request-error@3.0.3:
    resolution: {integrity: sha512-crqw3V5Iy2uOU5Np+8M/YexTlT8zxCfI+qu+LxUB7SZpje4Qmx3mub5DfEKSO8Ylyk0aogi6TYdf6kxzh2BguQ==}
    engines: {node: '>= 14'}
    dependencies:
      '@octokit/types': 9.2.3
      deprecation: 2.3.1
      once: 1.4.0
    dev: false

  /@octokit/request@6.2.5:
    resolution: {integrity: sha512-z83E8UIlPNaJUsXpjD8E0V5o/5f+vJJNbNcBwVZsX3/vC650U41cOkTLjq4PKk9BYonQGOnx7N17gvLyNjgGcQ==}
    engines: {node: '>= 14'}
    dependencies:
      '@octokit/endpoint': 7.0.5
      '@octokit/request-error': 3.0.3
      '@octokit/types': 9.2.3
      is-plain-object: 5.0.0
      node-fetch: 2.7.0
      universal-user-agent: 6.0.0
    transitivePeerDependencies:
      - encoding
    dev: false

  /@octokit/tsconfig@1.0.2:
    resolution: {integrity: sha512-I0vDR0rdtP8p2lGMzvsJzbhdOWy405HcGovrspJ8RRibHnyRgggUSNO5AIox5LmqiwmatHKYsvj6VGFHkqS7lA==}
    dev: false

  /@octokit/types@9.2.3:
    resolution: {integrity: sha512-MMeLdHyFIALioycq+LFcA71v0S2xpQUX2cw6pPbHQjaibcHYwLnmK/kMZaWuGfGfjBJZ3wRUq+dOaWsvrPJVvA==}
    dependencies:
      '@octokit/openapi-types': 17.2.0
    dev: false

  /@octokit/webhooks-methods@3.0.3:
    resolution: {integrity: sha512-2vM+DCNTJ5vL62O5LagMru6XnYhV4fJslK+5YUkTa6rWlW2S+Tqs1lF9Wr9OGqHfVwpBj3TeztWfVON/eUoW1Q==}
    engines: {node: '>= 14'}
    dev: false

  /@octokit/webhooks-types@6.11.0:
    resolution: {integrity: sha512-AanzbulOHljrku1NGfafxdpTCfw2ENaWzH01N2vqQM+cUFbk868Cgh0xylz0JIM9BoKbfI++bdD6EYX0Q/UTEw==}
    dev: false

  /@octokit/webhooks@10.9.1:
    resolution: {integrity: sha512-5NXU4VfsNOo2VSU/SrLrpPH2Z1ZVDOWFcET4EpnEBX1uh/v8Uz65UVuHIRx5TZiXhnWyRE9AO1PXHa+M/iWwZA==}
    engines: {node: '>= 14'}
    dependencies:
      '@octokit/request-error': 3.0.3
      '@octokit/webhooks-methods': 3.0.3
      '@octokit/webhooks-types': 6.11.0
      aggregate-error: 3.1.0
    dev: false

  /@parcel/watcher@2.1.0:
    resolution: {integrity: sha512-8s8yYjd19pDSsBpbkOHnT6Z2+UJSuLQx61pCFM0s5wSRvKCEMDjd/cHY3/GI1szHIWbpXpsJdg3V6ISGGx9xDw==}
    engines: {node: '>= 10.0.0'}
    requiresBuild: true
    dependencies:
      is-glob: 4.0.3
      micromatch: 4.0.5
      node-addon-api: 3.2.1
      node-gyp-build: 4.6.0
    dev: false

  /@pkgjs/parseargs@0.11.0:
    resolution: {integrity: sha512-+1VkjdD0QBLPodGrJUeqarH8VAIvQODIbwh9XpP5Syisf7YoQgsJKPNFoqqLQlu+VQ/tVSshMR6loPMn8U+dPg==}
    engines: {node: '>=14'}
    requiresBuild: true
    dev: true
    optional: true

  /@puppeteer/browsers@2.0.0:
    resolution: {integrity: sha512-3PS82/5+tnpEaUWonjAFFvlf35QHF15xqyGd34GBa5oP5EPVfFXRsbSxIGYf1M+vZlqBZ3oxT1kRg9OYhtt8ng==}
    engines: {node: '>=18'}
    hasBin: true
    dependencies:
      debug: 4.3.4
      extract-zip: 2.0.1
      progress: 2.0.3
      proxy-agent: 6.3.1
      tar-fs: 3.0.4
      unbzip2-stream: 1.4.3
      yargs: 17.7.2
    transitivePeerDependencies:
      - supports-color
    dev: true

  /@readme/better-ajv-errors@1.6.0(ajv@8.12.0):
    resolution: {integrity: sha512-9gO9rld84Jgu13kcbKRU+WHseNhaVt76wYMeRDGsUGYxwJtI3RmEJ9LY9dZCYQGI8eUZLuxb5qDja0nqklpFjQ==}
    engines: {node: '>=14'}
    peerDependencies:
      ajv: 4.11.8 - 8
    dependencies:
      '@babel/code-frame': 7.22.5
      '@babel/runtime': 7.24.1
      '@humanwhocodes/momoa': 2.0.4
      ajv: 8.12.0
      chalk: 4.1.2
      json-to-ast: 2.1.0
      jsonpointer: 5.0.1
      leven: 3.1.0
    dev: true

  /@readme/json-schema-ref-parser@1.2.0:
    resolution: {integrity: sha512-Bt3QVovFSua4QmHa65EHUmh2xS0XJ3rgTEUPH998f4OW4VVJke3BuS16f+kM0ZLOGdvIrzrPRqwihuv5BAjtrA==}
    dependencies:
      '@jsdevtools/ono': 7.1.3
      '@types/json-schema': 7.0.12
      call-me-maybe: 1.0.2
      js-yaml: 4.1.0
    dev: true

  /@readme/openapi-parser@2.5.0(openapi-types@12.1.3):
    resolution: {integrity: sha512-IbymbOqRuUzoIgxfAAR7XJt2FWl6n2yqN09fF5adacGm7W03siA3bj1Emql0X9D2T+RpBYz3x9zDsMhuoMP62A==}
    engines: {node: '>=14'}
    peerDependencies:
      openapi-types: '>=7'
    dependencies:
      '@apidevtools/openapi-schemas': 2.1.0
      '@apidevtools/swagger-methods': 3.0.2
      '@jsdevtools/ono': 7.1.3
      '@readme/better-ajv-errors': 1.6.0(ajv@8.12.0)
      '@readme/json-schema-ref-parser': 1.2.0
      ajv: 8.12.0
      ajv-draft-04: 1.0.0(ajv@8.12.0)
      call-me-maybe: 1.0.2
      openapi-types: 12.1.3
    dev: true

  /@redis/bloom@1.2.0(@redis/client@1.5.8):
    resolution: {integrity: sha512-HG2DFjYKbpNmVXsa0keLHp/3leGJz1mjh09f2RLGGLQZzSHpkmZWuwJbAvo3QcRY8p80m5+ZdXZdYOSBLlp7Cg==}
    peerDependencies:
      '@redis/client': ^1.0.0
    dependencies:
      '@redis/client': 1.5.8
    dev: false

  /@redis/client@1.5.8:
    resolution: {integrity: sha512-xzElwHIO6rBAqzPeVnCzgvrnBEcFL1P0w8P65VNLRkdVW8rOE58f52hdj0BDgmsdOm4f1EoXPZtH4Fh7M/qUpw==}
    engines: {node: '>=14'}
    dependencies:
      cluster-key-slot: 1.1.2
      generic-pool: 3.9.0
      yallist: 4.0.0
    dev: false

  /@redis/graph@1.1.0(@redis/client@1.5.8):
    resolution: {integrity: sha512-16yZWngxyXPd+MJxeSr0dqh2AIOi8j9yXKcKCwVaKDbH3HTuETpDVPcLujhFYVPtYrngSco31BUcSa9TH31Gqg==}
    peerDependencies:
      '@redis/client': ^1.0.0
    dependencies:
      '@redis/client': 1.5.8
    dev: false

  /@redis/json@1.0.4(@redis/client@1.5.8):
    resolution: {integrity: sha512-LUZE2Gdrhg0Rx7AN+cZkb1e6HjoSKaeeW8rYnt89Tly13GBI5eP4CwDVr+MY8BAYfCg4/N15OUrtLoona9uSgw==}
    peerDependencies:
      '@redis/client': ^1.0.0
    dependencies:
      '@redis/client': 1.5.8
    dev: false

  /@redis/search@1.1.3(@redis/client@1.5.8):
    resolution: {integrity: sha512-4Dg1JjvCevdiCBTZqjhKkGoC5/BcB7k9j99kdMnaXFXg8x4eyOIVg9487CMv7/BUVkFLZCaIh8ead9mU15DNng==}
    peerDependencies:
      '@redis/client': ^1.0.0
    dependencies:
      '@redis/client': 1.5.8
    dev: false

  /@redis/time-series@1.0.4(@redis/client@1.5.8):
    resolution: {integrity: sha512-ThUIgo2U/g7cCuZavucQTQzA9g9JbDDY2f64u3AbAoz/8vE2lt2U37LamDUVChhaDA3IRT9R6VvJwqnUfTJzng==}
    peerDependencies:
      '@redis/client': ^1.0.0
    dependencies:
      '@redis/client': 1.5.8
    dev: false

  /@rollup/rollup-android-arm-eabi@4.13.2:
    resolution: {integrity: sha512-3XFIDKWMFZrMnao1mJhnOT1h2g0169Os848NhhmGweEcfJ4rCi+3yMCOLG4zA61rbJdkcrM/DjVZm9Hg5p5w7g==}
    cpu: [arm]
    os: [android]
    requiresBuild: true
    dev: true
    optional: true

  /@rollup/rollup-android-arm64@4.13.2:
    resolution: {integrity: sha512-GdxxXbAuM7Y/YQM9/TwwP+L0omeE/lJAR1J+olu36c3LqqZEBdsIWeQ91KBe6nxwOnb06Xh7JS2U5ooWU5/LgQ==}
    cpu: [arm64]
    os: [android]
    requiresBuild: true
    dev: true
    optional: true

  /@rollup/rollup-darwin-arm64@4.13.2:
    resolution: {integrity: sha512-mCMlpzlBgOTdaFs83I4XRr8wNPveJiJX1RLfv4hggyIVhfB5mJfN4P8Z6yKh+oE4Luz+qq1P3kVdWrCKcMYrrA==}
    cpu: [arm64]
    os: [darwin]
    requiresBuild: true
    dev: true
    optional: true

  /@rollup/rollup-darwin-x64@4.13.2:
    resolution: {integrity: sha512-yUoEvnH0FBef/NbB1u6d3HNGyruAKnN74LrPAfDQL3O32e3k3OSfLrPgSJmgb3PJrBZWfPyt6m4ZhAFa2nZp2A==}
    cpu: [x64]
    os: [darwin]
    requiresBuild: true
    dev: true
    optional: true

  /@rollup/rollup-linux-arm-gnueabihf@4.13.2:
    resolution: {integrity: sha512-GYbLs5ErswU/Xs7aGXqzc3RrdEjKdmoCrgzhJWyFL0r5fL3qd1NPcDKDowDnmcoSiGJeU68/Vy+OMUluRxPiLQ==}
    cpu: [arm]
    os: [linux]
    requiresBuild: true
    dev: true
    optional: true

  /@rollup/rollup-linux-arm64-gnu@4.13.2:
    resolution: {integrity: sha512-L1+D8/wqGnKQIlh4Zre9i4R4b4noxzH5DDciyahX4oOz62CphY7WDWqJoQ66zNR4oScLNOqQJfNSIAe/6TPUmQ==}
    cpu: [arm64]
    os: [linux]
    requiresBuild: true
    dev: true
    optional: true

  /@rollup/rollup-linux-arm64-musl@4.13.2:
    resolution: {integrity: sha512-tK5eoKFkXdz6vjfkSTCupUzCo40xueTOiOO6PeEIadlNBkadH1wNOH8ILCPIl8by/Gmb5AGAeQOFeLev7iZDOA==}
    cpu: [arm64]
    os: [linux]
    requiresBuild: true
    dev: true
    optional: true

  /@rollup/rollup-linux-powerpc64le-gnu@4.13.2:
    resolution: {integrity: sha512-zvXvAUGGEYi6tYhcDmb9wlOckVbuD+7z3mzInCSTACJ4DQrdSLPNUeDIcAQW39M3q6PDquqLWu7pnO39uSMRzQ==}
    cpu: [ppc64le]
    os: [linux]
    requiresBuild: true
    dev: true
    optional: true

  /@rollup/rollup-linux-riscv64-gnu@4.13.2:
    resolution: {integrity: sha512-C3GSKvMtdudHCN5HdmAMSRYR2kkhgdOfye4w0xzyii7lebVr4riCgmM6lRiSCnJn2w1Xz7ZZzHKuLrjx5620kw==}
    cpu: [riscv64]
    os: [linux]
    requiresBuild: true
    dev: true
    optional: true

  /@rollup/rollup-linux-s390x-gnu@4.13.2:
    resolution: {integrity: sha512-l4U0KDFwzD36j7HdfJ5/TveEQ1fUTjFFQP5qIt9gBqBgu1G8/kCaq5Ok05kd5TG9F8Lltf3MoYsUMw3rNlJ0Yg==}
    cpu: [s390x]
    os: [linux]
    requiresBuild: true
    dev: true
    optional: true

  /@rollup/rollup-linux-x64-gnu@4.13.2:
    resolution: {integrity: sha512-xXMLUAMzrtsvh3cZ448vbXqlUa7ZL8z0MwHp63K2IIID2+DeP5iWIT6g1SN7hg1VxPzqx0xZdiDM9l4n9LRU1A==}
    cpu: [x64]
    os: [linux]
    requiresBuild: true
    dev: true
    optional: true

  /@rollup/rollup-linux-x64-musl@4.13.2:
    resolution: {integrity: sha512-M/JYAWickafUijWPai4ehrjzVPKRCyDb1SLuO+ZyPfoXgeCEAlgPkNXewFZx0zcnoIe3ay4UjXIMdXQXOZXWqA==}
    cpu: [x64]
    os: [linux]
    requiresBuild: true
    dev: true
    optional: true

  /@rollup/rollup-win32-arm64-msvc@4.13.2:
    resolution: {integrity: sha512-2YWwoVg9KRkIKaXSh0mz3NmfurpmYoBBTAXA9qt7VXk0Xy12PoOP40EFuau+ajgALbbhi4uTj3tSG3tVseCjuA==}
    cpu: [arm64]
    os: [win32]
    requiresBuild: true
    dev: true
    optional: true

  /@rollup/rollup-win32-ia32-msvc@4.13.2:
    resolution: {integrity: sha512-2FSsE9aQ6OWD20E498NYKEQLneShWes0NGMPQwxWOdws35qQXH+FplabOSP5zEe1pVjurSDOGEVCE2agFwSEsw==}
    cpu: [ia32]
    os: [win32]
    requiresBuild: true
    dev: true
    optional: true

  /@rollup/rollup-win32-x64-msvc@4.13.2:
    resolution: {integrity: sha512-7h7J2nokcdPePdKykd8wtc8QqqkqxIrUz7MHj6aNr8waBRU//NLDVnNjQnqQO6fqtjrtCdftpbTuOKAyrAQETQ==}
    cpu: [x64]
    os: [win32]
    requiresBuild: true
    dev: true
    optional: true

  /@sentry-internal/tracing@7.53.1:
    resolution: {integrity: sha512-a4H4rvVdz0XDGgNfRqc7zg6rMt2P1P05xBmgfIfztYy94Vciw1QMdboNiT7einr8ra8wogdEaK4Pe2AzYAPBJQ==}
    engines: {node: '>=8'}
    dependencies:
      '@sentry/core': 7.53.1
      '@sentry/types': 7.53.1
      '@sentry/utils': 7.53.1
      tslib: 1.14.1
    dev: false

  /@sentry/cli@2.18.1:
    resolution: {integrity: sha512-lc/dX/cvcmznWNbLzDbzxn224vwY5zLIDBe3yOO6Usg3CDgkZZ3xfjN4AIUZwkiTEPIOELodrOfdoMxqpXyYDw==}
    engines: {node: '>= 10'}
    hasBin: true
    requiresBuild: true
    dependencies:
      https-proxy-agent: 5.0.1
      node-fetch: 2.6.11
      progress: 2.0.3
      proxy-from-env: 1.1.0
      which: 2.0.2
    transitivePeerDependencies:
      - encoding
      - supports-color
    dev: true

  /@sentry/core@7.53.1:
    resolution: {integrity: sha512-DAH8IJNORJJ7kQLqsZuhMkN6cwJjXzFuuUoZor7IIDHIHjtl51W+2F3Stg3+I3ZoKDfJfUNKqhipk2WZjG0FBg==}
    engines: {node: '>=8'}
    dependencies:
      '@sentry/types': 7.53.1
      '@sentry/utils': 7.53.1
      tslib: 1.14.1
    dev: false

  /@sentry/node@7.53.1:
    resolution: {integrity: sha512-B4ax8sRd54xj4ad+4eY2EOKNt0Mh1NjuLW1zUKS8HW3h0bmuaDFzGuhEVvEY5H4SaV6tZKj1c0dvnMnyUbYkhA==}
    engines: {node: '>=8'}
    dependencies:
      '@sentry-internal/tracing': 7.53.1
      '@sentry/core': 7.53.1
      '@sentry/types': 7.53.1
      '@sentry/utils': 7.53.1
      cookie: 0.4.2
      https-proxy-agent: 5.0.1
      lru_map: 0.3.3
      tslib: 1.14.1
    transitivePeerDependencies:
      - supports-color
    dev: false

  /@sentry/types@7.53.1:
    resolution: {integrity: sha512-/ijchRIu+jz3+j/zY+7KRPfLSCY14fTx5xujjbOdmEKjmIHQmwPBdszcQm40uwofrR8taV4hbt5MFN+WnjCkCw==}
    engines: {node: '>=8'}
    dev: false

  /@sentry/utils@7.53.1:
    resolution: {integrity: sha512-DKJA1LSUOEv4KOR828MzVuLh+drjeAgzyKgN063OEKmnirgjgRgNNS8wUgwpG0Tn2k6ANZGCwrdfzPeSBxshKg==}
    engines: {node: '>=8'}
    dependencies:
      '@sentry/types': 7.53.1
      tslib: 1.14.1
    dev: false

  /@sideway/address@4.1.4:
    resolution: {integrity: sha512-7vwq+rOHVWjyXxVlR76Agnvhy8I9rpzjosTESvmhNeXOXdZZB15Fl+TI9x1SiHZH5Jv2wTGduSxFDIaq0m3DUw==}
    dependencies:
      '@hapi/hoek': 9.3.0
    dev: false

  /@sideway/formula@3.0.1:
    resolution: {integrity: sha512-/poHZJJVjx3L+zVD6g9KgHfYnb443oi7wLu/XKojDviHy6HOEOA6z1Trk5aR1dGcmPenJEgb2sK2I80LeS3MIg==}
    dev: false

  /@sideway/pinpoint@2.0.0:
    resolution: {integrity: sha512-RNiOoTPkptFtSVzQevY/yWtZwf/RxyVnPy/OcA9HBM3MlGDnBEYL5B41H0MTn0Uec8Hi+2qUtTfG2WWZBmMejQ==}
    dev: false

  /@sinclair/typebox@0.25.24:
    resolution: {integrity: sha512-XJfwUVUKDHF5ugKwIcxEgc9k8b7HbznCp6eUfWgu710hMPNIO4aw4/zB5RogDQz8nd6gyCDpU9O/m6qYEWY6yQ==}

  /@sindresorhus/is@0.14.0:
    resolution: {integrity: sha512-9NET910DNaIPngYnLLPeg+Ogzqsi9uM4mSboU5y6p8S5DzMTVEsJZrawi+BoDNUVBa2DhJqQYUFvMDfgU062LQ==}
    engines: {node: '>=6'}
    dev: false

  /@sinonjs/commons@3.0.0:
    resolution: {integrity: sha512-jXBtWAF4vmdNmZgD5FoKsVLv3rPgDnLgPbU84LIJ3otV44vJlDRokVng5v8NFJdCf/da9legHcKaRuZs4L7faA==}
    dependencies:
      type-detect: 4.0.8
    dev: true

  /@sinonjs/fake-timers@10.2.0:
    resolution: {integrity: sha512-OPwQlEdg40HAj5KNF8WW6q2KG4Z+cBCZb3m4ninfTZKaBmbIJodviQsDBoYMPHkOyJJMHnOJo5j2+LKDOhOACg==}
    dependencies:
      '@sinonjs/commons': 3.0.0
    dev: true

  /@slack/bolt@3.13.1:
    resolution: {integrity: sha512-ifWmlgW2pmtVfbb2YLuicKJu0PQEY0ZncAXTBxIgTP+EIl9okZnY5uIfCqFWzR9LkU0JWGdxMrHVKTptHV3YRQ==}
    engines: {node: '>=12.13.0', npm: '>=6.12.0'}
    dependencies:
      '@slack/logger': 3.0.0
      '@slack/oauth': 2.6.1
      '@slack/socket-mode': 1.3.2
      '@slack/types': 2.8.0
      '@slack/web-api': 6.8.1
      '@types/express': 4.17.17
      '@types/node': 18.16.0
      '@types/promise.allsettled': 1.0.3
      '@types/tsscmp': 1.0.0
      axios: 0.27.2
      express: 4.18.2
      path-to-regexp: 6.2.1
      please-upgrade-node: 3.2.0
      promise.allsettled: 1.0.6
      raw-body: 2.5.1
      tsscmp: 1.0.6
    transitivePeerDependencies:
      - bufferutil
      - debug
      - supports-color
      - utf-8-validate
    dev: false

  /@slack/logger@3.0.0:
    resolution: {integrity: sha512-DTuBFbqu4gGfajREEMrkq5jBhcnskinhr4+AnfJEk48zhVeEv3XnUKGIX98B74kxhYsIMfApGGySTn7V3b5yBA==}
    engines: {node: '>= 12.13.0', npm: '>= 6.12.0'}
    dependencies:
      '@types/node': 18.19.10
    dev: false

  /@slack/oauth@2.6.1:
    resolution: {integrity: sha512-Qm8LI+W9gtC5YQz/3yq7b6Qza7SSIJ9jVIgbkrY3AGwT4E0P6mUFV5gKHadvDEfTGG3ZiWuKMyC06ZpexZsQgg==}
    engines: {node: '>=12.13.0', npm: '>=6.12.0'}
    dependencies:
      '@slack/logger': 3.0.0
      '@slack/web-api': 6.8.1
      '@types/jsonwebtoken': 8.5.9
      '@types/node': 18.19.10
      jsonwebtoken: 9.0.0
      lodash.isstring: 4.0.1
    transitivePeerDependencies:
      - debug
    dev: false

  /@slack/socket-mode@1.3.2:
    resolution: {integrity: sha512-6LiwYE6k4DNbnctZZSLfERiOzWngAvXogxQEYzUkxeZgh2GC6EdmRq6OEbZXOBe71/K66YVx05VfR7B4b1ScTQ==}
    engines: {node: '>=12.13.0', npm: '>=6.12.0'}
    dependencies:
      '@slack/logger': 3.0.0
      '@slack/web-api': 6.8.1
      '@types/node': 18.19.10
      '@types/p-queue': 2.3.2
      '@types/ws': 7.4.7
      eventemitter3: 3.1.2
      finity: 0.5.4
      p-cancelable: 1.1.0
      p-queue: 2.4.2
      ws: 7.5.9
    transitivePeerDependencies:
      - bufferutil
      - debug
      - utf-8-validate
    dev: false

  /@slack/types@2.8.0:
    resolution: {integrity: sha512-ghdfZSF0b4NC9ckBA8QnQgC9DJw2ZceDq0BIjjRSv6XAZBXJdWgxIsYz0TYnWSiqsKZGH2ZXbj9jYABZdH3OSQ==}
    engines: {node: '>= 12.13.0', npm: '>= 6.12.0'}
    dev: false

  /@slack/web-api@6.8.1:
    resolution: {integrity: sha512-eMPk2S99S613gcu7odSw/LV+Qxr8A+RXvBD0GYW510wJuTERiTjP5TgCsH8X09+lxSumbDE88wvWbuFuvGa74g==}
    engines: {node: '>= 12.13.0', npm: '>= 6.12.0'}
    dependencies:
      '@slack/logger': 3.0.0
      '@slack/types': 2.8.0
      '@types/is-stream': 1.1.0
      '@types/node': 18.19.10
      axios: 0.27.2
      eventemitter3: 3.1.2
      form-data: 2.5.1
      is-electron: 2.2.0
      is-stream: 1.1.0
      p-queue: 6.6.2
      p-retry: 4.6.2
    transitivePeerDependencies:
      - debug
    dev: false

  /@szmarczak/http-timer@1.1.2:
    resolution: {integrity: sha512-XIB2XbzHTN6ieIjfIMV9hlVcfPU26s2vafYWQcZHWXHOxiaRZYEDKEwdl129Zyg50+foYV2jCgtrqSA6qNuNSA==}
    engines: {node: '>=6'}
    dependencies:
      defer-to-connect: 1.1.3
    dev: false

  /@tokenizer/token@0.3.0:
    resolution: {integrity: sha512-OvjF+z51L3ov0OyAU0duzsYuvO01PH7x4t6DJx+guahgTnBHkhJdG7soQeTSFLWN3efnHyibZ4Z8l2EuWwJN3A==}
    dev: false

  /@tootallnate/once@2.0.0:
    resolution: {integrity: sha512-XCuKFP5PS55gnMVu3dty8KPatLqUoy/ZYzDzAGCQ8JNFCkLXzmI7vNHCR+XpbZaMWQK/vQubr7PkYq8g470J/A==}
    engines: {node: '>= 10'}
    dev: false

  /@tootallnate/quickjs-emscripten@0.23.0:
    resolution: {integrity: sha512-C5Mc6rdnsaJDjO3UpGW/CQTHtCKaYlScZTly4JIu97Jxo/odCiH0ITnDXSJPTOrEKk/ycSZ0AOgTmkDtkOsvIA==}
    dev: true

  /@tsconfig/node10@1.0.9:
    resolution: {integrity: sha512-jNsYVVxU8v5g43Erja32laIDHXeoNvFEpX33OK4d6hljo3jDhCBDhx5dhCCTMWUojscpAagGiRkBKxpdl9fxqA==}

  /@tsconfig/node12@1.0.11:
    resolution: {integrity: sha512-cqefuRsh12pWyGsIoBKJA9luFu3mRxCA+ORZvA4ktLSzIuCUtWVxGIuXigEwO5/ywWFMZ2QEGKWvkZG1zDMTag==}

  /@tsconfig/node14@1.0.3:
    resolution: {integrity: sha512-ysT8mhdixWK6Hw3i1V2AeRqZ5WfXg1G43mqoYlM2nc6388Fq5jcXyr5mRsqViLx/GJYdoL0bfXD8nmF+Zn/Iow==}

  /@tsconfig/node16@1.0.4:
    resolution: {integrity: sha512-vxhUy4J8lyeyinH7Azl1pdd43GJhZH/tP2weN8TntQblOY+A0XbT8DJk1/oCPuOOyg/Ja757rG0CgHcWC8OfMA==}

  /@tsconfig/node18-strictest@1.0.0:
    resolution: {integrity: sha512-bOuNKwO4Fzbt+Su5wqI9zNHwx5C25gLnutwVQA1sBZk0cW8UjVPVcwzIUhJIIJDUx7zDEbAwdCD2HfvIsV8dYg==}
    deprecated: TypeScript 5.0 supports combining TSConfigs using array syntax in extends
    dev: true

  /@types/append-query@2.0.1:
    resolution: {integrity: sha512-L/RxncHj5Wh8B0A5yGTYQbCu+YVbrbtuPaemp/yrQCy1du/qYqEnQBgZoipeSYhTSJoTqRJGLqmnbUOn5iu0cQ==}
    dev: false

  /@types/asana@0.18.12:
    resolution: {integrity: sha512-A0AD7eZahS10Tq+CHIValIJP0yxnQRzuWP5E+uuhzFVTwiH8qaLVJWZ2jpVV1x1TUdetQnmNnRQjeCN5V+uDDw==}
    dependencies:
      '@types/bluebird': 3.5.38
    dev: true

  /@types/aws-lambda@8.10.116:
    resolution: {integrity: sha512-LSvIyxYCsIMOiBnb5D6HTf7JXLCh3KPiZWL6Pkn1MqV/v5OoP42GDqn5H4wHKGGKN0mJB+4y1r0oat1dLBAkuA==}
    dev: false

  /@types/babel__core@7.20.1:
    resolution: {integrity: sha512-aACu/U/omhdk15O4Nfb+fHgH/z3QsfQzpnvRZhYhThms83ZnAOZz7zZAWO7mn2yyNQaA4xTO8GLK3uqFU4bYYw==}
    dependencies:
      '@babel/parser': 7.22.5
      '@babel/types': 7.22.5
      '@types/babel__generator': 7.6.4
      '@types/babel__template': 7.4.1
      '@types/babel__traverse': 7.20.1
    dev: true

  /@types/babel__generator@7.6.4:
    resolution: {integrity: sha512-tFkciB9j2K755yrTALxD44McOrk+gfpIpvC3sxHjRawj6PfnQxrse4Clq5y/Rq+G3mrBurMax/lG8Qn2t9mSsg==}
    dependencies:
      '@babel/types': 7.22.5
    dev: true

  /@types/babel__template@7.4.1:
    resolution: {integrity: sha512-azBFKemX6kMg5Io+/rdGT0dkGreboUVR0Cdm3fz9QJWpaQGJRQXl7C+6hOTCZcMll7KFyEQpgbYI2lHdsS4U7g==}
    dependencies:
      '@babel/parser': 7.22.5
      '@babel/types': 7.22.5
    dev: true

  /@types/babel__traverse@7.20.1:
    resolution: {integrity: sha512-MitHFXnhtgwsGZWtT68URpOvLN4EREih1u3QtQiN4VdAxWKRVvGCSvw/Qth0M0Qq3pJpnGOu5JaM/ydK7OGbqg==}
    dependencies:
      '@babel/types': 7.22.5
    dev: true

  /@types/bluebird@3.5.38:
    resolution: {integrity: sha512-yR/Kxc0dd4FfwtEoLZMoqJbM/VE/W7hXn/MIjb+axcwag0iFmSPK7OBUZq1YWLynJUoWQkfUrI7T0HDqGApNSg==}
    dev: true

  /@types/body-parser@1.19.2:
    resolution: {integrity: sha512-ALYone6pm6QmwZoAgeyNksccT9Q4AWZQ6PvfwR37GT6r6FWUPguq6sUmNGSMV2Wr761oQoBxwGGa6DR5o1DC9g==}
    dependencies:
      '@types/connect': 3.4.35
      '@types/node': 18.19.10
    dev: false

  /@types/btoa-lite@1.0.0:
    resolution: {integrity: sha512-wJsiX1tosQ+J5+bY5LrSahHxr2wT+uME5UDwdN1kg4frt40euqA+wzECkmq4t5QbveHiJepfdThgQrPw6KiSlg==}
    dev: false

  /@types/chai-subset@1.3.3:
    resolution: {integrity: sha512-frBecisrNGz+F4T6bcc+NLeolfiojh5FxW2klu669+8BARtyQv2C/GkNW6FUodVe4BroGMP/wER/YDGc7rEllw==}
    dependencies:
      '@types/chai': 4.3.5

  /@types/chai@4.3.5:
    resolution: {integrity: sha512-mEo1sAde+UCE6b2hxn332f1g1E8WfYRu6p5SvTKr2ZKC1f7gFJXk4h5PyGP9Dt6gCaG8y8XhwnXWC6Iy2cmBng==}

  /@types/connect@3.4.35:
    resolution: {integrity: sha512-cdeYyv4KWoEgpBISTxWvqYsVy444DOqehiF3fM3ne10AmJ62RSyNkUnxMJXHQWRQQX2eR94m5y1IZyDwBjV9FQ==}
    dependencies:
      '@types/node': 18.19.10
    dev: false

  /@types/debug@4.1.8:
    resolution: {integrity: sha512-/vPO1EPOs306Cvhwv7KfVfYvOJqA/S/AXjaHQiJboCZzcNDb+TIJFN9/2C9DZ//ijSKWioNyUxD792QmDJ+HKQ==}
    dependencies:
      '@types/ms': 0.7.31
    dev: false

  /@types/estree@1.0.5:
    resolution: {integrity: sha512-/kYRxGDLWzHOB7q+wtSUQlFrtcdUccpfy+X+9iMBpHK8QLLhx2wIPYuS5DYtR9Wa/YlZAbIovy7qVdB1Aq6Lyw==}
    dev: true

  /@types/express-serve-static-core@4.17.35:
    resolution: {integrity: sha512-wALWQwrgiB2AWTT91CB62b6Yt0sNHpznUXeZEcnPU3DRdlDIz74x8Qg1UUYKSVFi+va5vKOLYRBI1bRKiLLKIg==}
    dependencies:
      '@types/node': 18.19.10
      '@types/qs': 6.9.7
      '@types/range-parser': 1.2.4
      '@types/send': 0.17.1
    dev: false

  /@types/express@4.17.17:
    resolution: {integrity: sha512-Q4FmmuLGBG58btUnfS1c1r/NQdlp3DMfGDGig8WhfpA2YRUtEkxAjkZb0yvplJGYdF1fsQ81iMDcH24sSCNC/Q==}
    dependencies:
      '@types/body-parser': 1.19.2
      '@types/express-serve-static-core': 4.17.35
      '@types/qs': 6.9.7
      '@types/serve-static': 1.15.1
    dev: false

  /@types/glob@7.2.0:
    resolution: {integrity: sha512-ZUxbzKl0IfJILTS6t7ip5fQQM/J3TJYubDm3nMbgubNNYS62eXeUpoLUC8/7fJNiFYHTrGPQn7hspDUzIHX3UA==}
    dependencies:
      '@types/minimatch': 5.1.2
      '@types/node': 18.19.10

  /@types/graceful-fs@4.1.6:
    resolution: {integrity: sha512-Sig0SNORX9fdW+bQuTEovKj3uHcUL6LQKbCrrqb1X7J6/ReAbhCXRAhc+SMejhLELFj2QcyuxmUooZ4bt5ReSw==}
    dependencies:
      '@types/node': 18.19.10
    dev: true

  /@types/is-stream@1.1.0:
    resolution: {integrity: sha512-jkZatu4QVbR60mpIzjINmtS1ZF4a/FqdTUTBeQDVOQ2PYyidtwFKr0B5G6ERukKwliq+7mIXvxyppwzG5EgRYg==}
    dependencies:
      '@types/node': 18.19.10
    dev: false

  /@types/istanbul-lib-coverage@2.0.4:
    resolution: {integrity: sha512-z/QT1XN4K4KYuslS23k62yDIDLwLFkzxOuMplDtObz0+y7VqJCaO2o+SPwHCvLFZh7xazvvoor2tA/hPz9ee7g==}
    dev: true

  /@types/istanbul-lib-report@3.0.0:
    resolution: {integrity: sha512-plGgXAPfVKFoYfa9NpYDAkseG+g6Jr294RqeqcqDixSbU34MZVJRi/P+7Y8GDpzkEwLaGZZOpKIEmeVZNtKsrg==}
    dependencies:
      '@types/istanbul-lib-coverage': 2.0.4
    dev: true

  /@types/istanbul-reports@3.0.1:
    resolution: {integrity: sha512-c3mAZEuK0lvBp8tmuL74XRKn1+y2dcwOUpH7x4WrF6gk1GIgiluDRgMYQtw2OFcBvAJWlt6ASU3tSqxp0Uu0Aw==}
    dependencies:
      '@types/istanbul-lib-report': 3.0.0
    dev: true

  /@types/jest@29.5.2:
    resolution: {integrity: sha512-mSoZVJF5YzGVCk+FsDxzDuH7s+SCkzrgKZzf0Z0T2WudhBUPoF6ktoTPC4R0ZoCPCV5xUvuU6ias5NvxcBcMMg==}
    dependencies:
      expect: 29.5.0
      pretty-format: 29.5.0
    dev: true

  /@types/json-schema@7.0.12:
    resolution: {integrity: sha512-Hr5Jfhc9eYOQNPYO5WLDq/n4jqijdHNlDXjuAQkkt+mWdQR+XJToOHrsD4cPaMXpn6KO7y2+wM8AZEs8VpBLVA==}

  /@types/json-schema@7.0.15:
    resolution: {integrity: sha512-5+fP8P8MFNC+AyZCDxrB2pkZFPGzqQWUzpSeuuVLvm8VMcorNYavBqoFcxK8bQz4Qsbn4oUEEem4wDLfcysGHA==}
    dev: false

  /@types/json5@0.0.29:
    resolution: {integrity: sha512-dRLjCWHYg4oaA77cxO64oO+7JwCwnIzkZPdrrC71jQmQtlhM556pwKo5bUzqvZndkVbeFLIIi+9TC40JNF5hNQ==}
    dev: false

  /@types/jsonwebtoken@8.5.9:
    resolution: {integrity: sha512-272FMnFGzAVMGtu9tkr29hRL6bZj4Zs1KZNeHLnKqAvp06tAIcarTMwOh8/8bz4FmKRcMxZhZNeUAQsNLoiPhg==}
    dependencies:
      '@types/node': 18.19.10
    dev: false

  /@types/jsonwebtoken@9.0.3:
    resolution: {integrity: sha512-b0jGiOgHtZ2jqdPgPnP6WLCXZk1T8p06A/vPGzUvxpFGgKMbjXJDjC5m52ErqBnIuWZFgGoIJyRdeG5AyreJjA==}
    dependencies:
      '@types/node': 18.19.10

  /@types/keyv@3.1.4:
    resolution: {integrity: sha512-BQ5aZNSCpj7D6K2ksrRCTmKRLEpnPvWDiLPfoGyhZ++8YtiK9d/3DBKPJgry359X/P1PfruyYwvnvwFjuEiEIg==}
    dependencies:
      '@types/node': 18.19.10
    dev: false

  /@types/lodash@4.14.195:
    resolution: {integrity: sha512-Hwx9EUgdwf2GLarOjQp5ZH8ZmblzcbTBC2wtQWNKARBSxM9ezRIAUpeDTgoQRAFB0+8CNWXVA9+MaSOzOF3nPg==}

  /@types/mailchimp__mailchimp_marketing@3.0.10:
    resolution: {integrity: sha512-UMeHXH1XQUuj6PBWQzripZhH7ENEFMHiH55aGXKKuqhM29kF//xHWwqazY/zwT8TWKHvXAmIg/MKT8ZM1pFWrw==}
    dev: true

  /@types/mime@1.3.2:
    resolution: {integrity: sha512-YATxVxgRqNH6nHEIsvg6k2Boc1JHI9ZbH5iWFFv/MTkchz3b1ieGDa5T0a9RznNdI0KhVbdbWSN+KWWrQZRxTw==}
    dev: false

  /@types/mime@3.0.1:
    resolution: {integrity: sha512-Y4XFY5VJAuw0FgAqPNd6NNoV44jbq9Bz2L7Rh/J6jLTiHBSBJa9fxqQIvkIld4GsoDOcCbvzOUAbLPsSKKg+uA==}
    dev: false

  /@types/minimatch@5.1.2:
    resolution: {integrity: sha512-K0VQKziLUWkVKiRVrx4a40iPaxTUefQmjtkQofBkYRcoaaL/8rhwDWww9qWbrgicNOgnpIsMxyNIUM4+n6dUIA==}

  /@types/ms@0.7.31:
    resolution: {integrity: sha512-iiUgKzV9AuaEkZqkOLDIvlQiL6ltuZd9tGcW3gwpnX8JbuiuhFlEGmmFXEXkN50Cvq7Os88IY2v0dkDqXYWVgA==}
    dev: false

  /@types/node-fetch@2.6.4:
    resolution: {integrity: sha512-1ZX9fcN4Rvkvgv4E6PAY5WXUFWFcRWxZa3EW83UjycOB9ljJCedb2CupIP4RZMEwF/M3eTcCihbBRgwtGbg5Rg==}
    dependencies:
      '@types/node': 18.19.10
      form-data: 3.0.1
    dev: false

  /@types/node@10.17.60:
    resolution: {integrity: sha512-F0KIgDJfy2nA3zMLmWGKxcH2ZVEtCZXHHdOQs2gSaQ27+lNeEfGxzkIw90aXswATX7AZ33tahPbzy6KAfUreVw==}
    dev: false

  /@types/node@16.18.34:
    resolution: {integrity: sha512-VmVm7gXwhkUimRfBwVI1CHhwp86jDWR04B5FGebMMyxV90SlCmFujwUHrxTD4oO+SOYU86SoxvhgeRQJY7iXFg==}
    dev: false

  /@types/node@18.16.0:
    resolution: {integrity: sha512-BsAaKhB+7X+H4GnSjGhJG9Qi8Tw+inU9nJDwmD5CgOmBLEI6ArdhikpLX7DjbjDRDTbqZzU2LSQNZg8WGPiSZQ==}

  /@types/node@18.16.16:
    resolution: {integrity: sha512-NpaM49IGQQAUlBhHMF82QH80J08os4ZmyF9MkpCzWAGuOHqE4gTEbhzd7L3l5LmWuZ6E0OiC1FweQ4tsiW35+g==}

  /@types/node@18.19.10:
    resolution: {integrity: sha512-IZD8kAM02AW1HRDTPOlz3npFava678pr8Ie9Vp8uRhBROXAv8MXT2pCnGZZAKYdromsNQLHQcfWQ6EOatVLtqA==}
    dependencies:
      undici-types: 5.26.5

  /@types/nodemailer@6.4.8:
    resolution: {integrity: sha512-oVsJSCkqViCn8/pEu2hfjwVO+Gb3e+eTWjg3PcjeFKRItfKpKwHphQqbYmPQrlMk+op7pNNWPbsJIEthpFN/OQ==}
    dependencies:
      '@types/node': 18.19.10
    dev: true

  /@types/p-queue@2.3.2:
    resolution: {integrity: sha512-eKAv5Ql6k78dh3ULCsSBxX6bFNuGjTmof5Q/T6PiECDq0Yf8IIn46jCyp3RJvCi8owaEmm3DZH1PEImjBMd/vQ==}
    dev: false

  /@types/prettier@2.7.3:
    resolution: {integrity: sha512-+68kP9yzs4LMp7VNh8gdzMSPZFL44MLGqiHWvttYJe+6qnuVr4Ek9wSBQoveqY/r+LwjCcU29kNVkidwim+kYA==}

  /@types/promise.allsettled@1.0.3:
    resolution: {integrity: sha512-b/IFHHTkYkTqu41IH9UtpICwqrpKj2oNlb4KHPzFQDMiz+h1BgAeATeO0/XTph4+UkH9W2U0E4B4j64KWOovag==}
    dev: false

  /@types/prompts@2.4.4:
    resolution: {integrity: sha512-p5N9uoTH76lLvSAaYSZtBCdEXzpOOufsRjnhjVSrZGXikVGHX9+cc9ERtHRV4hvBKHyZb1bg4K+56Bd2TqUn4A==}
    dependencies:
      '@types/node': 18.19.10
      kleur: 3.0.3
    dev: true

  /@types/qs@6.9.7:
    resolution: {integrity: sha512-FGa1F62FT09qcrueBA6qYTrJPVDzah9a+493+o2PCXsesWHIn27G98TsSMs3WPNbZIEj4+VJf6saSFpvD+3Zsw==}

  /@types/range-parser@1.2.4:
    resolution: {integrity: sha512-EEhsLsD6UsDM1yFhAvy0Cjr6VwmpMWqFBCb9w07wVugF7w9nfajxLuVmngTIpgS6svCnm6Vaw+MZhoDCKnOfsw==}
    dev: false

  /@types/responselike@1.0.0:
    resolution: {integrity: sha512-85Y2BjiufFzaMIlvJDvTTB8Fxl2xfLo4HgmHzVBz08w4wDePCTjYw66PdrolO0kzli3yam/YCgRufyo1DdQVTA==}
    dependencies:
      '@types/node': 18.19.10
    dev: false

  /@types/retry@0.12.0:
    resolution: {integrity: sha512-wWKOClTTiizcZhXnPY4wikVAwmdYHp8q6DmC+EJUzAMsycb7HB32Kh9RN4+0gExjmPmZSAQjgURXIGATPegAvA==}
    dev: false

  /@types/semver@7.5.0:
    resolution: {integrity: sha512-G8hZ6XJiHnuhQKR7ZmysCeJWE08o8T0AXtk5darsCaTVsYZhhgUrq53jizaR2FvsoeCwJhlmwTjkXBY5Pn/ZHw==}

  /@types/send@0.17.1:
    resolution: {integrity: sha512-Cwo8LE/0rnvX7kIIa3QHCkcuF21c05Ayb0ZfxPiv0W8VRiZiNW/WuRupHKpqqGVGf7SUA44QSOUKaEd9lIrd/Q==}
    dependencies:
      '@types/mime': 1.3.2
      '@types/node': 18.19.10
    dev: false

  /@types/serve-static@1.15.1:
    resolution: {integrity: sha512-NUo5XNiAdULrJENtJXZZ3fHtfMolzZwczzBbnAeBbqBwG+LaG6YaJtuwzwGSQZ2wsCrxjEhNNjAkKigy3n8teQ==}
    dependencies:
      '@types/mime': 3.0.1
      '@types/node': 18.19.10
    dev: false

  /@types/stack-utils@2.0.1:
    resolution: {integrity: sha512-Hl219/BT5fLAaz6NDkSuhzasy49dwQS/DSdu4MdggFB8zcXv7vflBI3xp7FEmkmdDkBUI2bPUNeMttp2knYdxw==}
    dev: true

  /@types/tmp@0.2.3:
    resolution: {integrity: sha512-dDZH/tXzwjutnuk4UacGgFRwV+JSLaXL1ikvidfJprkb7L9Nx1njcRHHmi3Dsvt7pgqqTEeucQuOrWHPFgzVHA==}
    dev: true

  /@types/triple-beam@1.3.2:
    resolution: {integrity: sha512-txGIh+0eDFzKGC25zORnswy+br1Ha7hj5cMVwKIU7+s0U2AxxJru/jZSMU6OC9MJWP6+pc/hc6ZjyZShpsyY2g==}

  /@types/tsscmp@1.0.0:
    resolution: {integrity: sha512-rj18XR6c4Ohds86Lq8MI1NMRrXes4eLo4H06e5bJyKucE1rXGsfBBbFGD2oDC+DSufQCpnU3TTW7QAiwLx+7Yw==}
    dev: false

  /@types/url-join@4.0.1:
    resolution: {integrity: sha512-wDXw9LEEUHyV+7UWy7U315nrJGJ7p1BzaCxDpEoLr789Dk1WDVMMlf3iBfbG2F8NdWnYyFbtTxUn2ZNbm1Q4LQ==}
    dev: false

  /@types/uuid@9.0.1:
    resolution: {integrity: sha512-rFT3ak0/2trgvp4yYZo5iKFEPsET7vKydKF+VRCxlQ9bpheehyAJH89dAkaLEq/j/RZXJIqcgsmPJKUP1Z28HA==}
    dev: true

  /@types/verror@1.10.6:
    resolution: {integrity: sha512-NNm+gdePAX1VGvPcGZCDKQZKYSiAWigKhKaz5KF94hG6f2s8de9Ow5+7AbXoeKxL8gavZfk4UquSAygOF2duEQ==}

  /@types/warning@3.0.0:
    resolution: {integrity: sha512-t/Tvs5qR47OLOr+4E9ckN8AmP2Tf16gWq+/qA4iUGS/OOyHVO8wv2vjJuX8SNOUTJyWb+2t7wJm6cXILFnOROA==}
    dev: false

  /@types/ws@6.0.4:
    resolution: {integrity: sha512-PpPrX7SZW9re6+Ha8ojZG4Se8AZXgf0GK6zmfqEuCsY49LFDNXO3SByp44X3dFEqtB73lkCDAdUazhAjVPiNwg==}
    dependencies:
      '@types/node': 18.19.10
    dev: false

  /@types/ws@7.4.7:
    resolution: {integrity: sha512-JQbbmxZTZehdc2iszGKs5oC3NFnjeay7mtAWrdt7qNtAVK0g19muApzAy4bm9byz79xa2ZnO/BOBC2R8RC5Lww==}
    dependencies:
      '@types/node': 18.19.10
    dev: false

  /@types/ws@8.5.5:
    resolution: {integrity: sha512-lwhs8hktwxSjf9UaZ9tG5M03PGogvFaH8gUgLNbN9HKIg0dvv6q+gkSuJ8HN4/VbyxkuLzCjlN7GquQ0gUJfIg==}
    dependencies:
      '@types/node': 18.19.10
    dev: false

  /@types/yargs-parser@21.0.0:
    resolution: {integrity: sha512-iO9ZQHkZxHn4mSakYV0vFHAVDyEOIJQrV2uZ06HxEPcx+mt8swXoZHIbaaJ2crJYFfErySgktuTZ3BeLz+XmFA==}

  /@types/yargs@17.0.24:
    resolution: {integrity: sha512-6i0aC7jV6QzQB8ne1joVZ0eSFIstHsCrobmOtghM11yGlH0j43FKL2UhWdELkyps0zuf7qVTUVCCR+tgSlyLLw==}
    dependencies:
      '@types/yargs-parser': 21.0.0

  /@types/yauzl@2.10.3:
    resolution: {integrity: sha512-oJoftv0LSuaDZE3Le4DbKX+KS9G36NzOeSap90UIK0yMA/NhKJhqlSGtNDORNRaIbQfzjXDrQa0ytJ6mNRGz/Q==}
    requiresBuild: true
    dependencies:
      '@types/node': 18.19.10
    dev: true
    optional: true

  /@typescript-eslint/eslint-plugin@5.59.8(@typescript-eslint/parser@5.59.8)(eslint@8.41.0)(typescript@4.9.5):
    resolution: {integrity: sha512-JDMOmhXteJ4WVKOiHXGCoB96ADWg9q7efPWHRViT/f09bA8XOMLAVHHju3l0MkZnG1izaWXYmgvQcUjTRcpShQ==}
    engines: {node: ^12.22.0 || ^14.17.0 || >=16.0.0}
    peerDependencies:
      '@typescript-eslint/parser': ^5.0.0
      eslint: ^6.0.0 || ^7.0.0 || ^8.0.0
      typescript: '*'
    peerDependenciesMeta:
      typescript:
        optional: true
    dependencies:
      '@eslint-community/regexpp': 4.5.1
      '@typescript-eslint/parser': 5.59.8(eslint@8.41.0)(typescript@4.9.5)
      '@typescript-eslint/scope-manager': 5.59.8
      '@typescript-eslint/type-utils': 5.59.8(eslint@8.41.0)(typescript@4.9.5)
      '@typescript-eslint/utils': 5.59.8(eslint@8.41.0)(typescript@4.9.5)
      debug: 4.3.4
      eslint: 8.41.0
      grapheme-splitter: 1.0.4
      ignore: 5.2.4
      natural-compare-lite: 1.4.0
      semver: 7.5.1
      tsutils: 3.21.0(typescript@4.9.5)
      typescript: 4.9.5
    transitivePeerDependencies:
      - supports-color
    dev: false

  /@typescript-eslint/parser@5.59.8(eslint@8.41.0)(typescript@4.9.5):
    resolution: {integrity: sha512-AnR19RjJcpjoeGojmwZtCwBX/RidqDZtzcbG3xHrmz0aHHoOcbWnpDllenRDmDvsV0RQ6+tbb09/kyc+UT9Orw==}
    engines: {node: ^12.22.0 || ^14.17.0 || >=16.0.0}
    peerDependencies:
      eslint: ^6.0.0 || ^7.0.0 || ^8.0.0
      typescript: '*'
    peerDependenciesMeta:
      typescript:
        optional: true
    dependencies:
      '@typescript-eslint/scope-manager': 5.59.8
      '@typescript-eslint/types': 5.59.8
      '@typescript-eslint/typescript-estree': 5.59.8(typescript@4.9.5)
      debug: 4.3.4
      eslint: 8.41.0
      typescript: 4.9.5
    transitivePeerDependencies:
      - supports-color
    dev: false

  /@typescript-eslint/scope-manager@5.59.8:
    resolution: {integrity: sha512-/w08ndCYI8gxGf+9zKf1vtx/16y8MHrZs5/tnjHhMLNSixuNcJavSX4wAiPf4aS5x41Es9YPCn44MIe4cxIlig==}
    engines: {node: ^12.22.0 || ^14.17.0 || >=16.0.0}
    dependencies:
      '@typescript-eslint/types': 5.59.8
      '@typescript-eslint/visitor-keys': 5.59.8
    dev: false

  /@typescript-eslint/type-utils@5.59.8(eslint@8.41.0)(typescript@4.9.5):
    resolution: {integrity: sha512-+5M518uEIHFBy3FnyqZUF3BMP+AXnYn4oyH8RF012+e7/msMY98FhGL5SrN29NQ9xDgvqCgYnsOiKp1VjZ/fpA==}
    engines: {node: ^12.22.0 || ^14.17.0 || >=16.0.0}
    peerDependencies:
      eslint: '*'
      typescript: '*'
    peerDependenciesMeta:
      typescript:
        optional: true
    dependencies:
      '@typescript-eslint/typescript-estree': 5.59.8(typescript@4.9.5)
      '@typescript-eslint/utils': 5.59.8(eslint@8.41.0)(typescript@4.9.5)
      debug: 4.3.4
      eslint: 8.41.0
      tsutils: 3.21.0(typescript@4.9.5)
      typescript: 4.9.5
    transitivePeerDependencies:
      - supports-color
    dev: false

  /@typescript-eslint/types@5.59.8:
    resolution: {integrity: sha512-+uWuOhBTj/L6awoWIg0BlWy0u9TyFpCHrAuQ5bNfxDaZ1Ppb3mx6tUigc74LHcbHpOHuOTOJrBoAnhdHdaea1w==}
    engines: {node: ^12.22.0 || ^14.17.0 || >=16.0.0}
    dev: false

  /@typescript-eslint/typescript-estree@5.59.8(typescript@4.9.5):
    resolution: {integrity: sha512-Jy/lPSDJGNow14vYu6IrW790p7HIf/SOV1Bb6lZ7NUkLc2iB2Z9elESmsaUtLw8kVqogSbtLH9tut5GCX1RLDg==}
    engines: {node: ^12.22.0 || ^14.17.0 || >=16.0.0}
    peerDependencies:
      typescript: '*'
    peerDependenciesMeta:
      typescript:
        optional: true
    dependencies:
      '@typescript-eslint/types': 5.59.8
      '@typescript-eslint/visitor-keys': 5.59.8
      debug: 4.3.4
      globby: 11.1.0
      is-glob: 4.0.3
      semver: 7.5.4
      tsutils: 3.21.0(typescript@4.9.5)
      typescript: 4.9.5
    transitivePeerDependencies:
      - supports-color
    dev: false

  /@typescript-eslint/utils@5.59.8(eslint@8.41.0)(typescript@4.9.5):
    resolution: {integrity: sha512-Tr65630KysnNn9f9G7ROF3w1b5/7f6QVCJ+WK9nhIocWmx9F+TmCAcglF26Vm7z8KCTwoKcNEBZrhlklla3CKg==}
    engines: {node: ^12.22.0 || ^14.17.0 || >=16.0.0}
    peerDependencies:
      eslint: ^6.0.0 || ^7.0.0 || ^8.0.0
    dependencies:
      '@eslint-community/eslint-utils': 4.4.0(eslint@8.41.0)
      '@types/json-schema': 7.0.12
      '@types/semver': 7.5.0
      '@typescript-eslint/scope-manager': 5.59.8
      '@typescript-eslint/types': 5.59.8
      '@typescript-eslint/typescript-estree': 5.59.8(typescript@4.9.5)
      eslint: 8.41.0
      eslint-scope: 5.1.1
      semver: 7.5.4
    transitivePeerDependencies:
      - supports-color
      - typescript
    dev: false

  /@typescript-eslint/visitor-keys@5.59.8:
    resolution: {integrity: sha512-pJhi2ms0x0xgloT7xYabil3SGGlojNNKjK/q6dB3Ey0uJLMjK2UDGJvHieiyJVW/7C3KI+Z4Q3pEHkm4ejA+xQ==}
    engines: {node: ^12.22.0 || ^14.17.0 || >=16.0.0}
    dependencies:
      '@typescript-eslint/types': 5.59.8
      eslint-visitor-keys: 3.4.1
    dev: false

  /@vitest/expect@0.33.0:
    resolution: {integrity: sha512-sVNf+Gla3mhTCxNJx+wJLDPp/WcstOe0Ksqz4Vec51MmgMth/ia0MGFEkIZmVGeTL5HtjYR4Wl/ZxBxBXZJTzQ==}
    dependencies:
      '@vitest/spy': 0.33.0
      '@vitest/utils': 0.33.0
      chai: 4.3.7

  /@vitest/expect@0.34.6:
    resolution: {integrity: sha512-QUzKpUQRc1qC7qdGo7rMK3AkETI7w18gTCUrsNnyjjJKYiuUB9+TQK3QnR1unhCnWRC0AbKv2omLGQDF/mIjOw==}
    dependencies:
      '@vitest/spy': 0.34.6
      '@vitest/utils': 0.34.6
      chai: 4.3.10
    dev: false

  /@vitest/runner@0.33.0:
    resolution: {integrity: sha512-UPfACnmCB6HKRHTlcgCoBh6ppl6fDn+J/xR8dTufWiKt/74Y9bHci5CKB8tESSV82zKYtkBJo9whU3mNvfaisg==}
    dependencies:
      '@vitest/utils': 0.33.0
      p-limit: 4.0.0
      pathe: 1.1.1

  /@vitest/runner@0.34.6:
    resolution: {integrity: sha512-1CUQgtJSLF47NnhN+F9X2ycxUP0kLHQ/JWvNHbeBfwW8CzEGgeskzNnHDyv1ieKTltuR6sdIHV+nmR6kPxQqzQ==}
    dependencies:
      '@vitest/utils': 0.34.6
      p-limit: 4.0.0
      pathe: 1.1.1
    dev: false

  /@vitest/snapshot@0.33.0:
    resolution: {integrity: sha512-tJjrl//qAHbyHajpFvr8Wsk8DIOODEebTu7pgBrP07iOepR5jYkLFiqLq2Ltxv+r0uptUb4izv1J8XBOwKkVYA==}
    dependencies:
      magic-string: 0.30.1
      pathe: 1.1.1
      pretty-format: 29.5.0

  /@vitest/snapshot@0.34.6:
    resolution: {integrity: sha512-B3OZqYn6k4VaN011D+ve+AA4whM4QkcwcrwaKwAbyyvS/NB1hCWjFIBQxAQQSQir9/RtyAAGuq+4RJmbn2dH4w==}
    dependencies:
      magic-string: 0.30.1
      pathe: 1.1.1
      pretty-format: 29.5.0
    dev: false

  /@vitest/spy@0.33.0:
    resolution: {integrity: sha512-Kv+yZ4hnH1WdiAkPUQTpRxW8kGtH8VRTnus7ZTGovFYM1ZezJpvGtb9nPIjPnptHbsyIAxYZsEpVPYgtpjGnrg==}
    dependencies:
      tinyspy: 2.1.1

  /@vitest/spy@0.34.6:
    resolution: {integrity: sha512-xaCvneSaeBw/cz8ySmF7ZwGvL0lBjfvqc1LpQ/vcdHEvpLn3Ff1vAvjw+CoGn0802l++5L/pxb7whwcWAw+DUQ==}
    dependencies:
      tinyspy: 2.1.1
    dev: false

  /@vitest/utils@0.33.0:
    resolution: {integrity: sha512-pF1w22ic965sv+EN6uoePkAOTkAPWM03Ri/jXNyMIKBb/XHLDPfhLvf/Fa9g0YECevAIz56oVYXhodLvLQ/awA==}
    dependencies:
      diff-sequences: 29.4.3
      loupe: 2.3.6
      pretty-format: 29.5.0

  /@vitest/utils@0.34.6:
    resolution: {integrity: sha512-IG5aDD8S6zlvloDsnzHw0Ut5xczlF+kv2BOTo+iXfPr54Yhi5qbVOgGB1hZaVq4iJ4C/MZ2J0y15IlsV/ZcI0A==}
    dependencies:
      diff-sequences: 29.4.3
      loupe: 2.3.6
      pretty-format: 29.5.0
    dev: false

  /@xmldom/xmldom@0.7.11:
    resolution: {integrity: sha512-UDi3g6Jss/W5FnSzO9jCtQwEpfymt0M+sPPlmLhDH6h2TJ8j4ESE/LpmNPBij15J5NKkk4/cg/qoVMdWI3vnlQ==}
    engines: {node: '>=10.0.0'}
    dev: false

  /abbrev@1.1.1:
    resolution: {integrity: sha512-nne9/IiQ/hzIhY6pdDnbBtz7DjPTKrY00P/zvPSm5pOFkl6xuGrGnXn/VtTNNfNtAfZ9/1RtehkszU9qcTii0Q==}
    dev: true

  /abort-controller@3.0.0:
    resolution: {integrity: sha512-h8lQ8tacZYnR3vNQTgibj+tODHI5/+l06Au2Pcriv/Gmet0eaj4TwWH41sO9wnHDiQsEj19q0drzdWdeAHtweg==}
    engines: {node: '>=6.5'}
    dependencies:
      event-target-shim: 5.0.1
    dev: false

  /accepts@1.3.8:
    resolution: {integrity: sha512-PYAthTa2m2VKxuvSD3DPC/Gy+U+sOA1LAuT8mkmRuvw+NACSaeXEQ+NHcVF7rONl6qcaxV3Uuemwawk+7+SJLw==}
    engines: {node: '>= 0.6'}
    dependencies:
      mime-types: 2.1.35
      negotiator: 0.6.3
    dev: false

  /acorn-jsx@5.3.2(acorn@8.10.0):
    resolution: {integrity: sha512-rq9s+JNhf0IChjtDXxllJ7g41oZk5SlXtp0LHwyA5cejwn7vKmKp4pPri6YEePv2PU65sAsegbXtIinmDFDXgQ==}
    peerDependencies:
      acorn: ^6.0.0 || ^7.0.0 || ^8.0.0
    dependencies:
      acorn: 8.10.0
    dev: false

  /acorn-walk@8.2.0:
    resolution: {integrity: sha512-k+iyHEuPgSw6SbuDpGQM+06HQUa04DZ3o+F6CSzXMvvI5KMvnaEqXe+YVe555R9nn6GPt404fos4wcgpw12SDA==}
    engines: {node: '>=0.4.0'}

  /acorn@8.10.0:
    resolution: {integrity: sha512-F0SAmZ8iUtS//m8DmCTA0jlh6TDKkHQyK6xc6V4KDTyZKA9dnvX9/3sRTVQrWm79glUAZbnmmNcdYwUIHWVybw==}
    engines: {node: '>=0.4.0'}
    hasBin: true

  /adal-node@0.2.3:
    resolution: {integrity: sha512-gMKr8RuYEYvsj7jyfCv/4BfKToQThz20SP71N3AtFn3ia3yAR8Qt2T3aVQhuJzunWs2b38ZsQV0qsZPdwZr7VQ==}
    engines: {node: '>= 0.6.15'}
    dependencies:
      '@xmldom/xmldom': 0.7.11
      async: 2.6.4
      axios: 0.21.4(debug@4.3.4)
      date-utils: 1.2.21
      jws: 3.2.2
      underscore: 1.13.6
      uuid: 3.4.0
      xpath.js: 1.1.0
    transitivePeerDependencies:
      - debug
    dev: false

  /agent-base@6.0.2:
    resolution: {integrity: sha512-RZNwNclF7+MS/8bDg70amg32dyeZGZxiDuQmZxKLAlQjr3jGyLx+4Kkk58UO7D2QdgFIQCovuSuZESne6RG6XQ==}
    engines: {node: '>= 6.0.0'}
    dependencies:
      debug: 4.3.4
    transitivePeerDependencies:
      - supports-color

  /agent-base@7.1.0:
    resolution: {integrity: sha512-o/zjMZRhJxny7OyEF+Op8X+efiELC7k7yOjMzgfzVqOzXqkBkWI79YoTdOtsuWd5BWhAGAuOY/Xa6xpiaWXiNg==}
    engines: {node: '>= 14'}
    dependencies:
      debug: 4.3.4
    transitivePeerDependencies:
      - supports-color

  /aggregate-error@3.1.0:
    resolution: {integrity: sha512-4I7Td01quW/RpocfNayFdFVk1qSuoh0E7JrbRJ16nH01HhKFQ88INq9Sd+nd72zqRySlr9BmDA8xlEJ6vJMrYA==}
    engines: {node: '>=8'}
    dependencies:
      clean-stack: 2.2.0
      indent-string: 4.0.0
    dev: false

  /ajv-draft-04@1.0.0(ajv@8.12.0):
    resolution: {integrity: sha512-mv00Te6nmYbRp5DCwclxtt7yV/joXJPGS7nM+97GdxvuttCOfgI3K4U25zboyeX0O+myI8ERluxQe5wljMmVIw==}
    peerDependencies:
      ajv: ^8.5.0
    peerDependenciesMeta:
      ajv:
        optional: true
    dependencies:
      ajv: 8.12.0
    dev: true

  /ajv@6.12.6:
    resolution: {integrity: sha512-j3fVLgvTo527anyYyJOGTYJbG+vnnQYvE0m5mmkc1TK+nxAppkCLMIL0aZ4dblVCNoGShhm+kzE4ZUykBoMg4g==}
    dependencies:
      fast-deep-equal: 3.1.3
      fast-json-stable-stringify: 2.1.0
      json-schema-traverse: 0.4.1
      uri-js: 4.4.1
    dev: false

  /ajv@8.12.0:
    resolution: {integrity: sha512-sRu1kpcO9yLtYxBKvqfTeh9KzZEwO3STyX1HT+4CaDzC6HpTGYhIhPIzj9XuKU7KYDwnaeh5hcOwjy1QuJzBPA==}
    dependencies:
      fast-deep-equal: 3.1.3
      json-schema-traverse: 1.0.0
      require-from-string: 2.0.2
      uri-js: 4.4.1
    dev: true

  /ansi-align@3.0.1:
    resolution: {integrity: sha512-IOfwwBF5iczOjp/WeY4YxyjqAFMQoZufdQWDd19SEExbVLNXqvpzSJ/M7Za4/sCPmQ0+GRquoA7bGcINcxew6w==}
    dependencies:
      string-width: 4.2.3
    dev: false

  /ansi-colors@4.1.3:
    resolution: {integrity: sha512-/6w/C21Pm1A7aZitlI5Ni/2J6FFQN8i1Cvz3kHABAAbw93v/NlvKdVOqz7CCWz/3iv/JplRSEEZ83XION15ovw==}
    engines: {node: '>=6'}
    dev: true

  /ansi-escapes@4.3.2:
    resolution: {integrity: sha512-gKXj5ALrKWQLsYG9jlTRmR/xKluxHV+Z9QEwNIgCfM1/uwPMCuzVVnh5mwTd+OuBZcwSIMbqssNWRm1lE51QaQ==}
    engines: {node: '>=8'}
    dependencies:
      type-fest: 0.21.3
    dev: true

  /ansi-regex@5.0.1:
    resolution: {integrity: sha512-quJQXlTSUGL2LH9SUXo8VwsY4soanhgo6LNSm84E1LBcE8s3O0wpdiRzyR9z/ZZJMlMWv37qOOb9pdJlMUEKFQ==}
    engines: {node: '>=8'}

  /ansi-regex@6.0.1:
    resolution: {integrity: sha512-n5M855fKb2SsfMIiFFoVrABHJC8QtHwVx+mHWP3QcEqBHYienj5dHSgjbxtC0WEZXYt4wcD6zrQElDPhFuZgfA==}
    engines: {node: '>=12'}
    dev: true

  /ansi-styles@3.2.1:
    resolution: {integrity: sha512-VT0ZI6kZRdTh8YyJw3SMbYm/u+NqfsAxEpWO0Pf9sq8/e94WxxOpPKx9FR1FlyCtOVDNOQ+8ntlqFxiRc+r5qA==}
    engines: {node: '>=4'}
    dependencies:
      color-convert: 1.9.3

  /ansi-styles@4.3.0:
    resolution: {integrity: sha512-zbB9rCJAT1rbjiVDb2hqKFHNYLxgtk8NURxZ3IZwD3F6NtxbXZQCnnSi1Lkx+IDohdPlFp222wVALIheZJQSEg==}
    engines: {node: '>=8'}
    dependencies:
      color-convert: 2.0.1

  /ansi-styles@5.2.0:
    resolution: {integrity: sha512-Cxwpt2SfTzTtXcfOlzGEee8O+c+MmUgGrNiBcXnuWxuFJHe6a5Hz7qwhwe5OgaSYI0IJvkLqWX1ASG+cJOkEiA==}
    engines: {node: '>=10'}

  /ansi-styles@6.2.1:
    resolution: {integrity: sha512-bN798gFfQX+viw3R7yrGWRqnrN2oRkEkUjjl4JNn4E8GxxbjtG3FbrEIIY3l8/hrwUwIeCZvi4QuOTP4MErVug==}
    engines: {node: '>=12'}
    dev: true

  /any-promise@1.3.0:
    resolution: {integrity: sha512-7UvmKalWRt1wgjL1RrGxoSJW/0QZFIegpeGvZG9kjp8vrRu55XTHbwnqq2GpXm9uLbcuhxm3IqX9OB4MZR1b2A==}

  /anymatch@3.1.3:
    resolution: {integrity: sha512-KMReFUr0B4t+D+OBkjR3KYqvocp2XaSzO55UcB6mgQMd3KbcE+mWTyvVV7D/zsdEbNnV6acZUutkiHQXvTr1Rw==}
    engines: {node: '>= 8'}
    dependencies:
      normalize-path: 3.0.0
      picomatch: 2.3.1

  /append-query@2.1.1:
    resolution: {integrity: sha512-adm0E8o1o7ay+HbkWvGIpNNeciLB/rxJ0heThHuzSSVq5zcdQ5/ZubFnUoY0imFmk6gZVghSpwoubLVtwi9EHQ==}
    dependencies:
      extend: 3.0.2
    dev: false

  /arg@4.1.3:
    resolution: {integrity: sha512-58S9QDqG0Xx27YwPSt9fJxivjYl432YCwfDMfZ+71RAqUrZef7LrKQZ3LHLOwCS4FLNBplP533Zx895SeOCHvA==}

  /argparse@1.0.10:
    resolution: {integrity: sha512-o5Roy6tNG4SL/FOkCAN6RzjiakZS25RLYFrcMttJqbdd8BWrnA+fGz57iN5Pb06pvBGvl5gQ0B48dJlslXvoTg==}
    dependencies:
      sprintf-js: 1.0.3
    dev: true

  /argparse@2.0.1:
    resolution: {integrity: sha512-8+9WqebbFzpX9OR+Wa6O29asIogeRMzcGtAINdpMHHyAg10f05aSFVBbcEqGf/PXw1EjAZ+q2/bEBg3DvurK3Q==}

  /array-buffer-byte-length@1.0.0:
    resolution: {integrity: sha512-LPuwb2P+NrQw3XhxGc36+XSvuBPopovXYTR9Ew++Du9Yb/bx5AzBfrIsBoj0EZUifjQU+sHL21sseZ3jerWO/A==}
    dependencies:
      call-bind: 1.0.2
      is-array-buffer: 3.0.2
    dev: false

  /array-flatten@1.1.1:
    resolution: {integrity: sha512-PCVAQswWemu6UdxsDFFX/+gVeYqKAod3D3UVm91jHwynguOwAvYPhx8nNlM++NqRcK6CxxpUafjmhIdKiHibqg==}
    dev: false

  /array-includes@3.1.6:
    resolution: {integrity: sha512-sgTbLvL6cNnw24FnbaDyjmvddQ2ML8arZsgaJhoABMoplz/4QRhtrYS+alr1BUM1Bwp6dhx8vVCBSLG+StwOFw==}
    engines: {node: '>= 0.4'}
    dependencies:
      call-bind: 1.0.2
      define-properties: 1.2.0
      es-abstract: 1.21.2
      get-intrinsic: 1.2.1
      is-string: 1.0.7
    dev: false

  /array-union@2.1.0:
    resolution: {integrity: sha512-HGyxoOTYUyCM6stUe6EJgnd4EoewAI7zMdfqO+kGjnlZmBDz/cR5pf8r/cR4Wq60sL/p0IkcjUEEPwS3GFrIyw==}
    engines: {node: '>=8'}

  /array.prototype.flat@1.3.1:
    resolution: {integrity: sha512-roTU0KWIOmJ4DRLmwKd19Otg0/mT3qPNt0Qb3GWW8iObuZXxrjB/pzn0R3hqpRSWg4HCwqx+0vwOnWnvlOyeIA==}
    engines: {node: '>= 0.4'}
    dependencies:
      call-bind: 1.0.2
      define-properties: 1.2.0
      es-abstract: 1.21.2
      es-shim-unscopables: 1.0.0
    dev: false

  /array.prototype.flatmap@1.3.1:
    resolution: {integrity: sha512-8UGn9O1FDVvMNB0UlLv4voxRMze7+FpHyF5mSMRjWHUMlpoDViniy05870VlxhfgTnLbpuwTzvD76MTtWxB/mQ==}
    engines: {node: '>= 0.4'}
    dependencies:
      call-bind: 1.0.2
      define-properties: 1.2.0
      es-abstract: 1.21.2
      es-shim-unscopables: 1.0.0
    dev: false

  /array.prototype.map@1.0.5:
    resolution: {integrity: sha512-gfaKntvwqYIuC7mLLyv2wzZIJqrRhn5PZ9EfFejSx6a78sV7iDsGpG9P+3oUPtm1Rerqm6nrKS4FYuTIvWfo3g==}
    engines: {node: '>= 0.4'}
    dependencies:
      call-bind: 1.0.2
      define-properties: 1.2.0
      es-abstract: 1.21.2
      es-array-method-boxes-properly: 1.0.0
      is-string: 1.0.7
    dev: false

  /arrify@2.0.1:
    resolution: {integrity: sha512-3duEwti880xqi4eAMN8AyR4a0ByT90zoYdLlevfrvU43vb0YZwZVfxOgxWrLXXXpyugL0hNZc9G6BiB5B3nUug==}
    engines: {node: '>=8'}
    dev: false

  /asana@1.0.2:
    resolution: {integrity: sha512-U/i3f8gK7Ux4vCSWMGPj934yRjKuszIEFzYFiOeWgjMwxa8ksKyYnv9vM8lg6FXxMYXwgKiI9JM1YyOVTvj/eQ==}
    dependencies:
      bluebird: 3.7.2
      browser-request: 0.3.3
      lodash: 4.17.21
      readline: 1.3.0
      request: 2.88.2
    dev: false

  /asap@2.0.6:
    resolution: {integrity: sha512-BSHWgDSAiKs50o2Re8ppvp3seVHXSRM44cdSsT9FfNEUUZLOGWVCsiWaRPWM1Znn+mqZ1OfVZ3z3DWEzSp7hRA==}
    dev: false

  /asn1@0.2.6:
    resolution: {integrity: sha512-ix/FxPn0MDjeyJ7i/yoHGFt/EX6LyNbxSEhPPXODPL+KB0VPk86UYfL0lMdy+KCnv+fmvIzySwaK5COwqVbWTQ==}
    dependencies:
      safer-buffer: 2.1.2
    dev: false

  /assert-plus@1.0.0:
    resolution: {integrity: sha512-NfJ4UzBCcQGLDlQq7nHxH+tv3kyZ0hHQqF5BO6J7tNJeP5do1llPr8dZ8zHonfhAu0PHAdMkSo+8o0wxg9lZWw==}
    engines: {node: '>=0.8'}

  /assertion-error@1.1.0:
    resolution: {integrity: sha512-jgsaNduz+ndvGyFt3uSuWqvy4lCnIJiovtouQN5JZHOKCS2QuhEdbcQHFhVksz2N2U9hXJo8odG7ETyWlEeuDw==}

  /ast-types@0.13.4:
    resolution: {integrity: sha512-x1FCFnFifvYDDzTaLII71vG5uvDwgtmDTEVWAxrgeiR8VjMONcCXJx7E+USjDtHlwFmt9MysbqgF9b9Vjr6w+w==}
    engines: {node: '>=4'}
    dependencies:
      tslib: 2.6.2
    dev: true

  /async@2.6.4:
    resolution: {integrity: sha512-mzo5dfJYwAn29PeiJ0zvwTo04zj8HDJj0Mn8TD7sno7q12prdbnasKJHhkm2c1LgrhlJ0teaea8860oxi51mGA==}
    dependencies:
      lodash: 4.17.21
    dev: false

  /async@3.2.4:
    resolution: {integrity: sha512-iAB+JbDEGXhyIUavoDl9WP/Jj106Kz9DEn1DPgYw5ruDn0e3Wgi3sKFm55sASdGBNOQB8F59d9qQ7deqrHA8wQ==}

  /asynckit@0.4.0:
    resolution: {integrity: sha512-Oei9OH4tRh0YqU3GxhX79dM/mwVgvbZJaSNaRk+bshkj0S5cfHcgYakreBjrHwatXKbz+IoIdYLxrKim2MjW0Q==}

  /available-typed-arrays@1.0.5:
    resolution: {integrity: sha512-DMD0KiN46eipeziST1LPP/STfDU0sufISXmjSgvVsoU2tqxctQeASejWcfNtxYKqETM1UxQ8sp2OrSBWpHY6sw==}
    engines: {node: '>= 0.4'}
    dev: false

  /aws-sign2@0.7.0:
    resolution: {integrity: sha512-08kcGqnYf/YmjoRhfxyu+CLxBjUtHLXLXX/vUfx9l2LYzG3c1m61nrpyFUZI6zeS+Li/wWMMidD9KgrqtGq3mA==}
    dev: false

  /aws4@1.12.0:
    resolution: {integrity: sha512-NmWvPnx0F1SfrQbYwOi7OeaNGokp9XhzNioJ/CSBs8Qa4vxug81mhJEAVZwxXuBmYB5KDRfMq/F3RR0BIU7sWg==}
    dev: false

  /axios-error@1.0.4:
    resolution: {integrity: sha512-ay1l7dXNW288c39KcNAijpE3w8X3tP4V3Hf5yttKp4Kacrq5mnL7s0Z9GXYHRProTvRXytvs4SOriBlsGcVlfA==}
    engines: {node: '>=8'}
    dependencies:
      axios: 0.21.4(debug@4.3.4)
      type-fest: 0.15.1
    transitivePeerDependencies:
      - debug
    dev: false

  /axios@0.21.4(debug@4.3.4):
    resolution: {integrity: sha512-ut5vewkiu8jjGBdqpM44XxjuCjq9LAKeHVmoVfHVzy8eHgxxq8SbAVQNovDA8mVi05kP0Ea/n/UzcSHcTJQfNg==}
    dependencies:
      follow-redirects: 1.15.6(debug@4.3.4)
    transitivePeerDependencies:
      - debug
    dev: false

  /axios@0.24.0:
    resolution: {integrity: sha512-Q6cWsys88HoPgAaFAVUb0WpPk0O8iTeisR9IMqy9G8AbO4NlpVknrnQS03zzF9PGAWgO3cgletO3VjV/P7VztA==}
    dependencies:
      follow-redirects: 1.15.6(debug@4.3.4)
    transitivePeerDependencies:
      - debug
    dev: false

  /axios@0.25.0:
    resolution: {integrity: sha512-cD8FOb0tRH3uuEe6+evtAbgJtfxr7ly3fQjYcMcuPlgkwVS9xboaVIpcDV+cYQe+yGykgwZCs1pzjntcGa6l5g==}
    dependencies:
      follow-redirects: 1.15.6(debug@4.3.4)
    transitivePeerDependencies:
      - debug
    dev: false

  /axios@0.26.1:
    resolution: {integrity: sha512-fPwcX4EvnSHuInCMItEhAGnaSEXRBjtzh9fOtsE6E1G6p7vl7edEeZe11QHf18+6+9gR5PbKV/sGKNaD8YaMeA==}
    dependencies:
      follow-redirects: 1.15.6(debug@4.3.4)
    transitivePeerDependencies:
      - debug
    dev: false

  /axios@0.27.2:
    resolution: {integrity: sha512-t+yRIyySRTp/wua5xEr+z1q60QmLq8ABsS5O9Me1AsE5dfKqgnCFzwiCZZ/cGNd1lq4/7akDWMxdhVlucjmnOQ==}
    dependencies:
      follow-redirects: 1.15.2
      form-data: 4.0.0
    transitivePeerDependencies:
      - debug
    dev: false

  /axios@1.4.0:
    resolution: {integrity: sha512-S4XCWMEmzvo64T9GfvQDOXgYRDJ/wsSZc7Jvdgx5u1sd0JwsuPLqb3SYmusag+edF6ziyMensPVqLTSc1PiSEA==}
    dependencies:
      follow-redirects: 1.15.2
      form-data: 4.0.0
      proxy-from-env: 1.1.0
    transitivePeerDependencies:
      - debug
    dev: false

  /axios@1.5.1:
    resolution: {integrity: sha512-Q28iYCWzNHjAm+yEAot5QaAMxhMghWLFVf7rRdwhUI+c2jix2DUXjAHXVi+s1ibs3mjPO/cCgbA++3BjD0vP/A==}
    dependencies:
      follow-redirects: 1.15.2
      form-data: 4.0.0
      proxy-from-env: 1.1.0
    transitivePeerDependencies:
      - debug
    dev: false

  /axios@1.6.1:
    resolution: {integrity: sha512-vfBmhDpKafglh0EldBEbVuoe7DyAavGSLWhuSm5ZSEKQnHhBf0xAAwybbNH1IkrJNGnS/VG4I5yxig1pCEXE4g==}
    dependencies:
      follow-redirects: 1.15.2
      form-data: 4.0.0
      proxy-from-env: 1.1.0
    transitivePeerDependencies:
      - debug
    dev: false

  /axios@1.6.3:
    resolution: {integrity: sha512-fWyNdeawGam70jXSVlKl+SUNVcL6j6W79CuSIPfi6HnDUmSCH6gyUys/HrqHeA/wU0Az41rRgean494d0Jb+ww==}
    dependencies:
      follow-redirects: 1.15.2
      form-data: 4.0.0
      proxy-from-env: 1.1.0
    transitivePeerDependencies:
      - debug
    dev: false

  /axios@1.6.7:
    resolution: {integrity: sha512-/hDJGff6/c7u0hDkvkGxR/oy6CbCs8ziCsC7SqmhjfozqiJGc8Z11wrv9z9lYfY4K8l+H9TpjcMDX0xOZmx+RA==}
    dependencies:
      follow-redirects: 1.15.5
      form-data: 4.0.0
      proxy-from-env: 1.1.0
    transitivePeerDependencies:
      - debug
    dev: false

  /axios@1.6.8:
    resolution: {integrity: sha512-v/ZHtJDU39mDpyBoFVkETcd/uNdxrWRrg3bKpOKzXFA6Bvqopts6ALSMU3y6ijYxbw2B+wPrIv46egTzJXCLGQ==}
    dependencies:
      follow-redirects: 1.15.6(debug@4.3.4)
      form-data: 4.0.0
      proxy-from-env: 1.1.0
    transitivePeerDependencies:
      - debug

  /b4a@1.6.6:
    resolution: {integrity: sha512-5Tk1HLk6b6ctmjIkAcU/Ujv/1WqiDl0F0JdRCR80VsOcUlHcu7pWeWRlOqQLHfDEsVx9YH/aif5AG4ehoCtTmg==}
    dev: true

  /babel-jest@29.5.0(@babel/core@7.22.5):
    resolution: {integrity: sha512-mA4eCDh5mSo2EcA9xQjVTpmbbNk32Zb3Q3QFQsNhaK56Q+yoXowzFodLux30HRgyOho5rsQ6B0P9QpMkvvnJ0Q==}
    engines: {node: ^14.15.0 || ^16.10.0 || >=18.0.0}
    peerDependencies:
      '@babel/core': ^7.8.0
    dependencies:
      '@babel/core': 7.22.5
      '@jest/transform': 29.5.0
      '@types/babel__core': 7.20.1
      babel-plugin-istanbul: 6.1.1
      babel-preset-jest: 29.5.0(@babel/core@7.22.5)
      chalk: 4.1.2
      graceful-fs: 4.2.11
      slash: 3.0.0
    transitivePeerDependencies:
      - supports-color
    dev: true

  /babel-plugin-istanbul@6.1.1:
    resolution: {integrity: sha512-Y1IQok9821cC9onCx5otgFfRm7Lm+I+wwxOx738M/WLPZ9Q42m4IG5W0FNX8WLL2gYMZo3JkuXIH2DOpWM+qwA==}
    engines: {node: '>=8'}
    dependencies:
      '@babel/helper-plugin-utils': 7.22.5
      '@istanbuljs/load-nyc-config': 1.1.0
      '@istanbuljs/schema': 0.1.3
      istanbul-lib-instrument: 5.2.1
      test-exclude: 6.0.0
    transitivePeerDependencies:
      - supports-color
    dev: true

  /babel-plugin-jest-hoist@29.5.0:
    resolution: {integrity: sha512-zSuuuAlTMT4mzLj2nPnUm6fsE6270vdOfnpbJ+RmruU75UhLFvL0N2NgI7xpeS7NaB6hGqmd5pVpGTDYvi4Q3w==}
    engines: {node: ^14.15.0 || ^16.10.0 || >=18.0.0}
    dependencies:
      '@babel/template': 7.22.5
      '@babel/types': 7.22.5
      '@types/babel__core': 7.20.1
      '@types/babel__traverse': 7.20.1
    dev: true

  /babel-preset-current-node-syntax@1.0.1(@babel/core@7.22.5):
    resolution: {integrity: sha512-M7LQ0bxarkxQoN+vz5aJPsLBn77n8QgTFmo8WK0/44auK2xlCXrYcUxHFxgU7qW5Yzw/CjmLRK2uJzaCd7LvqQ==}
    peerDependencies:
      '@babel/core': ^7.0.0
    dependencies:
      '@babel/core': 7.22.5
      '@babel/plugin-syntax-async-generators': 7.8.4(@babel/core@7.22.5)
      '@babel/plugin-syntax-bigint': 7.8.3(@babel/core@7.22.5)
      '@babel/plugin-syntax-class-properties': 7.12.13(@babel/core@7.22.5)
      '@babel/plugin-syntax-import-meta': 7.10.4(@babel/core@7.22.5)
      '@babel/plugin-syntax-json-strings': 7.8.3(@babel/core@7.22.5)
      '@babel/plugin-syntax-logical-assignment-operators': 7.10.4(@babel/core@7.22.5)
      '@babel/plugin-syntax-nullish-coalescing-operator': 7.8.3(@babel/core@7.22.5)
      '@babel/plugin-syntax-numeric-separator': 7.10.4(@babel/core@7.22.5)
      '@babel/plugin-syntax-object-rest-spread': 7.8.3(@babel/core@7.22.5)
      '@babel/plugin-syntax-optional-catch-binding': 7.8.3(@babel/core@7.22.5)
      '@babel/plugin-syntax-optional-chaining': 7.8.3(@babel/core@7.22.5)
      '@babel/plugin-syntax-top-level-await': 7.14.5(@babel/core@7.22.5)
    dev: true

  /babel-preset-jest@29.5.0(@babel/core@7.22.5):
    resolution: {integrity: sha512-JOMloxOqdiBSxMAzjRaH023/vvcaSaec49zvg+2LmNsktC7ei39LTJGw02J+9uUtTZUq6xbLyJ4dxe9sSmIuAg==}
    engines: {node: ^14.15.0 || ^16.10.0 || >=18.0.0}
    peerDependencies:
      '@babel/core': ^7.0.0
    dependencies:
      '@babel/core': 7.22.5
      babel-plugin-jest-hoist: 29.5.0
      babel-preset-current-node-syntax: 1.0.1(@babel/core@7.22.5)
    dev: true

  /balanced-match@1.0.2:
    resolution: {integrity: sha512-3oSeUO0TMV67hN1AmbXsK4yaqU7tjiHlbxRDZOpH0KW9+CeX4bRAaX0Anxt0tx2MrpRpWwQaPwIlISEJhYU5Pw==}

  /bare-events@2.2.1:
    resolution: {integrity: sha512-9GYPpsPFvrWBkelIhOhTWtkeZxVxZOdb3VnFTCzlOo3OjvmTvzLoZFUT8kNFACx0vJej6QPney1Cf9BvzCNE/A==}
    requiresBuild: true
    dev: true
    optional: true

  /base-64@0.1.0:
    resolution: {integrity: sha512-Y5gU45svrR5tI2Vt/X9GPd3L0HNIKzGu202EjxrXMpuc2V2CiKgemAbUUsqYmZJvPtCXoUKjNZwBJzsNScUbXA==}
    dev: false

  /base64-js@1.5.1:
    resolution: {integrity: sha512-AKpaYlHn8t4SVbOHCy+b5+KKgvR4vrsD8vbvrbiQJps7fKDTkjkDry6ji0rUJjC0kzbNePLwzxq8iypo41qeWA==}

  /base64url@3.0.1:
    resolution: {integrity: sha512-ir1UPr3dkwexU7FdV8qBBbNDRUhMmIekYMFZfi+C/sLNnRESKPl23nB9b2pltqfOQNnGzsDdId90AEtG5tCx4A==}
    engines: {node: '>=6.0.0'}
    dev: false

  /basic-ftp@5.0.5:
    resolution: {integrity: sha512-4Bcg1P8xhUuqcii/S0Z9wiHIrQVPMermM1any+MX5GeGD7faD3/msQUDGLol9wOcz4/jbg/WJnGqoJF6LiBdtg==}
    engines: {node: '>=10.0.0'}
    dev: true

  /bcrypt-pbkdf@1.0.2:
    resolution: {integrity: sha512-qeFIXtP4MSoi6NLqO12WfqARWWuCKi2Rn/9hJLEmtB5yTNr9DqFWkJRCf2qShWzPeAMRnOgCrq0sg/KLv5ES9w==}
    dependencies:
      tweetnacl: 0.14.5
    dev: false

  /before-after-hook@2.2.3:
    resolution: {integrity: sha512-NzUnlZexiaH/46WDhANlyR2bXRopNg4F/zuSA3OpZnllCUgRaOF2znDioDWrmbNVsuZk6l9pMquQB38cfBZwkQ==}
    dev: false

  /bignumber.js@9.1.1:
    resolution: {integrity: sha512-pHm4LsMJ6lzgNGVfZHjMoO8sdoRhOzOH4MLmY65Jg70bpxCKu5iOHNJyfF6OyvYw7t8Fpf35RuzUyqnQsj8Vig==}

  /binary-extensions@2.2.0:
    resolution: {integrity: sha512-jDctJ/IVQbZoJykoeHbhXpOlNBqGNcwXJKJog42E5HDPUwQTSdjCHdihjj0DlnheQ7blbT6dHOafNAiS8ooQKA==}
    engines: {node: '>=8'}

  /bl@1.2.3:
    resolution: {integrity: sha512-pvcNpa0UU69UT341rO6AYy4FVAIkUHuZXRIWbq+zHnsVcRzDDjIAhGuuYoi0d//cwIwtt4pkpKycWEfjdV+vww==}
    dependencies:
      readable-stream: 2.3.8
      safe-buffer: 5.2.1
    dev: true

  /bluebird@3.7.2:
    resolution: {integrity: sha512-XpNj6GDQzdfW+r2Wnn7xiSAd7TM3jzkxGXBGTtWKuSXv1xUV+azxAm8jdWZN06QTQk+2N2XB9jRDkvbmQmcRtg==}
    dev: false

  /body-parser@1.20.1:
    resolution: {integrity: sha512-jWi7abTbYwajOytWCQc37VulmWiRae5RyTpaCyDcS5/lMdtwSz5lOpDE67srw/HYe35f1z3fDQw+3txg7gNtWw==}
    engines: {node: '>= 0.8', npm: 1.2.8000 || >= 1.4.16}
    dependencies:
      bytes: 3.1.2
      content-type: 1.0.5
      debug: 2.6.9
      depd: 2.0.0
      destroy: 1.2.0
      http-errors: 2.0.0
      iconv-lite: 0.4.24
      on-finished: 2.4.1
      qs: 6.11.0
      raw-body: 2.5.1
      type-is: 1.6.18
      unpipe: 1.0.0
    transitivePeerDependencies:
      - supports-color
    dev: false

  /boolbase@1.0.0:
    resolution: {integrity: sha512-JZOSA7Mo9sNGB8+UjSgzdLtokWAky1zbztM3WRLCbZ70/3cTANmQmOdR7y2g+J0e2WXywy1yS468tY+IruqEww==}
    dev: false

  /botbuilder-core@4.20.0:
    resolution: {integrity: sha512-UxJF31nkIuiVHerPhtJKAyzfIbdG7sTgsS4bXvCqkQvxaY+60p6mIwuxOZZQf3AIOPIxCysMKAmhfoaFyTc+Uw==}
    dependencies:
      botbuilder-dialogs-adaptive-runtime-core: 4.20.0-preview
      botbuilder-stdlib: 4.20.0-internal
      botframework-connector: 4.20.0
      botframework-schema: 4.20.0
      uuid: 8.3.2
      zod: 1.11.17
    transitivePeerDependencies:
      - debug
      - encoding
      - supports-color
    dev: false

  /botbuilder-dialogs-adaptive-runtime-core@4.20.0-preview:
    resolution: {integrity: sha512-P7ezlaFsv5xPHGRYHHsb5UgvkbyxCj0OTHpIfIRCPYLWaKYrzcLI46zzIj76XImn/aYLUsKU7Xg/qw13l9sPKA==}
    dependencies:
      dependency-graph: 0.10.0
    dev: false

  /botbuilder-stdlib@4.20.0-internal:
    resolution: {integrity: sha512-WtMQkl1PHWX+GkdqufDC4nv+JZTUitvjLpdh56piQaakxozK6FQqQzJFdMvUdOMgfJ/mQMPmtojLhfbQOKYvfA==}
    dev: false

  /botbuilder@4.20.0:
    resolution: {integrity: sha512-YfJgAcUyjKZQP3XzXqBoQmj8S5NoIGmqX5g/5coLlsNEaFLAbQXmOEBddN+ww4gz49S246MDspoGaqtweTu/pw==}
    dependencies:
      '@azure/ms-rest-js': 2.6.6
      axios: 0.25.0
      botbuilder-core: 4.20.0
      botbuilder-stdlib: 4.20.0-internal
      botframework-connector: 4.20.0
      botframework-schema: 4.20.0
      botframework-streaming: 4.20.0
      dayjs: 1.11.8
      filenamify: 4.3.0
      fs-extra: 7.0.1
      htmlparser2: 6.1.0
      uuid: 8.3.2
      zod: 1.11.17
    transitivePeerDependencies:
      - bufferutil
      - debug
      - encoding
      - supports-color
      - utf-8-validate
    dev: false

  /botframework-connector@4.20.0:
    resolution: {integrity: sha512-3mP67NHOGdLeODxuXNchK9gzzTafzLdBGZDSWkJDRvIPORbfoxvA/kXsWU2USwMXBnu/M5YeDZn/eUPjDu1nvw==}
    dependencies:
      '@azure/identity': 2.1.0
      '@azure/ms-rest-js': 2.6.6
      adal-node: 0.2.3
      axios: 0.25.0
      base64url: 3.0.1
      botbuilder-stdlib: 4.20.0-internal
      botframework-schema: 4.20.0
      cross-fetch: 3.1.6
      jsonwebtoken: 9.0.2
      rsa-pem-from-mod-exp: 0.8.5
      zod: 1.11.17
    transitivePeerDependencies:
      - debug
      - encoding
      - supports-color
    dev: false

  /botframework-schema@4.20.0:
    resolution: {integrity: sha512-Tda488691XFlkBKdMLdlGWRI8IebLprxqQf57LpuRQHqK2ttbvmfwjFiW5V3VcTBBz1SVzMhwJBAWVDG+MexLA==}
    dependencies:
      uuid: 8.3.2
      zod: 1.11.17
    dev: false

  /botframework-streaming@4.20.0:
    resolution: {integrity: sha512-yPH9+BYJ9RPb76OcARjls3QHfwRejNQz9RxR9YXt6OX0nMfP+sdMfE8BYTDqvBiIXLivbPi+pJG334PwskfohA==}
    dependencies:
      '@types/node': 10.17.60
      '@types/ws': 6.0.4
      uuid: 8.3.2
      ws: 7.5.9
    transitivePeerDependencies:
      - bufferutil
      - utf-8-validate
    dev: false

  /bottleneck@2.19.5:
    resolution: {integrity: sha512-VHiNCbI1lKdl44tGrhNfU3lup0Tj/ZBMJB5/2ZbNXRCPuRCO7ed2mgcK4r17y+KB2EfuYuRaVlwNbAeaWGSpbw==}
    dev: false

  /boxen@5.1.2:
    resolution: {integrity: sha512-9gYgQKXx+1nP8mP7CzFyaUARhg7D3n1dF/FnErWmu9l6JvGpNUN278h0aSb+QjoiKSWG+iZ3uHrcqk0qrY9RQQ==}
    engines: {node: '>=10'}
    dependencies:
      ansi-align: 3.0.1
      camelcase: 6.3.0
      chalk: 4.1.2
      cli-boxes: 2.2.1
      string-width: 4.2.3
      type-fest: 0.20.2
      widest-line: 3.1.0
      wrap-ansi: 7.0.0
    dev: false

  /brace-expansion@1.1.11:
    resolution: {integrity: sha512-iCuPHDFgrHX7H2vEI/5xpz07zSHB00TpugqhmYtVmMO6518mCuRMoOYFldEBl0g187ufozdaHgWKcYFb61qGiA==}
    dependencies:
      balanced-match: 1.0.2
      concat-map: 0.0.1

  /brace-expansion@2.0.1:
    resolution: {integrity: sha512-XnAIvQ8eM+kC6aULx6wuQiwVsnzsi9d3WxzV3FpWTGA19F621kwdbsAcFKXgKUHZWsy+mY6iL1sHTxWEFCytDA==}
    dependencies:
      balanced-match: 1.0.2

  /braces@3.0.2:
    resolution: {integrity: sha512-b8um+L1RzM3WDSzvhm6gIz1yfTbBt6YTlcEKAvsmqCZZFw46z626lVj9j1yEPW33H5H+lBQpZMP1k8l+78Ha0A==}
    engines: {node: '>=8'}
    dependencies:
      fill-range: 7.0.1

  /browser-or-node@2.1.1:
    resolution: {integrity: sha512-8CVjaLJGuSKMVTxJ2DpBl5XnlNDiT4cQFeuCJJrvJmts9YrTZDizTX7PjC2s6W4x+MBGZeEY6dGMrF04/6Hgqg==}
    dev: false

  /browser-request@0.3.3:
    resolution: {integrity: sha512-YyNI4qJJ+piQG6MMEuo7J3Bzaqssufx04zpEKYfSrl/1Op59HWali9zMtBpXnkmqMcOuWJPZvudrm9wISmnCbg==}
    engines: {'0': node}
    dev: false

  /browserslist@4.21.7:
    resolution: {integrity: sha512-BauCXrQ7I2ftSqd2mvKHGo85XR0u7Ru3C/Hxsy/0TkfCtjrmAbPdzLGasmoiBxplpDXlPvdjX9u7srIMfgasNA==}
    engines: {node: ^6 || ^7 || ^8 || ^9 || ^10 || ^11 || ^12 || >=13.7}
    hasBin: true
    dependencies:
      caniuse-lite: 1.0.30001495
      electron-to-chromium: 1.4.425
      node-releases: 2.0.12
      update-browserslist-db: 1.0.11(browserslist@4.21.7)

  /bs-logger@0.2.6:
    resolution: {integrity: sha512-pd8DCoxmbgc7hyPKOvxtqNcjYoOsABPQdcCUjGp3d42VR2CX1ORhk2A87oqqu5R1kk+76nsxZupkmyd+MVtCog==}
    engines: {node: '>= 6'}
    dependencies:
      fast-json-stable-stringify: 2.1.0
    dev: true

  /bser@2.1.1:
    resolution: {integrity: sha512-gQxTNE/GAfIIrmHLUE3oJyp5FO6HRBfhjnw4/wMmA63ZGDJnWBmgY/lyQBpnDUkGmAhbSe39tx2d/iTOAfglwQ==}
    dependencies:
      node-int64: 0.4.0
    dev: true

  /btoa-lite@1.0.0:
    resolution: {integrity: sha512-gvW7InbIyF8AicrqWoptdW08pUxuhq8BEgowNajy9RhiE86fmGAGl+bLKo6oB8QP0CkqHLowfN0oJdKC/J6LbA==}
    dev: false

  /buffer-alloc-unsafe@1.1.0:
    resolution: {integrity: sha512-TEM2iMIEQdJ2yjPJoSIsldnleVaAk1oW3DBVUykyOLsEsFmEc9kn+SFFPz+gl54KQNxlDnAwCXosOS9Okx2xAg==}

  /buffer-alloc@1.2.0:
    resolution: {integrity: sha512-CFsHQgjtW1UChdXgbyJGtnm+O/uLQeZdtbDo8mfUgYXCHSM1wgrVxXm6bSyrUuErEb+4sYVGCzASBRot7zyrow==}
    dependencies:
      buffer-alloc-unsafe: 1.1.0
      buffer-fill: 1.0.0

  /buffer-crc32@0.2.13:
    resolution: {integrity: sha512-VO9Ht/+p3SN7SKWqcrgEzjGbRSJYTx+Q1pTQC0wrWqHx0vpJraQ6GtHx8tvcg1rlK1byhU5gccxgOgj7B0TDkQ==}
    dev: true

  /buffer-equal-constant-time@1.0.1:
    resolution: {integrity: sha512-zRpUiDwd/xk6ADqPMATG8vc9VPrkck7T07OIx0gnjmJAnHnTVXNQG3vfvWNuiZIkwu9KrKdA1iJKfsfTVxE6NA==}

  /buffer-fill@1.0.0:
    resolution: {integrity: sha512-T7zexNBwiiaCOGDg9xNX9PBmjrubblRkENuptryuI64URkXDFum9il/JGL8Lm8wYfAXpredVXXZz7eMHilimiQ==}

  /buffer-from@1.1.2:
    resolution: {integrity: sha512-E+XQCRwSbaaiChtv6k6Dwgc+bx+Bs6vuKJHHl5kox/BaKbhiXzqQOwK4cO22yElGp2OCmjwVhT3HmxgyPGnJfQ==}
    dev: true

  /buffer-writer@2.0.0:
    resolution: {integrity: sha512-a7ZpuTZU1TRtnwyCNW3I5dc0wWNC3VR9S++Ewyk2HHZdrO3CQJqSpd+95Us590V6AL7JqUAH2IwZ/398PmNFgw==}
    engines: {node: '>=4'}
    dev: false

  /buffer@5.7.1:
    resolution: {integrity: sha512-EHcyIPBQ4BSGlvjB16k5KgAJ27CIsHY/2JBmCRReo48y9rQ3MaUzWX3KVlBa4U7MyX02HdVj0K7C3WaB3ju7FQ==}
    dependencies:
      base64-js: 1.5.1
      ieee754: 1.2.1
    dev: true

  /bundle-require@4.0.2(esbuild@0.19.12):
    resolution: {integrity: sha512-jwzPOChofl67PSTW2SGubV9HBQAhhR2i6nskiOThauo9dzwDUgOWQScFVaJkjEfYX+UXiD+LEx8EblQMc2wIag==}
    engines: {node: ^12.20.0 || ^14.13.1 || >=16.0.0}
    peerDependencies:
      esbuild: '>=0.17'
    dependencies:
      esbuild: 0.19.12
      load-tsconfig: 0.2.5
    dev: true

  /bytes@3.1.2:
    resolution: {integrity: sha512-/Nf7TyzTx6S3yRJObOAV7956r8cr2+Oj8AC5dt8wSP3BQAoeX58NoHyCU8P8zGkNXStjTSi6fzO6F0pBdcYbEg==}
    engines: {node: '>= 0.8'}
    dev: false

  /cac@6.7.14:
    resolution: {integrity: sha512-b6Ilus+c3RrdDk+JhLKUAQfzzgLEPy6wcXqS7f/xe1EETvsDP6GORG7SFuOs6cID5YkqchW/LXZbX5bc8j7ZcQ==}
    engines: {node: '>=8'}

  /cacheable-request@6.1.0:
    resolution: {integrity: sha512-Oj3cAGPCqOZX7Rz64Uny2GYAZNliQSqfbePrgAQ1wKAihYmCUnraBtJtKcGR4xz7wF+LoJC+ssFZvv5BgF9Igg==}
    engines: {node: '>=8'}
    dependencies:
      clone-response: 1.0.3
      get-stream: 5.2.0
      http-cache-semantics: 4.1.1
      keyv: 3.1.0
      lowercase-keys: 2.0.0
      normalize-url: 4.5.1
      responselike: 1.0.2
    dev: false

  /call-bind@1.0.2:
    resolution: {integrity: sha512-7O+FbCihrB5WGbFYesctwmTKae6rOiIzmz1icreWJ+0aA7LJfuqhEso2T9ncpcFtzMQtzXf2QGGueWJGTYsqrA==}
    dependencies:
      function-bind: 1.1.1
      get-intrinsic: 1.2.1

  /call-me-maybe@1.0.2:
    resolution: {integrity: sha512-HpX65o1Hnr9HH25ojC1YGs7HCQLq0GCOibSaWER0eNpgJ/Z1MZv2mTc7+xh6WOPxbRVcmgbv4hGU+uSQ/2xFZQ==}

  /callsites@3.1.0:
    resolution: {integrity: sha512-P8BjAsXvZS+VIDUI11hHCQEv74YT67YUi5JJFNWIqL235sBmjX4+qx9Muvls5ivyNENctx46xQLQ3aTuE7ssaQ==}
    engines: {node: '>=6'}

  /camel-case@4.1.2:
    resolution: {integrity: sha512-gxGWBrTT1JuMx6R+o5PTXMmUnhnVzLQ9SNutD4YqKtI6ap897t3tKECYla6gCWEkplXnlNybEkZg9GEGxKFCgw==}
    dependencies:
      pascal-case: 3.1.2
      tslib: 2.6.2
    dev: false

  /camelcase@5.3.1:
    resolution: {integrity: sha512-L28STB170nwWS63UjtlEOE3dldQApaJXZkOI1uMFfzf3rRuPegHaHesyee+YxQ+W6SvRDQV6UrdOdRiR153wJg==}
    engines: {node: '>=6'}
    dev: true

  /camelcase@6.3.0:
    resolution: {integrity: sha512-Gmy6FhYlCY7uOElZUSbxo2UCDH8owEk996gkbrpsgGtrJLM3J7jGxl9Ic7Qwwj4ivOE5AWZWRMecDdF7hqGjFA==}
    engines: {node: '>=10'}

  /caniuse-lite@1.0.30001495:
    resolution: {integrity: sha512-F6x5IEuigtUfU5ZMQK2jsy5JqUUlEFRVZq8bO2a+ysq5K7jD6PPc9YXZj78xDNS3uNchesp1Jw47YXEqr+Viyg==}

  /caseless@0.12.0:
    resolution: {integrity: sha512-4tYFyifaFfGacoiObjJegolkwSU4xQNGbVgUiNYVUxbQ2x2lUsFvY4hVgVzGiIe6WLOPqycWXA40l+PWsxthUw==}
    dev: false

  /chai@4.3.10:
    resolution: {integrity: sha512-0UXG04VuVbruMUYbJ6JctvH0YnC/4q3/AkT18q4NaITo91CUm0liMS9VqzT9vZhVQ/1eqPanMWjBM+Juhfb/9g==}
    engines: {node: '>=4'}
    dependencies:
      assertion-error: 1.1.0
      check-error: 1.0.3
      deep-eql: 4.1.3
      get-func-name: 2.0.2
      loupe: 2.3.6
      pathval: 1.1.1
      type-detect: 4.0.8

  /chai@4.3.7:
    resolution: {integrity: sha512-HLnAzZ2iupm25PlN0xFreAlBA5zaBSv3og0DdeGA4Ar6h6rJ3A0rolRUKJhSF2V10GZKDgWF/VmAEsNWjCRB+A==}
    engines: {node: '>=4'}
    dependencies:
      assertion-error: 1.1.0
      check-error: 1.0.2
      deep-eql: 4.1.3
      get-func-name: 2.0.0
      loupe: 2.3.6
      pathval: 1.1.1
      type-detect: 4.0.8

  /chalk@2.4.2:
    resolution: {integrity: sha512-Mti+f9lpJNcwF4tWV8/OrTTtF1gZi+f8FqlyAdouralcFWFQWF2+NgCHShjkCb+IFBLq9buZwE1xckQU4peSuQ==}
    engines: {node: '>=4'}
    dependencies:
      ansi-styles: 3.2.1
      escape-string-regexp: 1.0.5
      supports-color: 5.5.0

  /chalk@4.1.2:
    resolution: {integrity: sha512-oKnbhFyRIXpUuez8iBMmyEa4nbj4IOQyuhc/wy9kY7/WVPcwIO9VA668Pu8RkO7+0G76SLROeyw9CpQ061i4mA==}
    engines: {node: '>=10'}
    dependencies:
      ansi-styles: 4.3.0
      supports-color: 7.2.0

  /char-regex@1.0.2:
    resolution: {integrity: sha512-kWWXztvZ5SBQV+eRgKFeh8q5sLuZY2+8WUIzlxWVTg+oGwY14qylx1KbKzHd8P6ZYkAg0xyIDU9JMHhyJMZ1jw==}
    engines: {node: '>=10'}
    dev: true

  /check-error@1.0.2:
    resolution: {integrity: sha512-BrgHpW9NURQgzoNyjfq0Wu6VFO6D7IZEmJNdtgNqpzGG8RuNFHt2jQxWlAs4HMe119chBnv+34syEZtc6IhLtA==}

  /check-error@1.0.3:
    resolution: {integrity: sha512-iKEoDYaRmd1mxM90a2OEfWhjsjPpYPuQ+lMYsoxB126+t8fw7ySEO48nmDg5COTjxDI65/Y2OWpeEHk3ZOe8zg==}
    dependencies:
      get-func-name: 2.0.2

  /cheerio-select@2.1.0:
    resolution: {integrity: sha512-9v9kG0LvzrlcungtnJtpGNxY+fzECQKhK4EGJX2vByejiMX84MFNQw4UxPJl3bFbTMw+Dfs37XaIkCwTZfLh4g==}
    dependencies:
      boolbase: 1.0.0
      css-select: 5.1.0
      css-what: 6.1.0
      domelementtype: 2.3.0
      domhandler: 5.0.3
      domutils: 3.1.0
    dev: false

  /cheerio@1.0.0-rc.12:
    resolution: {integrity: sha512-VqR8m68vM46BNnuZ5NtnGBKIE/DfN0cRIzg9n40EIq9NOv90ayxLBXA8fXC5gquFRGJSTRqBq25Jt2ECLR431Q==}
    engines: {node: '>= 6'}
    dependencies:
      cheerio-select: 2.1.0
      dom-serializer: 2.0.0
      domhandler: 5.0.3
      domutils: 3.1.0
      htmlparser2: 8.0.2
      parse5: 7.1.2
      parse5-htmlparser2-tree-adapter: 7.0.0
    dev: false

  /chokidar@3.5.3:
    resolution: {integrity: sha512-Dr3sfKRP6oTcjf2JmUmFJfeVMvXBdegxB0iVQ5eb2V10uFJUCAS8OByZdVAyVb8xXNz3GjjTgj9kLWsZTqE6kw==}
    engines: {node: '>= 8.10.0'}
    dependencies:
      anymatch: 3.1.3
      braces: 3.0.2
      glob-parent: 5.1.2
      is-binary-path: 2.1.0
      is-glob: 4.0.3
      normalize-path: 3.0.0
      readdirp: 3.6.0
    optionalDependencies:
      fsevents: 2.3.2

  /chromium-bidi@0.5.8(devtools-protocol@0.0.1232444):
    resolution: {integrity: sha512-blqh+1cEQbHBKmok3rVJkBlBxt9beKBgOsxbFgs7UJcoVbbeZ+K7+6liAsjgpc8l1Xd55cQUy14fXZdGSb4zIw==}
    peerDependencies:
      devtools-protocol: '*'
    dependencies:
      devtools-protocol: 0.0.1232444
      mitt: 3.0.1
      urlpattern-polyfill: 10.0.0
    dev: true

  /ci-info@3.8.0:
    resolution: {integrity: sha512-eXTggHWSooYhq49F2opQhuHWgzucfF2YgODK4e1566GQs5BIfP30B0oenwBJHfWxAs2fyPB1s7Mg949zLf61Yw==}
    engines: {node: '>=8'}
    dev: true

  /cjs-module-lexer@1.2.2:
    resolution: {integrity: sha512-cOU9usZw8/dXIXKtwa8pM0OTJQuJkxMN6w30csNRUerHfeQ5R6U3kkU/FtJeIf3M202OHfY2U8ccInBG7/xogA==}
    dev: true

  /clean-stack@2.2.0:
    resolution: {integrity: sha512-4diC9HaTE+KRAMWhDhrGOECgWZxoevMc5TlkObMqNSsVU62PYzXZ/SMTjzyGAFF1YusgxGcSWTEXBhp0CPwQ1A==}
    engines: {node: '>=6'}
    dev: false

  /cli-boxes@2.2.1:
    resolution: {integrity: sha512-y4coMcylgSCdVinjiDBuR8PCC2bLjyGTwEmPb9NHR/QaNU6EUOXcTY/s6VjGMD6ENSEaeQYHCY0GNGS5jfMwPw==}
    engines: {node: '>=6'}
    dev: false

  /cli-color@2.0.3:
    resolution: {integrity: sha512-OkoZnxyC4ERN3zLzZaY9Emb7f/MhBOIpePv0Ycok0fJYT+Ouo00UBEIwsVsr0yoow++n5YWlSUgST9GKhNHiRQ==}
    engines: {node: '>=0.10'}
    dependencies:
      d: 1.0.1
      es5-ext: 0.10.62
      es6-iterator: 2.0.3
      memoizee: 0.4.15
      timers-ext: 0.1.7

  /cliui@8.0.1:
    resolution: {integrity: sha512-BSeNnyus75C4//NQ9gQt1/csTXyo/8Sb+afLAkzAptFuMsod9HFokGNudZpi/oQV73hnVK+sR+5PVRMd+Dr7YQ==}
    engines: {node: '>=12'}
    dependencies:
      string-width: 4.2.3
      strip-ansi: 6.0.1
      wrap-ansi: 7.0.0

  /clone-response@1.0.3:
    resolution: {integrity: sha512-ROoL94jJH2dUVML2Y/5PEDNaSHgeOdSDicUyS7izcF63G6sTc/FTjLub4b8Il9S8S0beOfYt0TaA5qvFK+w0wA==}
    dependencies:
      mimic-response: 1.0.1
    dev: false

  /cluster-key-slot@1.1.2:
    resolution: {integrity: sha512-RMr0FhtfXemyinomL4hrWcYJxmX6deFdCxpJzhDttxgO1+bcCnkk+9drydLVDmAMG7NE6aN/fl4F7ucU/90gAA==}
    engines: {node: '>=0.10.0'}
    dev: false

  /co@4.6.0:
    resolution: {integrity: sha512-QVb0dM5HvG+uaxitm8wONl7jltx8dqhfU33DcqtOZcLSVIKSDDLDi7+0LbAKiyI8hD9u42m2YxXSkMGWThaecQ==}
    engines: {iojs: '>= 1.0.0', node: '>= 0.12.0'}
    dev: true

  /code-error-fragment@0.0.230:
    resolution: {integrity: sha512-cadkfKp6932H8UkhzE/gcUqhRMNf8jHzkAN7+5Myabswaghu4xABTgPHDCjW+dBAJxj/SpkTYokpzDqY4pCzQw==}
    engines: {node: '>= 4'}
    dev: true

  /collect-v8-coverage@1.0.1:
    resolution: {integrity: sha512-iBPtljfCNcTKNAto0KEtDfZ3qzjJvqE3aTGZsbhjSBlorqpXJlaWWtPO35D+ZImoC3KWejX64o+yPGxhWSTzfg==}
    dev: true

  /color-convert@1.9.3:
    resolution: {integrity: sha512-QfAUtd+vFdAtFQcC8CCyYt1fYWxSqAiK2cSD6zDB8N3cpsEBAvRxp9zOGg6G/SHHJYAT88/az/IuDGALsNVbGg==}
    dependencies:
      color-name: 1.1.3

  /color-convert@2.0.1:
    resolution: {integrity: sha512-RRECPsj7iu/xb5oKYcsFHSppFNnsj/52OVTRKb4zP5onXwVF3zVmmToNcOfGC+CRDpfK/U584fMg38ZHCaElKQ==}
    engines: {node: '>=7.0.0'}
    dependencies:
      color-name: 1.1.4

  /color-name@1.1.3:
    resolution: {integrity: sha512-72fSenhMw2HZMTVHeCA9KCmpEIbzWiQsjN+BHcBbS9vr1mtt+vJjPdksIBNUmKAW8TFUDPJK5SUU3QhE9NEXDw==}

  /color-name@1.1.4:
    resolution: {integrity: sha512-dOy+3AuW3a2wNbZHIuMZpTcgjGuLU/uBL/ubcZF9OXbDo8ff4O8yVp5Bf0efS8uEoYo5q4Fx7dY9OgQGXgAsQA==}

  /color-string@1.9.1:
    resolution: {integrity: sha512-shrVawQFojnZv6xM40anx4CkoDP+fZsw/ZerEMsW/pyzsRbElpsL/DBVW7q3ExxwusdNXI3lXpuhEZkzs8p5Eg==}
    dependencies:
      color-name: 1.1.4
      simple-swizzle: 0.2.2

  /color@3.2.1:
    resolution: {integrity: sha512-aBl7dZI9ENN6fUGC7mWpMTPNHmWUSNan9tuWN6ahh5ZLNk9baLJOnSMlrQkHcrfFgz2/RigjUVAjdx36VcemKA==}
    dependencies:
      color-convert: 1.9.3
      color-string: 1.9.1

  /colorspace@1.1.4:
    resolution: {integrity: sha512-BgvKJiuVu1igBUF2kEjRCZXol6wiiGbY5ipL/oVPwm0BL9sIpMIzM8IK7vwuxIIzOXMV3Ey5w+vxhm0rR/TN8w==}
    dependencies:
      color: 3.2.1
      text-hex: 1.0.0

  /combined-stream@1.0.8:
    resolution: {integrity: sha512-FQN4MRfuJeHf7cBbBMJFXhKSDq+2kAArBlmRBvcvFE5BB1HZKXtSFASDhdlz9zOYwxh8lDdnvmMOe/+5cdoEdg==}
    engines: {node: '>= 0.8'}
    dependencies:
      delayed-stream: 1.0.0

  /commander@2.20.3:
    resolution: {integrity: sha512-GpVkmM8vF2vQUkj2LvZmD35JxeJOLCwJ9cUkugyk2nuhbv3+mJvpLYYt+0+USMxE+oj+ey/lJEnhZw75x/OMcQ==}
    dev: true

  /commander@4.1.1:
    resolution: {integrity: sha512-NOKm8xhkzAjzFx8B2v5OAHT+u5pRQc2UCa2Vq9jYL/31o2wi9mxBA7LIFs3sV5VSC49z6pEhfbMULvShKj26WA==}
    engines: {node: '>= 6'}

  /commander@5.1.0:
    resolution: {integrity: sha512-P0CysNDQ7rtVw4QIQtm+MRxV66vKFSvlsQvGYXZWR3qFU0jlMKHZZZgw8e+8DSah4UDKMqnknRDQz+xuQXQ/Zg==}
    engines: {node: '>= 6'}
    dev: true

  /comment-parser@1.3.1:
    resolution: {integrity: sha512-B52sN2VNghyq5ofvUsqZjmk6YkihBX5vMSChmSK9v4ShjKf3Vk5Xcmgpw4o+iIgtrnM/u5FiMpz9VKb8lpBveA==}
    engines: {node: '>= 12.0.0'}
    dev: false

  /component-emitter@1.3.0:
    resolution: {integrity: sha512-Rd3se6QB+sO1TwqZjscQrurpEPIfO0/yYnSin6Q/rD3mOutHvUrCAhJub3r90uNb+SESBuE0QYoB90YdfatsRg==}
    dev: false

  /concat-map@0.0.1:
    resolution: {integrity: sha512-/Srv4dswyQNBfohGpz9o6Yb3Gz3SrUDqBH5rTuhGR7ahtlbYKnVxw2bCFMRljaA7EXHaXZ8wsHdodFvbkhKmqg==}

  /content-disposition@0.5.4:
    resolution: {integrity: sha512-FveZTNuGw04cxlAiWbzi6zTAL/lhehaWbTtgluJh4/E95DqMwTmha3KZN1aAWA8cFIhHzMZUvLevkw5Rqk+tSQ==}
    engines: {node: '>= 0.6'}
    dependencies:
      safe-buffer: 5.2.1
    dev: false

  /content-type@1.0.5:
    resolution: {integrity: sha512-nTjqfcBFEipKdXCv4YDQWCfmcLZKm81ldF0pAopTvyrFGVbcR6P/VAAd5G7N+0tTr8QqiU0tFadD6FK4NtJwOA==}
    engines: {node: '>= 0.6'}
    dev: false

  /convert-source-map@1.9.0:
    resolution: {integrity: sha512-ASFBup0Mz1uyiIjANan1jzLQami9z1PoYSZCiiYW2FczPbenXc45FZdBZLzOT+r6+iciuEModtmCti+hjaAk0A==}

  /convert-source-map@2.0.0:
    resolution: {integrity: sha512-Kvp459HrV2FEJ1CAsi1Ku+MY3kasH19TFykTz2xWmMeq6bk2NU3XXvfJ+Q61m0xktWwt+1HSYf3JZsTms3aRJg==}
    dev: true

  /cookie-signature@1.0.6:
    resolution: {integrity: sha512-QADzlaHc8icV8I7vbaJXJwod9HWYp8uCqf1xa4OfNu1T7JVxQIrUgOWtHdNDtPiywmFbiS12VjotIXLrKM3orQ==}
    dev: false

  /cookie@0.4.2:
    resolution: {integrity: sha512-aSWTXFzaKWkvHO1Ny/s+ePFpvKsPnjc551iI41v3ny/ow6tBG5Vd+FuqGNhh1LxOmVzOlGUriIlOaokOvhaStA==}
    engines: {node: '>= 0.6'}
    dev: false

  /cookie@0.5.0:
    resolution: {integrity: sha512-YZ3GUyn/o8gfKJlnlX7g7xq4gyO6OSuhGPKaaGssGB2qgDUS0gPgtTvoyZLTt9Ab6dC4hfc9dV5arkvc/OCmrw==}
    engines: {node: '>= 0.6'}
    dev: false

  /cookiejar@2.1.4:
    resolution: {integrity: sha512-LDx6oHrK+PhzLKJU9j5S7/Y3jM/mUHvD/DeI1WQmJn652iPC5Y4TBzC9l+5OMOXlyTTA+SmVUPm0HQUwpD5Jqw==}
    dev: false

  /core-util-is@1.0.2:
    resolution: {integrity: sha512-3lqz5YjWTYnW6dlDa5TLaTCcShfar1e40rmcJVwCBJC6mWlFuj0eCHIElmG1g5kyuJ/GD+8Wn4FFCcz4gJPfaQ==}

  /cosmiconfig@9.0.0(typescript@4.9.5):
    resolution: {integrity: sha512-itvL5h8RETACmOTFc4UfIyB2RfEHi71Ax6E/PivVxq9NseKbOWpeyHEOIbmAw1rs8Ak0VursQNww7lf7YtUwzg==}
    engines: {node: '>=14'}
    peerDependencies:
      typescript: '>=4.9.5'
    peerDependenciesMeta:
      typescript:
        optional: true
    dependencies:
      env-paths: 2.2.1
      import-fresh: 3.3.0
      js-yaml: 4.1.0
      parse-json: 5.2.0
      typescript: 4.9.5
    dev: true

  /create-require@1.1.1:
    resolution: {integrity: sha512-dcKFX3jn0MpIaXjisoRvexIJVEKzaq7z2rZKxf+MSr9TkdmHmsU4m2lcLojrj/FHl8mk5VxMmYA+ftRkP/3oKQ==}

  /cross-fetch@3.1.6:
    resolution: {integrity: sha512-riRvo06crlE8HiqOwIpQhxwdOk4fOeR7FVM/wXoxchFEqMNUjvbs3bfo4OTgMEMHzppd4DxFBDbyySj8Cv781g==}
    dependencies:
      node-fetch: 2.7.0
    transitivePeerDependencies:
      - encoding
    dev: false

  /cross-fetch@4.0.0:
    resolution: {integrity: sha512-e4a5N8lVvuLgAWgnCrLr2PP0YyDOTHa9H/Rj54dirp61qXnNq46m82bRhNqIA5VccJtWBvPTFRV3TtvHUKPB1g==}
    dependencies:
      node-fetch: 2.7.0
    transitivePeerDependencies:
      - encoding
    dev: true

  /cross-spawn@7.0.3:
    resolution: {integrity: sha512-iRDPJKUPVEND7dHPO8rkbOnPpyDygcDFtWjpeWNCgy8WP2rXcxXL8TskReQl6OrB2G7+UJrags1q15Fudc7G6w==}
    engines: {node: '>= 8'}
    dependencies:
      path-key: 3.1.1
      shebang-command: 2.0.0
      which: 2.0.2

  /crypto@1.0.1:
    resolution: {integrity: sha512-VxBKmeNcqQdiUQUW2Tzq0t377b54N2bMtXO/qiLa+6eRRmmC4qT3D4OnTGoT/U6O9aklQ/jTwbOtRMTTY8G0Ig==}
    deprecated: This package is no longer supported. It's now a built-in Node module. If you've depended on crypto, you should switch to the one that's built-in.
    dev: false

  /css-select@5.1.0:
    resolution: {integrity: sha512-nwoRF1rvRRnnCqqY7updORDsuqKzqYJ28+oSMaJMMgOauh3fvwHqMS7EZpIPqK8GL+g9mKxF1vP/ZjSeNjEVHg==}
    dependencies:
      boolbase: 1.0.0
      css-what: 6.1.0
      domhandler: 5.0.3
      domutils: 3.1.0
      nth-check: 2.1.1
    dev: false

  /css-what@6.1.0:
    resolution: {integrity: sha512-HTUrgRJ7r4dsZKU6GjmpfRK1O76h97Z8MfS1G0FozR+oF2kG6Vfe8JE6zwrkbxigziPHinCJ+gCPjA9EaBDtRw==}
    engines: {node: '>= 6'}
    dev: false

  /d@1.0.1:
    resolution: {integrity: sha512-m62ShEObQ39CfralilEQRjH6oAMtNCV1xJyEx5LpRYUVN+EviphDgUc/F3hnYbADmkiNs67Y+3ylmlG7Lnu+FA==}
    dependencies:
      es5-ext: 0.10.62
      type: 1.2.0

  /dashdash@1.14.1:
    resolution: {integrity: sha512-jRFi8UDGo6j+odZiEpjazZaWqEal3w/basFjQHQEwVtZJGDpxbH1MeYluwCS8Xq5wmLJooDlMgvVarmWfGM44g==}
    engines: {node: '>=0.10'}
    dependencies:
      assert-plus: 1.0.0
    dev: false

  /data-uri-to-buffer@4.0.1:
    resolution: {integrity: sha512-0R9ikRb668HB7QDxT1vkpuUBtqc53YyAwMwGeUFKRojY/NWKvdZ+9UYtRfGmhqNbRkTSVpMbmyhXipFFv2cb/A==}
    engines: {node: '>= 12'}
    dev: false

  /data-uri-to-buffer@6.0.2:
    resolution: {integrity: sha512-7hvf7/GW8e86rW0ptuwS3OcBGDjIi6SZva7hCyWC0yYry2cOPmLIjXAUHI6DK2HsnwJd9ifmt57i8eV2n4YNpw==}
    engines: {node: '>= 14'}
    dev: true

  /date-utils@1.2.21:
    resolution: {integrity: sha512-wJMBjqlwXR0Iv0wUo/lFbhSQ7MmG1hl36iuxuE91kW+5b5sWbase73manEqNH9sOLFAMG83B4ffNKq9/Iq0FVA==}
    engines: {node: '>0.4.0'}
    dev: false

  /dayjs@1.11.8:
    resolution: {integrity: sha512-LcgxzFoWMEPO7ggRv1Y2N31hUf2R0Vj7fuy/m+Bg1K8rr+KAs1AEy4y9jd5DXe8pbHgX+srkHNS7TH6Q6ZhYeQ==}
    dev: false

  /debug@2.6.9:
    resolution: {integrity: sha512-bC7ElrdJaJnPbAP+1EotYvqZsb3ecl5wi6Bfi6BJTUcNowp6cvspg0jXznRTKDjm/E7AdgFBVeAPVMNcKGsHMA==}
    peerDependencies:
      supports-color: '*'
    peerDependenciesMeta:
      supports-color:
        optional: true
    dependencies:
      ms: 2.0.0
    dev: false

  /debug@3.2.7(supports-color@5.5.0):
    resolution: {integrity: sha512-CFjzYYAi4ThfiQvizrFQevTTXHtnCqWfe7x1AhgEscTz6ZbLbfoLRLPugTQyBth6f8ZERVUSyWHFD/7Wu4t1XQ==}
    peerDependencies:
      supports-color: '*'
    peerDependenciesMeta:
      supports-color:
        optional: true
    dependencies:
      ms: 2.1.3
      supports-color: 5.5.0

  /debug@4.3.4:
    resolution: {integrity: sha512-PRWFHuSU3eDtQJPvnNY7Jcket1j0t5OuOsFzPPzsekD52Zl8qUfFIPEiswXqIvHWGVHOgX+7G/vCNNhehwxfkQ==}
    engines: {node: '>=6.0'}
    peerDependencies:
      supports-color: '*'
    peerDependenciesMeta:
      supports-color:
        optional: true
    dependencies:
      ms: 2.1.2

  /decamelize@5.0.1:
    resolution: {integrity: sha512-VfxadyCECXgQlkoEAjeghAr5gY3Hf+IKjKb+X8tGVDtveCjN+USwprd2q3QXBR9T1+x2DG0XZF5/w+7HAtSaXA==}
    engines: {node: '>=10'}
    dev: false

  /decode-uri-component@0.2.2:
    resolution: {integrity: sha512-FqUYQ+8o158GyGTrMFJms9qh3CqTKvAqgqsTnkLI8sKu0028orqBhxNMFkFen0zGyg6epACD32pjVk58ngIErQ==}
    engines: {node: '>=0.10'}
    dev: false

  /decompress-response@3.3.0:
    resolution: {integrity: sha512-BzRPQuY1ip+qDonAOz42gRm/pg9F768C+npV/4JOsxRC2sq+Rlk+Q4ZCAsOhnIaMrgarILY+RMUIvMmmX1qAEA==}
    engines: {node: '>=4'}
    dependencies:
      mimic-response: 1.0.1
    dev: false

  /decompress-tar@4.1.1:
    resolution: {integrity: sha512-JdJMaCrGpB5fESVyxwpCx4Jdj2AagLmv3y58Qy4GE6HMVjWz1FeVQk1Ct4Kye7PftcdOo/7U7UKzYBJgqnGeUQ==}
    engines: {node: '>=4'}
    dependencies:
      file-type: 5.2.0
      is-stream: 1.1.0
      tar-stream: 1.6.2
    dev: true

  /decompress-tarbz2@4.1.1:
    resolution: {integrity: sha512-s88xLzf1r81ICXLAVQVzaN6ZmX4A6U4z2nMbOwobxkLoIIfjVMBg7TeguTUXkKeXni795B6y5rnvDw7rxhAq9A==}
    engines: {node: '>=4'}
    dependencies:
      decompress-tar: 4.1.1
      file-type: 6.2.0
      is-stream: 1.1.0
      seek-bzip: 1.0.6
      unbzip2-stream: 1.4.3
    dev: true

  /decompress-targz@4.1.1:
    resolution: {integrity: sha512-4z81Znfr6chWnRDNfFNqLwPvm4db3WuZkqV+UgXQzSngG3CEKdBkw5jrv3axjjL96glyiiKjsxJG3X6WBZwX3w==}
    engines: {node: '>=4'}
    dependencies:
      decompress-tar: 4.1.1
      file-type: 5.2.0
      is-stream: 1.1.0
    dev: true

  /decompress-unzip@4.0.1:
    resolution: {integrity: sha512-1fqeluvxgnn86MOh66u8FjbtJpAFv5wgCT9Iw8rcBqQcCo5tO8eiJw7NNTrvt9n4CRBVq7CstiS922oPgyGLrw==}
    engines: {node: '>=4'}
    dependencies:
      file-type: 3.9.0
      get-stream: 2.3.1
      pify: 2.3.0
      yauzl: 2.10.0
    dev: true

  /decompress@4.2.1:
    resolution: {integrity: sha512-e48kc2IjU+2Zw8cTb6VZcJQ3lgVbS4uuB1TfCHbiZIP/haNXm+SVyhu+87jts5/3ROpd82GSVCoNs/z8l4ZOaQ==}
    engines: {node: '>=4'}
    dependencies:
      decompress-tar: 4.1.1
      decompress-tarbz2: 4.1.1
      decompress-targz: 4.1.1
      decompress-unzip: 4.0.1
      graceful-fs: 4.2.11
      make-dir: 1.3.0
      pify: 2.3.0
      strip-dirs: 2.1.0
    dev: true

  /dedent@0.7.0:
    resolution: {integrity: sha512-Q6fKUPqnAHAyhiUgFU7BUzLiv0kd8saH9al7tnu5Q/okj6dnupxyTgFIBjVzJATdfIAm9NAsvXNzjaKa+bxVyA==}
    dev: true

  /deep-eql@4.1.3:
    resolution: {integrity: sha512-WaEtAOpRA1MQ0eohqZjpGD8zdI0Ovsm8mmFhaDN8dvDZzyoUMcYDnf5Y6iu7HTXxf8JDS23qWa4a+hKCDyOPzw==}
    engines: {node: '>=6'}
    dependencies:
      type-detect: 4.0.8

  /deep-extend@0.6.0:
    resolution: {integrity: sha512-LOHxIOaPYdHlJRtCQfDIVZtfw/ufM8+rVj649RIHzcm/vGwQRXFt6OPqIFWsm2XEMrNIEtWR64sY1LEKD2vAOA==}
    engines: {node: '>=4.0.0'}
    dev: false

  /deep-is@0.1.4:
    resolution: {integrity: sha512-oIPzksmTg4/MriiaYGO+okXDT7ztn/w3Eptv/+gSIdMdKsJo0u4CfYNFJPy+4SKMuCqGw2wxnA+URMg3t8a/bQ==}
    dev: false

  /deepmerge@4.3.1:
    resolution: {integrity: sha512-3sUqbMEc77XqpdNO7FRyRog+eW3ph+GYCbj+rK+uYyRMuwsVy0rMiVtPn+QJlKFvWP/1PYpapqYn0Me2knFn+A==}
    engines: {node: '>=0.10.0'}
    dev: true

  /defer-to-connect@1.1.3:
    resolution: {integrity: sha512-0ISdNousHvZT2EiFlZeZAHBUvSxmKswVCEf8hW7KWgG4a8MVEu/3Vb6uWYozkjylyCxe0JBIiRB1jV45S70WVQ==}
    dev: false

  /define-lazy-prop@2.0.0:
    resolution: {integrity: sha512-Ds09qNh8yw3khSjiJjiUInaGX9xlqZDY7JVryGxdxV7NPeuqQfplOpQ66yJFZut3jLa5zOwkXw1g9EI2uKh4Og==}
    engines: {node: '>=8'}
    dev: false

  /define-properties@1.2.0:
    resolution: {integrity: sha512-xvqAVKGfT1+UAvPwKTVw/njhdQ8ZhXK4lI0bCIuCMrp2up9nPnaDftrLtmpTazqd1o+UY4zgzU+avtMbDP+ldA==}
    engines: {node: '>= 0.4'}
    dependencies:
      has-property-descriptors: 1.0.0
      object-keys: 1.1.1
    dev: false

  /degenerator@5.0.1:
    resolution: {integrity: sha512-TllpMR/t0M5sqCXfj85i4XaAzxmS5tVA16dqvdkMwGmzI+dXLXnw3J+3Vdv7VKw+ThlTMboK6i9rnZ6Nntj5CQ==}
    engines: {node: '>= 14'}
    dependencies:
      ast-types: 0.13.4
      escodegen: 2.1.0
      esprima: 4.0.1
    dev: true

  /delayed-stream@1.0.0:
    resolution: {integrity: sha512-ZySD7Nf91aLB0RxL4KGrKHBXl7Eds1DAmEdcoVawXnLD7SDhpNgtuII2aAkg7a7QS41jxPSZ17p4VdGnMHk3MQ==}
    engines: {node: '>=0.4.0'}

  /denque@2.1.0:
    resolution: {integrity: sha512-HVQE3AAb/pxF8fQAoiqpvg9i3evqug3hoiwakOyZAwJm+6vZehbkYXZ0l4JxS+I3QxM97v5aaRNhj8v5oBhekw==}
    engines: {node: '>=0.10'}
    dev: false

  /depd@2.0.0:
    resolution: {integrity: sha512-g7nH6P6dyDioJogAAGprGpCtVImJhpPk/roCzdb3fIh61/s/nPsfR6onyMwkCAR/OlC3yBC0lESvUoQEAssIrw==}
    engines: {node: '>= 0.8'}
    dev: false

  /dependency-graph@0.10.0:
    resolution: {integrity: sha512-c9amUgpgxSi1bE5/sbLwcs5diLD0ygCQYmhfM5H1s5VH1mCsYkcmAL3CcNdv4kdSw6JuMoHeDGzLgj/gAXdWVg==}
    engines: {node: '>= 0.6.0'}
    dev: false

  /deprecation@2.3.1:
    resolution: {integrity: sha512-xmHIy4F3scKVwMsQ4WnVaS8bHOx0DmVwRywosKhaILI0ywMDWPtBSku2HNxRvF7jtwDRsoEwYQSfbxj8b7RlJQ==}
    dev: false

  /destroy@1.2.0:
    resolution: {integrity: sha512-2sJGJTaXIIaR1w4iJSNoN0hnMY7Gpc/n8D4qSCJw8QqFWXf7cuAgnEHxBpweaVcPevC2l3KpjYCx3NypQQgaJg==}
    engines: {node: '>= 0.8', npm: 1.2.8000 || >= 1.4.16}
    dev: false

  /detect-newline@3.1.0:
    resolution: {integrity: sha512-TLz+x/vEXm/Y7P7wn1EJFNLxYpUD4TgMosxY6fAVJUnJMbupHBOncxyWUG9OpTaH9EBD7uFI5LfEgmMOc54DsA==}
    engines: {node: '>=8'}
    dev: true

  /devtools-protocol@0.0.1232444:
    resolution: {integrity: sha512-pM27vqEfxSxRkTMnF+XCmxSEb6duO5R+t8A9DEEJgy4Wz2RVanje2mmj99B6A3zv2r/qGfYlOvYznUhuokizmg==}
    dev: true

  /diff-sequences@29.4.3:
    resolution: {integrity: sha512-ofrBgwpPhCD85kMKtE9RYFFq6OC1A89oW2vvgWZNCwxrUpRUILopY7lsYyMDSjc8g6U6aiO0Qubg6r4Wgt5ZnA==}
    engines: {node: ^14.15.0 || ^16.10.0 || >=18.0.0}

  /diff@4.0.2:
    resolution: {integrity: sha512-58lmxKSA4BNyLz+HHMUzlOEpg09FV+ev6ZMe3vJihgdxzgcwZ8VoEEPmALCZG9LmqfVoNMMKpttIYTVG6uDY7A==}
    engines: {node: '>=0.3.1'}

  /dir-glob@3.0.1:
    resolution: {integrity: sha512-WkrWp9GR4KXfKGYzOLmTuGVi1UWFfws377n9cc55/tb6DuqyF6pcQ5AbiHEshaDpY9v6oaSr2XCDidGmMwdzIA==}
    engines: {node: '>=8'}
    dependencies:
      path-type: 4.0.0

  /doctrine@2.1.0:
    resolution: {integrity: sha512-35mSku4ZXK0vfCuHEDAwt55dg2jNajHZ1odvF+8SSr82EsZY4QmXfuWso8oEd8zRhVObSN18aM0CjSdoBX7zIw==}
    engines: {node: '>=0.10.0'}
    dependencies:
      esutils: 2.0.3
    dev: false

  /doctrine@3.0.0:
    resolution: {integrity: sha512-yS+Q5i3hBf7GBkd4KG8a7eBNNWNGLTaEwwYWUijIYM7zrlYDM0BFXHjjPWlWZ1Rg7UaddZeIDmi9jF3HmqiQ2w==}
    engines: {node: '>=6.0.0'}
    dependencies:
      esutils: 2.0.3
    dev: false

  /dom-serializer@1.4.1:
    resolution: {integrity: sha512-VHwB3KfrcOOkelEG2ZOfxqLZdfkil8PtJi4P8N2MMXucZq2yLp75ClViUlOVwyoHEDjYU433Aq+5zWP61+RGag==}
    dependencies:
      domelementtype: 2.3.0
      domhandler: 4.3.1
      entities: 2.2.0
    dev: false

  /dom-serializer@2.0.0:
    resolution: {integrity: sha512-wIkAryiqt/nV5EQKqQpo3SToSOV9J0DnbJqwK7Wv/Trc92zIAYZ4FlMu+JPFW1DfGFt81ZTCGgDEabffXeLyJg==}
    dependencies:
      domelementtype: 2.3.0
      domhandler: 5.0.3
      entities: 4.5.0
    dev: false

  /domelementtype@2.3.0:
    resolution: {integrity: sha512-OLETBj6w0OsagBwdXnPdN0cnMfF9opN69co+7ZrbfPGrdpPVNBUj02spi6B1N7wChLQiPn4CSH/zJvXw56gmHw==}
    dev: false

  /domhandler@4.3.1:
    resolution: {integrity: sha512-GrwoxYN+uWlzO8uhUXRl0P+kHE4GtVPfYzVLcUxPL7KNdHKj66vvlhiweIHqYYXWlw+T8iLMp42Lm67ghw4WMQ==}
    engines: {node: '>= 4'}
    dependencies:
      domelementtype: 2.3.0
    dev: false

  /domhandler@5.0.3:
    resolution: {integrity: sha512-cgwlv/1iFQiFnU96XXgROh8xTeetsnJiDsTc7TYCLFd9+/WNkIqPTxiM/8pSd8VIrhXGTf1Ny1q1hquVqDJB5w==}
    engines: {node: '>= 4'}
    dependencies:
      domelementtype: 2.3.0
    dev: false

  /domutils@2.8.0:
    resolution: {integrity: sha512-w96Cjofp72M5IIhpjgobBimYEfoPjx1Vx0BSX9P30WBdZW2WIKU0T1Bd0kz2eNZ9ikjKgHbEyKx8BB6H1L3h3A==}
    dependencies:
      dom-serializer: 1.4.1
      domelementtype: 2.3.0
      domhandler: 4.3.1
    dev: false

  /domutils@3.1.0:
    resolution: {integrity: sha512-H78uMmQtI2AhgDJjWeQmHwJJ2bLPD3GMmO7Zja/ZZh84wkm+4ut+IUnUdRa8uCGX88DiVx1j6FRe1XfxEgjEZA==}
    dependencies:
      dom-serializer: 2.0.0
      domelementtype: 2.3.0
      domhandler: 5.0.3
    dev: false

  /dot-case@3.0.4:
    resolution: {integrity: sha512-Kv5nKlh6yRrdrGvxeJ2e5y2eRUpkUosIW4A2AS38zwSz27zu7ufDwQPi5Jhs3XAlGNetl3bmnGhQsMtkKJnj3w==}
    dependencies:
      no-case: 3.0.4
      tslib: 2.6.2
    dev: false

  /dotenv@16.4.4:
    resolution: {integrity: sha512-XvPXc8XAQThSjAbY6cQ/9PcBXmFoWuw1sQ3b8HqUCR6ziGXjkTi//kB9SWa2UwqlgdAIuRqAa/9hVljzPehbYg==}
    engines: {node: '>=12'}
    dev: false

  /dotenv@8.6.0:
    resolution: {integrity: sha512-IrPdXQsk2BbzvCBGBOTmmSH5SodmqZNt4ERAZDmW4CT+tL8VtvinqywuANaFu4bOMWki16nqf0e4oC0QIaDr/g==}
    engines: {node: '>=10'}
    dev: false

  /duplexer3@0.1.5:
    resolution: {integrity: sha512-1A8za6ws41LQgv9HrE/66jyC5yuSjQ3L/KOpFtoBilsAK2iA2wuS5rTt1OCzIvtS2V7nVmedsUU+DGRcjBmOYA==}
    dev: false

  /eastasianwidth@0.2.0:
    resolution: {integrity: sha512-I88TYZWc9XiYHRQ4/3c5rjjfgkjhLyW2luGIheGERbNQ6OY7yTybanSpDXZa8y7VUP9YmDcYa+eyq4ca7iLqWA==}
    dev: true

  /ecc-jsbn@0.1.2:
    resolution: {integrity: sha512-eh9O+hwRHNbG4BLTjEl3nw044CkGm5X6LoaCf7LPp7UU8Qrt47JYNi6nPX8xjW97TKGKm1ouctg0QSpZe9qrnw==}
    dependencies:
      jsbn: 0.1.1
      safer-buffer: 2.1.2
    dev: false

  /ecdsa-sig-formatter@1.0.11:
    resolution: {integrity: sha512-nagl3RYrbNv6kQkeJIpt6NJZy8twLB/2vtz6yN9Z4vRKHN4/QZJIEbqohALSgwKdnksuY3k5Addp5lg8sVoVcQ==}
    dependencies:
      safe-buffer: 5.2.1

  /ee-first@1.1.1:
    resolution: {integrity: sha512-WMwm9LhRUo+WUaRN+vRuETqG89IgZphVSNkdFgeb6sS/E4OrDIN7t48CAewSHXc6C8lefD8KKfr5vY61brQlow==}
    dev: false

  /electron-to-chromium@1.4.425:
    resolution: {integrity: sha512-wv1NufHxu11zfDbY4fglYQApMswleE9FL/DSeyOyauVXDZ+Kco96JK/tPfBUaDqfRarYp2WH2hJ/5UnVywp9Jg==}

  /emittery@0.13.1:
    resolution: {integrity: sha512-DeWwawk6r5yR9jFgnDKYt4sLS0LmHJJi3ZOnb5/JdbYwj3nW+FxQnHIjhBKz8YLC7oRNPVM9NQ47I3CVx34eqQ==}
    engines: {node: '>=12'}
    dev: true

  /emoji-regex@8.0.0:
    resolution: {integrity: sha512-MSjYzcWNOA0ewAHpz0MxpYFvwg6yjy1NG3xteoqz644VCo/RPgnr1/GGt+ic3iJTzQ8Eu3TdM14SawnVUmGE6A==}

  /emoji-regex@9.2.2:
    resolution: {integrity: sha512-L18DaJsXSUk2+42pv8mLs5jJT2hqFkFE4j21wOmgbUqsZ2hL72NsUU785g9RXgo3s0ZNgVl42TiHp3ZtOv/Vyg==}
    dev: true

  /enabled@2.0.0:
    resolution: {integrity: sha512-AKrN98kuwOzMIdAizXGI86UFBoo26CL21UM763y1h/GMSJ4/OHU9k2YlsmBpyScFo/wbLzWQJBMCW4+IO3/+OQ==}

  /encodeurl@1.0.2:
    resolution: {integrity: sha512-TPJXq8JqFaVYm2CWmPvnP2Iyo4ZSM7/QKcSmuMLDObfpH5fi7RUGmd/rTDf+rut/saiDiQEeVTNgAmJEdAOx0w==}
    engines: {node: '>= 0.8'}
    dev: false

  /end-of-stream@1.4.4:
    resolution: {integrity: sha512-+uw1inIHVPQoaVuHzRyXd21icM+cnt4CzD5rW+NC1wjOUSTOs+Te7FOv7AhN7vS9x/oIyhLP5PR1H+phQAHu5Q==}
    dependencies:
      once: 1.4.0

  /entities@2.2.0:
    resolution: {integrity: sha512-p92if5Nz619I0w+akJrLZH0MX0Pb5DX39XOwQTtXSdQQOaYH03S1uIQp4mhOZtAXrxq4ViO67YTiLBo2638o9A==}
    dev: false

  /entities@4.5.0:
    resolution: {integrity: sha512-V0hjH4dGPh9Ao5p0MoRY6BVqtwCjhz6vI5LT8AJ55H+4g9/4vbHx1I54fS0XuclLhDHArPQCiMjDxjaL8fPxhw==}
    engines: {node: '>=0.12'}
    dev: false

  /env-paths@2.2.1:
    resolution: {integrity: sha512-+h1lkLKhZMTYjog1VEpJNG7NZJWcuc2DDk/qsqSTRRCOXiLjeQ1d1/udrUGhqMxUgAlwKNZ0cf2uqan5GLuS2A==}
    engines: {node: '>=6'}
    dev: true

  /error-ex@1.3.2:
    resolution: {integrity: sha512-7dFHNmqeFSEt2ZBsCriorKnn3Z2pj+fd9kmI6QoWw4//DL+icEBfc0U7qJCisqrTsKTjw4fNFy2pW9OqStD84g==}
    dependencies:
      is-arrayish: 0.2.1
    dev: true

  /es-abstract@1.21.2:
    resolution: {integrity: sha512-y/B5POM2iBnIxCiernH1G7rC9qQoM77lLIMQLuob0zhp8C56Po81+2Nj0WFKnd0pNReDTnkYryc+zhOzpEIROg==}
    engines: {node: '>= 0.4'}
    dependencies:
      array-buffer-byte-length: 1.0.0
      available-typed-arrays: 1.0.5
      call-bind: 1.0.2
      es-set-tostringtag: 2.0.1
      es-to-primitive: 1.2.1
      function.prototype.name: 1.1.5
      get-intrinsic: 1.2.1
      get-symbol-description: 1.0.0
      globalthis: 1.0.3
      gopd: 1.0.1
      has: 1.0.3
      has-property-descriptors: 1.0.0
      has-proto: 1.0.1
      has-symbols: 1.0.3
      internal-slot: 1.0.5
      is-array-buffer: 3.0.2
      is-callable: 1.2.7
      is-negative-zero: 2.0.2
      is-regex: 1.1.4
      is-shared-array-buffer: 1.0.2
      is-string: 1.0.7
      is-typed-array: 1.1.10
      is-weakref: 1.0.2
      object-inspect: 1.12.3
      object-keys: 1.1.1
      object.assign: 4.1.4
      regexp.prototype.flags: 1.5.0
      safe-regex-test: 1.0.0
      string.prototype.trim: 1.2.7
      string.prototype.trimend: 1.0.6
      string.prototype.trimstart: 1.0.6
      typed-array-length: 1.0.4
      unbox-primitive: 1.0.2
      which-typed-array: 1.1.9
    dev: false

  /es-array-method-boxes-properly@1.0.0:
    resolution: {integrity: sha512-wd6JXUmyHmt8T5a2xreUwKcGPq6f1f+WwIJkijUqiGcJz1qqnZgP6XIK+QyIWU5lT7imeNxUll48bziG+TSYcA==}
    dev: false

  /es-get-iterator@1.1.3:
    resolution: {integrity: sha512-sPZmqHBe6JIiTfN5q2pEi//TwxmAFHwj/XEuYjTuse78i8KxaqMTTzxPoFKuzRpDpTJ+0NAbpfenkmH2rePtuw==}
    dependencies:
      call-bind: 1.0.2
      get-intrinsic: 1.2.1
      has-symbols: 1.0.3
      is-arguments: 1.1.1
      is-map: 2.0.2
      is-set: 2.0.2
      is-string: 1.0.7
      isarray: 2.0.5
      stop-iteration-iterator: 1.0.0
    dev: false

  /es-set-tostringtag@2.0.1:
    resolution: {integrity: sha512-g3OMbtlwY3QewlqAiMLI47KywjWZoEytKr8pf6iTC8uJq5bIAH52Z9pnQ8pVL6whrCto53JZDuUIsifGeLorTg==}
    engines: {node: '>= 0.4'}
    dependencies:
      get-intrinsic: 1.2.1
      has: 1.0.3
      has-tostringtag: 1.0.0
    dev: false

  /es-shim-unscopables@1.0.0:
    resolution: {integrity: sha512-Jm6GPcCdC30eMLbZ2x8z2WuRwAws3zTBBKuusffYVUrNj/GVSUAZ+xKMaUpfNDR5IbyNA5LJbaecoUVbmUcB1w==}
    dependencies:
      has: 1.0.3
    dev: false

  /es-to-primitive@1.2.1:
    resolution: {integrity: sha512-QCOllgZJtaUo9miYBcLChTUaHNjJF3PYs1VidD7AwiEj1kYxKeQTctLAezAOH5ZKRH0g2IgPn6KwB4IT8iRpvA==}
    engines: {node: '>= 0.4'}
    dependencies:
      is-callable: 1.2.7
      is-date-object: 1.0.5
      is-symbol: 1.0.4
    dev: false

  /es5-ext@0.10.62:
    resolution: {integrity: sha512-BHLqn0klhEpnOKSrzn/Xsz2UIW8j+cGmo9JLzr8BiUapV8hPL9+FliFqjwr9ngW7jWdnxv6eO+/LqyhJVqgrjA==}
    engines: {node: '>=0.10'}
    requiresBuild: true
    dependencies:
      es6-iterator: 2.0.3
      es6-symbol: 3.1.3
      next-tick: 1.1.0

  /es6-iterator@2.0.3:
    resolution: {integrity: sha512-zw4SRzoUkd+cl+ZoE15A9o1oQd920Bb0iOJMQkQhl3jNc03YqVjAhG7scf9C5KWRU/R13Orf588uCC6525o02g==}
    dependencies:
      d: 1.0.1
      es5-ext: 0.10.62
      es6-symbol: 3.1.3

  /es6-symbol@3.1.3:
    resolution: {integrity: sha512-NJ6Yn3FuDinBaBRWl/q5X/s4koRHBrgKAu+yGI6JCBeiu3qrcbJhwT2GeR/EXVfylRk8dpQVJoLEFhK+Mu31NA==}
    dependencies:
      d: 1.0.1
      ext: 1.7.0

  /es6-weak-map@2.0.3:
    resolution: {integrity: sha512-p5um32HOTO1kP+w7PRnB+5lQ43Z6muuMuIMffvDN8ZB4GcnjLBV6zGStpbASIMk4DCAvEaamhe2zhyCb/QXXsA==}
    dependencies:
      d: 1.0.1
      es5-ext: 0.10.62
      es6-iterator: 2.0.3
      es6-symbol: 3.1.3

  /esbuild-android-64@0.15.18:
    resolution: {integrity: sha512-wnpt3OXRhcjfIDSZu9bnzT4/TNTDsOUvip0foZOUBG7QbSt//w3QV4FInVJxNhKc/ErhUxc5z4QjHtMi7/TbgA==}
    engines: {node: '>=12'}
    cpu: [x64]
    os: [android]
    requiresBuild: true
    optional: true

  /esbuild-android-arm64@0.15.18:
    resolution: {integrity: sha512-G4xu89B8FCzav9XU8EjsXacCKSG2FT7wW9J6hOc18soEHJdtWu03L3TQDGf0geNxfLTtxENKBzMSq9LlbjS8OQ==}
    engines: {node: '>=12'}
    cpu: [arm64]
    os: [android]
    requiresBuild: true
    optional: true

  /esbuild-darwin-64@0.15.18:
    resolution: {integrity: sha512-2WAvs95uPnVJPuYKP0Eqx+Dl/jaYseZEUUT1sjg97TJa4oBtbAKnPnl3b5M9l51/nbx7+QAEtuummJZW0sBEmg==}
    engines: {node: '>=12'}
    cpu: [x64]
    os: [darwin]
    requiresBuild: true
    optional: true

  /esbuild-darwin-arm64@0.15.18:
    resolution: {integrity: sha512-tKPSxcTJ5OmNb1btVikATJ8NftlyNlc8BVNtyT/UAr62JFOhwHlnoPrhYWz09akBLHI9nElFVfWSTSRsrZiDUA==}
    engines: {node: '>=12'}
    cpu: [arm64]
    os: [darwin]
    requiresBuild: true
    optional: true

  /esbuild-freebsd-64@0.15.18:
    resolution: {integrity: sha512-TT3uBUxkteAjR1QbsmvSsjpKjOX6UkCstr8nMr+q7zi3NuZ1oIpa8U41Y8I8dJH2fJgdC3Dj3CXO5biLQpfdZA==}
    engines: {node: '>=12'}
    cpu: [x64]
    os: [freebsd]
    requiresBuild: true
    optional: true

  /esbuild-freebsd-arm64@0.15.18:
    resolution: {integrity: sha512-R/oVr+X3Tkh+S0+tL41wRMbdWtpWB8hEAMsOXDumSSa6qJR89U0S/PpLXrGF7Wk/JykfpWNokERUpCeHDl47wA==}
    engines: {node: '>=12'}
    cpu: [arm64]
    os: [freebsd]
    requiresBuild: true
    optional: true

  /esbuild-linux-32@0.15.18:
    resolution: {integrity: sha512-lphF3HiCSYtaa9p1DtXndiQEeQDKPl9eN/XNoBf2amEghugNuqXNZA/ZovthNE2aa4EN43WroO0B85xVSjYkbg==}
    engines: {node: '>=12'}
    cpu: [ia32]
    os: [linux]
    requiresBuild: true
    optional: true

  /esbuild-linux-64@0.15.18:
    resolution: {integrity: sha512-hNSeP97IviD7oxLKFuii5sDPJ+QHeiFTFLoLm7NZQligur8poNOWGIgpQ7Qf8Balb69hptMZzyOBIPtY09GZYw==}
    engines: {node: '>=12'}
    cpu: [x64]
    os: [linux]
    requiresBuild: true
    optional: true

  /esbuild-linux-arm64@0.15.18:
    resolution: {integrity: sha512-54qr8kg/6ilcxd+0V3h9rjT4qmjc0CccMVWrjOEM/pEcUzt8X62HfBSeZfT2ECpM7104mk4yfQXkosY8Quptug==}
    engines: {node: '>=12'}
    cpu: [arm64]
    os: [linux]
    requiresBuild: true
    optional: true

  /esbuild-linux-arm@0.15.18:
    resolution: {integrity: sha512-UH779gstRblS4aoS2qpMl3wjg7U0j+ygu3GjIeTonCcN79ZvpPee12Qun3vcdxX+37O5LFxz39XeW2I9bybMVA==}
    engines: {node: '>=12'}
    cpu: [arm]
    os: [linux]
    requiresBuild: true
    optional: true

  /esbuild-linux-mips64le@0.15.18:
    resolution: {integrity: sha512-Mk6Ppwzzz3YbMl/ZZL2P0q1tnYqh/trYZ1VfNP47C31yT0K8t9s7Z077QrDA/guU60tGNp2GOwCQnp+DYv7bxQ==}
    engines: {node: '>=12'}
    cpu: [mips64el]
    os: [linux]
    requiresBuild: true
    optional: true

  /esbuild-linux-ppc64le@0.15.18:
    resolution: {integrity: sha512-b0XkN4pL9WUulPTa/VKHx2wLCgvIAbgwABGnKMY19WhKZPT+8BxhZdqz6EgkqCLld7X5qiCY2F/bfpUUlnFZ9w==}
    engines: {node: '>=12'}
    cpu: [ppc64]
    os: [linux]
    requiresBuild: true
    optional: true

  /esbuild-linux-riscv64@0.15.18:
    resolution: {integrity: sha512-ba2COaoF5wL6VLZWn04k+ACZjZ6NYniMSQStodFKH/Pu6RxzQqzsmjR1t9QC89VYJxBeyVPTaHuBMCejl3O/xg==}
    engines: {node: '>=12'}
    cpu: [riscv64]
    os: [linux]
    requiresBuild: true
    optional: true

  /esbuild-linux-s390x@0.15.18:
    resolution: {integrity: sha512-VbpGuXEl5FCs1wDVp93O8UIzl3ZrglgnSQ+Hu79g7hZu6te6/YHgVJxCM2SqfIila0J3k0csfnf8VD2W7u2kzQ==}
    engines: {node: '>=12'}
    cpu: [s390x]
    os: [linux]
    requiresBuild: true
    optional: true

  /esbuild-netbsd-64@0.15.18:
    resolution: {integrity: sha512-98ukeCdvdX7wr1vUYQzKo4kQ0N2p27H7I11maINv73fVEXt2kyh4K4m9f35U1K43Xc2QGXlzAw0K9yoU7JUjOg==}
    engines: {node: '>=12'}
    cpu: [x64]
    os: [netbsd]
    requiresBuild: true
    optional: true

  /esbuild-openbsd-64@0.15.18:
    resolution: {integrity: sha512-yK5NCcH31Uae076AyQAXeJzt/vxIo9+omZRKj1pauhk3ITuADzuOx5N2fdHrAKPxN+zH3w96uFKlY7yIn490xQ==}
    engines: {node: '>=12'}
    cpu: [x64]
    os: [openbsd]
    requiresBuild: true
    optional: true

  /esbuild-sunos-64@0.15.18:
    resolution: {integrity: sha512-On22LLFlBeLNj/YF3FT+cXcyKPEI263nflYlAhz5crxtp3yRG1Ugfr7ITyxmCmjm4vbN/dGrb/B7w7U8yJR9yw==}
    engines: {node: '>=12'}
    cpu: [x64]
    os: [sunos]
    requiresBuild: true
    optional: true

  /esbuild-windows-32@0.15.18:
    resolution: {integrity: sha512-o+eyLu2MjVny/nt+E0uPnBxYuJHBvho8vWsC2lV61A7wwTWC3jkN2w36jtA+yv1UgYkHRihPuQsL23hsCYGcOQ==}
    engines: {node: '>=12'}
    cpu: [ia32]
    os: [win32]
    requiresBuild: true
    optional: true

  /esbuild-windows-64@0.15.18:
    resolution: {integrity: sha512-qinug1iTTaIIrCorAUjR0fcBk24fjzEedFYhhispP8Oc7SFvs+XeW3YpAKiKp8dRpizl4YYAhxMjlftAMJiaUw==}
    engines: {node: '>=12'}
    cpu: [x64]
    os: [win32]
    requiresBuild: true
    optional: true

  /esbuild-windows-arm64@0.15.18:
    resolution: {integrity: sha512-q9bsYzegpZcLziq0zgUi5KqGVtfhjxGbnksaBFYmWLxeV/S1fK4OLdq2DFYnXcLMjlZw2L0jLsk1eGoB522WXQ==}
    engines: {node: '>=12'}
    cpu: [arm64]
    os: [win32]
    requiresBuild: true
    optional: true

  /esbuild@0.15.18:
    resolution: {integrity: sha512-x/R72SmW3sSFRm5zrrIjAhCeQSAWoni3CmHEqfQrZIQTM3lVCdehdwuIqaOtfC2slvpdlLa62GYoN8SxT23m6Q==}
    engines: {node: '>=12'}
    hasBin: true
    requiresBuild: true
    optionalDependencies:
      '@esbuild/android-arm': 0.15.18
      '@esbuild/linux-loong64': 0.15.18
      esbuild-android-64: 0.15.18
      esbuild-android-arm64: 0.15.18
      esbuild-darwin-64: 0.15.18
      esbuild-darwin-arm64: 0.15.18
      esbuild-freebsd-64: 0.15.18
      esbuild-freebsd-arm64: 0.15.18
      esbuild-linux-32: 0.15.18
      esbuild-linux-64: 0.15.18
      esbuild-linux-arm: 0.15.18
      esbuild-linux-arm64: 0.15.18
      esbuild-linux-mips64le: 0.15.18
      esbuild-linux-ppc64le: 0.15.18
      esbuild-linux-riscv64: 0.15.18
      esbuild-linux-s390x: 0.15.18
      esbuild-netbsd-64: 0.15.18
      esbuild-openbsd-64: 0.15.18
      esbuild-sunos-64: 0.15.18
      esbuild-windows-32: 0.15.18
      esbuild-windows-64: 0.15.18
      esbuild-windows-arm64: 0.15.18

  /esbuild@0.16.17:
    resolution: {integrity: sha512-G8LEkV0XzDMNwXKgM0Jwu3nY3lSTwSGY6XbxM9cr9+s0T/qSV1q1JVPBGzm3dcjhCic9+emZDmMffkwgPeOeLg==}
    engines: {node: '>=12'}
    hasBin: true
    requiresBuild: true
    optionalDependencies:
      '@esbuild/android-arm': 0.16.17
      '@esbuild/android-arm64': 0.16.17
      '@esbuild/android-x64': 0.16.17
      '@esbuild/darwin-arm64': 0.16.17
      '@esbuild/darwin-x64': 0.16.17
      '@esbuild/freebsd-arm64': 0.16.17
      '@esbuild/freebsd-x64': 0.16.17
      '@esbuild/linux-arm': 0.16.17
      '@esbuild/linux-arm64': 0.16.17
      '@esbuild/linux-ia32': 0.16.17
      '@esbuild/linux-loong64': 0.16.17
      '@esbuild/linux-mips64el': 0.16.17
      '@esbuild/linux-ppc64': 0.16.17
      '@esbuild/linux-riscv64': 0.16.17
      '@esbuild/linux-s390x': 0.16.17
      '@esbuild/linux-x64': 0.16.17
      '@esbuild/netbsd-x64': 0.16.17
      '@esbuild/openbsd-x64': 0.16.17
      '@esbuild/sunos-x64': 0.16.17
      '@esbuild/win32-arm64': 0.16.17
      '@esbuild/win32-ia32': 0.16.17
      '@esbuild/win32-x64': 0.16.17
    dev: true

  /esbuild@0.18.12:
    resolution: {integrity: sha512-XuOVLDdtsDslXStStduT41op21Ytmf4/BDS46aa3xPJ7X5h2eMWBF1oAe3QjUH3bDksocNXgzGUZ7XHIBya6Tg==}
    engines: {node: '>=12'}
    hasBin: true
    requiresBuild: true
    optionalDependencies:
      '@esbuild/android-arm': 0.18.12
      '@esbuild/android-arm64': 0.18.12
      '@esbuild/android-x64': 0.18.12
      '@esbuild/darwin-arm64': 0.18.12
      '@esbuild/darwin-x64': 0.18.12
      '@esbuild/freebsd-arm64': 0.18.12
      '@esbuild/freebsd-x64': 0.18.12
      '@esbuild/linux-arm': 0.18.12
      '@esbuild/linux-arm64': 0.18.12
      '@esbuild/linux-ia32': 0.18.12
      '@esbuild/linux-loong64': 0.18.12
      '@esbuild/linux-mips64el': 0.18.12
      '@esbuild/linux-ppc64': 0.18.12
      '@esbuild/linux-riscv64': 0.18.12
      '@esbuild/linux-s390x': 0.18.12
      '@esbuild/linux-x64': 0.18.12
      '@esbuild/netbsd-x64': 0.18.12
      '@esbuild/openbsd-x64': 0.18.12
      '@esbuild/sunos-x64': 0.18.12
      '@esbuild/win32-arm64': 0.18.12
      '@esbuild/win32-ia32': 0.18.12
      '@esbuild/win32-x64': 0.18.12

  /esbuild@0.19.12:
    resolution: {integrity: sha512-aARqgq8roFBj054KvQr5f1sFu0D65G+miZRCuJyJ0G13Zwx7vRar5Zhn2tkQNzIXcBrNVsv/8stehpj+GAjgbg==}
    engines: {node: '>=12'}
    hasBin: true
    requiresBuild: true
    optionalDependencies:
      '@esbuild/aix-ppc64': 0.19.12
      '@esbuild/android-arm': 0.19.12
      '@esbuild/android-arm64': 0.19.12
      '@esbuild/android-x64': 0.19.12
      '@esbuild/darwin-arm64': 0.19.12
      '@esbuild/darwin-x64': 0.19.12
      '@esbuild/freebsd-arm64': 0.19.12
      '@esbuild/freebsd-x64': 0.19.12
      '@esbuild/linux-arm': 0.19.12
      '@esbuild/linux-arm64': 0.19.12
      '@esbuild/linux-ia32': 0.19.12
      '@esbuild/linux-loong64': 0.19.12
      '@esbuild/linux-mips64el': 0.19.12
      '@esbuild/linux-ppc64': 0.19.12
      '@esbuild/linux-riscv64': 0.19.12
      '@esbuild/linux-s390x': 0.19.12
      '@esbuild/linux-x64': 0.19.12
      '@esbuild/netbsd-x64': 0.19.12
      '@esbuild/openbsd-x64': 0.19.12
      '@esbuild/sunos-x64': 0.19.12
      '@esbuild/win32-arm64': 0.19.12
      '@esbuild/win32-ia32': 0.19.12
      '@esbuild/win32-x64': 0.19.12
    dev: true

  /esbuild@0.20.2:
    resolution: {integrity: sha512-WdOOppmUNU+IbZ0PaDiTst80zjnrOkyJNHoKupIcVyU8Lvla3Ugx94VzkQ32Ijqd7UhHJy75gNWDMUekcrSJ6g==}
    engines: {node: '>=12'}
    hasBin: true
    requiresBuild: true
    optionalDependencies:
      '@esbuild/aix-ppc64': 0.20.2
      '@esbuild/android-arm': 0.20.2
      '@esbuild/android-arm64': 0.20.2
      '@esbuild/android-x64': 0.20.2
      '@esbuild/darwin-arm64': 0.20.2
      '@esbuild/darwin-x64': 0.20.2
      '@esbuild/freebsd-arm64': 0.20.2
      '@esbuild/freebsd-x64': 0.20.2
      '@esbuild/linux-arm': 0.20.2
      '@esbuild/linux-arm64': 0.20.2
      '@esbuild/linux-ia32': 0.20.2
      '@esbuild/linux-loong64': 0.20.2
      '@esbuild/linux-mips64el': 0.20.2
      '@esbuild/linux-ppc64': 0.20.2
      '@esbuild/linux-riscv64': 0.20.2
      '@esbuild/linux-s390x': 0.20.2
      '@esbuild/linux-x64': 0.20.2
      '@esbuild/netbsd-x64': 0.20.2
      '@esbuild/openbsd-x64': 0.20.2
      '@esbuild/sunos-x64': 0.20.2
      '@esbuild/win32-arm64': 0.20.2
      '@esbuild/win32-ia32': 0.20.2
      '@esbuild/win32-x64': 0.20.2
    dev: true

  /escalade@3.1.1:
    resolution: {integrity: sha512-k0er2gUkLf8O0zKJiAhmkTnJlTvINGv7ygDNPbeIsX/TJjGJZHuh9B2UxbsaEkmlEo9MfhrSzmhIlhRlI2GXnw==}
    engines: {node: '>=6'}

  /escape-html@1.0.3:
    resolution: {integrity: sha512-NiSupZ4OeuGwr68lGIeym/ksIZMJodUGOSCZ/FSnTxcrekbvqrgdUxlJOMpijaKZVjAJrWrGs/6Jy8OMuyj9ow==}
    dev: false

  /escape-string-regexp@1.0.5:
    resolution: {integrity: sha512-vbRorB5FUQWvla16U8R/qgaFIya2qGzwDrNmCZuYKrbdSUMG6I1ZCGQRefkRVhuOkIGVne7BQ35DSfo1qvJqFg==}
    engines: {node: '>=0.8.0'}

  /escape-string-regexp@2.0.0:
    resolution: {integrity: sha512-UpzcLCXolUWcNu5HtVMHYdXJjArjsF9C0aNnquZYY4uW/Vu0miy5YoWvbV345HauVvcAUnpRuhMMcqTcGOY2+w==}
    engines: {node: '>=8'}
    dev: true

  /escape-string-regexp@4.0.0:
    resolution: {integrity: sha512-TtpcNJ3XAzx3Gq8sWRzJaVajRs0uVxA2YAkdb1jm2YkPz4G6egUFAyA3n5vtEIZefPk5Wa4UXbKuS5fKkJWdgA==}
    engines: {node: '>=10'}
    dev: false

  /escodegen@2.1.0:
    resolution: {integrity: sha512-2NlIDTwUWJN0mRPQOdtQBzbUHvdGY2P1VXSyU83Q3xKxM7WHX2Ql8dKq782Q9TgQUNOLEzEYu9bzLNj1q88I5w==}
    engines: {node: '>=6.0'}
    hasBin: true
    dependencies:
      esprima: 4.0.1
      estraverse: 5.3.0
      esutils: 2.0.3
    optionalDependencies:
      source-map: 0.6.1
    dev: true

  /eslint-config-prettier@8.8.0(eslint@8.41.0):
    resolution: {integrity: sha512-wLbQiFre3tdGgpDv67NQKnJuTlcUVYHas3k+DZCc2U2BadthoEY4B7hLPvAxaqdyOGCzuLfii2fqGph10va7oA==}
    hasBin: true
    peerDependencies:
      eslint: '>=7.0.0'
    dependencies:
      eslint: 8.41.0
    dev: false

  /eslint-import-resolver-node@0.3.7:
    resolution: {integrity: sha512-gozW2blMLJCeFpBwugLTGyvVjNoeo1knonXAcatC6bjPBZitotxdWf7Gimr25N4c0AAOo4eOUfaG82IJPDpqCA==}
    dependencies:
      debug: 3.2.7(supports-color@5.5.0)
      is-core-module: 2.12.1
      resolve: 1.22.2
    transitivePeerDependencies:
      - supports-color
    dev: false

  /eslint-module-utils@2.8.0(@typescript-eslint/parser@5.59.8)(eslint-import-resolver-node@0.3.7)(eslint@8.41.0):
    resolution: {integrity: sha512-aWajIYfsqCKRDgUfjEXNN/JlrzauMuSEy5sbd7WXbtW3EH6A6MpwEh42c7qD+MqQo9QMJ6fWLAeIJynx0g6OAw==}
    engines: {node: '>=4'}
    peerDependencies:
      '@typescript-eslint/parser': '*'
      eslint: '*'
      eslint-import-resolver-node: '*'
      eslint-import-resolver-typescript: '*'
      eslint-import-resolver-webpack: '*'
    peerDependenciesMeta:
      '@typescript-eslint/parser':
        optional: true
      eslint:
        optional: true
      eslint-import-resolver-node:
        optional: true
      eslint-import-resolver-typescript:
        optional: true
      eslint-import-resolver-webpack:
        optional: true
    dependencies:
      '@typescript-eslint/parser': 5.59.8(eslint@8.41.0)(typescript@4.9.5)
      debug: 3.2.7(supports-color@5.5.0)
      eslint: 8.41.0
      eslint-import-resolver-node: 0.3.7
    transitivePeerDependencies:
      - supports-color
    dev: false

  /eslint-plugin-import@2.27.5(@typescript-eslint/parser@5.59.8)(eslint@8.41.0):
    resolution: {integrity: sha512-LmEt3GVofgiGuiE+ORpnvP+kAm3h6MLZJ4Q5HCyHADofsb4VzXFsRiWj3c0OFiV+3DWFh0qg3v9gcPlfc3zRow==}
    engines: {node: '>=4'}
    peerDependencies:
      '@typescript-eslint/parser': '*'
      eslint: ^2 || ^3 || ^4 || ^5 || ^6 || ^7.2.0 || ^8
    peerDependenciesMeta:
      '@typescript-eslint/parser':
        optional: true
    dependencies:
      '@typescript-eslint/parser': 5.59.8(eslint@8.41.0)(typescript@4.9.5)
      array-includes: 3.1.6
      array.prototype.flat: 1.3.1
      array.prototype.flatmap: 1.3.1
      debug: 3.2.7(supports-color@5.5.0)
      doctrine: 2.1.0
      eslint: 8.41.0
      eslint-import-resolver-node: 0.3.7
      eslint-module-utils: 2.8.0(@typescript-eslint/parser@5.59.8)(eslint-import-resolver-node@0.3.7)(eslint@8.41.0)
      has: 1.0.3
      is-core-module: 2.12.1
      is-glob: 4.0.3
      minimatch: 3.1.2
      object.values: 1.1.6
      resolve: 1.22.2
      semver: 6.3.0
      tsconfig-paths: 3.14.2
    transitivePeerDependencies:
      - eslint-import-resolver-typescript
      - eslint-import-resolver-webpack
      - supports-color
    dev: false

  /eslint-plugin-jsdoc@39.9.1(eslint@8.41.0):
    resolution: {integrity: sha512-Rq2QY6BZP2meNIs48aZ3GlIlJgBqFCmR55+UBvaDkA3ZNQ0SvQXOs2QKkubakEijV8UbIVbVZKsOVN8G3MuqZw==}
    engines: {node: ^14 || ^16 || ^17 || ^18 || ^19}
    peerDependencies:
      eslint: ^7.0.0 || ^8.0.0
    dependencies:
      '@es-joy/jsdoccomment': 0.36.1
      comment-parser: 1.3.1
      debug: 4.3.4
      escape-string-regexp: 4.0.0
      eslint: 8.41.0
      esquery: 1.5.0
      semver: 7.5.1
      spdx-expression-parse: 3.0.1
    transitivePeerDependencies:
      - supports-color
    dev: false

  /eslint-plugin-prettier@4.2.1(eslint-config-prettier@8.8.0)(eslint@8.41.0)(prettier@2.8.8):
    resolution: {integrity: sha512-f/0rXLXUt0oFYs8ra4w49wYZBG5GKZpAYsJSm6rnYL5uVDjd+zowwMwVZHnAjf4edNrKpCDYfXDgmRE/Ak7QyQ==}
    engines: {node: '>=12.0.0'}
    peerDependencies:
      eslint: '>=7.28.0'
      eslint-config-prettier: '*'
      prettier: '>=2.0.0'
    peerDependenciesMeta:
      eslint-config-prettier:
        optional: true
    dependencies:
      eslint: 8.41.0
      eslint-config-prettier: 8.8.0(eslint@8.41.0)
      prettier: 2.8.8
      prettier-linter-helpers: 1.0.0
    dev: false

  /eslint-plugin-unused-imports@2.0.0(@typescript-eslint/eslint-plugin@5.59.8)(eslint@8.41.0):
    resolution: {integrity: sha512-3APeS/tQlTrFa167ThtP0Zm0vctjr4M44HMpeg1P4bK6wItarumq0Ma82xorMKdFsWpphQBlRPzw/pxiVELX1A==}
    engines: {node: ^12.22.0 || ^14.17.0 || >=16.0.0}
    peerDependencies:
      '@typescript-eslint/eslint-plugin': ^5.0.0
      eslint: ^8.0.0
    peerDependenciesMeta:
      '@typescript-eslint/eslint-plugin':
        optional: true
    dependencies:
      '@typescript-eslint/eslint-plugin': 5.59.8(@typescript-eslint/parser@5.59.8)(eslint@8.41.0)(typescript@4.9.5)
      eslint: 8.41.0
      eslint-rule-composer: 0.3.0
    dev: false

  /eslint-rule-composer@0.3.0:
    resolution: {integrity: sha512-bt+Sh8CtDmn2OajxvNO+BX7Wn4CIWMpTRm3MaiKPCQcnnlm0CS2mhui6QaoeQugs+3Kj2ESKEEGJUdVafwhiCg==}
    engines: {node: '>=4.0.0'}
    dev: false

  /eslint-scope@5.1.1:
    resolution: {integrity: sha512-2NxwbF/hZ0KpepYN0cNbo+FN6XoK7GaHlQhgx/hIZl6Va0bF45RQOOwhLIy8lQDbuCiadSLCBnH2CFYquit5bw==}
    engines: {node: '>=8.0.0'}
    dependencies:
      esrecurse: 4.3.0
      estraverse: 4.3.0
    dev: false

  /eslint-scope@7.2.0:
    resolution: {integrity: sha512-DYj5deGlHBfMt15J7rdtyKNq/Nqlv5KfU4iodrQ019XESsRnwXH9KAE0y3cwtUHDo2ob7CypAnCqefh6vioWRw==}
    engines: {node: ^12.22.0 || ^14.17.0 || >=16.0.0}
    dependencies:
      esrecurse: 4.3.0
      estraverse: 5.3.0
    dev: false

  /eslint-visitor-keys@3.4.1:
    resolution: {integrity: sha512-pZnmmLwYzf+kWaM/Qgrvpen51upAktaaiI01nsJD/Yr3lMOdNtq0cxkrrg16w64VtisN6okbs7Q8AfGqj4c9fA==}
    engines: {node: ^12.22.0 || ^14.17.0 || >=16.0.0}
    dev: false

  /eslint@8.41.0:
    resolution: {integrity: sha512-WQDQpzGBOP5IrXPo4Hc0814r4/v2rrIsB0rhT7jtunIalgg6gYXWhRMOejVO8yH21T/FGaxjmFjBMNqcIlmH1Q==}
    engines: {node: ^12.22.0 || ^14.17.0 || >=16.0.0}
    hasBin: true
    dependencies:
      '@eslint-community/eslint-utils': 4.4.0(eslint@8.41.0)
      '@eslint-community/regexpp': 4.5.1
      '@eslint/eslintrc': 2.0.3
      '@eslint/js': 8.41.0
      '@humanwhocodes/config-array': 0.11.10
      '@humanwhocodes/module-importer': 1.0.1
      '@nodelib/fs.walk': 1.2.8
      ajv: 6.12.6
      chalk: 4.1.2
      cross-spawn: 7.0.3
      debug: 4.3.4
      doctrine: 3.0.0
      escape-string-regexp: 4.0.0
      eslint-scope: 7.2.0
      eslint-visitor-keys: 3.4.1
      espree: 9.5.2
      esquery: 1.5.0
      esutils: 2.0.3
      fast-deep-equal: 3.1.3
      file-entry-cache: 6.0.1
      find-up: 5.0.0
      glob-parent: 6.0.2
      globals: 13.20.0
      graphemer: 1.4.0
      ignore: 5.2.4
      import-fresh: 3.3.0
      imurmurhash: 0.1.4
      is-glob: 4.0.3
      is-path-inside: 3.0.3
      js-yaml: 4.1.0
      json-stable-stringify-without-jsonify: 1.0.1
      levn: 0.4.1
      lodash.merge: 4.6.2
      minimatch: 3.1.2
      natural-compare: 1.4.0
      optionator: 0.9.1
      strip-ansi: 6.0.1
      strip-json-comments: 3.1.1
      text-table: 0.2.0
    transitivePeerDependencies:
      - supports-color
    dev: false

  /espree@9.5.2:
    resolution: {integrity: sha512-7OASN1Wma5fum5SrNhFMAMJxOUAbhyfQ8dQ//PJaJbNw0URTPWqIghHWt1MmAANKhHZIYOHruW4Kw4ruUWOdGw==}
    engines: {node: ^12.22.0 || ^14.17.0 || >=16.0.0}
    dependencies:
      acorn: 8.10.0
      acorn-jsx: 5.3.2(acorn@8.10.0)
      eslint-visitor-keys: 3.4.1
    dev: false

  /esprima@4.0.1:
    resolution: {integrity: sha512-eGuFFw7Upda+g4p+QHvnW0RyTX/SVeJBDM/gCtMARO0cLuT2HcEKnTPvhjV6aGeqrCB/sbNop0Kszm0jsaWU4A==}
    engines: {node: '>=4'}
    hasBin: true
    dev: true

  /esquery@1.5.0:
    resolution: {integrity: sha512-YQLXUplAwJgCydQ78IMJywZCceoqk1oH01OERdSAJc/7U2AylwjhSCLDEtqwg811idIS/9fIU5GjG73IgjKMVg==}
    engines: {node: '>=0.10'}
    dependencies:
      estraverse: 5.3.0
    dev: false

  /esrecurse@4.3.0:
    resolution: {integrity: sha512-KmfKL3b6G+RXvP8N1vr3Tq1kL/oCFgn2NYXEtqP8/L3pKapUA4G8cFVaoF3SU323CD4XypR/ffioHmkti6/Tag==}
    engines: {node: '>=4.0'}
    dependencies:
      estraverse: 5.3.0
    dev: false

  /estraverse@4.3.0:
    resolution: {integrity: sha512-39nnKffWz8xN1BU/2c79n9nB9HDzo0niYUqx6xyqUnyoAnQyyWpOTdZEeiCch8BBu515t4wp9ZmgVfVhn9EBpw==}
    engines: {node: '>=4.0'}
    dev: false

  /estraverse@5.3.0:
    resolution: {integrity: sha512-MMdARuVEQziNTeJD8DgMqmhwR11BRQ/cBP+pLtYdSTnf3MIO8fFeiINEbX36ZdNlfU/7A9f3gUw49B3oQsvwBA==}
    engines: {node: '>=4.0'}

  /esutils@2.0.3:
    resolution: {integrity: sha512-kVscqXk4OCp68SZ0dkgEKVi6/8ij300KBWTJq32P/dYeWTSwK41WyTxalN1eRmA5Z9UU/LX9D7FWSmV9SAYx6g==}
    engines: {node: '>=0.10.0'}

  /etag@1.8.1:
    resolution: {integrity: sha512-aIL5Fx7mawVa300al2BnEE4iNvo1qETxLrPI/o05L7z6go7fCw1J6EQmbK4FmJ2AS7kgVF/KEZWufBfdClMcPg==}
    engines: {node: '>= 0.6'}
    dev: false

  /event-emitter@0.3.5:
    resolution: {integrity: sha512-D9rRn9y7kLPnJ+hMq7S/nhvoKwwvVJahBi2BPmx3bvbsEdK3W9ii8cBSGjP+72/LnM4n6fo3+dkCX5FeTQruXA==}
    dependencies:
      d: 1.0.1
      es5-ext: 0.10.62

  /event-target-shim@5.0.1:
    resolution: {integrity: sha512-i/2XbnSz/uxRCU6+NdVJgKWDTM427+MqYbkQzD321DuCQJUqOuJKIA0IM2+W2xtYHdKOmZ4dR6fExsd4SXL+WQ==}
    engines: {node: '>=6'}
    dev: false

  /eventemitter3@3.1.2:
    resolution: {integrity: sha512-tvtQIeLVHjDkJYnzf2dgVMxfuSGJeM/7UCG17TT4EumTfNtF+0nebF/4zWOIkCreAbtNqhGEboB6BWrwqNaw4Q==}
    dev: false

  /eventemitter3@4.0.7:
    resolution: {integrity: sha512-8guHBZCwKnFhYdHr2ysuRWErTwhoN2X8XELRlrRwpmfeY2jjuUN4taQMsULKUVo1K4DvZl+0pgfyoysHxvmvEw==}
    dev: false

  /events@3.3.0:
    resolution: {integrity: sha512-mQw+2fkQbALzQ7V0MY0IqdnXNOeTtP4r0lN9z7AAawCXgqea7bDii20AYrIBrFd/Hx0M2Ocz6S111CaFkUcb0Q==}
    engines: {node: '>=0.8.x'}
    dev: false

  /execa@5.1.1:
    resolution: {integrity: sha512-8uSpZZocAZRBAPIEINJj3Lo9HyGitllczc27Eh5YYojjMFMn8yHMDMaUHE2Jqfq05D/wucwI4JGURyXt1vchyg==}
    engines: {node: '>=10'}
    dependencies:
      cross-spawn: 7.0.3
      get-stream: 6.0.1
      human-signals: 2.1.0
      is-stream: 2.0.1
      merge-stream: 2.0.0
      npm-run-path: 4.0.1
      onetime: 5.1.2
      signal-exit: 3.0.7
      strip-final-newline: 2.0.0
    dev: true

  /execa@8.0.1:
    resolution: {integrity: sha512-VyhnebXciFV2DESc+p6B+y0LjSm0krU4OgJN44qFAhBY0TJ+1V61tYD2+wHusZ6F9n5K+vl8k0sTy7PEfV4qpg==}
    engines: {node: '>=16.17'}
    dependencies:
      cross-spawn: 7.0.3
      get-stream: 8.0.1
      human-signals: 5.0.0
      is-stream: 3.0.0
      merge-stream: 2.0.0
      npm-run-path: 5.3.0
      onetime: 6.0.0
      signal-exit: 4.1.0
      strip-final-newline: 3.0.0
    dev: true

  /exit@0.1.2:
    resolution: {integrity: sha512-Zk/eNKV2zbjpKzrsQ+n1G6poVbErQxJ0LBOJXaKZ1EViLzH+hrLu9cdXI4zw9dBQJslwBEpbQ2P1oS7nDxs6jQ==}
    engines: {node: '>= 0.8.0'}
    dev: true

  /expect@29.5.0:
    resolution: {integrity: sha512-yM7xqUrCO2JdpFo4XpM82t+PJBFybdqoQuJLDGeDX2ij8NZzqRHyu3Hp188/JX7SWqud+7t4MUdvcgGBICMHZg==}
    engines: {node: ^14.15.0 || ^16.10.0 || >=18.0.0}
    dependencies:
      '@jest/expect-utils': 29.5.0
      jest-get-type: 29.4.3
      jest-matcher-utils: 29.5.0
      jest-message-util: 29.5.0
      jest-util: 29.5.0
    dev: true

  /express@4.18.2:
    resolution: {integrity: sha512-5/PsL6iGPdfQ/lKM1UuielYgv3BUoJfz1aUwU9vHZ+J7gyvwdQXFEBIEIaxeGf0GIcreATNyBExtalisDbuMqQ==}
    engines: {node: '>= 0.10.0'}
    dependencies:
      accepts: 1.3.8
      array-flatten: 1.1.1
      body-parser: 1.20.1
      content-disposition: 0.5.4
      content-type: 1.0.5
      cookie: 0.5.0
      cookie-signature: 1.0.6
      debug: 2.6.9
      depd: 2.0.0
      encodeurl: 1.0.2
      escape-html: 1.0.3
      etag: 1.8.1
      finalhandler: 1.2.0
      fresh: 0.5.2
      http-errors: 2.0.0
      merge-descriptors: 1.0.1
      methods: 1.1.2
      on-finished: 2.4.1
      parseurl: 1.3.3
      path-to-regexp: 0.1.7
      proxy-addr: 2.0.7
      qs: 6.11.0
      range-parser: 1.2.1
      safe-buffer: 5.2.1
      send: 0.18.0
      serve-static: 1.15.0
      setprototypeof: 1.2.0
      statuses: 2.0.1
      type-is: 1.6.18
      utils-merge: 1.0.1
      vary: 1.1.2
    transitivePeerDependencies:
      - supports-color
    dev: false

  /ext@1.7.0:
    resolution: {integrity: sha512-6hxeJYaL110a9b5TEJSj0gojyHQAmA2ch5Os+ySCiA1QGdS697XWY1pzsrSjqA9LDEEgdB/KypIlR59RcLuHYw==}
    dependencies:
      type: 2.7.2

  /extend@3.0.2:
    resolution: {integrity: sha512-fjquC59cD7CyW6urNXK0FBufkZcoiGG80wTuPujX590cB5Ttln20E2UB4S/WARVqhXffZl2LNgS+gQdPIIim/g==}

  /extract-zip@2.0.1:
    resolution: {integrity: sha512-GDhU9ntwuKyGXdZBUgTIe+vXnWj0fppUEtMDL0+idd5Sta8TGpHssn/eusA9mrPr9qNDym6SxAYZjNvCn/9RBg==}
    engines: {node: '>= 10.17.0'}
    hasBin: true
    dependencies:
      debug: 4.3.4
      get-stream: 5.2.0
      yauzl: 2.10.0
    optionalDependencies:
      '@types/yauzl': 2.10.3
    transitivePeerDependencies:
      - supports-color
    dev: true

  /extsprintf@1.3.0:
    resolution: {integrity: sha512-11Ndz7Nv+mvAC1j0ktTa7fAb0vLyGGX+rMHNBYQviQDGU0Hw7lhctJANqbPhu9nV9/izT/IntTgZ7Im/9LJs9g==}
    engines: {'0': node >=0.6.0}
    dev: false

  /extsprintf@1.4.1:
    resolution: {integrity: sha512-Wrk35e8ydCKDj/ArClo1VrPVmN8zph5V4AtHwIuHhvMXsKf73UT3BOD+azBIW+3wOJ4FhEH7zyaJCFvChjYvMA==}
    engines: {'0': node >=0.6.0}

  /fast-deep-equal@3.1.3:
    resolution: {integrity: sha512-f3qQ9oQy9j2AhBe/H9VC91wLmKBCCU/gDOnKNAYG5hswO7BLKj09Hc5HYNz9cGI++xlpDCIgDaitVs03ATR84Q==}

  /fast-diff@1.3.0:
    resolution: {integrity: sha512-VxPP4NqbUjj6MaAOafWeUn2cXWLcCtljklUtZf0Ind4XQ+QPtmA0b18zZy0jIQx+ExRVCR/ZQpBmik5lXshNsw==}
    dev: false

  /fast-fifo@1.3.2:
    resolution: {integrity: sha512-/d9sfos4yxzpwkDkuN7k2SqFKtYNmCTzgfEpz82x34IM9/zc8KGxQoXg1liNC/izpRM/MBdt44Nmx41ZWqk+FQ==}
    dev: true

  /fast-glob@3.3.2:
    resolution: {integrity: sha512-oX2ruAFQwf/Orj8m737Y5adxDQO0LAB7/S5MnxCdTNDd4p6BsyIVsv9JQsATbTSq8KHRpLwIHbVlUNatxd+1Ow==}
    engines: {node: '>=8.6.0'}
    dependencies:
      '@nodelib/fs.stat': 2.0.5
      '@nodelib/fs.walk': 1.2.8
      glob-parent: 5.1.2
      merge2: 1.4.1
      micromatch: 4.0.5

  /fast-json-stable-stringify@2.1.0:
    resolution: {integrity: sha512-lhd/wF+Lk98HZoTCtlVraHtfh5XYijIjalXck7saUtuanSDyLMxnHhSXEDJqHxD7msR8D0uCmqlkwjCV8xvwHw==}

  /fast-levenshtein@2.0.6:
    resolution: {integrity: sha512-DCXu6Ifhqcks7TZKY3Hxp3y6qphY5SJZmrWMDrKcERSOXWQdMhU9Ig/PYrzyw/ul9jOIyh0N4M0tbC5hodg8dw==}
    dev: false

  /fast-safe-stringify@2.1.1:
    resolution: {integrity: sha512-W+KJc2dmILlPplD/H4K9l9LcAHAfPtP6BY84uVLXQ6Evcz9Lcg33Y2z1IVblT6xdY54PXYVHEv+0Wpq8Io6zkA==}
    dev: false

  /fast-text-encoding@1.0.6:
    resolution: {integrity: sha512-VhXlQgj9ioXCqGstD37E/HBeqEGV/qOD/kmbVG8h5xKBYvM1L3lR1Zn4555cQ8GkYbJa8aJSipLPndE1k6zK2w==}
    dev: false

  /fastq@1.15.0:
    resolution: {integrity: sha512-wBrocU2LCXXa+lWBt8RoIRD89Fi8OdABODa/kEnyeyjS5aZO5/GNvI5sEINADqP/h8M29UHTHUb53sUu5Ihqdw==}
    dependencies:
      reusify: 1.0.4

  /fb-watchman@2.0.2:
    resolution: {integrity: sha512-p5161BqbuCaSnB8jIbzQHOlpgsPmK5rJVDfDKO91Axs5NC1uu3HRQm6wt9cd9/+GtQQIO53JdGXXoyDpTAsgYA==}
    dependencies:
      bser: 2.1.1
    dev: true

  /fd-slicer@1.1.0:
    resolution: {integrity: sha512-cE1qsB/VwyQozZ+q1dGxR8LBYNZeofhEdUNGSMbQD3Gw2lAzX9Zb3uIU6Ebc/Fmyjo9AWWfnn0AUCHqtevs/8g==}
    dependencies:
      pend: 1.2.0
    dev: true

  /fecha@4.2.3:
    resolution: {integrity: sha512-OP2IUU6HeYKJi3i0z4A19kHMQoLVs4Hc+DPqqxI2h/DPZHTm/vjsfC6P0b4jCMy14XizLBqvndQ+UilD7707Jw==}

  /fetch-blob@3.2.0:
    resolution: {integrity: sha512-7yAQpD2UMJzLi1Dqv7qFYnPbaPx7ZfFK6PiIxQ4PfkGPyNyl2Ugx+a/umUonmKqjhM4DnfbMvdX6otXq83soQQ==}
    engines: {node: ^12.20 || >= 14.13}
    dependencies:
      node-domexception: 1.0.0
      web-streams-polyfill: 3.2.1
    dev: false

  /file-entry-cache@6.0.1:
    resolution: {integrity: sha512-7Gps/XWymbLk2QLYK4NzpMOrYjMhdIxXuIvy2QBsLE6ljuodKvdkWs/cpyJJ3CVIVpH0Oi1Hvg1ovbMzLdFBBg==}
    engines: {node: ^10.12.0 || >=12.0.0}
    dependencies:
      flat-cache: 3.0.4
    dev: false

  /file-type@16.5.4:
    resolution: {integrity: sha512-/yFHK0aGjFEgDJjEKP0pWCplsPFPhwyfwevf/pVxiN0tmE4L9LmwWxWukdJSHdoCli4VgQLehjJtwQBnqmsKcw==}
    engines: {node: '>=10'}
    dependencies:
      readable-web-to-node-stream: 3.0.2
      strtok3: 6.3.0
      token-types: 4.2.1
    dev: false

  /file-type@3.9.0:
    resolution: {integrity: sha512-RLoqTXE8/vPmMuTI88DAzhMYC99I8BWv7zYP4A1puo5HIjEJ5EX48ighy4ZyKMG9EDXxBgW6e++cn7d1xuFghA==}
    engines: {node: '>=0.10.0'}
    dev: true

  /file-type@5.2.0:
    resolution: {integrity: sha512-Iq1nJ6D2+yIO4c8HHg4fyVb8mAJieo1Oloy1mLLaB2PvezNedhBVm+QU7g0qM42aiMbRXTxKKwGD17rjKNJYVQ==}
    engines: {node: '>=4'}
    dev: true

  /file-type@6.2.0:
    resolution: {integrity: sha512-YPcTBDV+2Tm0VqjybVd32MHdlEGAtuxS3VAYsumFokDSMG+ROT5wawGlnHDoz7bfMcMDt9hxuXvXwoKUx2fkOg==}
    engines: {node: '>=4'}
    dev: true

  /filename-reserved-regex@2.0.0:
    resolution: {integrity: sha512-lc1bnsSr4L4Bdif8Xb/qrtokGbq5zlsms/CYH8PP+WtCkGNF65DPiQY8vG3SakEdRn8Dlnm+gW/qWKKjS5sZzQ==}
    engines: {node: '>=4'}
    dev: false

  /filenamify@4.3.0:
    resolution: {integrity: sha512-hcFKyUG57yWGAzu1CMt/dPzYZuv+jAJUT85bL8mrXvNe6hWj6yEHEc4EdcgiA6Z3oi1/9wXJdZPXF2dZNgwgOg==}
    engines: {node: '>=8'}
    dependencies:
      filename-reserved-regex: 2.0.0
      strip-outer: 1.0.1
      trim-repeated: 1.0.0
    dev: false

  /fill-range@7.0.1:
    resolution: {integrity: sha512-qOo9F+dMUmC2Lcb4BbVvnKJxTPjCm+RRpe4gDuGrzkL7mEVl/djYSu2OdQ2Pa302N4oqkSg9ir6jaLWJ2USVpQ==}
    engines: {node: '>=8'}
    dependencies:
      to-regex-range: 5.0.1

  /filter-obj@1.1.0:
    resolution: {integrity: sha512-8rXg1ZnX7xzy2NGDVkBVaAy+lSlPNwad13BtgSlLuxfIslyt5Vg64U7tFcCt4WS1R0hvtnQybT/IyCkGZ3DpXQ==}
    engines: {node: '>=0.10.0'}
    dev: false

  /finalhandler@1.2.0:
    resolution: {integrity: sha512-5uXcUVftlQMFnWC9qu/svkWv3GTd2PfUhK/3PLkYNAe7FbqJMt3515HaxE6eRL74GdsriiwujiawdaB1BpEISg==}
    engines: {node: '>= 0.8'}
    dependencies:
      debug: 2.6.9
      encodeurl: 1.0.2
      escape-html: 1.0.3
      on-finished: 2.4.1
      parseurl: 1.3.3
      statuses: 2.0.1
      unpipe: 1.0.0
    transitivePeerDependencies:
      - supports-color
    dev: false

  /find-process@1.4.7:
    resolution: {integrity: sha512-/U4CYp1214Xrp3u3Fqr9yNynUrr5Le4y0SsJh2lMDDSbpwYSz3M2SMWQC+wqcx79cN8PQtHQIL8KnuY9M66fdg==}
    hasBin: true
    dependencies:
      chalk: 4.1.2
      commander: 5.1.0
      debug: 4.3.4
    transitivePeerDependencies:
      - supports-color
    dev: true

  /find-up@4.1.0:
    resolution: {integrity: sha512-PpOwAdQ/YlXQ2vj8a3h8IipDuYRi3wceVQQGYWxNINccq40Anw7BlsEXCMbt1Zt+OLA6Fq9suIpIWD0OsnISlw==}
    engines: {node: '>=8'}
    dependencies:
      locate-path: 5.0.0
      path-exists: 4.0.0
    dev: true

  /find-up@5.0.0:
    resolution: {integrity: sha512-78/PXT1wlLLDgTzDs7sjq9hzz0vXD+zn+7wypEe4fXQxCmdmqfGsEPQxmiCSQI3ajFV91bVSsvNtrJRiW6nGng==}
    engines: {node: '>=10'}
    dependencies:
      locate-path: 6.0.0
      path-exists: 4.0.0
    dev: false

  /finity@0.5.4:
    resolution: {integrity: sha512-3l+5/1tuw616Lgb0QBimxfdd2TqaDGpfCBpfX6EqtFmqUV3FtQnVEX4Aa62DagYEqnsTIjZcTfbq9msDbXYgyA==}
    dev: false

  /flat-cache@3.0.4:
    resolution: {integrity: sha512-dm9s5Pw7Jc0GvMYbshN6zchCA9RgQlzzEZX3vylR9IqFfS8XciblUXOKfW6SiuJ0e13eDYZoZV5wdrev7P3Nwg==}
    engines: {node: ^10.12.0 || >=12.0.0}
    dependencies:
      flatted: 3.2.7
      rimraf: 3.0.2
    dev: false

  /flatted@3.2.7:
    resolution: {integrity: sha512-5nqDSxl8nn5BSNxyR3n4I6eDmbolI6WT+QqR547RwxQapgjQBmtktdP+HTBb/a/zLsbzERTONyUB5pefh5TtjQ==}
    dev: false

  /fn.name@1.1.0:
    resolution: {integrity: sha512-GRnmB5gPyJpAhTQdSZTSp9uaPSvl09KoYcMQtsB9rQoOmzs9dH6ffeccH+Z+cv6P68Hu5bC6JjRh4Ah/mHSNRw==}

  /follow-redirects@1.15.2:
    resolution: {integrity: sha512-VQLG33o04KaQ8uYi2tVNbdrWp1QWxNNea+nmIB4EVM28v0hmP17z7aG1+wAkNzVq4KeXTq3221ye5qTJP91JwA==}
    engines: {node: '>=4.0'}
    peerDependencies:
      debug: '*'
    peerDependenciesMeta:
      debug:
        optional: true
    dev: false

  /follow-redirects@1.15.5:
    resolution: {integrity: sha512-vSFWUON1B+yAw1VN4xMfxgn5fTUiaOzAJCKBwIIgT/+7CuGy9+r+5gITvP62j3RmaD5Ph65UaERdOSRGUzZtgw==}
    engines: {node: '>=4.0'}
    peerDependencies:
      debug: '*'
    peerDependenciesMeta:
      debug:
        optional: true
    dev: false

  /follow-redirects@1.15.6(debug@4.3.4):
    resolution: {integrity: sha512-wWN62YITEaOpSK584EZXJafH1AGpO8RVgElfkuXbTOrPX4fIfOyEpW/CsiNd8JdYrAoOvafRTOEnvsO++qCqFA==}
    engines: {node: '>=4.0'}
    peerDependencies:
      debug: '*'
    peerDependenciesMeta:
      debug:
        optional: true
    dependencies:
      debug: 4.3.4

  /for-each@0.3.3:
    resolution: {integrity: sha512-jqYfLp7mo9vIyQf8ykW2v7A+2N4QjeCeI5+Dz9XraiO1ign81wjiH7Fb9vSOWvQfNtmSa4H2RoQTrrXivdUZmw==}
    dependencies:
      is-callable: 1.2.7
    dev: false

  /foreground-child@3.1.1:
    resolution: {integrity: sha512-TMKDUnIte6bfb5nWv7V/caI169OHgvwjb7V4WkeUvbQQdjr5rWKqHFiKWb/fcOwB+CzBT+qbWjvj+DVwRskpIg==}
    engines: {node: '>=14'}
    dependencies:
      cross-spawn: 7.0.3
      signal-exit: 4.1.0
    dev: true

  /forever-agent@0.6.1:
    resolution: {integrity: sha512-j0KLYPhm6zeac4lz3oJ3o65qvgQCcPubiyotZrXqEaG4hNagNYO8qdlUrX5vwqv9ohqeT/Z3j6+yW067yWWdUw==}
    dev: false

  /form-data@2.3.3:
    resolution: {integrity: sha512-1lLKB2Mu3aGP1Q/2eCOx0fNbRMe7XdwktwOruhfqqd0rIJWwN4Dh+E3hrPSlDCXnSR7UtZ1N38rVXm+6+MEhJQ==}
    engines: {node: '>= 0.12'}
    dependencies:
      asynckit: 0.4.0
      combined-stream: 1.0.8
      mime-types: 2.1.35
    dev: false

  /form-data@2.5.1:
    resolution: {integrity: sha512-m21N3WOmEEURgk6B9GLOE4RuWOFf28Lhh9qGYeNlGq4VDXUlJy2th2slBNU8Gp8EzloYZOibZJ7t5ecIrFSjVA==}
    engines: {node: '>= 0.12'}
    dependencies:
      asynckit: 0.4.0
      combined-stream: 1.0.8
      mime-types: 2.1.35
    dev: false

  /form-data@3.0.1:
    resolution: {integrity: sha512-RHkBKtLWUVwd7SqRIvCZMEvAMoGUp0XU+seQiZejj0COz3RI3hWP4sCv3gZWWLjJTd7rGwcsF5eKZGii0r/hbg==}
    engines: {node: '>= 6'}
    dependencies:
      asynckit: 0.4.0
      combined-stream: 1.0.8
      mime-types: 2.1.35
    dev: false

  /form-data@4.0.0:
    resolution: {integrity: sha512-ETEklSGi5t0QMZuiXoA/Q6vcnxcLQP5vdugSpuAyi6SVGi2clPPp+xgEhuMaHC+zGgn31Kd235W35f7Hykkaww==}
    engines: {node: '>= 6'}
    dependencies:
      asynckit: 0.4.0
      combined-stream: 1.0.8
      mime-types: 2.1.35

  /formdata-polyfill@4.0.10:
    resolution: {integrity: sha512-buewHzMvYL29jdeQTVILecSaZKnt/RJWjoZCF5OW60Z67/GmSLBkOFM7qh1PI3zFNtJbaZL5eQu1vLfazOwj4g==}
    engines: {node: '>=12.20.0'}
    dependencies:
      fetch-blob: 3.2.0
    dev: false

  /formidable@1.2.6:
    resolution: {integrity: sha512-KcpbcpuLNOwrEjnbpMC0gS+X8ciDoZE1kkqzat4a8vrprf+s9pKNQ/QIwWfbfs4ltgmFl3MD177SNTkve3BwGQ==}
    deprecated: 'Please upgrade to latest, formidable@v2 or formidable@v3! Check these notes: https://bit.ly/2ZEqIau'
    dev: false

  /forwarded@0.2.0:
    resolution: {integrity: sha512-buRG0fpBtRHSTCOASe6hD258tEubFoRLb4ZNA6NxMVHNw2gOcwHo9wyablzMzOA5z9xA9L1KNjk/Nt6MT9aYow==}
    engines: {node: '>= 0.6'}
    dev: false

  /fresh@0.5.2:
    resolution: {integrity: sha512-zJ2mQYM18rEFOudeV4GShTGIQ7RbzA7ozbU9I/XBpm7kqgMywgmylMwXHxZJmkVoYkna9d2pVXVXPdYTP9ej8Q==}
    engines: {node: '>= 0.6'}
    dev: false

  /fromentries@1.3.2:
    resolution: {integrity: sha512-cHEpEQHUg0f8XdtZCc2ZAhrHzKzT0MrFUTcvx+hfxYu7rGMDc5SKoXFh+n4YigxsHXRzc6OrCshdR1bWH6HHyg==}
    dev: false

  /fs-constants@1.0.0:
    resolution: {integrity: sha512-y6OAwoSIf7FyjMIv94u+b5rdheZEjzR63GTyZJm5qh4Bi+2YgwLCcI/fPFZkL5PSixOt6ZNKm+w+Hfp/Bciwow==}
    dev: true

  /fs-extra@11.2.0:
    resolution: {integrity: sha512-PmDi3uwK5nFuXh7XDTlVnS17xJS7vW36is2+w3xcv8SVxiB4NyATf4ctkVY5bkSjX0Y4nbvZCq1/EjtEyr9ktw==}
    engines: {node: '>=14.14'}
    dependencies:
      graceful-fs: 4.2.11
      jsonfile: 6.1.0
      universalify: 2.0.1
    dev: true

  /fs-extra@7.0.1:
    resolution: {integrity: sha512-YJDaCJZEnBmcbw13fvdAM9AwNOJwOzrE4pqMqBq5nFiEqXUqHwlK4B+3pUw6JNvfSPtX05xFHtYy/1ni01eGCw==}
    engines: {node: '>=6 <7 || >=8'}
    dependencies:
      graceful-fs: 4.2.11
      jsonfile: 4.0.0
      universalify: 0.1.2
    dev: false

  /fs-readdir-recursive@1.1.0:
    resolution: {integrity: sha512-GNanXlVr2pf02+sPN40XN8HG+ePaNcvM0q5mZBd668Obwb0yD5GiUbZOFgwn8kGMY6I3mdyDJzieUy3PTYyTRA==}
    dev: false

  /fs.realpath@1.0.0:
    resolution: {integrity: sha512-OO0pH2lK6a0hZnAdau5ItzHPI6pUlvI7jMVnxUQRtw4owF2wk8lOSabtGDCTP4Ggrg2MbGnWO9X8K1t4+fGMDw==}

  /fsevents@2.3.2:
    resolution: {integrity: sha512-xiqMQR4xAeHTuB9uWm+fFRcIOgKBMiOBP+eXiyT7jsgVCq1bkVygt00oASowB7EdtpOHaaPgKt812P9ab+DDKA==}
    engines: {node: ^8.16.0 || ^10.6.0 || >=11.0.0}
    os: [darwin]
    requiresBuild: true
    optional: true

  /function-bind@1.1.1:
    resolution: {integrity: sha512-yIovAzMX49sF8Yl58fSCWJ5svSLuaibPxXQJFLmBObTuCr0Mf1KiPopGM9NiFjiYBCbfaa2Fh6breQ6ANVTI0A==}

  /function.prototype.name@1.1.5:
    resolution: {integrity: sha512-uN7m/BzVKQnCUF/iW8jYea67v++2u7m5UgENbHRtdDVclOUP+FMPlCNdmk0h/ysGyo2tavMJEDqJAkJdRa1vMA==}
    engines: {node: '>= 0.4'}
    dependencies:
      call-bind: 1.0.2
      define-properties: 1.2.0
      es-abstract: 1.21.2
      functions-have-names: 1.2.3
    dev: false

  /functions-have-names@1.2.3:
    resolution: {integrity: sha512-xckBUXyTIqT97tq2x2AMb+g163b5JFysYk0x4qxNFwbfQkmNZoiRHb6sPzI9/QV33WeuvVYBUIiD4NzNIyqaRQ==}
    dev: false

  /fuse.js@6.6.2:
    resolution: {integrity: sha512-cJaJkxCCxC8qIIcPBF9yGxY0W/tVZS3uEISDxhYIdtk8OL93pe+6Zj7LjCqVV4dzbqcriOZ+kQ/NE4RXZHsIGA==}
    engines: {node: '>=10'}
    dev: false

  /gaxios@5.1.0:
    resolution: {integrity: sha512-aezGIjb+/VfsJtIcHGcBSerNEDdfdHeMros+RbYbGpmonKWQCOVOes0LVZhn1lDtIgq55qq0HaxymIoae3Fl/A==}
    engines: {node: '>=12'}
    dependencies:
      extend: 3.0.2
      https-proxy-agent: 5.0.1
      is-stream: 2.0.1
      node-fetch: 2.7.0
    transitivePeerDependencies:
      - encoding
      - supports-color
    dev: false

  /gaxios@6.1.1:
    resolution: {integrity: sha512-bw8smrX+XlAoo9o1JAksBwX+hi/RG15J+NTSxmNPIclKC3ZVK6C2afwY8OSdRvOK0+ZLecUJYtj2MmjOt3Dm0w==}
    engines: {node: '>=14'}
    dependencies:
      extend: 3.0.2
      https-proxy-agent: 7.0.2
      is-stream: 2.0.1
      node-fetch: 2.7.0
    transitivePeerDependencies:
      - encoding
      - supports-color

  /gcp-metadata@5.2.0:
    resolution: {integrity: sha512-aFhhvvNycky2QyhG+dcfEdHBF0FRbYcf39s6WNHUDysKSrbJ5vuFbjydxBcmewtXeV248GP8dWT3ByPNxsyHCw==}
    engines: {node: '>=12'}
    dependencies:
      gaxios: 5.1.0
      json-bigint: 1.0.0
    transitivePeerDependencies:
      - encoding
      - supports-color
    dev: false

  /gcp-metadata@6.0.0:
    resolution: {integrity: sha512-Ozxyi23/1Ar51wjUT2RDklK+3HxqDr8TLBNK8rBBFQ7T85iIGnXnVusauj06QyqCXRFZig8LZC+TUddWbndlpQ==}
    engines: {node: '>=14'}
    dependencies:
      gaxios: 6.1.1
      json-bigint: 1.0.0
    transitivePeerDependencies:
      - encoding
      - supports-color

  /generic-pool@3.9.0:
    resolution: {integrity: sha512-hymDOu5B53XvN4QT9dBmZxPX4CWhBPPLguTZ9MMFeFa/Kg0xWVfylOVNlJji/E7yTZWFd/q9GO5TxDLq156D7g==}
    engines: {node: '>= 4'}
    dev: false

  /gensync@1.0.0-beta.2:
    resolution: {integrity: sha512-3hN7NaskYvMDLQY55gnW3NQ+mesEAepTqlg+VEbj7zzqEMBVNhzcGYYeqFo/TlYz6eQiFcp1HcsCZO+nGgS8zg==}
    engines: {node: '>=6.9.0'}

  /get-caller-file@2.0.5:
    resolution: {integrity: sha512-DyFP3BM/3YHTQOCUL/w0OZHR0lpKeGrxotcHWcqNEdnltqFwXVfhEBQ94eIo34AfQpo0rGki4cyIiftY06h2Fg==}
    engines: {node: 6.* || 8.* || >= 10.*}

  /get-func-name@2.0.0:
    resolution: {integrity: sha512-Hm0ixYtaSZ/V7C8FJrtZIuBBI+iSgL+1Aq82zSu8VQNB4S3Gk8e7Qs3VwBDJAhmRZcFqkl3tQu36g/Foh5I5ig==}

  /get-func-name@2.0.2:
    resolution: {integrity: sha512-8vXOvuE167CtIc3OyItco7N/dpRtBbYOsPsXCz7X/PMnlGjYjSGuZJgM1Y7mmew7BKf9BqvLX2tnOVy1BBUsxQ==}

  /get-intrinsic@1.2.1:
    resolution: {integrity: sha512-2DcsyfABl+gVHEfCOaTrWgyt+tb6MSEGmKq+kI5HwLbIYgjgmMcV8KQ41uaKz1xxUcn9tJtgFbQUEVcEbd0FYw==}
    dependencies:
      function-bind: 1.1.1
      has: 1.0.3
      has-proto: 1.0.1
      has-symbols: 1.0.3

  /get-package-type@0.1.0:
    resolution: {integrity: sha512-pjzuKtY64GYfWizNAJ0fr9VqttZkNiK2iS430LtIHzjBEr6bX8Am2zm4sW4Ro5wjWW5cAlRL1qAMTcXbjNAO2Q==}
    engines: {node: '>=8.0.0'}
    dev: true

  /get-stdin@8.0.0:
    resolution: {integrity: sha512-sY22aA6xchAzprjyqmSEQv4UbAAzRN0L2dQB0NlN5acTTK9Don6nhoc3eAbUnpZiCANAMfd/+40kVdKfFygohg==}
    engines: {node: '>=10'}

  /get-stream@2.3.1:
    resolution: {integrity: sha512-AUGhbbemXxrZJRD5cDvKtQxLuYaIbNtDTK8YqupCI393Q2KSTreEsLUN3ZxAWFGiKTzL6nKuzfcIvieflUX9qA==}
    engines: {node: '>=0.10.0'}
    dependencies:
      object-assign: 4.1.1
      pinkie-promise: 2.0.1
    dev: true

  /get-stream@4.1.0:
    resolution: {integrity: sha512-GMat4EJ5161kIy2HevLlr4luNjBgvmj413KaQA7jt4V8B4RDsfpHk7WQ9GVqfYyyx8OS/L66Kox+rJRNklLK7w==}
    engines: {node: '>=6'}
    dependencies:
      pump: 3.0.0
    dev: false

  /get-stream@5.2.0:
    resolution: {integrity: sha512-nBF+F1rAZVCu/p7rjzgA+Yb4lfYXrpl7a6VmJrU8wF9I1CKvP/QwPNZHnOlwbTkY6dvtFIzFMSyQXbLoTQPRpA==}
    engines: {node: '>=8'}
    dependencies:
      pump: 3.0.0

  /get-stream@6.0.1:
    resolution: {integrity: sha512-ts6Wi+2j3jQjqi70w5AlN8DFnkSwC+MqmxEzdEALB2qXZYV3X/b1CTfgPLGJNMeAWxdPfU8FO1ms3NUfaHCPYg==}
    engines: {node: '>=10'}
    dev: true

  /get-stream@8.0.1:
    resolution: {integrity: sha512-VaUJspBffn/LMCJVoMvSAdmscJyS1auj5Zulnn5UoYcY531UWmdwhRWkcGKnGU93m5HSXP9LP2usOryrBtQowA==}
    engines: {node: '>=16'}
    dev: true

  /get-symbol-description@1.0.0:
    resolution: {integrity: sha512-2EmdH1YvIQiZpltCNgkuiUnyukzxM/R6NDJX31Ke3BG1Nq5b0S2PhX59UKi9vZpPDQVdqn+1IcaAwnzTT5vCjw==}
    engines: {node: '>= 0.4'}
    dependencies:
      call-bind: 1.0.2
      get-intrinsic: 1.2.1
    dev: false

  /get-uri@6.0.3:
    resolution: {integrity: sha512-BzUrJBS9EcUb4cFol8r4W3v1cPsSyajLSthNkz5BxbpDcHN5tIrM10E2eNvfnvBn3DaT3DUgx0OpsBKkaOpanw==}
    engines: {node: '>= 14'}
    dependencies:
      basic-ftp: 5.0.5
      data-uri-to-buffer: 6.0.2
      debug: 4.3.4
      fs-extra: 11.2.0
    transitivePeerDependencies:
      - supports-color
    dev: true

  /getpass@0.1.7:
    resolution: {integrity: sha512-0fzj9JxOLfJ+XGLhR8ze3unN0KZCgZwiSSDz168VERjK8Wl8kVSdcu2kspd4s4wtAa1y/qrVRiAA0WclVsu0ng==}
    dependencies:
      assert-plus: 1.0.0
    dev: false

  /glob-parent@5.1.2:
    resolution: {integrity: sha512-AOIgSQCepiJYwP3ARnGx+5VnTu2HBYdzbGP45eLw1vr3zB3vZLeyed1sC9hnbcOc9/SrMyM5RPQrkGz4aS9Zow==}
    engines: {node: '>= 6'}
    dependencies:
      is-glob: 4.0.3

  /glob-parent@6.0.2:
    resolution: {integrity: sha512-XxwI8EOhVQgWp6iDL+3b0r86f4d6AX6zSU55HfB4ydCEuXLXc5FcYeOu+nnGftS4TEju/11rt4KJPTMgbfmv4A==}
    engines: {node: '>=10.13.0'}
    dependencies:
      is-glob: 4.0.3
    dev: false

  /glob-promise@4.2.2(glob@7.2.3):
    resolution: {integrity: sha512-xcUzJ8NWN5bktoTIX7eOclO1Npxd/dyVqUJxlLIDasT4C7KZyqlPIwkdJ0Ypiy3p2ZKahTjK4M9uC3sNSfNMzw==}
    engines: {node: '>=12'}
    peerDependencies:
      glob: ^7.1.6
    dependencies:
      '@types/glob': 7.2.0
      glob: 7.2.3

  /glob@10.3.10:
    resolution: {integrity: sha512-fa46+tv1Ak0UPK1TOy/pZrIybNNt4HCv7SDzwyfiOZkvZLEbjsZkJBPtDHVshZjbecAoAGSC20MjLDG/qr679g==}
    engines: {node: '>=16 || 14 >=14.17'}
    hasBin: true
    dependencies:
      foreground-child: 3.1.1
      jackspeak: 2.3.6
      minimatch: 9.0.3
      minipass: 6.0.2
      path-scurry: 1.10.2
    dev: true

  /glob@7.2.3:
    resolution: {integrity: sha512-nFR0zLpU2YCaRxwoCJvL6UvCH2JFyFVIvwTLsIf21AuHlMskA1hhTdk+LlYJtOlYt9v6dvszD2BGRqBL+iQK9Q==}
    dependencies:
      fs.realpath: 1.0.0
      inflight: 1.0.6
      inherits: 2.0.4
      minimatch: 3.1.2
      once: 1.4.0
      path-is-absolute: 1.0.1

  /glob@9.3.5:
    resolution: {integrity: sha512-e1LleDykUz2Iu+MTYdkSsuWX8lvAjAcs0Xef0lNIu0S2wOAzuTxCJtcd9S3cijlwYF18EsU3rzb8jPVobxDh9Q==}
    engines: {node: '>=16 || 14 >=14.17'}
    dependencies:
      fs.realpath: 1.0.0
      minimatch: 8.0.4
      minipass: 4.2.8
      path-scurry: 1.9.2

  /globals@11.12.0:
    resolution: {integrity: sha512-WOBp/EEGUiIsJSp7wcv/y6MO+lV9UoncWqxuFfm8eBwzWNgyfBd6Gz+IeKQ9jCmyhoH99g15M3T+QaVHFjizVA==}
    engines: {node: '>=4'}

  /globals@13.20.0:
    resolution: {integrity: sha512-Qg5QtVkCy/kv3FUSlu4ukeZDVf9ee0iXLAUYX13gbR17bnejFTzr4iS9bY7kwCf1NztRNm1t91fjOiyx4CSwPQ==}
    engines: {node: '>=8'}
    dependencies:
      type-fest: 0.20.2
    dev: false

  /globalthis@1.0.3:
    resolution: {integrity: sha512-sFdI5LyBiNTHjRd7cGPWapiHWMOXKyuBNX/cWJ3NfzrZQVa8GI/8cofCl74AOVqq9W5kNmguTIzJ/1s2gyI9wA==}
    engines: {node: '>= 0.4'}
    dependencies:
      define-properties: 1.2.0
    dev: false

  /globby@11.1.0:
    resolution: {integrity: sha512-jhIXaOzy1sb8IyocaruWSn1TjmnBVs8Ayhcy83rmxNJ8q2uWKCAj3CnJY+KpGSXCueAPc0i05kVvVKtP1t9S3g==}
    engines: {node: '>=10'}
    dependencies:
      array-union: 2.1.0
      dir-glob: 3.0.1
      fast-glob: 3.3.2
      ignore: 5.2.4
      merge2: 1.4.1
      slash: 3.0.0

  /gmail-api-parse-message@2.1.2:
    resolution: {integrity: sha512-d0JlbAAwnH2btAVQClS70dTmzvTk4wrPey+mQsTcRb7YpynOC2ACn8jOELe7GkiMyMY3Ymk9aw/CpdUlmvUofg==}
    dependencies:
      base-64: 0.1.0
    dev: false

  /google-auth-library@8.8.0:
    resolution: {integrity: sha512-0iJn7IDqObDG5Tu9Tn2WemmJ31ksEa96IyK0J0OZCpTh6CrC6FrattwKX87h3qKVuprCJpdOGKc1Xi8V0kMh8Q==}
    engines: {node: '>=12'}
    dependencies:
      arrify: 2.0.1
      base64-js: 1.5.1
      ecdsa-sig-formatter: 1.0.11
      fast-text-encoding: 1.0.6
      gaxios: 5.1.0
      gcp-metadata: 5.2.0
      gtoken: 6.1.2
      jws: 4.0.0
      lru-cache: 6.0.0
    transitivePeerDependencies:
      - encoding
      - supports-color
    dev: false

  /google-auth-library@9.0.0:
    resolution: {integrity: sha512-IQGjgQoVUAfOk6khqTVMLvWx26R+yPw9uLyb1MNyMQpdKiKt0Fd9sp4NWoINjyGHR8S3iw12hMTYK7O8J07c6Q==}
    engines: {node: '>=14'}
    dependencies:
      base64-js: 1.5.1
      ecdsa-sig-formatter: 1.0.11
      gaxios: 6.1.1
      gcp-metadata: 6.0.0
      gtoken: 7.0.1
      jws: 4.0.0
      lru-cache: 6.0.0
    transitivePeerDependencies:
      - encoding
      - supports-color

  /google-p12-pem@4.0.1:
    resolution: {integrity: sha512-WPkN4yGtz05WZ5EhtlxNDWPhC4JIic6G8ePitwUWy4l+XPVYec+a0j0Ts47PDtW59y3RwAhUd9/h9ZZ63px6RQ==}
    engines: {node: '>=12.0.0'}
    hasBin: true
    dependencies:
      node-forge: 1.3.1
    dev: false

  /googleapis-common@6.0.4:
    resolution: {integrity: sha512-m4ErxGE8unR1z0VajT6AYk3s6a9gIMM6EkDZfkPnES8joeOlEtFEJeF8IyZkb0tjPXkktUfYrE4b3Li1DNyOwA==}
    engines: {node: '>=12.0.0'}
    dependencies:
      extend: 3.0.2
      gaxios: 5.1.0
      google-auth-library: 8.8.0
      qs: 6.11.0
      url-template: 2.0.8
      uuid: 9.0.0
    transitivePeerDependencies:
      - encoding
      - supports-color
    dev: false

  /googleapis-common@7.0.1:
    resolution: {integrity: sha512-mgt5zsd7zj5t5QXvDanjWguMdHAcJmmDrF9RkInCecNsyV7S7YtGqm5v2IWONNID88osb7zmx5FtrAP12JfD0w==}
    engines: {node: '>=14.0.0'}
    dependencies:
      extend: 3.0.2
      gaxios: 6.1.1
      google-auth-library: 9.0.0
      qs: 6.11.0
      url-template: 2.0.8
      uuid: 9.0.0
    transitivePeerDependencies:
      - encoding
      - supports-color

  /googleapis@112.0.0:
    resolution: {integrity: sha512-WPfXhYZVrbbJRxB+ZZDksjuelmt49Mcl/1mo7w05kvLS1EbynvTELsNTJwh+hNrjsFKdh4izWLAcjTDo0Boycg==}
    engines: {node: '>=12.0.0'}
    dependencies:
      google-auth-library: 8.8.0
      googleapis-common: 6.0.4
    transitivePeerDependencies:
      - encoding
      - supports-color
    dev: false

  /googleapis@126.0.1:
    resolution: {integrity: sha512-4N8LLi+hj6ytK3PhE52KcM8iSGhJjtXnCDYB4fp6l+GdLbYz4FoDmx074WqMbl7iYMDN87vqD/8drJkhxW92mQ==}
    engines: {node: '>=14.0.0'}
    dependencies:
      google-auth-library: 9.0.0
      googleapis-common: 7.0.1
    transitivePeerDependencies:
      - encoding
      - supports-color
    dev: false

  /gopd@1.0.1:
    resolution: {integrity: sha512-d65bNlIadxvpb/A2abVdlqKqV563juRnZ1Wtk6s1sIR8uNsXR70xqIzVqxVf1eTqDunwT2MkczEeaezCKTZhwA==}
    dependencies:
      get-intrinsic: 1.2.1
    dev: false

  /got@9.6.0:
    resolution: {integrity: sha512-R7eWptXuGYxwijs0eV+v3o6+XH1IqVK8dJOEecQfTmkncw9AV4dcw/Dhxi8MdlqPthxxpZyizMzyg8RTmEsG+Q==}
    engines: {node: '>=8.6'}
    dependencies:
      '@sindresorhus/is': 0.14.0
      '@szmarczak/http-timer': 1.1.2
      '@types/keyv': 3.1.4
      '@types/responselike': 1.0.0
      cacheable-request: 6.1.0
      decompress-response: 3.3.0
      duplexer3: 0.1.5
      get-stream: 4.1.0
      lowercase-keys: 1.0.1
      mimic-response: 1.0.1
      p-cancelable: 1.1.0
      to-readable-stream: 1.0.0
      url-parse-lax: 3.0.0
    dev: false

  /graceful-fs@4.2.11:
    resolution: {integrity: sha512-RbJ5/jmFcNNCcDV5o9eTnBLJ/HszWV0P73bc+Ff4nS/rJj+YaS6IGyiOL0VoBYX+l1Wrl3k63h/KrH+nhJ0XvQ==}

  /grapheme-splitter@1.0.4:
    resolution: {integrity: sha512-bzh50DW9kTPM00T8y4o8vQg89Di9oLJVLW/KaOGIXJWP/iqCN6WKYkbNOF04vFLJhwcpYUh9ydh/+5vpOqV4YQ==}

  /graphemer@1.4.0:
    resolution: {integrity: sha512-EtKwoO6kxCL9WO5xipiHTZlSzBm7WLT627TqC/uVRd0HKmq8NXyebnNYxDoBi7wt8eTWrUrKXCOVaFq9x1kgag==}
    dev: false

  /graphql@15.8.0:
    resolution: {integrity: sha512-5gghUc24tP9HRznNpV2+FIoq3xKkj5dTQqf4v0CpdPbFVwFkWoxOM+o+2OC9ZSvjEMTjfmG9QT+gcvggTwW1zw==}
    engines: {node: '>= 10.x'}
    dev: false

  /gtoken@6.1.2:
    resolution: {integrity: sha512-4ccGpzz7YAr7lxrT2neugmXQ3hP9ho2gcaityLVkiUecAiwiy60Ii8gRbZeOsXV19fYaRjgBSshs8kXw+NKCPQ==}
    engines: {node: '>=12.0.0'}
    dependencies:
      gaxios: 5.1.0
      google-p12-pem: 4.0.1
      jws: 4.0.0
    transitivePeerDependencies:
      - encoding
      - supports-color
    dev: false

  /gtoken@7.0.1:
    resolution: {integrity: sha512-KcFVtoP1CVFtQu0aSk3AyAt2og66PFhZAlkUOuWKwzMLoulHXG5W5wE5xAnHb+yl3/wEFoqGW7/cDGMU8igDZQ==}
    engines: {node: '>=14.0.0'}
    dependencies:
      gaxios: 6.1.1
      jws: 4.0.0
    transitivePeerDependencies:
      - encoding
      - supports-color

  /har-schema@2.0.0:
    resolution: {integrity: sha512-Oqluz6zhGX8cyRaTQlFMPw80bSJVG2x/cFb8ZPhUILGgHka9SsokCCOQgpveePerqidZOrT14ipqfJb7ILcW5Q==}
    engines: {node: '>=4'}
    dev: false

  /har-validator@5.1.5:
    resolution: {integrity: sha512-nmT2T0lljbxdQZfspsno9hgrG3Uir6Ks5afism62poxqBM6sDnMEuPmzTq8XN0OEwqKLLdh1jQI3qyE66Nzb3w==}
    engines: {node: '>=6'}
    deprecated: this library is no longer supported
    dependencies:
      ajv: 6.12.6
      har-schema: 2.0.0
    dev: false

  /has-bigints@1.0.2:
    resolution: {integrity: sha512-tSvCKtBr9lkF0Ex0aQiP9N+OpV4zi2r/Nee5VkRDbaqv35RLYMzbwQfFSZZH0kR+Rd6302UJZ2p/bJCEoR3VoQ==}
    dev: false

  /has-flag@3.0.0:
    resolution: {integrity: sha512-sKJf1+ceQBr4SMkvQnBDNDtf4TXpVhVGateu0t918bl30FnbE2m4vNLX+VWe/dpjlb+HugGYzW7uQXH98HPEYw==}
    engines: {node: '>=4'}

  /has-flag@4.0.0:
    resolution: {integrity: sha512-EykJT/Q1KjTWctppgIAgfSO0tKVuZUjhgMr17kqTumMl6Afv3EISleU7qZUzoXDFTAHTDC4NOoG/ZxU3EvlMPQ==}
    engines: {node: '>=8'}

  /has-property-descriptors@1.0.0:
    resolution: {integrity: sha512-62DVLZGoiEBDHQyqG4w9xCuZ7eJEwNmJRWw2VY84Oedb7WFcA27fiEVe8oUQx9hAUJ4ekurquucTGwsyO1XGdQ==}
    dependencies:
      get-intrinsic: 1.2.1
    dev: false

  /has-proto@1.0.1:
    resolution: {integrity: sha512-7qE+iP+O+bgF9clE5+UoBFzE65mlBiVj3tKCrlNQ0Ogwm0BjpT/gK4SlLYDMybDh5I3TCTKnPPa0oMG7JDYrhg==}
    engines: {node: '>= 0.4'}

  /has-symbols@1.0.3:
    resolution: {integrity: sha512-l3LCuF6MgDNwTDKkdYGEihYjt5pRPbEg46rtlmnSPlUbgmB8LOIrKJbYYFBSbnPaJexMKtiPO8hmeRjRz2Td+A==}
    engines: {node: '>= 0.4'}

  /has-tostringtag@1.0.0:
    resolution: {integrity: sha512-kFjcSNhnlGV1kyoGk7OXKSawH5JOb/LzUc5w9B02hOTO0dfFRjbHQKvg1d6cf3HbeUmtU9VbbV3qzZ2Teh97WQ==}
    engines: {node: '>= 0.4'}
    dependencies:
      has-symbols: 1.0.3
    dev: false

  /has@1.0.3:
    resolution: {integrity: sha512-f2dvO0VU6Oej7RkWJGrehjbzMAjFp5/VKPp5tTpWIV4JHHZK1/BxbFRtf/siA2SWTe09caDmVtYYzWEIbBS4zw==}
    engines: {node: '>= 0.4.0'}
    dependencies:
      function-bind: 1.1.1

  /html-escaper@2.0.2:
    resolution: {integrity: sha512-H2iMtd0I4Mt5eYiapRdIDjp+XzelXQ0tFE4JS7YFwFevXXMmOp9myNrUvCg0D6ws8iqkRPBfKHgbwig1SmlLfg==}
    dev: true

  /htmlencode@0.0.4:
    resolution: {integrity: sha512-0uDvNVpzj/E2TfvLLyyXhKBRvF1y84aZsyRxRXFsQobnHaL4pcaXk+Y9cnFlvnxrBLeXDNq/VJBD+ngdBgQG1w==}
    dev: false

  /htmlparser2@6.1.0:
    resolution: {integrity: sha512-gyyPk6rgonLFEDGoeRgQNaEUvdJ4ktTmmUh/h2t7s+M8oPpIPxgNACWa+6ESR57kXstwqPiCut0V8NRpcwgU7A==}
    dependencies:
      domelementtype: 2.3.0
      domhandler: 4.3.1
      domutils: 2.8.0
      entities: 2.2.0
    dev: false

  /htmlparser2@8.0.2:
    resolution: {integrity: sha512-GYdjWKDkbRLkZ5geuHs5NY1puJ+PXwP7+fHPRz06Eirsb9ugf6d8kkXav6ADhcODhFFPMIXyxkxSuMf3D6NCFA==}
    dependencies:
      domelementtype: 2.3.0
      domhandler: 5.0.3
      domutils: 3.1.0
      entities: 4.5.0
    dev: false

  /http-cache-semantics@4.1.1:
    resolution: {integrity: sha512-er295DKPVsV82j5kw1Gjt+ADA/XYHsajl82cGNQG2eyoPkvgUhX+nDIyelzhIWbbsXP39EHcI6l5tYs2FYqYXQ==}
    dev: false

  /http-errors@2.0.0:
    resolution: {integrity: sha512-FtwrG/euBzaEjYeRqOgly7G0qviiXoJWnvEH2Z1plBdXgbyjv34pHTSb9zoeHMyDy33+DWy5Wt9Wo+TURtOYSQ==}
    engines: {node: '>= 0.8'}
    dependencies:
      depd: 2.0.0
      inherits: 2.0.4
      setprototypeof: 1.2.0
      statuses: 2.0.1
      toidentifier: 1.0.1
    dev: false

  /http-proxy-agent@5.0.0:
    resolution: {integrity: sha512-n2hY8YdoRE1i7r6M0w9DIw5GgZN0G25P8zLCRQ8rjXtTU3vsNFBI/vWK/UIeE6g5MUUz6avwAPXmL6Fy9D/90w==}
    engines: {node: '>= 6'}
    dependencies:
      '@tootallnate/once': 2.0.0
      agent-base: 6.0.2
      debug: 4.3.4
    transitivePeerDependencies:
      - supports-color
    dev: false

  /http-proxy-agent@7.0.2:
    resolution: {integrity: sha512-T1gkAiYYDWYx3V5Bmyu7HcfcvL7mUrTWiM6yOfa3PIphViJ/gFPbvidQ+veqSOHci/PxBcDabeUNCzpOODJZig==}
    engines: {node: '>= 14'}
    dependencies:
      agent-base: 7.1.0
      debug: 4.3.4
    transitivePeerDependencies:
      - supports-color
    dev: true

  /http-signature@1.2.0:
    resolution: {integrity: sha512-CAbnr6Rz4CYQkLYUtSNXxQPUH2gK8f3iWexVlsnMeD+GjlsQ0Xsy1cOX+mN3dtxYomRy21CiOzU8Uhw6OwncEQ==}
    engines: {node: '>=0.8', npm: '>=1.3.7'}
    dependencies:
      assert-plus: 1.0.0
      jsprim: 1.4.2
      sshpk: 1.17.0
    dev: false

  /https-proxy-agent@5.0.1:
    resolution: {integrity: sha512-dFcAjpTQFgoLMzC2VwU+C/CbS7uRL0lWmxDITmqm7C+7F0Odmj6s9l6alZc6AELXhrnggM2CeWSXHGOdX2YtwA==}
    engines: {node: '>= 6'}
    dependencies:
      agent-base: 6.0.2
      debug: 4.3.4
    transitivePeerDependencies:
      - supports-color

  /https-proxy-agent@7.0.2:
    resolution: {integrity: sha512-NmLNjm6ucYwtcUmL7JQC1ZQ57LmHP4lT15FQ8D61nak1rO6DH+fz5qNK2Ap5UN4ZapYICE3/0KodcLYSPsPbaA==}
    engines: {node: '>= 14'}
    dependencies:
      agent-base: 7.1.0
      debug: 4.3.4
    transitivePeerDependencies:
      - supports-color

  /https-proxy-agent@7.0.4:
    resolution: {integrity: sha512-wlwpilI7YdjSkWaQ/7omYBMTliDcmCN8OLihO6I9B86g06lMyAoqgoDpV0XqoaPOKj+0DIdAvnsWfyAAhmimcg==}
    engines: {node: '>= 14'}
    dependencies:
      agent-base: 7.1.0
      debug: 4.3.4
    transitivePeerDependencies:
      - supports-color
    dev: true

  /human-signals@2.1.0:
    resolution: {integrity: sha512-B4FFZ6q/T2jhhksgkbEW3HBvWIfDW85snkQgawt07S7J5QXTk6BkNV+0yAeZrM5QpMAdYlocGoljn0sJ/WQkFw==}
    engines: {node: '>=10.17.0'}
    dev: true

  /human-signals@5.0.0:
    resolution: {integrity: sha512-AXcZb6vzzrFAUE61HnN4mpLqd/cSIwNQjtNWR0euPm6y0iqx3G4gOXaIDdtdDwZmhwe82LA6+zinmW4UBWVePQ==}
    engines: {node: '>=16.17.0'}
    dev: true

  /iconv-lite@0.4.24:
    resolution: {integrity: sha512-v3MXnZAcvnywkTUEZomIActle7RXXeedOR31wwl7VlyoXO4Qi9arvSenNQWne1TcRwhCL1HwLI21bEqdpj8/rA==}
    engines: {node: '>=0.10.0'}
    dependencies:
      safer-buffer: 2.1.2
    dev: false

  /ieee754@1.2.1:
    resolution: {integrity: sha512-dcyqhDvX1C46lXZcVqCpK+FtMRQVdIMN6/Df5js2zouUsqG7I6sFxitIC+7KYK29KdXOLHdu9zL4sFnoVQnqaA==}

  /ignore-by-default@1.0.1:
    resolution: {integrity: sha512-Ius2VYcGNk7T90CppJqcIkS5ooHUZyIQK+ClZfMfMNFEF9VSE73Fq+906u/CWu92x4gzZMWOwfFYckPObzdEbA==}
    dev: true

  /ignore@5.2.4:
    resolution: {integrity: sha512-MAb38BcSbH0eHNBxn7ql2NH/kX33OkB3lZ1BNdh7ENeRChHTYsTvWrMubiIAMNS2llXEEgZ1MUOBtXChP3kaFQ==}
    engines: {node: '>= 4'}

  /import-fresh@3.3.0:
    resolution: {integrity: sha512-veYYhQa+D1QBKznvhUHxb8faxlrwUnxseDAbAp457E0wLNio2bOSKnjYDhMj+YiAq61xrMGhQk9iXVk5FzgQMw==}
    engines: {node: '>=6'}
    dependencies:
      parent-module: 1.0.1
      resolve-from: 4.0.0

  /import-local@3.1.0:
    resolution: {integrity: sha512-ASB07uLtnDs1o6EHjKpX34BKYDSqnFerfTOJL2HvMqF70LnxpjkzDB8J44oT9pu4AMPkQwf8jl6szgvNd2tRIg==}
    engines: {node: '>=8'}
    hasBin: true
    dependencies:
      pkg-dir: 4.2.0
      resolve-cwd: 3.0.0
    dev: true

  /imurmurhash@0.1.4:
    resolution: {integrity: sha512-JmXMZ6wuvDmLiHEml9ykzqO6lwFbof0GG4IkcGaENdCRDDmMVnny7s5HsIgHCbaq0w2MyPhDqkhTUgS2LU2PHA==}
    engines: {node: '>=0.8.19'}

  /indent-string@4.0.0:
    resolution: {integrity: sha512-EdDDZu4A2OyIK7Lr/2zG+w5jmbuk1DVBnEwREQvBzspBJkCEbRa8GxU1lghYcaGJCnRWibjDXlq779X1/y5xwg==}
    engines: {node: '>=8'}
    dev: false

  /inflight@1.0.6:
    resolution: {integrity: sha512-k92I/b08q4wvFscXCLvqfsHCrjrF7yiXsQuIVvVE7N82W3+aqpzuUdBbfhWcy/FZR3/4IgflMgKLOsvPDrGCJA==}
    dependencies:
      once: 1.4.0
      wrappy: 1.0.2

  /inherits@2.0.4:
    resolution: {integrity: sha512-k/vGaX4/Yla3WzyMCvTQOXYeIHvqOKtnqBduzTHpzpQZzAskKMhZ2K+EnBiSM9zGSoIFeMpXKxa4dYeZIQqewQ==}

  /ini@1.3.8:
    resolution: {integrity: sha512-JV/yugV2uzW5iMRSiZAyDtQd+nxtUnjeLt0acNdw98kKLrvuRVyB80tsREOE7yvGVgalhZ6RNXCmEHkUKBKxew==}
    dev: false

  /intercom-client@4.0.0:
    resolution: {integrity: sha512-xtAsO0wnyd46JNRP98/JK0BXIfWNTO/tUk+1op4rnZ+N/DSdhAaBw8ZaJD8bL8ePNhyAMl/Vd6h7kYI/h9riaw==}
    engines: {node: '>= v8.0.0'}
    dependencies:
      axios: 0.24.0
      htmlencode: 0.0.4
      lodash: 4.17.21
    transitivePeerDependencies:
      - debug
    dev: false

  /internal-slot@1.0.5:
    resolution: {integrity: sha512-Y+R5hJrzs52QCG2laLn4udYVnxsfny9CpOhNhUvk/SSSVyF6T27FzRbF0sroPidSu3X8oEAkOn2K804mjpt6UQ==}
    engines: {node: '>= 0.4'}
    dependencies:
      get-intrinsic: 1.2.1
      has: 1.0.3
      side-channel: 1.0.4
    dev: false

  /ioredis@5.3.2:
    resolution: {integrity: sha512-1DKMMzlIHM02eBBVOFQ1+AolGjs6+xEcM4PDL7NqOS6szq7H9jSaEkIUH6/a5Hl241LzW6JLSiAbNvTQjUupUA==}
    engines: {node: '>=12.22.0'}
    dependencies:
      '@ioredis/commands': 1.2.0
      cluster-key-slot: 1.1.2
      debug: 4.3.4
      denque: 2.1.0
      lodash.defaults: 4.2.0
      lodash.isarguments: 3.1.0
      redis-errors: 1.2.0
      redis-parser: 3.0.0
      standard-as-callback: 2.1.0
    transitivePeerDependencies:
      - supports-color
    dev: false

  /ip-address@9.0.5:
    resolution: {integrity: sha512-zHtQzGojZXTwZTHQqra+ETKd4Sn3vgi7uBmlPoXVWZqYvuKmtI0l/VZTjqGmJY9x88GGOaZ9+G9ES8hC4T4X8g==}
    engines: {node: '>= 12'}
    dependencies:
      jsbn: 1.1.0
      sprintf-js: 1.1.3
    dev: true

  /ip-regex@2.1.0:
    resolution: {integrity: sha512-58yWmlHpp7VYfcdTwMTvwMmqx/Elfxjd9RXTDyMsbL7lLWmhMylLEqiYVLKuLzOZqVgiWXD9MfR62Vv89VRxkw==}
    engines: {node: '>=4'}
    dev: false

  /ipaddr.js@1.9.1:
    resolution: {integrity: sha512-0KI/607xoxSToH7GjN1FfSbLoU0+btTicjsQSWQlh/hZykN8KpmMf7uYwPW3R+akZ6R/w18ZlXSHBYXiYUPO3g==}
    engines: {node: '>= 0.10'}
    dev: false

  /is-arguments@1.1.1:
    resolution: {integrity: sha512-8Q7EARjzEnKpt/PCD7e1cgUS0a6X8u5tdSiMqXhojOdoV9TsMsiO+9VLC5vAmO8N7/GmXn7yjR8qnA6bVAEzfA==}
    engines: {node: '>= 0.4'}
    dependencies:
      call-bind: 1.0.2
      has-tostringtag: 1.0.0
    dev: false

  /is-array-buffer@3.0.2:
    resolution: {integrity: sha512-y+FyyR/w8vfIRq4eQcM1EYgSTnmHXPqaF+IgzgraytCFq5Xh8lllDVmAZolPJiZttZLeFSINPYMaEJ7/vWUa1w==}
    dependencies:
      call-bind: 1.0.2
      get-intrinsic: 1.2.1
      is-typed-array: 1.1.10
    dev: false

  /is-arrayish@0.2.1:
    resolution: {integrity: sha512-zz06S8t0ozoDXMG+ube26zeCTNXcKIPJZJi8hBrF4idCLms4CG9QtK7qBl1boi5ODzFpjswb5JPmHCbMpjaYzg==}
    dev: true

  /is-arrayish@0.3.2:
    resolution: {integrity: sha512-eVRqCvVlZbuw3GrM63ovNSNAeA1K16kaR/LRY/92w0zxQ5/1YzwblUX652i4Xs9RwAGjW9d9y6X88t8OaAJfWQ==}

  /is-bigint@1.0.4:
    resolution: {integrity: sha512-zB9CruMamjym81i2JZ3UMn54PKGsQzsJeo6xvN3HJJ4CAsQNB6iRutp2To77OfCNuoxspsIhzaPoO1zyCEhFOg==}
    dependencies:
      has-bigints: 1.0.2
    dev: false

  /is-binary-path@2.1.0:
    resolution: {integrity: sha512-ZMERYes6pDydyuGidse7OsHxtbI7WVeUEozgR/g7rd0xUimYNlvZRE/K2MgZTjWy725IfelLeVcEM97mmtRGXw==}
    engines: {node: '>=8'}
    dependencies:
      binary-extensions: 2.2.0

  /is-boolean-object@1.1.2:
    resolution: {integrity: sha512-gDYaKHJmnj4aWxyj6YHyXVpdQawtVLHU5cb+eztPGczf6cjuTdwve5ZIEfgXqH4e57An1D1AKf8CZ3kYrQRqYA==}
    engines: {node: '>= 0.4'}
    dependencies:
      call-bind: 1.0.2
      has-tostringtag: 1.0.0
    dev: false

  /is-callable@1.2.7:
    resolution: {integrity: sha512-1BC0BVFhS/p0qtw6enp8e+8OD0UrK0oFLztSjNzhcKA3WDuJxxAPXzPuPtKkjEY9UUoEWlX/8fgKeu2S8i9JTA==}
    engines: {node: '>= 0.4'}
    dev: false

  /is-core-module@2.12.1:
    resolution: {integrity: sha512-Q4ZuBAe2FUsKtyQJoQHlvP8OvBERxO3jEmy1I7hcRXcJBGGHFh/aJBswbXuS9sgrDH2QUO8ilkwNPHvHMd8clg==}
    dependencies:
      has: 1.0.3

  /is-date-object@1.0.5:
    resolution: {integrity: sha512-9YQaSxsAiSwcvS33MBk3wTCVnWK+HhF8VZR2jRxehM16QcVOdHqPn4VPHmRK4lSr38n9JriurInLcP90xsYNfQ==}
    engines: {node: '>= 0.4'}
    dependencies:
      has-tostringtag: 1.0.0
    dev: false

  /is-docker@2.2.1:
    resolution: {integrity: sha512-F+i2BKsFrH66iaUFc0woD8sLy8getkwTwtOBjvs56Cx4CgJDeKQeqfz8wAYiSb8JOprWhHH5p77PbmYCvvUuXQ==}
    engines: {node: '>=8'}
    hasBin: true
    dev: false

  /is-electron@2.2.0:
    resolution: {integrity: sha512-SpMppC2XR3YdxSzczXReBjqs2zGscWQpBIKqwXYBFic0ERaxNVgwLCHwOLZeESfdJQjX0RDvrJ1lBXX2ij+G1Q==}
    dev: false

  /is-extglob@2.1.1:
    resolution: {integrity: sha512-SbKbANkN603Vi4jEZv49LeVJMn4yGwsbzZworEoyEiutsN3nJYdbO36zfhGJ6QEDpOZIFkDtnq5JRxmvl3jsoQ==}
    engines: {node: '>=0.10.0'}

  /is-fullwidth-code-point@3.0.0:
    resolution: {integrity: sha512-zymm5+u+sCsSWyD9qNaejV3DFvhCKclKdizYaJUuHA83RLjb7nSuGnddCHGv0hk+KY7BMAlsWeK4Ueg6EV6XQg==}
    engines: {node: '>=8'}

  /is-generator-fn@2.1.0:
    resolution: {integrity: sha512-cTIB4yPYL/Grw0EaSzASzg6bBy9gqCofvWN8okThAYIxKJZC+udlRAmGbM0XLeniEJSs8uEgHPGuHSe1XsOLSQ==}
    engines: {node: '>=6'}
    dev: true

  /is-glob@4.0.3:
    resolution: {integrity: sha512-xelSayHH36ZgE7ZWhli7pW34hNbNl8Ojv5KVmkJD4hBdD3th8Tfk9vYasLM+mXWOZhFkgZfxhLSnrwRr4elSSg==}
    engines: {node: '>=0.10.0'}
    dependencies:
      is-extglob: 2.1.1

  /is-map@2.0.2:
    resolution: {integrity: sha512-cOZFQQozTha1f4MxLFzlgKYPTyj26picdZTx82hbc/Xf4K/tZOOXSCkMvU4pKioRXGDLJRn0GM7Upe7kR721yg==}
    dev: false

  /is-natural-number@4.0.1:
    resolution: {integrity: sha512-Y4LTamMe0DDQIIAlaer9eKebAlDSV6huy+TWhJVPlzZh2o4tRP5SQWFlLn5N0To4mDD22/qdOq+veo1cSISLgQ==}
    dev: true

  /is-negative-zero@2.0.2:
    resolution: {integrity: sha512-dqJvarLawXsFbNDeJW7zAz8ItJ9cd28YufuuFzh0G8pNHjJMnY08Dv7sYX2uF5UpQOwieAeOExEYAWWfu7ZZUA==}
    engines: {node: '>= 0.4'}
    dev: false

  /is-number-object@1.0.7:
    resolution: {integrity: sha512-k1U0IRzLMo7ZlYIfzRu23Oh6MiIFasgpb9X76eqfFZAqwH44UI4KTBvBYIZ1dSL9ZzChTB9ShHfLkR4pdW5krQ==}
    engines: {node: '>= 0.4'}
    dependencies:
      has-tostringtag: 1.0.0
    dev: false

  /is-number@7.0.0:
    resolution: {integrity: sha512-41Cifkg6e8TylSpdtTpeLVMqvSBEVzTttHvERD741+pnZ8ANv0004MRL43QKPDlK9cGvNp6NZWZUBlbGXYxxng==}
    engines: {node: '>=0.12.0'}

  /is-path-inside@3.0.3:
    resolution: {integrity: sha512-Fd4gABb+ycGAmKou8eMftCupSir5lRxqf4aD/vd0cD2qc4HL07OjCeuHMr8Ro4CoMaeCKDB0/ECBOVWjTwUvPQ==}
    engines: {node: '>=8'}
    dev: false

  /is-plain-object@5.0.0:
    resolution: {integrity: sha512-VRSzKkbMm5jMDoKLbltAkFQ5Qr7VDiTFGXxYFXXowVj387GeGNOCsOH6Msy00SGZ3Fp84b1Naa1psqgcCIEP5Q==}
    engines: {node: '>=0.10.0'}
    dev: false

  /is-promise@2.2.2:
    resolution: {integrity: sha512-+lP4/6lKUBfQjZ2pdxThZvLUAafmZb8OAxFb8XXtiQmS35INgr85hdOGoEs124ez1FCnZJt6jau/T+alh58QFQ==}

  /is-regex@1.1.4:
    resolution: {integrity: sha512-kvRdxDsxZjhzUX07ZnLydzS1TU/TJlTUHHY4YLL87e37oUA49DfkLqgy+VjFocowy29cKvcSiu+kIv728jTTVg==}
    engines: {node: '>= 0.4'}
    dependencies:
      call-bind: 1.0.2
      has-tostringtag: 1.0.0
    dev: false

  /is-set@2.0.2:
    resolution: {integrity: sha512-+2cnTEZeY5z/iXGbLhPrOAaK/Mau5k5eXq9j14CpRTftq0pAJu2MwVRSZhyZWBzx3o6X795Lz6Bpb6R0GKf37g==}
    dev: false

  /is-shared-array-buffer@1.0.2:
    resolution: {integrity: sha512-sqN2UDu1/0y6uvXyStCOzyhAjCSlHceFoMKJW8W9EU9cvic/QdsZ0kEU93HEy3IUEFZIiH/3w+AH/UQbPHNdhA==}
    dependencies:
      call-bind: 1.0.2
    dev: false

  /is-stream@1.1.0:
    resolution: {integrity: sha512-uQPm8kcs47jx38atAcWTVxyltQYoPT68y9aWYdV6yWXSyW8mzSat0TL6CiWdZeCdF3KrAvpVtnHbTv4RN+rqdQ==}
    engines: {node: '>=0.10.0'}

  /is-stream@2.0.1:
    resolution: {integrity: sha512-hFoiJiTl63nn+kstHGBtewWSKnQLpyb155KHheA1l39uvtO9nWIop1p3udqPcUd/xbF1VLMO4n7OI6p7RbngDg==}
    engines: {node: '>=8'}

  /is-stream@3.0.0:
    resolution: {integrity: sha512-LnQR4bZ9IADDRSkvpqMGvt/tEJWclzklNgSw48V5EAaAeDd6qGvN8ei6k5p0tvxSR171VmGyHuTiAOfxAbr8kA==}
    engines: {node: ^12.20.0 || ^14.13.1 || >=16.0.0}
    dev: true

  /is-string@1.0.7:
    resolution: {integrity: sha512-tE2UXzivje6ofPW7l23cjDOMa09gb7xlAqG6jG5ej6uPV32TlWP3NKPigtaGeHNu9fohccRYvIiZMfOOnOYUtg==}
    engines: {node: '>= 0.4'}
    dependencies:
      has-tostringtag: 1.0.0
    dev: false

  /is-symbol@1.0.4:
    resolution: {integrity: sha512-C/CPBqKWnvdcxqIARxyOh4v1UUEOCHpgDa0WYgpKDFMszcrPcffg5uhwSgPCLD2WWxmq6isisz87tzT01tuGhg==}
    engines: {node: '>= 0.4'}
    dependencies:
      has-symbols: 1.0.3
    dev: false

  /is-typed-array@1.1.10:
    resolution: {integrity: sha512-PJqgEHiWZvMpaFZ3uTc8kHPM4+4ADTlDniuQL7cU/UDA0Ql7F70yGfHph3cLNe+c9toaigv+DFzTJKhc2CtO6A==}
    engines: {node: '>= 0.4'}
    dependencies:
      available-typed-arrays: 1.0.5
      call-bind: 1.0.2
      for-each: 0.3.3
      gopd: 1.0.1
      has-tostringtag: 1.0.0
    dev: false

  /is-typedarray@1.0.0:
    resolution: {integrity: sha512-cyA56iCMHAh5CdzjJIa4aohJyeO1YbwLi3Jc35MmRU6poroFjIGZzUzupGiRPOjgHg9TLu43xbpwXk523fMxKA==}
    dev: false

  /is-weakref@1.0.2:
    resolution: {integrity: sha512-qctsuLZmIQ0+vSSMfoVvyFe2+GSEvnmZ2ezTup1SBse9+twCCeial6EEi3Nc2KFcf6+qz2FBPnjXsk8xhKSaPQ==}
    dependencies:
      call-bind: 1.0.2
    dev: false

  /is-wsl@2.2.0:
    resolution: {integrity: sha512-fKzAra0rGJUUBwGBgNkHZuToZcn+TtXHpeCgmkMJMMYx1sQDYaCSyjJBSCa2nH1DGm7s3n1oBnohoVTBaN7Lww==}
    engines: {node: '>=8'}
    dependencies:
      is-docker: 2.2.1
    dev: false

  /isarray@1.0.0:
    resolution: {integrity: sha512-VLghIWNM6ELQzo7zwmcg0NmTVyWKYjvIeM83yjp0wRDTmUnrM678fQbcKBo6n2CJEF0szoG//ytg+TKla89ALQ==}

  /isarray@2.0.5:
    resolution: {integrity: sha512-xHjhDr3cNBK0BzdUJSPXZntQUx/mwMS5Rw4A7lPJ90XGAO6ISP/ePDNuo0vhqOZU+UD5JoodwCAAoZQd3FeAKw==}
    dev: false

  /isexe@2.0.0:
    resolution: {integrity: sha512-RHxMLp9lnKHGHRng9QFhRCMbYAcVpn69smSGcq3f36xjgVVWThj4qqLbTLlq7Ssj8B+fIQ1EuCEGI2lKsyQeIw==}

  /isomorphic-unfetch@3.1.0:
    resolution: {integrity: sha512-geDJjpoZ8N0kWexiwkX8F9NkTsXhetLPVbZFQ+JTW239QNOwvB0gniuR1Wc6f0AMTn7/mFGyXvHTifrCp/GH8Q==}
    dependencies:
      node-fetch: 2.7.0
      unfetch: 4.2.0
    transitivePeerDependencies:
      - encoding
    dev: false

  /isomorphic-ws@5.0.0(ws@8.13.0):
    resolution: {integrity: sha512-muId7Zzn9ywDsyXgTIafTry2sV3nySZeUDe6YedVd1Hvuuep5AsIlqK+XefWpYTyJG5e503F2xIuT2lcU6rCSw==}
    peerDependencies:
      ws: '*'
    dependencies:
      ws: 8.13.0
    dev: false

  /isstream@0.1.2:
    resolution: {integrity: sha512-Yljz7ffyPbrLpLngrMtZ7NduUgVvi6wG9RJ9IUcyCd59YQ911PBJphODUcbOVbqYfxe1wuYf/LJ8PauMRwsM/g==}
    dev: false

  /istanbul-lib-coverage@3.2.0:
    resolution: {integrity: sha512-eOeJ5BHCmHYvQK7xt9GkdHuzuCGS1Y6g9Gvnx3Ym33fz/HpLRYxiS0wHNr+m/MBC8B647Xt608vCDEvhl9c6Mw==}
    engines: {node: '>=8'}
    dev: true

  /istanbul-lib-instrument@5.2.1:
    resolution: {integrity: sha512-pzqtp31nLv/XFOzXGuvhCb8qhjmTVo5vjVk19XE4CRlSWz0KoeJ3bw9XsA7nOp9YBf4qHjwBxkDzKcME/J29Yg==}
    engines: {node: '>=8'}
    dependencies:
      '@babel/core': 7.22.5
      '@babel/parser': 7.22.5
      '@istanbuljs/schema': 0.1.3
      istanbul-lib-coverage: 3.2.0
      semver: 6.3.0
    transitivePeerDependencies:
      - supports-color
    dev: true

  /istanbul-lib-report@3.0.0:
    resolution: {integrity: sha512-wcdi+uAKzfiGT2abPpKZ0hSU1rGQjUQnLvtY5MpQ7QCTahD3VODhcu4wcfY1YtkGaDD5yuydOLINXsfbus9ROw==}
    engines: {node: '>=8'}
    dependencies:
      istanbul-lib-coverage: 3.2.0
      make-dir: 3.1.0
      supports-color: 7.2.0
    dev: true

  /istanbul-lib-source-maps@4.0.1:
    resolution: {integrity: sha512-n3s8EwkdFIJCG3BPKBYvskgXGoy88ARzvegkitk60NxRdwltLOTaH7CUiMRXvwYorl0Q712iEjcWB+fK/MrWVw==}
    engines: {node: '>=10'}
    dependencies:
      debug: 4.3.4
      istanbul-lib-coverage: 3.2.0
      source-map: 0.6.1
    transitivePeerDependencies:
      - supports-color
    dev: true

  /istanbul-reports@3.1.5:
    resolution: {integrity: sha512-nUsEMa9pBt/NOHqbcbeJEgqIlY/K7rVWUX6Lql2orY5e9roQOthbR3vtY4zzf2orPELg80fnxxk9zUyPlgwD1w==}
    engines: {node: '>=8'}
    dependencies:
      html-escaper: 2.0.2
      istanbul-lib-report: 3.0.0
    dev: true

  /iterate-iterator@1.0.2:
    resolution: {integrity: sha512-t91HubM4ZDQ70M9wqp+pcNpu8OyJ9UAtXntT/Bcsvp5tZMnz9vRa+IunKXeI8AnfZMTv0jNuVEmGeLSMjVvfPw==}
    dev: false

  /iterate-value@1.0.2:
    resolution: {integrity: sha512-A6fMAio4D2ot2r/TYzr4yUWrmwNdsN5xL7+HUiyACE4DXm+q8HtPcnFTp+NnW3k4N05tZ7FVYFFb2CR13NxyHQ==}
    dependencies:
      es-get-iterator: 1.1.3
      iterate-iterator: 1.0.2
    dev: false

  /jackspeak@2.3.6:
    resolution: {integrity: sha512-N3yCS/NegsOBokc8GAdM8UcmfsKiSS8cipheD/nivzr700H+nsMOxJjQnvwOcRYVuFkdH0wGUvW2WbXGmrZGbQ==}
    engines: {node: '>=14'}
    dependencies:
      '@isaacs/cliui': 8.0.2
    optionalDependencies:
      '@pkgjs/parseargs': 0.11.0
    dev: true

  /jest-changed-files@29.5.0:
    resolution: {integrity: sha512-IFG34IUMUaNBIxjQXF/iu7g6EcdMrGRRxaUSw92I/2g2YC6vCdTltl4nHvt7Ci5nSJwXIkCu8Ka1DKF+X7Z1Ag==}
    engines: {node: ^14.15.0 || ^16.10.0 || >=18.0.0}
    dependencies:
      execa: 5.1.1
      p-limit: 3.1.0
    dev: true

  /jest-circus@29.5.0:
    resolution: {integrity: sha512-gq/ongqeQKAplVxqJmbeUOJJKkW3dDNPY8PjhJ5G0lBRvu0e3EWGxGy5cI4LAGA7gV2UHCtWBI4EMXK8c9nQKA==}
    engines: {node: ^14.15.0 || ^16.10.0 || >=18.0.0}
    dependencies:
      '@jest/environment': 29.5.0
      '@jest/expect': 29.5.0
      '@jest/test-result': 29.5.0
      '@jest/types': 29.5.0
      '@types/node': 18.19.10
      chalk: 4.1.2
      co: 4.6.0
      dedent: 0.7.0
      is-generator-fn: 2.1.0
      jest-each: 29.5.0
      jest-matcher-utils: 29.5.0
      jest-message-util: 29.5.0
      jest-runtime: 29.5.0
      jest-snapshot: 29.5.0
      jest-util: 29.5.0
      p-limit: 3.1.0
      pretty-format: 29.5.0
      pure-rand: 6.0.2
      slash: 3.0.0
      stack-utils: 2.0.6
    transitivePeerDependencies:
      - supports-color
    dev: true

  /jest-cli@29.5.0(@types/node@18.16.16)(ts-node@10.9.1):
    resolution: {integrity: sha512-L1KcP1l4HtfwdxXNFCL5bmUbLQiKrakMUriBEcc1Vfz6gx31ORKdreuWvmQVBit+1ss9NNR3yxjwfwzZNdQXJw==}
    engines: {node: ^14.15.0 || ^16.10.0 || >=18.0.0}
    hasBin: true
    peerDependencies:
      node-notifier: ^8.0.1 || ^9.0.0 || ^10.0.0
    peerDependenciesMeta:
      node-notifier:
        optional: true
    dependencies:
      '@jest/core': 29.5.0(ts-node@10.9.1)
      '@jest/test-result': 29.5.0
      '@jest/types': 29.5.0
      chalk: 4.1.2
      exit: 0.1.2
      graceful-fs: 4.2.11
      import-local: 3.1.0
      jest-config: 29.5.0(@types/node@18.16.16)(ts-node@10.9.1)
      jest-util: 29.5.0
      jest-validate: 29.5.0
      prompts: 2.4.2
      yargs: 17.7.2
    transitivePeerDependencies:
      - '@types/node'
      - supports-color
      - ts-node
    dev: true

  /jest-config@29.5.0(@types/node@18.16.16)(ts-node@10.9.1):
    resolution: {integrity: sha512-kvDUKBnNJPNBmFFOhDbm59iu1Fii1Q6SxyhXfvylq3UTHbg6o7j/g8k2dZyXWLvfdKB1vAPxNZnMgtKJcmu3kA==}
    engines: {node: ^14.15.0 || ^16.10.0 || >=18.0.0}
    peerDependencies:
      '@types/node': '*'
      ts-node: '>=9.0.0'
    peerDependenciesMeta:
      '@types/node':
        optional: true
      ts-node:
        optional: true
    dependencies:
      '@babel/core': 7.22.5
      '@jest/test-sequencer': 29.5.0
      '@jest/types': 29.5.0
      '@types/node': 18.16.16
      babel-jest: 29.5.0(@babel/core@7.22.5)
      chalk: 4.1.2
      ci-info: 3.8.0
      deepmerge: 4.3.1
      glob: 7.2.3
      graceful-fs: 4.2.11
      jest-circus: 29.5.0
      jest-environment-node: 29.5.0
      jest-get-type: 29.4.3
      jest-regex-util: 29.4.3
      jest-resolve: 29.5.0
      jest-runner: 29.5.0
      jest-util: 29.5.0
      jest-validate: 29.5.0
      micromatch: 4.0.5
      parse-json: 5.2.0
      pretty-format: 29.5.0
      slash: 3.0.0
      strip-json-comments: 3.1.1
      ts-node: 10.9.1(@types/node@18.16.16)(typescript@4.9.5)
    transitivePeerDependencies:
      - supports-color
    dev: true

  /jest-config@29.5.0(@types/node@18.19.10)(ts-node@10.9.1):
    resolution: {integrity: sha512-kvDUKBnNJPNBmFFOhDbm59iu1Fii1Q6SxyhXfvylq3UTHbg6o7j/g8k2dZyXWLvfdKB1vAPxNZnMgtKJcmu3kA==}
    engines: {node: ^14.15.0 || ^16.10.0 || >=18.0.0}
    peerDependencies:
      '@types/node': '*'
      ts-node: '>=9.0.0'
    peerDependenciesMeta:
      '@types/node':
        optional: true
      ts-node:
        optional: true
    dependencies:
      '@babel/core': 7.22.5
      '@jest/test-sequencer': 29.5.0
      '@jest/types': 29.5.0
      '@types/node': 18.19.10
      babel-jest: 29.5.0(@babel/core@7.22.5)
      chalk: 4.1.2
      ci-info: 3.8.0
      deepmerge: 4.3.1
      glob: 7.2.3
      graceful-fs: 4.2.11
      jest-circus: 29.5.0
      jest-environment-node: 29.5.0
      jest-get-type: 29.4.3
      jest-regex-util: 29.4.3
      jest-resolve: 29.5.0
      jest-runner: 29.5.0
      jest-util: 29.5.0
      jest-validate: 29.5.0
      micromatch: 4.0.5
      parse-json: 5.2.0
      pretty-format: 29.5.0
      slash: 3.0.0
      strip-json-comments: 3.1.1
      ts-node: 10.9.1(@types/node@18.16.16)(typescript@4.9.5)
    transitivePeerDependencies:
      - supports-color
    dev: true

  /jest-diff@29.5.0:
    resolution: {integrity: sha512-LtxijLLZBduXnHSniy0WMdaHjmQnt3g5sa16W4p0HqukYTTsyTW3GD1q41TyGl5YFXj/5B2U6dlh5FM1LIMgxw==}
    engines: {node: ^14.15.0 || ^16.10.0 || >=18.0.0}
    dependencies:
      chalk: 4.1.2
      diff-sequences: 29.4.3
      jest-get-type: 29.4.3
      pretty-format: 29.5.0
    dev: true

  /jest-docblock@29.4.3:
    resolution: {integrity: sha512-fzdTftThczeSD9nZ3fzA/4KkHtnmllawWrXO69vtI+L9WjEIuXWs4AmyME7lN5hU7dB0sHhuPfcKofRsUb/2Fg==}
    engines: {node: ^14.15.0 || ^16.10.0 || >=18.0.0}
    dependencies:
      detect-newline: 3.1.0
    dev: true

  /jest-each@29.5.0:
    resolution: {integrity: sha512-HM5kIJ1BTnVt+DQZ2ALp3rzXEl+g726csObrW/jpEGl+CDSSQpOJJX2KE/vEg8cxcMXdyEPu6U4QX5eruQv5hA==}
    engines: {node: ^14.15.0 || ^16.10.0 || >=18.0.0}
    dependencies:
      '@jest/types': 29.5.0
      chalk: 4.1.2
      jest-get-type: 29.4.3
      jest-util: 29.5.0
      pretty-format: 29.5.0
    dev: true

  /jest-environment-node@29.5.0:
    resolution: {integrity: sha512-ExxuIK/+yQ+6PRGaHkKewYtg6hto2uGCgvKdb2nfJfKXgZ17DfXjvbZ+jA1Qt9A8EQSfPnt5FKIfnOO3u1h9qw==}
    engines: {node: ^14.15.0 || ^16.10.0 || >=18.0.0}
    dependencies:
      '@jest/environment': 29.5.0
      '@jest/fake-timers': 29.5.0
      '@jest/types': 29.5.0
      '@types/node': 18.19.10
      jest-mock: 29.5.0
      jest-util: 29.5.0
    dev: true

  /jest-get-type@29.4.3:
    resolution: {integrity: sha512-J5Xez4nRRMjk8emnTpWrlkyb9pfRQQanDrvWHhsR1+VUfbwxi30eVcZFlcdGInRibU4G5LwHXpI7IRHU0CY+gg==}
    engines: {node: ^14.15.0 || ^16.10.0 || >=18.0.0}
    dev: true

  /jest-haste-map@29.5.0:
    resolution: {integrity: sha512-IspOPnnBro8YfVYSw6yDRKh/TiCdRngjxeacCps1cQ9cgVN6+10JUcuJ1EabrgYLOATsIAigxA0rLR9x/YlrSA==}
    engines: {node: ^14.15.0 || ^16.10.0 || >=18.0.0}
    dependencies:
      '@jest/types': 29.5.0
      '@types/graceful-fs': 4.1.6
      '@types/node': 18.19.10
      anymatch: 3.1.3
      fb-watchman: 2.0.2
      graceful-fs: 4.2.11
      jest-regex-util: 29.4.3
      jest-util: 29.5.0
      jest-worker: 29.5.0
      micromatch: 4.0.5
      walker: 1.0.8
    optionalDependencies:
      fsevents: 2.3.2
    dev: true

  /jest-leak-detector@29.5.0:
    resolution: {integrity: sha512-u9YdeeVnghBUtpN5mVxjID7KbkKE1QU4f6uUwuxiY0vYRi9BUCLKlPEZfDGR67ofdFmDz9oPAy2G92Ujrntmow==}
    engines: {node: ^14.15.0 || ^16.10.0 || >=18.0.0}
    dependencies:
      jest-get-type: 29.4.3
      pretty-format: 29.5.0
    dev: true

  /jest-matcher-utils@29.5.0:
    resolution: {integrity: sha512-lecRtgm/rjIK0CQ7LPQwzCs2VwW6WAahA55YBuI+xqmhm7LAaxokSB8C97yJeYyT+HvQkH741StzpU41wohhWw==}
    engines: {node: ^14.15.0 || ^16.10.0 || >=18.0.0}
    dependencies:
      chalk: 4.1.2
      jest-diff: 29.5.0
      jest-get-type: 29.4.3
      pretty-format: 29.5.0
    dev: true

  /jest-message-util@29.5.0:
    resolution: {integrity: sha512-Kijeg9Dag6CKtIDA7O21zNTACqD5MD/8HfIV8pdD94vFyFuer52SigdC3IQMhab3vACxXMiFk+yMHNdbqtyTGA==}
    engines: {node: ^14.15.0 || ^16.10.0 || >=18.0.0}
    dependencies:
      '@babel/code-frame': 7.22.5
      '@jest/types': 29.5.0
      '@types/stack-utils': 2.0.1
      chalk: 4.1.2
      graceful-fs: 4.2.11
      micromatch: 4.0.5
      pretty-format: 29.5.0
      slash: 3.0.0
      stack-utils: 2.0.6
    dev: true

  /jest-mock@29.5.0:
    resolution: {integrity: sha512-GqOzvdWDE4fAV2bWQLQCkujxYWL7RxjCnj71b5VhDAGOevB3qj3Ovg26A5NI84ZpODxyzaozXLOh2NCgkbvyaw==}
    engines: {node: ^14.15.0 || ^16.10.0 || >=18.0.0}
    dependencies:
      '@jest/types': 29.5.0
      '@types/node': 18.19.10
      jest-util: 29.5.0
    dev: true

  /jest-pnp-resolver@1.2.3(jest-resolve@29.5.0):
    resolution: {integrity: sha512-+3NpwQEnRoIBtx4fyhblQDPgJI0H1IEIkX7ShLUjPGA7TtUTvI1oiKi3SR4oBR0hQhQR80l4WAe5RrXBwWMA8w==}
    engines: {node: '>=6'}
    peerDependencies:
      jest-resolve: '*'
    peerDependenciesMeta:
      jest-resolve:
        optional: true
    dependencies:
      jest-resolve: 29.5.0
    dev: true

  /jest-regex-util@29.4.3:
    resolution: {integrity: sha512-O4FglZaMmWXbGHSQInfXewIsd1LMn9p3ZXB/6r4FOkyhX2/iP/soMG98jGvk/A3HAN78+5VWcBGO0BJAPRh4kg==}
    engines: {node: ^14.15.0 || ^16.10.0 || >=18.0.0}
    dev: true

  /jest-resolve-dependencies@29.5.0:
    resolution: {integrity: sha512-sjV3GFr0hDJMBpYeUuGduP+YeCRbd7S/ck6IvL3kQ9cpySYKqcqhdLLC2rFwrcL7tz5vYibomBrsFYWkIGGjOg==}
    engines: {node: ^14.15.0 || ^16.10.0 || >=18.0.0}
    dependencies:
      jest-regex-util: 29.4.3
      jest-snapshot: 29.5.0
    transitivePeerDependencies:
      - supports-color
    dev: true

  /jest-resolve@29.5.0:
    resolution: {integrity: sha512-1TzxJ37FQq7J10jPtQjcc+MkCkE3GBpBecsSUWJ0qZNJpmg6m0D9/7II03yJulm3H/fvVjgqLh/k2eYg+ui52w==}
    engines: {node: ^14.15.0 || ^16.10.0 || >=18.0.0}
    dependencies:
      chalk: 4.1.2
      graceful-fs: 4.2.11
      jest-haste-map: 29.5.0
      jest-pnp-resolver: 1.2.3(jest-resolve@29.5.0)
      jest-util: 29.5.0
      jest-validate: 29.5.0
      resolve: 1.22.2
      resolve.exports: 2.0.2
      slash: 3.0.0
    dev: true

  /jest-runner@29.5.0:
    resolution: {integrity: sha512-m7b6ypERhFghJsslMLhydaXBiLf7+jXy8FwGRHO3BGV1mcQpPbwiqiKUR2zU2NJuNeMenJmlFZCsIqzJCTeGLQ==}
    engines: {node: ^14.15.0 || ^16.10.0 || >=18.0.0}
    dependencies:
      '@jest/console': 29.5.0
      '@jest/environment': 29.5.0
      '@jest/test-result': 29.5.0
      '@jest/transform': 29.5.0
      '@jest/types': 29.5.0
      '@types/node': 18.19.10
      chalk: 4.1.2
      emittery: 0.13.1
      graceful-fs: 4.2.11
      jest-docblock: 29.4.3
      jest-environment-node: 29.5.0
      jest-haste-map: 29.5.0
      jest-leak-detector: 29.5.0
      jest-message-util: 29.5.0
      jest-resolve: 29.5.0
      jest-runtime: 29.5.0
      jest-util: 29.5.0
      jest-watcher: 29.5.0
      jest-worker: 29.5.0
      p-limit: 3.1.0
      source-map-support: 0.5.13
    transitivePeerDependencies:
      - supports-color
    dev: true

  /jest-runtime@29.5.0:
    resolution: {integrity: sha512-1Hr6Hh7bAgXQP+pln3homOiEZtCDZFqwmle7Ew2j8OlbkIu6uE3Y/etJQG8MLQs3Zy90xrp2C0BRrtPHG4zryw==}
    engines: {node: ^14.15.0 || ^16.10.0 || >=18.0.0}
    dependencies:
      '@jest/environment': 29.5.0
      '@jest/fake-timers': 29.5.0
      '@jest/globals': 29.5.0
      '@jest/source-map': 29.4.3
      '@jest/test-result': 29.5.0
      '@jest/transform': 29.5.0
      '@jest/types': 29.5.0
      '@types/node': 18.19.10
      chalk: 4.1.2
      cjs-module-lexer: 1.2.2
      collect-v8-coverage: 1.0.1
      glob: 7.2.3
      graceful-fs: 4.2.11
      jest-haste-map: 29.5.0
      jest-message-util: 29.5.0
      jest-mock: 29.5.0
      jest-regex-util: 29.4.3
      jest-resolve: 29.5.0
      jest-snapshot: 29.5.0
      jest-util: 29.5.0
      slash: 3.0.0
      strip-bom: 4.0.0
    transitivePeerDependencies:
      - supports-color
    dev: true

  /jest-snapshot@29.5.0:
    resolution: {integrity: sha512-x7Wolra5V0tt3wRs3/ts3S6ciSQVypgGQlJpz2rsdQYoUKxMxPNaoHMGJN6qAuPJqS+2iQ1ZUn5kl7HCyls84g==}
    engines: {node: ^14.15.0 || ^16.10.0 || >=18.0.0}
    dependencies:
      '@babel/core': 7.22.5
      '@babel/generator': 7.22.5
      '@babel/plugin-syntax-jsx': 7.22.5(@babel/core@7.22.5)
      '@babel/plugin-syntax-typescript': 7.22.5(@babel/core@7.22.5)
      '@babel/traverse': 7.22.5
      '@babel/types': 7.22.5
      '@jest/expect-utils': 29.5.0
      '@jest/transform': 29.5.0
      '@jest/types': 29.5.0
      '@types/babel__traverse': 7.20.1
      '@types/prettier': 2.7.3
      babel-preset-current-node-syntax: 1.0.1(@babel/core@7.22.5)
      chalk: 4.1.2
      expect: 29.5.0
      graceful-fs: 4.2.11
      jest-diff: 29.5.0
      jest-get-type: 29.4.3
      jest-matcher-utils: 29.5.0
      jest-message-util: 29.5.0
      jest-util: 29.5.0
      natural-compare: 1.4.0
      pretty-format: 29.5.0
      semver: 7.5.4
    transitivePeerDependencies:
      - supports-color
    dev: true

  /jest-util@29.5.0:
    resolution: {integrity: sha512-RYMgG/MTadOr5t8KdhejfvUU82MxsCu5MF6KuDUHl+NuwzUt+Sm6jJWxTJVrDR1j5M/gJVCPKQEpWXY+yIQ6lQ==}
    engines: {node: ^14.15.0 || ^16.10.0 || >=18.0.0}
    dependencies:
      '@jest/types': 29.5.0
      '@types/node': 18.19.10
      chalk: 4.1.2
      ci-info: 3.8.0
      graceful-fs: 4.2.11
      picomatch: 2.3.1
    dev: true

  /jest-validate@29.5.0:
    resolution: {integrity: sha512-pC26etNIi+y3HV8A+tUGr/lph9B18GnzSRAkPaaZJIE1eFdiYm6/CewuiJQ8/RlfHd1u/8Ioi8/sJ+CmbA+zAQ==}
    engines: {node: ^14.15.0 || ^16.10.0 || >=18.0.0}
    dependencies:
      '@jest/types': 29.5.0
      camelcase: 6.3.0
      chalk: 4.1.2
      jest-get-type: 29.4.3
      leven: 3.1.0
      pretty-format: 29.5.0
    dev: true

  /jest-watcher@29.5.0:
    resolution: {integrity: sha512-KmTojKcapuqYrKDpRwfqcQ3zjMlwu27SYext9pt4GlF5FUgB+7XE1mcCnSm6a4uUpFyQIkb6ZhzZvHl+jiBCiA==}
    engines: {node: ^14.15.0 || ^16.10.0 || >=18.0.0}
    dependencies:
      '@jest/test-result': 29.5.0
      '@jest/types': 29.5.0
      '@types/node': 18.19.10
      ansi-escapes: 4.3.2
      chalk: 4.1.2
      emittery: 0.13.1
      jest-util: 29.5.0
      string-length: 4.0.2
    dev: true

  /jest-worker@29.5.0:
    resolution: {integrity: sha512-NcrQnevGoSp4b5kg+akIpthoAFHxPBcb5P6mYPY0fUNT+sSvmtu6jlkEle3anczUKIKEbMxFimk9oTP/tpIPgA==}
    engines: {node: ^14.15.0 || ^16.10.0 || >=18.0.0}
    dependencies:
      '@types/node': 18.19.10
      jest-util: 29.5.0
      merge-stream: 2.0.0
      supports-color: 8.1.1
    dev: true

  /jest@29.5.0(@types/node@18.16.16)(ts-node@10.9.1):
    resolution: {integrity: sha512-juMg3he2uru1QoXX078zTa7pO85QyB9xajZc6bU+d9yEGwrKX6+vGmJQ3UdVZsvTEUARIdObzH68QItim6OSSQ==}
    engines: {node: ^14.15.0 || ^16.10.0 || >=18.0.0}
    hasBin: true
    peerDependencies:
      node-notifier: ^8.0.1 || ^9.0.0 || ^10.0.0
    peerDependenciesMeta:
      node-notifier:
        optional: true
    dependencies:
      '@jest/core': 29.5.0(ts-node@10.9.1)
      '@jest/types': 29.5.0
      import-local: 3.1.0
      jest-cli: 29.5.0(@types/node@18.16.16)(ts-node@10.9.1)
    transitivePeerDependencies:
      - '@types/node'
      - supports-color
      - ts-node
    dev: true

  /joi@17.9.2:
    resolution: {integrity: sha512-Itk/r+V4Dx0V3c7RLFdRh12IOjySm2/WGPMubBT92cQvRfYZhPM2W0hZlctjj72iES8jsRCwp7S/cRmWBnJ4nw==}
    dependencies:
      '@hapi/hoek': 9.3.0
      '@hapi/topo': 5.1.0
      '@sideway/address': 4.1.4
      '@sideway/formula': 3.0.1
      '@sideway/pinpoint': 2.0.0
    dev: false

  /jose@4.15.2:
    resolution: {integrity: sha512-IY73F228OXRl9ar3jJagh7Vnuhj/GzBunPiZP13K0lOl7Am9SoWW3kEzq3MCllJMTtZqHTiDXQvoRd4U95aU6A==}
    dev: false

  /joycon@3.1.1:
    resolution: {integrity: sha512-34wB/Y7MW7bzjKRjUKTa46I2Z7eV62Rkhva+KkopW7Qvv/OSWBqvkSY7vusOPrNuZcUG3tApvdVgNB8POj3SPw==}
    engines: {node: '>=10'}
    dev: true

  /js-base64@3.7.5:
    resolution: {integrity: sha512-3MEt5DTINKqfScXKfJFrRbxkrnk2AxPWGBL/ycjz4dK8iqiSJ06UxD8jh8xuh6p10TX4t2+7FsBYVxxQbMg+qA==}
    dev: false

  /js-tokens@4.0.0:
    resolution: {integrity: sha512-RdJUflcE3cUzKiMqQgsCu06FPu9UdIJO0beYbPhHN4k6apgJtifcoCtT9bcxOpYBtpD2kCM6Sbzg4CausW/PKQ==}

  /js-yaml@3.14.1:
    resolution: {integrity: sha512-okMH7OXXJ7YrN9Ok3/SXrnu4iX9yOk+25nqX4imS2npuvTYDmo/QEZoqwZkYaIDk3jVvBOTOIEgEhaLOynBS9g==}
    hasBin: true
    dependencies:
      argparse: 1.0.10
      esprima: 4.0.1
    dev: true

  /js-yaml@4.1.0:
    resolution: {integrity: sha512-wpxZs9NoxZaJESJGIZTyDEaYpl0FKSA+FB9aJiyemKhMwkxQg63h4T1KJgUGHpTqPDNRcmmYLugrRjJlBtWvRA==}
    hasBin: true
    dependencies:
      argparse: 2.0.1

  /jsbn@0.1.1:
    resolution: {integrity: sha512-UVU9dibq2JcFWxQPA6KCqj5O42VOmAY3zQUfEKxU0KpTGXwNoCjkX1e13eHNvw/xPynt6pU0rZ1htjWTNTSXsg==}
    dev: false

  /jsbn@1.1.0:
    resolution: {integrity: sha512-4bYVV3aAMtDTTu4+xsDYa6sy9GyJ69/amsu9sYF2zqjiEoZA5xJi3BrfX3uY+/IekIu7MwdObdbDWpoZdBv3/A==}
    dev: true

  /jsdoc-type-pratt-parser@3.1.0:
    resolution: {integrity: sha512-MgtD0ZiCDk9B+eI73BextfRrVQl0oyzRG8B2BjORts6jbunj4ScKPcyXGTbB6eXL4y9TzxCm6hyeLq/2ASzNdw==}
    engines: {node: '>=12.0.0'}
    dev: false

  /jsesc@2.5.2:
    resolution: {integrity: sha512-OYu7XEzjkCQ3C5Ps3QIZsQfNpqoJyZZA99wd9aWd05NCtC5pWOkShK2mkL6HXQR6/Cy2lbNdPlZBpuQHXE63gA==}
    engines: {node: '>=4'}
    hasBin: true

  /json-bigint@1.0.0:
    resolution: {integrity: sha512-SiPv/8VpZuWbvLSMtTDU8hEfrZWg/mH/nV/b4o0CYbSxu1UIQPLdwKOCIyLQX+VIPO5vrLX3i8qtqFyhdPSUSQ==}
    dependencies:
      bignumber.js: 9.1.1

  /json-buffer@3.0.0:
    resolution: {integrity: sha512-CuUqjv0FUZIdXkHPI8MezCnFCdaTAacej1TZYulLoAg1h/PhwkdXFN4V/gzY4g+fMBCOV2xF+rp7t2XD2ns/NQ==}
    dev: false

  /json-parse-even-better-errors@2.3.1:
    resolution: {integrity: sha512-xyFwyhro/JEof6Ghe2iz2NcXoj2sloNsWr/XsERDK/oiPCfaNhl5ONfp+jQdAZRQQ0IJWNzH9zIZF7li91kh2w==}
    dev: true

  /json-schema-to-typescript@11.0.2:
    resolution: {integrity: sha512-XRyeXBJeo/IH4eTP5D1ptX78vCvH86nMDt2k3AxO28C3uYWEDmy4mgPyMpb8bLJ/pJMElOGuQbnKR5Y6NSh3QQ==}
    engines: {node: '>=12.0.0'}
    hasBin: true
    dependencies:
      '@bcherny/json-schema-ref-parser': 9.0.9
      '@types/json-schema': 7.0.12
      '@types/lodash': 4.14.195
      '@types/prettier': 2.7.3
      cli-color: 2.0.3
      get-stdin: 8.0.0
      glob: 7.2.3
      glob-promise: 4.2.2(glob@7.2.3)
      is-glob: 4.0.3
      lodash: 4.17.21
      minimist: 1.2.8
      mkdirp: 1.0.4
      mz: 2.7.0
      prettier: 2.8.8
    dev: false

  /json-schema-to-typescript@13.1.2:
    resolution: {integrity: sha512-17G+mjx4nunvOpkPvcz7fdwUwYCEwyH8vR3Ym3rFiQ8uzAL3go+c1306Kk7iGRk8HuXBXqy+JJJmpYl0cvOllw==}
    engines: {node: '>=12.0.0'}
    hasBin: true
    dependencies:
      '@bcherny/json-schema-ref-parser': 10.0.5-fork
      '@types/json-schema': 7.0.12
      '@types/lodash': 4.14.195
      '@types/prettier': 2.7.3
      cli-color: 2.0.3
      get-stdin: 8.0.0
      glob: 7.2.3
      glob-promise: 4.2.2(glob@7.2.3)
      is-glob: 4.0.3
      lodash: 4.17.21
      minimist: 1.2.8
      mkdirp: 1.0.4
      mz: 2.7.0
      prettier: 2.8.8
    dev: true

  /json-schema-traverse@0.4.1:
    resolution: {integrity: sha512-xbbCH5dCYU5T8LcEhhuh7HJ88HXuW3qsI3Y0zOZFKfZEHcpWiHU/Jxzk629Brsab/mMiHQti9wMP+845RPe3Vg==}
    dev: false

  /json-schema-traverse@1.0.0:
    resolution: {integrity: sha512-NM8/P9n3XjXhIZn1lLhkFaACTOURQXjWhV4BA/RnOv8xvgqtqpAX9IO4mRQxSx1Rlo4tqzeqb0sOlruaOy3dug==}
    dev: true

  /json-schema@0.4.0:
    resolution: {integrity: sha512-es94M3nTIfsEPisRafak+HDLfHXnKBhV3vU5eqPcS3flIWqcxJWgXHXiey3YrpaNsanY5ei1VoYEbOzijuq9BA==}
    dev: false

  /json-stable-stringify-without-jsonify@1.0.1:
    resolution: {integrity: sha512-Bdboy+l7tA3OGW6FjyFHWkP5LuByj1Tk33Ljyq0axyzdk9//JSi2u3fP1QSmd1KNwq6VOKYGlAu87CisVir6Pw==}
    dev: false

  /json-stringify-safe@5.0.1:
    resolution: {integrity: sha512-ZClg6AaYvamvYEE82d3Iyd3vSSIjQ+odgjaTzRuO3s7toCdFKczob2i0zCh7JE8kWn17yvAWhUVxvqGwUalsRA==}
    dev: false

  /json-to-ast@2.1.0:
    resolution: {integrity: sha512-W9Lq347r8tA1DfMvAGn9QNcgYm4Wm7Yc+k8e6vezpMnRT+NHbtlxgNBXRVjXe9YM6eTn6+p/MKOlV/aABJcSnQ==}
    engines: {node: '>= 4'}
    dependencies:
      code-error-fragment: 0.0.230
      grapheme-splitter: 1.0.4
    dev: true

  /json5@1.0.2:
    resolution: {integrity: sha512-g1MWMLBiz8FKi1e4w0UyVL3w+iJceWAFBAaBnnGKOpNa5f8TLktkbre1+s6oICydWAm+HRUGTmI+//xv2hvXYA==}
    hasBin: true
    dependencies:
      minimist: 1.2.8
    dev: false

  /json5@2.2.3:
    resolution: {integrity: sha512-XmOWe7eyHYH14cLdVPoyg+GOH3rYX++KpzrylJwSW98t3Nk+U8XOl8FWKOgwtzdb8lXGf6zYwDUzeHMWfxasyg==}
    engines: {node: '>=6'}
    hasBin: true

  /jsonc-parser@3.2.0:
    resolution: {integrity: sha512-gfFQZrcTc8CnKXp6Y4/CBT3fTc0OVuDofpre4aEeEpSBPV5X5v4+Vmx+8snU7RLPrNHPKSgLxGo9YuQzz20o+w==}

  /jsonfile@4.0.0:
    resolution: {integrity: sha512-m6F1R3z8jjlf2imQHS2Qez5sjKWQzbuuhuJ/FKYFRZvPE3PuHcSMVZzfsLhGVOkfd20obL5SWEBew5ShlquNxg==}
    optionalDependencies:
      graceful-fs: 4.2.11
    dev: false

  /jsonfile@6.1.0:
    resolution: {integrity: sha512-5dgndWOriYSm5cnYaJNhalLNDKOqFwyDB/rr1E9ZsGciGvKPs8R2xYGCacuf3z6K1YKDz182fd+fY3cn3pMqXQ==}
    dependencies:
      universalify: 2.0.1
    optionalDependencies:
      graceful-fs: 4.2.11
    dev: true

  /jsonpointer@5.0.1:
    resolution: {integrity: sha512-p/nXbhSEcu3pZRdkW1OfJhpsVtW1gd4Wa1fnQc9YLiTfAjn0312eMKimbdIQzuZl9aa9xUGaRlP9T/CJE/ditQ==}
    engines: {node: '>=0.10.0'}
    dev: true

  /jsonwebtoken@8.5.1:
    resolution: {integrity: sha512-XjwVfRS6jTMsqYs0EsuJ4LGxXV14zQybNd4L2r0UvbVnSF9Af8x7p5MzbJ90Ioz/9TI41/hTCvznF/loiSzn8w==}
    engines: {node: '>=4', npm: '>=1.4.28'}
    dependencies:
      jws: 3.2.2
      lodash.includes: 4.3.0
      lodash.isboolean: 3.0.3
      lodash.isinteger: 4.0.4
      lodash.isnumber: 3.0.3
      lodash.isplainobject: 4.0.6
      lodash.isstring: 4.0.1
      lodash.once: 4.1.1
      ms: 2.1.3
      semver: 5.7.1
    dev: false

  /jsonwebtoken@9.0.0:
    resolution: {integrity: sha512-tuGfYXxkQGDPnLJ7SibiQgVgeDgfbPq2k2ICcbgqW8WxWLBAxKQM/ZCu/IT8SOSwmaYl4dpTFCW5xZv7YbbWUw==}
    engines: {node: '>=12', npm: '>=6'}
    dependencies:
      jws: 3.2.2
      lodash: 4.17.21
      ms: 2.1.3
      semver: 7.5.4
    dev: false

  /jsonwebtoken@9.0.2:
    resolution: {integrity: sha512-PRp66vJ865SSqOlgqS8hujT5U4AOgMfhrwYIuIhfKaoSCZcirrmASQr8CX7cUg+RMih+hgznrjp99o+W4pJLHQ==}
    engines: {node: '>=12', npm: '>=6'}
    dependencies:
      jws: 3.2.2
      lodash.includes: 4.3.0
      lodash.isboolean: 3.0.3
      lodash.isinteger: 4.0.4
      lodash.isnumber: 3.0.3
      lodash.isplainobject: 4.0.6
      lodash.isstring: 4.0.1
      lodash.once: 4.1.1
      ms: 2.1.3
      semver: 7.5.4
    dev: false

  /jsprim@1.4.2:
    resolution: {integrity: sha512-P2bSOMAc/ciLz6DzgjVlGJP9+BrJWu5UDGK70C2iweC5QBIeFf0ZXRvGjEj2uYgrY2MkAAhsSWHDWlFtEroZWw==}
    engines: {node: '>=0.6.0'}
    dependencies:
      assert-plus: 1.0.0
      extsprintf: 1.3.0
      json-schema: 0.4.0
      verror: 1.10.0
    dev: false

  /jwa@1.4.1:
    resolution: {integrity: sha512-qiLX/xhEEFKUAJ6FiBMbes3w9ATzyk5W7Hvzpa/SLYdxNtng+gcurvrI7TbACjIXlsJyr05/S1oUhZrc63evQA==}
    dependencies:
      buffer-equal-constant-time: 1.0.1
      ecdsa-sig-formatter: 1.0.11
      safe-buffer: 5.2.1
    dev: false

  /jwa@2.0.0:
    resolution: {integrity: sha512-jrZ2Qx916EA+fq9cEAeCROWPTfCwi1IVHqT2tapuqLEVVDKFDENFw1oL+MwrTvH6msKxsd1YTDVw6uKEcsrLEA==}
    dependencies:
      buffer-equal-constant-time: 1.0.1
      ecdsa-sig-formatter: 1.0.11
      safe-buffer: 5.2.1

  /jwks-rsa@3.1.0:
    resolution: {integrity: sha512-v7nqlfezb9YfHHzYII3ef2a2j1XnGeSE/bK3WfumaYCqONAIstJbrEGapz4kadScZzEt7zYCN7bucj8C0Mv/Rg==}
    engines: {node: '>=14'}
    dependencies:
      '@types/express': 4.17.17
      '@types/jsonwebtoken': 9.0.3
      debug: 4.3.4
      jose: 4.15.2
      limiter: 1.1.5
      lru-memoizer: 2.2.0
    transitivePeerDependencies:
      - supports-color
    dev: false

  /jws@3.2.2:
    resolution: {integrity: sha512-YHlZCB6lMTllWDtSPHz/ZXTsi8S00usEV6v1tjq8tOUZzw7DpSDWVXjXDre6ed1w/pd495ODpHZYSdkRTsa0HA==}
    dependencies:
      jwa: 1.4.1
      safe-buffer: 5.2.1
    dev: false

  /jws@4.0.0:
    resolution: {integrity: sha512-KDncfTmOZoOMTFG4mBlG0qUIOlc03fmzH+ru6RgYVZhPkyiy/92Owlt/8UEN+a4TXR1FQetfIpJE8ApdvdVxTg==}
    dependencies:
      jwa: 2.0.0
      safe-buffer: 5.2.1

  /keyv@3.1.0:
    resolution: {integrity: sha512-9ykJ/46SN/9KPM/sichzQ7OvXyGDYKGTaDlKMGCAlg2UK8KRy4jb0d8sFc+0Tt0YYnThq8X2RZgCg74RPxgcVA==}
    dependencies:
      json-buffer: 3.0.0
    dev: false

  /kleur@3.0.3:
    resolution: {integrity: sha512-eTIzlVOSUR+JxdDFepEYcBMtZ9Qqdef+rnzWdRZuMbOywu5tO2w2N7rqjoANZ5k9vywhL6Br1VRjUIgTQx4E8w==}
    engines: {node: '>=6'}

  /kuler@2.0.0:
    resolution: {integrity: sha512-Xq9nH7KlWZmXAtodXDDRE7vs6DU1gTU8zYDHDiWLSip45Egwq3plLHzPn27NgvzL2r1LMPC1vdqh98sQxtqj4A==}

  /latest-version@5.1.0:
    resolution: {integrity: sha512-weT+r0kTkRQdCdYCNtkMwWXQTMEswKrFBkm4ckQOMVhhqhIMI1UT2hMj+1iigIhgSZm5gTmrRXBNoGUgaTY1xA==}
    engines: {node: '>=8'}
    dependencies:
      package-json: 6.5.0
    dev: false

  /leven@3.1.0:
    resolution: {integrity: sha512-qsda+H8jTaUaN/x5vzW2rzc+8Rw4TAQ/4KjB46IwK5VH+IlVeeeje/EoZRpiXvIqjFgK84QffqPztGI3VBLG1A==}
    engines: {node: '>=6'}
    dev: true

  /levn@0.4.1:
    resolution: {integrity: sha512-+bT2uH4E5LGE7h/n3evcS/sQlJXCpIp6ym8OWJ5eV6+67Dsql/LaaT7qJBAt2rzfoa/5QBGBhxDix1dMt2kQKQ==}
    engines: {node: '>= 0.8.0'}
    dependencies:
      prelude-ls: 1.2.1
      type-check: 0.4.0
    dev: false

  /lilconfig@3.1.1:
    resolution: {integrity: sha512-O18pf7nyvHTckunPWCV1XUNXU1piu01y2b7ATJ0ppkUkk8ocqVWBrYjJBCwHDjD/ZWcfyrA0P4gKhzWGi5EINQ==}
    engines: {node: '>=14'}
    dev: true

  /limiter@1.1.5:
    resolution: {integrity: sha512-FWWMIEOxz3GwUI4Ts/IvgVy6LPvoMPgjMdQ185nN6psJyBJ4yOpzqm695/h5umdLJg2vW3GR5iG11MAkR2AzJA==}
    dev: false

  /lines-and-columns@1.2.4:
    resolution: {integrity: sha512-7ylylesZQ/PV29jhEDl3Ufjo6ZX7gCqJr5F7PKrqc93v7fzSymt1BpwEU8nAUXs8qzzvqhbjhK5QZg6Mt/HkBg==}
    dev: true

  /load-tsconfig@0.2.5:
    resolution: {integrity: sha512-IXO6OCs9yg8tMKzfPZ1YmheJbZCiEsnBdcB03l0OcfK9prKnJb96siuHCr5Fl37/yo9DnKU+TLpxzTUspw9shg==}
    engines: {node: ^12.20.0 || ^14.13.1 || >=16.0.0}
    dev: true

  /local-pkg@0.4.3:
    resolution: {integrity: sha512-SFppqq5p42fe2qcZQqqEOiVRXl+WCP1MdT6k7BDEW1j++sp5fIY+/fdRQitvKgB5BrBcmrs5m/L0v2FrU5MY1g==}
    engines: {node: '>=14'}

  /locate-path@5.0.0:
    resolution: {integrity: sha512-t7hw9pI+WvuwNJXwk5zVHpyhIqzg2qTlklJOf0mVxGSbe3Fp2VieZcduNYjaLDoy6p9uGpQEGWG87WpMKlNq8g==}
    engines: {node: '>=8'}
    dependencies:
      p-locate: 4.1.0
    dev: true

  /locate-path@6.0.0:
    resolution: {integrity: sha512-iPZK6eYjbxRu3uB4/WZ3EsEIMJFMqAoopl3R+zuq0UjcAm/MO6KCweDgPfP3elTztoKP3KtnVHxTn2NHBSDVUw==}
    engines: {node: '>=10'}
    dependencies:
      p-locate: 5.0.0
    dev: false

  /lodash.clonedeep@4.5.0:
    resolution: {integrity: sha512-H5ZhCF25riFd9uB5UCkVKo61m3S/xZk1x4wA6yp/L3RFP6Z/eHH1ymQcGLo7J3GMPfm0V/7m1tryHuGVxpqEBQ==}
    dev: false

  /lodash.defaults@4.2.0:
    resolution: {integrity: sha512-qjxPLHd3r5DnsdGacqOMU6pb/avJzdh9tFX2ymgoZE27BmjXrNy/y4LoaiTeAb+O3gL8AfpJGtqfX/ae2leYYQ==}
    dev: false

  /lodash.includes@4.3.0:
    resolution: {integrity: sha512-W3Bx6mdkRTGtlJISOvVD/lbqjTlPPUDTMnlXZFnVwi9NKJ6tiAk6LVdlhZMm17VZisqhKcgzpO5Wz91PCt5b0w==}
    dev: false

  /lodash.isarguments@3.1.0:
    resolution: {integrity: sha512-chi4NHZlZqZD18a0imDHnZPrDeBbTtVN7GXMwuGdRH9qotxAjYs3aVLKc7zNOG9eddR5Ksd8rvFEBc9SsggPpg==}
    dev: false

  /lodash.isboolean@3.0.3:
    resolution: {integrity: sha512-Bz5mupy2SVbPHURB98VAcw+aHh4vRV5IPNhILUCsOzRmsTmSQ17jIuqopAentWoehktxGd9e/hbIXq980/1QJg==}
    dev: false

  /lodash.isinteger@4.0.4:
    resolution: {integrity: sha512-DBwtEWN2caHQ9/imiNeEA5ys1JoRtRfY3d7V9wkqtbycnAmTvRRmbHKDV4a0EYc678/dia0jrte4tjYwVBaZUA==}
    dev: false

  /lodash.isnumber@3.0.3:
    resolution: {integrity: sha512-QYqzpfwO3/CWf3XP+Z+tkQsfaLL/EnUlXWVkIk5FUPc4sBdTehEqZONuyRt2P67PXAk+NXmTBcc97zw9t1FQrw==}
    dev: false

  /lodash.isplainobject@4.0.6:
    resolution: {integrity: sha512-oSXzaWypCMHkPC3NvBEaPHf0KsA5mvPrOPgQWDsbg8n7orZ290M0BmC/jgRZ4vcJ6DTAhjrsSYgdsW/F+MFOBA==}
    dev: false

  /lodash.isstring@4.0.1:
    resolution: {integrity: sha512-0wJxfxH1wgO3GrbuP+dTTk7op+6L41QCXbGINEmD+ny/G/eCqGzxyCsh7159S+mgDDcoarnBw6PC1PS5+wUGgw==}
    dev: false

  /lodash.memoize@4.1.2:
    resolution: {integrity: sha512-t7j+NzmgnQzTAYXcsHYLgimltOV1MXHtlOWf6GjL9Kj8GK5FInw5JotxvbOs+IvV1/Dzo04/fCGfLVs7aXb4Ag==}
    dev: true

  /lodash.merge@4.6.2:
    resolution: {integrity: sha512-0KpjqXRVvrYyCsX1swR/XTK0va6VQkQM6MNo7PqW77ByjAhoARA8EfrP1N4+KlKj8YS0ZUCtRT/YUuhyYDujIQ==}
    dev: false

  /lodash.once@4.1.1:
    resolution: {integrity: sha512-Sb487aTOCr9drQVL8pIxOzVhafOjZN9UU54hiN8PU3uAiSV7lx1yYNpbNmex2PK6dSJoNTSJUUswT651yww3Mg==}
    dev: false

  /lodash.sortby@4.7.0:
    resolution: {integrity: sha512-HDWXG8isMntAyRF5vZ7xKuEvOhT4AhlRt/3czTSjvGUxjYCBVRQY48ViDHyfYz9VIoBkW4TMGQNapx+l3RUwdA==}
    dev: true

  /lodash@4.17.21:
    resolution: {integrity: sha512-v2kDEe57lecTulaDIuNTPy3Ry4gLGJ6Z1O3vE1krgXZNrsQ+LFTGHVxVjcXPs17LhbZVGedAJv8XZ1tvj5FvSg==}

  /logform@2.5.1:
    resolution: {integrity: sha512-9FyqAm9o9NKKfiAKfZoYo9bGXXuwMkxQiQttkT4YjjVtQVIQtK6LmVtlxmCaFswo6N4AfEkHqZTV0taDtPotNg==}
    dependencies:
      '@colors/colors': 1.5.0
      '@types/triple-beam': 1.3.2
      fecha: 4.2.3
      ms: 2.1.3
      safe-stable-stringify: 2.4.3
      triple-beam: 1.3.0

  /loose-envify@1.4.0:
    resolution: {integrity: sha512-lyuxPGr/Wfhrlem2CL/UcnUc1zcqKAImBDzukY7Y5F/yQiNdko6+fRLevlw1HgMySw7f611UIY408EtxRSoK3Q==}
    hasBin: true
    dependencies:
      js-tokens: 4.0.0
    dev: false

  /loupe@2.3.6:
    resolution: {integrity: sha512-RaPMZKiMy8/JruncMU5Bt6na1eftNoo++R4Y+N2FrxkDVTrGvcyzFTsaGif4QTeKESheMGegbhw6iUAq+5A8zA==}
    dependencies:
      get-func-name: 2.0.2

  /lower-case@2.0.2:
    resolution: {integrity: sha512-7fm3l3NAF9WfN6W3JOmf5drwpVqX78JtoGJ3A6W0a6ZnldM41w2fV5D490psKFTpMds8TJse/eHLFFsNHHjHgg==}
    dependencies:
      tslib: 2.6.2
    dev: false

  /lowercase-keys@1.0.1:
    resolution: {integrity: sha512-G2Lj61tXDnVFFOi8VZds+SoQjtQC3dgokKdDG2mTm1tx4m50NUHBOZSBwQQHyy0V12A0JTG4icfZQH+xPyh8VA==}
    engines: {node: '>=0.10.0'}
    dev: false

  /lowercase-keys@2.0.0:
    resolution: {integrity: sha512-tqNXrS78oMOE73NMxK4EMLQsQowWf8jKooH9g7xPavRT706R6bkQJ6DY2Te7QukaZsulxa30wQ7bk0pm4XiHmA==}
    engines: {node: '>=8'}
    dev: false

  /lru-cache@10.2.0:
    resolution: {integrity: sha512-2bIM8x+VAf6JT4bKAljS1qUWgMsqZRPGJS6FSahIMPVvctcNhyVp7AJu7quxOW9jwkryBReKZY5tY5JYv2n/7Q==}
    engines: {node: 14 || >=16.14}
    dev: true

  /lru-cache@4.0.2:
    resolution: {integrity: sha512-uQw9OqphAGiZhkuPlpFGmdTU2tEuhxTourM/19qGJrxBPHAr/f8BT1a0i/lOclESnGatdJG/UCkP9kZB/Lh1iw==}
    dependencies:
      pseudomap: 1.0.2
      yallist: 2.1.2
    dev: false

  /lru-cache@5.1.1:
    resolution: {integrity: sha512-KpNARQA3Iwv+jTA0utUVVbrh+Jlrr1Fv0e56GGzAFOXN7dk/FviaDW8LHmK52DlcH4WP2n6gI8vN1aesBFgo9w==}
    dependencies:
      yallist: 3.1.1

  /lru-cache@6.0.0:
    resolution: {integrity: sha512-Jo6dJ04CmSjuznwJSS3pUeWmd/H0ffTlkXXgwZi+eq1UCmqQwCh+eLsYOYCwY991i2Fah4h1BEMCx4qThGbsiA==}
    engines: {node: '>=10'}
    dependencies:
      yallist: 4.0.0

  /lru-cache@7.18.3:
    resolution: {integrity: sha512-jumlc0BIUrS3qJGgIkWZsyfAM7NCWiBcCDhnd+3NNM5KbBmLTgHVfWBcg6W+rLUsIpzpERPsvwUP7CckAQSOoA==}
    engines: {node: '>=12'}
    dev: true

  /lru-cache@9.1.2:
    resolution: {integrity: sha512-ERJq3FOzJTxBbFjZ7iDs+NiK4VI9Wz+RdrrAB8dio1oV+YvdPzUEE4QNiT2VD51DkIbCYRUUzCRkssXCHqSnKQ==}
    engines: {node: 14 || >=16.14}

  /lru-memoizer@2.2.0:
    resolution: {integrity: sha512-QfOZ6jNkxCcM/BkIPnFsqDhtrazLRsghi9mBwFAzol5GCvj4EkFT899Za3+QwikCg5sRX8JstioBDwOxEyzaNw==}
    dependencies:
      lodash.clonedeep: 4.5.0
      lru-cache: 4.0.2
    dev: false

  /lru-queue@0.1.0:
    resolution: {integrity: sha512-BpdYkt9EvGl8OfWHDQPISVpcl5xZthb+XPsbELj5AQXxIC8IriDZIQYjBJPEm5rS420sjZ0TLEzRcq5KdBhYrQ==}
    dependencies:
      es5-ext: 0.10.62

  /lru_map@0.3.3:
    resolution: {integrity: sha512-Pn9cox5CsMYngeDbmChANltQl+5pi6XmTrraMSzhPmMBbmgcxmqWry0U3PGapCU1yB4/LqCcom7qhHZiF/jGfQ==}
    dev: false

  /magic-string@0.30.1:
    resolution: {integrity: sha512-mbVKXPmS0z0G4XqFDCTllmDQ6coZzn94aMlb0o/A4HEHJCKcanlDZwYJgwnkmgD3jyWhUgj9VsPrfd972yPffA==}
    engines: {node: '>=12'}
    dependencies:
      '@jridgewell/sourcemap-codec': 1.4.15

  /make-dir@1.3.0:
    resolution: {integrity: sha512-2w31R7SJtieJJnQtGc7RVL2StM2vGYVfqUOvUDxH6bC6aJTxPxTF0GnIgCyu7tjockiUWAYQRbxa7vKn34s5sQ==}
    engines: {node: '>=4'}
    dependencies:
      pify: 3.0.0
    dev: true

  /make-dir@2.1.0:
    resolution: {integrity: sha512-LS9X+dc8KLxXCb8dni79fLIIUA5VyZoyjSMCwTluaXA0o27cCK0bhXkpgw+sTXVpPy/lSO57ilRixqk0vDmtRA==}
    engines: {node: '>=6'}
    dependencies:
      pify: 4.0.1
      semver: 5.7.1
    dev: false

  /make-dir@3.1.0:
    resolution: {integrity: sha512-g3FeP20LNwhALb/6Cz6Dd4F2ngze0jz7tbzrD2wAV+o9FeNHe4rL+yK2md0J/fiSf1sa1ADhXqi5+oVwOM/eGw==}
    engines: {node: '>=8'}
    dependencies:
      semver: 6.3.0
    dev: true

  /make-error@1.3.6:
    resolution: {integrity: sha512-s8UhlNe7vPKomQhC1qFelMokr/Sc3AgNbso3n74mVPA5LTZwkB9NlXf4XPamLxJE8h0gh73rM94xvwRT2CVInw==}

  /makeerror@1.0.12:
    resolution: {integrity: sha512-JmqCvUhmt43madlpFzG4BQzG2Z3m6tvQDNKdClZnO3VbIudJYmxsT0FNJMeiB2+JTSlTQTSbU8QdesVmwJcmLg==}
    dependencies:
      tmpl: 1.0.5
    dev: true

  /map-obj@4.3.0:
    resolution: {integrity: sha512-hdN1wVrZbb29eBGiGjJbeP8JbKjq1urkHJ/LIP/NY48MZ1QVXUsQBV1G1zvYFHn1XE06cwjBsOI2K3Ulnj1YXQ==}
    engines: {node: '>=8'}
    dev: false

  /media-typer@0.3.0:
    resolution: {integrity: sha512-dq+qelQ9akHpcOl/gUVRTxVIOkAJ1wR3QAvb4RsVjS8oVoFjDGTc679wJYmUmknUF5HwMLOgb5O+a3KxfWapPQ==}
    engines: {node: '>= 0.6'}
    dev: false

  /memoizee@0.4.15:
    resolution: {integrity: sha512-UBWmJpLZd5STPm7PMUlOw/TSy972M+z8gcyQ5veOnSDRREz/0bmpyTfKt3/51DhEBqCZQn1udM/5flcSPYhkdQ==}
    dependencies:
      d: 1.0.1
      es5-ext: 0.10.62
      es6-weak-map: 2.0.3
      event-emitter: 0.3.5
      is-promise: 2.2.2
      lru-queue: 0.1.0
      next-tick: 1.1.0
      timers-ext: 0.1.7

  /merge-descriptors@1.0.1:
    resolution: {integrity: sha512-cCi6g3/Zr1iqQi6ySbseM1Xvooa98N0w31jzUYrXPX2xqObmFGHJ0tQ5u74H3mVh7wLouTseZyYIq39g8cNp1w==}
    dev: false

  /merge-stream@2.0.0:
    resolution: {integrity: sha512-abv/qOcuPfk3URPfDzmZU1LKmuw8kT+0nIHvKrKgFrwifol/doWcdA4ZqsWQ8ENrFKkd67Mfpo/LovbIUsbt3w==}
    dev: true

  /merge2@1.4.1:
    resolution: {integrity: sha512-8q7VEgMJW4J8tcfVPy8g09NcQwZdbwFEqhe/WZkoIzjn/3TGDwtOCYtXGxA3O8tPzpczCCDgv+P2P5y00ZJOOg==}
    engines: {node: '>= 8'}

  /messaging-api-common@1.0.4:
    resolution: {integrity: sha512-riYl+FnUtbUxxBfmUXBZSw4akK9hWAGGobulT81DK4Y5s/zeCKQcwa5uKHLG5HrR0RCtATIj7tQM8J29z61jRg==}
    engines: {node: '>=10'}
    dependencies:
      '@types/debug': 4.1.8
      '@types/lodash': 4.14.195
      '@types/url-join': 4.0.1
      axios: 0.21.4(debug@4.3.4)
      camel-case: 4.1.2
      debug: 4.3.4
      lodash: 4.17.21
      map-obj: 4.3.0
      pascal-case: 3.1.2
      snake-case: 3.0.4
      url-join: 4.0.1
    transitivePeerDependencies:
      - supports-color
    dev: false

  /messaging-api-messenger@1.1.0:
    resolution: {integrity: sha512-WfODwHvkkC/oJMrqr7ukm2yTf4DqWg8BvnwmGOU53fRMvuCQNGWYSKQPk8k/s0Evl56J32iDidooGIL9fAGOjQ==}
    engines: {node: '>=10'}
    dependencies:
      '@types/append-query': 2.0.1
      '@types/lodash': 4.14.195
      '@types/warning': 3.0.0
      append-query: 2.1.1
      axios: 0.21.4(debug@4.3.4)
      axios-error: 1.0.4
      form-data: 3.0.1
      lodash: 4.17.21
      messaging-api-common: 1.0.4
      ts-invariant: 0.4.4
      warning: 4.0.3
    transitivePeerDependencies:
      - debug
      - supports-color
    dev: false

  /methods@1.1.2:
    resolution: {integrity: sha512-iclAHeNqNm68zFtnZ0e+1L2yUIdvzNoauKU4WBA3VvH/vPFieF7qfRlwUZU+DA9P9bPXIS90ulxoUoCH23sV2w==}
    engines: {node: '>= 0.6'}
    dev: false

  /micromatch@4.0.5:
    resolution: {integrity: sha512-DMy+ERcEW2q8Z2Po+WNXuw3c5YaUSFjAO5GsJqfEl7UjvtIuFKO6ZrKvcItdy98dwFI2N1tg3zNIdKaQT+aNdA==}
    engines: {node: '>=8.6'}
    dependencies:
      braces: 3.0.2
      picomatch: 2.3.1

  /mime-db@1.52.0:
    resolution: {integrity: sha512-sPU4uV7dYlvtWJxwwxHD0PuihVNiE7TyAbQ5SWxDCB9mUYvOgroQOwYQQOKPJ8CIbE+1ETVlOoK1UC2nU3gYvg==}
    engines: {node: '>= 0.6'}

  /mime-types@2.1.35:
    resolution: {integrity: sha512-ZDY+bPm5zTTF+YpCrAU9nK0UgICYPT0QtT1NZWFv4s++TNkcgVaT0g6+4R2uI4MjQjzysHB1zxuWL50hzaeXiw==}
    engines: {node: '>= 0.6'}
    dependencies:
      mime-db: 1.52.0

  /mime@1.6.0:
    resolution: {integrity: sha512-x0Vn8spI+wuJ1O6S7gnbaQg8Pxh4NNHb7KSINmEWKiPE4RKOplvijn+NkmYmmRgP68mc70j2EbeTFRsrswaQeg==}
    engines: {node: '>=4'}
    hasBin: true
    dev: false

  /mime@2.6.0:
    resolution: {integrity: sha512-USPkMeET31rOMiarsBNIHZKLGgvKc/LrjofAnBlOttf5ajRvqiRA8QsenbcooctK6d6Ts6aqZXBA+XbkKthiQg==}
    engines: {node: '>=4.0.0'}
    hasBin: true
    dev: false

  /mimic-fn@2.1.0:
    resolution: {integrity: sha512-OqbOk5oEQeAZ8WXWydlu9HJjz9WVdEIvamMCcXmuqUYjTknH/sqsWvhQ3vgwKFRR1HpjvNBKQ37nbJgYzGqGcg==}
    engines: {node: '>=6'}
    dev: true

  /mimic-fn@4.0.0:
    resolution: {integrity: sha512-vqiC06CuhBTUdZH+RYl8sFrL096vA45Ok5ISO6sE/Mr1jRbGH4Csnhi8f3wKVl7x8mO4Au7Ir9D3Oyv1VYMFJw==}
    engines: {node: '>=12'}
    dev: true

  /mimic-response@1.0.1:
    resolution: {integrity: sha512-j5EctnkH7amfV/q5Hgmoal1g2QHFJRraOtmx0JpIqkxhBhI/lJSl1nMpQ45hVarwNETOoWEimndZ4QK0RHxuxQ==}
    engines: {node: '>=4'}
    dev: false

  /minimatch@3.1.2:
    resolution: {integrity: sha512-J7p63hRiAjw1NDEww1W7i37+ByIrOWO5XQQAzZ3VOcL0PNybwpfmV/N05zFAzwQ9USyEcX6t3UO+K5aqBQOIHw==}
    dependencies:
      brace-expansion: 1.1.11

  /minimatch@8.0.4:
    resolution: {integrity: sha512-W0Wvr9HyFXZRGIDgCicunpQ299OKXs9RgZfaukz4qAW/pJhcpUfupc9c+OObPOFueNy8VSrZgEmDtk6Kh4WzDA==}
    engines: {node: '>=16 || 14 >=14.17'}
    dependencies:
      brace-expansion: 2.0.1

  /minimatch@9.0.3:
    resolution: {integrity: sha512-RHiac9mvaRw0x3AYRgDC1CxAP7HTcNrrECeA8YYJeWnpo+2Q5CegtZjaotWTWxDG3UeGA1coE05iH1mPjT/2mg==}
    engines: {node: '>=16 || 14 >=14.17'}
    dependencies:
      brace-expansion: 2.0.1
    dev: true

  /minimist@1.2.8:
    resolution: {integrity: sha512-2yyAR8qBkN3YuheJanUpWC5U3bb5osDywNB8RzDVlDwDHbocAJveqqj1u8+SVD7jkWT4yvsHCpWqqWqAxb0zCA==}

  /minipass@4.2.8:
    resolution: {integrity: sha512-fNzuVyifolSLFL4NzpF+wEF4qrgqaaKX0haXPQEdQ7NKAN+WecoKMHV09YcuL/DHxrUsYQOK3MiuDf7Ip2OXfQ==}
    engines: {node: '>=8'}

  /minipass@6.0.2:
    resolution: {integrity: sha512-MzWSV5nYVT7mVyWCwn2o7JH13w2TBRmmSqSRCKzTw+lmft9X4z+3wjvs06Tzijo5z4W/kahUCDpRXTF+ZrmF/w==}
    engines: {node: '>=16 || 14 >=14.17'}

  /mitt@3.0.1:
    resolution: {integrity: sha512-vKivATfr97l2/QBCYAkXYDbrIWPM2IIKEl7YPhjCvKlG3kE2gm+uBo6nEXK3M5/Ffh/FLpKExzOQ3JJoJGFKBw==}
    dev: true

  /mkdirp-classic@0.5.3:
    resolution: {integrity: sha512-gKLcREMhtuZRwRAfqP3RFW+TK4JqApVBtOIftVgjuABpAtpxhPGaDcfvbhNvD0B8iD1oUr/txX35NjcaY6Ns/A==}
    dev: true

  /mkdirp@1.0.4:
    resolution: {integrity: sha512-vVqVZQyf3WLx2Shd0qJ9xuvqgAyKPLAiqITEtqW0oIUjzo3PePDd6fW9iFz30ef7Ysp/oiWqbhszeGWW2T6Gzw==}
    engines: {node: '>=10'}
    hasBin: true

  /mlly@1.4.0:
    resolution: {integrity: sha512-ua8PAThnTwpprIaU47EPeZ/bPUVp2QYBbWMphUQpVdBI3Lgqzm5KZQ45Agm3YJedHXaIHl6pBGabaLSUPPSptg==}
    dependencies:
      acorn: 8.10.0
      pathe: 1.1.1
      pkg-types: 1.0.3
      ufo: 1.1.2

  /moment@2.29.4:
    resolution: {integrity: sha512-5LC9SOxjSc2HF6vO2CyuTDNivEdoz2IvyJJGj6X8DJ0eFyfszE0QiEd+iXmBvUP3WHxSjFH/vIsA0EN00cgr8w==}

  /mri@1.2.0:
    resolution: {integrity: sha512-tzzskb3bG8LvYGFF/mDTpq3jpI6Q9wc3LEmBaghu+DdCssd1FakN7Bc0hVNmEyGq1bq3RgfkCb3cmQLpNPOroA==}
    engines: {node: '>=4'}
    dev: false

  /ms@2.0.0:
    resolution: {integrity: sha512-Tpp60P6IUJDTuOq/5Z8cdskzJujfwqfOTkrwIwj7IRISpnkJnT6SyJ4PCPnGMoFjC9ddhal5KVIYtAt97ix05A==}
    dev: false

  /ms@2.1.2:
    resolution: {integrity: sha512-sGkPx+VjMtmA6MX27oA4FBFELFCZZ4S4XqeGOXCv68tT+jb3vk/RyaKWP0PTKyWtmLSM0b+adUTEvbs1PEaH2w==}

  /ms@2.1.3:
    resolution: {integrity: sha512-6FlzubTLZG3J2a/NVCAleEhjzq5oxgHyaCU9yYXvcLsvoVaHJq/s5xXI6/XXP6tz7R9xAOtHnSO/tXtF3WRTlA==}

  /mz@2.7.0:
    resolution: {integrity: sha512-z81GNO7nnYMEhrGh9LeymoE4+Yr0Wn5McHIZMK5cfQCl+NDX08sCZgUc9/6MHni9IWuFLm1Z3HTCXu2z9fN62Q==}
    dependencies:
      any-promise: 1.3.0
      object-assign: 4.1.1
      thenify-all: 1.6.0

  /nanoid@3.3.6:
    resolution: {integrity: sha512-BGcqMMJuToF7i1rt+2PWSNVnWIkGCU78jBG3RxO/bZlnZPK2Cmi2QaffxGO/2RvWi9sL+FAiRiXMgsyxQ1DIDA==}
    engines: {node: ^10 || ^12 || ^13.7 || ^14 || >=15.0.1}
    hasBin: true

  /natural-compare-lite@1.4.0:
    resolution: {integrity: sha512-Tj+HTDSJJKaZnfiuw+iaF9skdPpTo2GtEly5JHnWV/hfv2Qj/9RKsGISQtLh2ox3l5EAGw487hnBee0sIJ6v2g==}
    dev: false

  /natural-compare@1.4.0:
    resolution: {integrity: sha512-OWND8ei3VtNC9h7V60qff3SVobHr996CTwgxubgyQYEpg290h9J0buyECNNJexkFm5sOajh5G116RYA1c8ZMSw==}

  /negotiator@0.6.3:
    resolution: {integrity: sha512-+EUsqGPLsM+j/zdChZjsnX51g4XrHFOIXwfnCVPGlQk/k5giakcKsuxCObBRu6DSm9opw/O6slWbJdghQM4bBg==}
    engines: {node: '>= 0.6'}
    dev: false

  /netmask@2.0.2:
    resolution: {integrity: sha512-dBpDMdxv9Irdq66304OLfEmQ9tbNRFnFTuZiLo+bD+r332bBmMJ8GBLXklIXXgxd3+v9+KUnZaUR5PJMa75Gsg==}
    engines: {node: '>= 0.4.0'}
    dev: true

  /next-tick@1.1.0:
    resolution: {integrity: sha512-CXdUiJembsNjuToQvxayPZF9Vqht7hewsvy2sOWafLvi2awflj9mOC6bHIg50orX8IJvWKY9wYQ/zB2kogPslQ==}

  /no-case@3.0.4:
    resolution: {integrity: sha512-fgAN3jGAh+RoxUGZHTSOLJIqUc2wmoBwGR4tbpNAKmmovFoWq0OdRkb0VkldReO2a2iBT/OEulG9XSUc10r3zg==}
    dependencies:
      lower-case: 2.0.2
      tslib: 2.6.2
    dev: false

  /node-addon-api@3.2.1:
    resolution: {integrity: sha512-mmcei9JghVNDYydghQmeDX8KoAm0FAiYyIcUt/N4nhyAipB17pllZQDOJD2fotxABnt4Mdz+dKTO7eftLg4d0A==}
    dev: false

  /node-domexception@1.0.0:
    resolution: {integrity: sha512-/jKZoMpw0F8GRwl4/eLROPA3cfcXtLApP0QzLmUT/HuPCZWyB7IY9ZrMeKw2O/nFIqPQB3PVM9aYm0F312AXDQ==}
    engines: {node: '>=10.5.0'}
    dev: false

  /node-fetch@2.6.11:
    resolution: {integrity: sha512-4I6pdBY1EthSqDmJkiNk3JIT8cswwR9nfeW/cPdUagJYEQG7R95WRH74wpz7ma8Gh/9dI9FP+OU+0E4FvtA55w==}
    engines: {node: 4.x || >=6.0.0}
    peerDependencies:
      encoding: ^0.1.0
    peerDependenciesMeta:
      encoding:
        optional: true
    dependencies:
      whatwg-url: 5.0.0

  /node-fetch@2.7.0:
    resolution: {integrity: sha512-c4FRfUm/dbcWZ7U+1Wq0AwCyFL+3nt2bEw05wfxSz+DWpWsitgmSgYmy2dQdWyKC1694ELPqMs/YzUSNozLt8A==}
    engines: {node: 4.x || >=6.0.0}
    peerDependencies:
      encoding: ^0.1.0
    peerDependenciesMeta:
      encoding:
        optional: true
    dependencies:
      whatwg-url: 5.0.0

  /node-fetch@3.3.1:
    resolution: {integrity: sha512-cRVc/kyto/7E5shrWca1Wsea4y6tL9iYJE5FBCius3JQfb/4P4I295PfhgbJQBLTx6lATE4z+wK0rPM4VS2uow==}
    engines: {node: ^12.20.0 || ^14.13.1 || >=16.0.0}
    dependencies:
      data-uri-to-buffer: 4.0.1
      fetch-blob: 3.2.0
      formdata-polyfill: 4.0.10
    dev: false

  /node-forge@1.3.1:
    resolution: {integrity: sha512-dPEtOeMvF9VMcYV/1Wb8CPoVAXtp6MKMlcbAt4ddqmGqUJ6fQZFXkNZNkNlfevtNkGtaSoXf/vNNNSvgrdXwtA==}
    engines: {node: '>= 6.13.0'}
    dev: false

  /node-getopt@0.3.2:
    resolution: {integrity: sha512-yqkmYrMbK1wPrfz7mgeYvA4tBperLg9FQ4S3Sau3nSAkpOA0x0zC8nQ1siBwozy1f4SE8vq2n1WKv99r+PCa1Q==}
    engines: {node: '>= 0.6.0'}
    dev: false

  /node-gyp-build@4.6.0:
    resolution: {integrity: sha512-NTZVKn9IylLwUzaKjkas1e4u2DLNcV4rdYagA4PWdPwW87Bi7z+BznyKSRwS/761tV/lzCGXplWsiaMjLqP2zQ==}
    hasBin: true
    dev: false

  /node-int64@0.4.0:
    resolution: {integrity: sha512-O5lz91xSOeoXP6DulyHfllpq+Eg00MWitZIbtPfoSEvqIHdl5gfcY6hYzDWnj0qD5tz52PI08u9qUvSVeUBeHw==}
    dev: true

  /node-releases@2.0.12:
    resolution: {integrity: sha512-QzsYKWhXTWx8h1kIvqfnC++o0pEmpRQA/aenALsL2F4pqNVr7YzcdMlDij5WBnwftRbJCNJL/O7zdKaxKPHqgQ==}

  /nodemailer@6.9.3:
    resolution: {integrity: sha512-fy9v3NgTzBngrMFkDsKEj0r02U7jm6XfC3b52eoNV+GCrGj+s8pt5OqhiJdWKuw51zCTdiNR/IUD1z33LIIGpg==}
    engines: {node: '>=6.0.0'}
    dev: false

  /nodemon@2.0.22:
    resolution: {integrity: sha512-B8YqaKMmyuCO7BowF1Z1/mkPqLk6cs/l63Ojtd6otKjMx47Dq1utxfRxcavH1I7VSaL8n5BUaoutadnsX3AAVQ==}
    engines: {node: '>=8.10.0'}
    hasBin: true
    dependencies:
      chokidar: 3.5.3
      debug: 3.2.7(supports-color@5.5.0)
      ignore-by-default: 1.0.1
      minimatch: 3.1.2
      pstree.remy: 1.1.8
      semver: 5.7.1
      simple-update-notifier: 1.1.0
      supports-color: 5.5.0
      touch: 3.1.0
      undefsafe: 2.0.5
    dev: true

  /nopt@1.0.10:
    resolution: {integrity: sha512-NWmpvLSqUrgrAC9HCuxEvb+PSloHpqVu+FqcO4eeF2h5qYRhA7ev6KvelyQAKtegUbC6RypJnlEOhd8vloNKYg==}
    hasBin: true
    dependencies:
      abbrev: 1.1.1
    dev: true

  /normalize-path@3.0.0:
    resolution: {integrity: sha512-6eZs5Ls3WtCisHWp9S2GUy8dqkpGi4BVSz3GaqiE6ezub0512ESztXUwUB6C6IKbQkY2Pnb/mD4WYojCRwcwLA==}
    engines: {node: '>=0.10.0'}

  /normalize-url@4.5.1:
    resolution: {integrity: sha512-9UZCFRHQdNrfTpGg8+1INIg93B6zE0aXMVFkw1WFwvO4SlZywU6aLg5Of0Ap/PgcbSw4LNxvMWXMeugwMCX0AA==}
    engines: {node: '>=8'}
    dev: false

  /npm-run-path@4.0.1:
    resolution: {integrity: sha512-S48WzZW777zhNIrn7gxOlISNAqi9ZC/uQFnRdbeIHhZhCA6UqpkOT8T1G7BvfdgP4Er8gF4sUbaS0i7QvIfCWw==}
    engines: {node: '>=8'}
    dependencies:
      path-key: 3.1.1
    dev: true

  /npm-run-path@5.3.0:
    resolution: {integrity: sha512-ppwTtiJZq0O/ai0z7yfudtBpWIoxM8yE6nHi1X47eFR2EWORqfbu6CnPlNsjeN683eT0qG6H/Pyf9fCcvjnnnQ==}
    engines: {node: ^12.20.0 || ^14.13.1 || >=16.0.0}
    dependencies:
      path-key: 4.0.0
    dev: true

  /nth-check@2.1.1:
    resolution: {integrity: sha512-lqjrjmaOoAnWfMmBPL+XNnynZh2+swxiX3WUE0s4yEHI6m+AwrK2UZOimIRl3X/4QctVqS8AiZjFqyOGrMXb/w==}
    dependencies:
      boolbase: 1.0.0
    dev: false

  /oauth-sign@0.9.0:
    resolution: {integrity: sha512-fexhUFFPTGV8ybAtSIGbV6gOkSv8UtRbDBnAyLQw4QPKkgNlsH2ByPGtMUqdWkos6YCRmAqViwgZrJc/mRDzZQ==}
    dev: false

  /object-assign@4.1.1:
    resolution: {integrity: sha512-rJgTQnkUnH1sFw8yT6VSU3zD3sWmu6sZhIseY8VX+GRu3P6F7Fu+JNDoXfklElbLJSnc3FUQHVe4cU5hj+BcUg==}
    engines: {node: '>=0.10.0'}

  /object-inspect@1.12.3:
    resolution: {integrity: sha512-geUvdk7c+eizMNUDkRpW1wJwgfOiOeHbxBR/hLXK1aT6zmVSO0jsQcs7fj6MGw89jC/cjGfLcNOrtMYtGqm81g==}

  /object-keys@1.1.1:
    resolution: {integrity: sha512-NuAESUOUMrlIXOfHKzD6bpPu3tYt3xvjNdRIQ+FeT0lNb4K8WR70CaDxhuNguS2XG+GjkyMwOzsN5ZktImfhLA==}
    engines: {node: '>= 0.4'}
    dev: false

  /object.assign@4.1.4:
    resolution: {integrity: sha512-1mxKf0e58bvyjSCtKYY4sRe9itRk3PJpquJOjeIkz885CczcI4IvJJDLPS72oowuSh+pBxUFROpX+TU++hxhZQ==}
    engines: {node: '>= 0.4'}
    dependencies:
      call-bind: 1.0.2
      define-properties: 1.2.0
      has-symbols: 1.0.3
      object-keys: 1.1.1
    dev: false

  /object.values@1.1.6:
    resolution: {integrity: sha512-FVVTkD1vENCsAcwNs9k6jea2uHC/X0+JcjG8YA60FN5CMaJmG95wT9jek/xX9nornqGRrBkKtzuAu2wuHpKqvw==}
    engines: {node: '>= 0.4'}
    dependencies:
      call-bind: 1.0.2
      define-properties: 1.2.0
      es-abstract: 1.21.2
    dev: false

  /octokit@2.0.19:
    resolution: {integrity: sha512-hSloK4MK78QGbAuBrtIir0bsxMoRVZE5CkwKSbSRH9lqv2hx9EwhCxtPqEF+BtHqLXkXdfUaGkJMyMBotYno+A==}
    engines: {node: '>= 14'}
    dependencies:
      '@octokit/app': 13.1.5
      '@octokit/core': 4.2.1
      '@octokit/oauth-app': 4.2.2
      '@octokit/plugin-paginate-rest': 6.1.2(@octokit/core@4.2.1)
      '@octokit/plugin-rest-endpoint-methods': 7.1.3(@octokit/core@4.2.1)
      '@octokit/plugin-retry': 4.1.6(@octokit/core@4.2.1)
      '@octokit/plugin-throttling': 5.2.3(@octokit/core@4.2.1)
      '@octokit/types': 9.2.3
    transitivePeerDependencies:
      - encoding
    dev: false

  /on-finished@2.4.1:
    resolution: {integrity: sha512-oVlzkg3ENAhCk2zdv7IJwd/QUD4z2RxRwpkcGY8psCVcCYZNq4wYnVWALHM+brtuJjePWiYF/ClmuDr8Ch5+kg==}
    engines: {node: '>= 0.8'}
    dependencies:
      ee-first: 1.1.1
    dev: false

  /once@1.4.0:
    resolution: {integrity: sha512-lNaJgI+2Q5URQBkccEKHTQOPaXdUxnZZElQTZY0MFUAuaEqe1E+Nyvgdz/aIyNi6Z9MzO5dv1H8n58/GELp3+w==}
    dependencies:
      wrappy: 1.0.2

  /one-time@1.0.0:
    resolution: {integrity: sha512-5DXOiRKwuSEcQ/l0kGCF6Q3jcADFv5tSmRaJck/OqkVFcOzutB134KRSfF0xDrL39MNnqxbHBbUUcjZIhTgb2g==}
    dependencies:
      fn.name: 1.1.0

  /onetime@5.1.2:
    resolution: {integrity: sha512-kbpaSSGJTWdAY5KPVeMOKXSrPtr8C8C7wodJbcsd51jRnmD+GZu8Y0VoU6Dm5Z4vWr0Ig/1NKuWRKf7j5aaYSg==}
    engines: {node: '>=6'}
    dependencies:
      mimic-fn: 2.1.0
    dev: true

  /onetime@6.0.0:
    resolution: {integrity: sha512-1FlR+gjXK7X+AsAHso35MnyN5KqGwJRi/31ft6x0M194ht7S+rWAvd7PHss9xSKMzE0asv1pyIHaJYq+BbacAQ==}
    engines: {node: '>=12'}
    dependencies:
      mimic-fn: 4.0.0
    dev: true

  /open@8.4.2:
    resolution: {integrity: sha512-7x81NCL719oNbsq/3mh+hVrAWmFuEYUqrq/Iw3kUzH8ReypT9QQ0BLoJS7/G9k6N81XjW4qHWtjWwe/9eLy1EQ==}
    engines: {node: '>=12'}
    dependencies:
      define-lazy-prop: 2.0.0
      is-docker: 2.2.1
      is-wsl: 2.2.0
    dev: false

  /openapi-types@12.1.3:
    resolution: {integrity: sha512-N4YtSYJqghVu4iek2ZUvcN/0aqH1kRDuNqzcycDxhOUpg7GdvLa2F3DgS6yBNhInhv2r/6I0Flkn7CqL8+nIcw==}
    dev: true

  /openapi-typescript@6.7.5:
    resolution: {integrity: sha512-ZD6dgSZi0u1QCP55g8/2yS5hNJfIpgqsSGHLxxdOjvY7eIrXzj271FJEQw33VwsZ6RCtO/NOuhxa7GBWmEudyA==}
    hasBin: true
    dependencies:
      ansi-colors: 4.1.3
      fast-glob: 3.3.2
      js-yaml: 4.1.0
      supports-color: 9.4.0
      undici: 5.28.3
      yargs-parser: 21.1.1
    dev: true

  /openapi3-ts@2.0.2:
    resolution: {integrity: sha512-TxhYBMoqx9frXyOgnRHufjQfPXomTIHYKhSKJ6jHfj13kS8OEIhvmE8CTuQyKtjjWttAjX5DPxM1vmalEpo8Qw==}
    dependencies:
      yaml: 1.10.2
    dev: true

  /optionator@0.9.1:
    resolution: {integrity: sha512-74RlY5FCnhq4jRxVUPKDaRwrVNXMqsGsiW6AJw4XK8hmtm10wC0ypZBLw5IIp85NZMr91+qd1RvvENwg7jjRFw==}
    engines: {node: '>= 0.8.0'}
    dependencies:
      deep-is: 0.1.4
      fast-levenshtein: 2.0.6
      levn: 0.4.1
      prelude-ls: 1.2.1
      type-check: 0.4.0
      word-wrap: 1.2.3
    dev: false

  /p-cancelable@1.1.0:
    resolution: {integrity: sha512-s73XxOZ4zpt1edZYZzvhqFa6uvQc1vwUa0K0BdtIZgQMAJj9IbebH+JkgKZc9h+B05PKHLOTl4ajG1BmNrVZlw==}
    engines: {node: '>=6'}
    dev: false

  /p-finally@1.0.0:
    resolution: {integrity: sha512-LICb2p9CB7FS+0eR1oqWnHhp0FljGLZCWBE9aix0Uye9W8LTQPwMTYVGWQWIw9RdQiDg4+epXQODwIYJtSJaow==}
    engines: {node: '>=4'}
    dev: false

  /p-limit@2.3.0:
    resolution: {integrity: sha512-//88mFWSJx8lxCzwdAABTJL2MyWB12+eIY7MDL2SqLmAkeKU9qxRvWuSyTjm3FUmpBEMuFfckAIqEaVGUDxb6w==}
    engines: {node: '>=6'}
    dependencies:
      p-try: 2.2.0
    dev: true

  /p-limit@3.1.0:
    resolution: {integrity: sha512-TYOanM3wGwNGsZN2cVTYPArw454xnXj5qmWF1bEoAc4+cU/ol7GVh7odevjp1FNHduHc3KZMcFduxU5Xc6uJRQ==}
    engines: {node: '>=10'}
    dependencies:
      yocto-queue: 0.1.0

  /p-limit@4.0.0:
    resolution: {integrity: sha512-5b0R4txpzjPWVw/cXXUResoD4hb6U/x9BH08L7nw+GN1sezDzPdxeRvpc9c433fZhBan/wusjbCsqwqm4EIBIQ==}
    engines: {node: ^12.20.0 || ^14.13.1 || >=16.0.0}
    dependencies:
      yocto-queue: 1.0.0

  /p-locate@4.1.0:
    resolution: {integrity: sha512-R79ZZ/0wAxKGu3oYMlz8jy/kbhsNrS7SKZ7PxEHBgJ5+F2mtFW2fK2cOtBh1cHYkQsbzFV7I+EoRKe6Yt0oK7A==}
    engines: {node: '>=8'}
    dependencies:
      p-limit: 2.3.0
    dev: true

  /p-locate@5.0.0:
    resolution: {integrity: sha512-LaNjtRWUBY++zB5nE/NwcaoMylSPk+S+ZHNB1TzdbMJMny6dynpAGt7X/tl/QYq3TIeE6nxHppbo2LGymrG5Pw==}
    engines: {node: '>=10'}
    dependencies:
      p-limit: 3.1.0
    dev: false

  /p-queue@2.4.2:
    resolution: {integrity: sha512-n8/y+yDJwBjoLQe1GSJbbaYQLTI7QHNZI2+rpmCDbe++WLf9HC3gf6iqj5yfPAV71W4UF3ql5W1+UBPXoXTxng==}
    engines: {node: '>=4'}
    dev: false

  /p-queue@6.6.2:
    resolution: {integrity: sha512-RwFpb72c/BhQLEXIZ5K2e+AhgNVmIejGlTgiB9MzZ0e93GRvqZ7uSi0dvRF7/XIXDeNkra2fNHBxTyPDGySpjQ==}
    engines: {node: '>=8'}
    dependencies:
      eventemitter3: 4.0.7
      p-timeout: 3.2.0
    dev: false

  /p-retry@4.6.2:
    resolution: {integrity: sha512-312Id396EbJdvRONlngUx0NydfrIQ5lsYu0znKVUzVvArzEIt08V1qhtyESbGVd1FGX7UKtiFp5uwKZdM8wIuQ==}
    engines: {node: '>=8'}
    dependencies:
      '@types/retry': 0.12.0
      retry: 0.13.1
    dev: false

  /p-timeout@3.2.0:
    resolution: {integrity: sha512-rhIwUycgwwKcP9yTOOFK/AKsAopjjCakVqLHePO3CC6Mir1Z99xT+R63jZxAT5lFZLa2inS5h+ZS2GvR99/FBg==}
    engines: {node: '>=8'}
    dependencies:
      p-finally: 1.0.0
    dev: false

  /p-timeout@4.1.0:
    resolution: {integrity: sha512-+/wmHtzJuWii1sXn3HCuH/FTwGhrp4tmJTxSKJbfS+vkipci6osxXM5mY0jUiRzWKMTgUT8l7HFbeSwZAynqHw==}
    engines: {node: '>=10'}
    dev: false

  /p-try@2.2.0:
    resolution: {integrity: sha512-R4nPAVTAU0B9D35/Gk3uJf/7XYbQcyohSKdvAxIRSNghFl4e71hVoGnBNQz9cWaXxO2I10KTC+3jMdvvoKw6dQ==}
    engines: {node: '>=6'}
    dev: true

  /pac-proxy-agent@7.0.1:
    resolution: {integrity: sha512-ASV8yU4LLKBAjqIPMbrgtaKIvxQri/yh2OpI+S6hVa9JRkUI3Y3NPFbfngDtY7oFtSMD3w31Xns89mDa3Feo5A==}
    engines: {node: '>= 14'}
    dependencies:
      '@tootallnate/quickjs-emscripten': 0.23.0
      agent-base: 7.1.0
      debug: 4.3.4
      get-uri: 6.0.3
      http-proxy-agent: 7.0.2
      https-proxy-agent: 7.0.4
      pac-resolver: 7.0.1
      socks-proxy-agent: 8.0.2
    transitivePeerDependencies:
      - supports-color
    dev: true

  /pac-resolver@7.0.1:
    resolution: {integrity: sha512-5NPgf87AT2STgwa2ntRMr45jTKrYBGkVU36yT0ig/n/GMAa3oPqhZfIQ2kMEimReg0+t9kZViDVZ83qfVUlckg==}
    engines: {node: '>= 14'}
    dependencies:
      degenerator: 5.0.1
      netmask: 2.0.2
    dev: true

  /package-json@6.5.0:
    resolution: {integrity: sha512-k3bdm2n25tkyxcjSKzB5x8kfVxlMdgsbPr0GkZcwHsLpba6cBjqCt1KlcChKEvxHIcTB1FVMuwoijZ26xex5MQ==}
    engines: {node: '>=8'}
    dependencies:
      got: 9.6.0
      registry-auth-token: 4.2.2
      registry-url: 5.1.0
      semver: 6.3.0
    dev: false

  /packet-reader@1.0.0:
    resolution: {integrity: sha512-HAKu/fG3HpHFO0AA8WE8q2g+gBJaZ9MG7fcKk+IJPLTGAD6Psw4443l+9DGRbOIh3/aXr7Phy0TjilYivJo5XQ==}
    dev: false

  /parent-module@1.0.1:
    resolution: {integrity: sha512-GQ2EWRpQV8/o+Aw8YqtfZZPfNRWZYkbidE9k5rpl/hC3vtHHBfGm2Ifi6qWV+coDGkrUKZAxE3Lot5kcsRlh+g==}
    engines: {node: '>=6'}
    dependencies:
      callsites: 3.1.0

  /parse-json@5.2.0:
    resolution: {integrity: sha512-ayCKvm/phCGxOkYRSCM82iDwct8/EonSEgCSxWxD7ve6jHggsFl4fZVQBPRNgQoKiuV/odhFrGzQXZwbifC8Rg==}
    engines: {node: '>=8'}
    dependencies:
      '@babel/code-frame': 7.22.5
      error-ex: 1.3.2
      json-parse-even-better-errors: 2.3.1
      lines-and-columns: 1.2.4
    dev: true

  /parse5-htmlparser2-tree-adapter@7.0.0:
    resolution: {integrity: sha512-B77tOZrqqfUfnVcOrUvfdLbz4pu4RopLD/4vmu3HUPswwTA8OH0EMW9BlWR2B0RCoiZRAHEUu7IxeP1Pd1UU+g==}
    dependencies:
      domhandler: 5.0.3
      parse5: 7.1.2
    dev: false

  /parse5@7.1.2:
    resolution: {integrity: sha512-Czj1WaSVpaoj0wbhMzLmWD69anp2WH7FXMB9n1Sy8/ZFF9jolSQVMu1Ij5WIyGmcBmhk7EOndpO4mIpihVqAXw==}
    dependencies:
      entities: 4.5.0
    dev: false

  /parseurl@1.3.3:
    resolution: {integrity: sha512-CiyeOxFT/JZyN5m0z9PfXw4SCBJ6Sygz1Dpl0wqjlhDEGGBP1GnsUVEL0p63hoG1fcj3fHynXi9NYO4nWOL+qQ==}
    engines: {node: '>= 0.8'}
    dev: false

  /pascal-case@3.1.2:
    resolution: {integrity: sha512-uWlGT3YSnK9x3BQJaOdcZwrnV6hPpd8jFH1/ucpiLRPh/2zCVJKS19E4GvYHvaCcACn3foXZ0cLB9Wrx1KGe5g==}
    dependencies:
      no-case: 3.0.4
      tslib: 2.6.2
    dev: false

  /path-exists@4.0.0:
    resolution: {integrity: sha512-ak9Qy5Q7jYb2Wwcey5Fpvg2KoAc/ZIhLSLOSBmRmygPsGwkVVt0fZa0qrtMz+m6tJTAHfZQ8FnmB4MG4LWy7/w==}
    engines: {node: '>=8'}

  /path-is-absolute@1.0.1:
    resolution: {integrity: sha512-AVbw3UJ2e9bq64vSaS9Am0fje1Pa8pbGqTTsmXfaIiMpnr5DlDhfJOuLj9Sf95ZPVDAUerDfEk88MPmPe7UCQg==}
    engines: {node: '>=0.10.0'}

  /path-key@3.1.1:
    resolution: {integrity: sha512-ojmeN0qd+y0jszEtoY48r0Peq5dwMEkIlCOu6Q5f41lfkswXuKtYrhgoTpLnyIcHm24Uhqx+5Tqm2InSwLhE6Q==}
    engines: {node: '>=8'}

  /path-key@4.0.0:
    resolution: {integrity: sha512-haREypq7xkM7ErfgIyA0z+Bj4AGKlMSdlQE2jvJo6huWD1EdkKYV+G/T4nq0YEF2vgTT8kqMFKo1uHn950r4SQ==}
    engines: {node: '>=12'}
    dev: true

  /path-parse@1.0.7:
    resolution: {integrity: sha512-LDJzPVEEEPR+y48z93A0Ed0yXb8pAByGWo/k5YYdYgpY2/2EsOsksJrq7lOHxryrVOn1ejG6oAp8ahvOIQD8sw==}

  /path-scurry@1.10.2:
    resolution: {integrity: sha512-7xTavNy5RQXnsjANvVvMkEjvloOinkAjv/Z6Ildz9v2RinZ4SBKTWFOVRbaF8p0vpHnyjV/UwNDdKuUv6M5qcA==}
    engines: {node: '>=16 || 14 >=14.17'}
    dependencies:
      lru-cache: 10.2.0
      minipass: 6.0.2
    dev: true

  /path-scurry@1.9.2:
    resolution: {integrity: sha512-qSDLy2aGFPm8i4rsbHd4MNyTcrzHFsLQykrtbuGRknZZCBBVXSv2tSCDN2Cg6Rt/GFRw8GoW9y9Ecw5rIPG1sg==}
    engines: {node: '>=16 || 14 >=14.17'}
    dependencies:
      lru-cache: 9.1.2
      minipass: 6.0.2

  /path-to-regexp@0.1.7:
    resolution: {integrity: sha512-5DFkuoqlv1uYQKxy8omFBeJPQcdoE07Kv2sferDCrAq1ohOU+MSDswDIbnx3YAM60qIOnYa53wBhXW0EbMonrQ==}
    dev: false

  /path-to-regexp@6.2.1:
    resolution: {integrity: sha512-JLyh7xT1kizaEvcaXOQwOc2/Yhw6KZOvPf1S8401UyLk86CU79LN3vl7ztXGm/pZ+YjoyAJ4rxmHwbkBXJX+yw==}
    dev: false

  /path-type@4.0.0:
    resolution: {integrity: sha512-gDKb8aZMDeD/tZWs9P6+q0J9Mwkdl6xMV8TjnGP3qJVJ06bdMgkbBlLU8IdfOsIsFz2BW1rNVT3XuNEl8zPAvw==}
    engines: {node: '>=8'}

  /pathe@1.1.1:
    resolution: {integrity: sha512-d+RQGp0MAYTIaDBIMmOfMwz3E+LOZnxx1HZd5R18mmCZY0QBlK0LDZfPc8FW8Ed2DlvsuE6PRjroDY+wg4+j/Q==}

  /pathval@1.1.1:
    resolution: {integrity: sha512-Dp6zGqpTdETdR63lehJYPeIOqpiNBNtc7BpWSLrOje7UaIsE5aY92r/AunQA7rsXvet3lrJ3JnZX29UPTKXyKQ==}

  /peek-readable@4.1.0:
    resolution: {integrity: sha512-ZI3LnwUv5nOGbQzD9c2iDG6toheuXSZP5esSHBjopsXH4dg19soufvpUGA3uohi5anFtGb2lhAVdHzH6R/Evvg==}
    engines: {node: '>=8'}
    dev: false

  /pend@1.2.0:
    resolution: {integrity: sha512-F3asv42UuXchdzt+xXqfW1OGlVBe+mxa2mqI0pg5yAHZPvFmY3Y6drSf/GQ1A86WgWEN9Kzh/WrgKa6iGcHXLg==}
    dev: true

  /performance-now@2.1.0:
    resolution: {integrity: sha512-7EAHlyLHI56VEIdK57uwHdHKIaAGbnXPiw0yWbarQZOKaKpvUIgW0jWRVLiatnM+XXlSwsanIBH/hzGMJulMow==}
    dev: false

  /pg-cloudflare@1.1.0:
    resolution: {integrity: sha512-tGM8/s6frwuAIyRcJ6nWcIvd3+3NmUKIs6OjviIm1HPPFEt5MzQDOTBQyhPWg/m0kCl95M6gA1JaIXtS8KovOA==}
    requiresBuild: true
    dev: false
    optional: true

  /pg-connection-string@2.6.0:
    resolution: {integrity: sha512-x14ibktcwlHKoHxx9X3uTVW9zIGR41ZB6QNhHb21OPNdCCO3NaRnpJuwKIQSR4u+Yqjx4HCvy7Hh7VSy1U4dGg==}
    dev: false

  /pg-int8@1.0.1:
    resolution: {integrity: sha512-WCtabS6t3c8SkpDBUlb1kjOs7l66xsGdKpIPZsg4wR+B3+u9UAum2odSsF9tnvxg80h4ZxLWMy4pRjOsFIqQpw==}
    engines: {node: '>=4.0.0'}
    dev: false

  /pg-pool@3.6.0(pg@8.11.0):
    resolution: {integrity: sha512-clFRf2ksqd+F497kWFyM21tMjeikn60oGDmqMT8UBrynEwVEX/5R5xd2sdvdo1cZCFlguORNpVuqxIj+aK4cfQ==}
    peerDependencies:
      pg: '>=8.0'
    dependencies:
      pg: 8.11.0
    dev: false

  /pg-protocol@1.6.0:
    resolution: {integrity: sha512-M+PDm637OY5WM307051+bsDia5Xej6d9IR4GwJse1qA1DIhiKlksvrneZOYQq42OM+spubpcNYEo2FcKQrDk+Q==}
    dev: false

  /pg-types@2.2.0:
    resolution: {integrity: sha512-qTAAlrEsl8s4OiEQY69wDvcMIdQN6wdz5ojQiOy6YRMuynxenON0O5oCpJI6lshc6scgAY8qvJ2On/p+CXY0GA==}
    engines: {node: '>=4'}
    dependencies:
      pg-int8: 1.0.1
      postgres-array: 2.0.0
      postgres-bytea: 1.0.0
      postgres-date: 1.0.7
      postgres-interval: 1.2.0
    dev: false

  /pg@8.11.0:
    resolution: {integrity: sha512-meLUVPn2TWgJyLmy7el3fQQVwft4gU5NGyvV0XbD41iU9Jbg8lCH4zexhIkihDzVHJStlt6r088G6/fWeNjhXA==}
    engines: {node: '>= 8.0.0'}
    peerDependencies:
      pg-native: '>=3.0.1'
    peerDependenciesMeta:
      pg-native:
        optional: true
    dependencies:
      buffer-writer: 2.0.0
      packet-reader: 1.0.0
      pg-connection-string: 2.6.0
      pg-pool: 3.6.0(pg@8.11.0)
      pg-protocol: 1.6.0
      pg-types: 2.2.0
      pgpass: 1.0.5
    optionalDependencies:
      pg-cloudflare: 1.1.0
    dev: false

  /pgpass@1.0.5:
    resolution: {integrity: sha512-FdW9r/jQZhSeohs1Z3sI1yxFQNFvMcnmfuj4WBMUTxOrAyLMaTcE1aAMBiTlbMNaXvBCQuVi0R7hd8udDSP7ug==}
    dependencies:
      split2: 4.2.0
    dev: false

  /picocolors@1.0.0:
    resolution: {integrity: sha512-1fygroTLlHu66zi26VoTDv8yRgm0Fccecssto+MhsZ0D/DGW2sm8E8AjW7NU5VVTRt5GxbeZ5qBuJr+HyLYkjQ==}

  /picomatch@2.3.1:
    resolution: {integrity: sha512-JU3teHTNjmE2VCGFzuY8EXzCDVwEqB2a8fsIvwaStHhAWJEeVd1o1QD80CU6+ZdEXXSLbSsuLwJjkCBWqRQUVA==}
    engines: {node: '>=8.6'}

  /pify@2.3.0:
    resolution: {integrity: sha512-udgsAY+fTnvv7kI7aaxbqwWNb0AHiB0qBO89PZKPkoTmGOgdbrHDKD+0B2X4uTfJ/FT1R09r9gTsjUjNJotuog==}
    engines: {node: '>=0.10.0'}
    dev: true

  /pify@3.0.0:
    resolution: {integrity: sha512-C3FsVNH1udSEX48gGX1xfvwTWfsYWj5U+8/uK15BGzIGrKoUpghX8hWZwa/OFnakBiiVNmBvemTJR5mcy7iPcg==}
    engines: {node: '>=4'}
    dev: true

  /pify@4.0.1:
    resolution: {integrity: sha512-uB80kBFb/tfd68bVleG9T5GGsGPjJrLAUpR5PZIrhBnIaRTQRjqdJSsIKkOP6OAIFbj7GOrcudc5pNjZ+geV2g==}
    engines: {node: '>=6'}
    dev: false

  /pinkie-promise@2.0.1:
    resolution: {integrity: sha512-0Gni6D4UcLTbv9c57DfxDGdr41XfgUjqWZu492f0cIGr16zDU06BWP/RAEvOuo7CQ0CNjHaLlM59YJJFm3NWlw==}
    engines: {node: '>=0.10.0'}
    dependencies:
      pinkie: 2.0.4
    dev: true

  /pinkie@2.0.4:
    resolution: {integrity: sha512-MnUuEycAemtSaeFSjXKW/aroV7akBbY+Sv+RkyqFjgAe73F+MR0TBWKBRDkmfWq/HiFmdavfZ1G7h4SPZXaCSg==}
    engines: {node: '>=0.10.0'}
    dev: true

  /pirates@4.0.5:
    resolution: {integrity: sha512-8V9+HQPupnaXMA23c5hvl69zXvTwTzyAYasnkb0Tts4XvO4CliqONMOnvlq26rkhLC3nWDFBJf73LU1e1VZLaQ==}
    engines: {node: '>= 6'}
    dev: true

  /pkg-dir@4.2.0:
    resolution: {integrity: sha512-HRDzbaKjC+AOWVXxAU/x54COGeIv9eb+6CkDSQoNTt4XyWoIJvuPsXizxu/Fr23EiekbtZwmh1IcIG/l/a10GQ==}
    engines: {node: '>=8'}
    dependencies:
      find-up: 4.1.0
    dev: true

  /pkg-types@1.0.3:
    resolution: {integrity: sha512-nN7pYi0AQqJnoLPC9eHFQ8AcyaixBUOwvqc5TDnIKCMEE6I0y8P7OKA7fPexsXGCGxQDl/cmrLAp26LhcwxZ4A==}
    dependencies:
      jsonc-parser: 3.2.0
      mlly: 1.4.0
      pathe: 1.1.1

  /please-upgrade-node@3.2.0:
    resolution: {integrity: sha512-gQR3WpIgNIKwBMVLkpMUeR3e1/E1y42bqDQZfql+kDeXd8COYfM8PQA4X6y7a8u9Ua9FHmsrrmirW2vHs45hWg==}
    dependencies:
      semver-compare: 1.0.0
    dev: false

  /pop-iterate@1.0.1:
    resolution: {integrity: sha512-HRCx4+KJE30JhX84wBN4+vja9bNfysxg1y28l0DuJmkoaICiv2ZSilKddbS48pq50P8d2erAhqDLbp47yv3MbQ==}
    dev: false

  /postcss-load-config@4.0.2(ts-node@10.9.1):
    resolution: {integrity: sha512-bSVhyJGL00wMVoPUzAVAnbEoWyqRxkjv64tUl427SKnPrENtq6hJwUojroMz2VB+Q1edmi4IfrAPpami5VVgMQ==}
    engines: {node: '>= 14'}
    peerDependencies:
      postcss: '>=8.0.9'
      ts-node: '>=9.0.0'
    peerDependenciesMeta:
      postcss:
        optional: true
      ts-node:
        optional: true
    dependencies:
      lilconfig: 3.1.1
      ts-node: 10.9.1(@types/node@18.16.16)(typescript@4.9.5)
      yaml: 2.4.1
    dev: true

  /postcss@8.4.26:
    resolution: {integrity: sha512-jrXHFF8iTloAenySjM/ob3gSj7pCu0Ji49hnjqzsgSRa50hkWCKD0HQ+gMNJkW38jBI68MpAAg7ZWwHwX8NMMw==}
    engines: {node: ^10 || ^12 || >=14}
    dependencies:
      nanoid: 3.3.6
      picocolors: 1.0.0
      source-map-js: 1.0.2

  /postgres-array@2.0.0:
    resolution: {integrity: sha512-VpZrUqU5A69eQyW2c5CA1jtLecCsN2U/bD6VilrFDWq5+5UIEVO7nazS3TEcHf1zuPYO/sqGvUvW62g86RXZuA==}
    engines: {node: '>=4'}
    dev: false

  /postgres-bytea@1.0.0:
    resolution: {integrity: sha512-xy3pmLuQqRBZBXDULy7KbaitYqLcmxigw14Q5sj8QBVLqEwXfeybIKVWiqAXTlcvdvb0+xkOtDbfQMOf4lST1w==}
    engines: {node: '>=0.10.0'}
    dev: false

  /postgres-date@1.0.7:
    resolution: {integrity: sha512-suDmjLVQg78nMK2UZ454hAG+OAW+HQPZ6n++TNDUX+L0+uUlLywnoxJKDou51Zm+zTCjrCl0Nq6J9C5hP9vK/Q==}
    engines: {node: '>=0.10.0'}
    dev: false

  /postgres-interval@1.2.0:
    resolution: {integrity: sha512-9ZhXKM/rw350N1ovuWHbGxnGh/SNJ4cnxHiM0rxE4VN41wsg8P8zWn9hv/buK00RP4WvlOyr/RBDiptyxVbkZQ==}
    engines: {node: '>=0.10.0'}
    dependencies:
      xtend: 4.0.2
    dev: false

  /prelude-ls@1.2.1:
    resolution: {integrity: sha512-vkcDPrRZo1QZLbn5RLGPpg/WmIQ65qoWWhcGKf/b5eplkkarX0m9z8ppCat4mlOqUsWpyNuYgO3VRyrYHSzX5g==}
    engines: {node: '>= 0.8.0'}
    dev: false

  /prepend-http@2.0.0:
    resolution: {integrity: sha512-ravE6m9Atw9Z/jjttRUZ+clIXogdghyZAuWJ3qEzjT+jI/dL1ifAqhZeC5VHzQp1MSt1+jxKkFNemj/iO7tVUA==}
    engines: {node: '>=4'}
    dev: false

  /prettier-linter-helpers@1.0.0:
    resolution: {integrity: sha512-GbK2cP9nraSSUF9N2XwUwqfzlAFlMNYYl+ShE/V+H8a9uNl/oUqB1w2EL54Jh0OlyRSd8RfWYJ3coVS4TROP2w==}
    engines: {node: '>=6.0.0'}
    dependencies:
      fast-diff: 1.3.0
    dev: false

  /prettier@2.8.8:
    resolution: {integrity: sha512-tdN8qQGvNjw4CHbY+XXk0JgCXn9QiF21a55rBe5LJAU+kDyC4WQn4+awm2Xfk2lQMk5fKup9XgzTZtGkjBdP9Q==}
    engines: {node: '>=10.13.0'}
    hasBin: true

  /pretty-format@29.5.0:
    resolution: {integrity: sha512-V2mGkI31qdttvTFX7Mt4efOqHXqJWMu4/r66Xh3Z3BwZaPfPJgp6/gbwoujRpPUtfEF6AUUWx3Jim3GCw5g/Qw==}
    engines: {node: ^14.15.0 || ^16.10.0 || >=18.0.0}
    dependencies:
      '@jest/schemas': 29.4.3
      ansi-styles: 5.2.0
      react-is: 18.2.0

  /process-nextick-args@2.0.1:
    resolution: {integrity: sha512-3ouUOpQhtgrbOa17J7+uxOTpITYWaGP7/AhoR3+A+/1e9skrzelGi/dXzEYyvbxubEF6Wn2ypscTKiKJFFn1ag==}

  /progress@2.0.3:
    resolution: {integrity: sha512-7PiHtLll5LdnKIMw100I+8xJXR5gW2QwWYkT6iJva0bXitZKa/XMrSbdmg3r2Xnaidz9Qumd0VPaMrZlF9V9sA==}
    engines: {node: '>=0.4.0'}
    dev: true

  /promise.allsettled@1.0.6:
    resolution: {integrity: sha512-22wJUOD3zswWFqgwjNHa1965LvqTX87WPu/lreY2KSd7SVcERfuZ4GfUaOnJNnvtoIv2yXT/W00YIGMetXtFXg==}
    engines: {node: '>= 0.4'}
    dependencies:
      array.prototype.map: 1.0.5
      call-bind: 1.0.2
      define-properties: 1.2.0
      es-abstract: 1.21.2
      get-intrinsic: 1.2.1
      iterate-value: 1.0.2
    dev: false

  /prompts@2.4.2:
    resolution: {integrity: sha512-NxNv/kLguCA7p3jE8oL2aEBsrJWgAakBpgmgK6lpPWV+WuOmY6r2/zbAVnP+T8bQlA0nzHXSJSJW0Hq7ylaD2Q==}
    engines: {node: '>= 6'}
    dependencies:
      kleur: 3.0.3
      sisteransi: 1.0.5

  /proxy-addr@2.0.7:
    resolution: {integrity: sha512-llQsMLSUDUPT44jdrU/O37qlnifitDP+ZwrmmZcoSKyLKvtZxpyV0n2/bD/N4tBAAZ/gJEdZU7KMraoK1+XYAg==}
    engines: {node: '>= 0.10'}
    dependencies:
      forwarded: 0.2.0
      ipaddr.js: 1.9.1
    dev: false

  /proxy-agent@6.3.1:
    resolution: {integrity: sha512-Rb5RVBy1iyqOtNl15Cw/llpeLH8bsb37gM1FUfKQ+Wck6xHlbAhWGUFiTRHtkjqGTA5pSHz6+0hrPW/oECihPQ==}
    engines: {node: '>= 14'}
    dependencies:
      agent-base: 7.1.0
      debug: 4.3.4
      http-proxy-agent: 7.0.2
      https-proxy-agent: 7.0.4
      lru-cache: 7.18.3
      pac-proxy-agent: 7.0.1
      proxy-from-env: 1.1.0
      socks-proxy-agent: 8.0.2
    transitivePeerDependencies:
      - supports-color
    dev: true

  /proxy-from-env@1.1.0:
    resolution: {integrity: sha512-D+zkORCbA9f1tdWRK0RaCR3GPv50cMxcrz4X8k5LTSUD1Dkw47mKJEZQNunItRTkWwgtaUSo1RVFRIG9ZXiFYg==}

  /pseudomap@1.0.2:
    resolution: {integrity: sha512-b/YwNhb8lk1Zz2+bXXpS/LK9OisiZZ1SNsSLxN1x2OXVEhW2Ckr/7mWE5vrC1ZTiJlD9g19jWszTmJsB+oEpFQ==}
    dev: false

  /psl@1.9.0:
    resolution: {integrity: sha512-E/ZsdU4HLs/68gYzgGTkMicWTLPdAftJLfJFlLUAAKZGkStNU72sZjT66SnMDVOfOWY/YAoiD7Jxa9iHvngcag==}
    dev: false

  /pstree.remy@1.1.8:
    resolution: {integrity: sha512-77DZwxQmxKnu3aR542U+X8FypNzbfJ+C5XQDk3uWjWxn6151aIMGthWYRXTqT1E5oJvg+ljaa2OJi+VfvCOQ8w==}
    dev: true

  /pump@3.0.0:
    resolution: {integrity: sha512-LwZy+p3SFs1Pytd/jYct4wpv49HiYCqd9Rlc5ZVdk0V+8Yzv6jR5Blk3TRmPL1ft69TxP0IMZGJ+WPFU2BFhww==}
    dependencies:
      end-of-stream: 1.4.4
      once: 1.4.0

  /punycode@2.3.0:
    resolution: {integrity: sha512-rRV+zQD8tVFys26lAGR9WUuS4iUAngJScM+ZRSKtvl5tKeZ2t5bvdNFdNHBW9FWR4guGHlgmsZ1G7BSm2wTbuA==}
    engines: {node: '>=6'}

  /puppeteer-core@22.0.0:
    resolution: {integrity: sha512-S3s91rLde0A86PWVeNY82h+P0fdS7CTiNWAicCVH/bIspRP4nS2PnO5j+VTFqCah0ZJizGzpVPAmxVYbLxTc9w==}
    engines: {node: '>=18'}
    dependencies:
      '@puppeteer/browsers': 2.0.0
      chromium-bidi: 0.5.8(devtools-protocol@0.0.1232444)
      cross-fetch: 4.0.0
      debug: 4.3.4
      devtools-protocol: 0.0.1232444
      ws: 8.16.0
    transitivePeerDependencies:
      - bufferutil
      - encoding
      - supports-color
      - utf-8-validate
    dev: true

  /puppeteer@22.0.0(typescript@4.9.5):
    resolution: {integrity: sha512-zYVnjwJngnSB4dbkWp7DHFSIc3nqHvZzrdHyo9+ugV1nq1Lm8obOMcmCFaGfR3PJs0EmYNz+/skBeO45yvASCQ==}
    engines: {node: '>=18'}
    hasBin: true
    requiresBuild: true
    dependencies:
      '@puppeteer/browsers': 2.0.0
      cosmiconfig: 9.0.0(typescript@4.9.5)
      puppeteer-core: 22.0.0
    transitivePeerDependencies:
      - bufferutil
      - encoding
      - supports-color
      - typescript
      - utf-8-validate
    dev: true

  /pure-rand@6.0.2:
    resolution: {integrity: sha512-6Yg0ekpKICSjPswYOuC5sku/TSWaRYlA0qsXqJgM/d/4pLPHPuTxK7Nbf7jFKzAeedUhR8C7K9Uv63FBsSo8xQ==}
    dev: true

  /q@2.0.3:
    resolution: {integrity: sha512-gv6vLGcmAOg96/fgo3d9tvA4dJNZL3fMyBqVRrGxQ+Q/o4k9QzbJ3NQF9cOO/71wRodoXhaPgphvMFU68qVAJQ==}
    dependencies:
      asap: 2.0.6
      pop-iterate: 1.0.1
      weak-map: 1.0.8
    dev: false

  /qs@6.11.0:
    resolution: {integrity: sha512-MvjoMCJwEarSbUYk5O+nmoSzSutSsTwF85zcHPQ9OrlFoZOYIjaqBAJIqIXjptyD5vThxGq52Xu/MaJzRkIk4Q==}
    engines: {node: '>=0.6'}
    dependencies:
      side-channel: 1.0.4

  /qs@6.5.3:
    resolution: {integrity: sha512-qxXIEh4pCGfHICj1mAJQ2/2XVZkjCDTcEgfoSQxc/fYivUZxTkk7L3bDBJSoNrEzXI17oUO5Dp07ktqE5KzczA==}
    engines: {node: '>=0.6'}
    dev: false

  /query-string@6.14.1:
    resolution: {integrity: sha512-XDxAeVmpfu1/6IjyT/gXHOl+S0vQ9owggJ30hhWKdHAsNPOcasn5o9BW0eejZqL2e4vMjhAxoW3jVHcD6mbcYw==}
    engines: {node: '>=6'}
    dependencies:
      decode-uri-component: 0.2.2
      filter-obj: 1.1.0
      split-on-first: 1.1.0
      strict-uri-encode: 2.0.0
    dev: false

  /querystringify@2.2.0:
    resolution: {integrity: sha512-FIqgj2EUvTa7R50u0rGsyTftzjYmv/a3hO345bZNrqabNqjtgiDMgmo4mkUjd+nzU5oF3dClKqFIPUKybUyqoQ==}
    dev: false

  /queue-microtask@1.2.3:
    resolution: {integrity: sha512-NuaNSa6flKT5JaSYQzJok04JzTL1CA6aGhv5rfLW3PgqA+M2ChpZQnAC8h8i4ZFkBS8X5RqkDBHA7r4hej3K9A==}

  /queue-tick@1.0.1:
    resolution: {integrity: sha512-kJt5qhMxoszgU/62PLP1CJytzd2NKetjSRnyuj31fDd3Rlcz3fzlFdFLD1SItunPwyqEOkca6GbV612BWfaBag==}
    requiresBuild: true
    dev: true

  /radash@12.1.0:
    resolution: {integrity: sha512-b0Zcf09AhqKS83btmUeYBS8tFK7XL2e3RvLmZcm0sTdF1/UUlHSsjXdCcWNxe7yfmAlPve5ym0DmKGtTzP6kVQ==}
    engines: {node: '>=14.18.0'}
    dev: true

  /radash@9.5.0:
    resolution: {integrity: sha512-t0s8BJlvrk8YPaOS8X0J2xzqAsBlXAUkDEjoBXwlzaXsXNCpBILjT9OvWlabLa2KB/r4XrhThdXjxMs7SiCyIw==}
    engines: {node: '>=14.18.0'}
    dev: false

  /range-parser@1.2.1:
    resolution: {integrity: sha512-Hrgsx+orqoygnmhFbKaHE6c296J+HTAQXoxEF6gNupROmmGJRoyzfG3ccAveqCBrwr/2yxQ5BVd/GTl5agOwSg==}
    engines: {node: '>= 0.6'}
    dev: false

  /raw-body@2.5.1:
    resolution: {integrity: sha512-qqJBtEyVgS0ZmPGdCFPWJ3FreoqvG4MVQln/kCgF7Olq95IbOp0/BWyMwbdtn4VTvkM8Y7khCQ2Xgk/tcrCXig==}
    engines: {node: '>= 0.8'}
    dependencies:
      bytes: 3.1.2
      http-errors: 2.0.0
      iconv-lite: 0.4.24
      unpipe: 1.0.0
    dev: false

  /rc@1.2.8:
    resolution: {integrity: sha512-y3bGgqKj3QBdxLbLkomlohkvsA8gdAiUQlSBJnBhfn+BPxg4bc62d8TcBW15wavDfgexCgccckhcZvywyQYPOw==}
    hasBin: true
    dependencies:
      deep-extend: 0.6.0
      ini: 1.3.8
      minimist: 1.2.8
      strip-json-comments: 2.0.1
    dev: false

  /react-is@18.2.0:
    resolution: {integrity: sha512-xWGDIW6x921xtzPkhiULtthJHoJvBbF3q26fzloPCK0hsvxtPVelvftw3zjbHWSkR2km9Z+4uxbDDK/6Zw9B8w==}

  /react@18.2.0:
    resolution: {integrity: sha512-/3IjMdb2L9QbBdWiW5e3P2/npwMBaU9mHCSCUzNln0ZCYbcfTsGbTJrU/kGemdH2IWmB2ioZ+zkxtmq6g09fGQ==}
    engines: {node: '>=0.10.0'}
    dependencies:
      loose-envify: 1.4.0
    dev: false

  /readable-stream@2.3.8:
    resolution: {integrity: sha512-8p0AUk4XODgIewSi0l8Epjs+EVnWiK7NoDIEGU0HhE7+ZyY8D1IMY7odu5lRrFXGg71L15KG8QrPmum45RTtdA==}
    dependencies:
      core-util-is: 1.0.2
      inherits: 2.0.4
      isarray: 1.0.0
      process-nextick-args: 2.0.1
      safe-buffer: 5.1.2
      string_decoder: 1.1.1
      util-deprecate: 1.0.2

  /readable-stream@3.6.2:
    resolution: {integrity: sha512-9u/sniCrY3D5WdsERHzHE4G2YCXqoG5FTHUiCC4SIbr6XcLZBY05ya9EKjYek9O5xOAwjGq+1JdGBAS7Q9ScoA==}
    engines: {node: '>= 6'}
    dependencies:
      inherits: 2.0.4
      string_decoder: 1.3.0
      util-deprecate: 1.0.2

  /readable-web-to-node-stream@3.0.2:
    resolution: {integrity: sha512-ePeK6cc1EcKLEhJFt/AebMCLL+GgSKhuygrZ/GLaKZYEecIgIECf4UaUuaByiGtzckwR4ain9VzUh95T1exYGw==}
    engines: {node: '>=8'}
    dependencies:
      readable-stream: 3.6.2
    dev: false

  /readdirp@3.6.0:
    resolution: {integrity: sha512-hOS089on8RduqdbhvQ5Z37A0ESjsqz6qnRcffsMU3495FuTdqSm+7bhJ29JvIOsBDEEnan5DPu9t3To9VRlMzA==}
    engines: {node: '>=8.10.0'}
    dependencies:
      picomatch: 2.3.1

  /readline@1.3.0:
    resolution: {integrity: sha512-k2d6ACCkiNYz222Fs/iNze30rRJ1iIicW7JuX/7/cozvih6YCkFZH+J6mAFDVgv0dRBaAyr4jDqC95R2y4IADg==}
    dev: false

  /redis-errors@1.2.0:
    resolution: {integrity: sha512-1qny3OExCf0UvUV/5wpYKf2YwPcOqXzkwKKSmKHiE6ZMQs5heeE/c8eXK+PNllPvmjgAbfnsbpkGZWy8cBpn9w==}
    engines: {node: '>=4'}
    dev: false

  /redis-parser@3.0.0:
    resolution: {integrity: sha512-DJnGAeenTdpMEH6uAJRK/uiyEIH9WVsUmoLwzudwGJUwZPp80PDBWPHXSAGNPwNvIXAbe7MSUB1zQFugFml66A==}
    engines: {node: '>=4'}
    dependencies:
      redis-errors: 1.2.0
    dev: false

  /redis@4.6.7:
    resolution: {integrity: sha512-KrkuNJNpCwRm5vFJh0tteMxW8SaUzkm5fBH7eL5hd/D0fAkzvapxbfGPP/r+4JAXdQuX7nebsBkBqA2RHB7Usw==}
    dependencies:
      '@redis/bloom': 1.2.0(@redis/client@1.5.8)
      '@redis/client': 1.5.8
      '@redis/graph': 1.1.0(@redis/client@1.5.8)
      '@redis/json': 1.0.4(@redis/client@1.5.8)
      '@redis/search': 1.1.3(@redis/client@1.5.8)
      '@redis/time-series': 1.0.4(@redis/client@1.5.8)
    dev: false

  /regenerator-runtime@0.14.1:
    resolution: {integrity: sha512-dYnhHh0nJoMfnkZs6GmmhFknAGRrLznOu5nc9ML+EJxGvrx6H7teuevqVqCuPcPK//3eDrrjQhehXVx9cnkGdw==}
    dev: true

  /regex-parser@2.2.11:
    resolution: {integrity: sha512-jbD/FT0+9MBU2XAZluI7w2OBs1RBi6p9M83nkoZayQXXU9e8Robt69FcZc7wU4eJD/YFTjn1JdCk3rbMJajz8Q==}

  /regexp.prototype.flags@1.5.0:
    resolution: {integrity: sha512-0SutC3pNudRKgquxGoRGIz946MZVHqbNfPjBdxeOhBrdgDKlRoXmYLQN9xRbrR09ZXWeGAdPuif7egofn6v5LA==}
    engines: {node: '>= 0.4'}
    dependencies:
      call-bind: 1.0.2
      define-properties: 1.2.0
      functions-have-names: 1.2.3
    dev: false

  /registry-auth-token@4.2.2:
    resolution: {integrity: sha512-PC5ZysNb42zpFME6D/XlIgtNGdTl8bBOCw90xQLVMpzuuubJKYDWFAEuUNc+Cn8Z8724tg2SDhDRrkVEsqfDMg==}
    engines: {node: '>=6.0.0'}
    dependencies:
      rc: 1.2.8
    dev: false

  /registry-url@5.1.0:
    resolution: {integrity: sha512-8acYXXTI0AkQv6RAOjE3vOaIXZkT9wo4LOFbBKYQEEnnMNBpKqdUrI6S4NT0KPIo/WVvJ5tE/X5LF/TQUf0ekw==}
    engines: {node: '>=8'}
    dependencies:
      rc: 1.2.8
    dev: false

  /request@2.88.2:
    resolution: {integrity: sha512-MsvtOrfG9ZcrOwAW+Qi+F6HbD0CWXEh9ou77uOb7FM2WPhwT7smM833PzanhJLsgXjN89Ir6V2PczXNnMpwKhw==}
    engines: {node: '>= 6'}
    deprecated: request has been deprecated, see https://github.com/request/request/issues/3142
    dependencies:
      aws-sign2: 0.7.0
      aws4: 1.12.0
      caseless: 0.12.0
      combined-stream: 1.0.8
      extend: 3.0.2
      forever-agent: 0.6.1
      form-data: 2.3.3
      har-validator: 5.1.5
      http-signature: 1.2.0
      is-typedarray: 1.0.0
      isstream: 0.1.2
      json-stringify-safe: 5.0.1
      mime-types: 2.1.35
      oauth-sign: 0.9.0
      performance-now: 2.1.0
      qs: 6.5.3
      safe-buffer: 5.2.1
      tough-cookie: 2.5.0
      tunnel-agent: 0.6.0
      uuid: 3.4.0
    dev: false

  /require-directory@2.1.1:
    resolution: {integrity: sha512-fGxEI7+wsG9xrvdjsrlmL22OMTTiHRwAMroiEeMgq8gzoLC/PQr7RsRDSTLUg/bZAZtF+TVIkHc6/4RIKrui+Q==}
    engines: {node: '>=0.10.0'}

  /require-from-string@2.0.2:
    resolution: {integrity: sha512-Xf0nWe6RseziFMu+Ap9biiUbmplq6S9/p+7w7YXP/JBHhrUDDUhwa+vANyubuqfZWTveU//DYVGsDG7RKL/vEw==}
    engines: {node: '>=0.10.0'}
    dev: true

  /requires-port@1.0.0:
    resolution: {integrity: sha512-KigOCHcocU3XODJxsu8i/j8T9tzT4adHiecwORRQ0ZZFcp7ahwXuRU1m+yuO90C5ZUyGeGfocHDI14M3L3yDAQ==}
    dev: false

  /resolve-cwd@3.0.0:
    resolution: {integrity: sha512-OrZaX2Mb+rJCpH/6CpSqt9xFVpN++x01XnN2ie9g6P5/3xelLAkXWVADpdz1IHD/KFfEXyE6V0U01OQ3UO2rEg==}
    engines: {node: '>=8'}
    dependencies:
      resolve-from: 5.0.0
    dev: true

  /resolve-from@4.0.0:
    resolution: {integrity: sha512-pb/MYmXstAkysRFx8piNI1tGFNQIFA3vkE3Gq4EuA1dF6gHp/+vgZqsCGJapvy8N3Q+4o7FwvquPJcnZ7RYy4g==}
    engines: {node: '>=4'}

  /resolve-from@5.0.0:
    resolution: {integrity: sha512-qYg9KP24dD5qka9J47d0aVky0N+b4fTU89LN9iDnjB5waksiC49rvMB0PrUJQGoTmH50XPiqOvAjDfaijGxYZw==}
    engines: {node: '>=8'}
    dev: true

  /resolve.exports@2.0.2:
    resolution: {integrity: sha512-X2UW6Nw3n/aMgDVy+0rSqgHlv39WZAlZrXCdnbyEiKm17DSqHX4MmQMaST3FbeWR5FTuRcUwYAziZajji0Y7mg==}
    engines: {node: '>=10'}
    dev: true

  /resolve@1.22.2:
    resolution: {integrity: sha512-Sb+mjNHOULsBv818T40qSPeRiuWLyaGMa5ewydRLFimneixmVy2zdivRl+AF6jaYPC8ERxGDmFSiqui6SfPd+g==}
    hasBin: true
    dependencies:
      is-core-module: 2.12.1
      path-parse: 1.0.7
      supports-preserve-symlinks-flag: 1.0.0

  /responselike@1.0.2:
    resolution: {integrity: sha512-/Fpe5guzJk1gPqdJLJR5u7eG/gNY4nImjbRDaVWVMRhne55TCmj2i9Q+54PBRfatRC8v/rIiv9BN0pMd9OV5EQ==}
    dependencies:
      lowercase-keys: 1.0.1
    dev: false

  /retry-cli@0.7.0:
    resolution: {integrity: sha512-VSWsAZFV4AxAsxH2/r+TDQGTS4cTory266mmpI5KiZUZB/8VjqksCZ/kOGMLQ7XZFVNwzVdQ54pEJu6jnLbSVw==}
    hasBin: true
    dependencies:
      cross-spawn: 7.0.3
      node-getopt: 0.3.2
      retry: 0.13.1
    dev: false

  /retry@0.13.1:
    resolution: {integrity: sha512-XQBQ3I8W1Cge0Seh+6gjj03LbmRFWuoszgK9ooCpwYIrhhoO80pfq4cUkU5DkknwfOfFteRwlZ56PYOGYyFWdg==}
    engines: {node: '>= 4'}
    dev: false

  /reusify@1.0.4:
    resolution: {integrity: sha512-U9nH88a3fc/ekCF1l0/UP1IosiuIjyTh7hBvXVMHYgVcfGvt897Xguj2UOLDeI5BG2m7/uwyaLVT6fbtCwTyzw==}
    engines: {iojs: '>=1.0.0', node: '>=0.10.0'}

  /rimraf@3.0.2:
    resolution: {integrity: sha512-JZkJMZkAGFFPP2YqXZXPbMlMBgsxzE8ILs4lMIX/2o0L9UBw9O/Y3o6wFw/i9YLapcUJWwqbi3kdxIPdC62TIA==}
    hasBin: true
    dependencies:
      glob: 7.2.3

  /rollup@3.26.2:
    resolution: {integrity: sha512-6umBIGVz93er97pMgQO08LuH3m6PUb3jlDUUGFsNJB6VgTCUaDFpupf5JfU30529m/UKOgmiX+uY6Sx8cOYpLA==}
    engines: {node: '>=14.18.0', npm: '>=8.0.0'}
    hasBin: true
    optionalDependencies:
      fsevents: 2.3.2

  /rollup@4.13.2:
    resolution: {integrity: sha512-MIlLgsdMprDBXC+4hsPgzWUasLO9CE4zOkj/u6j+Z6j5A4zRY+CtiXAdJyPtgCsc42g658Aeh1DlrdVEJhsL2g==}
    engines: {node: '>=18.0.0', npm: '>=8.0.0'}
    hasBin: true
    dependencies:
      '@types/estree': 1.0.5
    optionalDependencies:
      '@rollup/rollup-android-arm-eabi': 4.13.2
      '@rollup/rollup-android-arm64': 4.13.2
      '@rollup/rollup-darwin-arm64': 4.13.2
      '@rollup/rollup-darwin-x64': 4.13.2
      '@rollup/rollup-linux-arm-gnueabihf': 4.13.2
      '@rollup/rollup-linux-arm64-gnu': 4.13.2
      '@rollup/rollup-linux-arm64-musl': 4.13.2
      '@rollup/rollup-linux-powerpc64le-gnu': 4.13.2
      '@rollup/rollup-linux-riscv64-gnu': 4.13.2
      '@rollup/rollup-linux-s390x-gnu': 4.13.2
      '@rollup/rollup-linux-x64-gnu': 4.13.2
      '@rollup/rollup-linux-x64-musl': 4.13.2
      '@rollup/rollup-win32-arm64-msvc': 4.13.2
      '@rollup/rollup-win32-ia32-msvc': 4.13.2
      '@rollup/rollup-win32-x64-msvc': 4.13.2
      fsevents: 2.3.2
    dev: true

  /rootpath@0.1.2:
    resolution: {integrity: sha512-R3wLbuAYejpxQjL/SjXo1Cjv4wcJECnMRT/FlcCfTwCBhaji9rWaRCoVEQ1SPiTJ4kKK+yh+bZLAV7SCafoDDw==}
    dev: false

  /rsa-pem-from-mod-exp@0.8.5:
    resolution: {integrity: sha512-D5dt0kd9zpOyZJNk3ObG/wJQCfwDwSD1DawIkRr7LXcflcuvWXqhU0QTFkuJNXM8KZJaXw6TD6xCA2SDHqpZzg==}
    dev: false

  /run-parallel@1.2.0:
    resolution: {integrity: sha512-5l4VyZR86LZ/lDxZTR6jqL8AFE2S0IFLMP26AbjsLVADxHdhB/c0GUsH+y39UfCi3dzz8OlQuPmnaJOMoDHQBA==}
    dependencies:
      queue-microtask: 1.2.3

  /safe-buffer@5.1.2:
    resolution: {integrity: sha512-Gd2UZBJDkXlY7GbJxfsE8/nvKkUEU1G38c1siN6QP6a9PT9MmHB8GnpscSmMJSoF8LOIrt8ud/wPtojys4G6+g==}

  /safe-buffer@5.2.1:
    resolution: {integrity: sha512-rp3So07KcdmmKbGvgaNxQSJr7bGVSVk5S9Eq1F+ppbRo70+YeaDxkw5Dd8NPN+GD6bjnYm2VuPuCXmpuYvmCXQ==}

  /safe-compare@1.1.4:
    resolution: {integrity: sha512-b9wZ986HHCo/HbKrRpBJb2kqXMK9CEWIE1egeEvZsYn69ay3kdfl9nG3RyOcR+jInTDf7a86WQ1d4VJX7goSSQ==}
    dependencies:
      buffer-alloc: 1.2.0
    dev: false

  /safe-regex-test@1.0.0:
    resolution: {integrity: sha512-JBUUzyOgEwXQY1NuPtvcj/qcBDbDmEvWufhlnXZIm75DEHp+afM1r1ujJpJsV/gSM4t59tpDyPi1sd6ZaPFfsA==}
    dependencies:
      call-bind: 1.0.2
      get-intrinsic: 1.2.1
      is-regex: 1.1.4
    dev: false

  /safe-stable-stringify@2.4.3:
    resolution: {integrity: sha512-e2bDA2WJT0wxseVd4lsDP4+3ONX6HpMXQa1ZhFQ7SU+GjvORCmShbCMltrtIDfkYhVHrOcPtj+KhmDBdPdZD1g==}
    engines: {node: '>=10'}

  /safer-buffer@2.1.2:
    resolution: {integrity: sha512-YZo3K82SD7Riyi0E1EQPojLz7kpepnSQI9IyPbHHg1XXXevb5dJI7tpyN2ADxGcQbHG7vcyRHk0cbwqcQriUtg==}
    dev: false

  /sandwich-stream@2.0.2:
    resolution: {integrity: sha512-jLYV0DORrzY3xaz/S9ydJL6Iz7essZeAfnAavsJ+zsJGZ1MOnsS52yRjU3uF3pJa/lla7+wisp//fxOwOH8SKQ==}
    engines: {node: '>= 0.10'}
    dev: false

  /sax@1.2.4:
    resolution: {integrity: sha512-NqVDv9TpANUjFm0N8uM5GxL36UgKi9/atZw+x7YFnQ8ckwFGKrl4xX4yWtrey3UJm5nP1kUbnYgLopqWNSRhWw==}
    dev: false

  /scmp@2.1.0:
    resolution: {integrity: sha512-o/mRQGk9Rcer/jEEw/yw4mwo3EU/NvYvp577/Btqrym9Qy5/MdWGBqipbALgd2lrdWTJ5/gqDusxfnQBxOxT2Q==}
    dev: false

  /seek-bzip@1.0.6:
    resolution: {integrity: sha512-e1QtP3YL5tWww8uKaOCQ18UxIT2laNBXHjV/S2WYCiK4udiv8lkG89KRIoCjUagnAmCBurjF4zEVX2ByBbnCjQ==}
    hasBin: true
    dependencies:
      commander: 2.20.3
    dev: true

  /semver-compare@1.0.0:
    resolution: {integrity: sha512-YM3/ITh2MJ5MtzaM429anh+x2jiLVjqILF4m4oyQB18W7Ggea7BfqdH/wGMK7dDiMghv/6WG7znWMwUDzJiXow==}
    dev: false

  /semver@5.7.1:
    resolution: {integrity: sha512-sauaDf/PZdVgrLTNYHRtpXa1iRiKcaebiKQ1BJdpQlWH2lCvexQdX55snPFyK7QzpudqbCI0qXFfOasHdyNDGQ==}
    hasBin: true

  /semver@6.3.0:
    resolution: {integrity: sha512-b39TBaTSfV6yBrapU89p5fKekE2m/NwnDocOVruQFS1/veMgdzuPcnOM34M6CwxW8jH/lxEa5rBoDeUwu5HHTw==}
    hasBin: true

  /semver@7.0.0:
    resolution: {integrity: sha512-+GB6zVA9LWh6zovYQLALHwv5rb2PHGlJi3lfiqIHxR0uuwCgefcOJc59v9fv1w8GbStwxuuqqAjI9NMAOOgq1A==}
    hasBin: true
    dev: true

  /semver@7.5.1:
    resolution: {integrity: sha512-Wvss5ivl8TMRZXXESstBA4uR5iXgEN/VC5/sOcuXdVLzcdkz4HWetIoRfG5gb5X+ij/G9rw9YoGn3QoQ8OCSpw==}
    engines: {node: '>=10'}
    hasBin: true
    dependencies:
      lru-cache: 6.0.0

  /semver@7.5.4:
    resolution: {integrity: sha512-1bCSESV6Pv+i21Hvpxp3Dx+pSD8lIPt8uVjRrxAUt/nbswYc+tK6Y2btiULjd4+fnq15PX+nqQDC7Oft7WkwcA==}
    engines: {node: '>=10'}
    hasBin: true
    dependencies:
      lru-cache: 6.0.0

  /send@0.18.0:
    resolution: {integrity: sha512-qqWzuOjSFOuqPjFe4NOsMLafToQQwBSOEpS+FwEt3A2V3vKubTquT3vmLTQpFgMXp8AlFWFuP1qKaJZOtPpVXg==}
    engines: {node: '>= 0.8.0'}
    dependencies:
      debug: 2.6.9
      depd: 2.0.0
      destroy: 1.2.0
      encodeurl: 1.0.2
      escape-html: 1.0.3
      etag: 1.8.1
      fresh: 0.5.2
      http-errors: 2.0.0
      mime: 1.6.0
      ms: 2.1.3
      on-finished: 2.4.1
      range-parser: 1.2.1
      statuses: 2.0.1
    transitivePeerDependencies:
      - supports-color
    dev: false

  /serve-static@1.15.0:
    resolution: {integrity: sha512-XGuRDNjXUijsUL0vl6nSD7cwURuzEgglbOaFuZM9g3kwDXOWVTck0jLzjPzGD+TazWbboZYu52/9/XPdUgne9g==}
    engines: {node: '>= 0.8.0'}
    dependencies:
      encodeurl: 1.0.2
      escape-html: 1.0.3
      parseurl: 1.3.3
      send: 0.18.0
    transitivePeerDependencies:
      - supports-color
    dev: false

  /setprototypeof@1.2.0:
    resolution: {integrity: sha512-E5LDX7Wrp85Kil5bhZv46j8jOeboKq5JMmYM3gVGdGH8xFpPWXUMsNrlODCrkoxMEeNi/XZIwuRvY4XNwYMJpw==}
    dev: false

  /shebang-command@2.0.0:
    resolution: {integrity: sha512-kHxr2zZpYtdmrN1qDjrrX/Z1rR1kG8Dx+gkpK1G4eXmvXswmcE1hTWBWYUzlraYw1/yZp6YuDY77YtvbN0dmDA==}
    engines: {node: '>=8'}
    dependencies:
      shebang-regex: 3.0.0

  /shebang-regex@3.0.0:
    resolution: {integrity: sha512-7++dFhtcx3353uBaq8DDR4NuxBetBzC7ZQOhmTQInHEd6bSrXdiEyzCvG07Z44UYdLShWUyXt5M/yhz8ekcb1A==}
    engines: {node: '>=8'}

  /side-channel@1.0.4:
    resolution: {integrity: sha512-q5XPytqFEIKHkGdiMIrY10mvLRvnQh42/+GoBlFW3b2LXLE2xxJpZFdm94we0BaoV3RwJyGqg5wS7epxTv0Zvw==}
    dependencies:
      call-bind: 1.0.2
      get-intrinsic: 1.2.1
      object-inspect: 1.12.3

  /siginfo@2.0.0:
    resolution: {integrity: sha512-ybx0WO1/8bSBLEWXZvEd7gMW3Sn3JFlW3TvX1nREbDLRNQNaeNN8WK0meBwPdAaOI7TtRRRJn/Es1zhrrCHu7g==}

  /signal-exit@3.0.7:
    resolution: {integrity: sha512-wnD2ZE+l+SPC/uoS0vXeE9L1+0wuaMqKlfz9AMUo38JsyLSBWSFcHR1Rri62LZc12vLr1gb3jl7iwQhgwpAbGQ==}
    dev: true

  /signal-exit@4.1.0:
    resolution: {integrity: sha512-bzyZ1e88w9O1iNJbKnOlvYTrWPDl46O1bG0D3XInv+9tkPrxrN8jUUTiFlDkkmKWgn1M6CfIA13SuGqOa9Korw==}
    engines: {node: '>=14'}
    dev: true

  /simple-swizzle@0.2.2:
    resolution: {integrity: sha512-JA//kQgZtbuY83m+xT+tXJkmJncGMTFT+C+g2h2R9uxkYIrE2yy9sgmcLhCnw57/WSD+Eh3J97FPEDFnbXnDUg==}
    dependencies:
      is-arrayish: 0.3.2

  /simple-update-notifier@1.1.0:
    resolution: {integrity: sha512-VpsrsJSUcJEseSbMHkrsrAVSdvVS5I96Qo1QAQ4FxQ9wXFcB+pjj7FB7/us9+GcgfW4ziHtYMc1J0PLczb55mg==}
    engines: {node: '>=8.10.0'}
    dependencies:
      semver: 7.0.0
    dev: true

  /sisteransi@1.0.5:
    resolution: {integrity: sha512-bLGGlR1QxBcynn2d5YmDX4MGjlZvy2MRBDRNHLJ8VI6l6+9FUiyTFNJ0IveOSP0bcXgVDPRcfGqA0pjaqUpfVg==}

  /slash@2.0.0:
    resolution: {integrity: sha512-ZYKh3Wh2z1PpEXWr0MpSBZ0V6mZHAQfYevttO11c51CaWjGTaadiKZ+wVt1PbMlDV5qhMFslpZCemhwOK7C89A==}
    engines: {node: '>=6'}
    dev: false

  /slash@3.0.0:
    resolution: {integrity: sha512-g9Q1haeby36OSStwb4ntCGGGaKsaVSjQ68fBxoQcutl5fS1vuY18H3wSt3jFyFtrkx+Kz0V1G85A4MyAdDMi2Q==}
    engines: {node: '>=8'}

  /smart-buffer@4.2.0:
    resolution: {integrity: sha512-94hK0Hh8rPqQl2xXc3HsaBoOXKV20MToPkcXvwbISWLEs+64sBq5kFgn2kJDHb1Pry9yrP0dxrCI9RRci7RXKg==}
    engines: {node: '>= 6.0.0', npm: '>= 3.0.0'}
    dev: true

  /snake-case@3.0.4:
    resolution: {integrity: sha512-LAOh4z89bGQvl9pFfNF8V146i7o7/CqFPbqzYgP+yYzDIDeS9HaNFtXABamRW+AQzEVODcvE79ljJ+8a9YSdMg==}
    dependencies:
      dot-case: 3.0.4
      tslib: 2.6.2
    dev: false

  /socks-proxy-agent@8.0.2:
    resolution: {integrity: sha512-8zuqoLv1aP/66PHF5TqwJ7Czm3Yv32urJQHrVyhD7mmA6d61Zv8cIXQYPTWwmg6qlupnPvs/QKDmfa4P/qct2g==}
    engines: {node: '>= 14'}
    dependencies:
      agent-base: 7.1.0
      debug: 4.3.4
      socks: 2.8.1
    transitivePeerDependencies:
      - supports-color
    dev: true

  /socks@2.8.1:
    resolution: {integrity: sha512-B6w7tkwNid7ToxjZ08rQMT8M9BJAf8DKx8Ft4NivzH0zBUfd6jldGcisJn/RLgxcX3FPNDdNQCUEMMT79b+oCQ==}
    engines: {node: '>= 10.0.0', npm: '>= 3.0.0'}
    dependencies:
      ip-address: 9.0.5
      smart-buffer: 4.2.0
    dev: true

  /source-map-js@1.0.2:
    resolution: {integrity: sha512-R0XvVJ9WusLiqTCEiGCmICCMplcCkIwwR11mOSD9CR5u+IXYdiseeEuXCVAjS54zqwkLcPNnmU4OeJ6tUrWhDw==}
    engines: {node: '>=0.10.0'}

  /source-map-support@0.5.13:
    resolution: {integrity: sha512-SHSKFHadjVA5oR4PPqhtAVdcBWwRYVd6g6cAXnIbRiIwc2EhPrTuKUBdSLvlEKyIP3GCf89fltvcZiP9MMFA1w==}
    dependencies:
      buffer-from: 1.1.2
      source-map: 0.6.1
    dev: true

  /source-map@0.6.1:
    resolution: {integrity: sha512-UjgapumWlbMhkBgzT7Ykc5YXUT46F0iKu8SGXq0bcwP5dz/h0Plj6enJqjz1Zbq2l5WaqYnrVbwWOWMyF3F47g==}
    engines: {node: '>=0.10.0'}
    requiresBuild: true
    dev: true

  /source-map@0.8.0-beta.0:
    resolution: {integrity: sha512-2ymg6oRBpebeZi9UUNsgQ89bhx01TcTkmNTGnNO88imTmbSgy4nfujrgVEFKWpMTEGA11EDkTt7mqObTPdigIA==}
    engines: {node: '>= 8'}
    dependencies:
      whatwg-url: 7.1.0
    dev: true

  /spdx-exceptions@2.3.0:
    resolution: {integrity: sha512-/tTrYOC7PPI1nUAgx34hUpqXuyJG+DTHJTnIULG4rDygi4xu/tfgmq1e1cIRwRzwZgo4NLySi+ricLkZkw4i5A==}
    dev: false

  /spdx-expression-parse@3.0.1:
    resolution: {integrity: sha512-cbqHunsQWnJNE6KhVSMsMeH5H/L9EpymbzqTQ3uLwNCLZ1Q481oWaofqH7nO6V07xlXwY6PhQdQ2IedWx/ZK4Q==}
    dependencies:
      spdx-exceptions: 2.3.0
      spdx-license-ids: 3.0.13
    dev: false

  /spdx-license-ids@3.0.13:
    resolution: {integrity: sha512-XkD+zwiqXHikFZm4AX/7JSCXA98U5Db4AFd5XUg/+9UNtnH75+Z9KxtpYiJZx36mUDVOwH83pl7yvCer6ewM3w==}
    dev: false

  /split-on-first@1.1.0:
    resolution: {integrity: sha512-43ZssAJaMusuKWL8sKUBQXHWOpq8d6CfN/u1p4gUzfJkM05C8rxTmYrkIPTXapZpORA6LkkzcUulJ8FqA7Uudw==}
    engines: {node: '>=6'}
    dev: false

  /split2@4.2.0:
    resolution: {integrity: sha512-UcjcJOWknrNkF6PLX83qcHM6KHgVKNkV62Y8a5uYDVv9ydGQVwAHMKqHdJje1VTWpljG0WYpCDhrCdAOYH4TWg==}
    engines: {node: '>= 10.x'}
    dev: false

  /sprintf-js@1.0.3:
    resolution: {integrity: sha512-D9cPgkvLlV3t3IzL0D0YLvGA9Ahk4PcvVwUbN0dSGr1aP0Nrt4AEnTUbuGvquEC0mA64Gqt1fzirlRs5ibXx8g==}
    dev: true

  /sprintf-js@1.1.3:
    resolution: {integrity: sha512-Oo+0REFV59/rz3gfJNKQiBlwfHaSESl1pcGyABQsnnIfWOFt6JNj5gCog2U6MLZ//IGYD+nA8nI+mTShREReaA==}
    dev: true

  /sshpk@1.17.0:
    resolution: {integrity: sha512-/9HIEs1ZXGhSPE8X6Ccm7Nam1z8KcoCqPdI7ecm1N33EzAetWahvQWVqLZtaZQ+IDKX4IyA2o0gBzqIMkAagHQ==}
    engines: {node: '>=0.10.0'}
    hasBin: true
    dependencies:
      asn1: 0.2.6
      assert-plus: 1.0.0
      bcrypt-pbkdf: 1.0.2
      dashdash: 1.14.1
      ecc-jsbn: 0.1.2
      getpass: 0.1.7
      jsbn: 0.1.1
      safer-buffer: 2.1.2
      tweetnacl: 0.14.5
    dev: false

  /stack-trace@0.0.10:
    resolution: {integrity: sha512-KGzahc7puUKkzyMt+IqAep+TVNbKP+k2Lmwhub39m1AsTSkaDutx56aDCo+HLDzf/D26BIHTJWNiTG1KAJiQCg==}

  /stack-utils@2.0.6:
    resolution: {integrity: sha512-XlkWvfIm6RmsWtNJx+uqtKLS8eqFbxUg0ZzLXqY0caEy9l7hruX8IpiDnjsLavoBgqCCR71TqWO8MaXYheJ3RQ==}
    engines: {node: '>=10'}
    dependencies:
      escape-string-regexp: 2.0.0
    dev: true

  /stackback@0.0.2:
    resolution: {integrity: sha512-1XMJE5fQo1jGH6Y/7ebnwPOBEkIEnT4QF32d5R1+VXdXveM0IBMJt8zfaxX1P3QhVwrYe+576+jkANtSS2mBbw==}

  /standard-as-callback@2.1.0:
    resolution: {integrity: sha512-qoRRSyROncaz1z0mvYqIE4lCd9p2R90i6GxW3uZv5ucSu8tU7B5HXUP1gG8pVZsYNVaXjk8ClXHPttLyxAL48A==}
    dev: false

  /statuses@2.0.1:
    resolution: {integrity: sha512-RwNA9Z/7PrK06rYLIzFMlaF+l73iwpzsqRIFgbMLbTcLD6cOao82TaWefPXQvB2fOC4AjuYSEndS7N/mTCbkdQ==}
    engines: {node: '>= 0.8'}
    dev: false

  /std-env@3.3.3:
    resolution: {integrity: sha512-Rz6yejtVyWnVjC1RFvNmYL10kgjC49EOghxWn0RFqlCHGFpQx+Xe7yW3I4ceK1SGrWIGMjD5Kbue8W/udkbMJg==}

  /stop-iteration-iterator@1.0.0:
    resolution: {integrity: sha512-iCGQj+0l0HOdZ2AEeBADlsRC+vsnDsZsbdSiH1yNSjcfKM7fdpCMfqAL/dwF5BLiw/XhRft/Wax6zQbhq2BcjQ==}
    engines: {node: '>= 0.4'}
    dependencies:
      internal-slot: 1.0.5
    dev: false

  /stoppable@1.1.0:
    resolution: {integrity: sha512-KXDYZ9dszj6bzvnEMRYvxgeTHU74QBFL54XKtP3nyMuJ81CFYtABZ3bAzL2EdFUaEwJOBOgENyFj3R7oTzDyyw==}
    engines: {node: '>=4', npm: '>=6'}
    dev: false

  /streamx@2.16.1:
    resolution: {integrity: sha512-m9QYj6WygWyWa3H1YY69amr4nVgy61xfjys7xO7kviL5rfIEc2naf+ewFiOA+aEJD7y0JO3h2GoiUv4TDwEGzQ==}
    dependencies:
      fast-fifo: 1.3.2
      queue-tick: 1.0.1
    optionalDependencies:
      bare-events: 2.2.1
    dev: true

  /strict-uri-encode@2.0.0:
    resolution: {integrity: sha512-QwiXZgpRcKkhTj2Scnn++4PKtWsH0kpzZ62L2R6c/LUVYv7hVnZqcg2+sMuT6R7Jusu1vviK/MFsu6kNJfWlEQ==}
    engines: {node: '>=4'}
    dev: false

  /string-length@4.0.2:
    resolution: {integrity: sha512-+l6rNN5fYHNhZZy41RXsYptCjA2Igmq4EG7kZAYFQI1E1VTXarr6ZPXBg6eq7Y6eK4FEhY6AJlyuFIb/v/S0VQ==}
    engines: {node: '>=10'}
    dependencies:
      char-regex: 1.0.2
      strip-ansi: 6.0.1
    dev: true

  /string-width@4.2.3:
    resolution: {integrity: sha512-wKyQRQpjJ0sIp62ErSZdGsjMJWsap5oRNihHhu6G7JVO/9jIB6UyevL+tXuOqrng8j/cxKTWyWUwvSTriiZz/g==}
    engines: {node: '>=8'}
    dependencies:
      emoji-regex: 8.0.0
      is-fullwidth-code-point: 3.0.0
      strip-ansi: 6.0.1

  /string-width@5.1.2:
    resolution: {integrity: sha512-HnLOCR3vjcY8beoNLtcjZ5/nxn2afmME6lhrDrebokqMap+XbeW8n9TXpPDOqdGK5qcI3oT0GKTW6wC7EMiVqA==}
    engines: {node: '>=12'}
    dependencies:
      eastasianwidth: 0.2.0
      emoji-regex: 9.2.2
      strip-ansi: 7.1.0
    dev: true

  /string.prototype.trim@1.2.7:
    resolution: {integrity: sha512-p6TmeT1T3411M8Cgg9wBTMRtY2q9+PNy9EV1i2lIXUN/btt763oIfxwN3RR8VU6wHX8j/1CFy0L+YuThm6bgOg==}
    engines: {node: '>= 0.4'}
    dependencies:
      call-bind: 1.0.2
      define-properties: 1.2.0
      es-abstract: 1.21.2
    dev: false

  /string.prototype.trimend@1.0.6:
    resolution: {integrity: sha512-JySq+4mrPf9EsDBEDYMOb/lM7XQLulwg5R/m1r0PXEFqrV0qHvl58sdTilSXtKOflCsK2E8jxf+GKC0T07RWwQ==}
    dependencies:
      call-bind: 1.0.2
      define-properties: 1.2.0
      es-abstract: 1.21.2
    dev: false

  /string.prototype.trimstart@1.0.6:
    resolution: {integrity: sha512-omqjMDaY92pbn5HOX7f9IccLA+U1tA9GvtU4JrodiXFfYB7jPzzHpRzpglLAjtUV6bB557zwClJezTqnAiYnQA==}
    dependencies:
      call-bind: 1.0.2
      define-properties: 1.2.0
      es-abstract: 1.21.2
    dev: false

  /string_decoder@1.1.1:
    resolution: {integrity: sha512-n/ShnvDi6FHbbVfviro+WojiFzv+s8MPMHBczVePfUpDJLwoLT0ht1l4YwBCbi8pJAveEEdnkHyPyTP/mzRfwg==}
    dependencies:
      safe-buffer: 5.1.2

  /string_decoder@1.3.0:
    resolution: {integrity: sha512-hkRX8U1WjJFd8LsDJ2yQ/wWWxaopEsABU1XfkM8A+j0+85JAGppt16cr1Whg6KIbb4okU6Mql6BOj+uup/wKeA==}
    dependencies:
      safe-buffer: 5.2.1

  /strip-ansi@6.0.1:
    resolution: {integrity: sha512-Y38VPSHcqkFrCpFnQ9vuSXmquuv5oXOKpGeT6aGrr3o3Gc9AlVa6JBfUSOCnbxGGZF+/0ooI7KrPuUSztUdU5A==}
    engines: {node: '>=8'}
    dependencies:
      ansi-regex: 5.0.1

  /strip-ansi@7.1.0:
    resolution: {integrity: sha512-iq6eVVI64nQQTRYq2KtEg2d2uU7LElhTJwsH4YzIHZshxlgZms/wIc4VoDQTlG/IvVIrBKG06CrZnp0qv7hkcQ==}
    engines: {node: '>=12'}
    dependencies:
      ansi-regex: 6.0.1
    dev: true

  /strip-bom@3.0.0:
    resolution: {integrity: sha512-vavAMRXOgBVNF6nyEEmL3DBK19iRpDcoIwW+swQ+CbGiu7lju6t+JklA1MHweoWtadgt4ISVUsXLyDq34ddcwA==}
    engines: {node: '>=4'}

  /strip-bom@4.0.0:
    resolution: {integrity: sha512-3xurFv5tEgii33Zi8Jtp55wEIILR9eh34FAW00PZf+JnSsTmV/ioewSgQl97JHvgjoRGwPShsWm+IdrxB35d0w==}
    engines: {node: '>=8'}
    dev: true

  /strip-dirs@2.1.0:
    resolution: {integrity: sha512-JOCxOeKLm2CAS73y/U4ZeZPTkE+gNVCzKt7Eox84Iej1LT/2pTWYpZKJuxwQpvX1LiZb1xokNR7RLfuBAa7T3g==}
    dependencies:
      is-natural-number: 4.0.1
    dev: true

  /strip-final-newline@2.0.0:
    resolution: {integrity: sha512-BrpvfNAE3dcvq7ll3xVumzjKjZQ5tI1sEUIKr3Uoks0XUl45St3FlatVqef9prk4jRDzhW6WZg+3bk93y6pLjA==}
    engines: {node: '>=6'}
    dev: true

  /strip-final-newline@3.0.0:
    resolution: {integrity: sha512-dOESqjYr96iWYylGObzd39EuNTa5VJxyvVAEm5Jnh7KGo75V43Hk1odPQkNDyXNmUR6k+gEiDVXnjB8HJ3crXw==}
    engines: {node: '>=12'}
    dev: true

  /strip-json-comments@2.0.1:
    resolution: {integrity: sha512-4gB8na07fecVVkOI6Rs4e7T6NOTki5EmL7TUduTs6bu3EdnSycntVJ4re8kgZA+wx9IueI2Y11bfbgwtzuE0KQ==}
    engines: {node: '>=0.10.0'}
    dev: false

  /strip-json-comments@3.1.1:
    resolution: {integrity: sha512-6fPc+R4ihwqP6N/aIv2f1gMH8lOVtWQHoqC4yK6oSDVVocumAsfCqjkXnqiYMhmMwS/mEHLp7Vehlt3ql6lEig==}
    engines: {node: '>=8'}

  /strip-literal@1.0.1:
    resolution: {integrity: sha512-QZTsipNpa2Ppr6v1AmJHESqJ3Uz247MUS0OjrnnZjFAvEoWqxuyFuXn2xLgMtRnijJShAa1HL0gtJyUs7u7n3Q==}
    dependencies:
      acorn: 8.10.0

  /strip-outer@1.0.1:
    resolution: {integrity: sha512-k55yxKHwaXnpYGsOzg4Vl8+tDrWylxDEpknGjhTiZB8dFRU5rTo9CAzeycivxV3s+zlTKwrs6WxMxR95n26kwg==}
    engines: {node: '>=0.10.0'}
    dependencies:
      escape-string-regexp: 1.0.5
    dev: false

  /stripe@13.11.0:
    resolution: {integrity: sha512-yPxVJxUzP1QHhHeFnYjJl48QwDS1+5befcL7ju7+t+i88D5r0rbsL+GkCCS6zgcU+TiV5bF9eMGcKyJfLf8BZQ==}
    engines: {node: '>=12.*'}
    dependencies:
      '@types/node': 18.19.10
      qs: 6.11.0
    dev: false

  /strtok3@6.3.0:
    resolution: {integrity: sha512-fZtbhtvI9I48xDSywd/somNqgUHl2L2cstmXCCif0itOf96jeW18MBSyrLuNicYQVkvpOxkZtkzujiTJ9LW5Jw==}
    engines: {node: '>=10'}
    dependencies:
      '@tokenizer/token': 0.3.0
      peek-readable: 4.1.0
    dev: false

  /sucrase@3.35.0:
    resolution: {integrity: sha512-8EbVDiu9iN/nESwxeSxDKe0dunta1GOlHufmSSXxMD2z2/tMZpDMpvXQGsc+ajGo8y2uYUmixaSRUc/QPoQ0GA==}
    engines: {node: '>=16 || 14 >=14.17'}
    hasBin: true
    dependencies:
      '@jridgewell/gen-mapping': 0.3.3
      commander: 4.1.1
      glob: 10.3.10
      lines-and-columns: 1.2.4
      mz: 2.7.0
      pirates: 4.0.5
      ts-interface-checker: 0.1.13
    dev: true

  /sunshine-conversations-client@9.14.0(@babel/core@7.22.5):
    resolution: {integrity: sha512-4fFoQEvOG7W7DEicVQ5bImblbUan5HPPhSs1Zt+cRXUuiL4wjrWWBWnSQ1REPGAA9Dw2Wcrgj9dgaeHB4AHdrA==}
    dependencies:
      '@babel/cli': 7.22.5(@babel/core@7.22.5)
      superagent: 5.3.1
    transitivePeerDependencies:
      - '@babel/core'
      - supports-color
    dev: false

  /superagent@3.8.1:
    resolution: {integrity: sha512-VMBFLYgFuRdfeNQSMLbxGSLfmXL/xc+OO+BZp41Za/NRDBet/BNbkRJrYzCUu0u4GU0i/ml2dtT8b9qgkw9z6Q==}
    engines: {node: '>= 4.0'}
    deprecated: Please upgrade to v7.0.2+ of superagent.  We have fixed numerous issues with streams, form-data, attach(), filesystem errors not bubbling up (ENOENT on attach()), and all tests are now passing.  See the releases tab for more information at <https://github.com/visionmedia/superagent/releases>.
    dependencies:
      component-emitter: 1.3.0
      cookiejar: 2.1.4
      debug: 3.2.7(supports-color@5.5.0)
      extend: 3.0.2
      form-data: 2.5.1
      formidable: 1.2.6
      methods: 1.1.2
      mime: 1.6.0
      qs: 6.11.0
      readable-stream: 2.3.8
    transitivePeerDependencies:
      - supports-color
    dev: false

  /superagent@5.3.1:
    resolution: {integrity: sha512-wjJ/MoTid2/RuGCOFtlacyGNxN9QLMgcpYLDQlWFIhhdJ93kNscFonGvrpAHSCVjRVj++DGCglocF7Aej1KHvQ==}
    engines: {node: '>= 7.0.0'}
    deprecated: Please upgrade to v7.0.2+ of superagent.  We have fixed numerous issues with streams, form-data, attach(), filesystem errors not bubbling up (ENOENT on attach()), and all tests are now passing.  See the releases tab for more information at <https://github.com/visionmedia/superagent/releases>.
    dependencies:
      component-emitter: 1.3.0
      cookiejar: 2.1.4
      debug: 4.3.4
      fast-safe-stringify: 2.1.1
      form-data: 3.0.1
      formidable: 1.2.6
      methods: 1.1.2
      mime: 2.6.0
      qs: 6.11.0
      readable-stream: 3.6.2
      semver: 7.5.4
    transitivePeerDependencies:
      - supports-color
    dev: false

  /supports-color@5.5.0:
    resolution: {integrity: sha512-QjVjwdXIt408MIiAqCX4oUKsgU2EqAGzs2Ppkm4aQYbjm+ZEWEcW4SfFNTr4uMNZma0ey4f5lgLrkB0aX0QMow==}
    engines: {node: '>=4'}
    dependencies:
      has-flag: 3.0.0

  /supports-color@7.2.0:
    resolution: {integrity: sha512-qpCAvRl9stuOHveKsn7HncJRvv501qIacKzQlO/+Lwxc9+0q2wLyv4Dfvt80/DPn2pqOBsJdDiogXGR9+OvwRw==}
    engines: {node: '>=8'}
    dependencies:
      has-flag: 4.0.0

  /supports-color@8.1.1:
    resolution: {integrity: sha512-MpUEN2OodtUzxvKQl72cUF7RQ5EiHsGvSsVG0ia9c5RbWGL2CI4C7EpPS8UTBIplnlzZiNuV56w+FuNxy3ty2Q==}
    engines: {node: '>=10'}
    dependencies:
      has-flag: 4.0.0
    dev: true

  /supports-color@9.4.0:
    resolution: {integrity: sha512-VL+lNrEoIXww1coLPOmiEmK/0sGigko5COxI09KzHc2VJXJsQ37UaQ+8quuxjDeA7+KnLGTWRyOXSLLR2Wb4jw==}
    engines: {node: '>=12'}
    dev: true

  /supports-preserve-symlinks-flag@1.0.0:
    resolution: {integrity: sha512-ot0WnXS9fgdkgIcePe6RHNk1WA8+muPa6cSjeR3V8K27q9BB1rTE3R1p7Hv0z1ZyAc8s6Vvv8DIyWf681MAt0w==}
    engines: {node: '>= 0.4'}

  /tar-fs@3.0.4:
    resolution: {integrity: sha512-5AFQU8b9qLfZCX9zp2duONhPmZv0hGYiBPJsyUdqMjzq/mqVpy/rEUSeHk1+YitmxugaptgBh5oDGU3VsAJq4w==}
    dependencies:
      mkdirp-classic: 0.5.3
      pump: 3.0.0
      tar-stream: 3.1.7
    dev: true

  /tar-stream@1.6.2:
    resolution: {integrity: sha512-rzS0heiNf8Xn7/mpdSVVSMAWAoy9bfb1WOTYC78Z0UQKeKa/CWS8FOq0lKGNa8DWKAn9gxjCvMLYc5PGXYlK2A==}
    engines: {node: '>= 0.8.0'}
    dependencies:
      bl: 1.2.3
      buffer-alloc: 1.2.0
      end-of-stream: 1.4.4
      fs-constants: 1.0.0
      readable-stream: 2.3.8
      to-buffer: 1.1.1
      xtend: 4.0.2
    dev: true

  /tar-stream@3.1.7:
    resolution: {integrity: sha512-qJj60CXt7IU1Ffyc3NJMjh6EkuCFej46zUqJ4J7pqYlThyd9bO0XBTmcOIhSzZJVWfsLks0+nle/j538YAW9RQ==}
    dependencies:
      b4a: 1.6.6
      fast-fifo: 1.3.2
      streamx: 2.16.1
    dev: true

  /telegraf@4.12.2:
    resolution: {integrity: sha512-PgwqI4wD86cMqVfFtEM9JkGGnMHgvgLJbReZMmwW4z35QeOi4DvbdItONld4bPnYn3A1jcO0SRKs0BXmR+x+Ew==}
    engines: {node: ^12.20.0 || >=14.13.1}
    hasBin: true
    dependencies:
      abort-controller: 3.0.0
      debug: 4.3.4
      mri: 1.2.0
      node-fetch: 2.6.11
      p-timeout: 4.1.0
      safe-compare: 1.1.4
      sandwich-stream: 2.0.2
      typegram: 4.3.0
    transitivePeerDependencies:
      - encoding
      - supports-color
    dev: false

  /test-exclude@6.0.0:
    resolution: {integrity: sha512-cAGWPIyOHU6zlmg88jwm7VRyXnMN7iV68OGAbYDk/Mh/xC/pzVPlQtY6ngoIH/5/tciuhGfvESU8GrHrcxD56w==}
    engines: {node: '>=8'}
    dependencies:
      '@istanbuljs/schema': 0.1.3
      glob: 7.2.3
      minimatch: 3.1.2
    dev: true

  /text-hex@1.0.0:
    resolution: {integrity: sha512-uuVGNWzgJ4yhRaNSiubPY7OjISw4sw4E5Uv0wbjp+OzcbmVU/rsT8ujgcXJhn9ypzsgr5vlzpPqP+MBBKcGvbg==}

  /text-table@0.2.0:
    resolution: {integrity: sha512-N+8UisAXDGk8PFXP4HAzVR9nbfmVJ3zYLAWiTIoqC5v5isinhr+r5uaO8+7r3BMfuNIufIsA7RdpVgacC2cSpw==}
    dev: false

  /thenify-all@1.6.0:
    resolution: {integrity: sha512-RNxQH/qI8/t3thXJDwcstUO4zeqo64+Uy/+sNVRBx4Xn2OX+OZ9oP+iJnNFqplFra2ZUVeKCSa2oVWi3T4uVmA==}
    engines: {node: '>=0.8'}
    dependencies:
      thenify: 3.3.1

  /thenify@3.3.1:
    resolution: {integrity: sha512-RVZSIV5IG10Hk3enotrhvz0T9em6cyHBLkH/YAZuKqd8hRkKhSfCGIcP2KUY0EPxndzANBmNllzWPwak+bheSw==}
    dependencies:
      any-promise: 1.3.0

  /through@2.3.8:
    resolution: {integrity: sha512-w89qg7PI8wAdvX60bMDP+bFoD5Dvhm9oLheFp5O4a2QF0cSBGsBX4qZmadPMvVqlLJBBci+WqGGOAPvcDeNSVg==}
    dev: true

  /timers-ext@0.1.7:
    resolution: {integrity: sha512-b85NUNzTSdodShTIbky6ZF02e8STtVVfD+fu4aXXShEELpozH+bCpJLYMPZbsABN2wDH7fJpqIoXxJpzbf0NqQ==}
    dependencies:
      es5-ext: 0.10.62
      next-tick: 1.1.0

  /tinybench@2.5.0:
    resolution: {integrity: sha512-kRwSG8Zx4tjF9ZiyH4bhaebu+EDz1BOx9hOigYHlUW4xxI/wKIUQUqo018UlU4ar6ATPBsaMrdbKZ+tmPdohFA==}

  /tinypool@0.6.0:
    resolution: {integrity: sha512-FdswUUo5SxRizcBc6b1GSuLpLjisa8N8qMyYoP3rl+bym+QauhtJP5bvZY1ytt8krKGmMLYIRl36HBZfeAoqhQ==}
    engines: {node: '>=14.0.0'}

  /tinypool@0.7.0:
    resolution: {integrity: sha512-zSYNUlYSMhJ6Zdou4cJwo/p7w5nmAH17GRfU/ui3ctvjXFErXXkruT4MWW6poDeXgCaIBlGLrfU6TbTXxyGMww==}
    engines: {node: '>=14.0.0'}
    dev: false

  /tinyspy@2.1.1:
    resolution: {integrity: sha512-XPJL2uSzcOyBMky6OFrusqWlzfFrXtE0hPuMgW8A2HmaqrPo4ZQHRN/V0QXN3FSjKxpsbRrFc5LI7KOwBsT1/w==}
    engines: {node: '>=14.0.0'}

  /tmp@0.2.1:
    resolution: {integrity: sha512-76SUhtfqR2Ijn+xllcI5P1oyannHNHByD80W1q447gU3mp9G9PSpGdWmjUOHRDPiHYacIk66W7ubDTuPF3BEtQ==}
    engines: {node: '>=8.17.0'}
    dependencies:
      rimraf: 3.0.2
    dev: true

  /tmpl@1.0.5:
    resolution: {integrity: sha512-3f0uOEAQwIqGuWW2MVzYg8fV/QNnc/IpuJNG837rLuczAaLVHslWHZQj4IGiEl5Hs3kkbhwL9Ab7Hrsmuj+Smw==}
    dev: true

  /to-buffer@1.1.1:
    resolution: {integrity: sha512-lx9B5iv7msuFYE3dytT+KE5tap+rNYw+K4jVkb9R/asAb+pbBSM17jtunHplhBe6RRJdZx3Pn2Jph24O32mOVg==}
    dev: true

  /to-fast-properties@2.0.0:
    resolution: {integrity: sha512-/OaKK0xYrs3DmxRYqL/yDc+FxFUVYhDlXMhRmv3z915w2HF1tnN1omB354j8VUGO/hbRzyD6Y3sA7v7GS/ceog==}
    engines: {node: '>=4'}

  /to-readable-stream@1.0.0:
    resolution: {integrity: sha512-Iq25XBt6zD5npPhlLVXGFN3/gyR2/qODcKNNyTMd4vbm39HUaOiAM4PMq0eMVC/Tkxz+Zjdsc55g9yyz+Yq00Q==}
    engines: {node: '>=6'}
    dev: false

  /to-regex-range@5.0.1:
    resolution: {integrity: sha512-65P7iz6X5yEr1cwcgvQxbbIw7Uk3gOy5dIdtZ4rDveLqhrdJP+Li/Hx6tyK0NEb+2GCyneCMJiGqrADCSNk8sQ==}
    engines: {node: '>=8.0'}
    dependencies:
      is-number: 7.0.0

  /toidentifier@1.0.1:
    resolution: {integrity: sha512-o5sSPKEkg/DIQNmH43V0/uerLrpzVedkUh8tGNvaeXpfpuwjKenlSox/2O/BTlZUtEe+JG7s5YhEz608PlAHRA==}
    engines: {node: '>=0.6'}
    dev: false

  /token-types@4.2.1:
    resolution: {integrity: sha512-6udB24Q737UD/SDsKAHI9FCRP7Bqc9D/MQUV02ORQg5iskjtLJlZJNdN4kKtcdtwCeWIwIHDGaUsTsCCAa8sFQ==}
    engines: {node: '>=10'}
    dependencies:
      '@tokenizer/token': 0.3.0
      ieee754: 1.2.1
    dev: false

  /touch@3.1.0:
    resolution: {integrity: sha512-WBx8Uy5TLtOSRtIq+M03/sKDrXCLHxwDcquSP2c43Le03/9serjQBIztjRz6FkJez9D/hleyAXTBGLwwZUw9lA==}
    hasBin: true
    dependencies:
      nopt: 1.0.10
    dev: true

  /tough-cookie@2.5.0:
    resolution: {integrity: sha512-nlLsUzgm1kfLXSXfRZMc1KLAugd4hqJHDTvc2hDIwS3mZAfMEuMbc03SujMF+GEcpaX/qboeycw6iO8JwVv2+g==}
    engines: {node: '>=0.8'}
    dependencies:
      psl: 1.9.0
      punycode: 2.3.0
    dev: false

  /tough-cookie@3.0.1:
    resolution: {integrity: sha512-yQyJ0u4pZsv9D4clxO69OEjLWYw+jbgspjTue4lTQZLfV0c5l1VmK2y1JK8E9ahdpltPOaAThPcp5nKPUgSnsg==}
    engines: {node: '>=6'}
    dependencies:
      ip-regex: 2.1.0
      psl: 1.9.0
      punycode: 2.3.0
    dev: false

  /tr46@0.0.3:
    resolution: {integrity: sha512-N3WMsuqV66lT30CrXNbEjx4GEwlow3v6rr4mCcv6prnfwhS01rkgyFdjPNBYd9br7LpXV1+Emh01fHnq2Gdgrw==}

  /tr46@1.0.1:
    resolution: {integrity: sha512-dTpowEjclQ7Kgx5SdBkqRzVhERQXov8/l9Ft9dVM9fmg0W0KQSVaXX9T4i6twCPNtYiZM53lpSSUAwJbFPOHxA==}
    dependencies:
      punycode: 2.3.0
    dev: true

  /tree-kill@1.2.2:
    resolution: {integrity: sha512-L0Orpi8qGpRG//Nd+H90vFB+3iHnue1zSSGmNOOCh1GLJ7rUKVwV2HvijphGQS2UmhUZewS9VgvxYIdgr+fG1A==}
    hasBin: true
    dev: true

  /trello.js@1.2.6:
    resolution: {integrity: sha512-ds7prbYHRp1SeNsDHTbLLfN1dOTBfg1AZ+/hnov25aglveFTNK7q/1KSRC533Fcyep7PdngjpWUKpjlGlkFl/Q==}
    dependencies:
      axios: 1.6.7
      form-data: 4.0.0
      tslib: 2.6.2
    transitivePeerDependencies:
      - debug
    dev: false

  /trim-repeated@1.0.0:
    resolution: {integrity: sha512-pkonvlKk8/ZuR0D5tLW8ljt5I8kmxp2XKymhepUeOdCEfKpZaktSArkLHZt76OB1ZvO9bssUsDty4SWhLvZpLg==}
    engines: {node: '>=0.10.0'}
    dependencies:
      escape-string-regexp: 1.0.5
    dev: false

  /triple-beam@1.3.0:
    resolution: {integrity: sha512-XrHUvV5HpdLmIj4uVMxHggLbFSZYIn7HEWsqePZcI50pco+MPqJ50wMGY794X7AOOhxOBAjbkqfAbEe/QMp2Lw==}

  /ts-deepmerge@4.0.0:
    resolution: {integrity: sha512-IrjjAwfM/J6ajWv5wDRZBdpVaTmuONJN1vC85mXlWVPXKelouLFiqsjR7m0h245qY6zZEtcDtcOTc4Rozgg1TQ==}
    engines: {node: '>=14'}
    dev: true

  /ts-interface-checker@0.1.13:
    resolution: {integrity: sha512-Y/arvbn+rrz3JCKl9C4kVNfTfSm2/mEp5FSz5EsZSANGPSlQrpRI5M4PKF+mJnE52jOO90PnPSc3Ur3bTQw0gA==}
    dev: true

  /ts-invariant@0.4.4:
    resolution: {integrity: sha512-uEtWkFM/sdZvRNNDL3Ehu4WVpwaulhwQszV8mrtcdeE8nN00BV9mAmQ88RkrBhFgl9gMgvjJLAQcZbnPXI9mlA==}
    dependencies:
      tslib: 1.14.1
    dev: false

  /ts-jest@29.1.0(@babel/core@7.22.5)(esbuild@0.15.18)(jest@29.5.0)(typescript@4.9.5):
    resolution: {integrity: sha512-ZhNr7Z4PcYa+JjMl62ir+zPiNJfXJN6E8hSLnaUKhOgqcn8vb3e537cpkd0FuAfRK3sR1LSqM1MOhliXNgOFPA==}
    engines: {node: ^14.15.0 || ^16.10.0 || >=18.0.0}
    hasBin: true
    peerDependencies:
      '@babel/core': '>=7.0.0-beta.0 <8'
      '@jest/types': ^29.0.0
      babel-jest: ^29.0.0
      esbuild: '*'
      jest: ^29.0.0
      typescript: '>=4.3 <6'
    peerDependenciesMeta:
      '@babel/core':
        optional: true
      '@jest/types':
        optional: true
      babel-jest:
        optional: true
      esbuild:
        optional: true
    dependencies:
      '@babel/core': 7.22.5
      bs-logger: 0.2.6
      esbuild: 0.15.18
      fast-json-stable-stringify: 2.1.0
      jest: 29.5.0(@types/node@18.16.16)(ts-node@10.9.1)
      jest-util: 29.5.0
      json5: 2.2.3
      lodash.memoize: 4.1.2
      make-error: 1.3.6
      semver: 7.5.1
      typescript: 4.9.5
      yargs-parser: 21.1.1
    dev: true

  /ts-node@10.9.1(@types/node@18.16.0)(typescript@4.9.5):
    resolution: {integrity: sha512-NtVysVPkxxrwFGUUxGYhfux8k78pQB3JqYBXlLRZgdGUqTO5wU/UyHop5p70iEbGhB7q5KmiZiU0Y3KlJrScEw==}
    hasBin: true
    peerDependencies:
      '@swc/core': '>=1.2.50'
      '@swc/wasm': '>=1.2.50'
      '@types/node': '*'
      typescript: '>=2.7'
    peerDependenciesMeta:
      '@swc/core':
        optional: true
      '@swc/wasm':
        optional: true
    dependencies:
      '@cspotcode/source-map-support': 0.8.1
      '@tsconfig/node10': 1.0.9
      '@tsconfig/node12': 1.0.11
      '@tsconfig/node14': 1.0.3
      '@tsconfig/node16': 1.0.4
      '@types/node': 18.16.0
      acorn: 8.10.0
      acorn-walk: 8.2.0
      arg: 4.1.3
      create-require: 1.1.1
      diff: 4.0.2
      make-error: 1.3.6
      typescript: 4.9.5
      v8-compile-cache-lib: 3.0.1
      yn: 3.1.1
    dev: true

  /ts-node@10.9.1(@types/node@18.16.16)(typescript@4.9.5):
    resolution: {integrity: sha512-NtVysVPkxxrwFGUUxGYhfux8k78pQB3JqYBXlLRZgdGUqTO5wU/UyHop5p70iEbGhB7q5KmiZiU0Y3KlJrScEw==}
    hasBin: true
    peerDependencies:
      '@swc/core': '>=1.2.50'
      '@swc/wasm': '>=1.2.50'
      '@types/node': '*'
      typescript: '>=2.7'
    peerDependenciesMeta:
      '@swc/core':
        optional: true
      '@swc/wasm':
        optional: true
    dependencies:
      '@cspotcode/source-map-support': 0.8.1
      '@tsconfig/node10': 1.0.9
      '@tsconfig/node12': 1.0.11
      '@tsconfig/node14': 1.0.3
      '@tsconfig/node16': 1.0.4
      '@types/node': 18.16.16
      acorn: 8.10.0
      acorn-walk: 8.2.0
      arg: 4.1.3
      create-require: 1.1.1
      diff: 4.0.2
      make-error: 1.3.6
      typescript: 4.9.5
      v8-compile-cache-lib: 3.0.1
      yn: 3.1.1

  /ts-node@10.9.2(@types/node@18.19.10)(typescript@4.9.5):
    resolution: {integrity: sha512-f0FFpIdcHgn8zcPSbf1dRevwt047YMnaiJM3u2w2RewrB+fob/zePZcrOyQoLMMO7aBIddLcQIEK5dYjkLnGrQ==}
    hasBin: true
    peerDependencies:
      '@swc/core': '>=1.2.50'
      '@swc/wasm': '>=1.2.50'
      '@types/node': '*'
      typescript: '>=2.7'
    peerDependenciesMeta:
      '@swc/core':
        optional: true
      '@swc/wasm':
        optional: true
    dependencies:
      '@cspotcode/source-map-support': 0.8.1
      '@tsconfig/node10': 1.0.9
      '@tsconfig/node12': 1.0.11
      '@tsconfig/node14': 1.0.3
      '@tsconfig/node16': 1.0.4
      '@types/node': 18.19.10
      acorn: 8.10.0
      acorn-walk: 8.2.0
      arg: 4.1.3
      create-require: 1.1.1
      diff: 4.0.2
      make-error: 1.3.6
      typescript: 4.9.5
      v8-compile-cache-lib: 3.0.1
      yn: 3.1.1
    dev: true

  /tsafe@1.6.6:
    resolution: {integrity: sha512-gzkapsdbMNwBnTIjgO758GujLCj031IgHK/PKr2mrmkCSJMhSOR5FeOuSxKLMUoYc0vAA4RGEYYbjt/v6afD3g==}
    dev: false

  /tsconfig-paths@3.14.2:
    resolution: {integrity: sha512-o/9iXgCYc5L/JxCHPe3Hvh8Q/2xm5Z+p18PESBU6Ff33695QnCHBEjcytY2q19ua7Mbl/DavtBOLq+oG0RCL+g==}
    dependencies:
      '@types/json5': 0.0.29
      json5: 1.0.2
      minimist: 1.2.8
      strip-bom: 3.0.0
    dev: false

  /tsconfig-paths@4.2.0:
    resolution: {integrity: sha512-NoZ4roiN7LnbKn9QqE1amc9DJfzvZXxF4xDavcOWt1BPkdx+m+0gJuPM+S0vCe7zTJMYUP0R8pO2XMr+Y8oLIg==}
    engines: {node: '>=6'}
    dependencies:
      json5: 2.2.3
      minimist: 1.2.8
      strip-bom: 3.0.0
    dev: true

  /tslib@1.14.1:
    resolution: {integrity: sha512-Xni35NKzjgMrwevysHTCArtLDpPvye8zV/0E4EyYn43P7/7qvQwPh9BGkHewbMulVntbigmcT7rdX3BNo9wRJg==}
    dev: false

  /tslib@2.6.2:
    resolution: {integrity: sha512-AEYxH93jGFPn/a2iVAwW87VuUIkR1FVUKB77NwMF7nBTDkDrrT/Hpt/IrCJ0QXhW27jTBDcf5ZY7w6RiqTMw2Q==}

  /tsscmp@1.0.6:
    resolution: {integrity: sha512-LxhtAkPDTkVCMQjt2h6eBVY28KCjikZqZfMcC15YBeNjkgUpdCfBu5HoiOTDu86v6smE8yOjyEktJ8hlbANHQA==}
    engines: {node: '>=0.6.x'}
    dev: false

  /tsup@8.0.2(ts-node@10.9.1)(typescript@4.9.5):
    resolution: {integrity: sha512-NY8xtQXdH7hDUAZwcQdY/Vzlw9johQsaqf7iwZ6g1DOUlFYQ5/AtVAjTvihhEyeRlGo4dLRVHtrRaL35M1daqQ==}
    engines: {node: '>=18'}
    hasBin: true
    peerDependencies:
      '@microsoft/api-extractor': ^7.36.0
      '@swc/core': ^1
      postcss: ^8.4.12
      typescript: '>=4.5.0'
    peerDependenciesMeta:
      '@microsoft/api-extractor':
        optional: true
      '@swc/core':
        optional: true
      postcss:
        optional: true
      typescript:
        optional: true
    dependencies:
      bundle-require: 4.0.2(esbuild@0.19.12)
      cac: 6.7.14
      chokidar: 3.5.3
      debug: 4.3.4
      esbuild: 0.19.12
      execa: 5.1.1
      globby: 11.1.0
      joycon: 3.1.1
      postcss-load-config: 4.0.2(ts-node@10.9.1)
      resolve-from: 5.0.0
      rollup: 4.13.2
      source-map: 0.8.0-beta.0
      sucrase: 3.35.0
      tree-kill: 1.2.2
      typescript: 4.9.5
    transitivePeerDependencies:
      - supports-color
      - ts-node
    dev: true

  /tsutils@3.21.0(typescript@4.9.5):
    resolution: {integrity: sha512-mHKK3iUXL+3UF6xL5k0PEhKRUBKPBCv/+RkEOpjRWxxx27KKRBmmA60A9pgOUvMi8GKhRMPEmjBRPzs2W7O1OA==}
    engines: {node: '>= 6'}
    peerDependencies:
      typescript: '>=2.8.0 || >= 3.2.0-dev || >= 3.3.0-dev || >= 3.4.0-dev || >= 3.5.0-dev || >= 3.6.0-dev || >= 3.6.0-beta || >= 3.7.0-dev || >= 3.7.0-beta'
    dependencies:
      tslib: 1.14.1
      typescript: 4.9.5
    dev: false

  /tunnel-agent@0.6.0:
    resolution: {integrity: sha512-McnNiV1l8RYeY8tBgEpuodCC1mLUdbSN+CYBL7kJsJNInOP8UjDDEwdk6Mw60vdLLrr5NHKZhMAOSrR2NZuQ+w==}
    dependencies:
      safe-buffer: 5.2.1
    dev: false

  /tunnel@0.0.6:
    resolution: {integrity: sha512-1h/Lnq9yajKY2PEbBadPXj3VxsDDu844OnaAo52UVmIzIvwwtBPIuNvkjuzBlTWpfJyUbG3ez0KSBibQkj4ojg==}
    engines: {node: '>=0.6.11 <=0.7.0 || >=0.7.3'}
    dev: false

  /tweetnacl@0.14.5:
    resolution: {integrity: sha512-KXXFFdAbFXY4geFIwoyNK+f5Z1b7swfXABfL7HXCmoIWMKU3dmS26672A4EeQtDzLKy7SXmfBu51JolvEKwtGA==}
    dev: false

  /twilio@3.84.1:
    resolution: {integrity: sha512-Q/xaPoayTj+bgJdnUgpE+EiB/VoNOG+byDFdlDej0FgxiHLgXKliZfVv6boqHPWvC1k7Dt0AK96OBFZ0P55QQg==}
    engines: {node: '>=6.0'}
    dependencies:
      axios: 0.26.1
      dayjs: 1.11.8
      https-proxy-agent: 5.0.1
      jsonwebtoken: 8.5.1
      lodash: 4.17.21
      q: 2.0.3
      qs: 6.11.0
      rootpath: 0.1.2
      scmp: 2.1.0
      url-parse: 1.5.10
      xmlbuilder: 13.0.2
    transitivePeerDependencies:
      - debug
      - supports-color
    dev: false

  /type-check@0.4.0:
    resolution: {integrity: sha512-XleUoc9uwGXqjWwXaUTZAmzMcFZ5858QA2vvx1Ur5xIcixXIP+8LnFDgRplU30us6teqdlskFfu+ae4K79Ooew==}
    engines: {node: '>= 0.8.0'}
    dependencies:
      prelude-ls: 1.2.1
    dev: false

  /type-detect@4.0.8:
    resolution: {integrity: sha512-0fr/mIH1dlO+x7TlcMy+bIDqKPsw/70tVyeHW787goQjhmqaZe10uwLujubK9q9Lg6Fiho1KUKDYz0Z7k7g5/g==}
    engines: {node: '>=4'}

  /type-fest@0.15.1:
    resolution: {integrity: sha512-n+UXrN8i5ioo7kqT/nF8xsEzLaqFra7k32SEsSPwvXVGyAcRgV/FUQN/sgfptJTR1oRmmq7z4IXMFSM7im7C9A==}
    engines: {node: '>=10'}
    dev: false

  /type-fest@0.20.2:
    resolution: {integrity: sha512-Ne+eE4r0/iWnpAxD852z3A+N0Bt5RN//NjJwRd2VFHEmrywxf5vsZlh4R6lixl6B+wz/8d+maTSAkN1FIkI3LQ==}
    engines: {node: '>=10'}
    dev: false

  /type-fest@0.21.3:
    resolution: {integrity: sha512-t0rzBq87m3fVcduHDUFhKmyyX+9eo6WQjZvf51Ea/M0Q7+T374Jp1aUiyUl0GKxp8M/OETVHSDvmkyPgvX+X2w==}
    engines: {node: '>=10'}
    dev: true

  /type-fest@3.11.1:
    resolution: {integrity: sha512-aCuRNRERRVh33lgQaJRlUxZqzfhzwTrsE98Mc3o3VXqmiaQdHacgUtJ0esp+7MvZ92qhtzKPeusaX6vIEcoreA==}
    engines: {node: '>=14.16'}

  /type-is@1.6.18:
    resolution: {integrity: sha512-TkRKr9sUTxEH8MdfuCSP7VizJyzRNMjj2J2do2Jr3Kym598JVdEksuzPQCnlFPW4ky9Q+iA+ma9BGm06XQBy8g==}
    engines: {node: '>= 0.6'}
    dependencies:
      media-typer: 0.3.0
      mime-types: 2.1.35
    dev: false

  /type@1.2.0:
    resolution: {integrity: sha512-+5nt5AAniqsCnu2cEQQdpzCAh33kVx8n0VoFidKpB1dVVLAN/F+bgVOqOJqOnEnrhp222clB5p3vUlD+1QAnfg==}

  /type@2.7.2:
    resolution: {integrity: sha512-dzlvlNlt6AXU7EBSfpAscydQ7gXB+pPGsPnfJnZpiNJBDj7IaJzQlBZYGdEi4R9HmPdBv2XmWJ6YUtoTa7lmCw==}

  /typed-array-length@1.0.4:
    resolution: {integrity: sha512-KjZypGq+I/H7HI5HlOoGHkWUUGq+Q0TPhQurLbyrVrvnKTBgzLhIJ7j6J/XTQOi0d1RjyZ0wdas8bKs2p0x3Ng==}
    dependencies:
      call-bind: 1.0.2
      for-each: 0.3.3
      is-typed-array: 1.1.10
    dev: false

  /typegram@4.3.0:
    resolution: {integrity: sha512-pS4STyOZoJ++Mwa9GPMTNjOwEzMkxFfFt1By6IbMOJfheP0utMP/H1ga6J9R4DTjAYBr0UDn4eQg++LpWBvcAg==}
    dev: false

  /typescript@4.9.5:
    resolution: {integrity: sha512-1FXk9E2Hm+QzZQ7z+McJiHL4NW1F2EzMu9Nq9i3zAaGqibafqYwCVU6WyWAuyQRRzOlxou8xZSyXLEN8oKj24g==}
    engines: {node: '>=4.2.0'}
    hasBin: true

  /ufo@1.1.2:
    resolution: {integrity: sha512-TrY6DsjTQQgyS3E3dBaOXf0TpPD8u9FVrVYmKVegJuFw51n/YB9XPt+U6ydzFG5ZIN7+DIjPbNmXoBj9esYhgQ==}

  /unbox-primitive@1.0.2:
    resolution: {integrity: sha512-61pPlCD9h51VoreyJ0BReideM3MDKMKnh6+V9L08331ipq6Q8OFXZYiqP6n/tbHx4s5I9uRhcye6BrbkizkBDw==}
    dependencies:
      call-bind: 1.0.2
      has-bigints: 1.0.2
      has-symbols: 1.0.3
      which-boxed-primitive: 1.0.2
    dev: false

  /unbzip2-stream@1.4.3:
    resolution: {integrity: sha512-mlExGW4w71ebDJviH16lQLtZS32VKqsSfk80GCfUlwT/4/hNRFsoscrF/c++9xinkMzECL1uL9DDwXqFWkruPg==}
    dependencies:
      buffer: 5.7.1
      through: 2.3.8
    dev: true

  /undefsafe@2.0.5:
    resolution: {integrity: sha512-WxONCrssBM8TSPRqN5EmsjVrsv4A8X12J4ArBiiayv3DyyG3ZlIg6yysuuSYdZsVz3TKcTg2fd//Ujd4CHV1iA==}
    dev: true

  /underscore@1.13.6:
    resolution: {integrity: sha512-+A5Sja4HP1M08MaXya7p5LvjuM7K6q/2EaC0+iovj/wOcMsTzMvDFbasi/oSapiwOlt252IqsKqPjCl7huKS0A==}
    dev: false

  /undici-types@5.26.5:
    resolution: {integrity: sha512-JlCMO+ehdEIKqlFxk6IfVoAUVmgz7cU7zD/h9XZ0qzeosSHmUJVOzSQvvYSYWXkFXC+IfLKSIffhv0sVZup6pA==}

  /undici@5.28.3:
    resolution: {integrity: sha512-3ItfzbrhDlINjaP0duwnNsKpDQk3acHI3gVJ1z4fmwMK31k5G9OVIAMLSIaP6w4FaGkaAkN6zaQO9LUvZ1t7VA==}
    engines: {node: '>=14.0'}
    dependencies:
      '@fastify/busboy': 2.1.1
    dev: true

  /unfetch@4.2.0:
    resolution: {integrity: sha512-F9p7yYCn6cIW9El1zi0HI6vqpeIvBsr3dSuRO6Xuppb1u5rXpCPmMvLSyECLhybr9isec8Ohl0hPekMVrEinDA==}
    dev: false

  /universal-github-app-jwt@1.1.1:
    resolution: {integrity: sha512-G33RTLrIBMFmlDV4u4CBF7dh71eWwykck4XgaxaIVeZKOYZRAAxvcGMRFTUclVY6xoUPQvO4Ne5wKGxYm/Yy9w==}
    dependencies:
      '@types/jsonwebtoken': 9.0.3
      jsonwebtoken: 9.0.0
    dev: false

  /universal-user-agent@6.0.0:
    resolution: {integrity: sha512-isyNax3wXoKaulPDZWHQqbmIx1k2tb9fb3GGDBRxCscfYV2Ch7WxPArBsFEG8s/safwXTT7H4QGhaIkTp9447w==}
    dev: false

  /universalify@0.1.2:
    resolution: {integrity: sha512-rBJeI5CXAlmy1pV+617WB9J63U6XcazHHF2f2dbJix4XzpUF0RS3Zbj0FGIOCAva5P/d/GBOYaACQ1w+0azUkg==}
    engines: {node: '>= 4.0.0'}
    dev: false

  /universalify@2.0.1:
    resolution: {integrity: sha512-gptHNQghINnc/vTGIk0SOFGFNXw7JVrlRUtConJRlvaw6DuX0wO5Jeko9sWrMBhh+PsYAZ7oXAiOnf/UKogyiw==}
    engines: {node: '>= 10.0.0'}
    dev: true

  /unpipe@1.0.0:
    resolution: {integrity: sha512-pjy2bYhSsufwWlKwPc+l3cN7+wuJlK6uz0YdJEOlQDbl6jo/YlPi4mb8agUkVC8BF7V8NuzeyPNqRksA3hztKQ==}
    engines: {node: '>= 0.8'}
    dev: false

  /update-browserslist-db@1.0.11(browserslist@4.21.7):
    resolution: {integrity: sha512-dCwEFf0/oT85M1fHBg4F0jtLwJrutGoHSQXCh7u4o2t1drG+c0a9Flnqww6XUKSfQMPpJBRjU8d4RXB09qtvaA==}
    hasBin: true
    peerDependencies:
      browserslist: '>= 4.21.0'
    dependencies:
      browserslist: 4.21.7
      escalade: 3.1.1
      picocolors: 1.0.0

  /uri-js@4.4.1:
    resolution: {integrity: sha512-7rKUyy33Q1yc98pQ1DAmLtwX109F7TIfWlW1Ydo8Wl1ii1SeHieeh0HHfPeL2fMXK6z0s8ecKs9frCuLJvndBg==}
    dependencies:
      punycode: 2.3.0

  /url-join@4.0.1:
    resolution: {integrity: sha512-jk1+QP6ZJqyOiuEI9AEWQfju/nB2Pw466kbA0LEZljHwKeMgd9WrAEgEGxjPDD2+TNbbb37rTyhEfrCXfuKXnA==}
    dev: false

  /url-parse-lax@3.0.0:
    resolution: {integrity: sha512-NjFKA0DidqPa5ciFcSrXnAltTtzz84ogy+NebPvfEgAck0+TNg4UJ4IN+fB7zRZfbgUf0syOo9MDxFkDSMuFaQ==}
    engines: {node: '>=4'}
    dependencies:
      prepend-http: 2.0.0
    dev: false

  /url-parse@1.5.10:
    resolution: {integrity: sha512-WypcfiRhfeUP9vvF0j6rw0J3hrWrw6iZv3+22h6iRMJ/8z1Tj6XfLP4DsUix5MhMPnXpiHDoKyoZ/bdCkwBCiQ==}
    dependencies:
      querystringify: 2.2.0
      requires-port: 1.0.0
    dev: false

  /url-template@2.0.8:
    resolution: {integrity: sha512-XdVKMF4SJ0nP/O7XIPB0JwAEuT9lDIYnNsK8yGVe43y0AWoKeJNdv3ZNWh7ksJ6KqQFjOO6ox/VEitLnaVNufw==}

  /urlpattern-polyfill@10.0.0:
    resolution: {integrity: sha512-H/A06tKD7sS1O1X2SshBVeA5FLycRpjqiBeqGKmBwBDBy28EnRjORxTNe269KSSr5un5qyWi1iL61wLxpd+ZOg==}
    dev: true

  /util-deprecate@1.0.2:
    resolution: {integrity: sha512-EPD5q1uXyFxJpCrLnCc1nHnq3gOa6DZBocAIiI2TaSCA7VCJ1UJDMagCzIkXNsUYfD1daK//LTEQ8xiIbrHtcw==}

  /utils-merge@1.0.1:
    resolution: {integrity: sha512-pMZTvIkT1d+TFGvDOqodOclx0QWkkgi6Tdoa8gC8ffGAAqz9pzPTZWAybbsHHoED/ztMtkv/VoYTYyShUn81hA==}
    engines: {node: '>= 0.4.0'}
    dev: false

  /uuid@3.4.0:
    resolution: {integrity: sha512-HjSDRw6gZE5JMggctHBcjVak08+KEVhSIiDzFnT9S9aegmp85S/bReBVTb4QTFaRNptJ9kuYaNhnbNEOkbKb/A==}
    deprecated: Please upgrade  to version 7 or higher.  Older versions may use Math.random() in certain circumstances, which is known to be problematic.  See https://v8.dev/blog/math-random for details.
    hasBin: true
    dev: false

  /uuid@8.3.2:
    resolution: {integrity: sha512-+NYs2QeMWy+GWFOEm9xnn6HCDp0l7QBD7ml8zLUmJ+93Q5NF0NocErnwkTkXVFNiX3/fpC6afS8Dhb/gz7R7eg==}
    hasBin: true
    dev: false

  /uuid@9.0.0:
    resolution: {integrity: sha512-MXcSTerfPa4uqyzStbRoTgt5XIe3x5+42+q1sDuy3R5MDk66URdLMOZe5aPX/SQd+kuYAh0FdP/pO28IkQyTeg==}
    hasBin: true

  /v8-compile-cache-lib@3.0.1:
    resolution: {integrity: sha512-wa7YjyUGfNZngI/vtK0UHAN+lgDCxBPCylVXGp0zu59Fz5aiGtNXaq3DhIov063MorB+VfufLh3JlF2KdTK3xg==}

  /v8-to-istanbul@9.1.0:
    resolution: {integrity: sha512-6z3GW9x8G1gd+JIIgQQQxXuiJtCXeAjp6RaPEPLv62mH3iPHPxV6W3robxtCzNErRo6ZwTmzWhsbNvjyEBKzKA==}
    engines: {node: '>=10.12.0'}
    dependencies:
      '@jridgewell/trace-mapping': 0.3.18
      '@types/istanbul-lib-coverage': 2.0.4
      convert-source-map: 1.9.0
    dev: true

  /vary@1.1.2:
    resolution: {integrity: sha512-BNGbWLfd0eUPabhkXUVm0j8uuvREyTh5ovRa/dyow/BqAbZJyC+5fU+IzQOzmAKzYqYRAISoRhdQr3eIZ/PXqg==}
    engines: {node: '>= 0.8'}
    dev: false

  /verror@1.10.0:
    resolution: {integrity: sha512-ZZKSmDAEFOijERBLkmYfJ+vmk3w+7hOLYDNkRCuRuMJGEmqYNCNLyBBFwWKVMhfwaEF3WOd0Zlw86U/WC/+nYw==}
    engines: {'0': node >=0.6.0}
    dependencies:
      assert-plus: 1.0.0
      core-util-is: 1.0.2
      extsprintf: 1.4.1
    dev: false

  /verror@1.10.1:
    resolution: {integrity: sha512-veufcmxri4e3XSrT0xwfUR7kguIkaxBeosDg00yDWhk49wdwkSUrvvsm7nc75e1PUyvIeZj6nS8VQRYz2/S4Xg==}
    engines: {node: '>=0.6.0'}
    dependencies:
      assert-plus: 1.0.0
      core-util-is: 1.0.2
      extsprintf: 1.4.1

  /vite-node@0.33.0(@types/node@18.19.10):
    resolution: {integrity: sha512-19FpHYbwWWxDr73ruNahC+vtEdza52kA90Qb3La98yZ0xULqV8A5JLNPUff0f5zID4984tW7l3DH2przTJUZSw==}
    engines: {node: '>=v14.18.0'}
    hasBin: true
    dependencies:
      cac: 6.7.14
      debug: 4.3.4
      mlly: 1.4.0
      pathe: 1.1.1
      picocolors: 1.0.0
      vite: 4.4.4(@types/node@18.19.10)
    transitivePeerDependencies:
      - '@types/node'
      - less
      - lightningcss
      - sass
      - stylus
      - sugarss
      - supports-color
      - terser

  /vite-node@0.34.6(@types/node@18.19.10):
    resolution: {integrity: sha512-nlBMJ9x6n7/Amaz6F3zJ97EBwR2FkzhBRxF5e+jE6LA3yi6Wtc2lyTij1OnDMIr34v5g/tVQtsVAzhT0jc5ygA==}
    engines: {node: '>=v14.18.0'}
    hasBin: true
    dependencies:
      cac: 6.7.14
      debug: 4.3.4
      mlly: 1.4.0
      pathe: 1.1.1
      picocolors: 1.0.0
      vite: 4.4.4(@types/node@18.19.10)
    transitivePeerDependencies:
      - '@types/node'
      - less
      - lightningcss
      - sass
      - stylus
      - sugarss
      - supports-color
      - terser
    dev: false

  /vite@4.4.4(@types/node@18.19.10):
    resolution: {integrity: sha512-4mvsTxjkveWrKDJI70QmelfVqTm+ihFAb6+xf4sjEU2TmUCTlVX87tmg/QooPEMQb/lM9qGHT99ebqPziEd3wg==}
    engines: {node: ^14.18.0 || >=16.0.0}
    hasBin: true
    peerDependencies:
      '@types/node': '>= 14'
      less: '*'
      lightningcss: ^1.21.0
      sass: '*'
      stylus: '*'
      sugarss: '*'
      terser: ^5.4.0
    peerDependenciesMeta:
      '@types/node':
        optional: true
      less:
        optional: true
      lightningcss:
        optional: true
      sass:
        optional: true
      stylus:
        optional: true
      sugarss:
        optional: true
      terser:
        optional: true
    dependencies:
      '@types/node': 18.19.10
      esbuild: 0.18.12
      postcss: 8.4.26
      rollup: 3.26.2
    optionalDependencies:
      fsevents: 2.3.2

  /vitest@0.33.0:
    resolution: {integrity: sha512-1CxaugJ50xskkQ0e969R/hW47za4YXDUfWJDxip1hwbnhUjYolpfUn2AMOulqG/Dtd9WYAtkHmM/m3yKVrEejQ==}
    engines: {node: '>=v14.18.0'}
    hasBin: true
    peerDependencies:
      '@edge-runtime/vm': '*'
      '@vitest/browser': '*'
      '@vitest/ui': '*'
      happy-dom: '*'
      jsdom: '*'
      playwright: '*'
      safaridriver: '*'
      webdriverio: '*'
    peerDependenciesMeta:
      '@edge-runtime/vm':
        optional: true
      '@vitest/browser':
        optional: true
      '@vitest/ui':
        optional: true
      happy-dom:
        optional: true
      jsdom:
        optional: true
      playwright:
        optional: true
      safaridriver:
        optional: true
      webdriverio:
        optional: true
    dependencies:
      '@types/chai': 4.3.5
      '@types/chai-subset': 1.3.3
      '@types/node': 18.19.10
      '@vitest/expect': 0.33.0
      '@vitest/runner': 0.33.0
      '@vitest/snapshot': 0.33.0
      '@vitest/spy': 0.33.0
      '@vitest/utils': 0.33.0
      acorn: 8.10.0
      acorn-walk: 8.2.0
      cac: 6.7.14
      chai: 4.3.10
      debug: 4.3.4
      local-pkg: 0.4.3
      magic-string: 0.30.1
      pathe: 1.1.1
      picocolors: 1.0.0
      std-env: 3.3.3
      strip-literal: 1.0.1
      tinybench: 2.5.0
      tinypool: 0.6.0
      vite: 4.4.4(@types/node@18.19.10)
      vite-node: 0.33.0(@types/node@18.19.10)
      why-is-node-running: 2.2.2
    transitivePeerDependencies:
      - less
      - lightningcss
      - sass
      - stylus
      - sugarss
      - supports-color
      - terser

  /vitest@0.34.6:
    resolution: {integrity: sha512-+5CALsOvbNKnS+ZHMXtuUC7nL8/7F1F2DnHGjSsszX8zCjWSSviphCb/NuS9Nzf4Q03KyyDRBAXhF/8lffME4Q==}
    engines: {node: '>=v14.18.0'}
    hasBin: true
    peerDependencies:
      '@edge-runtime/vm': '*'
      '@vitest/browser': '*'
      '@vitest/ui': '*'
      happy-dom: '*'
      jsdom: '*'
      playwright: '*'
      safaridriver: '*'
      webdriverio: '*'
    peerDependenciesMeta:
      '@edge-runtime/vm':
        optional: true
      '@vitest/browser':
        optional: true
      '@vitest/ui':
        optional: true
      happy-dom:
        optional: true
      jsdom:
        optional: true
      playwright:
        optional: true
      safaridriver:
        optional: true
      webdriverio:
        optional: true
    dependencies:
      '@types/chai': 4.3.5
      '@types/chai-subset': 1.3.3
      '@types/node': 18.19.10
      '@vitest/expect': 0.34.6
      '@vitest/runner': 0.34.6
      '@vitest/snapshot': 0.34.6
      '@vitest/spy': 0.34.6
      '@vitest/utils': 0.34.6
      acorn: 8.10.0
      acorn-walk: 8.2.0
      cac: 6.7.14
      chai: 4.3.10
      debug: 4.3.4
      local-pkg: 0.4.3
      magic-string: 0.30.1
      pathe: 1.1.1
      picocolors: 1.0.0
      std-env: 3.3.3
      strip-literal: 1.0.1
      tinybench: 2.5.0
      tinypool: 0.7.0
      vite: 4.4.4(@types/node@18.19.10)
      vite-node: 0.34.6(@types/node@18.19.10)
      why-is-node-running: 2.2.2
    transitivePeerDependencies:
      - less
      - lightningcss
      - sass
      - stylus
      - sugarss
      - supports-color
      - terser
    dev: false

  /walker@1.0.8:
    resolution: {integrity: sha512-ts/8E8l5b7kY0vlWLewOkDXMmPdLcVV4GmOQLyxuSswIJsweeFZtAsMF7k1Nszz+TYBQrlYRmzOnr398y1JemQ==}
    dependencies:
      makeerror: 1.0.12
    dev: true

  /warning@4.0.3:
    resolution: {integrity: sha512-rpJyN222KWIvHJ/F53XSZv0Zl/accqHR8et1kpaMTD/fLCRxtV8iX8czMzY7sVZupTI3zcUTg8eycS2kNF9l6w==}
    dependencies:
      loose-envify: 1.4.0
    dev: false

  /weak-map@1.0.8:
    resolution: {integrity: sha512-lNR9aAefbGPpHO7AEnY0hCFjz1eTkWCXYvkTRrTHs9qv8zJp+SkVYpzfLIFXQQiG3tVvbNFQgVg2bQS8YGgxyw==}
    dev: false

  /web-streams-polyfill@3.2.1:
    resolution: {integrity: sha512-e0MO3wdXWKrLbL0DgGnUV7WHVuw9OUvL4hjgnPkIeEvESk74gAITi5G606JtZPp39cd8HA9VQzCIvA49LpPN5Q==}
    engines: {node: '>= 8'}
    dev: false

  /webidl-conversions@3.0.1:
    resolution: {integrity: sha512-2JAn3z8AR6rjK8Sm8orRC0h/bcl/DqL7tRPdGZ4I1CjdF+EaMLmYxBHyXuKL849eucPFhvBoxMsflfOb8kxaeQ==}

  /webidl-conversions@4.0.2:
    resolution: {integrity: sha512-YQ+BmxuTgd6UXZW3+ICGfyqRyHXVlD5GtQr5+qjiNW7bF0cqrzX500HVXPBOvgXb5YnzDd+h0zqyv61KUD7+Sg==}
    dev: true

  /whatsapp-api-js@1.0.5:
    resolution: {integrity: sha512-cuxRRf1pi/ztICjpqw52yHycpoaLF2M74+2A8YMq1lDyuNsy0+4tIXNxoxDMJZxCBkSV8sDMsPK4F7oHjPFYzw==}
    engines: {node: '>14.21'}
    dev: false

  /whatwg-url@5.0.0:
    resolution: {integrity: sha512-saE57nupxk6v3HY35+jzBwYa0rKSy0XR8JSxZPwgLr7ys0IBzhGviA1/TUGJLmSVqs8pb9AnvICXEuOHLprYTw==}
    dependencies:
      tr46: 0.0.3
      webidl-conversions: 3.0.1

  /whatwg-url@7.1.0:
    resolution: {integrity: sha512-WUu7Rg1DroM7oQvGWfOiAK21n74Gg+T4elXEQYkOhtyLeWiJFoOGLXPKI/9gzIie9CtwVLm8wtw6YJdKyxSjeg==}
    dependencies:
      lodash.sortby: 4.7.0
      tr46: 1.0.1
      webidl-conversions: 4.0.2
    dev: true

  /which-boxed-primitive@1.0.2:
    resolution: {integrity: sha512-bwZdv0AKLpplFY2KZRX6TvyuN7ojjr7lwkg6ml0roIy9YeuSr7JS372qlNW18UQYzgYK9ziGcerWqZOmEn9VNg==}
    dependencies:
      is-bigint: 1.0.4
      is-boolean-object: 1.1.2
      is-number-object: 1.0.7
      is-string: 1.0.7
      is-symbol: 1.0.4
    dev: false

  /which-typed-array@1.1.9:
    resolution: {integrity: sha512-w9c4xkx6mPidwp7180ckYWfMmvxpjlZuIudNtDf4N/tTAUB8VJbX25qZoAsrtGuYNnGw3pa0AXgbGKRB8/EceA==}
    engines: {node: '>= 0.4'}
    dependencies:
      available-typed-arrays: 1.0.5
      call-bind: 1.0.2
      for-each: 0.3.3
      gopd: 1.0.1
      has-tostringtag: 1.0.0
      is-typed-array: 1.1.10
    dev: false

  /which@2.0.2:
    resolution: {integrity: sha512-BLI3Tl1TW3Pvl70l3yq3Y64i+awpwXqsGBYWkkqMtnbXgrMD+yj7rhW0kuEDxzJaYXGjEW5ogapKNMEKNMjibA==}
    engines: {node: '>= 8'}
    hasBin: true
    dependencies:
      isexe: 2.0.0

  /why-is-node-running@2.2.2:
    resolution: {integrity: sha512-6tSwToZxTOcotxHeA+qGCq1mVzKR3CwcJGmVcY+QE8SHy6TnpFnh8PAvPNHYr7EcuVeG0QSMxtYCuO1ta/G/oA==}
    engines: {node: '>=8'}
    hasBin: true
    dependencies:
      siginfo: 2.0.0
      stackback: 0.0.2

  /widest-line@3.1.0:
    resolution: {integrity: sha512-NsmoXalsWVDMGupxZ5R08ka9flZjjiLvHVAWYOKtiKM8ujtZWr9cRffak+uSE48+Ob8ObalXpwyeUiyDD6QFgg==}
    engines: {node: '>=8'}
    dependencies:
      string-width: 4.2.3
    dev: false

  /winston-transport@4.5.0:
    resolution: {integrity: sha512-YpZzcUzBedhlTAfJg6vJDlyEai/IFMIVcaEZZyl3UXIl4gmqRpU7AE89AHLkbzLUsv0NVmw7ts+iztqKxxPW1Q==}
    engines: {node: '>= 6.4.0'}
    dependencies:
      logform: 2.5.1
      readable-stream: 3.6.2
      triple-beam: 1.3.0
    dev: false

  /winston-transport@4.7.0:
    resolution: {integrity: sha512-ajBj65K5I7denzer2IYW6+2bNIVqLGDHqDw3Ow8Ohh+vdW+rv4MZ6eiDvHoKhfJFZ2auyN8byXieDDJ96ViONg==}
    engines: {node: '>= 12.0.0'}
    dependencies:
      logform: 2.5.1
      readable-stream: 3.6.2
      triple-beam: 1.3.0
    dev: true

  /winston@3.12.0:
    resolution: {integrity: sha512-OwbxKaOlESDi01mC9rkM0dQqQt2I8DAUMRLZ/HpbwvDXm85IryEHgoogy5fziQy38PntgZsLlhAYHz//UPHZ5w==}
    engines: {node: '>= 12.0.0'}
    dependencies:
      '@colors/colors': 1.6.0
      '@dabh/diagnostics': 2.0.3
      async: 3.2.4
      is-stream: 2.0.1
      logform: 2.5.1
      one-time: 1.0.0
      readable-stream: 3.6.2
      safe-stable-stringify: 2.4.3
      stack-trace: 0.0.10
      triple-beam: 1.3.0
      winston-transport: 4.7.0
    dev: true

  /winston@3.9.0:
    resolution: {integrity: sha512-jW51iW/X95BCW6MMtZWr2jKQBP4hV5bIDq9QrIjfDk6Q9QuxvTKEAlpUNAzP+HYHFFCeENhph16s0zEunu4uuQ==}
    engines: {node: '>= 12.0.0'}
    dependencies:
      '@colors/colors': 1.5.0
      '@dabh/diagnostics': 2.0.3
      async: 3.2.4
      is-stream: 2.0.1
      logform: 2.5.1
      one-time: 1.0.0
      readable-stream: 3.6.2
      safe-stable-stringify: 2.4.3
      stack-trace: 0.0.10
      triple-beam: 1.3.0
      winston-transport: 4.5.0
    dev: false

  /word-wrap@1.2.3:
    resolution: {integrity: sha512-Hz/mrNwitNRh/HUAtM/VT/5VH+ygD6DV7mYKZAtHOrbs8U7lvPS6xf7EJKMF0uW1KJCl0H701g3ZGus+muE5vQ==}
    engines: {node: '>=0.10.0'}
    dev: false

  /wrap-ansi@7.0.0:
    resolution: {integrity: sha512-YVGIj2kamLSTxw6NsZjoBxfSwsn0ycdesmc4p+Q21c5zPuZ1pl+NfxVdxPtdHvmNVOQ6XSYG4AUtyt/Fi7D16Q==}
    engines: {node: '>=10'}
    dependencies:
      ansi-styles: 4.3.0
      string-width: 4.2.3
      strip-ansi: 6.0.1

  /wrap-ansi@8.1.0:
    resolution: {integrity: sha512-si7QWI6zUMq56bESFvagtmzMdGOtoxfR+Sez11Mobfc7tm+VkUckk9bW2UeffTGVUbOksxmSw0AA2gs8g71NCQ==}
    engines: {node: '>=12'}
    dependencies:
      ansi-styles: 6.2.1
      string-width: 5.1.2
      strip-ansi: 7.1.0
    dev: true

  /wrappy@1.0.2:
    resolution: {integrity: sha512-l4Sp/DRseor9wL6EvV2+TuQn63dMkPjZ/sp9XkghTEbV9KlPS1xUsZ3u7/IQO4wxtcFB4bgpQPRcR3QCvezPcQ==}

  /write-file-atomic@4.0.2:
    resolution: {integrity: sha512-7KxauUdBmSdWnmpaGFg+ppNjKF8uNLry8LyzjauQDOVONfFLNKrKvQOxZ/VuTIcS/gge/YNahf5RIIQWTSarlg==}
    engines: {node: ^12.13.0 || ^14.15.0 || >=16.0.0}
    dependencies:
      imurmurhash: 0.1.4
      signal-exit: 3.0.7
    dev: true

  /ws@7.5.9:
    resolution: {integrity: sha512-F+P9Jil7UiSKSkppIiD94dN07AwvFixvLIj1Og1Rl9GGMuNipJnV9JzjD6XuqmAeiswGvUmNLjr5cFuXwNS77Q==}
    engines: {node: '>=8.3.0'}
    peerDependencies:
      bufferutil: ^4.0.1
      utf-8-validate: ^5.0.2
    peerDependenciesMeta:
      bufferutil:
        optional: true
      utf-8-validate:
        optional: true
    dev: false

  /ws@8.13.0:
    resolution: {integrity: sha512-x9vcZYTrFPC7aSIbj7sRCYo7L/Xb8Iy+pW0ng0wt2vCJv7M9HOMy0UoN3rr+IFC7hb7vXoqS+P9ktyLLLhO+LA==}
    engines: {node: '>=10.0.0'}
    peerDependencies:
      bufferutil: ^4.0.1
      utf-8-validate: '>=5.0.2'
    peerDependenciesMeta:
      bufferutil:
        optional: true
      utf-8-validate:
        optional: true
    dev: false

  /ws@8.16.0:
    resolution: {integrity: sha512-HS0c//TP7Ina87TfiPUz1rQzMhHrl/SG2guqRcTOIUYD2q8uhUdNHZYJUaQ8aTGPzCh+c6oawMKW35nFl1dxyQ==}
    engines: {node: '>=10.0.0'}
    peerDependencies:
      bufferutil: ^4.0.1
      utf-8-validate: '>=5.0.2'
    peerDependenciesMeta:
      bufferutil:
        optional: true
      utf-8-validate:
        optional: true
    dev: true

  /xml2js@0.5.0:
    resolution: {integrity: sha512-drPFnkQJik/O+uPKpqSgr22mpuFHqKdbS835iAQrUC73L2F5WkboIRd63ai/2Yg6I1jzifPFKH2NTK+cfglkIA==}
    engines: {node: '>=4.0.0'}
    dependencies:
      sax: 1.2.4
      xmlbuilder: 11.0.1
    dev: false

  /xmlbuilder@11.0.1:
    resolution: {integrity: sha512-fDlsI/kFEx7gLvbecc0/ohLG50fugQp8ryHzMTuW9vSa1GJ0XYWKnhsUx7oie3G98+r56aTQIUB4kht42R3JvA==}
    engines: {node: '>=4.0'}
    dev: false

  /xmlbuilder@13.0.2:
    resolution: {integrity: sha512-Eux0i2QdDYKbdbA6AM6xE4m6ZTZr4G4xF9kahI2ukSEMCzwce2eX9WlTI5J3s+NU7hpasFsr8hWIONae7LluAQ==}
    engines: {node: '>=6.0'}
    dev: false

  /xpath.js@1.1.0:
    resolution: {integrity: sha512-jg+qkfS4K8E7965sqaUl8mRngXiKb3WZGfONgE18pr03FUQiuSV6G+Ej4tS55B+rIQSFEIw3phdVAQ4pPqNWfQ==}
    engines: {node: '>=0.4.0'}
    dev: false

  /xtend@4.0.2:
    resolution: {integrity: sha512-LKYU1iAXJXUgAXn9URjiu+MWhyUXHsvfp7mcuYm9dSUKK0/CjtrUwFAxD82/mCWbtLsGjFIad0wIsod4zrTAEQ==}
    engines: {node: '>=0.4'}

  /y18n@5.0.8:
    resolution: {integrity: sha512-0pfFzegeDWJHJIAmTLRP2DwHjdF5s7jo9tuztdQxAhINCdvS+3nGINqPd00AphqJR/0LhANUS6/+7SCb98YOfA==}
    engines: {node: '>=10'}

  /yallist@2.1.2:
    resolution: {integrity: sha512-ncTzHV7NvsQZkYe1DW7cbDLm0YpzHmZF5r/iyP3ZnQtMiJ+pjzisCiMNI+Sj+xQF5pXhSHxSB3uDbsBTzY/c2A==}
    dev: false

  /yallist@3.1.1:
    resolution: {integrity: sha512-a4UGQaWPH59mOXUYnAG2ewncQS4i4F43Tv3JoAM+s2VDAmS9NsK8GpDMLrCHPksFT7h3K6TOoUNn2pb7RoXx4g==}

  /yallist@4.0.0:
    resolution: {integrity: sha512-3wdGidZyq5PB084XLES5TpOSRA3wjXAlIWMhum2kRcv/41Sn2emQ0dycQW4uZXLejwKvg6EsvbdlVL+FYEct7A==}

  /yaml@1.10.2:
    resolution: {integrity: sha512-r3vXyErRCYJ7wg28yvBY5VSoAF8ZvlcW9/BwUzEtUsjvX/DKs24dIkuwjtuprwJJHsbyUbLApepYTR1BN4uHrg==}
    engines: {node: '>= 6'}
    dev: true

  /yaml@2.3.1:
    resolution: {integrity: sha512-2eHWfjaoXgTBC2jNM1LRef62VQa0umtvRiDSk6HSzW7RvS5YtkabJrwYLLEKWBc8a5U2PTSCs+dJjUTJdlHsWQ==}
    engines: {node: '>= 14'}
    dev: false

  /yaml@2.4.1:
    resolution: {integrity: sha512-pIXzoImaqmfOrL7teGUBt/T7ZDnyeGBWyXQBvOVhLkWLN37GXv8NMLK406UY6dS51JfcQHsmcW5cJ441bHg6Lg==}
    engines: {node: '>= 14'}
    hasBin: true
    dev: true

  /yargs-parser@21.1.1:
    resolution: {integrity: sha512-tVpsJW7DdjecAiFpbIB1e3qxIQsE6NoPc5/eTdrbbIC4h0LVsWhnoa3g+m2HclBIujHzsxZ4VJVA+GUuc2/LBw==}
    engines: {node: '>=12'}

  /yargs@17.7.2:
    resolution: {integrity: sha512-7dSzzRQ++CKnNI/krKnYRV7JKKPUXMEh61soaHKg9mrWEhzFWhFnxPxGl+69cD1Ou63C13NUPCnmIcrvqCuM6w==}
    engines: {node: '>=12'}
    dependencies:
      cliui: 8.0.1
      escalade: 3.1.1
      get-caller-file: 2.0.5
      require-directory: 2.1.1
      string-width: 4.2.3
      y18n: 5.0.8
      yargs-parser: 21.1.1

  /yauzl@2.10.0:
    resolution: {integrity: sha512-p4a9I6X6nu6IhoGmBqAcbJy1mlC4j27vEPZX9F4L4/vZT3Lyq1VkFHw/V/PUcB9Buo+DG3iHkT0x3Qya58zc3g==}
    dependencies:
      buffer-crc32: 0.2.13
      fd-slicer: 1.1.0
    dev: true

  /yn@3.1.1:
    resolution: {integrity: sha512-Ux4ygGWsu2c7isFWe8Yu1YluJmqVhxqK2cLXNQA5AcC3QfbGNpM7fu0Y8b/z16pXLnFxZYvWhd3fhBY9DLmC6Q==}
    engines: {node: '>=6'}

  /yn@4.0.0:
    resolution: {integrity: sha512-huWiiCS4TxKc4SfgmTwW1K7JmXPPAmuXWYy4j9qjQo4+27Kni8mGhAAi1cloRWmBe2EqcLgt3IGqQoRL/MtPgg==}
    engines: {node: '>=10'}
    dev: false

  /yocto-queue@0.1.0:
    resolution: {integrity: sha512-rVksvsnNCdJ/ohGc6xgPwyN8eheCxsiLM8mxuE/t/mOVqJewPuO1miLpTHQiRgTKCLexL4MeAFVagts7HmNZ2Q==}
    engines: {node: '>=10'}

  /yocto-queue@1.0.0:
    resolution: {integrity: sha512-9bnSc/HEW2uRy67wc+T8UwauLuPJVn28jb+GtJY16iiKWyvmYJRXVT4UamsAEGQfPohgr2q4Tq0sQbQlxTfi1g==}
    engines: {node: '>=12.20'}

  /zod@1.11.17:
    resolution: {integrity: sha512-UzIwO92D0dSFwIRyyqAfRXICITLjF0IP8tRbEK/un7adirMssWZx8xF/1hZNE7t61knWZ+lhEuUvxlu2MO8qqA==}
    dev: false

  /zod@3.20.6:
    resolution: {integrity: sha512-oyu0m54SGCtzh6EClBVqDDlAYRz4jrVtKwQ7ZnsEmMI9HnzuZFj8QFwAY1M5uniIYACdGvv0PBWPF2kO0aNofA==}

  /zod@3.21.4:
    resolution: {integrity: sha512-m46AKbrzKVzOzs/DZgVnG5H55N1sv1M8qZU3A8RIKbs3mrACDNeIOeilDymVb2HdmP8uwshOCF4uJ8uM9rCqJw==}
    dev: false

  /zod@3.22.4:
    resolution: {integrity: sha512-iC+8Io04lddc+mVqQ9AZ7OQ2MrUKGN+oIQyq1vemgt46jwCwLfhq7/pwnBnNXXXZb8VTVLKwp9EDkx+ryxIWmg==}<|MERGE_RESOLUTION|>--- conflicted
+++ resolved
@@ -1402,11 +1402,7 @@
         version: 3.9.0
     devDependencies:
       '@botpress/sdk':
-<<<<<<< HEAD
-        specifier: workspace:*
-=======
         specifier: 0.6.15
->>>>>>> 22b46f6b
         version: link:../sdk
       '@bpinternal/log4bot':
         specifier: ^0.0.4
@@ -1448,16 +1444,11 @@
         specifier: 0.14.0
         version: link:../../../client
       '@botpress/sdk':
-<<<<<<< HEAD
-        specifier: 0.6.14
-        version: 0.6.14
-=======
         specifier: 0.6.15
         version: link:../../../sdk
       zod:
         specifier: ^3.20.6
         version: 3.20.6
->>>>>>> 22b46f6b
     devDependencies:
       '@types/node':
         specifier: ^18.11.17
@@ -1475,16 +1466,11 @@
         specifier: 0.14.0
         version: link:../../../client
       '@botpress/sdk':
-<<<<<<< HEAD
-        specifier: 0.6.14
-        version: 0.6.14
-=======
         specifier: 0.6.15
         version: link:../../../sdk
       zod:
         specifier: ^3.20.6
         version: 3.20.6
->>>>>>> 22b46f6b
     devDependencies:
       '@types/node':
         specifier: ^18.11.17
