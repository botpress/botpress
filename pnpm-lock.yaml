lockfileVersion: '6.0'

settings:
  autoInstallPeers: true
  excludeLinksFromLockfile: false

importers:

  .:
    dependencies:
      '@botpress/cli':
        specifier: workspace:*
        version: link:packages/cli
      '@botpress/sdk':
        specifier: workspace:^
        version: link:packages/sdk
      '@bpinternal/depsynky':
        specifier: ^0.0.1
        version: 0.0.1
      '@types/node':
        specifier: ^18.11.18
        version: 18.16.16
      '@typescript-eslint/eslint-plugin':
        specifier: ^5.47.0
        version: 5.59.8(@typescript-eslint/parser@5.59.8)(eslint@8.41.0)(typescript@4.9.5)
      '@typescript-eslint/parser':
        specifier: ^5.47.0
        version: 5.59.8(eslint@8.41.0)(typescript@4.9.5)
      eslint:
        specifier: ^8.30.0
        version: 8.41.0
      eslint-config-prettier:
        specifier: ^8.5.0
        version: 8.8.0(eslint@8.41.0)
      eslint-plugin-import:
        specifier: ^2.26.0
        version: 2.27.5(@typescript-eslint/parser@5.59.8)(eslint@8.41.0)
      eslint-plugin-jsdoc:
        specifier: ^39.6.4
        version: 39.9.1(eslint@8.41.0)
      eslint-plugin-prettier:
        specifier: ^4.2.1
        version: 4.2.1(eslint-config-prettier@8.8.0)(eslint@8.41.0)(prettier@2.8.8)
      eslint-plugin-unused-imports:
        specifier: ^2.0.0
        version: 2.0.0(@typescript-eslint/eslint-plugin@5.59.8)(eslint@8.41.0)
      prettier:
        specifier: ^2.8.1
        version: 2.8.8
      retry-cli:
        specifier: ^0.7.0
        version: 0.7.0
      ts-node:
        specifier: ^10.9.1
        version: 10.9.1(@types/node@18.16.16)(typescript@4.9.5)
      turbo:
        specifier: ^1.13.3
        version: 1.13.3
      typescript:
        specifier: ^4.9.4
        version: 4.9.5
      vitest:
        specifier: ^0.33.0
        version: 0.33.0

  bots/bugbuster:
    dependencies:
      '@botpress/client':
        specifier: workspace:*
        version: link:../../packages/client
      '@botpress/sdk':
        specifier: workspace:*
        version: link:../../packages/sdk
    devDependencies:
      '@botpress/cli':
        specifier: workspace:*
        version: link:../../packages/cli
      '@bpinternal/es-node':
        specifier: ^0.0.5
        version: 0.0.5
      '@types/node':
        specifier: ^18.11.17
        version: 18.16.0
      execa:
        specifier: ^8.0.1
        version: 8.0.1
      typescript:
        specifier: ^4.9.4
        version: 4.9.5

  bots/hello-world:
    dependencies:
      '@botpress/cli':
        specifier: workspace:*
        version: link:../../packages/cli
      '@botpress/client':
        specifier: workspace:*
        version: link:../../packages/client
      '@botpress/sdk':
        specifier: workspace:*
        version: link:../../packages/sdk
    devDependencies:
      '@types/json-schema':
        specifier: ^7.0.11
        version: 7.0.12
      '@types/node':
        specifier: ^18.11.17
        version: 18.16.16
      esbuild:
        specifier: ^0.15.18
        version: 0.15.18
      nodemon:
        specifier: ^2.0.20
        version: 2.0.22
      ts-node:
        specifier: ^10.9.1
        version: 10.9.1(@types/node@18.16.16)(typescript@4.9.5)
      typescript:
        specifier: ^4.9.4
        version: 4.9.5

  bots/hit-looper:
    dependencies:
      '@botpress/client':
        specifier: workspace:*
        version: link:../../packages/client
      '@botpress/sdk':
        specifier: workspace:*
        version: link:../../packages/sdk
    devDependencies:
      '@bpinternal/es-node':
        specifier: ^0.0.5
        version: 0.0.5
      '@types/node':
        specifier: ^18.11.17
        version: 18.16.0
      execa:
        specifier: ^8.0.1
        version: 8.0.1
      typescript:
        specifier: ^4.9.4
        version: 4.9.5

  bots/sheetzy:
    dependencies:
      '@botpress/client':
        specifier: workspace:*
        version: link:../../packages/client
      '@botpress/sdk':
        specifier: workspace:*
        version: link:../../packages/sdk
    devDependencies:
      '@bpinternal/es-node':
        specifier: ^0.0.5
        version: 0.0.5
      '@types/node':
        specifier: ^18.11.17
        version: 18.16.16
      execa:
        specifier: ^8.0.1
        version: 8.0.1
      typescript:
        specifier: ^4.9.4
        version: 4.9.5

  bots/sinlin:
    dependencies:
      '@botpress/client':
        specifier: workspace:*
        version: link:../../packages/client
      '@botpress/sdk':
        specifier: workspace:*
        version: link:../../packages/sdk
      lodash:
        specifier: ^4.17.21
        version: 4.17.21
    devDependencies:
      '@botpress/cli':
        specifier: workspace:*
        version: link:../../packages/cli
      '@bpinternal/es-node':
        specifier: ^0.0.5
        version: 0.0.5
      '@types/lodash':
        specifier: ^4.14.191
        version: 4.14.195
      '@types/node':
        specifier: ^18.11.17
        version: 18.19.10
      execa:
        specifier: ^8.0.1
        version: 8.0.1
      typescript:
        specifier: ^4.9.4
        version: 4.9.5

  integrations/anthropic:
    dependencies:
      '@anthropic-ai/sdk':
        specifier: ^0.24.0
        version: 0.24.0
      '@botpress/client':
        specifier: workspace:*
        version: link:../../packages/client
      '@botpress/common':
        specifier: workspace:*
        version: link:../../packages/common
      '@botpress/sdk':
        specifier: workspace:*
        version: link:../../packages/sdk
    devDependencies:
      '@types/node':
        specifier: ^18.11.17
        version: 18.19.10
      ts-node:
        specifier: ^10.9.1
        version: 10.9.2(@types/node@18.19.10)(typescript@4.9.5)
      typescript:
        specifier: ^4.9.4
        version: 4.9.5

  integrations/asana:
    dependencies:
      '@botpress/sdk':
        specifier: workspace:*
        version: link:../../packages/sdk
      '@botpress/sdk-addons':
        specifier: workspace:*
        version: link:../../packages/sdk-addons
      asana:
        specifier: ^1.0.2
        version: 1.0.2
    devDependencies:
      '@botpress/cli':
        specifier: workspace:*
        version: link:../../packages/cli
      '@botpress/client':
        specifier: workspace:*
        version: link:../../packages/client
      '@sentry/cli':
        specifier: ^2.18.1
        version: 2.18.1
      '@types/asana':
        specifier: ^0.18.12
        version: 0.18.12
      '@types/node':
        specifier: ^18.11.17
        version: 18.16.0
      ts-node:
        specifier: ^10.9.1
        version: 10.9.1(@types/node@18.16.0)(typescript@4.9.5)
      typescript:
        specifier: ^4.9.4
        version: 4.9.5

  integrations/browser:
    dependencies:
      '@botpress/sdk':
        specifier: workspace:*
        version: link:../../packages/sdk
      axios:
        specifier: ^1.7.2
        version: 1.7.2
    devDependencies:
      '@types/node':
        specifier: ^18.11.17
        version: 18.19.10
      ts-node:
        specifier: ^10.9.1
        version: 10.9.2(@types/node@18.19.10)(typescript@4.9.5)
      typescript:
        specifier: ^4.9.4
        version: 4.9.5

  integrations/charts:
    dependencies:
      '@botpress/sdk':
        specifier: workspace:*
        version: link:../../packages/sdk
      axios:
        specifier: ^1.7.2
        version: 1.7.2
    devDependencies:
      '@types/node':
        specifier: ^18.11.17
        version: 18.19.10
      chart.js:
        specifier: ^3.9.1
        version: 3.9.1
      ts-node:
        specifier: ^10.9.1
        version: 10.9.2(@types/node@18.19.10)(typescript@4.9.5)
      typescript:
        specifier: ^4.9.4
        version: 4.9.5

  integrations/dalle:
    dependencies:
      '@botpress/client':
        specifier: workspace:*
        version: link:../../packages/client
      '@botpress/sdk':
        specifier: workspace:*
        version: link:../../packages/sdk
      axios:
        specifier: ^1.6.7
        version: 1.6.7
    devDependencies:
      '@botpress/cli':
        specifier: workspace:*
        version: link:../../packages/cli
      '@types/node':
        specifier: ^18.19.10
        version: 18.19.10
      ts-node:
        specifier: ^10.9.2
        version: 10.9.2(@types/node@18.19.10)(typescript@4.9.5)
      typescript:
        specifier: ^4.9.5
        version: 4.9.5

  integrations/fireworks-ai:
    dependencies:
      '@botpress/client':
        specifier: workspace:*
        version: link:../../packages/client
      '@botpress/common':
        specifier: workspace:*
        version: link:../../packages/common
      '@botpress/sdk':
        specifier: workspace:*
        version: link:../../packages/sdk
      openai:
        specifier: ^4.53.0
        version: 4.53.0
    devDependencies:
      '@types/node':
        specifier: ^18.11.17
        version: 18.19.10
      ts-node:
        specifier: ^10.9.1
        version: 10.9.2(@types/node@18.19.10)(typescript@4.9.5)
      typescript:
        specifier: ^4.9.4
        version: 4.9.5

  integrations/github:
    dependencies:
      '@botpress/sdk':
        specifier: workspace:*
        version: link:../../packages/sdk
      '@botpress/sdk-addons':
        specifier: workspace:*
        version: link:../../packages/sdk-addons
      '@octokit/webhooks-methods':
        specifier: ^3.0.2
        version: 3.0.3
      '@octokit/webhooks-types':
        specifier: ^6.10.0
        version: 6.11.0
      fuse.js:
        specifier: ^6.6.2
        version: 6.6.2
      octokit:
        specifier: ^2.0.19
        version: 2.0.19
    devDependencies:
      '@botpress/cli':
        specifier: workspace:*
        version: link:../../packages/cli
      '@botpress/client':
        specifier: workspace:*
        version: link:../../packages/client
      '@sentry/cli':
        specifier: ^2.18.1
        version: 2.18.1
      '@types/node':
        specifier: ^18.11.17
        version: 18.16.16
      typescript:
        specifier: ^4.9.4
        version: 4.9.5

  integrations/gmail:
    dependencies:
      '@botpress/cli':
        specifier: workspace:*
        version: link:../../packages/cli
      '@botpress/client':
        specifier: workspace:*
        version: link:../../packages/client
      '@botpress/sdk':
        specifier: workspace:*
        version: link:../../packages/sdk
      '@botpress/sdk-addons':
        specifier: workspace:*
        version: link:../../packages/sdk-addons
      cheerio:
        specifier: 1.0.0-rc.12
        version: 1.0.0-rc.12
      gmail-api-parse-message:
        specifier: ^2.1.2
        version: 2.1.2
      googleapis:
        specifier: ^112.0.0
        version: 112.0.0
      js-base64:
        specifier: ^3.7.5
        version: 3.7.5
      nodemailer:
        specifier: ^6.7.2
        version: 6.9.3
      query-string:
        specifier: ^6.14.1
        version: 6.14.1
    devDependencies:
      '@sentry/cli':
        specifier: ^2.18.1
        version: 2.18.1
      '@types/node':
        specifier: ^18.11.17
        version: 18.16.16
      '@types/nodemailer':
        specifier: ^6.4.4
        version: 6.4.8
      esbuild:
        specifier: ^0.15.18
        version: 0.15.18
      nodemon:
        specifier: ^2.0.20
        version: 2.0.22
      ts-node:
        specifier: ^10.9.1
        version: 10.9.1(@types/node@18.16.16)(typescript@4.9.5)
      typescript:
        specifier: ^4.9.4
        version: 4.9.5

  integrations/googlecalendar:
    dependencies:
      '@botpress/client':
        specifier: workspace:*
        version: link:../../packages/client
      '@botpress/sdk':
        specifier: workspace:*
        version: link:../../packages/sdk
      google-auth-library:
        specifier: ^9.0.0
        version: 9.0.0
      googleapis:
        specifier: ^126.0.1
        version: 126.0.1
    devDependencies:
      '@botpress/cli':
        specifier: workspace:*
        version: link:../../packages/cli
      '@types/node':
        specifier: ^18.11.17
        version: 18.16.16
      googleapis-common:
        specifier: ^7.0.1
        version: 7.0.1
      typescript:
        specifier: ^4.9.4
        version: 4.9.5

  integrations/groq:
    dependencies:
      '@botpress/client':
        specifier: workspace:*
        version: link:../../packages/client
      '@botpress/common':
        specifier: workspace:*
        version: link:../../packages/common
      '@botpress/sdk':
        specifier: workspace:*
        version: link:../../packages/sdk
      openai:
        specifier: ^4.53.0
        version: 4.53.0
    devDependencies:
      '@types/node':
        specifier: ^18.11.17
        version: 18.19.10
      ts-node:
        specifier: ^10.9.1
        version: 10.9.2(@types/node@18.19.10)(typescript@4.9.5)
      typescript:
        specifier: ^4.9.4
        version: 4.9.5

  integrations/gsheets:
    dependencies:
      '@botpress/client':
        specifier: workspace:*
        version: link:../../packages/client
      '@botpress/sdk':
        specifier: workspace:*
        version: link:../../packages/sdk
      google-auth-library:
        specifier: ^9.0.0
        version: 9.0.0
      googleapis:
        specifier: ^126.0.1
        version: 126.0.1
    devDependencies:
      '@types/node':
        specifier: ^18.11.17
        version: 18.16.0
      ts-node:
        specifier: ^10.9.1
        version: 10.9.1(@types/node@18.16.0)(typescript@4.9.5)
      typescript:
        specifier: ^4.9.4
        version: 4.9.5

  integrations/instagram:
    dependencies:
      '@botpress/cli':
        specifier: workspace:*
        version: link:../../packages/cli
      '@botpress/client':
        specifier: workspace:*
        version: link:../../packages/client
      '@botpress/sdk':
        specifier: workspace:*
        version: link:../../packages/sdk
      '@botpress/sdk-addons':
        specifier: workspace:*
        version: link:../../packages/sdk-addons
      messaging-api-messenger:
        specifier: ^1.1.0
        version: 1.1.0
      query-string:
        specifier: ^6.14.1
        version: 6.14.1
    devDependencies:
      '@sentry/cli':
        specifier: ^2.18.1
        version: 2.18.1
      '@types/node':
        specifier: ^18.11.17
        version: 18.16.16
      esbuild:
        specifier: ^0.15.18
        version: 0.15.18
      nodemon:
        specifier: ^2.0.20
        version: 2.0.22
      ts-node:
        specifier: ^10.9.1
        version: 10.9.1(@types/node@18.16.16)(typescript@4.9.5)
      typescript:
        specifier: ^4.9.4
        version: 4.9.5

  integrations/intercom:
    dependencies:
      '@botpress/cli':
        specifier: workspace:*
        version: link:../../packages/cli
      '@botpress/client':
        specifier: workspace:*
        version: link:../../packages/client
      '@botpress/sdk':
        specifier: workspace:*
        version: link:../../packages/sdk
      '@botpress/sdk-addons':
        specifier: workspace:*
        version: link:../../packages/sdk-addons
      intercom-client:
        specifier: ^4.0.0
        version: 4.0.0
    devDependencies:
      '@sentry/cli':
        specifier: ^2.18.1
        version: 2.18.1
      '@types/node':
        specifier: ^18.11.17
        version: 18.16.16
      esbuild:
        specifier: ^0.15.18
        version: 0.15.18
      nodemon:
        specifier: ^2.0.20
        version: 2.0.22
      ts-node:
        specifier: ^10.9.1
        version: 10.9.1(@types/node@18.16.16)(typescript@4.9.5)
      typescript:
        specifier: ^4.9.4
        version: 4.9.5

  integrations/line:
    dependencies:
      '@botpress/cli':
        specifier: workspace:*
        version: link:../../packages/cli
      '@botpress/client':
        specifier: workspace:*
        version: link:../../packages/client
      '@botpress/sdk':
        specifier: workspace:*
        version: link:../../packages/sdk
      '@botpress/sdk-addons':
        specifier: workspace:*
        version: link:../../packages/sdk-addons
      '@line/bot-sdk':
        specifier: ^7.5.2
        version: 7.5.2
      crypto:
        specifier: ^1.0.1
        version: 1.0.1
    devDependencies:
      '@sentry/cli':
        specifier: ^2.18.1
        version: 2.18.1
      '@types/node':
        specifier: ^18.14.1
        version: 18.16.16
      esbuild:
        specifier: ^0.15.18
        version: 0.15.18
      nodemon:
        specifier: ^2.0.20
        version: 2.0.22
      ts-node:
        specifier: ^10.9.1
        version: 10.9.1(@types/node@18.16.16)(typescript@4.9.5)
      typescript:
        specifier: ^4.9.5
        version: 4.9.5

  integrations/linear:
    dependencies:
      '@botpress/client':
        specifier: workspace:*
        version: link:../../packages/client
      '@botpress/sdk':
        specifier: workspace:*
        version: link:../../packages/sdk
      '@botpress/sdk-addons':
        specifier: workspace:*
        version: link:../../packages/sdk-addons
      '@linear/sdk':
        specifier: ^2.6.0
        version: 2.6.0
      axios:
        specifier: ^1.4.0
        version: 1.6.3
      query-string:
        specifier: ^6.14.1
        version: 6.14.1
      tsafe:
        specifier: ^1.6.4
        version: 1.6.6
    devDependencies:
      '@botpress/cli':
        specifier: workspace:*
        version: link:../../packages/cli
      '@sentry/cli':
        specifier: ^2.18.1
        version: 2.18.1
      '@types/node':
        specifier: ^18.11.17
        version: 18.16.16
      typescript:
        specifier: ^4.9.4
        version: 4.9.5

  integrations/mailchimp:
    dependencies:
      '@botpress/client':
        specifier: workspace:*
        version: link:../../packages/client
      '@botpress/sdk':
        specifier: workspace:*
        version: link:../../packages/sdk
      '@mailchimp/mailchimp_marketing':
        specifier: ^3.0.80
        version: 3.0.80
    devDependencies:
      '@types/mailchimp__mailchimp_marketing':
        specifier: 3.0.10
        version: 3.0.10
      '@types/node':
        specifier: ^18.11.17
        version: 18.16.0
      ts-node:
        specifier: ^10.9.1
        version: 10.9.1(@types/node@18.16.0)(typescript@4.9.5)
      typescript:
        specifier: ^4.9.4
        version: 4.9.5

  integrations/make:
    dependencies:
      '@botpress/client':
        specifier: workspace:*
        version: link:../../packages/client
      '@botpress/sdk':
        specifier: workspace:*
        version: link:../../packages/sdk
      axios:
        specifier: ^1.6.7
        version: 1.6.7
    devDependencies:
      '@botpress/cli':
        specifier: workspace:*
        version: link:../../packages/cli
      '@types/node':
        specifier: ^18.19.10
        version: 18.19.10
      ts-node:
        specifier: ^10.9.2
        version: 10.9.2(@types/node@18.19.10)(typescript@4.9.5)
      typescript:
        specifier: ^4.9.5
        version: 4.9.5

  integrations/messenger:
    dependencies:
      '@botpress/cli':
        specifier: workspace:*
        version: link:../../packages/cli
      '@botpress/client':
        specifier: workspace:*
        version: link:../../packages/client
      '@botpress/sdk':
        specifier: workspace:*
        version: link:../../packages/sdk
      '@botpress/sdk-addons':
        specifier: workspace:*
        version: link:../../packages/sdk-addons
      '@slack/web-api':
        specifier: ^6.8.0
        version: 6.8.1
      messaging-api-messenger:
        specifier: ^1.1.0
        version: 1.1.0
      query-string:
        specifier: ^6.14.1
        version: 6.14.1
    devDependencies:
      '@sentry/cli':
        specifier: ^2.18.1
        version: 2.18.1
      '@types/node':
        specifier: ^18.11.17
        version: 18.16.16
      esbuild:
        specifier: ^0.15.18
        version: 0.15.18
      nodemon:
        specifier: ^2.0.20
        version: 2.0.22
      ts-node:
        specifier: ^10.9.1
        version: 10.9.1(@types/node@18.16.16)(typescript@4.9.5)
      typescript:
        specifier: ^4.9.4
        version: 4.9.5

  integrations/notion:
    dependencies:
      '@botpress/client':
        specifier: workspace:*
        version: link:../../packages/client
      '@botpress/sdk':
        specifier: workspace:*
        version: link:../../packages/sdk
      '@botpress/sdk-addons':
        specifier: workspace:*
        version: link:../../packages/sdk-addons
      '@notionhq/client':
        specifier: ^2.2.7
        version: 2.2.7
    devDependencies:
      '@tsconfig/node18-strictest':
        specifier: ^1.0.0
        version: 1.0.0
      '@types/node':
        specifier: ^18.11.17
        version: 18.16.0
      ts-node:
        specifier: ^10.9.1
        version: 10.9.1(@types/node@18.16.0)(typescript@4.9.5)
      typescript:
        specifier: ^4.9.4
        version: 4.9.5
      vitest:
        specifier: ^0.33.0
        version: 0.33.0

  integrations/openai:
    dependencies:
      '@botpress/client':
        specifier: workspace:*
        version: link:../../packages/client
      '@botpress/common':
        specifier: workspace:*
        version: link:../../packages/common
      '@botpress/sdk':
        specifier: workspace:*
        version: link:../../packages/sdk
      openai:
        specifier: ^4.53.0
        version: 4.53.0
    devDependencies:
      '@types/node':
        specifier: ^18.11.17
        version: 18.19.10
      ts-node:
        specifier: ^10.9.1
        version: 10.9.2(@types/node@18.19.10)(typescript@4.9.5)
      typescript:
        specifier: ^4.9.4
        version: 4.9.5

  integrations/pdf-generator:
    dependencies:
      '@botpress/sdk':
        specifier: workspace:*
        version: link:../../packages/sdk
      axios:
        specifier: ^1.7.2
        version: 1.7.2
      marked:
        specifier: ^13.0.2
        version: 13.0.2
    devDependencies:
      '@types/node':
        specifier: ^18.11.17
        version: 18.19.10
      ts-node:
        specifier: ^10.9.1
        version: 10.9.2(@types/node@18.19.10)(typescript@4.9.5)
      typescript:
        specifier: ^4.9.4
        version: 4.9.5

  integrations/slack:
    dependencies:
      '@botpress/sdk':
        specifier: workspace:*
        version: link:../../packages/sdk
      '@botpress/sdk-addons':
        specifier: workspace:*
        version: link:../../packages/sdk-addons
      '@slack/bolt':
        specifier: ^3.13.1
        version: 3.13.1
      '@slack/web-api':
        specifier: ^6.8.0
        version: 6.8.1
      axios:
        specifier: ^1.3.4
        version: 1.4.0
      fuse.js:
        specifier: ^6.6.2
        version: 6.6.2
      lodash:
        specifier: ^4.17.21
        version: 4.17.21
      query-string:
        specifier: ^6.14.1
        version: 6.14.1
      verror:
        specifier: ^1.10.1
        version: 1.10.1
    devDependencies:
      '@botpress/cli':
        specifier: workspace:*
        version: link:../../packages/cli
      '@botpress/client':
        specifier: workspace:*
        version: link:../../packages/client
      '@sentry/cli':
        specifier: ^2.18.1
        version: 2.18.1
      '@types/lodash':
        specifier: ^4.14.191
        version: 4.14.195
      '@types/node':
        specifier: ^18.11.17
        version: 18.16.16
      '@types/verror':
        specifier: ^1.10.6
        version: 1.10.6
      typescript:
        specifier: ^4.9.4
        version: 4.9.5

  integrations/stripe:
    dependencies:
      '@botpress/client':
        specifier: workspace:*
        version: link:../../packages/client
      '@botpress/sdk':
        specifier: workspace:*
        version: link:../../packages/sdk
      stripe:
        specifier: ^13.5.0
        version: 13.11.0
    devDependencies:
      '@types/node':
        specifier: ^18.11.17
        version: 18.16.16
      typescript:
        specifier: ^4.9.4
        version: 4.9.5

  integrations/sunco:
    dependencies:
      '@botpress/cli':
        specifier: workspace:*
        version: link:../../packages/cli
      '@botpress/client':
        specifier: workspace:*
        version: link:../../packages/client
      '@botpress/sdk':
        specifier: workspace:*
        version: link:../../packages/sdk
      '@botpress/sdk-addons':
        specifier: workspace:*
        version: link:../../packages/sdk-addons
      sunshine-conversations-client:
        specifier: ^9.12.0
        version: 9.14.0(@babel/core@7.22.5)
    devDependencies:
      '@sentry/cli':
        specifier: ^2.18.1
        version: 2.18.1
      '@types/node':
        specifier: ^18.11.17
        version: 18.16.16
      esbuild:
        specifier: ^0.15.18
        version: 0.15.18
      nodemon:
        specifier: ^2.0.20
        version: 2.0.22
      ts-node:
        specifier: ^10.9.1
        version: 10.9.1(@types/node@18.16.16)(typescript@4.9.5)
      typescript:
        specifier: ^4.9.4
        version: 4.9.5

  integrations/teams:
    dependencies:
      '@botpress/client':
        specifier: workspace:*
        version: link:../../packages/client
      '@botpress/sdk':
        specifier: workspace:*
        version: link:../../packages/sdk
      '@botpress/sdk-addons':
        specifier: workspace:*
        version: link:../../packages/sdk-addons
      axios:
        specifier: ^1.5.1
        version: 1.5.1
      botbuilder:
        specifier: ^4.18.0
        version: 4.20.0
      jsonwebtoken:
        specifier: ^9.0.2
        version: 9.0.2
      jwks-rsa:
        specifier: ^3.1.0
        version: 3.1.0
    devDependencies:
      '@botpress/cli':
        specifier: workspace:*
        version: link:../../packages/cli
      '@sentry/cli':
        specifier: ^2.18.1
        version: 2.18.1
      '@types/jsonwebtoken':
        specifier: ^9.0.3
        version: 9.0.3
      '@types/node':
        specifier: ^18.11.17
        version: 18.16.16
      esbuild:
        specifier: ^0.15.18
        version: 0.15.18
      nodemon:
        specifier: ^2.0.20
        version: 2.0.22
      ts-node:
        specifier: ^10.9.1
        version: 10.9.1(@types/node@18.16.16)(typescript@4.9.5)
      typescript:
        specifier: ^4.9.4
        version: 4.9.5

  integrations/telegram:
    dependencies:
      '@botpress/client':
        specifier: workspace:*
        version: link:../../packages/client
      '@botpress/sdk':
        specifier: workspace:*
        version: link:../../packages/sdk
      '@botpress/sdk-addons':
        specifier: workspace:*
        version: link:../../packages/sdk-addons
      '@sentry/node':
        specifier: 7.53.1
        version: 7.53.1
      lodash:
        specifier: ^4.17.21
        version: 4.17.21
      telegraf:
        specifier: ^4.16.3
        version: 4.16.3
      zod:
        specifier: ^3.20.6
        version: 3.22.4
    devDependencies:
      '@botpress/cli':
        specifier: workspace:*
        version: link:../../packages/cli
      '@sentry/cli':
        specifier: ^2.18.1
        version: 2.18.1
      '@types/lodash':
        specifier: ^4.14.191
        version: 4.14.195
      '@types/node':
        specifier: ^18.11.17
        version: 18.16.16
      esbuild:
        specifier: ^0.15.18
        version: 0.15.18
      nodemon:
        specifier: ^2.0.20
        version: 2.0.22
      ts-node:
        specifier: ^10.9.1
        version: 10.9.1(@types/node@18.16.16)(typescript@4.9.5)
      typescript:
        specifier: ^4.9.4
        version: 4.9.5

  integrations/trello:
    dependencies:
      '@botpress/client':
        specifier: workspace:*
        version: link:../../packages/client
      '@botpress/sdk':
        specifier: workspace:*
        version: link:../../packages/sdk
      '@botpress/sdk-addons':
        specifier: workspace:*
        version: link:../../packages/sdk-addons
      trello.js:
        specifier: ^1.2.6
        version: 1.2.6
    devDependencies:
      '@botpress/cli':
        specifier: workspace:*
        version: link:../../packages/cli
      '@sentry/cli':
        specifier: ^2.18.1
        version: 2.18.1
      '@types/node':
        specifier: ^18.11.17
        version: 18.16.0
      esbuild:
        specifier: ^0.15.18
        version: 0.15.18
      nodemon:
        specifier: ^2.0.20
        version: 2.0.22
      ts-node:
        specifier: ^10.9.1
        version: 10.9.1(@types/node@18.16.0)(typescript@4.9.5)
      typescript:
        specifier: ^4.9.4
        version: 4.9.5

  integrations/twilio:
    dependencies:
      '@botpress/client':
        specifier: workspace:*
        version: link:../../packages/client
      '@botpress/sdk':
        specifier: workspace:*
        version: link:../../packages/sdk
      '@botpress/sdk-addons':
        specifier: workspace:*
        version: link:../../packages/sdk-addons
      query-string:
        specifier: ^6.14.1
        version: 6.14.1
      twilio:
        specifier: ^3.84.0
        version: 3.84.1
    devDependencies:
      '@botpress/cli':
        specifier: workspace:*
        version: link:../../packages/cli
      '@sentry/cli':
        specifier: ^2.18.1
        version: 2.18.1
      '@types/node':
        specifier: ^18.11.17
        version: 18.16.16
      esbuild:
        specifier: ^0.15.18
        version: 0.15.18
      nodemon:
        specifier: ^2.0.20
        version: 2.0.22
      ts-node:
        specifier: ^10.9.1
        version: 10.9.1(@types/node@18.16.16)(typescript@4.9.5)
      typescript:
        specifier: ^4.9.4
        version: 4.9.5

  integrations/viber:
    dependencies:
      '@botpress/client':
        specifier: workspace:*
        version: link:../../packages/client
      '@botpress/sdk':
        specifier: workspace:*
        version: link:../../packages/sdk
      '@botpress/sdk-addons':
        specifier: workspace:*
        version: link:../../packages/sdk-addons
      axios:
        specifier: ^1.2.1
        version: 1.4.0
    devDependencies:
      '@botpress/cli':
        specifier: workspace:*
        version: link:../../packages/cli
      '@sentry/cli':
        specifier: ^2.18.1
        version: 2.18.1
      '@types/node':
        specifier: ^18.11.17
        version: 18.16.16
      esbuild:
        specifier: ^0.15.18
        version: 0.15.18
      nodemon:
        specifier: ^2.0.20
        version: 2.0.22
      ts-node:
        specifier: ^10.9.1
        version: 10.9.1(@types/node@18.16.16)(typescript@4.9.5)
      typescript:
        specifier: ^4.9.4
        version: 4.9.5

  integrations/vonage:
    dependencies:
      '@botpress/client':
        specifier: workspace:*
        version: link:../../packages/client
      '@botpress/sdk':
        specifier: workspace:*
        version: link:../../packages/sdk
      '@botpress/sdk-addons':
        specifier: workspace:*
        version: link:../../packages/sdk-addons
      axios:
        specifier: ^0.27.2
        version: 0.27.2
    devDependencies:
      '@botpress/cli':
        specifier: workspace:*
        version: link:../../packages/cli
      '@sentry/cli':
        specifier: ^2.18.1
        version: 2.18.1
      '@types/node':
        specifier: ^18.11.17
        version: 18.16.16
      esbuild:
        specifier: ^0.15.18
        version: 0.15.18
      nodemon:
        specifier: ^2.0.20
        version: 2.0.22
      ts-node:
        specifier: ^10.9.1
        version: 10.9.1(@types/node@18.16.16)(typescript@4.9.5)
      typescript:
        specifier: ^4.9.4
        version: 4.9.5

  integrations/webchat:
    dependencies:
      '@botpress/messaging-client':
        specifier: 1.2.1
        version: 1.2.1
      '@botpress/sdk':
        specifier: workspace:*
        version: link:../../packages/sdk
      '@botpress/sdk-addons':
        specifier: workspace:*
        version: link:../../packages/sdk-addons
    devDependencies:
      '@botpress/cli':
        specifier: workspace:*
        version: link:../../packages/cli
      '@botpress/client':
        specifier: workspace:*
        version: link:../../packages/client
      '@sentry/cli':
        specifier: ^2.18.1
        version: 2.18.1
      '@types/node':
        specifier: ^18.11.17
        version: 18.16.16
      typescript:
        specifier: ^4.9.4
        version: 4.9.5

  integrations/webhook:
    dependencies:
      '@botpress/cli':
        specifier: workspace:*
        version: link:../../packages/cli
      '@botpress/client':
        specifier: workspace:*
        version: link:../../packages/client
      '@botpress/sdk':
        specifier: workspace:*
        version: link:../../packages/sdk
      '@botpress/sdk-addons':
        specifier: workspace:*
        version: link:../../packages/sdk-addons
      axios:
        specifier: ^1.3.4
        version: 1.4.0
      qs:
        specifier: ^6.11.0
        version: 6.11.0
    devDependencies:
      '@sentry/cli':
        specifier: ^2.18.1
        version: 2.18.1
      '@types/node':
        specifier: ^18.11.17
        version: 18.16.16
      '@types/qs':
        specifier: ^6.9.7
        version: 6.9.7
      esbuild:
        specifier: ^0.15.18
        version: 0.15.18
      nodemon:
        specifier: ^2.0.20
        version: 2.0.22
      ts-node:
        specifier: ^10.9.1
        version: 10.9.1(@types/node@18.16.16)(typescript@4.9.5)
      typescript:
        specifier: ^4.9.4
        version: 4.9.5

  integrations/website-indexer:
    dependencies:
      '@botpress/client':
        specifier: workspace:*
        version: link:../../packages/client
      '@botpress/sdk':
        specifier: workspace:*
        version: link:../../packages/sdk
      '@botpress/sdk-addons':
        specifier: workspace:*
        version: link:../../packages/sdk-addons
      axios:
        specifier: ^1.7.2
        version: 1.7.2
      axios-retry:
        specifier: ^4.4.0
        version: 4.4.0(axios@1.7.2)
      exponential-backoff:
        specifier: ^3.1.1
        version: 3.1.1
      lodash:
        specifier: ^4.17.21
        version: 4.17.21
      robots-parser:
        specifier: ^3.0.1
        version: 3.0.1
      uuid:
        specifier: ^9.0.0
        version: 9.0.0
      xml2js:
        specifier: ^0.6.2
        version: 0.6.2
    devDependencies:
      '@botpress/cli':
        specifier: workspace:*
        version: link:../../packages/cli
      '@types/lodash':
        specifier: ^4.14.191
        version: 4.14.195
      '@types/node':
        specifier: ^18.11.17
        version: 18.19.10
      '@types/uuid':
        specifier: ^9.0.1
        version: 9.0.1
      '@types/xml2js':
        specifier: ^0.4.14
        version: 0.4.14
      nodemon:
        specifier: ^3.1.3
        version: 3.1.3
      ts-node:
        specifier: ^10.9.1
        version: 10.9.2(@types/node@18.19.10)(typescript@4.9.5)
      typescript:
        specifier: ^4.9.4
        version: 4.9.5

  integrations/whatsapp:
    dependencies:
      '@botpress/client':
        specifier: workspace:*
        version: link:../../packages/client
      '@botpress/sdk':
        specifier: workspace:*
        version: link:../../packages/sdk
      '@botpress/sdk-addons':
        specifier: workspace:*
        version: link:../../packages/sdk-addons
      axios:
        specifier: ^1.6.2
        version: 1.6.8
      preact:
        specifier: ^10.23.1
        version: 10.23.1
      preact-render-to-string:
        specifier: ^6.5.7
        version: 6.5.7(preact@10.23.1)
      query-string:
        specifier: ^6.14.1
        version: 6.14.1
      whatsapp-api-js:
        specifier: ^1.0.5
        version: 1.0.5
    devDependencies:
      '@botpress/cli':
        specifier: workspace:*
        version: link:../../packages/cli
      '@sentry/cli':
        specifier: ^2.18.1
        version: 2.18.1
      '@types/node':
        specifier: ^18.13.0
        version: 18.16.16
      esbuild:
        specifier: ^0.15.18
        version: 0.15.18
      nodemon:
        specifier: ^2.0.20
        version: 2.0.22
      ts-node:
        specifier: ^10.9.1
        version: 10.9.1(@types/node@18.16.16)(typescript@4.9.5)
      typescript:
        specifier: ^4.9.5
        version: 4.9.5

  integrations/zapier:
    dependencies:
      '@botpress/client':
        specifier: workspace:*
        version: link:../../packages/client
      '@botpress/sdk':
        specifier: workspace:*
        version: link:../../packages/sdk
      '@botpress/sdk-addons':
        specifier: workspace:*
        version: link:../../packages/sdk-addons
      axios:
        specifier: ^1.6.3
        version: 1.6.3
      uuid:
        specifier: ^9.0.0
        version: 9.0.0
    devDependencies:
      '@botpress/cli':
        specifier: workspace:*
        version: link:../../packages/cli
      '@sentry/cli':
        specifier: ^2.18.1
        version: 2.18.1
      '@types/jest':
        specifier: ^29.5.0
        version: 29.5.2
      '@types/node':
        specifier: ^18.15.11
        version: 18.16.16
      '@types/uuid':
        specifier: ^9.0.1
        version: 9.0.1
      esbuild:
        specifier: ^0.15.18
        version: 0.15.18
      jest:
        specifier: ^29.5.0
        version: 29.5.0(@types/node@18.16.16)(ts-node@10.9.1)
      nodemon:
        specifier: ^2.0.22
        version: 2.0.22
      ts-jest:
        specifier: ^29.1.0
        version: 29.1.0(@babel/core@7.22.5)(esbuild@0.15.18)(jest@29.5.0)(typescript@4.9.5)
      ts-node:
        specifier: ^10.9.1
        version: 10.9.1(@types/node@18.16.16)(typescript@4.9.5)
      typescript:
        specifier: ^4.9.5
        version: 4.9.5

  integrations/zendesk:
    dependencies:
      '@botpress/client':
        specifier: workspace:*
        version: link:../../packages/client
      '@botpress/sdk':
        specifier: workspace:*
        version: link:../../packages/sdk
      '@botpress/sdk-addons':
        specifier: workspace:*
        version: link:../../packages/sdk-addons
      axios:
        specifier: ^1.4.0
        version: 1.4.0
      lodash:
        specifier: ^4.17.21
        version: 4.17.21
    devDependencies:
      '@botpress/cli':
        specifier: workspace:*
        version: link:../../packages/cli
      '@sentry/cli':
        specifier: ^2.18.1
        version: 2.18.1
      '@types/lodash':
        specifier: ^4.14.191
        version: 4.14.195
      '@types/node':
        specifier: ^18.11.17
        version: 18.16.0
      ts-node:
        specifier: ^10.9.1
        version: 10.9.1(@types/node@18.16.0)(typescript@4.9.5)
      typescript:
        specifier: ^4.9.5
        version: 4.9.5

  interfaces/creatable:
    dependencies:
      '@botpress/sdk':
        specifier: workspace:*
        version: link:../../packages/sdk
    devDependencies:
      '@botpress/cli':
        specifier: workspace:*
        version: link:../../packages/cli
      typescript:
        specifier: ^4.9.4
        version: 4.9.5

  interfaces/deletable:
    dependencies:
      '@botpress/sdk':
        specifier: workspace:*
        version: link:../../packages/sdk
    devDependencies:
      '@botpress/cli':
        specifier: workspace:*
        version: link:../../packages/cli
      typescript:
        specifier: ^4.9.4
        version: 4.9.5

  interfaces/hitl:
    dependencies:
      '@botpress/sdk':
        specifier: workspace:*
        version: link:../../packages/sdk
    devDependencies:
      '@botpress/cli':
        specifier: workspace:*
        version: link:../../packages/cli
      typescript:
        specifier: ^4.9.4
        version: 4.9.5

  interfaces/listable:
    dependencies:
      '@botpress/sdk':
        specifier: workspace:*
        version: link:../../packages/sdk
    devDependencies:
      '@botpress/cli':
        specifier: workspace:*
        version: link:../../packages/cli
      typescript:
        specifier: ^4.9.4
        version: 4.9.5

  interfaces/llm:
    dependencies:
      '@botpress/sdk':
        specifier: workspace:*
        version: link:../../packages/sdk
    devDependencies:
      '@botpress/cli':
        specifier: workspace:*
        version: link:../../packages/cli
      typescript:
        specifier: ^4.9.4
        version: 4.9.5

  interfaces/readable:
    dependencies:
      '@botpress/sdk':
        specifier: workspace:*
        version: link:../../packages/sdk
    devDependencies:
      '@botpress/cli':
        specifier: workspace:*
        version: link:../../packages/cli
      typescript:
        specifier: ^4.9.4
        version: 4.9.5

  interfaces/speech-to-text:
    dependencies:
      '@botpress/sdk':
        specifier: workspace:*
        version: link:../../packages/sdk
    devDependencies:
      '@botpress/cli':
        specifier: workspace:*
        version: link:../../packages/cli
      typescript:
        specifier: ^4.9.4
        version: 4.9.5

  interfaces/text-to-image:
    dependencies:
      '@botpress/sdk':
        specifier: workspace:*
        version: link:../../packages/sdk
    devDependencies:
      '@botpress/cli':
        specifier: workspace:*
        version: link:../../packages/cli
      typescript:
        specifier: ^4.9.4
        version: 4.9.5

  interfaces/typing-indicator:
    dependencies:
      '@botpress/sdk':
        specifier: workspace:*
        version: link:../../packages/sdk
    devDependencies:
      '@botpress/cli':
        specifier: workspace:*
        version: link:../../packages/cli
      typescript:
        specifier: ^4.9.4
        version: 4.9.5

  interfaces/updatable:
    dependencies:
      '@botpress/sdk':
        specifier: workspace:*
        version: link:../../packages/sdk
    devDependencies:
      '@botpress/cli':
        specifier: workspace:*
        version: link:../../packages/cli
      typescript:
        specifier: ^4.9.4
        version: 4.9.5

  packages/cli:
    dependencies:
      '@botpress/client':
        specifier: 0.29.1
        version: link:../client
      '@botpress/sdk':
        specifier: 0.10.12
        version: link:../sdk
      '@bpinternal/const':
        specifier: ^0.0.20
        version: 0.0.20
      '@bpinternal/tunnel':
        specifier: ^0.1.1
        version: 0.1.1
      '@bpinternal/yargs-extra':
        specifier: ^0.0.3
        version: 0.0.3
      '@parcel/watcher':
        specifier: ^2.1.0
        version: 2.1.0
      '@types/lodash':
        specifier: ^4.14.191
        version: 4.14.195
      '@types/node':
        specifier: ^18.11.17
        version: 18.16.16
      '@types/verror':
        specifier: ^1.10.6
        version: 1.10.6
      axios:
        specifier: ^1.4.0
        version: 1.4.0
      bluebird:
        specifier: ^3.7.2
        version: 3.7.2
      boxen:
        specifier: 5.1.2
        version: 5.1.2
      chalk:
        specifier: ^4.1.2
        version: 4.1.2
      chokidar:
        specifier: ^3.5.3
        version: 3.5.3
      dotenv:
        specifier: ^16.4.4
        version: 16.4.4
      esbuild:
        specifier: ^0.15.18
        version: 0.15.18
      json-schema-to-typescript:
        specifier: ^11.0.2
        version: 11.0.2
      latest-version:
        specifier: 5.1.0
        version: 5.1.0
      lodash:
        specifier: ^4.17.21
        version: 4.17.21
      prompts:
        specifier: ^2.4.2
        version: 2.4.2
      radash:
        specifier: ^9.5.0
        version: 9.5.0
      semver:
        specifier: ^7.3.8
        version: 7.5.1
      typescript:
        specifier: ^4.9.4
        version: 4.9.5
      uuid:
        specifier: ^9.0.0
        version: 9.0.0
      verror:
        specifier: ^1.10.1
        version: 1.10.1
      winston:
        specifier: ^3.8.2
        version: 3.9.0
    devDependencies:
      '@bpinternal/log4bot':
        specifier: ^0.0.4
        version: 0.0.4
      '@types/bluebird':
        specifier: ^3.5.38
        version: 3.5.38
      '@types/json-schema':
        specifier: ^7.0.11
        version: 7.0.12
      '@types/prompts':
        specifier: ^2.0.14
        version: 2.4.4
      '@types/semver':
        specifier: ^7.3.11
        version: 7.5.0
      '@types/tmp':
        specifier: ^0.2.3
        version: 0.2.3
      '@types/uuid':
        specifier: ^9.0.1
        version: 9.0.1
      find-process:
        specifier: ^1.4.7
        version: 1.4.7
      glob:
        specifier: ^9.3.4
        version: 9.3.5
      tmp:
        specifier: ^0.2.1
        version: 0.2.1
      ts-node:
        specifier: ^10.9.1
        version: 10.9.1(@types/node@18.16.16)(typescript@4.9.5)

  packages/cli/templates/echo-bot:
    dependencies:
      '@botpress/client':
        specifier: 0.29.1
        version: link:../../../client
      '@botpress/sdk':
        specifier: 0.10.12
        version: link:../../../sdk
    devDependencies:
      '@types/node':
        specifier: ^18.11.17
        version: 18.16.16
      ts-node:
        specifier: ^10.9.1
        version: 10.9.1(@types/node@18.16.16)(typescript@4.9.5)
      typescript:
        specifier: ^4.9.4
        version: 4.9.5

  packages/cli/templates/empty-integration:
    dependencies:
      '@botpress/client':
        specifier: 0.29.1
        version: link:../../../client
      '@botpress/sdk':
        specifier: 0.10.12
        version: link:../../../sdk
    devDependencies:
      '@types/node':
        specifier: ^18.11.17
        version: 18.16.16
      ts-node:
        specifier: ^10.9.1
        version: 10.9.1(@types/node@18.16.16)(typescript@4.9.5)
      typescript:
        specifier: ^4.9.4
        version: 4.9.5

  packages/cli/templates/hello-world:
    dependencies:
      '@botpress/client':
        specifier: 0.29.1
        version: link:../../../client
      '@botpress/sdk':
        specifier: 0.10.12
        version: link:../../../sdk
    devDependencies:
      '@types/node':
        specifier: ^18.11.17
        version: 18.19.10
      ts-node:
        specifier: ^10.9.1
        version: 10.9.2(@types/node@18.19.10)(typescript@4.9.5)
      typescript:
        specifier: ^4.9.4
        version: 4.9.5

  packages/cli/templates/webhook-message:
    dependencies:
      '@botpress/client':
        specifier: 0.29.1
        version: link:../../../client
      '@botpress/sdk':
        specifier: 0.10.12
        version: link:../../../sdk
      axios:
        specifier: ^1.6.8
        version: 1.6.8
    devDependencies:
      '@types/node':
        specifier: ^18.11.17
        version: 18.19.10
      ts-node:
        specifier: ^10.9.1
        version: 10.9.2(@types/node@18.19.10)(typescript@4.9.5)
      typescript:
        specifier: ^4.9.4
        version: 4.9.5

  packages/client:
    dependencies:
      axios:
        specifier: ^1.6.1
        version: 1.6.1
      axios-retry:
        specifier: ^4.5.0
        version: 4.5.0(axios@1.6.1)
      browser-or-node:
        specifier: ^2.1.1
        version: 2.1.1
      qs:
        specifier: ^6.11.0
        version: 6.11.0
      type-fest:
        specifier: ^3.4.0
        version: 3.11.1
    devDependencies:
      '@botpress/api':
        specifier: 0.39.1
        version: 0.39.1(openapi-types@12.1.3)
      '@types/qs':
        specifier: ^6.9.7
        version: 6.9.7
      esbuild:
        specifier: ^0.16.12
        version: 0.16.17
      lodash:
        specifier: ^4.17.21
        version: 4.17.21
      ts-node:
        specifier: ^10.9.2
        version: 10.9.2(@types/node@18.19.10)(typescript@4.9.5)
      tsup:
        specifier: ^8.0.2
        version: 8.0.2(ts-node@10.9.2)(typescript@4.9.5)
      typescript:
        specifier: ^4.9.4
        version: 4.9.5
      vitest:
        specifier: ^0.33.0
        version: 0.33.0

  packages/common:
    dependencies:
      '@botpress/client':
        specifier: workspace:*
        version: link:../client
      '@botpress/sdk':
        specifier: workspace:*
        version: link:../sdk
      openai:
        specifier: ^4.53.0
        version: 4.53.0
    devDependencies:
      '@types/node':
        specifier: ^18.11.17
        version: 18.19.10
      typescript:
        specifier: ^4.9.4
        version: 4.9.5

  packages/sdk:
    dependencies:
      '@botpress/client':
        specifier: 0.29.1
        version: link:../client
      '@bpinternal/zui':
        specifier: 0.10.0
        version: 0.10.0(react@18.3.1)
    devDependencies:
      '@types/node':
        specifier: ^18.11.17
        version: 18.16.16
      esbuild:
        specifier: ^0.16.10
        version: 0.16.17
      ts-node:
        specifier: ^10.9.1
        version: 10.9.1(@types/node@18.16.16)(typescript@4.9.5)
      tsup:
        specifier: ^8.0.2
        version: 8.0.2(ts-node@10.9.1)(typescript@4.9.5)
      type-fest:
        specifier: ^3.4.0
        version: 3.11.1
      typescript:
        specifier: ^4.9.4
        version: 4.9.5

  packages/sdk-addons:
    dependencies:
      '@botpress/sdk':
        specifier: workspace:*
        version: link:../sdk
      '@sentry/node':
        specifier: ^7.53.1
        version: 7.53.1
      typescript:
        specifier: ^4.9.4
        version: 4.9.5

packages:

  /@ampproject/remapping@2.2.1:
    resolution: {integrity: sha512-lFMjJTrFL3j7L9yBxwYfCq2k6qqwHyzuUl/XBnif78PWTJYyL/dfowQHWE3sp6U6ZzqWiiIZnpTMO96zhkjwtg==}
    engines: {node: '>=6.0.0'}
    dependencies:
      '@jridgewell/gen-mapping': 0.3.3
      '@jridgewell/trace-mapping': 0.3.18

  /@anatine/zod-openapi@1.12.1(openapi3-ts@2.0.2)(zod@3.22.4):
    resolution: {integrity: sha512-scMpuku9VkDG4NahlnTRQcxlNZP7RGFpjKTOYkteZl/P8SSNaTogyOB1DRak/efQhyJryUAno3wvMVY9WBNxGA==}
    peerDependencies:
      openapi3-ts: ^2.0.0 || ^3.0.0
      zod: ^3.20.0
    dependencies:
      openapi3-ts: 2.0.2
      ts-deepmerge: 4.0.0
      zod: 3.22.4
    dev: true

  /@anthropic-ai/sdk@0.24.0:
    resolution: {integrity: sha512-iMb1bQimQrSw/Rq6duPiuCJ7uvlSciq5PWp17jVOfy5dK2EJY36ol10ttwb+Zf6yzkKHMdt+vNIpznj/HsPXOg==}
    dependencies:
      '@types/node': 18.19.10
      '@types/node-fetch': 2.6.4
      abort-controller: 3.0.0
      agentkeepalive: 4.5.0
      form-data-encoder: 1.7.2
      formdata-node: 4.4.1
      node-fetch: 2.7.0
      web-streams-polyfill: 3.3.3
    transitivePeerDependencies:
      - encoding
    dev: false

  /@apidevtools/swagger-methods@3.0.2:
    resolution: {integrity: sha512-QAkD5kK2b1WfjDS/UQn/qQkbwF31uqRjPTrsCs5ZG9BQGAkjwvqGFjjPqAuzac/IYzpPtRzjCP1WrTuAIjMrXg==}
    dev: true

  /@azure/abort-controller@1.1.0:
    resolution: {integrity: sha512-TrRLIoSQVzfAJX9H1JeFjzAoDGcoK1IYX1UImfceTZpsyYfWr09Ss1aHW1y5TrrR3iq6RZLBwJ3E24uwPhwahw==}
    engines: {node: '>=12.0.0'}
    dependencies:
      tslib: 2.6.2
    dev: false

  /@azure/core-auth@1.4.0:
    resolution: {integrity: sha512-HFrcTgmuSuukRf/EdPmqBrc5l6Q5Uu+2TbuhaKbgaCpP2TfAeiNaQPAadxO+CYBRHGUzIDteMAjFspFLDLnKVQ==}
    engines: {node: '>=12.0.0'}
    dependencies:
      '@azure/abort-controller': 1.1.0
      tslib: 2.6.2
    dev: false

  /@azure/core-client@1.7.3:
    resolution: {integrity: sha512-kleJ1iUTxcO32Y06dH9Pfi9K4U+Tlb111WXEnbt7R/ne+NLRwppZiTGJuTD5VVoxTMK5NTbEtm5t2vcdNCFe2g==}
    engines: {node: '>=14.0.0'}
    dependencies:
      '@azure/abort-controller': 1.1.0
      '@azure/core-auth': 1.4.0
      '@azure/core-rest-pipeline': 1.11.0
      '@azure/core-tracing': 1.0.1
      '@azure/core-util': 1.3.2
      '@azure/logger': 1.0.4
      tslib: 2.6.2
    transitivePeerDependencies:
      - supports-color
    dev: false

  /@azure/core-rest-pipeline@1.11.0:
    resolution: {integrity: sha512-nB4KXl6qAyJmBVLWA7SakT4tzpYZTCk4pvRBeI+Ye0WYSOrlTqlMhc4MSS/8atD3ufeYWdkN380LLoXlUUzThw==}
    engines: {node: '>=14.0.0'}
    dependencies:
      '@azure/abort-controller': 1.1.0
      '@azure/core-auth': 1.4.0
      '@azure/core-tracing': 1.0.1
      '@azure/core-util': 1.3.2
      '@azure/logger': 1.0.4
      form-data: 4.0.0
      http-proxy-agent: 5.0.0
      https-proxy-agent: 5.0.1
      tslib: 2.6.2
    transitivePeerDependencies:
      - supports-color
    dev: false

  /@azure/core-tracing@1.0.1:
    resolution: {integrity: sha512-I5CGMoLtX+pI17ZdiFJZgxMJApsK6jjfm85hpgp3oazCdq5Wxgh4wMr7ge/TTWW1B5WBuvIOI1fMU/FrOAMKrw==}
    engines: {node: '>=12.0.0'}
    dependencies:
      tslib: 2.6.2
    dev: false

  /@azure/core-util@1.3.2:
    resolution: {integrity: sha512-2bECOUh88RvL1pMZTcc6OzfobBeWDBf5oBbhjIhT1MV9otMVWCzpOJkkiKtrnO88y5GGBelgY8At73KGAdbkeQ==}
    engines: {node: '>=14.0.0'}
    dependencies:
      '@azure/abort-controller': 1.1.0
      tslib: 2.6.2
    dev: false

  /@azure/identity@2.1.0:
    resolution: {integrity: sha512-BPDz1sK7Ul9t0l9YKLEa8PHqWU4iCfhGJ+ELJl6c8CP3TpJt2urNCbm0ZHsthmxRsYoMPbz2Dvzj30zXZVmAFw==}
    engines: {node: '>=12.0.0'}
    dependencies:
      '@azure/abort-controller': 1.1.0
      '@azure/core-auth': 1.4.0
      '@azure/core-client': 1.7.3
      '@azure/core-rest-pipeline': 1.11.0
      '@azure/core-tracing': 1.0.1
      '@azure/core-util': 1.3.2
      '@azure/logger': 1.0.4
      '@azure/msal-browser': 2.37.1
      '@azure/msal-common': 7.6.0
      '@azure/msal-node': 1.17.3
      events: 3.3.0
      jws: 4.0.0
      open: 8.4.2
      stoppable: 1.1.0
      tslib: 2.6.2
      uuid: 8.3.2
    transitivePeerDependencies:
      - supports-color
    dev: false

  /@azure/logger@1.0.4:
    resolution: {integrity: sha512-ustrPY8MryhloQj7OWGe+HrYx+aoiOxzbXTtgblbV3xwCqpzUK36phH3XNHQKj3EPonyFUuDTfR3qFhTEAuZEg==}
    engines: {node: '>=14.0.0'}
    dependencies:
      tslib: 2.6.2
    dev: false

  /@azure/ms-rest-js@2.6.6:
    resolution: {integrity: sha512-WYIda8VvrkZE68xHgOxUXvjThxNf1nnGPPe0rAljqK5HJHIZ12Pi3YhEDOn3Ge7UnwaaM3eFO0VtAy4nGVI27Q==}
    dependencies:
      '@azure/core-auth': 1.4.0
      abort-controller: 3.0.0
      form-data: 2.5.1
      node-fetch: 2.7.0
      tough-cookie: 3.0.1
      tslib: 1.14.1
      tunnel: 0.0.6
      uuid: 8.3.2
      xml2js: 0.5.0
    transitivePeerDependencies:
      - encoding
    dev: false

  /@azure/msal-browser@2.37.1:
    resolution: {integrity: sha512-EoKQISEpIY39Ru1OpWkeFZBcwp6Y0bG81bVmdyy4QJebPPDdVzfm62PSU0XFIRc3bqjZ4PBKBLMYLuo9NZYAow==}
    engines: {node: '>=0.8.0'}
    dependencies:
      '@azure/msal-common': 13.1.0
    dev: false

  /@azure/msal-common@13.1.0:
    resolution: {integrity: sha512-wj+ULrRB0HTuMmtrMjg8j3guCx32GE2BCPbsMCZkHgL1BZetC3o/Su5UJEQMX1HNc9CrIaQNx5WaKWHygYDe0g==}
    engines: {node: '>=0.8.0'}
    dev: false

  /@azure/msal-common@7.6.0:
    resolution: {integrity: sha512-XqfbglUTVLdkHQ8F9UQJtKseRr3sSnr9ysboxtoswvaMVaEfvyLtMoHv9XdKUfOc0qKGzNgRFd9yRjIWVepl6Q==}
    engines: {node: '>=0.8.0'}
    dev: false

  /@azure/msal-node@1.17.3:
    resolution: {integrity: sha512-slsa+388bQQWnWH1V91KL+zV57rIp/0OQFfF0EmVMY8gnEIkAnpWWFUVBTTMbxEyjEFMk5ZW9xiHvHBcYFHzDw==}
    engines: {node: 10 || 12 || 14 || 16 || 18}
    dependencies:
      '@azure/msal-common': 13.1.0
      jsonwebtoken: 9.0.2
      uuid: 8.3.2
    dev: false

  /@babel/cli@7.22.5(@babel/core@7.22.5):
    resolution: {integrity: sha512-N5d7MjzwsQ2wppwjhrsicVDhJSqF9labEP/swYiHhio4Ca2XjEehpgPmerjnLQl7BPE59BLud0PTWGYwqFl/cQ==}
    engines: {node: '>=6.9.0'}
    hasBin: true
    peerDependencies:
      '@babel/core': ^7.0.0-0
    dependencies:
      '@babel/core': 7.22.5
      '@jridgewell/trace-mapping': 0.3.18
      commander: 4.1.1
      convert-source-map: 1.9.0
      fs-readdir-recursive: 1.1.0
      glob: 7.2.3
      make-dir: 2.1.0
      slash: 2.0.0
    optionalDependencies:
      '@nicolo-ribaudo/chokidar-2': 2.1.8-no-fsevents.3
      chokidar: 3.5.3
    dev: false

  /@babel/code-frame@7.22.5:
    resolution: {integrity: sha512-Xmwn266vad+6DAqEB2A6V/CcZVp62BbwVmcOJc2RPuwih1kw02TjQvWVWlcKGbBPd+8/0V5DEkOcizRGYsspYQ==}
    engines: {node: '>=6.9.0'}
    dependencies:
      '@babel/highlight': 7.22.5

  /@babel/compat-data@7.22.5:
    resolution: {integrity: sha512-4Jc/YuIaYqKnDDz892kPIledykKg12Aw1PYX5i/TY28anJtacvM1Rrr8wbieB9GfEJwlzqT0hUEao0CxEebiDA==}
    engines: {node: '>=6.9.0'}

  /@babel/core@7.22.5:
    resolution: {integrity: sha512-SBuTAjg91A3eKOvD+bPEz3LlhHZRNu1nFOVts9lzDJTXshHTjII0BAtDS3Y2DAkdZdDKWVZGVwkDfc4Clxn1dg==}
    engines: {node: '>=6.9.0'}
    dependencies:
      '@ampproject/remapping': 2.2.1
      '@babel/code-frame': 7.22.5
      '@babel/generator': 7.22.5
      '@babel/helper-compilation-targets': 7.22.5(@babel/core@7.22.5)
      '@babel/helper-module-transforms': 7.22.5
      '@babel/helpers': 7.22.5
      '@babel/parser': 7.22.5
      '@babel/template': 7.22.5
      '@babel/traverse': 7.22.5
      '@babel/types': 7.22.5
      convert-source-map: 1.9.0
      debug: 4.3.4(supports-color@5.5.0)
      gensync: 1.0.0-beta.2
      json5: 2.2.3
      semver: 6.3.0
    transitivePeerDependencies:
      - supports-color

  /@babel/generator@7.22.5:
    resolution: {integrity: sha512-+lcUbnTRhd0jOewtFSedLyiPsD5tswKkbgcezOqqWFUVNEwoUTlpPOBmvhG7OXWLR4jMdv0czPGH5XbflnD1EA==}
    engines: {node: '>=6.9.0'}
    dependencies:
      '@babel/types': 7.22.5
      '@jridgewell/gen-mapping': 0.3.3
      '@jridgewell/trace-mapping': 0.3.18
      jsesc: 2.5.2

  /@babel/helper-compilation-targets@7.22.5(@babel/core@7.22.5):
    resolution: {integrity: sha512-Ji+ywpHeuqxB8WDxraCiqR0xfhYjiDE/e6k7FuIaANnoOFxAHskHChz4vA1mJC9Lbm01s1PVAGhQY4FUKSkGZw==}
    engines: {node: '>=6.9.0'}
    peerDependencies:
      '@babel/core': ^7.0.0
    dependencies:
      '@babel/compat-data': 7.22.5
      '@babel/core': 7.22.5
      '@babel/helper-validator-option': 7.22.5
      browserslist: 4.21.7
      lru-cache: 5.1.1
      semver: 6.3.0

  /@babel/helper-environment-visitor@7.22.5:
    resolution: {integrity: sha512-XGmhECfVA/5sAt+H+xpSg0mfrHq6FzNr9Oxh7PSEBBRUb/mL7Kz3NICXb194rCqAEdxkhPT1a88teizAFyvk8Q==}
    engines: {node: '>=6.9.0'}

  /@babel/helper-function-name@7.22.5:
    resolution: {integrity: sha512-wtHSq6jMRE3uF2otvfuD3DIvVhOsSNshQl0Qrd7qC9oQJzHvOL4qQXlQn2916+CXGywIjpGuIkoyZRRxHPiNQQ==}
    engines: {node: '>=6.9.0'}
    dependencies:
      '@babel/template': 7.22.5
      '@babel/types': 7.22.5

  /@babel/helper-hoist-variables@7.22.5:
    resolution: {integrity: sha512-wGjk9QZVzvknA6yKIUURb8zY3grXCcOZt+/7Wcy8O2uctxhplmUPkOdlgoNhmdVee2c92JXbf1xpMtVNbfoxRw==}
    engines: {node: '>=6.9.0'}
    dependencies:
      '@babel/types': 7.22.5

  /@babel/helper-module-imports@7.22.5:
    resolution: {integrity: sha512-8Dl6+HD/cKifutF5qGd/8ZJi84QeAKh+CEe1sBzz8UayBBGg1dAIJrdHOcOM5b2MpzWL2yuotJTtGjETq0qjXg==}
    engines: {node: '>=6.9.0'}
    dependencies:
      '@babel/types': 7.22.5

  /@babel/helper-module-transforms@7.22.5:
    resolution: {integrity: sha512-+hGKDt/Ze8GFExiVHno/2dvG5IdstpzCq0y4Qc9OJ25D4q3pKfiIP/4Vp3/JvhDkLKsDK2api3q3fpIgiIF5bw==}
    engines: {node: '>=6.9.0'}
    dependencies:
      '@babel/helper-environment-visitor': 7.22.5
      '@babel/helper-module-imports': 7.22.5
      '@babel/helper-simple-access': 7.22.5
      '@babel/helper-split-export-declaration': 7.22.5
      '@babel/helper-validator-identifier': 7.22.5
      '@babel/template': 7.22.5
      '@babel/traverse': 7.22.5
      '@babel/types': 7.22.5
    transitivePeerDependencies:
      - supports-color

  /@babel/helper-plugin-utils@7.22.5:
    resolution: {integrity: sha512-uLls06UVKgFG9QD4OeFYLEGteMIAa5kpTPcFL28yuCIIzsf6ZyKZMllKVOCZFhiZ5ptnwX4mtKdWCBE/uT4amg==}
    engines: {node: '>=6.9.0'}
    dev: true

  /@babel/helper-simple-access@7.22.5:
    resolution: {integrity: sha512-n0H99E/K+Bika3++WNL17POvo4rKWZ7lZEp1Q+fStVbUi8nxPQEBOlTmCOxW/0JsS56SKKQ+ojAe2pHKJHN35w==}
    engines: {node: '>=6.9.0'}
    dependencies:
      '@babel/types': 7.22.5

  /@babel/helper-split-export-declaration@7.22.5:
    resolution: {integrity: sha512-thqK5QFghPKWLhAV321lxF95yCg2K3Ob5yw+M3VHWfdia0IkPXUtoLH8x/6Fh486QUvzhb8YOWHChTVen2/PoQ==}
    engines: {node: '>=6.9.0'}
    dependencies:
      '@babel/types': 7.22.5

  /@babel/helper-string-parser@7.22.5:
    resolution: {integrity: sha512-mM4COjgZox8U+JcXQwPijIZLElkgEpO5rsERVDJTc2qfCDfERyob6k5WegS14SX18IIjv+XD+GrqNumY5JRCDw==}
    engines: {node: '>=6.9.0'}

  /@babel/helper-validator-identifier@7.22.5:
    resolution: {integrity: sha512-aJXu+6lErq8ltp+JhkJUfk1MTGyuA4v7f3pA+BJ5HLfNC6nAQ0Cpi9uOquUj8Hehg0aUiHzWQbOVJGao6ztBAQ==}
    engines: {node: '>=6.9.0'}

  /@babel/helper-validator-option@7.22.5:
    resolution: {integrity: sha512-R3oB6xlIVKUnxNUxbmgq7pKjxpru24zlimpE8WK47fACIlM0II/Hm1RS8IaOI7NgCr6LNS+jl5l75m20npAziw==}
    engines: {node: '>=6.9.0'}

  /@babel/helpers@7.22.5:
    resolution: {integrity: sha512-pSXRmfE1vzcUIDFQcSGA5Mr+GxBV9oiRKDuDxXvWQQBCh8HoIjs/2DlDB7H8smac1IVrB9/xdXj2N3Wol9Cr+Q==}
    engines: {node: '>=6.9.0'}
    dependencies:
      '@babel/template': 7.22.5
      '@babel/traverse': 7.22.5
      '@babel/types': 7.22.5
    transitivePeerDependencies:
      - supports-color

  /@babel/highlight@7.22.5:
    resolution: {integrity: sha512-BSKlD1hgnedS5XRnGOljZawtag7H1yPfQp0tdNJCHoH6AZ+Pcm9VvkrK59/Yy593Ypg0zMxH2BxD1VPYUQ7UIw==}
    engines: {node: '>=6.9.0'}
    dependencies:
      '@babel/helper-validator-identifier': 7.22.5
      chalk: 2.4.2
      js-tokens: 4.0.0

  /@babel/parser@7.22.5:
    resolution: {integrity: sha512-DFZMC9LJUG9PLOclRC32G63UXwzqS2koQC8dkx+PLdmt1xSePYpbT/NbsrJy8Q/muXz7o/h/d4A7Fuyixm559Q==}
    engines: {node: '>=6.0.0'}
    hasBin: true
    dependencies:
      '@babel/types': 7.22.5

  /@babel/plugin-syntax-async-generators@7.8.4(@babel/core@7.22.5):
    resolution: {integrity: sha512-tycmZxkGfZaxhMRbXlPXuVFpdWlXpir2W4AMhSJgRKzk/eDlIXOhb2LHWoLpDF7TEHylV5zNhykX6KAgHJmTNw==}
    peerDependencies:
      '@babel/core': ^7.0.0-0
    dependencies:
      '@babel/core': 7.22.5
      '@babel/helper-plugin-utils': 7.22.5
    dev: true

  /@babel/plugin-syntax-bigint@7.8.3(@babel/core@7.22.5):
    resolution: {integrity: sha512-wnTnFlG+YxQm3vDxpGE57Pj0srRU4sHE/mDkt1qv2YJJSeUAec2ma4WLUnUPeKjyrfntVwe/N6dCXpU+zL3Npg==}
    peerDependencies:
      '@babel/core': ^7.0.0-0
    dependencies:
      '@babel/core': 7.22.5
      '@babel/helper-plugin-utils': 7.22.5
    dev: true

  /@babel/plugin-syntax-class-properties@7.12.13(@babel/core@7.22.5):
    resolution: {integrity: sha512-fm4idjKla0YahUNgFNLCB0qySdsoPiZP3iQE3rky0mBUtMZ23yDJ9SJdg6dXTSDnulOVqiF3Hgr9nbXvXTQZYA==}
    peerDependencies:
      '@babel/core': ^7.0.0-0
    dependencies:
      '@babel/core': 7.22.5
      '@babel/helper-plugin-utils': 7.22.5
    dev: true

  /@babel/plugin-syntax-import-meta@7.10.4(@babel/core@7.22.5):
    resolution: {integrity: sha512-Yqfm+XDx0+Prh3VSeEQCPU81yC+JWZ2pDPFSS4ZdpfZhp4MkFMaDC1UqseovEKwSUpnIL7+vK+Clp7bfh0iD7g==}
    peerDependencies:
      '@babel/core': ^7.0.0-0
    dependencies:
      '@babel/core': 7.22.5
      '@babel/helper-plugin-utils': 7.22.5
    dev: true

  /@babel/plugin-syntax-json-strings@7.8.3(@babel/core@7.22.5):
    resolution: {integrity: sha512-lY6kdGpWHvjoe2vk4WrAapEuBR69EMxZl+RoGRhrFGNYVK8mOPAW8VfbT/ZgrFbXlDNiiaxQnAtgVCZ6jv30EA==}
    peerDependencies:
      '@babel/core': ^7.0.0-0
    dependencies:
      '@babel/core': 7.22.5
      '@babel/helper-plugin-utils': 7.22.5
    dev: true

  /@babel/plugin-syntax-jsx@7.22.5(@babel/core@7.22.5):
    resolution: {integrity: sha512-gvyP4hZrgrs/wWMaocvxZ44Hw0b3W8Pe+cMxc8V1ULQ07oh8VNbIRaoD1LRZVTvD+0nieDKjfgKg89sD7rrKrg==}
    engines: {node: '>=6.9.0'}
    peerDependencies:
      '@babel/core': ^7.0.0-0
    dependencies:
      '@babel/core': 7.22.5
      '@babel/helper-plugin-utils': 7.22.5
    dev: true

  /@babel/plugin-syntax-logical-assignment-operators@7.10.4(@babel/core@7.22.5):
    resolution: {integrity: sha512-d8waShlpFDinQ5MtvGU9xDAOzKH47+FFoney2baFIoMr952hKOLp1HR7VszoZvOsV/4+RRszNY7D17ba0te0ig==}
    peerDependencies:
      '@babel/core': ^7.0.0-0
    dependencies:
      '@babel/core': 7.22.5
      '@babel/helper-plugin-utils': 7.22.5
    dev: true

  /@babel/plugin-syntax-nullish-coalescing-operator@7.8.3(@babel/core@7.22.5):
    resolution: {integrity: sha512-aSff4zPII1u2QD7y+F8oDsz19ew4IGEJg9SVW+bqwpwtfFleiQDMdzA/R+UlWDzfnHFCxxleFT0PMIrR36XLNQ==}
    peerDependencies:
      '@babel/core': ^7.0.0-0
    dependencies:
      '@babel/core': 7.22.5
      '@babel/helper-plugin-utils': 7.22.5
    dev: true

  /@babel/plugin-syntax-numeric-separator@7.10.4(@babel/core@7.22.5):
    resolution: {integrity: sha512-9H6YdfkcK/uOnY/K7/aA2xpzaAgkQn37yzWUMRK7OaPOqOpGS1+n0H5hxT9AUw9EsSjPW8SVyMJwYRtWs3X3ug==}
    peerDependencies:
      '@babel/core': ^7.0.0-0
    dependencies:
      '@babel/core': 7.22.5
      '@babel/helper-plugin-utils': 7.22.5
    dev: true

  /@babel/plugin-syntax-object-rest-spread@7.8.3(@babel/core@7.22.5):
    resolution: {integrity: sha512-XoqMijGZb9y3y2XskN+P1wUGiVwWZ5JmoDRwx5+3GmEplNyVM2s2Dg8ILFQm8rWM48orGy5YpI5Bl8U1y7ydlA==}
    peerDependencies:
      '@babel/core': ^7.0.0-0
    dependencies:
      '@babel/core': 7.22.5
      '@babel/helper-plugin-utils': 7.22.5
    dev: true

  /@babel/plugin-syntax-optional-catch-binding@7.8.3(@babel/core@7.22.5):
    resolution: {integrity: sha512-6VPD0Pc1lpTqw0aKoeRTMiB+kWhAoT24PA+ksWSBrFtl5SIRVpZlwN3NNPQjehA2E/91FV3RjLWoVTglWcSV3Q==}
    peerDependencies:
      '@babel/core': ^7.0.0-0
    dependencies:
      '@babel/core': 7.22.5
      '@babel/helper-plugin-utils': 7.22.5
    dev: true

  /@babel/plugin-syntax-optional-chaining@7.8.3(@babel/core@7.22.5):
    resolution: {integrity: sha512-KoK9ErH1MBlCPxV0VANkXW2/dw4vlbGDrFgz8bmUsBGYkFRcbRwMh6cIJubdPrkxRwuGdtCk0v/wPTKbQgBjkg==}
    peerDependencies:
      '@babel/core': ^7.0.0-0
    dependencies:
      '@babel/core': 7.22.5
      '@babel/helper-plugin-utils': 7.22.5
    dev: true

  /@babel/plugin-syntax-top-level-await@7.14.5(@babel/core@7.22.5):
    resolution: {integrity: sha512-hx++upLv5U1rgYfwe1xBQUhRmU41NEvpUvrp8jkrSCdvGSnM5/qdRMtylJ6PG5OFkBaHkbTAKTnd3/YyESRHFw==}
    engines: {node: '>=6.9.0'}
    peerDependencies:
      '@babel/core': ^7.0.0-0
    dependencies:
      '@babel/core': 7.22.5
      '@babel/helper-plugin-utils': 7.22.5
    dev: true

  /@babel/plugin-syntax-typescript@7.22.5(@babel/core@7.22.5):
    resolution: {integrity: sha512-1mS2o03i7t1c6VzH6fdQ3OA8tcEIxwG18zIPRp+UY1Ihv6W+XZzBCVxExF9upussPXJ0xE9XRHwMoNs1ep/nRQ==}
    engines: {node: '>=6.9.0'}
    peerDependencies:
      '@babel/core': ^7.0.0-0
    dependencies:
      '@babel/core': 7.22.5
      '@babel/helper-plugin-utils': 7.22.5
    dev: true

  /@babel/runtime@7.24.7:
    resolution: {integrity: sha512-UwgBRMjJP+xv857DCngvqXI3Iq6J4v0wXmwc6sapg+zyhbwmQX67LUEFrkK5tbyJ30jGuG3ZvWpBiB9LCy1kWw==}
    engines: {node: '>=6.9.0'}
    dependencies:
      regenerator-runtime: 0.14.1
    dev: true

  /@babel/template@7.22.5:
    resolution: {integrity: sha512-X7yV7eiwAxdj9k94NEylvbVHLiVG1nvzCV2EAowhxLTwODV1jl9UzZ48leOC0sH7OnuHrIkllaBgneUykIcZaw==}
    engines: {node: '>=6.9.0'}
    dependencies:
      '@babel/code-frame': 7.22.5
      '@babel/parser': 7.22.5
      '@babel/types': 7.22.5

  /@babel/traverse@7.22.5:
    resolution: {integrity: sha512-7DuIjPgERaNo6r+PZwItpjCZEa5vyw4eJGufeLxrPdBXBoLcCJCIasvK6pK/9DVNrLZTLFhUGqaC6X/PA007TQ==}
    engines: {node: '>=6.9.0'}
    dependencies:
      '@babel/code-frame': 7.22.5
      '@babel/generator': 7.22.5
      '@babel/helper-environment-visitor': 7.22.5
      '@babel/helper-function-name': 7.22.5
      '@babel/helper-hoist-variables': 7.22.5
      '@babel/helper-split-export-declaration': 7.22.5
      '@babel/parser': 7.22.5
      '@babel/types': 7.22.5
      debug: 4.3.4(supports-color@5.5.0)
      globals: 11.12.0
    transitivePeerDependencies:
      - supports-color

  /@babel/types@7.22.5:
    resolution: {integrity: sha512-zo3MIHGOkPOfoRXitsgHLjEXmlDaD/5KU1Uzuc9GNiZPhSqVxVRtxuPaSBZDsYZ9qV88AjtMtWW7ww98loJ9KA==}
    engines: {node: '>=6.9.0'}
    dependencies:
      '@babel/helper-string-parser': 7.22.5
      '@babel/helper-validator-identifier': 7.22.5
      to-fast-properties: 2.0.0

  /@bcherny/json-schema-ref-parser@10.0.5-fork:
    resolution: {integrity: sha512-E/jKbPoca1tfUPj3iSbitDZTGnq6FUFjkH6L8U2oDwSuwK1WhnnVtCG7oFOTg/DDnyoXbQYUiUiGOibHqaGVnw==}
    engines: {node: '>= 16'}
    dependencies:
      '@jsdevtools/ono': 7.1.3
      '@types/json-schema': 7.0.15
      call-me-maybe: 1.0.2
      js-yaml: 4.1.0
    dev: true

  /@bcherny/json-schema-ref-parser@9.0.9:
    resolution: {integrity: sha512-vmEmnJCfpkLdas++9OYg6riIezTYqTHpqUTODJzHLzs5UnXujbOJW9VwcVCnyo1mVRt32FRr23iXBx/sX8YbeQ==}
    dependencies:
      '@jsdevtools/ono': 7.1.3
      '@types/json-schema': 7.0.15
      call-me-maybe: 1.0.2
      js-yaml: 4.1.0
    dev: false

  /@bcoe/v8-coverage@0.2.3:
    resolution: {integrity: sha512-0hYQ8SB4Db5zvZB4axdMHGwEaQjkZzFjQiN9LVYvIFB2nSUHW9tYpxWriPrWDASIxiaXax83REcLxuSdnGPZtw==}
    dev: true

  /@botpress/api@0.39.1(openapi-types@12.1.3):
    resolution: {integrity: sha512-paTfxw5vN6FwHgSLBLwLzVPzYbbtuMD7jUDjWz7P017L2OzpFlBzkc2ijwGqkNLXGHehlb3S1X30Vu8oUfN9Lw==}
    dependencies:
      '@bpinternal/opapi': 0.10.22(openapi-types@12.1.3)
    transitivePeerDependencies:
      - debug
      - openapi-types
      - supports-color
    dev: true

  /@botpress/messaging-base@1.2.0:
    resolution: {integrity: sha512-7cjHeD1Ti4cvDmyUV2D2CFKR1kPYv+eFPgXaJOksvrEoNZ1SrqXbHR9l26ndaAz0TuoX3Wc9l4Q7i5sBoHE44Q==}
    dev: false

  /@botpress/messaging-client@1.2.1:
    resolution: {integrity: sha512-/aoxQsyGL+09yrmyQRVSjveiV/jk9nTaEej74ks1LMrOh4f7g04rsdUZXQ+3IXEqKneXm83LPrKtqm3sYVVi8Q==}
    dependencies:
      '@botpress/messaging-base': 1.2.0
      axios: 0.21.4(debug@4.3.4)
      cookie: 0.4.2
      joi: 17.9.2
    transitivePeerDependencies:
      - debug
    dev: false

  /@bpinternal/const@0.0.20:
    resolution: {integrity: sha512-AVeQy25M9eXMvjnLZVbFmr++qkONYrwW7qLXD9q9ccD4WLEgMmJZ6e+BSUnwPEBQ8LiqWQXf/YJ1MJxoVkcyNw==}
    dependencies:
      vitest: 0.34.6
    transitivePeerDependencies:
      - '@edge-runtime/vm'
      - '@vitest/browser'
      - '@vitest/ui'
      - happy-dom
      - jsdom
      - less
      - lightningcss
      - playwright
      - safaridriver
      - sass
      - stylus
      - sugarss
      - supports-color
      - terser
      - webdriverio
    dev: false

  /@bpinternal/depsynky@0.0.1:
    resolution: {integrity: sha512-Gu3qhkEOThWDLiWgO4LosVerUKIArQFV+SzxUskha/vYTUulBLiIWdTzVEx3HDCKqVQTWc91GIpmNIwce8VKUg==}
    hasBin: true
    dependencies:
      '@bpinternal/yargs-extra': 0.0.3
      chalk: 4.1.2
      glob: 9.3.5
      prettier: 2.8.8
      prompts: 2.4.2
      semver: 7.5.4
      yaml: 2.3.1
    dev: false

  /@bpinternal/es-node@0.0.5:
    resolution: {integrity: sha512-/vrHAMwytIXMXgmVlrRKE7Aj3hsbGA7LfUPiq+ocywU+BDJHATxM6aMVi4yuAiIeZxcbur+LzOund5/zZbaZhA==}
    hasBin: true
    dependencies:
      esbuild: 0.20.2
    dev: true

  /@bpinternal/log4bot@0.0.4:
    resolution: {integrity: sha512-psjT4wxlMcKMnWu+acnxoMeVQaAjD5eRfTdpk1L2uymhy2hnukzxg53Z2cThbFDJsdEufFOneEGwSi2kfWXRwA==}
    dependencies:
      lodash: 4.17.21
      moment: 2.29.4
      regex-parser: 2.2.11
    dev: true

  /@bpinternal/opapi@0.10.22(openapi-types@12.1.3):
    resolution: {integrity: sha512-Un1H3WteDK5PqyvtG5KFw/pe6t5w9eTvhC7j/j8uQnEJR6OreaSj29a5QnEbI2MB375ti6OIUgF0ipbV8KeQIw==}
    engines: {node: '>=16.0.0', pnpm: 9.1.0}
    dependencies:
      '@anatine/zod-openapi': 1.12.1(openapi3-ts@2.0.2)(zod@3.22.4)
      '@readme/openapi-parser': 2.6.0(openapi-types@12.1.3)
      axios: 1.7.2
      chalk: 4.1.2
      decompress: 4.2.1
      execa: 8.0.1
      json-schema-to-typescript: 13.1.2
      json-schema-to-zod: 1.1.1
      lodash: 4.17.21
      openapi-typescript: 6.7.6
      openapi3-ts: 2.0.2
      radash: 12.1.0
      tsconfig-paths: 4.2.0
      verror: 1.10.1
      winston: 3.13.0
      zod: 3.22.4
    transitivePeerDependencies:
      - debug
      - openapi-types
      - supports-color
    dev: true

  /@bpinternal/tunnel@0.1.1:
    resolution: {integrity: sha512-B1ryt5n3/PSMFuoOkW4h2zHNF9rcsOB5nDBcCPQtmO2Mrz7c6kAtMBHBMhBe8DWIvqeasZYhDgxYwDh8wivFsw==}
    dependencies:
      '@types/ws': 8.5.5
      browser-or-node: 2.1.1
      isomorphic-ws: 5.0.0(ws@8.13.0)
      ws: 8.13.0
      zod: 3.22.4
    transitivePeerDependencies:
      - bufferutil
      - utf-8-validate
    dev: false

  /@bpinternal/yargs-extra@0.0.3:
    resolution: {integrity: sha512-e/unlq0LX4CJUv1jGOv1UgwB/h2M0NCXnwD4lEw496GpkQikO668RS+BBlRhkqdGfZmvKDkXZZ96xJCn+i6Ymg==}
    dependencies:
      '@types/yargs': 17.0.24
      decamelize: 5.0.1
      json-schema: 0.4.0
      lodash: 4.17.21
      yargs: 17.7.2
      yn: 4.0.0
    dev: false

  /@bpinternal/zui@0.10.0(react@18.3.1):
    resolution: {integrity: sha512-iltVlwY3izpGCe995JFRmLemh6bAdg3BojpFTocXxS3P6K5XpzfBJUoPfeg3CMBgn6hRIEWxBF5rCqhnMKad9w==}
    engines: {node: '>=16.0.0', pnpm: 9.1.0}
    peerDependencies:
      react: ^18.2.0
    dependencies:
      react: 18.3.1
    dev: false

  /@colors/colors@1.5.0:
    resolution: {integrity: sha512-ooWCrlZP11i8GImSjTHYHLkvFDP48nS4+204nGb1RiX/WXYHmJA2III9/e2DWVabCESdW7hBAEzHRqUn9OUVvQ==}
    engines: {node: '>=0.1.90'}

  /@colors/colors@1.6.0:
    resolution: {integrity: sha512-Ir+AOibqzrIsL6ajt3Rz3LskB7OiMVHqltZmspbW/TJuTVuyOMirVqAkjfY6JISiLHgyNqicAC8AyHHGzNd/dA==}
    engines: {node: '>=0.1.90'}
    dev: true

  /@cspotcode/source-map-support@0.8.1:
    resolution: {integrity: sha512-IchNf6dN4tHoMFIn/7OE8LWZ19Y6q/67Bmf6vnGREv8RSbBVb9LPJxEcnwrcwX6ixSvaiGoomAUvu4YSxXrVgw==}
    engines: {node: '>=12'}
    dependencies:
      '@jridgewell/trace-mapping': 0.3.9

  /@dabh/diagnostics@2.0.3:
    resolution: {integrity: sha512-hrlQOIi7hAfzsMqlGSFyVucrx38O+j6wiGOf//H2ecvIEqYN4ADBSS2iLMh5UFyDunCNniUIPk/q3riFv45xRA==}
    dependencies:
      colorspace: 1.1.4
      enabled: 2.0.0
      kuler: 2.0.0

  /@es-joy/jsdoccomment@0.36.1:
    resolution: {integrity: sha512-922xqFsTpHs6D0BUiG4toiyPOMc8/jafnWKxz1KWgS4XzKPy2qXf1Pe6UFuNSCQqt6tOuhAWXBNuuyUhJmw9Vg==}
    engines: {node: ^14 || ^16 || ^17 || ^18 || ^19}
    dependencies:
      comment-parser: 1.3.1
      esquery: 1.5.0
      jsdoc-type-pratt-parser: 3.1.0
    dev: false

  /@esbuild/aix-ppc64@0.19.12:
    resolution: {integrity: sha512-bmoCYyWdEL3wDQIVbcyzRyeKLgk2WtWLTWz1ZIAZF/EGbNOwSA6ew3PftJ1PqMiOOGu0OyFMzG53L0zqIpPeNA==}
    engines: {node: '>=12'}
    cpu: [ppc64]
    os: [aix]
    requiresBuild: true
    dev: true
    optional: true

  /@esbuild/aix-ppc64@0.20.2:
    resolution: {integrity: sha512-D+EBOJHXdNZcLJRBkhENNG8Wji2kgc9AZ9KiPr1JuZjsNtyHzrsfLRrY0tk2H2aoFu6RANO1y1iPPUCDYWkb5g==}
    engines: {node: '>=12'}
    cpu: [ppc64]
    os: [aix]
    requiresBuild: true
    dev: true
    optional: true

  /@esbuild/android-arm64@0.16.17:
    resolution: {integrity: sha512-MIGl6p5sc3RDTLLkYL1MyL8BMRN4tLMRCn+yRJJmEDvYZ2M7tmAf80hx1kbNEUX2KJ50RRtxZ4JHLvCfuB6kBg==}
    engines: {node: '>=12'}
    cpu: [arm64]
    os: [android]
    requiresBuild: true
    dev: true
    optional: true

  /@esbuild/android-arm64@0.18.12:
    resolution: {integrity: sha512-BMAlczRqC/LUt2P97E4apTBbkvS9JTJnp2DKFbCwpZ8vBvXVbNdqmvzW/OsdtI/+mGr+apkkpqGM8WecLkPgrA==}
    engines: {node: '>=12'}
    cpu: [arm64]
    os: [android]
    requiresBuild: true
    optional: true

  /@esbuild/android-arm64@0.19.12:
    resolution: {integrity: sha512-P0UVNGIienjZv3f5zq0DP3Nt2IE/3plFzuaS96vihvD0Hd6H/q4WXUGpCxD/E8YrSXfNyRPbpTq+T8ZQioSuPA==}
    engines: {node: '>=12'}
    cpu: [arm64]
    os: [android]
    requiresBuild: true
    dev: true
    optional: true

  /@esbuild/android-arm64@0.20.2:
    resolution: {integrity: sha512-mRzjLacRtl/tWU0SvD8lUEwb61yP9cqQo6noDZP/O8VkwafSYwZ4yWy24kan8jE/IMERpYncRt2dw438LP3Xmg==}
    engines: {node: '>=12'}
    cpu: [arm64]
    os: [android]
    requiresBuild: true
    dev: true
    optional: true

  /@esbuild/android-arm@0.15.18:
    resolution: {integrity: sha512-5GT+kcs2WVGjVs7+boataCkO5Fg0y4kCjzkB5bAip7H4jfnOS3dA6KPiww9W1OEKTKeAcUVhdZGvgI65OXmUnw==}
    engines: {node: '>=12'}
    cpu: [arm]
    os: [android]
    requiresBuild: true
    optional: true

  /@esbuild/android-arm@0.16.17:
    resolution: {integrity: sha512-N9x1CMXVhtWEAMS7pNNONyA14f71VPQN9Cnavj1XQh6T7bskqiLLrSca4O0Vr8Wdcga943eThxnVp3JLnBMYtw==}
    engines: {node: '>=12'}
    cpu: [arm]
    os: [android]
    requiresBuild: true
    dev: true
    optional: true

  /@esbuild/android-arm@0.18.12:
    resolution: {integrity: sha512-LIxaNIQfkFZbTLb4+cX7dozHlAbAshhFE5PKdro0l+FnCpx1GDJaQ2WMcqm+ToXKMt8p8Uojk/MFRuGyz3V5Sw==}
    engines: {node: '>=12'}
    cpu: [arm]
    os: [android]
    requiresBuild: true
    optional: true

  /@esbuild/android-arm@0.19.12:
    resolution: {integrity: sha512-qg/Lj1mu3CdQlDEEiWrlC4eaPZ1KztwGJ9B6J+/6G+/4ewxJg7gqj8eVYWvao1bXrqGiW2rsBZFSX3q2lcW05w==}
    engines: {node: '>=12'}
    cpu: [arm]
    os: [android]
    requiresBuild: true
    dev: true
    optional: true

  /@esbuild/android-arm@0.20.2:
    resolution: {integrity: sha512-t98Ra6pw2VaDhqNWO2Oph2LXbz/EJcnLmKLGBJwEwXX/JAN83Fym1rU8l0JUWK6HkIbWONCSSatf4sf2NBRx/w==}
    engines: {node: '>=12'}
    cpu: [arm]
    os: [android]
    requiresBuild: true
    dev: true
    optional: true

  /@esbuild/android-x64@0.16.17:
    resolution: {integrity: sha512-a3kTv3m0Ghh4z1DaFEuEDfz3OLONKuFvI4Xqczqx4BqLyuFaFkuaG4j2MtA6fuWEFeC5x9IvqnX7drmRq/fyAQ==}
    engines: {node: '>=12'}
    cpu: [x64]
    os: [android]
    requiresBuild: true
    dev: true
    optional: true

  /@esbuild/android-x64@0.18.12:
    resolution: {integrity: sha512-zU5MyluNsykf5cOJ0LZZZjgAHbhPJ1cWfdH1ZXVMXxVMhEV0VZiZXQdwBBVvmvbF28EizeK7obG9fs+fpmS0eQ==}
    engines: {node: '>=12'}
    cpu: [x64]
    os: [android]
    requiresBuild: true
    optional: true

  /@esbuild/android-x64@0.19.12:
    resolution: {integrity: sha512-3k7ZoUW6Q6YqhdhIaq/WZ7HwBpnFBlW905Fa4s4qWJyiNOgT1dOqDiVAQFwBH7gBRZr17gLrlFCRzF6jFh7Kew==}
    engines: {node: '>=12'}
    cpu: [x64]
    os: [android]
    requiresBuild: true
    dev: true
    optional: true

  /@esbuild/android-x64@0.20.2:
    resolution: {integrity: sha512-btzExgV+/lMGDDa194CcUQm53ncxzeBrWJcncOBxuC6ndBkKxnHdFJn86mCIgTELsooUmwUm9FkhSp5HYu00Rg==}
    engines: {node: '>=12'}
    cpu: [x64]
    os: [android]
    requiresBuild: true
    dev: true
    optional: true

  /@esbuild/darwin-arm64@0.16.17:
    resolution: {integrity: sha512-/2agbUEfmxWHi9ARTX6OQ/KgXnOWfsNlTeLcoV7HSuSTv63E4DqtAc+2XqGw1KHxKMHGZgbVCZge7HXWX9Vn+w==}
    engines: {node: '>=12'}
    cpu: [arm64]
    os: [darwin]
    requiresBuild: true
    dev: true
    optional: true

  /@esbuild/darwin-arm64@0.18.12:
    resolution: {integrity: sha512-zUZMep7YONnp6954QOOwEBwFX9svlKd3ov6PkxKd53LGTHsp/gy7vHaPGhhjBmEpqXEXShi6dddjIkmd+NgMsA==}
    engines: {node: '>=12'}
    cpu: [arm64]
    os: [darwin]
    requiresBuild: true
    optional: true

  /@esbuild/darwin-arm64@0.19.12:
    resolution: {integrity: sha512-B6IeSgZgtEzGC42jsI+YYu9Z3HKRxp8ZT3cqhvliEHovq8HSX2YX8lNocDn79gCKJXOSaEot9MVYky7AKjCs8g==}
    engines: {node: '>=12'}
    cpu: [arm64]
    os: [darwin]
    requiresBuild: true
    dev: true
    optional: true

  /@esbuild/darwin-arm64@0.20.2:
    resolution: {integrity: sha512-4J6IRT+10J3aJH3l1yzEg9y3wkTDgDk7TSDFX+wKFiWjqWp/iCfLIYzGyasx9l0SAFPT1HwSCR+0w/h1ES/MjA==}
    engines: {node: '>=12'}
    cpu: [arm64]
    os: [darwin]
    requiresBuild: true
    dev: true
    optional: true

  /@esbuild/darwin-x64@0.16.17:
    resolution: {integrity: sha512-2By45OBHulkd9Svy5IOCZt376Aa2oOkiE9QWUK9fe6Tb+WDr8hXL3dpqi+DeLiMed8tVXspzsTAvd0jUl96wmg==}
    engines: {node: '>=12'}
    cpu: [x64]
    os: [darwin]
    requiresBuild: true
    dev: true
    optional: true

  /@esbuild/darwin-x64@0.18.12:
    resolution: {integrity: sha512-ohqLPc7i67yunArPj1+/FeeJ7AgwAjHqKZ512ADk3WsE3FHU9l+m5aa7NdxXr0HmN1bjDlUslBjWNbFlD9y12Q==}
    engines: {node: '>=12'}
    cpu: [x64]
    os: [darwin]
    requiresBuild: true
    optional: true

  /@esbuild/darwin-x64@0.19.12:
    resolution: {integrity: sha512-hKoVkKzFiToTgn+41qGhsUJXFlIjxI/jSYeZf3ugemDYZldIXIxhvwN6erJGlX4t5h417iFuheZ7l+YVn05N3A==}
    engines: {node: '>=12'}
    cpu: [x64]
    os: [darwin]
    requiresBuild: true
    dev: true
    optional: true

  /@esbuild/darwin-x64@0.20.2:
    resolution: {integrity: sha512-tBcXp9KNphnNH0dfhv8KYkZhjc+H3XBkF5DKtswJblV7KlT9EI2+jeA8DgBjp908WEuYll6pF+UStUCfEpdysA==}
    engines: {node: '>=12'}
    cpu: [x64]
    os: [darwin]
    requiresBuild: true
    dev: true
    optional: true

  /@esbuild/freebsd-arm64@0.16.17:
    resolution: {integrity: sha512-mt+cxZe1tVx489VTb4mBAOo2aKSnJ33L9fr25JXpqQqzbUIw/yzIzi+NHwAXK2qYV1lEFp4OoVeThGjUbmWmdw==}
    engines: {node: '>=12'}
    cpu: [arm64]
    os: [freebsd]
    requiresBuild: true
    dev: true
    optional: true

  /@esbuild/freebsd-arm64@0.18.12:
    resolution: {integrity: sha512-GIIHtQXqgeOOqdG16a/A9N28GpkvjJnjYMhOnXVbn3EDJcoItdR58v/pGN31CHjyXDc8uCcRnFWmqaJt24AYJg==}
    engines: {node: '>=12'}
    cpu: [arm64]
    os: [freebsd]
    requiresBuild: true
    optional: true

  /@esbuild/freebsd-arm64@0.19.12:
    resolution: {integrity: sha512-4aRvFIXmwAcDBw9AueDQ2YnGmz5L6obe5kmPT8Vd+/+x/JMVKCgdcRwH6APrbpNXsPz+K653Qg8HB/oXvXVukA==}
    engines: {node: '>=12'}
    cpu: [arm64]
    os: [freebsd]
    requiresBuild: true
    dev: true
    optional: true

  /@esbuild/freebsd-arm64@0.20.2:
    resolution: {integrity: sha512-d3qI41G4SuLiCGCFGUrKsSeTXyWG6yem1KcGZVS+3FYlYhtNoNgYrWcvkOoaqMhwXSMrZRl69ArHsGJ9mYdbbw==}
    engines: {node: '>=12'}
    cpu: [arm64]
    os: [freebsd]
    requiresBuild: true
    dev: true
    optional: true

  /@esbuild/freebsd-x64@0.16.17:
    resolution: {integrity: sha512-8ScTdNJl5idAKjH8zGAsN7RuWcyHG3BAvMNpKOBaqqR7EbUhhVHOqXRdL7oZvz8WNHL2pr5+eIT5c65kA6NHug==}
    engines: {node: '>=12'}
    cpu: [x64]
    os: [freebsd]
    requiresBuild: true
    dev: true
    optional: true

  /@esbuild/freebsd-x64@0.18.12:
    resolution: {integrity: sha512-zK0b9a1/0wZY+6FdOS3BpZcPc1kcx2G5yxxfEJtEUzVxI6n/FrC2Phsxj/YblPuBchhBZ/1wwn7AyEBUyNSa6g==}
    engines: {node: '>=12'}
    cpu: [x64]
    os: [freebsd]
    requiresBuild: true
    optional: true

  /@esbuild/freebsd-x64@0.19.12:
    resolution: {integrity: sha512-EYoXZ4d8xtBoVN7CEwWY2IN4ho76xjYXqSXMNccFSx2lgqOG/1TBPW0yPx1bJZk94qu3tX0fycJeeQsKovA8gg==}
    engines: {node: '>=12'}
    cpu: [x64]
    os: [freebsd]
    requiresBuild: true
    dev: true
    optional: true

  /@esbuild/freebsd-x64@0.20.2:
    resolution: {integrity: sha512-d+DipyvHRuqEeM5zDivKV1KuXn9WeRX6vqSqIDgwIfPQtwMP4jaDsQsDncjTDDsExT4lR/91OLjRo8bmC1e+Cw==}
    engines: {node: '>=12'}
    cpu: [x64]
    os: [freebsd]
    requiresBuild: true
    dev: true
    optional: true

  /@esbuild/linux-arm64@0.16.17:
    resolution: {integrity: sha512-7S8gJnSlqKGVJunnMCrXHU9Q8Q/tQIxk/xL8BqAP64wchPCTzuM6W3Ra8cIa1HIflAvDnNOt2jaL17vaW+1V0g==}
    engines: {node: '>=12'}
    cpu: [arm64]
    os: [linux]
    requiresBuild: true
    dev: true
    optional: true

  /@esbuild/linux-arm64@0.18.12:
    resolution: {integrity: sha512-JKgG8Q/LL/9sw/iHHxQyVMoQYu3rU3+a5Z87DxC+wAu3engz+EmctIrV+FGOgI6gWG1z1+5nDDbXiRMGQZXqiw==}
    engines: {node: '>=12'}
    cpu: [arm64]
    os: [linux]
    requiresBuild: true
    optional: true

  /@esbuild/linux-arm64@0.19.12:
    resolution: {integrity: sha512-EoTjyYyLuVPfdPLsGVVVC8a0p1BFFvtpQDB/YLEhaXyf/5bczaGeN15QkR+O4S5LeJ92Tqotve7i1jn35qwvdA==}
    engines: {node: '>=12'}
    cpu: [arm64]
    os: [linux]
    requiresBuild: true
    dev: true
    optional: true

  /@esbuild/linux-arm64@0.20.2:
    resolution: {integrity: sha512-9pb6rBjGvTFNira2FLIWqDk/uaf42sSyLE8j1rnUpuzsODBq7FvpwHYZxQ/It/8b+QOS1RYfqgGFNLRI+qlq2A==}
    engines: {node: '>=12'}
    cpu: [arm64]
    os: [linux]
    requiresBuild: true
    dev: true
    optional: true

  /@esbuild/linux-arm@0.16.17:
    resolution: {integrity: sha512-iihzrWbD4gIT7j3caMzKb/RsFFHCwqqbrbH9SqUSRrdXkXaygSZCZg1FybsZz57Ju7N/SHEgPyaR0LZ8Zbe9gQ==}
    engines: {node: '>=12'}
    cpu: [arm]
    os: [linux]
    requiresBuild: true
    dev: true
    optional: true

  /@esbuild/linux-arm@0.18.12:
    resolution: {integrity: sha512-y75OijvrBE/1XRrXq1jtrJfG26eHeMoqLJ2dwQNwviwTuTtHGCojsDO6BJNF8gU+3jTn1KzJEMETytwsFSvc+Q==}
    engines: {node: '>=12'}
    cpu: [arm]
    os: [linux]
    requiresBuild: true
    optional: true

  /@esbuild/linux-arm@0.19.12:
    resolution: {integrity: sha512-J5jPms//KhSNv+LO1S1TX1UWp1ucM6N6XuL6ITdKWElCu8wXP72l9MM0zDTzzeikVyqFE6U8YAV9/tFyj0ti+w==}
    engines: {node: '>=12'}
    cpu: [arm]
    os: [linux]
    requiresBuild: true
    dev: true
    optional: true

  /@esbuild/linux-arm@0.20.2:
    resolution: {integrity: sha512-VhLPeR8HTMPccbuWWcEUD1Az68TqaTYyj6nfE4QByZIQEQVWBB8vup8PpR7y1QHL3CpcF6xd5WVBU/+SBEvGTg==}
    engines: {node: '>=12'}
    cpu: [arm]
    os: [linux]
    requiresBuild: true
    dev: true
    optional: true

  /@esbuild/linux-ia32@0.16.17:
    resolution: {integrity: sha512-kiX69+wcPAdgl3Lonh1VI7MBr16nktEvOfViszBSxygRQqSpzv7BffMKRPMFwzeJGPxcio0pdD3kYQGpqQ2SSg==}
    engines: {node: '>=12'}
    cpu: [ia32]
    os: [linux]
    requiresBuild: true
    dev: true
    optional: true

  /@esbuild/linux-ia32@0.18.12:
    resolution: {integrity: sha512-yoRIAqc0B4lDIAAEFEIu9ttTRFV84iuAl0KNCN6MhKLxNPfzwCBvEMgwco2f71GxmpBcTtn7KdErueZaM2rEvw==}
    engines: {node: '>=12'}
    cpu: [ia32]
    os: [linux]
    requiresBuild: true
    optional: true

  /@esbuild/linux-ia32@0.19.12:
    resolution: {integrity: sha512-Thsa42rrP1+UIGaWz47uydHSBOgTUnwBwNq59khgIwktK6x60Hivfbux9iNR0eHCHzOLjLMLfUMLCypBkZXMHA==}
    engines: {node: '>=12'}
    cpu: [ia32]
    os: [linux]
    requiresBuild: true
    dev: true
    optional: true

  /@esbuild/linux-ia32@0.20.2:
    resolution: {integrity: sha512-o10utieEkNPFDZFQm9CoP7Tvb33UutoJqg3qKf1PWVeeJhJw0Q347PxMvBgVVFgouYLGIhFYG0UGdBumROyiig==}
    engines: {node: '>=12'}
    cpu: [ia32]
    os: [linux]
    requiresBuild: true
    dev: true
    optional: true

  /@esbuild/linux-loong64@0.15.18:
    resolution: {integrity: sha512-L4jVKS82XVhw2nvzLg/19ClLWg0y27ulRwuP7lcyL6AbUWB5aPglXY3M21mauDQMDfRLs8cQmeT03r/+X3cZYQ==}
    engines: {node: '>=12'}
    cpu: [loong64]
    os: [linux]
    requiresBuild: true
    optional: true

  /@esbuild/linux-loong64@0.16.17:
    resolution: {integrity: sha512-dTzNnQwembNDhd654cA4QhbS9uDdXC3TKqMJjgOWsC0yNCbpzfWoXdZvp0mY7HU6nzk5E0zpRGGx3qoQg8T2DQ==}
    engines: {node: '>=12'}
    cpu: [loong64]
    os: [linux]
    requiresBuild: true
    dev: true
    optional: true

  /@esbuild/linux-loong64@0.18.12:
    resolution: {integrity: sha512-qYgt3dHPVvf/MgbIBpJ4Sup/yb9DAopZ3a2JgMpNKIHUpOdnJ2eHBo/aQdnd8dJ21X/+sS58wxHtA9lEazYtXQ==}
    engines: {node: '>=12'}
    cpu: [loong64]
    os: [linux]
    requiresBuild: true
    optional: true

  /@esbuild/linux-loong64@0.19.12:
    resolution: {integrity: sha512-LiXdXA0s3IqRRjm6rV6XaWATScKAXjI4R4LoDlvO7+yQqFdlr1Bax62sRwkVvRIrwXxvtYEHHI4dm50jAXkuAA==}
    engines: {node: '>=12'}
    cpu: [loong64]
    os: [linux]
    requiresBuild: true
    dev: true
    optional: true

  /@esbuild/linux-loong64@0.20.2:
    resolution: {integrity: sha512-PR7sp6R/UC4CFVomVINKJ80pMFlfDfMQMYynX7t1tNTeivQ6XdX5r2XovMmha/VjR1YN/HgHWsVcTRIMkymrgQ==}
    engines: {node: '>=12'}
    cpu: [loong64]
    os: [linux]
    requiresBuild: true
    dev: true
    optional: true

  /@esbuild/linux-mips64el@0.16.17:
    resolution: {integrity: sha512-ezbDkp2nDl0PfIUn0CsQ30kxfcLTlcx4Foz2kYv8qdC6ia2oX5Q3E/8m6lq84Dj/6b0FrkgD582fJMIfHhJfSw==}
    engines: {node: '>=12'}
    cpu: [mips64el]
    os: [linux]
    requiresBuild: true
    dev: true
    optional: true

  /@esbuild/linux-mips64el@0.18.12:
    resolution: {integrity: sha512-wHphlMLK4ufNOONqukELfVIbnGQJrHJ/mxZMMrP2jYrPgCRZhOtf0kC4yAXBwnfmULimV1qt5UJJOw4Kh13Yfg==}
    engines: {node: '>=12'}
    cpu: [mips64el]
    os: [linux]
    requiresBuild: true
    optional: true

  /@esbuild/linux-mips64el@0.19.12:
    resolution: {integrity: sha512-fEnAuj5VGTanfJ07ff0gOA6IPsvrVHLVb6Lyd1g2/ed67oU1eFzL0r9WL7ZzscD+/N6i3dWumGE1Un4f7Amf+w==}
    engines: {node: '>=12'}
    cpu: [mips64el]
    os: [linux]
    requiresBuild: true
    dev: true
    optional: true

  /@esbuild/linux-mips64el@0.20.2:
    resolution: {integrity: sha512-4BlTqeutE/KnOiTG5Y6Sb/Hw6hsBOZapOVF6njAESHInhlQAghVVZL1ZpIctBOoTFbQyGW+LsVYZ8lSSB3wkjA==}
    engines: {node: '>=12'}
    cpu: [mips64el]
    os: [linux]
    requiresBuild: true
    dev: true
    optional: true

  /@esbuild/linux-ppc64@0.16.17:
    resolution: {integrity: sha512-dzS678gYD1lJsW73zrFhDApLVdM3cUF2MvAa1D8K8KtcSKdLBPP4zZSLy6LFZ0jYqQdQ29bjAHJDgz0rVbLB3g==}
    engines: {node: '>=12'}
    cpu: [ppc64]
    os: [linux]
    requiresBuild: true
    dev: true
    optional: true

  /@esbuild/linux-ppc64@0.18.12:
    resolution: {integrity: sha512-TeN//1Ft20ZZW41+zDSdOI/Os1bEq5dbvBvYkberB7PHABbRcsteeoNVZFlI0YLpGdlBqohEpjrn06kv8heCJg==}
    engines: {node: '>=12'}
    cpu: [ppc64]
    os: [linux]
    requiresBuild: true
    optional: true

  /@esbuild/linux-ppc64@0.19.12:
    resolution: {integrity: sha512-nYJA2/QPimDQOh1rKWedNOe3Gfc8PabU7HT3iXWtNUbRzXS9+vgB0Fjaqr//XNbd82mCxHzik2qotuI89cfixg==}
    engines: {node: '>=12'}
    cpu: [ppc64]
    os: [linux]
    requiresBuild: true
    dev: true
    optional: true

  /@esbuild/linux-ppc64@0.20.2:
    resolution: {integrity: sha512-rD3KsaDprDcfajSKdn25ooz5J5/fWBylaaXkuotBDGnMnDP1Uv5DLAN/45qfnf3JDYyJv/ytGHQaziHUdyzaAg==}
    engines: {node: '>=12'}
    cpu: [ppc64]
    os: [linux]
    requiresBuild: true
    dev: true
    optional: true

  /@esbuild/linux-riscv64@0.16.17:
    resolution: {integrity: sha512-ylNlVsxuFjZK8DQtNUwiMskh6nT0vI7kYl/4fZgV1llP5d6+HIeL/vmmm3jpuoo8+NuXjQVZxmKuhDApK0/cKw==}
    engines: {node: '>=12'}
    cpu: [riscv64]
    os: [linux]
    requiresBuild: true
    dev: true
    optional: true

  /@esbuild/linux-riscv64@0.18.12:
    resolution: {integrity: sha512-AgUebVS4DoAblBgiB2ACQ/8l4eGE5aWBb8ZXtkXHiET9mbj7GuWt3OnsIW/zX+XHJt2RYJZctbQ2S/mDjbp0UA==}
    engines: {node: '>=12'}
    cpu: [riscv64]
    os: [linux]
    requiresBuild: true
    optional: true

  /@esbuild/linux-riscv64@0.19.12:
    resolution: {integrity: sha512-2MueBrlPQCw5dVJJpQdUYgeqIzDQgw3QtiAHUC4RBz9FXPrskyyU3VI1hw7C0BSKB9OduwSJ79FTCqtGMWqJHg==}
    engines: {node: '>=12'}
    cpu: [riscv64]
    os: [linux]
    requiresBuild: true
    dev: true
    optional: true

  /@esbuild/linux-riscv64@0.20.2:
    resolution: {integrity: sha512-snwmBKacKmwTMmhLlz/3aH1Q9T8v45bKYGE3j26TsaOVtjIag4wLfWSiZykXzXuE1kbCE+zJRmwp+ZbIHinnVg==}
    engines: {node: '>=12'}
    cpu: [riscv64]
    os: [linux]
    requiresBuild: true
    dev: true
    optional: true

  /@esbuild/linux-s390x@0.16.17:
    resolution: {integrity: sha512-gzy7nUTO4UA4oZ2wAMXPNBGTzZFP7mss3aKR2hH+/4UUkCOyqmjXiKpzGrY2TlEUhbbejzXVKKGazYcQTZWA/w==}
    engines: {node: '>=12'}
    cpu: [s390x]
    os: [linux]
    requiresBuild: true
    dev: true
    optional: true

  /@esbuild/linux-s390x@0.18.12:
    resolution: {integrity: sha512-dJ3Rb3Ei2u/ysSXd6pzleGtfDdc2MuzKt8qc6ls8vreP1G3B7HInX3i7gXS4BGeVd24pp0yqyS7bJ5NHaI9ing==}
    engines: {node: '>=12'}
    cpu: [s390x]
    os: [linux]
    requiresBuild: true
    optional: true

  /@esbuild/linux-s390x@0.19.12:
    resolution: {integrity: sha512-+Pil1Nv3Umes4m3AZKqA2anfhJiVmNCYkPchwFJNEJN5QxmTs1uzyy4TvmDrCRNT2ApwSari7ZIgrPeUx4UZDg==}
    engines: {node: '>=12'}
    cpu: [s390x]
    os: [linux]
    requiresBuild: true
    dev: true
    optional: true

  /@esbuild/linux-s390x@0.20.2:
    resolution: {integrity: sha512-wcWISOobRWNm3cezm5HOZcYz1sKoHLd8VL1dl309DiixxVFoFe/o8HnwuIwn6sXre88Nwj+VwZUvJf4AFxkyrQ==}
    engines: {node: '>=12'}
    cpu: [s390x]
    os: [linux]
    requiresBuild: true
    dev: true
    optional: true

  /@esbuild/linux-x64@0.16.17:
    resolution: {integrity: sha512-mdPjPxfnmoqhgpiEArqi4egmBAMYvaObgn4poorpUaqmvzzbvqbowRllQ+ZgzGVMGKaPkqUmPDOOFQRUFDmeUw==}
    engines: {node: '>=12'}
    cpu: [x64]
    os: [linux]
    requiresBuild: true
    dev: true
    optional: true

  /@esbuild/linux-x64@0.18.12:
    resolution: {integrity: sha512-OrNJMGQbPaVyHHcDF8ybNSwu7TDOfX8NGpXCbetwOSP6txOJiWlgQnRymfC9ocR1S0Y5PW0Wb1mV6pUddqmvmQ==}
    engines: {node: '>=12'}
    cpu: [x64]
    os: [linux]
    requiresBuild: true
    optional: true

  /@esbuild/linux-x64@0.19.12:
    resolution: {integrity: sha512-B71g1QpxfwBvNrfyJdVDexenDIt1CiDN1TIXLbhOw0KhJzE78KIFGX6OJ9MrtC0oOqMWf+0xop4qEU8JrJTwCg==}
    engines: {node: '>=12'}
    cpu: [x64]
    os: [linux]
    requiresBuild: true
    dev: true
    optional: true

  /@esbuild/linux-x64@0.20.2:
    resolution: {integrity: sha512-1MdwI6OOTsfQfek8sLwgyjOXAu+wKhLEoaOLTjbijk6E2WONYpH9ZU2mNtR+lZ2B4uwr+usqGuVfFT9tMtGvGw==}
    engines: {node: '>=12'}
    cpu: [x64]
    os: [linux]
    requiresBuild: true
    dev: true
    optional: true

  /@esbuild/netbsd-x64@0.16.17:
    resolution: {integrity: sha512-/PzmzD/zyAeTUsduZa32bn0ORug+Jd1EGGAUJvqfeixoEISYpGnAezN6lnJoskauoai0Jrs+XSyvDhppCPoKOA==}
    engines: {node: '>=12'}
    cpu: [x64]
    os: [netbsd]
    requiresBuild: true
    dev: true
    optional: true

  /@esbuild/netbsd-x64@0.18.12:
    resolution: {integrity: sha512-55FzVCAiwE9FK8wWeCRuvjazNRJ1QqLCYGZVB6E8RuQuTeStSwotpSW4xoRGwp3a1wUsaVCdYcj5LGCASVJmMg==}
    engines: {node: '>=12'}
    cpu: [x64]
    os: [netbsd]
    requiresBuild: true
    optional: true

  /@esbuild/netbsd-x64@0.19.12:
    resolution: {integrity: sha512-3ltjQ7n1owJgFbuC61Oj++XhtzmymoCihNFgT84UAmJnxJfm4sYCiSLTXZtE00VWYpPMYc+ZQmB6xbSdVh0JWA==}
    engines: {node: '>=12'}
    cpu: [x64]
    os: [netbsd]
    requiresBuild: true
    dev: true
    optional: true

  /@esbuild/netbsd-x64@0.20.2:
    resolution: {integrity: sha512-K8/DhBxcVQkzYc43yJXDSyjlFeHQJBiowJ0uVL6Tor3jGQfSGHNNJcWxNbOI8v5k82prYqzPuwkzHt3J1T1iZQ==}
    engines: {node: '>=12'}
    cpu: [x64]
    os: [netbsd]
    requiresBuild: true
    dev: true
    optional: true

  /@esbuild/openbsd-x64@0.16.17:
    resolution: {integrity: sha512-2yaWJhvxGEz2RiftSk0UObqJa/b+rIAjnODJgv2GbGGpRwAfpgzyrg1WLK8rqA24mfZa9GvpjLcBBg8JHkoodg==}
    engines: {node: '>=12'}
    cpu: [x64]
    os: [openbsd]
    requiresBuild: true
    dev: true
    optional: true

  /@esbuild/openbsd-x64@0.18.12:
    resolution: {integrity: sha512-qnluf8rfb6Y5Lw2tirfK2quZOBbVqmwxut7GPCIJsM8lc4AEUj9L8y0YPdLaPK0TECt4IdyBdBD/KRFKorlK3g==}
    engines: {node: '>=12'}
    cpu: [x64]
    os: [openbsd]
    requiresBuild: true
    optional: true

  /@esbuild/openbsd-x64@0.19.12:
    resolution: {integrity: sha512-RbrfTB9SWsr0kWmb9srfF+L933uMDdu9BIzdA7os2t0TXhCRjrQyCeOt6wVxr79CKD4c+p+YhCj31HBkYcXebw==}
    engines: {node: '>=12'}
    cpu: [x64]
    os: [openbsd]
    requiresBuild: true
    dev: true
    optional: true

  /@esbuild/openbsd-x64@0.20.2:
    resolution: {integrity: sha512-eMpKlV0SThJmmJgiVyN9jTPJ2VBPquf6Kt/nAoo6DgHAoN57K15ZghiHaMvqjCye/uU4X5u3YSMgVBI1h3vKrQ==}
    engines: {node: '>=12'}
    cpu: [x64]
    os: [openbsd]
    requiresBuild: true
    dev: true
    optional: true

  /@esbuild/sunos-x64@0.16.17:
    resolution: {integrity: sha512-xtVUiev38tN0R3g8VhRfN7Zl42YCJvyBhRKw1RJjwE1d2emWTVToPLNEQj/5Qxc6lVFATDiy6LjVHYhIPrLxzw==}
    engines: {node: '>=12'}
    cpu: [x64]
    os: [sunos]
    requiresBuild: true
    dev: true
    optional: true

  /@esbuild/sunos-x64@0.18.12:
    resolution: {integrity: sha512-+RkKpVQR7bICjTOPUpkTBTaJ4TFqQBX5Ywyd/HSdDkQGn65VPkTsR/pL4AMvuMWy+wnXgIl4EY6q4mVpJal8Kg==}
    engines: {node: '>=12'}
    cpu: [x64]
    os: [sunos]
    requiresBuild: true
    optional: true

  /@esbuild/sunos-x64@0.19.12:
    resolution: {integrity: sha512-HKjJwRrW8uWtCQnQOz9qcU3mUZhTUQvi56Q8DPTLLB+DawoiQdjsYq+j+D3s9I8VFtDr+F9CjgXKKC4ss89IeA==}
    engines: {node: '>=12'}
    cpu: [x64]
    os: [sunos]
    requiresBuild: true
    dev: true
    optional: true

  /@esbuild/sunos-x64@0.20.2:
    resolution: {integrity: sha512-2UyFtRC6cXLyejf/YEld4Hajo7UHILetzE1vsRcGL3earZEW77JxrFjH4Ez2qaTiEfMgAXxfAZCm1fvM/G/o8w==}
    engines: {node: '>=12'}
    cpu: [x64]
    os: [sunos]
    requiresBuild: true
    dev: true
    optional: true

  /@esbuild/win32-arm64@0.16.17:
    resolution: {integrity: sha512-ga8+JqBDHY4b6fQAmOgtJJue36scANy4l/rL97W+0wYmijhxKetzZdKOJI7olaBaMhWt8Pac2McJdZLxXWUEQw==}
    engines: {node: '>=12'}
    cpu: [arm64]
    os: [win32]
    requiresBuild: true
    dev: true
    optional: true

  /@esbuild/win32-arm64@0.18.12:
    resolution: {integrity: sha512-GNHuciv0mFM7ouzsU0+AwY+7eV4Mgo5WnbhfDCQGtpvOtD1vbOiRjPYG6dhmMoFyBjj+pNqQu2X+7DKn0KQ/Gw==}
    engines: {node: '>=12'}
    cpu: [arm64]
    os: [win32]
    requiresBuild: true
    optional: true

  /@esbuild/win32-arm64@0.19.12:
    resolution: {integrity: sha512-URgtR1dJnmGvX864pn1B2YUYNzjmXkuJOIqG2HdU62MVS4EHpU2946OZoTMnRUHklGtJdJZ33QfzdjGACXhn1A==}
    engines: {node: '>=12'}
    cpu: [arm64]
    os: [win32]
    requiresBuild: true
    dev: true
    optional: true

  /@esbuild/win32-arm64@0.20.2:
    resolution: {integrity: sha512-GRibxoawM9ZCnDxnP3usoUDO9vUkpAxIIZ6GQI+IlVmr5kP3zUq+l17xELTHMWTWzjxa2guPNyrpq1GWmPvcGQ==}
    engines: {node: '>=12'}
    cpu: [arm64]
    os: [win32]
    requiresBuild: true
    dev: true
    optional: true

  /@esbuild/win32-ia32@0.16.17:
    resolution: {integrity: sha512-WnsKaf46uSSF/sZhwnqE4L/F89AYNMiD4YtEcYekBt9Q7nj0DiId2XH2Ng2PHM54qi5oPrQ8luuzGszqi/veig==}
    engines: {node: '>=12'}
    cpu: [ia32]
    os: [win32]
    requiresBuild: true
    dev: true
    optional: true

  /@esbuild/win32-ia32@0.18.12:
    resolution: {integrity: sha512-kR8cezhYipbbypGkaqCTWIeu4zID17gamC8YTPXYtcN3E5BhhtTnwKBn9I0PJur/T6UVwIEGYzkffNL0lFvxEw==}
    engines: {node: '>=12'}
    cpu: [ia32]
    os: [win32]
    requiresBuild: true
    optional: true

  /@esbuild/win32-ia32@0.19.12:
    resolution: {integrity: sha512-+ZOE6pUkMOJfmxmBZElNOx72NKpIa/HFOMGzu8fqzQJ5kgf6aTGrcJaFsNiVMH4JKpMipyK+7k0n2UXN7a8YKQ==}
    engines: {node: '>=12'}
    cpu: [ia32]
    os: [win32]
    requiresBuild: true
    dev: true
    optional: true

  /@esbuild/win32-ia32@0.20.2:
    resolution: {integrity: sha512-HfLOfn9YWmkSKRQqovpnITazdtquEW8/SoHW7pWpuEeguaZI4QnCRW6b+oZTztdBnZOS2hqJ6im/D5cPzBTTlQ==}
    engines: {node: '>=12'}
    cpu: [ia32]
    os: [win32]
    requiresBuild: true
    dev: true
    optional: true

  /@esbuild/win32-x64@0.16.17:
    resolution: {integrity: sha512-y+EHuSchhL7FjHgvQL/0fnnFmO4T1bhvWANX6gcnqTjtnKWbTvUMCpGnv2+t+31d7RzyEAYAd4u2fnIhHL6N/Q==}
    engines: {node: '>=12'}
    cpu: [x64]
    os: [win32]
    requiresBuild: true
    dev: true
    optional: true

  /@esbuild/win32-x64@0.18.12:
    resolution: {integrity: sha512-O0UYQVkvfM/jO8a4OwoV0mAKSJw+mjWTAd1MJd/1FCX6uiMdLmMRPK/w6e9OQ0ob2WGxzIm9va/KG0Ja4zIOgg==}
    engines: {node: '>=12'}
    cpu: [x64]
    os: [win32]
    requiresBuild: true
    optional: true

  /@esbuild/win32-x64@0.19.12:
    resolution: {integrity: sha512-T1QyPSDCyMXaO3pzBkF96E8xMkiRYbUEZADd29SyPGabqxMViNoii+NcK7eWJAEoU6RZyEm5lVSIjTmcdoB9HA==}
    engines: {node: '>=12'}
    cpu: [x64]
    os: [win32]
    requiresBuild: true
    dev: true
    optional: true

  /@esbuild/win32-x64@0.20.2:
    resolution: {integrity: sha512-N49X4lJX27+l9jbLKSqZ6bKNjzQvHaT8IIFUy+YIqmXQdjYCToGWwOItDrfby14c78aDd5NHQl29xingXfCdLQ==}
    engines: {node: '>=12'}
    cpu: [x64]
    os: [win32]
    requiresBuild: true
    dev: true
    optional: true

  /@eslint-community/eslint-utils@4.4.0(eslint@8.41.0):
    resolution: {integrity: sha512-1/sA4dwrzBAyeUoQ6oxahHKmrZvsnLCg4RfxW3ZFGGmQkSNQPFNLV9CUEFQP1x9EYXHTo5p6xdhZM1Ne9p/AfA==}
    engines: {node: ^12.22.0 || ^14.17.0 || >=16.0.0}
    peerDependencies:
      eslint: ^6.0.0 || ^7.0.0 || >=8.0.0
    dependencies:
      eslint: 8.41.0
      eslint-visitor-keys: 3.4.1
    dev: false

  /@eslint-community/regexpp@4.5.1:
    resolution: {integrity: sha512-Z5ba73P98O1KUYCCJTUeVpja9RcGoMdncZ6T49FCUl2lN38JtCJ+3WgIDBv0AuY4WChU5PmtJmOCTlN6FZTFKQ==}
    engines: {node: ^12.0.0 || ^14.0.0 || >=16.0.0}
    dev: false

  /@eslint/eslintrc@2.0.3:
    resolution: {integrity: sha512-+5gy6OQfk+xx3q0d6jGZZC3f3KzAkXc/IanVxd1is/VIIziRqqt3ongQz0FiTUXqTk0c7aDB3OaFuKnuSoJicQ==}
    engines: {node: ^12.22.0 || ^14.17.0 || >=16.0.0}
    dependencies:
      ajv: 6.12.6
      debug: 4.3.4(supports-color@5.5.0)
      espree: 9.5.2
      globals: 13.20.0
      ignore: 5.2.4
      import-fresh: 3.3.0
      js-yaml: 4.1.0
      minimatch: 3.1.2
      strip-json-comments: 3.1.1
    transitivePeerDependencies:
      - supports-color
    dev: false

  /@eslint/js@8.41.0:
    resolution: {integrity: sha512-LxcyMGxwmTh2lY9FwHPGWOHmYFCZvbrFCBZL4FzSSsxsRPuhrYUg/49/0KDfW8tnIEaEHtfmn6+NPN+1DqaNmA==}
    engines: {node: ^12.22.0 || ^14.17.0 || >=16.0.0}
    dev: false

  /@fastify/busboy@2.1.1:
    resolution: {integrity: sha512-vBZP4NlzfOlerQTnba4aqZoMhE/a9HY7HRqoOPaETQcSQuWEIyZMHGfVu6w9wGtGK5fED5qRs2DteVCjOH60sA==}
    engines: {node: '>=14'}
    dev: true

  /@graphql-typed-document-node/core@3.2.0(graphql@15.8.0):
    resolution: {integrity: sha512-mB9oAsNCm9aM3/SOv4YtBMqZbYj10R7dkq8byBqxGY/ncFwhf2oQzMV+LCRlWoDSEBJ3COiR1yeDvMtsoOsuFQ==}
    peerDependencies:
      graphql: ^0.8.0 || ^0.9.0 || ^0.10.0 || ^0.11.0 || ^0.12.0 || ^0.13.0 || ^14.0.0 || ^15.0.0 || ^16.0.0 || ^17.0.0
    dependencies:
      graphql: 15.8.0
    dev: false

  /@hapi/hoek@9.3.0:
    resolution: {integrity: sha512-/c6rf4UJlmHlC9b5BaNvzAcFv7HZ2QHaV0D4/HNlBdvFnvQq8RI4kYdhyPCl7Xj+oWvTWQ8ujhqS53LIgAe6KQ==}
    dev: false

  /@hapi/topo@5.1.0:
    resolution: {integrity: sha512-foQZKJig7Ob0BMAYBfcJk8d77QtOe7Wo4ox7ff1lQYoNNAb6jwcY1ncdoy2e9wQZzvNy7ODZCYJkK8kzmcAnAg==}
    dependencies:
      '@hapi/hoek': 9.3.0
    dev: false

  /@humanwhocodes/config-array@0.11.10:
    resolution: {integrity: sha512-KVVjQmNUepDVGXNuoRRdmmEjruj0KfiGSbS8LVc12LMsWDQzRXJ0qdhN8L8uUigKpfEHRhlaQFY0ib1tnUbNeQ==}
    engines: {node: '>=10.10.0'}
    dependencies:
      '@humanwhocodes/object-schema': 1.2.1
      debug: 4.3.4(supports-color@5.5.0)
      minimatch: 3.1.2
    transitivePeerDependencies:
      - supports-color
    dev: false

  /@humanwhocodes/module-importer@1.0.1:
    resolution: {integrity: sha512-bxveV4V8v5Yb4ncFTT3rPSgZBOpCkjfK0y4oVVVJwIuDVBRMDXrPyXRL988i5ap9m9bnyEEjWfm5WkBmtffLfA==}
    engines: {node: '>=12.22'}
    dev: false

  /@humanwhocodes/momoa@2.0.4:
    resolution: {integrity: sha512-RE815I4arJFtt+FVeU1Tgp9/Xvecacji8w/V6XtXsWWH/wz/eNkNbhb+ny/+PlVZjV0rxQpRSQKNKE3lcktHEA==}
    engines: {node: '>=10.10.0'}
    dev: true

  /@humanwhocodes/object-schema@1.2.1:
    resolution: {integrity: sha512-ZnQMnLV4e7hDlUvw8H+U8ASL02SS2Gn6+9Ac3wGGLIe7+je2AeAOxPY+izIPJDfFDb7eDjev0Us8MO1iFRN8hA==}
    dev: false

  /@isaacs/cliui@8.0.2:
    resolution: {integrity: sha512-O8jcjabXaleOG9DQ0+ARXWZBTfnP4WNAqzuiJK7ll44AmxGKv/J2M4TPjxjY3znBCfvBXFzucm1twdyFybFqEA==}
    engines: {node: '>=12'}
    dependencies:
      string-width: 5.1.2
      string-width-cjs: /string-width@4.2.3
      strip-ansi: 7.1.0
      strip-ansi-cjs: /strip-ansi@6.0.1
      wrap-ansi: 8.1.0
      wrap-ansi-cjs: /wrap-ansi@7.0.0
    dev: true

  /@istanbuljs/load-nyc-config@1.1.0:
    resolution: {integrity: sha512-VjeHSlIzpv/NyD3N0YuHfXOPDIixcA1q2ZV98wsMqcYlPmv2n3Yb2lYP9XMElnaFVXg5A7YLTeLu6V84uQDjmQ==}
    engines: {node: '>=8'}
    dependencies:
      camelcase: 5.3.1
      find-up: 4.1.0
      get-package-type: 0.1.0
      js-yaml: 3.14.1
      resolve-from: 5.0.0
    dev: true

  /@istanbuljs/schema@0.1.3:
    resolution: {integrity: sha512-ZXRY4jNvVgSVQ8DL3LTcakaAtXwTVUxE81hslsyD2AtoXW/wVob10HkOJ1X/pAlcI7D+2YoZKg5do8G/w6RYgA==}
    engines: {node: '>=8'}
    dev: true

  /@jest/console@29.5.0:
    resolution: {integrity: sha512-NEpkObxPwyw/XxZVLPmAGKE89IQRp4puc6IQRPru6JKd1M3fW9v1xM1AnzIJE65hbCkzQAdnL8P47e9hzhiYLQ==}
    engines: {node: ^14.15.0 || ^16.10.0 || >=18.0.0}
    dependencies:
      '@jest/types': 29.5.0
      '@types/node': 18.19.10
      chalk: 4.1.2
      jest-message-util: 29.5.0
      jest-util: 29.5.0
      slash: 3.0.0
    dev: true

  /@jest/core@29.5.0(ts-node@10.9.1):
    resolution: {integrity: sha512-28UzQc7ulUrOQw1IsN/kv1QES3q2kkbl/wGslyhAclqZ/8cMdB5M68BffkIdSJgKBUt50d3hbwJ92XESlE7LiQ==}
    engines: {node: ^14.15.0 || ^16.10.0 || >=18.0.0}
    peerDependencies:
      node-notifier: ^8.0.1 || ^9.0.0 || ^10.0.0
    peerDependenciesMeta:
      node-notifier:
        optional: true
    dependencies:
      '@jest/console': 29.5.0
      '@jest/reporters': 29.5.0
      '@jest/test-result': 29.5.0
      '@jest/transform': 29.5.0
      '@jest/types': 29.5.0
      '@types/node': 18.19.10
      ansi-escapes: 4.3.2
      chalk: 4.1.2
      ci-info: 3.8.0
      exit: 0.1.2
      graceful-fs: 4.2.11
      jest-changed-files: 29.5.0
      jest-config: 29.5.0(@types/node@18.19.10)(ts-node@10.9.1)
      jest-haste-map: 29.5.0
      jest-message-util: 29.5.0
      jest-regex-util: 29.4.3
      jest-resolve: 29.5.0
      jest-resolve-dependencies: 29.5.0
      jest-runner: 29.5.0
      jest-runtime: 29.5.0
      jest-snapshot: 29.5.0
      jest-util: 29.5.0
      jest-validate: 29.5.0
      jest-watcher: 29.5.0
      micromatch: 4.0.5
      pretty-format: 29.5.0
      slash: 3.0.0
      strip-ansi: 6.0.1
    transitivePeerDependencies:
      - supports-color
      - ts-node
    dev: true

  /@jest/environment@29.5.0:
    resolution: {integrity: sha512-5FXw2+wD29YU1d4I2htpRX7jYnAyTRjP2CsXQdo9SAM8g3ifxWPSV0HnClSn71xwctr0U3oZIIH+dtbfmnbXVQ==}
    engines: {node: ^14.15.0 || ^16.10.0 || >=18.0.0}
    dependencies:
      '@jest/fake-timers': 29.5.0
      '@jest/types': 29.5.0
      '@types/node': 18.19.10
      jest-mock: 29.5.0
    dev: true

  /@jest/expect-utils@29.5.0:
    resolution: {integrity: sha512-fmKzsidoXQT2KwnrwE0SQq3uj8Z763vzR8LnLBwC2qYWEFpjX8daRsk6rHUM1QvNlEW/UJXNXm59ztmJJWs2Mg==}
    engines: {node: ^14.15.0 || ^16.10.0 || >=18.0.0}
    dependencies:
      jest-get-type: 29.4.3
    dev: true

  /@jest/expect@29.5.0:
    resolution: {integrity: sha512-PueDR2HGihN3ciUNGr4uelropW7rqUfTiOn+8u0leg/42UhblPxHkfoh0Ruu3I9Y1962P3u2DY4+h7GVTSVU6g==}
    engines: {node: ^14.15.0 || ^16.10.0 || >=18.0.0}
    dependencies:
      expect: 29.5.0
      jest-snapshot: 29.5.0
    transitivePeerDependencies:
      - supports-color
    dev: true

  /@jest/fake-timers@29.5.0:
    resolution: {integrity: sha512-9ARvuAAQcBwDAqOnglWq2zwNIRUDtk/SCkp/ToGEhFv5r86K21l+VEs0qNTaXtyiY0lEePl3kylijSYJQqdbDg==}
    engines: {node: ^14.15.0 || ^16.10.0 || >=18.0.0}
    dependencies:
      '@jest/types': 29.5.0
      '@sinonjs/fake-timers': 10.2.0
      '@types/node': 18.19.10
      jest-message-util: 29.5.0
      jest-mock: 29.5.0
      jest-util: 29.5.0
    dev: true

  /@jest/globals@29.5.0:
    resolution: {integrity: sha512-S02y0qMWGihdzNbUiqSAiKSpSozSuHX5UYc7QbnHP+D9Lyw8DgGGCinrN9uSuHPeKgSSzvPom2q1nAtBvUsvPQ==}
    engines: {node: ^14.15.0 || ^16.10.0 || >=18.0.0}
    dependencies:
      '@jest/environment': 29.5.0
      '@jest/expect': 29.5.0
      '@jest/types': 29.5.0
      jest-mock: 29.5.0
    transitivePeerDependencies:
      - supports-color
    dev: true

  /@jest/reporters@29.5.0:
    resolution: {integrity: sha512-D05STXqj/M8bP9hQNSICtPqz97u7ffGzZu+9XLucXhkOFBqKcXe04JLZOgIekOxdb73MAoBUFnqvf7MCpKk5OA==}
    engines: {node: ^14.15.0 || ^16.10.0 || >=18.0.0}
    peerDependencies:
      node-notifier: ^8.0.1 || ^9.0.0 || ^10.0.0
    peerDependenciesMeta:
      node-notifier:
        optional: true
    dependencies:
      '@bcoe/v8-coverage': 0.2.3
      '@jest/console': 29.5.0
      '@jest/test-result': 29.5.0
      '@jest/transform': 29.5.0
      '@jest/types': 29.5.0
      '@jridgewell/trace-mapping': 0.3.18
      '@types/node': 18.19.10
      chalk: 4.1.2
      collect-v8-coverage: 1.0.1
      exit: 0.1.2
      glob: 7.2.3
      graceful-fs: 4.2.11
      istanbul-lib-coverage: 3.2.0
      istanbul-lib-instrument: 5.2.1
      istanbul-lib-report: 3.0.0
      istanbul-lib-source-maps: 4.0.1
      istanbul-reports: 3.1.5
      jest-message-util: 29.5.0
      jest-util: 29.5.0
      jest-worker: 29.5.0
      slash: 3.0.0
      string-length: 4.0.2
      strip-ansi: 6.0.1
      v8-to-istanbul: 9.1.0
    transitivePeerDependencies:
      - supports-color
    dev: true

  /@jest/schemas@29.4.3:
    resolution: {integrity: sha512-VLYKXQmtmuEz6IxJsrZwzG9NvtkQsWNnWMsKxqWNu3+CnfzJQhp0WDDKWLVV9hLKr0l3SLLFRqcYHjhtyuDVxg==}
    engines: {node: ^14.15.0 || ^16.10.0 || >=18.0.0}
    dependencies:
      '@sinclair/typebox': 0.25.24

  /@jest/source-map@29.4.3:
    resolution: {integrity: sha512-qyt/mb6rLyd9j1jUts4EQncvS6Yy3PM9HghnNv86QBlV+zdL2inCdK1tuVlL+J+lpiw2BI67qXOrX3UurBqQ1w==}
    engines: {node: ^14.15.0 || ^16.10.0 || >=18.0.0}
    dependencies:
      '@jridgewell/trace-mapping': 0.3.18
      callsites: 3.1.0
      graceful-fs: 4.2.11
    dev: true

  /@jest/test-result@29.5.0:
    resolution: {integrity: sha512-fGl4rfitnbfLsrfx1uUpDEESS7zM8JdgZgOCQuxQvL1Sn/I6ijeAVQWGfXI9zb1i9Mzo495cIpVZhA0yr60PkQ==}
    engines: {node: ^14.15.0 || ^16.10.0 || >=18.0.0}
    dependencies:
      '@jest/console': 29.5.0
      '@jest/types': 29.5.0
      '@types/istanbul-lib-coverage': 2.0.4
      collect-v8-coverage: 1.0.1
    dev: true

  /@jest/test-sequencer@29.5.0:
    resolution: {integrity: sha512-yPafQEcKjkSfDXyvtgiV4pevSeyuA6MQr6ZIdVkWJly9vkqjnFfcfhRQqpD5whjoU8EORki752xQmjaqoFjzMQ==}
    engines: {node: ^14.15.0 || ^16.10.0 || >=18.0.0}
    dependencies:
      '@jest/test-result': 29.5.0
      graceful-fs: 4.2.11
      jest-haste-map: 29.5.0
      slash: 3.0.0
    dev: true

  /@jest/transform@29.5.0:
    resolution: {integrity: sha512-8vbeZWqLJOvHaDfeMuoHITGKSz5qWc9u04lnWrQE3VyuSw604PzQM824ZeX9XSjUCeDiE3GuxZe5UKa8J61NQw==}
    engines: {node: ^14.15.0 || ^16.10.0 || >=18.0.0}
    dependencies:
      '@babel/core': 7.22.5
      '@jest/types': 29.5.0
      '@jridgewell/trace-mapping': 0.3.18
      babel-plugin-istanbul: 6.1.1
      chalk: 4.1.2
      convert-source-map: 2.0.0
      fast-json-stable-stringify: 2.1.0
      graceful-fs: 4.2.11
      jest-haste-map: 29.5.0
      jest-regex-util: 29.4.3
      jest-util: 29.5.0
      micromatch: 4.0.5
      pirates: 4.0.5
      slash: 3.0.0
      write-file-atomic: 4.0.2
    transitivePeerDependencies:
      - supports-color
    dev: true

  /@jest/types@29.5.0:
    resolution: {integrity: sha512-qbu7kN6czmVRc3xWFQcAN03RAUamgppVUdXrvl1Wr3jlNF93o9mJbGcDWrwGB6ht44u7efB1qCFgVQmca24Uog==}
    engines: {node: ^14.15.0 || ^16.10.0 || >=18.0.0}
    dependencies:
      '@jest/schemas': 29.4.3
      '@types/istanbul-lib-coverage': 2.0.4
      '@types/istanbul-reports': 3.0.1
      '@types/node': 18.19.10
      '@types/yargs': 17.0.24
      chalk: 4.1.2
    dev: true

  /@jridgewell/gen-mapping@0.3.3:
    resolution: {integrity: sha512-HLhSWOLRi875zjjMG/r+Nv0oCW8umGb0BgEhyX3dDX3egwZtB8PqLnjz3yedt8R5StBrzcg4aBpnh8UA9D1BoQ==}
    engines: {node: '>=6.0.0'}
    dependencies:
      '@jridgewell/set-array': 1.1.2
      '@jridgewell/sourcemap-codec': 1.4.15
      '@jridgewell/trace-mapping': 0.3.18

  /@jridgewell/resolve-uri@3.1.0:
    resolution: {integrity: sha512-F2msla3tad+Mfht5cJq7LSXcdudKTWCVYUgw6pLFOOHSTtZlj6SWNYAp+AhuqLmWdBO2X5hPrLcu8cVP8fy28w==}
    engines: {node: '>=6.0.0'}

  /@jridgewell/resolve-uri@3.1.1:
    resolution: {integrity: sha512-dSYZh7HhCDtCKm4QakX0xFpsRDqjjtZf/kjI/v3T3Nwt5r8/qz/M19F9ySyOqU94SXBmeG9ttTul+YnR4LOxFA==}
    engines: {node: '>=6.0.0'}

  /@jridgewell/set-array@1.1.2:
    resolution: {integrity: sha512-xnkseuNADM0gt2bs+BvhO0p78Mk762YnZdsuzFV018NoG1Sj1SCQvpSqa7XUaTam5vAGasABV9qXASMKnFMwMw==}
    engines: {node: '>=6.0.0'}

  /@jridgewell/sourcemap-codec@1.4.14:
    resolution: {integrity: sha512-XPSJHWmi394fuUuzDnGz1wiKqWfo1yXecHQMRf2l6hztTO+nPru658AyDngaBe7isIxEkRsPR3FZh+s7iVa4Uw==}

  /@jridgewell/sourcemap-codec@1.4.15:
    resolution: {integrity: sha512-eF2rxCRulEKXHTRiDrDy6erMYWqNw4LPdQ8UQA4huuxaQsVeRPFl2oM8oDGxMFhJUWZf9McpLtJasDDZb/Bpeg==}

  /@jridgewell/trace-mapping@0.3.18:
    resolution: {integrity: sha512-w+niJYzMHdd7USdiH2U6869nqhD2nbfZXND5Yp93qIbEmnDNk7PD48o+YchRVpzMU7M6jVCbenTR7PA1FLQ9pA==}
    dependencies:
      '@jridgewell/resolve-uri': 3.1.0
      '@jridgewell/sourcemap-codec': 1.4.14

  /@jridgewell/trace-mapping@0.3.9:
    resolution: {integrity: sha512-3Belt6tdc8bPgAtbcmdtNJlirVoTmEb5e2gC94PnkwEW9jI6CAHUeoG85tjWP5WquqfavoMtMwiG4P926ZKKuQ==}
    dependencies:
      '@jridgewell/resolve-uri': 3.1.1
      '@jridgewell/sourcemap-codec': 1.4.15

  /@jsdevtools/ono@7.1.3:
    resolution: {integrity: sha512-4JQNk+3mVzK3xh2rqd6RB4J46qUR19azEHBneZyTZM+c456qOrbbM/5xcR8huNCCcbVt7+UmizG6GuUvPvKUYg==}

  /@line/bot-sdk@7.5.2:
    resolution: {integrity: sha512-mMaDnr+mOqQDLYJcUp+fQwZklg/LoOZzNILlWdsj2IFD2nXF+HhAm3KEy5tyUx629Y2bCx6nv9Jl0UlMwBiAiw==}
    engines: {node: '>=10'}
    dependencies:
      '@types/body-parser': 1.19.2
      '@types/node': 16.18.34
      axios: 0.27.2
      body-parser: 1.20.1
      file-type: 16.5.4
      form-data: 4.0.0
    transitivePeerDependencies:
      - debug
      - supports-color
    dev: false

  /@linear/sdk@2.6.0:
    resolution: {integrity: sha512-L7Bsd5Ooa+RusZ6Y1yuzsq3NnrSOqHbhZHvdY+anNTOEtFPKonFCNeUdWXpBlyM21rzx7MWq+TfjtMo9dbxxPQ==}
    engines: {node: '>=12.x', yarn: 1.x}
    dependencies:
      '@graphql-typed-document-node/core': 3.2.0(graphql@15.8.0)
      graphql: 15.8.0
      isomorphic-unfetch: 3.1.0
    transitivePeerDependencies:
      - encoding
    dev: false

  /@mailchimp/mailchimp_marketing@3.0.80:
    resolution: {integrity: sha512-Cgz0xPb+1DUjmrl5whAsmqfAChBko+Wf4/PLQE4RvwfPlcq2agfHr1QFiXEhZ8e+GQwQ3hZQn9iLGXwIXwxUCg==}
    engines: {node: '>=10.0.0'}
    dependencies:
      dotenv: 8.6.0
      superagent: 3.8.1
    transitivePeerDependencies:
      - supports-color
    dev: false

  /@nicolo-ribaudo/chokidar-2@2.1.8-no-fsevents.3:
    resolution: {integrity: sha512-s88O1aVtXftvp5bCPB7WnmXc5IwOZZ7YPuwNPt+GtOOXpPvad1LfbmjYv+qII7zP6RU2QGnqve27dnLycEnyEQ==}
    requiresBuild: true
    dev: false
    optional: true

  /@nodelib/fs.scandir@2.1.5:
    resolution: {integrity: sha512-vq24Bq3ym5HEQm2NKCr3yXDwjc7vTsEThRDnkp2DK9p1uqLR+DHurm/NOTo0KG7HYHU7eppKZj3MyqYuMBf62g==}
    engines: {node: '>= 8'}
    dependencies:
      '@nodelib/fs.stat': 2.0.5
      run-parallel: 1.2.0

  /@nodelib/fs.stat@2.0.5:
    resolution: {integrity: sha512-RkhPPp2zrqDAQA/2jNhnztcPAlv64XdhIp7a7454A5ovI7Bukxgt7MX7udwAu3zg1DcpPU0rz3VV1SeaqvY4+A==}
    engines: {node: '>= 8'}

  /@nodelib/fs.walk@1.2.8:
    resolution: {integrity: sha512-oGB+UxlgWcgQkgwo8GcEGwemoTFt3FIO9ababBmaGwXIoBKZ+GTy0pP185beGg7Llih/NSHSV2XAs1lnznocSg==}
    engines: {node: '>= 8'}
    dependencies:
      '@nodelib/fs.scandir': 2.1.5
      fastq: 1.15.0

  /@notionhq/client@2.2.7:
    resolution: {integrity: sha512-ackhUZiCTxsDacHPfnuwfJmo7fmi6Il6BK+YByCZM5NEXVIohyEBWm/r18OQkuJzJjeC6Q+Jhh+0yhxjvWq/cA==}
    engines: {node: '>=12'}
    dependencies:
      '@types/node-fetch': 2.6.4
      node-fetch: 2.6.11
    transitivePeerDependencies:
      - encoding
    dev: false

  /@octokit/app@13.1.5:
    resolution: {integrity: sha512-6qTa24S+gdQUU66SCVfqTkyt2jAr9/ZeyPqJhnNI9PZ8Wum4lQy3bPS+voGlxABNOlzRKnxbSdYKoraMr3MqBA==}
    engines: {node: '>= 14'}
    dependencies:
      '@octokit/auth-app': 4.0.13
      '@octokit/auth-unauthenticated': 3.0.5
      '@octokit/core': 4.2.1
      '@octokit/oauth-app': 4.2.2
      '@octokit/plugin-paginate-rest': 6.1.2(@octokit/core@4.2.1)
      '@octokit/types': 9.2.3
      '@octokit/webhooks': 10.9.1
    transitivePeerDependencies:
      - encoding
    dev: false

  /@octokit/auth-app@4.0.13:
    resolution: {integrity: sha512-NBQkmR/Zsc+8fWcVIFrwDgNXS7f4XDrkd9LHdi9DPQw1NdGHLviLzRO2ZBwTtepnwHXW5VTrVU9eFGijMUqllg==}
    engines: {node: '>= 14'}
    dependencies:
      '@octokit/auth-oauth-app': 5.0.5
      '@octokit/auth-oauth-user': 2.1.1
      '@octokit/request': 6.2.5
      '@octokit/request-error': 3.0.3
      '@octokit/types': 9.2.3
      deprecation: 2.3.1
      lru-cache: 9.1.2
      universal-github-app-jwt: 1.1.1
      universal-user-agent: 6.0.0
    transitivePeerDependencies:
      - encoding
    dev: false

  /@octokit/auth-oauth-app@5.0.5:
    resolution: {integrity: sha512-UPX1su6XpseaeLVCi78s9droxpGtBWIgz9XhXAx9VXabksoF0MyI5vaa1zo1njyYt6VaAjFisC2A2Wchcu2WmQ==}
    engines: {node: '>= 14'}
    dependencies:
      '@octokit/auth-oauth-device': 4.0.4
      '@octokit/auth-oauth-user': 2.1.1
      '@octokit/request': 6.2.5
      '@octokit/types': 9.2.3
      '@types/btoa-lite': 1.0.0
      btoa-lite: 1.0.0
      universal-user-agent: 6.0.0
    transitivePeerDependencies:
      - encoding
    dev: false

  /@octokit/auth-oauth-device@4.0.4:
    resolution: {integrity: sha512-Xl85BZYfqCMv+Uvz33nVVUjE7I/PVySNaK6dRRqlkvYcArSr9vRcZC9KVjXYObGRTCN6mISeYdakAZvWEN4+Jw==}
    engines: {node: '>= 14'}
    dependencies:
      '@octokit/oauth-methods': 2.0.5
      '@octokit/request': 6.2.5
      '@octokit/types': 9.2.3
      universal-user-agent: 6.0.0
    transitivePeerDependencies:
      - encoding
    dev: false

  /@octokit/auth-oauth-user@2.1.1:
    resolution: {integrity: sha512-JgqnNNPf9CaWLxWm9uh2WgxcaVYhxBR09NVIPTiMU2dVZ3FObOHs3njBiLNw+zq84k+rEdm5Y7AsiASrZ84Apg==}
    engines: {node: '>= 14'}
    dependencies:
      '@octokit/auth-oauth-device': 4.0.4
      '@octokit/oauth-methods': 2.0.5
      '@octokit/request': 6.2.5
      '@octokit/types': 9.2.3
      btoa-lite: 1.0.0
      universal-user-agent: 6.0.0
    transitivePeerDependencies:
      - encoding
    dev: false

  /@octokit/auth-token@3.0.4:
    resolution: {integrity: sha512-TWFX7cZF2LXoCvdmJWY7XVPi74aSY0+FfBZNSXEXFkMpjcqsQwDSYVv5FhRFaI0V1ECnwbz4j59T/G+rXNWaIQ==}
    engines: {node: '>= 14'}
    dev: false

  /@octokit/auth-unauthenticated@3.0.5:
    resolution: {integrity: sha512-yH2GPFcjrTvDWPwJWWCh0tPPtTL5SMgivgKPA+6v/XmYN6hGQkAto8JtZibSKOpf8ipmeYhLNWQ2UgW0GYILCw==}
    engines: {node: '>= 14'}
    dependencies:
      '@octokit/request-error': 3.0.3
      '@octokit/types': 9.2.3
    dev: false

  /@octokit/core@4.2.1:
    resolution: {integrity: sha512-tEDxFx8E38zF3gT7sSMDrT1tGumDgsw5yPG6BBh/X+5ClIQfMH/Yqocxz1PnHx6CHyF6pxmovUTOfZAUvQ0Lvw==}
    engines: {node: '>= 14'}
    dependencies:
      '@octokit/auth-token': 3.0.4
      '@octokit/graphql': 5.0.6
      '@octokit/request': 6.2.5
      '@octokit/request-error': 3.0.3
      '@octokit/types': 9.2.3
      before-after-hook: 2.2.3
      universal-user-agent: 6.0.0
    transitivePeerDependencies:
      - encoding
    dev: false

  /@octokit/endpoint@7.0.5:
    resolution: {integrity: sha512-LG4o4HMY1Xoaec87IqQ41TQ+glvIeTKqfjkCEmt5AIwDZJwQeVZFIEYXrYY6yLwK+pAScb9Gj4q+Nz2qSw1roA==}
    engines: {node: '>= 14'}
    dependencies:
      '@octokit/types': 9.2.3
      is-plain-object: 5.0.0
      universal-user-agent: 6.0.0
    dev: false

  /@octokit/graphql@5.0.6:
    resolution: {integrity: sha512-Fxyxdy/JH0MnIB5h+UQ3yCoh1FG4kWXfFKkpWqjZHw/p+Kc8Y44Hu/kCgNBT6nU1shNumEchmW/sUO1JuQnPcw==}
    engines: {node: '>= 14'}
    dependencies:
      '@octokit/request': 6.2.5
      '@octokit/types': 9.2.3
      universal-user-agent: 6.0.0
    transitivePeerDependencies:
      - encoding
    dev: false

  /@octokit/oauth-app@4.2.2:
    resolution: {integrity: sha512-/jsPd43Yu2UXJ4XGq9KyOjPj5kNWQ5pfVzeDEfIVE8ENchyIPS+/IY2a8b0+OQSAsBKBLTHVp9m51RfGHmPZlw==}
    engines: {node: '>= 14'}
    dependencies:
      '@octokit/auth-oauth-app': 5.0.5
      '@octokit/auth-oauth-user': 2.1.1
      '@octokit/auth-unauthenticated': 3.0.5
      '@octokit/core': 4.2.1
      '@octokit/oauth-authorization-url': 5.0.0
      '@octokit/oauth-methods': 2.0.5
      '@types/aws-lambda': 8.10.116
      fromentries: 1.3.2
      universal-user-agent: 6.0.0
    transitivePeerDependencies:
      - encoding
    dev: false

  /@octokit/oauth-authorization-url@5.0.0:
    resolution: {integrity: sha512-y1WhN+ERDZTh0qZ4SR+zotgsQUE1ysKnvBt1hvDRB2WRzYtVKQjn97HEPzoehh66Fj9LwNdlZh+p6TJatT0zzg==}
    engines: {node: '>= 14'}
    dev: false

  /@octokit/oauth-methods@2.0.5:
    resolution: {integrity: sha512-yQP6B5gE3axNxuM3U9KqWs/ErAQ+WLPaPgC/7EjsZsQibkf8sjdAfF8/y/EJW+Dd05XQvadX4WhQZPMnO1SE1A==}
    engines: {node: '>= 14'}
    dependencies:
      '@octokit/oauth-authorization-url': 5.0.0
      '@octokit/request': 6.2.5
      '@octokit/request-error': 3.0.3
      '@octokit/types': 9.2.3
      btoa-lite: 1.0.0
    transitivePeerDependencies:
      - encoding
    dev: false

  /@octokit/openapi-types@17.2.0:
    resolution: {integrity: sha512-MazrFNx4plbLsGl+LFesMo96eIXkFgEtaKbnNpdh4aQ0VM10aoylFsTYP1AEjkeoRNZiiPe3T6Gl2Hr8dJWdlQ==}
    dev: false

  /@octokit/plugin-paginate-rest@6.1.2(@octokit/core@4.2.1):
    resolution: {integrity: sha512-qhrmtQeHU/IivxucOV1bbI/xZyC/iOBhclokv7Sut5vnejAIAEXVcGQeRpQlU39E0WwK9lNvJHphHri/DB6lbQ==}
    engines: {node: '>= 14'}
    peerDependencies:
      '@octokit/core': '>=4'
    dependencies:
      '@octokit/core': 4.2.1
      '@octokit/tsconfig': 1.0.2
      '@octokit/types': 9.2.3
    dev: false

  /@octokit/plugin-rest-endpoint-methods@7.1.3(@octokit/core@4.2.1):
    resolution: {integrity: sha512-0aoPd4f1k/KXPTGSX0NbxcBrShBHArgcW3pujEvLa6wUfcfA1BehxQ2Ifwa6CbJ4SfzaO79FvGgaUipoxDsgjA==}
    engines: {node: '>= 14'}
    peerDependencies:
      '@octokit/core': '>=3'
    dependencies:
      '@octokit/core': 4.2.1
      '@octokit/types': 9.2.3
    dev: false

  /@octokit/plugin-retry@4.1.6(@octokit/core@4.2.1):
    resolution: {integrity: sha512-obkYzIgEC75r8+9Pnfiiqy3y/x1bc3QLE5B7qvv9wi9Kj0R5tGQFC6QMBg1154WQ9lAVypuQDGyp3hNpp15gQQ==}
    engines: {node: '>= 14'}
    peerDependencies:
      '@octokit/core': '>=3'
    dependencies:
      '@octokit/core': 4.2.1
      '@octokit/types': 9.2.3
      bottleneck: 2.19.5
    dev: false

  /@octokit/plugin-throttling@5.2.3(@octokit/core@4.2.1):
    resolution: {integrity: sha512-C9CFg9mrf6cugneKiaI841iG8DOv6P5XXkjmiNNut+swePxQ7RWEdAZRp5rJoE1hjsIqiYcKa/ZkOQ+ujPI39Q==}
    engines: {node: '>= 14'}
    peerDependencies:
      '@octokit/core': ^4.0.0
    dependencies:
      '@octokit/core': 4.2.1
      '@octokit/types': 9.2.3
      bottleneck: 2.19.5
    dev: false

  /@octokit/request-error@3.0.3:
    resolution: {integrity: sha512-crqw3V5Iy2uOU5Np+8M/YexTlT8zxCfI+qu+LxUB7SZpje4Qmx3mub5DfEKSO8Ylyk0aogi6TYdf6kxzh2BguQ==}
    engines: {node: '>= 14'}
    dependencies:
      '@octokit/types': 9.2.3
      deprecation: 2.3.1
      once: 1.4.0
    dev: false

  /@octokit/request@6.2.5:
    resolution: {integrity: sha512-z83E8UIlPNaJUsXpjD8E0V5o/5f+vJJNbNcBwVZsX3/vC650U41cOkTLjq4PKk9BYonQGOnx7N17gvLyNjgGcQ==}
    engines: {node: '>= 14'}
    dependencies:
      '@octokit/endpoint': 7.0.5
      '@octokit/request-error': 3.0.3
      '@octokit/types': 9.2.3
      is-plain-object: 5.0.0
      node-fetch: 2.7.0
      universal-user-agent: 6.0.0
    transitivePeerDependencies:
      - encoding
    dev: false

  /@octokit/tsconfig@1.0.2:
    resolution: {integrity: sha512-I0vDR0rdtP8p2lGMzvsJzbhdOWy405HcGovrspJ8RRibHnyRgggUSNO5AIox5LmqiwmatHKYsvj6VGFHkqS7lA==}
    dev: false

  /@octokit/types@9.2.3:
    resolution: {integrity: sha512-MMeLdHyFIALioycq+LFcA71v0S2xpQUX2cw6pPbHQjaibcHYwLnmK/kMZaWuGfGfjBJZ3wRUq+dOaWsvrPJVvA==}
    dependencies:
      '@octokit/openapi-types': 17.2.0
    dev: false

  /@octokit/webhooks-methods@3.0.3:
    resolution: {integrity: sha512-2vM+DCNTJ5vL62O5LagMru6XnYhV4fJslK+5YUkTa6rWlW2S+Tqs1lF9Wr9OGqHfVwpBj3TeztWfVON/eUoW1Q==}
    engines: {node: '>= 14'}
    dev: false

  /@octokit/webhooks-types@6.11.0:
    resolution: {integrity: sha512-AanzbulOHljrku1NGfafxdpTCfw2ENaWzH01N2vqQM+cUFbk868Cgh0xylz0JIM9BoKbfI++bdD6EYX0Q/UTEw==}
    dev: false

  /@octokit/webhooks@10.9.1:
    resolution: {integrity: sha512-5NXU4VfsNOo2VSU/SrLrpPH2Z1ZVDOWFcET4EpnEBX1uh/v8Uz65UVuHIRx5TZiXhnWyRE9AO1PXHa+M/iWwZA==}
    engines: {node: '>= 14'}
    dependencies:
      '@octokit/request-error': 3.0.3
      '@octokit/webhooks-methods': 3.0.3
      '@octokit/webhooks-types': 6.11.0
      aggregate-error: 3.1.0
    dev: false

  /@parcel/watcher@2.1.0:
    resolution: {integrity: sha512-8s8yYjd19pDSsBpbkOHnT6Z2+UJSuLQx61pCFM0s5wSRvKCEMDjd/cHY3/GI1szHIWbpXpsJdg3V6ISGGx9xDw==}
    engines: {node: '>= 10.0.0'}
    requiresBuild: true
    dependencies:
      is-glob: 4.0.3
      micromatch: 4.0.5
      node-addon-api: 3.2.1
      node-gyp-build: 4.6.0
    dev: false

  /@pkgjs/parseargs@0.11.0:
    resolution: {integrity: sha512-+1VkjdD0QBLPodGrJUeqarH8VAIvQODIbwh9XpP5Syisf7YoQgsJKPNFoqqLQlu+VQ/tVSshMR6loPMn8U+dPg==}
    engines: {node: '>=14'}
    requiresBuild: true
    dev: true
    optional: true

<<<<<<< HEAD
  /@puppeteer/browsers@2.0.0:
    resolution: {integrity: sha512-3PS82/5+tnpEaUWonjAFFvlf35QHF15xqyGd34GBa5oP5EPVfFXRsbSxIGYf1M+vZlqBZ3oxT1kRg9OYhtt8ng==}
    engines: {node: '>=18'}
    hasBin: true
    dependencies:
      debug: 4.3.4(supports-color@5.5.0)
      extract-zip: 2.0.1
      progress: 2.0.3
      proxy-agent: 6.3.1
      tar-fs: 3.0.4
      unbzip2-stream: 1.4.3
      yargs: 17.7.2
    transitivePeerDependencies:
      - supports-color
    dev: true

  /@readme/better-ajv-errors@1.6.0(ajv@8.12.0):
=======
  /@readme/better-ajv-errors@1.6.0(ajv@8.16.0):
>>>>>>> 3fe785ae
    resolution: {integrity: sha512-9gO9rld84Jgu13kcbKRU+WHseNhaVt76wYMeRDGsUGYxwJtI3RmEJ9LY9dZCYQGI8eUZLuxb5qDja0nqklpFjQ==}
    engines: {node: '>=14'}
    peerDependencies:
      ajv: 4.11.8 - 8
    dependencies:
      '@babel/code-frame': 7.22.5
      '@babel/runtime': 7.24.7
      '@humanwhocodes/momoa': 2.0.4
      ajv: 8.16.0
      chalk: 4.1.2
      json-to-ast: 2.1.0
      jsonpointer: 5.0.1
      leven: 3.1.0
    dev: true

  /@readme/json-schema-ref-parser@1.2.0:
    resolution: {integrity: sha512-Bt3QVovFSua4QmHa65EHUmh2xS0XJ3rgTEUPH998f4OW4VVJke3BuS16f+kM0ZLOGdvIrzrPRqwihuv5BAjtrA==}
    dependencies:
      '@jsdevtools/ono': 7.1.3
      '@types/json-schema': 7.0.15
      call-me-maybe: 1.0.2
      js-yaml: 4.1.0
    dev: true

  /@readme/openapi-parser@2.6.0(openapi-types@12.1.3):
    resolution: {integrity: sha512-pyFJXezWj9WI1O+gdp95CoxfY+i+Uq3kKk4zXIFuRAZi9YnHpHOpjumWWr67wkmRTw19Hskh9spyY0Iyikf3fA==}
    engines: {node: '>=18'}
    peerDependencies:
      openapi-types: '>=7'
    dependencies:
      '@apidevtools/swagger-methods': 3.0.2
      '@jsdevtools/ono': 7.1.3
      '@readme/better-ajv-errors': 1.6.0(ajv@8.16.0)
      '@readme/json-schema-ref-parser': 1.2.0
      '@readme/openapi-schemas': 3.1.0
      ajv: 8.16.0
      ajv-draft-04: 1.0.0(ajv@8.16.0)
      call-me-maybe: 1.0.2
      openapi-types: 12.1.3
    dev: true

  /@readme/openapi-schemas@3.1.0:
    resolution: {integrity: sha512-9FC/6ho8uFa8fV50+FPy/ngWN53jaUu4GRXlAjcxIRrzhltJnpKkBG2Tp0IDraFJeWrOpk84RJ9EMEEYzaI1Bw==}
    engines: {node: '>=18'}
    dev: true

  /@rollup/rollup-android-arm-eabi@4.13.2:
    resolution: {integrity: sha512-3XFIDKWMFZrMnao1mJhnOT1h2g0169Os848NhhmGweEcfJ4rCi+3yMCOLG4zA61rbJdkcrM/DjVZm9Hg5p5w7g==}
    cpu: [arm]
    os: [android]
    requiresBuild: true
    dev: true
    optional: true

  /@rollup/rollup-android-arm64@4.13.2:
    resolution: {integrity: sha512-GdxxXbAuM7Y/YQM9/TwwP+L0omeE/lJAR1J+olu36c3LqqZEBdsIWeQ91KBe6nxwOnb06Xh7JS2U5ooWU5/LgQ==}
    cpu: [arm64]
    os: [android]
    requiresBuild: true
    dev: true
    optional: true

  /@rollup/rollup-darwin-arm64@4.13.2:
    resolution: {integrity: sha512-mCMlpzlBgOTdaFs83I4XRr8wNPveJiJX1RLfv4hggyIVhfB5mJfN4P8Z6yKh+oE4Luz+qq1P3kVdWrCKcMYrrA==}
    cpu: [arm64]
    os: [darwin]
    requiresBuild: true
    dev: true
    optional: true

  /@rollup/rollup-darwin-x64@4.13.2:
    resolution: {integrity: sha512-yUoEvnH0FBef/NbB1u6d3HNGyruAKnN74LrPAfDQL3O32e3k3OSfLrPgSJmgb3PJrBZWfPyt6m4ZhAFa2nZp2A==}
    cpu: [x64]
    os: [darwin]
    requiresBuild: true
    dev: true
    optional: true

  /@rollup/rollup-linux-arm-gnueabihf@4.13.2:
    resolution: {integrity: sha512-GYbLs5ErswU/Xs7aGXqzc3RrdEjKdmoCrgzhJWyFL0r5fL3qd1NPcDKDowDnmcoSiGJeU68/Vy+OMUluRxPiLQ==}
    cpu: [arm]
    os: [linux]
    requiresBuild: true
    dev: true
    optional: true

  /@rollup/rollup-linux-arm64-gnu@4.13.2:
    resolution: {integrity: sha512-L1+D8/wqGnKQIlh4Zre9i4R4b4noxzH5DDciyahX4oOz62CphY7WDWqJoQ66zNR4oScLNOqQJfNSIAe/6TPUmQ==}
    cpu: [arm64]
    os: [linux]
    requiresBuild: true
    dev: true
    optional: true

  /@rollup/rollup-linux-arm64-musl@4.13.2:
    resolution: {integrity: sha512-tK5eoKFkXdz6vjfkSTCupUzCo40xueTOiOO6PeEIadlNBkadH1wNOH8ILCPIl8by/Gmb5AGAeQOFeLev7iZDOA==}
    cpu: [arm64]
    os: [linux]
    requiresBuild: true
    dev: true
    optional: true

  /@rollup/rollup-linux-powerpc64le-gnu@4.13.2:
    resolution: {integrity: sha512-zvXvAUGGEYi6tYhcDmb9wlOckVbuD+7z3mzInCSTACJ4DQrdSLPNUeDIcAQW39M3q6PDquqLWu7pnO39uSMRzQ==}
    cpu: [ppc64le]
    os: [linux]
    requiresBuild: true
    dev: true
    optional: true

  /@rollup/rollup-linux-riscv64-gnu@4.13.2:
    resolution: {integrity: sha512-C3GSKvMtdudHCN5HdmAMSRYR2kkhgdOfye4w0xzyii7lebVr4riCgmM6lRiSCnJn2w1Xz7ZZzHKuLrjx5620kw==}
    cpu: [riscv64]
    os: [linux]
    requiresBuild: true
    dev: true
    optional: true

  /@rollup/rollup-linux-s390x-gnu@4.13.2:
    resolution: {integrity: sha512-l4U0KDFwzD36j7HdfJ5/TveEQ1fUTjFFQP5qIt9gBqBgu1G8/kCaq5Ok05kd5TG9F8Lltf3MoYsUMw3rNlJ0Yg==}
    cpu: [s390x]
    os: [linux]
    requiresBuild: true
    dev: true
    optional: true

  /@rollup/rollup-linux-x64-gnu@4.13.2:
    resolution: {integrity: sha512-xXMLUAMzrtsvh3cZ448vbXqlUa7ZL8z0MwHp63K2IIID2+DeP5iWIT6g1SN7hg1VxPzqx0xZdiDM9l4n9LRU1A==}
    cpu: [x64]
    os: [linux]
    requiresBuild: true
    dev: true
    optional: true

  /@rollup/rollup-linux-x64-musl@4.13.2:
    resolution: {integrity: sha512-M/JYAWickafUijWPai4ehrjzVPKRCyDb1SLuO+ZyPfoXgeCEAlgPkNXewFZx0zcnoIe3ay4UjXIMdXQXOZXWqA==}
    cpu: [x64]
    os: [linux]
    requiresBuild: true
    dev: true
    optional: true

  /@rollup/rollup-win32-arm64-msvc@4.13.2:
    resolution: {integrity: sha512-2YWwoVg9KRkIKaXSh0mz3NmfurpmYoBBTAXA9qt7VXk0Xy12PoOP40EFuau+ajgALbbhi4uTj3tSG3tVseCjuA==}
    cpu: [arm64]
    os: [win32]
    requiresBuild: true
    dev: true
    optional: true

  /@rollup/rollup-win32-ia32-msvc@4.13.2:
    resolution: {integrity: sha512-2FSsE9aQ6OWD20E498NYKEQLneShWes0NGMPQwxWOdws35qQXH+FplabOSP5zEe1pVjurSDOGEVCE2agFwSEsw==}
    cpu: [ia32]
    os: [win32]
    requiresBuild: true
    dev: true
    optional: true

  /@rollup/rollup-win32-x64-msvc@4.13.2:
    resolution: {integrity: sha512-7h7J2nokcdPePdKykd8wtc8QqqkqxIrUz7MHj6aNr8waBRU//NLDVnNjQnqQO6fqtjrtCdftpbTuOKAyrAQETQ==}
    cpu: [x64]
    os: [win32]
    requiresBuild: true
    dev: true
    optional: true

  /@sentry-internal/tracing@7.53.1:
    resolution: {integrity: sha512-a4H4rvVdz0XDGgNfRqc7zg6rMt2P1P05xBmgfIfztYy94Vciw1QMdboNiT7einr8ra8wogdEaK4Pe2AzYAPBJQ==}
    engines: {node: '>=8'}
    dependencies:
      '@sentry/core': 7.53.1
      '@sentry/types': 7.53.1
      '@sentry/utils': 7.53.1
      tslib: 1.14.1
    dev: false

  /@sentry/cli@2.18.1:
    resolution: {integrity: sha512-lc/dX/cvcmznWNbLzDbzxn224vwY5zLIDBe3yOO6Usg3CDgkZZ3xfjN4AIUZwkiTEPIOELodrOfdoMxqpXyYDw==}
    engines: {node: '>= 10'}
    hasBin: true
    requiresBuild: true
    dependencies:
      https-proxy-agent: 5.0.1
      node-fetch: 2.6.11
      progress: 2.0.3
      proxy-from-env: 1.1.0
      which: 2.0.2
    transitivePeerDependencies:
      - encoding
      - supports-color
    dev: true

  /@sentry/core@7.53.1:
    resolution: {integrity: sha512-DAH8IJNORJJ7kQLqsZuhMkN6cwJjXzFuuUoZor7IIDHIHjtl51W+2F3Stg3+I3ZoKDfJfUNKqhipk2WZjG0FBg==}
    engines: {node: '>=8'}
    dependencies:
      '@sentry/types': 7.53.1
      '@sentry/utils': 7.53.1
      tslib: 1.14.1
    dev: false

  /@sentry/node@7.53.1:
    resolution: {integrity: sha512-B4ax8sRd54xj4ad+4eY2EOKNt0Mh1NjuLW1zUKS8HW3h0bmuaDFzGuhEVvEY5H4SaV6tZKj1c0dvnMnyUbYkhA==}
    engines: {node: '>=8'}
    dependencies:
      '@sentry-internal/tracing': 7.53.1
      '@sentry/core': 7.53.1
      '@sentry/types': 7.53.1
      '@sentry/utils': 7.53.1
      cookie: 0.4.2
      https-proxy-agent: 5.0.1
      lru_map: 0.3.3
      tslib: 1.14.1
    transitivePeerDependencies:
      - supports-color
    dev: false

  /@sentry/types@7.53.1:
    resolution: {integrity: sha512-/ijchRIu+jz3+j/zY+7KRPfLSCY14fTx5xujjbOdmEKjmIHQmwPBdszcQm40uwofrR8taV4hbt5MFN+WnjCkCw==}
    engines: {node: '>=8'}
    dev: false

  /@sentry/utils@7.53.1:
    resolution: {integrity: sha512-DKJA1LSUOEv4KOR828MzVuLh+drjeAgzyKgN063OEKmnirgjgRgNNS8wUgwpG0Tn2k6ANZGCwrdfzPeSBxshKg==}
    engines: {node: '>=8'}
    dependencies:
      '@sentry/types': 7.53.1
      tslib: 1.14.1
    dev: false

  /@sideway/address@4.1.4:
    resolution: {integrity: sha512-7vwq+rOHVWjyXxVlR76Agnvhy8I9rpzjosTESvmhNeXOXdZZB15Fl+TI9x1SiHZH5Jv2wTGduSxFDIaq0m3DUw==}
    dependencies:
      '@hapi/hoek': 9.3.0
    dev: false

  /@sideway/formula@3.0.1:
    resolution: {integrity: sha512-/poHZJJVjx3L+zVD6g9KgHfYnb443oi7wLu/XKojDviHy6HOEOA6z1Trk5aR1dGcmPenJEgb2sK2I80LeS3MIg==}
    dev: false

  /@sideway/pinpoint@2.0.0:
    resolution: {integrity: sha512-RNiOoTPkptFtSVzQevY/yWtZwf/RxyVnPy/OcA9HBM3MlGDnBEYL5B41H0MTn0Uec8Hi+2qUtTfG2WWZBmMejQ==}
    dev: false

  /@sinclair/typebox@0.25.24:
    resolution: {integrity: sha512-XJfwUVUKDHF5ugKwIcxEgc9k8b7HbznCp6eUfWgu710hMPNIO4aw4/zB5RogDQz8nd6gyCDpU9O/m6qYEWY6yQ==}

  /@sindresorhus/is@0.14.0:
    resolution: {integrity: sha512-9NET910DNaIPngYnLLPeg+Ogzqsi9uM4mSboU5y6p8S5DzMTVEsJZrawi+BoDNUVBa2DhJqQYUFvMDfgU062LQ==}
    engines: {node: '>=6'}
    dev: false

  /@sinonjs/commons@3.0.0:
    resolution: {integrity: sha512-jXBtWAF4vmdNmZgD5FoKsVLv3rPgDnLgPbU84LIJ3otV44vJlDRokVng5v8NFJdCf/da9legHcKaRuZs4L7faA==}
    dependencies:
      type-detect: 4.0.8
    dev: true

  /@sinonjs/fake-timers@10.2.0:
    resolution: {integrity: sha512-OPwQlEdg40HAj5KNF8WW6q2KG4Z+cBCZb3m4ninfTZKaBmbIJodviQsDBoYMPHkOyJJMHnOJo5j2+LKDOhOACg==}
    dependencies:
      '@sinonjs/commons': 3.0.0
    dev: true

  /@slack/bolt@3.13.1:
    resolution: {integrity: sha512-ifWmlgW2pmtVfbb2YLuicKJu0PQEY0ZncAXTBxIgTP+EIl9okZnY5uIfCqFWzR9LkU0JWGdxMrHVKTptHV3YRQ==}
    engines: {node: '>=12.13.0', npm: '>=6.12.0'}
    dependencies:
      '@slack/logger': 3.0.0
      '@slack/oauth': 2.6.1
      '@slack/socket-mode': 1.3.2
      '@slack/types': 2.8.0
      '@slack/web-api': 6.8.1
      '@types/express': 4.17.17
      '@types/node': 18.16.0
      '@types/promise.allsettled': 1.0.3
      '@types/tsscmp': 1.0.0
      axios: 0.27.2
      express: 4.18.2
      path-to-regexp: 6.2.1
      please-upgrade-node: 3.2.0
      promise.allsettled: 1.0.6
      raw-body: 2.5.1
      tsscmp: 1.0.6
    transitivePeerDependencies:
      - bufferutil
      - debug
      - supports-color
      - utf-8-validate
    dev: false

  /@slack/logger@3.0.0:
    resolution: {integrity: sha512-DTuBFbqu4gGfajREEMrkq5jBhcnskinhr4+AnfJEk48zhVeEv3XnUKGIX98B74kxhYsIMfApGGySTn7V3b5yBA==}
    engines: {node: '>= 12.13.0', npm: '>= 6.12.0'}
    dependencies:
      '@types/node': 18.19.10
    dev: false

  /@slack/oauth@2.6.1:
    resolution: {integrity: sha512-Qm8LI+W9gtC5YQz/3yq7b6Qza7SSIJ9jVIgbkrY3AGwT4E0P6mUFV5gKHadvDEfTGG3ZiWuKMyC06ZpexZsQgg==}
    engines: {node: '>=12.13.0', npm: '>=6.12.0'}
    dependencies:
      '@slack/logger': 3.0.0
      '@slack/web-api': 6.8.1
      '@types/jsonwebtoken': 8.5.9
      '@types/node': 18.19.10
      jsonwebtoken: 9.0.0
      lodash.isstring: 4.0.1
    transitivePeerDependencies:
      - debug
    dev: false

  /@slack/socket-mode@1.3.2:
    resolution: {integrity: sha512-6LiwYE6k4DNbnctZZSLfERiOzWngAvXogxQEYzUkxeZgh2GC6EdmRq6OEbZXOBe71/K66YVx05VfR7B4b1ScTQ==}
    engines: {node: '>=12.13.0', npm: '>=6.12.0'}
    dependencies:
      '@slack/logger': 3.0.0
      '@slack/web-api': 6.8.1
      '@types/node': 18.19.10
      '@types/p-queue': 2.3.2
      '@types/ws': 7.4.7
      eventemitter3: 3.1.2
      finity: 0.5.4
      p-cancelable: 1.1.0
      p-queue: 2.4.2
      ws: 7.5.9
    transitivePeerDependencies:
      - bufferutil
      - debug
      - utf-8-validate
    dev: false

  /@slack/types@2.8.0:
    resolution: {integrity: sha512-ghdfZSF0b4NC9ckBA8QnQgC9DJw2ZceDq0BIjjRSv6XAZBXJdWgxIsYz0TYnWSiqsKZGH2ZXbj9jYABZdH3OSQ==}
    engines: {node: '>= 12.13.0', npm: '>= 6.12.0'}
    dev: false

  /@slack/web-api@6.8.1:
    resolution: {integrity: sha512-eMPk2S99S613gcu7odSw/LV+Qxr8A+RXvBD0GYW510wJuTERiTjP5TgCsH8X09+lxSumbDE88wvWbuFuvGa74g==}
    engines: {node: '>= 12.13.0', npm: '>= 6.12.0'}
    dependencies:
      '@slack/logger': 3.0.0
      '@slack/types': 2.8.0
      '@types/is-stream': 1.1.0
      '@types/node': 18.19.10
      axios: 0.27.2
      eventemitter3: 3.1.2
      form-data: 2.5.1
      is-electron: 2.2.0
      is-stream: 1.1.0
      p-queue: 6.6.2
      p-retry: 4.6.2
    transitivePeerDependencies:
      - debug
    dev: false

  /@szmarczak/http-timer@1.1.2:
    resolution: {integrity: sha512-XIB2XbzHTN6ieIjfIMV9hlVcfPU26s2vafYWQcZHWXHOxiaRZYEDKEwdl129Zyg50+foYV2jCgtrqSA6qNuNSA==}
    engines: {node: '>=6'}
    dependencies:
      defer-to-connect: 1.1.3
    dev: false

  /@telegraf/types@7.1.0:
    resolution: {integrity: sha512-kGevOIbpMcIlCDeorKGpwZmdH7kHbqlk/Yj6dEpJMKEQw5lk0KVQY0OLXaCswy8GqlIVLd5625OB+rAntP9xVw==}
    dev: false

  /@tokenizer/token@0.3.0:
    resolution: {integrity: sha512-OvjF+z51L3ov0OyAU0duzsYuvO01PH7x4t6DJx+guahgTnBHkhJdG7soQeTSFLWN3efnHyibZ4Z8l2EuWwJN3A==}
    dev: false

  /@tootallnate/once@2.0.0:
    resolution: {integrity: sha512-XCuKFP5PS55gnMVu3dty8KPatLqUoy/ZYzDzAGCQ8JNFCkLXzmI7vNHCR+XpbZaMWQK/vQubr7PkYq8g470J/A==}
    engines: {node: '>= 10'}
    dev: false

  /@tsconfig/node10@1.0.9:
    resolution: {integrity: sha512-jNsYVVxU8v5g43Erja32laIDHXeoNvFEpX33OK4d6hljo3jDhCBDhx5dhCCTMWUojscpAagGiRkBKxpdl9fxqA==}

  /@tsconfig/node12@1.0.11:
    resolution: {integrity: sha512-cqefuRsh12pWyGsIoBKJA9luFu3mRxCA+ORZvA4ktLSzIuCUtWVxGIuXigEwO5/ywWFMZ2QEGKWvkZG1zDMTag==}

  /@tsconfig/node14@1.0.3:
    resolution: {integrity: sha512-ysT8mhdixWK6Hw3i1V2AeRqZ5WfXg1G43mqoYlM2nc6388Fq5jcXyr5mRsqViLx/GJYdoL0bfXD8nmF+Zn/Iow==}

  /@tsconfig/node16@1.0.4:
    resolution: {integrity: sha512-vxhUy4J8lyeyinH7Azl1pdd43GJhZH/tP2weN8TntQblOY+A0XbT8DJk1/oCPuOOyg/Ja757rG0CgHcWC8OfMA==}

  /@tsconfig/node18-strictest@1.0.0:
    resolution: {integrity: sha512-bOuNKwO4Fzbt+Su5wqI9zNHwx5C25gLnutwVQA1sBZk0cW8UjVPVcwzIUhJIIJDUx7zDEbAwdCD2HfvIsV8dYg==}
    deprecated: TypeScript 5.0 supports combining TSConfigs using array syntax in extends
    dev: true

  /@types/append-query@2.0.1:
    resolution: {integrity: sha512-L/RxncHj5Wh8B0A5yGTYQbCu+YVbrbtuPaemp/yrQCy1du/qYqEnQBgZoipeSYhTSJoTqRJGLqmnbUOn5iu0cQ==}
    dev: false

  /@types/asana@0.18.12:
    resolution: {integrity: sha512-A0AD7eZahS10Tq+CHIValIJP0yxnQRzuWP5E+uuhzFVTwiH8qaLVJWZ2jpVV1x1TUdetQnmNnRQjeCN5V+uDDw==}
    dependencies:
      '@types/bluebird': 3.5.38
    dev: true

  /@types/aws-lambda@8.10.116:
    resolution: {integrity: sha512-LSvIyxYCsIMOiBnb5D6HTf7JXLCh3KPiZWL6Pkn1MqV/v5OoP42GDqn5H4wHKGGKN0mJB+4y1r0oat1dLBAkuA==}
    dev: false

  /@types/babel__core@7.20.1:
    resolution: {integrity: sha512-aACu/U/omhdk15O4Nfb+fHgH/z3QsfQzpnvRZhYhThms83ZnAOZz7zZAWO7mn2yyNQaA4xTO8GLK3uqFU4bYYw==}
    dependencies:
      '@babel/parser': 7.22.5
      '@babel/types': 7.22.5
      '@types/babel__generator': 7.6.4
      '@types/babel__template': 7.4.1
      '@types/babel__traverse': 7.20.1
    dev: true

  /@types/babel__generator@7.6.4:
    resolution: {integrity: sha512-tFkciB9j2K755yrTALxD44McOrk+gfpIpvC3sxHjRawj6PfnQxrse4Clq5y/Rq+G3mrBurMax/lG8Qn2t9mSsg==}
    dependencies:
      '@babel/types': 7.22.5
    dev: true

  /@types/babel__template@7.4.1:
    resolution: {integrity: sha512-azBFKemX6kMg5Io+/rdGT0dkGreboUVR0Cdm3fz9QJWpaQGJRQXl7C+6hOTCZcMll7KFyEQpgbYI2lHdsS4U7g==}
    dependencies:
      '@babel/parser': 7.22.5
      '@babel/types': 7.22.5
    dev: true

  /@types/babel__traverse@7.20.1:
    resolution: {integrity: sha512-MitHFXnhtgwsGZWtT68URpOvLN4EREih1u3QtQiN4VdAxWKRVvGCSvw/Qth0M0Qq3pJpnGOu5JaM/ydK7OGbqg==}
    dependencies:
      '@babel/types': 7.22.5
    dev: true

  /@types/bluebird@3.5.38:
    resolution: {integrity: sha512-yR/Kxc0dd4FfwtEoLZMoqJbM/VE/W7hXn/MIjb+axcwag0iFmSPK7OBUZq1YWLynJUoWQkfUrI7T0HDqGApNSg==}
    dev: true

  /@types/body-parser@1.19.2:
    resolution: {integrity: sha512-ALYone6pm6QmwZoAgeyNksccT9Q4AWZQ6PvfwR37GT6r6FWUPguq6sUmNGSMV2Wr761oQoBxwGGa6DR5o1DC9g==}
    dependencies:
      '@types/connect': 3.4.35
      '@types/node': 18.19.10
    dev: false

  /@types/btoa-lite@1.0.0:
    resolution: {integrity: sha512-wJsiX1tosQ+J5+bY5LrSahHxr2wT+uME5UDwdN1kg4frt40euqA+wzECkmq4t5QbveHiJepfdThgQrPw6KiSlg==}
    dev: false

  /@types/chai-subset@1.3.3:
    resolution: {integrity: sha512-frBecisrNGz+F4T6bcc+NLeolfiojh5FxW2klu669+8BARtyQv2C/GkNW6FUodVe4BroGMP/wER/YDGc7rEllw==}
    dependencies:
      '@types/chai': 4.3.5

  /@types/chai@4.3.5:
    resolution: {integrity: sha512-mEo1sAde+UCE6b2hxn332f1g1E8WfYRu6p5SvTKr2ZKC1f7gFJXk4h5PyGP9Dt6gCaG8y8XhwnXWC6Iy2cmBng==}

  /@types/connect@3.4.35:
    resolution: {integrity: sha512-cdeYyv4KWoEgpBISTxWvqYsVy444DOqehiF3fM3ne10AmJ62RSyNkUnxMJXHQWRQQX2eR94m5y1IZyDwBjV9FQ==}
    dependencies:
      '@types/node': 18.19.10
    dev: false

  /@types/debug@4.1.8:
    resolution: {integrity: sha512-/vPO1EPOs306Cvhwv7KfVfYvOJqA/S/AXjaHQiJboCZzcNDb+TIJFN9/2C9DZ//ijSKWioNyUxD792QmDJ+HKQ==}
    dependencies:
      '@types/ms': 0.7.31
    dev: false

  /@types/estree@1.0.5:
    resolution: {integrity: sha512-/kYRxGDLWzHOB7q+wtSUQlFrtcdUccpfy+X+9iMBpHK8QLLhx2wIPYuS5DYtR9Wa/YlZAbIovy7qVdB1Aq6Lyw==}
    dev: true

  /@types/express-serve-static-core@4.17.35:
    resolution: {integrity: sha512-wALWQwrgiB2AWTT91CB62b6Yt0sNHpznUXeZEcnPU3DRdlDIz74x8Qg1UUYKSVFi+va5vKOLYRBI1bRKiLLKIg==}
    dependencies:
      '@types/node': 18.19.10
      '@types/qs': 6.9.7
      '@types/range-parser': 1.2.4
      '@types/send': 0.17.1
    dev: false

  /@types/express@4.17.17:
    resolution: {integrity: sha512-Q4FmmuLGBG58btUnfS1c1r/NQdlp3DMfGDGig8WhfpA2YRUtEkxAjkZb0yvplJGYdF1fsQ81iMDcH24sSCNC/Q==}
    dependencies:
      '@types/body-parser': 1.19.2
      '@types/express-serve-static-core': 4.17.35
      '@types/qs': 6.9.7
      '@types/serve-static': 1.15.1
    dev: false

  /@types/glob@7.2.0:
    resolution: {integrity: sha512-ZUxbzKl0IfJILTS6t7ip5fQQM/J3TJYubDm3nMbgubNNYS62eXeUpoLUC8/7fJNiFYHTrGPQn7hspDUzIHX3UA==}
    dependencies:
      '@types/minimatch': 5.1.2
      '@types/node': 18.19.10

  /@types/graceful-fs@4.1.6:
    resolution: {integrity: sha512-Sig0SNORX9fdW+bQuTEovKj3uHcUL6LQKbCrrqb1X7J6/ReAbhCXRAhc+SMejhLELFj2QcyuxmUooZ4bt5ReSw==}
    dependencies:
      '@types/node': 18.19.10
    dev: true

  /@types/is-stream@1.1.0:
    resolution: {integrity: sha512-jkZatu4QVbR60mpIzjINmtS1ZF4a/FqdTUTBeQDVOQ2PYyidtwFKr0B5G6ERukKwliq+7mIXvxyppwzG5EgRYg==}
    dependencies:
      '@types/node': 18.19.10
    dev: false

  /@types/istanbul-lib-coverage@2.0.4:
    resolution: {integrity: sha512-z/QT1XN4K4KYuslS23k62yDIDLwLFkzxOuMplDtObz0+y7VqJCaO2o+SPwHCvLFZh7xazvvoor2tA/hPz9ee7g==}
    dev: true

  /@types/istanbul-lib-report@3.0.0:
    resolution: {integrity: sha512-plGgXAPfVKFoYfa9NpYDAkseG+g6Jr294RqeqcqDixSbU34MZVJRi/P+7Y8GDpzkEwLaGZZOpKIEmeVZNtKsrg==}
    dependencies:
      '@types/istanbul-lib-coverage': 2.0.4
    dev: true

  /@types/istanbul-reports@3.0.1:
    resolution: {integrity: sha512-c3mAZEuK0lvBp8tmuL74XRKn1+y2dcwOUpH7x4WrF6gk1GIgiluDRgMYQtw2OFcBvAJWlt6ASU3tSqxp0Uu0Aw==}
    dependencies:
      '@types/istanbul-lib-report': 3.0.0
    dev: true

  /@types/jest@29.5.2:
    resolution: {integrity: sha512-mSoZVJF5YzGVCk+FsDxzDuH7s+SCkzrgKZzf0Z0T2WudhBUPoF6ktoTPC4R0ZoCPCV5xUvuU6ias5NvxcBcMMg==}
    dependencies:
      expect: 29.5.0
      pretty-format: 29.5.0
    dev: true

  /@types/json-schema@7.0.12:
    resolution: {integrity: sha512-Hr5Jfhc9eYOQNPYO5WLDq/n4jqijdHNlDXjuAQkkt+mWdQR+XJToOHrsD4cPaMXpn6KO7y2+wM8AZEs8VpBLVA==}

  /@types/json-schema@7.0.15:
    resolution: {integrity: sha512-5+fP8P8MFNC+AyZCDxrB2pkZFPGzqQWUzpSeuuVLvm8VMcorNYavBqoFcxK8bQz4Qsbn4oUEEem4wDLfcysGHA==}

  /@types/json5@0.0.29:
    resolution: {integrity: sha512-dRLjCWHYg4oaA77cxO64oO+7JwCwnIzkZPdrrC71jQmQtlhM556pwKo5bUzqvZndkVbeFLIIi+9TC40JNF5hNQ==}
    dev: false

  /@types/jsonwebtoken@8.5.9:
    resolution: {integrity: sha512-272FMnFGzAVMGtu9tkr29hRL6bZj4Zs1KZNeHLnKqAvp06tAIcarTMwOh8/8bz4FmKRcMxZhZNeUAQsNLoiPhg==}
    dependencies:
      '@types/node': 18.19.10
    dev: false

  /@types/jsonwebtoken@9.0.3:
    resolution: {integrity: sha512-b0jGiOgHtZ2jqdPgPnP6WLCXZk1T8p06A/vPGzUvxpFGgKMbjXJDjC5m52ErqBnIuWZFgGoIJyRdeG5AyreJjA==}
    dependencies:
      '@types/node': 18.19.10

  /@types/keyv@3.1.4:
    resolution: {integrity: sha512-BQ5aZNSCpj7D6K2ksrRCTmKRLEpnPvWDiLPfoGyhZ++8YtiK9d/3DBKPJgry359X/P1PfruyYwvnvwFjuEiEIg==}
    dependencies:
      '@types/node': 18.19.10
    dev: false

  /@types/lodash@4.14.195:
    resolution: {integrity: sha512-Hwx9EUgdwf2GLarOjQp5ZH8ZmblzcbTBC2wtQWNKARBSxM9ezRIAUpeDTgoQRAFB0+8CNWXVA9+MaSOzOF3nPg==}

  /@types/mailchimp__mailchimp_marketing@3.0.10:
    resolution: {integrity: sha512-UMeHXH1XQUuj6PBWQzripZhH7ENEFMHiH55aGXKKuqhM29kF//xHWwqazY/zwT8TWKHvXAmIg/MKT8ZM1pFWrw==}
    dev: true

  /@types/mime@1.3.2:
    resolution: {integrity: sha512-YATxVxgRqNH6nHEIsvg6k2Boc1JHI9ZbH5iWFFv/MTkchz3b1ieGDa5T0a9RznNdI0KhVbdbWSN+KWWrQZRxTw==}
    dev: false

  /@types/mime@3.0.1:
    resolution: {integrity: sha512-Y4XFY5VJAuw0FgAqPNd6NNoV44jbq9Bz2L7Rh/J6jLTiHBSBJa9fxqQIvkIld4GsoDOcCbvzOUAbLPsSKKg+uA==}
    dev: false

  /@types/minimatch@5.1.2:
    resolution: {integrity: sha512-K0VQKziLUWkVKiRVrx4a40iPaxTUefQmjtkQofBkYRcoaaL/8rhwDWww9qWbrgicNOgnpIsMxyNIUM4+n6dUIA==}

  /@types/ms@0.7.31:
    resolution: {integrity: sha512-iiUgKzV9AuaEkZqkOLDIvlQiL6ltuZd9tGcW3gwpnX8JbuiuhFlEGmmFXEXkN50Cvq7Os88IY2v0dkDqXYWVgA==}
    dev: false

  /@types/node-fetch@2.6.4:
    resolution: {integrity: sha512-1ZX9fcN4Rvkvgv4E6PAY5WXUFWFcRWxZa3EW83UjycOB9ljJCedb2CupIP4RZMEwF/M3eTcCihbBRgwtGbg5Rg==}
    dependencies:
      '@types/node': 18.19.10
      form-data: 3.0.1
    dev: false

  /@types/node@10.17.60:
    resolution: {integrity: sha512-F0KIgDJfy2nA3zMLmWGKxcH2ZVEtCZXHHdOQs2gSaQ27+lNeEfGxzkIw90aXswATX7AZ33tahPbzy6KAfUreVw==}
    dev: false

  /@types/node@16.18.34:
    resolution: {integrity: sha512-VmVm7gXwhkUimRfBwVI1CHhwp86jDWR04B5FGebMMyxV90SlCmFujwUHrxTD4oO+SOYU86SoxvhgeRQJY7iXFg==}
    dev: false

  /@types/node@18.16.0:
    resolution: {integrity: sha512-BsAaKhB+7X+H4GnSjGhJG9Qi8Tw+inU9nJDwmD5CgOmBLEI6ArdhikpLX7DjbjDRDTbqZzU2LSQNZg8WGPiSZQ==}

  /@types/node@18.16.16:
    resolution: {integrity: sha512-NpaM49IGQQAUlBhHMF82QH80J08os4ZmyF9MkpCzWAGuOHqE4gTEbhzd7L3l5LmWuZ6E0OiC1FweQ4tsiW35+g==}

  /@types/node@18.19.10:
    resolution: {integrity: sha512-IZD8kAM02AW1HRDTPOlz3npFava678pr8Ie9Vp8uRhBROXAv8MXT2pCnGZZAKYdromsNQLHQcfWQ6EOatVLtqA==}
    dependencies:
      undici-types: 5.26.5

  /@types/nodemailer@6.4.8:
    resolution: {integrity: sha512-oVsJSCkqViCn8/pEu2hfjwVO+Gb3e+eTWjg3PcjeFKRItfKpKwHphQqbYmPQrlMk+op7pNNWPbsJIEthpFN/OQ==}
    dependencies:
      '@types/node': 18.19.10
    dev: true

  /@types/p-queue@2.3.2:
    resolution: {integrity: sha512-eKAv5Ql6k78dh3ULCsSBxX6bFNuGjTmof5Q/T6PiECDq0Yf8IIn46jCyp3RJvCi8owaEmm3DZH1PEImjBMd/vQ==}
    dev: false

  /@types/prettier@2.7.3:
    resolution: {integrity: sha512-+68kP9yzs4LMp7VNh8gdzMSPZFL44MLGqiHWvttYJe+6qnuVr4Ek9wSBQoveqY/r+LwjCcU29kNVkidwim+kYA==}

  /@types/promise.allsettled@1.0.3:
    resolution: {integrity: sha512-b/IFHHTkYkTqu41IH9UtpICwqrpKj2oNlb4KHPzFQDMiz+h1BgAeATeO0/XTph4+UkH9W2U0E4B4j64KWOovag==}
    dev: false

  /@types/prompts@2.4.4:
    resolution: {integrity: sha512-p5N9uoTH76lLvSAaYSZtBCdEXzpOOufsRjnhjVSrZGXikVGHX9+cc9ERtHRV4hvBKHyZb1bg4K+56Bd2TqUn4A==}
    dependencies:
      '@types/node': 18.19.10
      kleur: 3.0.3
    dev: true

  /@types/qs@6.9.7:
    resolution: {integrity: sha512-FGa1F62FT09qcrueBA6qYTrJPVDzah9a+493+o2PCXsesWHIn27G98TsSMs3WPNbZIEj4+VJf6saSFpvD+3Zsw==}

  /@types/range-parser@1.2.4:
    resolution: {integrity: sha512-EEhsLsD6UsDM1yFhAvy0Cjr6VwmpMWqFBCb9w07wVugF7w9nfajxLuVmngTIpgS6svCnm6Vaw+MZhoDCKnOfsw==}
    dev: false

  /@types/responselike@1.0.0:
    resolution: {integrity: sha512-85Y2BjiufFzaMIlvJDvTTB8Fxl2xfLo4HgmHzVBz08w4wDePCTjYw66PdrolO0kzli3yam/YCgRufyo1DdQVTA==}
    dependencies:
      '@types/node': 18.19.10
    dev: false

  /@types/retry@0.12.0:
    resolution: {integrity: sha512-wWKOClTTiizcZhXnPY4wikVAwmdYHp8q6DmC+EJUzAMsycb7HB32Kh9RN4+0gExjmPmZSAQjgURXIGATPegAvA==}
    dev: false

  /@types/semver@7.5.0:
    resolution: {integrity: sha512-G8hZ6XJiHnuhQKR7ZmysCeJWE08o8T0AXtk5darsCaTVsYZhhgUrq53jizaR2FvsoeCwJhlmwTjkXBY5Pn/ZHw==}

  /@types/send@0.17.1:
    resolution: {integrity: sha512-Cwo8LE/0rnvX7kIIa3QHCkcuF21c05Ayb0ZfxPiv0W8VRiZiNW/WuRupHKpqqGVGf7SUA44QSOUKaEd9lIrd/Q==}
    dependencies:
      '@types/mime': 1.3.2
      '@types/node': 18.19.10
    dev: false

  /@types/serve-static@1.15.1:
    resolution: {integrity: sha512-NUo5XNiAdULrJENtJXZZ3fHtfMolzZwczzBbnAeBbqBwG+LaG6YaJtuwzwGSQZ2wsCrxjEhNNjAkKigy3n8teQ==}
    dependencies:
      '@types/mime': 3.0.1
      '@types/node': 18.19.10
    dev: false

  /@types/stack-utils@2.0.1:
    resolution: {integrity: sha512-Hl219/BT5fLAaz6NDkSuhzasy49dwQS/DSdu4MdggFB8zcXv7vflBI3xp7FEmkmdDkBUI2bPUNeMttp2knYdxw==}
    dev: true

  /@types/tmp@0.2.3:
    resolution: {integrity: sha512-dDZH/tXzwjutnuk4UacGgFRwV+JSLaXL1ikvidfJprkb7L9Nx1njcRHHmi3Dsvt7pgqqTEeucQuOrWHPFgzVHA==}
    dev: true

  /@types/triple-beam@1.3.2:
    resolution: {integrity: sha512-txGIh+0eDFzKGC25zORnswy+br1Ha7hj5cMVwKIU7+s0U2AxxJru/jZSMU6OC9MJWP6+pc/hc6ZjyZShpsyY2g==}

  /@types/tsscmp@1.0.0:
    resolution: {integrity: sha512-rj18XR6c4Ohds86Lq8MI1NMRrXes4eLo4H06e5bJyKucE1rXGsfBBbFGD2oDC+DSufQCpnU3TTW7QAiwLx+7Yw==}
    dev: false

  /@types/url-join@4.0.1:
    resolution: {integrity: sha512-wDXw9LEEUHyV+7UWy7U315nrJGJ7p1BzaCxDpEoLr789Dk1WDVMMlf3iBfbG2F8NdWnYyFbtTxUn2ZNbm1Q4LQ==}
    dev: false

  /@types/uuid@9.0.1:
    resolution: {integrity: sha512-rFT3ak0/2trgvp4yYZo5iKFEPsET7vKydKF+VRCxlQ9bpheehyAJH89dAkaLEq/j/RZXJIqcgsmPJKUP1Z28HA==}
    dev: true

  /@types/verror@1.10.6:
    resolution: {integrity: sha512-NNm+gdePAX1VGvPcGZCDKQZKYSiAWigKhKaz5KF94hG6f2s8de9Ow5+7AbXoeKxL8gavZfk4UquSAygOF2duEQ==}

  /@types/warning@3.0.0:
    resolution: {integrity: sha512-t/Tvs5qR47OLOr+4E9ckN8AmP2Tf16gWq+/qA4iUGS/OOyHVO8wv2vjJuX8SNOUTJyWb+2t7wJm6cXILFnOROA==}
    dev: false

  /@types/ws@6.0.4:
    resolution: {integrity: sha512-PpPrX7SZW9re6+Ha8ojZG4Se8AZXgf0GK6zmfqEuCsY49LFDNXO3SByp44X3dFEqtB73lkCDAdUazhAjVPiNwg==}
    dependencies:
      '@types/node': 18.19.10
    dev: false

  /@types/ws@7.4.7:
    resolution: {integrity: sha512-JQbbmxZTZehdc2iszGKs5oC3NFnjeay7mtAWrdt7qNtAVK0g19muApzAy4bm9byz79xa2ZnO/BOBC2R8RC5Lww==}
    dependencies:
      '@types/node': 18.19.10
    dev: false

  /@types/ws@8.5.5:
    resolution: {integrity: sha512-lwhs8hktwxSjf9UaZ9tG5M03PGogvFaH8gUgLNbN9HKIg0dvv6q+gkSuJ8HN4/VbyxkuLzCjlN7GquQ0gUJfIg==}
    dependencies:
      '@types/node': 18.19.10
    dev: false

  /@types/xml2js@0.4.14:
    resolution: {integrity: sha512-4YnrRemBShWRO2QjvUin8ESA41rH+9nQGLUGZV/1IDhi3SL9OhdpNC/MrulTWuptXKwhx/aDxE7toV0f/ypIXQ==}
    dependencies:
      '@types/node': 18.19.10
    dev: true

  /@types/yargs-parser@21.0.0:
    resolution: {integrity: sha512-iO9ZQHkZxHn4mSakYV0vFHAVDyEOIJQrV2uZ06HxEPcx+mt8swXoZHIbaaJ2crJYFfErySgktuTZ3BeLz+XmFA==}

  /@types/yargs@17.0.24:
    resolution: {integrity: sha512-6i0aC7jV6QzQB8ne1joVZ0eSFIstHsCrobmOtghM11yGlH0j43FKL2UhWdELkyps0zuf7qVTUVCCR+tgSlyLLw==}
    dependencies:
      '@types/yargs-parser': 21.0.0

  /@typescript-eslint/eslint-plugin@5.59.8(@typescript-eslint/parser@5.59.8)(eslint@8.41.0)(typescript@4.9.5):
    resolution: {integrity: sha512-JDMOmhXteJ4WVKOiHXGCoB96ADWg9q7efPWHRViT/f09bA8XOMLAVHHju3l0MkZnG1izaWXYmgvQcUjTRcpShQ==}
    engines: {node: ^12.22.0 || ^14.17.0 || >=16.0.0}
    peerDependencies:
      '@typescript-eslint/parser': ^5.0.0
      eslint: ^6.0.0 || ^7.0.0 || ^8.0.0
      typescript: '*'
    peerDependenciesMeta:
      typescript:
        optional: true
    dependencies:
      '@eslint-community/regexpp': 4.5.1
      '@typescript-eslint/parser': 5.59.8(eslint@8.41.0)(typescript@4.9.5)
      '@typescript-eslint/scope-manager': 5.59.8
      '@typescript-eslint/type-utils': 5.59.8(eslint@8.41.0)(typescript@4.9.5)
      '@typescript-eslint/utils': 5.59.8(eslint@8.41.0)(typescript@4.9.5)
      debug: 4.3.4(supports-color@5.5.0)
      eslint: 8.41.0
      grapheme-splitter: 1.0.4
      ignore: 5.2.4
      natural-compare-lite: 1.4.0
      semver: 7.5.1
      tsutils: 3.21.0(typescript@4.9.5)
      typescript: 4.9.5
    transitivePeerDependencies:
      - supports-color
    dev: false

  /@typescript-eslint/parser@5.59.8(eslint@8.41.0)(typescript@4.9.5):
    resolution: {integrity: sha512-AnR19RjJcpjoeGojmwZtCwBX/RidqDZtzcbG3xHrmz0aHHoOcbWnpDllenRDmDvsV0RQ6+tbb09/kyc+UT9Orw==}
    engines: {node: ^12.22.0 || ^14.17.0 || >=16.0.0}
    peerDependencies:
      eslint: ^6.0.0 || ^7.0.0 || ^8.0.0
      typescript: '*'
    peerDependenciesMeta:
      typescript:
        optional: true
    dependencies:
      '@typescript-eslint/scope-manager': 5.59.8
      '@typescript-eslint/types': 5.59.8
      '@typescript-eslint/typescript-estree': 5.59.8(typescript@4.9.5)
      debug: 4.3.4(supports-color@5.5.0)
      eslint: 8.41.0
      typescript: 4.9.5
    transitivePeerDependencies:
      - supports-color
    dev: false

  /@typescript-eslint/scope-manager@5.59.8:
    resolution: {integrity: sha512-/w08ndCYI8gxGf+9zKf1vtx/16y8MHrZs5/tnjHhMLNSixuNcJavSX4wAiPf4aS5x41Es9YPCn44MIe4cxIlig==}
    engines: {node: ^12.22.0 || ^14.17.0 || >=16.0.0}
    dependencies:
      '@typescript-eslint/types': 5.59.8
      '@typescript-eslint/visitor-keys': 5.59.8
    dev: false

  /@typescript-eslint/type-utils@5.59.8(eslint@8.41.0)(typescript@4.9.5):
    resolution: {integrity: sha512-+5M518uEIHFBy3FnyqZUF3BMP+AXnYn4oyH8RF012+e7/msMY98FhGL5SrN29NQ9xDgvqCgYnsOiKp1VjZ/fpA==}
    engines: {node: ^12.22.0 || ^14.17.0 || >=16.0.0}
    peerDependencies:
      eslint: '*'
      typescript: '*'
    peerDependenciesMeta:
      typescript:
        optional: true
    dependencies:
      '@typescript-eslint/typescript-estree': 5.59.8(typescript@4.9.5)
      '@typescript-eslint/utils': 5.59.8(eslint@8.41.0)(typescript@4.9.5)
      debug: 4.3.4(supports-color@5.5.0)
      eslint: 8.41.0
      tsutils: 3.21.0(typescript@4.9.5)
      typescript: 4.9.5
    transitivePeerDependencies:
      - supports-color
    dev: false

  /@typescript-eslint/types@5.59.8:
    resolution: {integrity: sha512-+uWuOhBTj/L6awoWIg0BlWy0u9TyFpCHrAuQ5bNfxDaZ1Ppb3mx6tUigc74LHcbHpOHuOTOJrBoAnhdHdaea1w==}
    engines: {node: ^12.22.0 || ^14.17.0 || >=16.0.0}
    dev: false

  /@typescript-eslint/typescript-estree@5.59.8(typescript@4.9.5):
    resolution: {integrity: sha512-Jy/lPSDJGNow14vYu6IrW790p7HIf/SOV1Bb6lZ7NUkLc2iB2Z9elESmsaUtLw8kVqogSbtLH9tut5GCX1RLDg==}
    engines: {node: ^12.22.0 || ^14.17.0 || >=16.0.0}
    peerDependencies:
      typescript: '*'
    peerDependenciesMeta:
      typescript:
        optional: true
    dependencies:
      '@typescript-eslint/types': 5.59.8
      '@typescript-eslint/visitor-keys': 5.59.8
      debug: 4.3.4(supports-color@5.5.0)
      globby: 11.1.0
      is-glob: 4.0.3
      semver: 7.5.4
      tsutils: 3.21.0(typescript@4.9.5)
      typescript: 4.9.5
    transitivePeerDependencies:
      - supports-color
    dev: false

  /@typescript-eslint/utils@5.59.8(eslint@8.41.0)(typescript@4.9.5):
    resolution: {integrity: sha512-Tr65630KysnNn9f9G7ROF3w1b5/7f6QVCJ+WK9nhIocWmx9F+TmCAcglF26Vm7z8KCTwoKcNEBZrhlklla3CKg==}
    engines: {node: ^12.22.0 || ^14.17.0 || >=16.0.0}
    peerDependencies:
      eslint: ^6.0.0 || ^7.0.0 || ^8.0.0
    dependencies:
      '@eslint-community/eslint-utils': 4.4.0(eslint@8.41.0)
      '@types/json-schema': 7.0.12
      '@types/semver': 7.5.0
      '@typescript-eslint/scope-manager': 5.59.8
      '@typescript-eslint/types': 5.59.8
      '@typescript-eslint/typescript-estree': 5.59.8(typescript@4.9.5)
      eslint: 8.41.0
      eslint-scope: 5.1.1
      semver: 7.5.4
    transitivePeerDependencies:
      - supports-color
      - typescript
    dev: false

  /@typescript-eslint/visitor-keys@5.59.8:
    resolution: {integrity: sha512-pJhi2ms0x0xgloT7xYabil3SGGlojNNKjK/q6dB3Ey0uJLMjK2UDGJvHieiyJVW/7C3KI+Z4Q3pEHkm4ejA+xQ==}
    engines: {node: ^12.22.0 || ^14.17.0 || >=16.0.0}
    dependencies:
      '@typescript-eslint/types': 5.59.8
      eslint-visitor-keys: 3.4.1
    dev: false

  /@vitest/expect@0.33.0:
    resolution: {integrity: sha512-sVNf+Gla3mhTCxNJx+wJLDPp/WcstOe0Ksqz4Vec51MmgMth/ia0MGFEkIZmVGeTL5HtjYR4Wl/ZxBxBXZJTzQ==}
    dependencies:
      '@vitest/spy': 0.33.0
      '@vitest/utils': 0.33.0
      chai: 4.3.7

  /@vitest/expect@0.34.6:
    resolution: {integrity: sha512-QUzKpUQRc1qC7qdGo7rMK3AkETI7w18gTCUrsNnyjjJKYiuUB9+TQK3QnR1unhCnWRC0AbKv2omLGQDF/mIjOw==}
    dependencies:
      '@vitest/spy': 0.34.6
      '@vitest/utils': 0.34.6
      chai: 4.3.10
    dev: false

  /@vitest/runner@0.33.0:
    resolution: {integrity: sha512-UPfACnmCB6HKRHTlcgCoBh6ppl6fDn+J/xR8dTufWiKt/74Y9bHci5CKB8tESSV82zKYtkBJo9whU3mNvfaisg==}
    dependencies:
      '@vitest/utils': 0.33.0
      p-limit: 4.0.0
      pathe: 1.1.1

  /@vitest/runner@0.34.6:
    resolution: {integrity: sha512-1CUQgtJSLF47NnhN+F9X2ycxUP0kLHQ/JWvNHbeBfwW8CzEGgeskzNnHDyv1ieKTltuR6sdIHV+nmR6kPxQqzQ==}
    dependencies:
      '@vitest/utils': 0.34.6
      p-limit: 4.0.0
      pathe: 1.1.1
    dev: false

  /@vitest/snapshot@0.33.0:
    resolution: {integrity: sha512-tJjrl//qAHbyHajpFvr8Wsk8DIOODEebTu7pgBrP07iOepR5jYkLFiqLq2Ltxv+r0uptUb4izv1J8XBOwKkVYA==}
    dependencies:
      magic-string: 0.30.1
      pathe: 1.1.1
      pretty-format: 29.5.0

  /@vitest/snapshot@0.34.6:
    resolution: {integrity: sha512-B3OZqYn6k4VaN011D+ve+AA4whM4QkcwcrwaKwAbyyvS/NB1hCWjFIBQxAQQSQir9/RtyAAGuq+4RJmbn2dH4w==}
    dependencies:
      magic-string: 0.30.1
      pathe: 1.1.1
      pretty-format: 29.5.0
    dev: false

  /@vitest/spy@0.33.0:
    resolution: {integrity: sha512-Kv+yZ4hnH1WdiAkPUQTpRxW8kGtH8VRTnus7ZTGovFYM1ZezJpvGtb9nPIjPnptHbsyIAxYZsEpVPYgtpjGnrg==}
    dependencies:
      tinyspy: 2.1.1

  /@vitest/spy@0.34.6:
    resolution: {integrity: sha512-xaCvneSaeBw/cz8ySmF7ZwGvL0lBjfvqc1LpQ/vcdHEvpLn3Ff1vAvjw+CoGn0802l++5L/pxb7whwcWAw+DUQ==}
    dependencies:
      tinyspy: 2.1.1
    dev: false

  /@vitest/utils@0.33.0:
    resolution: {integrity: sha512-pF1w22ic965sv+EN6uoePkAOTkAPWM03Ri/jXNyMIKBb/XHLDPfhLvf/Fa9g0YECevAIz56oVYXhodLvLQ/awA==}
    dependencies:
      diff-sequences: 29.4.3
      loupe: 2.3.6
      pretty-format: 29.5.0

  /@vitest/utils@0.34.6:
    resolution: {integrity: sha512-IG5aDD8S6zlvloDsnzHw0Ut5xczlF+kv2BOTo+iXfPr54Yhi5qbVOgGB1hZaVq4iJ4C/MZ2J0y15IlsV/ZcI0A==}
    dependencies:
      diff-sequences: 29.4.3
      loupe: 2.3.6
      pretty-format: 29.5.0
    dev: false

  /@xmldom/xmldom@0.7.11:
    resolution: {integrity: sha512-UDi3g6Jss/W5FnSzO9jCtQwEpfymt0M+sPPlmLhDH6h2TJ8j4ESE/LpmNPBij15J5NKkk4/cg/qoVMdWI3vnlQ==}
    engines: {node: '>=10.0.0'}
    dev: false

  /abbrev@1.1.1:
    resolution: {integrity: sha512-nne9/IiQ/hzIhY6pdDnbBtz7DjPTKrY00P/zvPSm5pOFkl6xuGrGnXn/VtTNNfNtAfZ9/1RtehkszU9qcTii0Q==}
    dev: true

  /abort-controller@3.0.0:
    resolution: {integrity: sha512-h8lQ8tacZYnR3vNQTgibj+tODHI5/+l06Au2Pcriv/Gmet0eaj4TwWH41sO9wnHDiQsEj19q0drzdWdeAHtweg==}
    engines: {node: '>=6.5'}
    dependencies:
      event-target-shim: 5.0.1
    dev: false

  /accepts@1.3.8:
    resolution: {integrity: sha512-PYAthTa2m2VKxuvSD3DPC/Gy+U+sOA1LAuT8mkmRuvw+NACSaeXEQ+NHcVF7rONl6qcaxV3Uuemwawk+7+SJLw==}
    engines: {node: '>= 0.6'}
    dependencies:
      mime-types: 2.1.35
      negotiator: 0.6.3
    dev: false

  /acorn-jsx@5.3.2(acorn@8.10.0):
    resolution: {integrity: sha512-rq9s+JNhf0IChjtDXxllJ7g41oZk5SlXtp0LHwyA5cejwn7vKmKp4pPri6YEePv2PU65sAsegbXtIinmDFDXgQ==}
    peerDependencies:
      acorn: ^6.0.0 || ^7.0.0 || ^8.0.0
    dependencies:
      acorn: 8.10.0
    dev: false

  /acorn-walk@8.2.0:
    resolution: {integrity: sha512-k+iyHEuPgSw6SbuDpGQM+06HQUa04DZ3o+F6CSzXMvvI5KMvnaEqXe+YVe555R9nn6GPt404fos4wcgpw12SDA==}
    engines: {node: '>=0.4.0'}

  /acorn@8.10.0:
    resolution: {integrity: sha512-F0SAmZ8iUtS//m8DmCTA0jlh6TDKkHQyK6xc6V4KDTyZKA9dnvX9/3sRTVQrWm79glUAZbnmmNcdYwUIHWVybw==}
    engines: {node: '>=0.4.0'}
    hasBin: true

  /adal-node@0.2.3:
    resolution: {integrity: sha512-gMKr8RuYEYvsj7jyfCv/4BfKToQThz20SP71N3AtFn3ia3yAR8Qt2T3aVQhuJzunWs2b38ZsQV0qsZPdwZr7VQ==}
    engines: {node: '>= 0.6.15'}
    dependencies:
      '@xmldom/xmldom': 0.7.11
      async: 2.6.4
      axios: 0.21.4(debug@4.3.4)
      date-utils: 1.2.21
      jws: 3.2.2
      underscore: 1.13.6
      uuid: 3.4.0
      xpath.js: 1.1.0
    transitivePeerDependencies:
      - debug
    dev: false

  /agent-base@6.0.2:
    resolution: {integrity: sha512-RZNwNclF7+MS/8bDg70amg32dyeZGZxiDuQmZxKLAlQjr3jGyLx+4Kkk58UO7D2QdgFIQCovuSuZESne6RG6XQ==}
    engines: {node: '>= 6.0.0'}
    dependencies:
      debug: 4.3.4(supports-color@5.5.0)
    transitivePeerDependencies:
      - supports-color

  /agent-base@7.1.0:
    resolution: {integrity: sha512-o/zjMZRhJxny7OyEF+Op8X+efiELC7k7yOjMzgfzVqOzXqkBkWI79YoTdOtsuWd5BWhAGAuOY/Xa6xpiaWXiNg==}
    engines: {node: '>= 14'}
    dependencies:
      debug: 4.3.4(supports-color@5.5.0)
    transitivePeerDependencies:
      - supports-color

  /agentkeepalive@4.5.0:
    resolution: {integrity: sha512-5GG/5IbQQpC9FpkRGsSvZI5QYeSCzlJHdpBQntCsuTOxhKD8lqKhrleg2Yi7yvMIf82Ycmmqln9U8V9qwEiJew==}
    engines: {node: '>= 8.0.0'}
    dependencies:
      humanize-ms: 1.2.1
    dev: false

  /aggregate-error@3.1.0:
    resolution: {integrity: sha512-4I7Td01quW/RpocfNayFdFVk1qSuoh0E7JrbRJ16nH01HhKFQ88INq9Sd+nd72zqRySlr9BmDA8xlEJ6vJMrYA==}
    engines: {node: '>=8'}
    dependencies:
      clean-stack: 2.2.0
      indent-string: 4.0.0
    dev: false

  /ajv-draft-04@1.0.0(ajv@8.16.0):
    resolution: {integrity: sha512-mv00Te6nmYbRp5DCwclxtt7yV/joXJPGS7nM+97GdxvuttCOfgI3K4U25zboyeX0O+myI8ERluxQe5wljMmVIw==}
    peerDependencies:
      ajv: ^8.5.0
    peerDependenciesMeta:
      ajv:
        optional: true
    dependencies:
      ajv: 8.16.0
    dev: true

  /ajv@6.12.6:
    resolution: {integrity: sha512-j3fVLgvTo527anyYyJOGTYJbG+vnnQYvE0m5mmkc1TK+nxAppkCLMIL0aZ4dblVCNoGShhm+kzE4ZUykBoMg4g==}
    dependencies:
      fast-deep-equal: 3.1.3
      fast-json-stable-stringify: 2.1.0
      json-schema-traverse: 0.4.1
      uri-js: 4.4.1
    dev: false

  /ajv@8.16.0:
    resolution: {integrity: sha512-F0twR8U1ZU67JIEtekUcLkXkoO5mMMmgGD8sK/xUFzJ805jxHQl92hImFAqqXMyMYjSPOyUPAwHYhB72g5sTXw==}
    dependencies:
      fast-deep-equal: 3.1.3
      json-schema-traverse: 1.0.0
      require-from-string: 2.0.2
      uri-js: 4.4.1
    dev: true

  /ansi-align@3.0.1:
    resolution: {integrity: sha512-IOfwwBF5iczOjp/WeY4YxyjqAFMQoZufdQWDd19SEExbVLNXqvpzSJ/M7Za4/sCPmQ0+GRquoA7bGcINcxew6w==}
    dependencies:
      string-width: 4.2.3
    dev: false

  /ansi-colors@4.1.3:
    resolution: {integrity: sha512-/6w/C21Pm1A7aZitlI5Ni/2J6FFQN8i1Cvz3kHABAAbw93v/NlvKdVOqz7CCWz/3iv/JplRSEEZ83XION15ovw==}
    engines: {node: '>=6'}
    dev: true

  /ansi-escapes@4.3.2:
    resolution: {integrity: sha512-gKXj5ALrKWQLsYG9jlTRmR/xKluxHV+Z9QEwNIgCfM1/uwPMCuzVVnh5mwTd+OuBZcwSIMbqssNWRm1lE51QaQ==}
    engines: {node: '>=8'}
    dependencies:
      type-fest: 0.21.3
    dev: true

  /ansi-regex@5.0.1:
    resolution: {integrity: sha512-quJQXlTSUGL2LH9SUXo8VwsY4soanhgo6LNSm84E1LBcE8s3O0wpdiRzyR9z/ZZJMlMWv37qOOb9pdJlMUEKFQ==}
    engines: {node: '>=8'}

  /ansi-regex@6.0.1:
    resolution: {integrity: sha512-n5M855fKb2SsfMIiFFoVrABHJC8QtHwVx+mHWP3QcEqBHYienj5dHSgjbxtC0WEZXYt4wcD6zrQElDPhFuZgfA==}
    engines: {node: '>=12'}
    dev: true

  /ansi-styles@3.2.1:
    resolution: {integrity: sha512-VT0ZI6kZRdTh8YyJw3SMbYm/u+NqfsAxEpWO0Pf9sq8/e94WxxOpPKx9FR1FlyCtOVDNOQ+8ntlqFxiRc+r5qA==}
    engines: {node: '>=4'}
    dependencies:
      color-convert: 1.9.3

  /ansi-styles@4.3.0:
    resolution: {integrity: sha512-zbB9rCJAT1rbjiVDb2hqKFHNYLxgtk8NURxZ3IZwD3F6NtxbXZQCnnSi1Lkx+IDohdPlFp222wVALIheZJQSEg==}
    engines: {node: '>=8'}
    dependencies:
      color-convert: 2.0.1

  /ansi-styles@5.2.0:
    resolution: {integrity: sha512-Cxwpt2SfTzTtXcfOlzGEee8O+c+MmUgGrNiBcXnuWxuFJHe6a5Hz7qwhwe5OgaSYI0IJvkLqWX1ASG+cJOkEiA==}
    engines: {node: '>=10'}

  /ansi-styles@6.2.1:
    resolution: {integrity: sha512-bN798gFfQX+viw3R7yrGWRqnrN2oRkEkUjjl4JNn4E8GxxbjtG3FbrEIIY3l8/hrwUwIeCZvi4QuOTP4MErVug==}
    engines: {node: '>=12'}
    dev: true

  /any-promise@1.3.0:
    resolution: {integrity: sha512-7UvmKalWRt1wgjL1RrGxoSJW/0QZFIegpeGvZG9kjp8vrRu55XTHbwnqq2GpXm9uLbcuhxm3IqX9OB4MZR1b2A==}

  /anymatch@3.1.3:
    resolution: {integrity: sha512-KMReFUr0B4t+D+OBkjR3KYqvocp2XaSzO55UcB6mgQMd3KbcE+mWTyvVV7D/zsdEbNnV6acZUutkiHQXvTr1Rw==}
    engines: {node: '>= 8'}
    dependencies:
      normalize-path: 3.0.0
      picomatch: 2.3.1

  /append-query@2.1.1:
    resolution: {integrity: sha512-adm0E8o1o7ay+HbkWvGIpNNeciLB/rxJ0heThHuzSSVq5zcdQ5/ZubFnUoY0imFmk6gZVghSpwoubLVtwi9EHQ==}
    dependencies:
      extend: 3.0.2
    dev: false

  /arg@4.1.3:
    resolution: {integrity: sha512-58S9QDqG0Xx27YwPSt9fJxivjYl432YCwfDMfZ+71RAqUrZef7LrKQZ3LHLOwCS4FLNBplP533Zx895SeOCHvA==}

  /argparse@1.0.10:
    resolution: {integrity: sha512-o5Roy6tNG4SL/FOkCAN6RzjiakZS25RLYFrcMttJqbdd8BWrnA+fGz57iN5Pb06pvBGvl5gQ0B48dJlslXvoTg==}
    dependencies:
      sprintf-js: 1.0.3
    dev: true

  /argparse@2.0.1:
    resolution: {integrity: sha512-8+9WqebbFzpX9OR+Wa6O29asIogeRMzcGtAINdpMHHyAg10f05aSFVBbcEqGf/PXw1EjAZ+q2/bEBg3DvurK3Q==}

  /array-buffer-byte-length@1.0.0:
    resolution: {integrity: sha512-LPuwb2P+NrQw3XhxGc36+XSvuBPopovXYTR9Ew++Du9Yb/bx5AzBfrIsBoj0EZUifjQU+sHL21sseZ3jerWO/A==}
    dependencies:
      call-bind: 1.0.2
      is-array-buffer: 3.0.2
    dev: false

  /array-flatten@1.1.1:
    resolution: {integrity: sha512-PCVAQswWemu6UdxsDFFX/+gVeYqKAod3D3UVm91jHwynguOwAvYPhx8nNlM++NqRcK6CxxpUafjmhIdKiHibqg==}
    dev: false

  /array-includes@3.1.6:
    resolution: {integrity: sha512-sgTbLvL6cNnw24FnbaDyjmvddQ2ML8arZsgaJhoABMoplz/4QRhtrYS+alr1BUM1Bwp6dhx8vVCBSLG+StwOFw==}
    engines: {node: '>= 0.4'}
    dependencies:
      call-bind: 1.0.2
      define-properties: 1.2.0
      es-abstract: 1.21.2
      get-intrinsic: 1.2.1
      is-string: 1.0.7
    dev: false

  /array-union@2.1.0:
    resolution: {integrity: sha512-HGyxoOTYUyCM6stUe6EJgnd4EoewAI7zMdfqO+kGjnlZmBDz/cR5pf8r/cR4Wq60sL/p0IkcjUEEPwS3GFrIyw==}
    engines: {node: '>=8'}

  /array.prototype.flat@1.3.1:
    resolution: {integrity: sha512-roTU0KWIOmJ4DRLmwKd19Otg0/mT3qPNt0Qb3GWW8iObuZXxrjB/pzn0R3hqpRSWg4HCwqx+0vwOnWnvlOyeIA==}
    engines: {node: '>= 0.4'}
    dependencies:
      call-bind: 1.0.2
      define-properties: 1.2.0
      es-abstract: 1.21.2
      es-shim-unscopables: 1.0.0
    dev: false

  /array.prototype.flatmap@1.3.1:
    resolution: {integrity: sha512-8UGn9O1FDVvMNB0UlLv4voxRMze7+FpHyF5mSMRjWHUMlpoDViniy05870VlxhfgTnLbpuwTzvD76MTtWxB/mQ==}
    engines: {node: '>= 0.4'}
    dependencies:
      call-bind: 1.0.2
      define-properties: 1.2.0
      es-abstract: 1.21.2
      es-shim-unscopables: 1.0.0
    dev: false

  /array.prototype.map@1.0.5:
    resolution: {integrity: sha512-gfaKntvwqYIuC7mLLyv2wzZIJqrRhn5PZ9EfFejSx6a78sV7iDsGpG9P+3oUPtm1Rerqm6nrKS4FYuTIvWfo3g==}
    engines: {node: '>= 0.4'}
    dependencies:
      call-bind: 1.0.2
      define-properties: 1.2.0
      es-abstract: 1.21.2
      es-array-method-boxes-properly: 1.0.0
      is-string: 1.0.7
    dev: false

  /arrify@2.0.1:
    resolution: {integrity: sha512-3duEwti880xqi4eAMN8AyR4a0ByT90zoYdLlevfrvU43vb0YZwZVfxOgxWrLXXXpyugL0hNZc9G6BiB5B3nUug==}
    engines: {node: '>=8'}
    dev: false

  /asana@1.0.2:
    resolution: {integrity: sha512-U/i3f8gK7Ux4vCSWMGPj934yRjKuszIEFzYFiOeWgjMwxa8ksKyYnv9vM8lg6FXxMYXwgKiI9JM1YyOVTvj/eQ==}
    dependencies:
      bluebird: 3.7.2
      browser-request: 0.3.3
      lodash: 4.17.21
      readline: 1.3.0
      request: 2.88.2
    dev: false

  /asap@2.0.6:
    resolution: {integrity: sha512-BSHWgDSAiKs50o2Re8ppvp3seVHXSRM44cdSsT9FfNEUUZLOGWVCsiWaRPWM1Znn+mqZ1OfVZ3z3DWEzSp7hRA==}

  /asn1@0.2.6:
    resolution: {integrity: sha512-ix/FxPn0MDjeyJ7i/yoHGFt/EX6LyNbxSEhPPXODPL+KB0VPk86UYfL0lMdy+KCnv+fmvIzySwaK5COwqVbWTQ==}
    dependencies:
      safer-buffer: 2.1.2
    dev: false

  /assert-plus@1.0.0:
    resolution: {integrity: sha512-NfJ4UzBCcQGLDlQq7nHxH+tv3kyZ0hHQqF5BO6J7tNJeP5do1llPr8dZ8zHonfhAu0PHAdMkSo+8o0wxg9lZWw==}
    engines: {node: '>=0.8'}

  /assertion-error@1.1.0:
    resolution: {integrity: sha512-jgsaNduz+ndvGyFt3uSuWqvy4lCnIJiovtouQN5JZHOKCS2QuhEdbcQHFhVksz2N2U9hXJo8odG7ETyWlEeuDw==}

  /async@2.6.4:
    resolution: {integrity: sha512-mzo5dfJYwAn29PeiJ0zvwTo04zj8HDJj0Mn8TD7sno7q12prdbnasKJHhkm2c1LgrhlJ0teaea8860oxi51mGA==}
    dependencies:
      lodash: 4.17.21
    dev: false

  /async@3.2.4:
    resolution: {integrity: sha512-iAB+JbDEGXhyIUavoDl9WP/Jj106Kz9DEn1DPgYw5ruDn0e3Wgi3sKFm55sASdGBNOQB8F59d9qQ7deqrHA8wQ==}

  /asynckit@0.4.0:
    resolution: {integrity: sha512-Oei9OH4tRh0YqU3GxhX79dM/mwVgvbZJaSNaRk+bshkj0S5cfHcgYakreBjrHwatXKbz+IoIdYLxrKim2MjW0Q==}

  /available-typed-arrays@1.0.5:
    resolution: {integrity: sha512-DMD0KiN46eipeziST1LPP/STfDU0sufISXmjSgvVsoU2tqxctQeASejWcfNtxYKqETM1UxQ8sp2OrSBWpHY6sw==}
    engines: {node: '>= 0.4'}
    dev: false

  /aws-sign2@0.7.0:
    resolution: {integrity: sha512-08kcGqnYf/YmjoRhfxyu+CLxBjUtHLXLXX/vUfx9l2LYzG3c1m61nrpyFUZI6zeS+Li/wWMMidD9KgrqtGq3mA==}
    dev: false

  /aws4@1.12.0:
    resolution: {integrity: sha512-NmWvPnx0F1SfrQbYwOi7OeaNGokp9XhzNioJ/CSBs8Qa4vxug81mhJEAVZwxXuBmYB5KDRfMq/F3RR0BIU7sWg==}
    dev: false

  /axios-error@1.0.4:
    resolution: {integrity: sha512-ay1l7dXNW288c39KcNAijpE3w8X3tP4V3Hf5yttKp4Kacrq5mnL7s0Z9GXYHRProTvRXytvs4SOriBlsGcVlfA==}
    engines: {node: '>=8'}
    dependencies:
      axios: 0.21.4(debug@4.3.4)
      type-fest: 0.15.1
    transitivePeerDependencies:
      - debug
    dev: false

<<<<<<< HEAD
  /axios-retry@4.4.0(axios@1.7.2):
    resolution: {integrity: sha512-yewTKjzl6jSgc+2M7FCJ3LxRGgL1iiXHcj+E6h6xie6H1mTHr7yqaUroWIvVXG1UKSPwGDXxV05YxtGvrD6Paw==}
    peerDependencies:
      axios: 0.x || 1.x
    dependencies:
      axios: 1.7.2
=======
  /axios-retry@4.5.0(axios@1.6.1):
    resolution: {integrity: sha512-aR99oXhpEDGo0UuAlYcn2iGRds30k366Zfa05XWScR9QaQD4JYiP3/1Qt1u7YlefUOK+cn0CcwoL1oefavQUlQ==}
    peerDependencies:
      axios: 0.x || 1.x
    dependencies:
      axios: 1.6.1
>>>>>>> 3fe785ae
      is-retry-allowed: 2.2.0
    dev: false

  /axios@0.21.4(debug@4.3.4):
    resolution: {integrity: sha512-ut5vewkiu8jjGBdqpM44XxjuCjq9LAKeHVmoVfHVzy8eHgxxq8SbAVQNovDA8mVi05kP0Ea/n/UzcSHcTJQfNg==}
    dependencies:
      follow-redirects: 1.15.6(debug@4.3.4)
    transitivePeerDependencies:
      - debug
    dev: false

  /axios@0.24.0:
    resolution: {integrity: sha512-Q6cWsys88HoPgAaFAVUb0WpPk0O8iTeisR9IMqy9G8AbO4NlpVknrnQS03zzF9PGAWgO3cgletO3VjV/P7VztA==}
    dependencies:
      follow-redirects: 1.15.6(debug@4.3.4)
    transitivePeerDependencies:
      - debug
    dev: false

  /axios@0.25.0:
    resolution: {integrity: sha512-cD8FOb0tRH3uuEe6+evtAbgJtfxr7ly3fQjYcMcuPlgkwVS9xboaVIpcDV+cYQe+yGykgwZCs1pzjntcGa6l5g==}
    dependencies:
      follow-redirects: 1.15.6(debug@4.3.4)
    transitivePeerDependencies:
      - debug
    dev: false

  /axios@0.26.1:
    resolution: {integrity: sha512-fPwcX4EvnSHuInCMItEhAGnaSEXRBjtzh9fOtsE6E1G6p7vl7edEeZe11QHf18+6+9gR5PbKV/sGKNaD8YaMeA==}
    dependencies:
      follow-redirects: 1.15.6(debug@4.3.4)
    transitivePeerDependencies:
      - debug
    dev: false

  /axios@0.27.2:
    resolution: {integrity: sha512-t+yRIyySRTp/wua5xEr+z1q60QmLq8ABsS5O9Me1AsE5dfKqgnCFzwiCZZ/cGNd1lq4/7akDWMxdhVlucjmnOQ==}
    dependencies:
      follow-redirects: 1.15.2
      form-data: 4.0.0
    transitivePeerDependencies:
      - debug
    dev: false

  /axios@1.4.0:
    resolution: {integrity: sha512-S4XCWMEmzvo64T9GfvQDOXgYRDJ/wsSZc7Jvdgx5u1sd0JwsuPLqb3SYmusag+edF6ziyMensPVqLTSc1PiSEA==}
    dependencies:
      follow-redirects: 1.15.2
      form-data: 4.0.0
      proxy-from-env: 1.1.0
    transitivePeerDependencies:
      - debug
    dev: false

  /axios@1.5.1:
    resolution: {integrity: sha512-Q28iYCWzNHjAm+yEAot5QaAMxhMghWLFVf7rRdwhUI+c2jix2DUXjAHXVi+s1ibs3mjPO/cCgbA++3BjD0vP/A==}
    dependencies:
      follow-redirects: 1.15.2
      form-data: 4.0.0
      proxy-from-env: 1.1.0
    transitivePeerDependencies:
      - debug
    dev: false

  /axios@1.6.1:
    resolution: {integrity: sha512-vfBmhDpKafglh0EldBEbVuoe7DyAavGSLWhuSm5ZSEKQnHhBf0xAAwybbNH1IkrJNGnS/VG4I5yxig1pCEXE4g==}
    dependencies:
      follow-redirects: 1.15.2
      form-data: 4.0.0
      proxy-from-env: 1.1.0
    transitivePeerDependencies:
      - debug
    dev: false

  /axios@1.6.3:
    resolution: {integrity: sha512-fWyNdeawGam70jXSVlKl+SUNVcL6j6W79CuSIPfi6HnDUmSCH6gyUys/HrqHeA/wU0Az41rRgean494d0Jb+ww==}
    dependencies:
      follow-redirects: 1.15.2
      form-data: 4.0.0
      proxy-from-env: 1.1.0
    transitivePeerDependencies:
      - debug
    dev: false

  /axios@1.6.7:
    resolution: {integrity: sha512-/hDJGff6/c7u0hDkvkGxR/oy6CbCs8ziCsC7SqmhjfozqiJGc8Z11wrv9z9lYfY4K8l+H9TpjcMDX0xOZmx+RA==}
    dependencies:
      follow-redirects: 1.15.5
      form-data: 4.0.0
      proxy-from-env: 1.1.0
    transitivePeerDependencies:
      - debug
    dev: false

  /axios@1.6.8:
    resolution: {integrity: sha512-v/ZHtJDU39mDpyBoFVkETcd/uNdxrWRrg3bKpOKzXFA6Bvqopts6ALSMU3y6ijYxbw2B+wPrIv46egTzJXCLGQ==}
    dependencies:
      follow-redirects: 1.15.6(debug@4.3.4)
      form-data: 4.0.0
      proxy-from-env: 1.1.0
    transitivePeerDependencies:
      - debug
    dev: false

  /axios@1.7.2:
    resolution: {integrity: sha512-2A8QhOMrbomlDuiLeK9XibIBzuHeRcqqNOHp0Cyp5EoJ1IFDh+XZH3A6BkXtv0K4gFGCI0Y4BM7B1wOEi0Rmgw==}
    dependencies:
      follow-redirects: 1.15.6(debug@4.3.4)
      form-data: 4.0.0
      proxy-from-env: 1.1.0
    transitivePeerDependencies:
      - debug
<<<<<<< HEAD
    dev: false

  /b4a@1.6.6:
    resolution: {integrity: sha512-5Tk1HLk6b6ctmjIkAcU/Ujv/1WqiDl0F0JdRCR80VsOcUlHcu7pWeWRlOqQLHfDEsVx9YH/aif5AG4ehoCtTmg==}
    dev: true
=======
>>>>>>> 3fe785ae

  /babel-jest@29.5.0(@babel/core@7.22.5):
    resolution: {integrity: sha512-mA4eCDh5mSo2EcA9xQjVTpmbbNk32Zb3Q3QFQsNhaK56Q+yoXowzFodLux30HRgyOho5rsQ6B0P9QpMkvvnJ0Q==}
    engines: {node: ^14.15.0 || ^16.10.0 || >=18.0.0}
    peerDependencies:
      '@babel/core': ^7.8.0
    dependencies:
      '@babel/core': 7.22.5
      '@jest/transform': 29.5.0
      '@types/babel__core': 7.20.1
      babel-plugin-istanbul: 6.1.1
      babel-preset-jest: 29.5.0(@babel/core@7.22.5)
      chalk: 4.1.2
      graceful-fs: 4.2.11
      slash: 3.0.0
    transitivePeerDependencies:
      - supports-color
    dev: true

  /babel-plugin-istanbul@6.1.1:
    resolution: {integrity: sha512-Y1IQok9821cC9onCx5otgFfRm7Lm+I+wwxOx738M/WLPZ9Q42m4IG5W0FNX8WLL2gYMZo3JkuXIH2DOpWM+qwA==}
    engines: {node: '>=8'}
    dependencies:
      '@babel/helper-plugin-utils': 7.22.5
      '@istanbuljs/load-nyc-config': 1.1.0
      '@istanbuljs/schema': 0.1.3
      istanbul-lib-instrument: 5.2.1
      test-exclude: 6.0.0
    transitivePeerDependencies:
      - supports-color
    dev: true

  /babel-plugin-jest-hoist@29.5.0:
    resolution: {integrity: sha512-zSuuuAlTMT4mzLj2nPnUm6fsE6270vdOfnpbJ+RmruU75UhLFvL0N2NgI7xpeS7NaB6hGqmd5pVpGTDYvi4Q3w==}
    engines: {node: ^14.15.0 || ^16.10.0 || >=18.0.0}
    dependencies:
      '@babel/template': 7.22.5
      '@babel/types': 7.22.5
      '@types/babel__core': 7.20.1
      '@types/babel__traverse': 7.20.1
    dev: true

  /babel-preset-current-node-syntax@1.0.1(@babel/core@7.22.5):
    resolution: {integrity: sha512-M7LQ0bxarkxQoN+vz5aJPsLBn77n8QgTFmo8WK0/44auK2xlCXrYcUxHFxgU7qW5Yzw/CjmLRK2uJzaCd7LvqQ==}
    peerDependencies:
      '@babel/core': ^7.0.0
    dependencies:
      '@babel/core': 7.22.5
      '@babel/plugin-syntax-async-generators': 7.8.4(@babel/core@7.22.5)
      '@babel/plugin-syntax-bigint': 7.8.3(@babel/core@7.22.5)
      '@babel/plugin-syntax-class-properties': 7.12.13(@babel/core@7.22.5)
      '@babel/plugin-syntax-import-meta': 7.10.4(@babel/core@7.22.5)
      '@babel/plugin-syntax-json-strings': 7.8.3(@babel/core@7.22.5)
      '@babel/plugin-syntax-logical-assignment-operators': 7.10.4(@babel/core@7.22.5)
      '@babel/plugin-syntax-nullish-coalescing-operator': 7.8.3(@babel/core@7.22.5)
      '@babel/plugin-syntax-numeric-separator': 7.10.4(@babel/core@7.22.5)
      '@babel/plugin-syntax-object-rest-spread': 7.8.3(@babel/core@7.22.5)
      '@babel/plugin-syntax-optional-catch-binding': 7.8.3(@babel/core@7.22.5)
      '@babel/plugin-syntax-optional-chaining': 7.8.3(@babel/core@7.22.5)
      '@babel/plugin-syntax-top-level-await': 7.14.5(@babel/core@7.22.5)
    dev: true

  /babel-preset-jest@29.5.0(@babel/core@7.22.5):
    resolution: {integrity: sha512-JOMloxOqdiBSxMAzjRaH023/vvcaSaec49zvg+2LmNsktC7ei39LTJGw02J+9uUtTZUq6xbLyJ4dxe9sSmIuAg==}
    engines: {node: ^14.15.0 || ^16.10.0 || >=18.0.0}
    peerDependencies:
      '@babel/core': ^7.0.0
    dependencies:
      '@babel/core': 7.22.5
      babel-plugin-jest-hoist: 29.5.0
      babel-preset-current-node-syntax: 1.0.1(@babel/core@7.22.5)
    dev: true

  /balanced-match@1.0.2:
    resolution: {integrity: sha512-3oSeUO0TMV67hN1AmbXsK4yaqU7tjiHlbxRDZOpH0KW9+CeX4bRAaX0Anxt0tx2MrpRpWwQaPwIlISEJhYU5Pw==}

  /base-64@0.1.0:
    resolution: {integrity: sha512-Y5gU45svrR5tI2Vt/X9GPd3L0HNIKzGu202EjxrXMpuc2V2CiKgemAbUUsqYmZJvPtCXoUKjNZwBJzsNScUbXA==}
    dev: false

  /base64-js@1.5.1:
    resolution: {integrity: sha512-AKpaYlHn8t4SVbOHCy+b5+KKgvR4vrsD8vbvrbiQJps7fKDTkjkDry6ji0rUJjC0kzbNePLwzxq8iypo41qeWA==}

  /base64url@3.0.1:
    resolution: {integrity: sha512-ir1UPr3dkwexU7FdV8qBBbNDRUhMmIekYMFZfi+C/sLNnRESKPl23nB9b2pltqfOQNnGzsDdId90AEtG5tCx4A==}
    engines: {node: '>=6.0.0'}
    dev: false

  /bcrypt-pbkdf@1.0.2:
    resolution: {integrity: sha512-qeFIXtP4MSoi6NLqO12WfqARWWuCKi2Rn/9hJLEmtB5yTNr9DqFWkJRCf2qShWzPeAMRnOgCrq0sg/KLv5ES9w==}
    dependencies:
      tweetnacl: 0.14.5
    dev: false

  /before-after-hook@2.2.3:
    resolution: {integrity: sha512-NzUnlZexiaH/46WDhANlyR2bXRopNg4F/zuSA3OpZnllCUgRaOF2znDioDWrmbNVsuZk6l9pMquQB38cfBZwkQ==}
    dev: false

  /bignumber.js@9.1.1:
    resolution: {integrity: sha512-pHm4LsMJ6lzgNGVfZHjMoO8sdoRhOzOH4MLmY65Jg70bpxCKu5iOHNJyfF6OyvYw7t8Fpf35RuzUyqnQsj8Vig==}

  /binary-extensions@2.2.0:
    resolution: {integrity: sha512-jDctJ/IVQbZoJykoeHbhXpOlNBqGNcwXJKJog42E5HDPUwQTSdjCHdihjj0DlnheQ7blbT6dHOafNAiS8ooQKA==}
    engines: {node: '>=8'}

  /bl@1.2.3:
    resolution: {integrity: sha512-pvcNpa0UU69UT341rO6AYy4FVAIkUHuZXRIWbq+zHnsVcRzDDjIAhGuuYoi0d//cwIwtt4pkpKycWEfjdV+vww==}
    dependencies:
      readable-stream: 2.3.8
      safe-buffer: 5.2.1
    dev: true

  /bluebird@3.7.2:
    resolution: {integrity: sha512-XpNj6GDQzdfW+r2Wnn7xiSAd7TM3jzkxGXBGTtWKuSXv1xUV+azxAm8jdWZN06QTQk+2N2XB9jRDkvbmQmcRtg==}
    dev: false

  /body-parser@1.20.1:
    resolution: {integrity: sha512-jWi7abTbYwajOytWCQc37VulmWiRae5RyTpaCyDcS5/lMdtwSz5lOpDE67srw/HYe35f1z3fDQw+3txg7gNtWw==}
    engines: {node: '>= 0.8', npm: 1.2.8000 || >= 1.4.16}
    dependencies:
      bytes: 3.1.2
      content-type: 1.0.5
      debug: 2.6.9
      depd: 2.0.0
      destroy: 1.2.0
      http-errors: 2.0.0
      iconv-lite: 0.4.24
      on-finished: 2.4.1
      qs: 6.11.0
      raw-body: 2.5.1
      type-is: 1.6.18
      unpipe: 1.0.0
    transitivePeerDependencies:
      - supports-color
    dev: false

  /boolbase@1.0.0:
    resolution: {integrity: sha512-JZOSA7Mo9sNGB8+UjSgzdLtokWAky1zbztM3WRLCbZ70/3cTANmQmOdR7y2g+J0e2WXywy1yS468tY+IruqEww==}
    dev: false

  /botbuilder-core@4.20.0:
    resolution: {integrity: sha512-UxJF31nkIuiVHerPhtJKAyzfIbdG7sTgsS4bXvCqkQvxaY+60p6mIwuxOZZQf3AIOPIxCysMKAmhfoaFyTc+Uw==}
    dependencies:
      botbuilder-dialogs-adaptive-runtime-core: 4.20.0-preview
      botbuilder-stdlib: 4.20.0-internal
      botframework-connector: 4.20.0
      botframework-schema: 4.20.0
      uuid: 8.3.2
      zod: 1.11.17
    transitivePeerDependencies:
      - debug
      - encoding
      - supports-color
    dev: false

  /botbuilder-dialogs-adaptive-runtime-core@4.20.0-preview:
    resolution: {integrity: sha512-P7ezlaFsv5xPHGRYHHsb5UgvkbyxCj0OTHpIfIRCPYLWaKYrzcLI46zzIj76XImn/aYLUsKU7Xg/qw13l9sPKA==}
    dependencies:
      dependency-graph: 0.10.0
    dev: false

  /botbuilder-stdlib@4.20.0-internal:
    resolution: {integrity: sha512-WtMQkl1PHWX+GkdqufDC4nv+JZTUitvjLpdh56piQaakxozK6FQqQzJFdMvUdOMgfJ/mQMPmtojLhfbQOKYvfA==}
    dev: false

  /botbuilder@4.20.0:
    resolution: {integrity: sha512-YfJgAcUyjKZQP3XzXqBoQmj8S5NoIGmqX5g/5coLlsNEaFLAbQXmOEBddN+ww4gz49S246MDspoGaqtweTu/pw==}
    dependencies:
      '@azure/ms-rest-js': 2.6.6
      axios: 0.25.0
      botbuilder-core: 4.20.0
      botbuilder-stdlib: 4.20.0-internal
      botframework-connector: 4.20.0
      botframework-schema: 4.20.0
      botframework-streaming: 4.20.0
      dayjs: 1.11.8
      filenamify: 4.3.0
      fs-extra: 7.0.1
      htmlparser2: 6.1.0
      uuid: 8.3.2
      zod: 1.11.17
    transitivePeerDependencies:
      - bufferutil
      - debug
      - encoding
      - supports-color
      - utf-8-validate
    dev: false

  /botframework-connector@4.20.0:
    resolution: {integrity: sha512-3mP67NHOGdLeODxuXNchK9gzzTafzLdBGZDSWkJDRvIPORbfoxvA/kXsWU2USwMXBnu/M5YeDZn/eUPjDu1nvw==}
    dependencies:
      '@azure/identity': 2.1.0
      '@azure/ms-rest-js': 2.6.6
      adal-node: 0.2.3
      axios: 0.25.0
      base64url: 3.0.1
      botbuilder-stdlib: 4.20.0-internal
      botframework-schema: 4.20.0
      cross-fetch: 3.1.6
      jsonwebtoken: 9.0.2
      rsa-pem-from-mod-exp: 0.8.5
      zod: 1.11.17
    transitivePeerDependencies:
      - debug
      - encoding
      - supports-color
    dev: false

  /botframework-schema@4.20.0:
    resolution: {integrity: sha512-Tda488691XFlkBKdMLdlGWRI8IebLprxqQf57LpuRQHqK2ttbvmfwjFiW5V3VcTBBz1SVzMhwJBAWVDG+MexLA==}
    dependencies:
      uuid: 8.3.2
      zod: 1.11.17
    dev: false

  /botframework-streaming@4.20.0:
    resolution: {integrity: sha512-yPH9+BYJ9RPb76OcARjls3QHfwRejNQz9RxR9YXt6OX0nMfP+sdMfE8BYTDqvBiIXLivbPi+pJG334PwskfohA==}
    dependencies:
      '@types/node': 10.17.60
      '@types/ws': 6.0.4
      uuid: 8.3.2
      ws: 7.5.9
    transitivePeerDependencies:
      - bufferutil
      - utf-8-validate
    dev: false

  /bottleneck@2.19.5:
    resolution: {integrity: sha512-VHiNCbI1lKdl44tGrhNfU3lup0Tj/ZBMJB5/2ZbNXRCPuRCO7ed2mgcK4r17y+KB2EfuYuRaVlwNbAeaWGSpbw==}
    dev: false

  /boxen@5.1.2:
    resolution: {integrity: sha512-9gYgQKXx+1nP8mP7CzFyaUARhg7D3n1dF/FnErWmu9l6JvGpNUN278h0aSb+QjoiKSWG+iZ3uHrcqk0qrY9RQQ==}
    engines: {node: '>=10'}
    dependencies:
      ansi-align: 3.0.1
      camelcase: 6.3.0
      chalk: 4.1.2
      cli-boxes: 2.2.1
      string-width: 4.2.3
      type-fest: 0.20.2
      widest-line: 3.1.0
      wrap-ansi: 7.0.0
    dev: false

  /brace-expansion@1.1.11:
    resolution: {integrity: sha512-iCuPHDFgrHX7H2vEI/5xpz07zSHB00TpugqhmYtVmMO6518mCuRMoOYFldEBl0g187ufozdaHgWKcYFb61qGiA==}
    dependencies:
      balanced-match: 1.0.2
      concat-map: 0.0.1

  /brace-expansion@2.0.1:
    resolution: {integrity: sha512-XnAIvQ8eM+kC6aULx6wuQiwVsnzsi9d3WxzV3FpWTGA19F621kwdbsAcFKXgKUHZWsy+mY6iL1sHTxWEFCytDA==}
    dependencies:
      balanced-match: 1.0.2

  /braces@3.0.2:
    resolution: {integrity: sha512-b8um+L1RzM3WDSzvhm6gIz1yfTbBt6YTlcEKAvsmqCZZFw46z626lVj9j1yEPW33H5H+lBQpZMP1k8l+78Ha0A==}
    engines: {node: '>=8'}
    dependencies:
      fill-range: 7.0.1

  /browser-or-node@2.1.1:
    resolution: {integrity: sha512-8CVjaLJGuSKMVTxJ2DpBl5XnlNDiT4cQFeuCJJrvJmts9YrTZDizTX7PjC2s6W4x+MBGZeEY6dGMrF04/6Hgqg==}
    dev: false

  /browser-request@0.3.3:
    resolution: {integrity: sha512-YyNI4qJJ+piQG6MMEuo7J3Bzaqssufx04zpEKYfSrl/1Op59HWali9zMtBpXnkmqMcOuWJPZvudrm9wISmnCbg==}
    engines: {'0': node}
    dev: false

  /browserslist@4.21.7:
    resolution: {integrity: sha512-BauCXrQ7I2ftSqd2mvKHGo85XR0u7Ru3C/Hxsy/0TkfCtjrmAbPdzLGasmoiBxplpDXlPvdjX9u7srIMfgasNA==}
    engines: {node: ^6 || ^7 || ^8 || ^9 || ^10 || ^11 || ^12 || >=13.7}
    hasBin: true
    dependencies:
      caniuse-lite: 1.0.30001495
      electron-to-chromium: 1.4.425
      node-releases: 2.0.12
      update-browserslist-db: 1.0.11(browserslist@4.21.7)

  /bs-logger@0.2.6:
    resolution: {integrity: sha512-pd8DCoxmbgc7hyPKOvxtqNcjYoOsABPQdcCUjGp3d42VR2CX1ORhk2A87oqqu5R1kk+76nsxZupkmyd+MVtCog==}
    engines: {node: '>= 6'}
    dependencies:
      fast-json-stable-stringify: 2.1.0
    dev: true

  /bser@2.1.1:
    resolution: {integrity: sha512-gQxTNE/GAfIIrmHLUE3oJyp5FO6HRBfhjnw4/wMmA63ZGDJnWBmgY/lyQBpnDUkGmAhbSe39tx2d/iTOAfglwQ==}
    dependencies:
      node-int64: 0.4.0
    dev: true

  /btoa-lite@1.0.0:
    resolution: {integrity: sha512-gvW7InbIyF8AicrqWoptdW08pUxuhq8BEgowNajy9RhiE86fmGAGl+bLKo6oB8QP0CkqHLowfN0oJdKC/J6LbA==}
    dev: false

  /buffer-alloc-unsafe@1.1.0:
    resolution: {integrity: sha512-TEM2iMIEQdJ2yjPJoSIsldnleVaAk1oW3DBVUykyOLsEsFmEc9kn+SFFPz+gl54KQNxlDnAwCXosOS9Okx2xAg==}

  /buffer-alloc@1.2.0:
    resolution: {integrity: sha512-CFsHQgjtW1UChdXgbyJGtnm+O/uLQeZdtbDo8mfUgYXCHSM1wgrVxXm6bSyrUuErEb+4sYVGCzASBRot7zyrow==}
    dependencies:
      buffer-alloc-unsafe: 1.1.0
      buffer-fill: 1.0.0

  /buffer-crc32@0.2.13:
    resolution: {integrity: sha512-VO9Ht/+p3SN7SKWqcrgEzjGbRSJYTx+Q1pTQC0wrWqHx0vpJraQ6GtHx8tvcg1rlK1byhU5gccxgOgj7B0TDkQ==}
    dev: true

  /buffer-equal-constant-time@1.0.1:
    resolution: {integrity: sha512-zRpUiDwd/xk6ADqPMATG8vc9VPrkck7T07OIx0gnjmJAnHnTVXNQG3vfvWNuiZIkwu9KrKdA1iJKfsfTVxE6NA==}

  /buffer-fill@1.0.0:
    resolution: {integrity: sha512-T7zexNBwiiaCOGDg9xNX9PBmjrubblRkENuptryuI64URkXDFum9il/JGL8Lm8wYfAXpredVXXZz7eMHilimiQ==}

  /buffer-from@1.1.2:
    resolution: {integrity: sha512-E+XQCRwSbaaiChtv6k6Dwgc+bx+Bs6vuKJHHl5kox/BaKbhiXzqQOwK4cO22yElGp2OCmjwVhT3HmxgyPGnJfQ==}
    dev: true

  /buffer@5.7.1:
    resolution: {integrity: sha512-EHcyIPBQ4BSGlvjB16k5KgAJ27CIsHY/2JBmCRReo48y9rQ3MaUzWX3KVlBa4U7MyX02HdVj0K7C3WaB3ju7FQ==}
    dependencies:
      base64-js: 1.5.1
      ieee754: 1.2.1
    dev: true

  /bundle-require@4.0.2(esbuild@0.19.12):
    resolution: {integrity: sha512-jwzPOChofl67PSTW2SGubV9HBQAhhR2i6nskiOThauo9dzwDUgOWQScFVaJkjEfYX+UXiD+LEx8EblQMc2wIag==}
    engines: {node: ^12.20.0 || ^14.13.1 || >=16.0.0}
    peerDependencies:
      esbuild: '>=0.17'
    dependencies:
      esbuild: 0.19.12
      load-tsconfig: 0.2.5
    dev: true

  /bytes@3.1.2:
    resolution: {integrity: sha512-/Nf7TyzTx6S3yRJObOAV7956r8cr2+Oj8AC5dt8wSP3BQAoeX58NoHyCU8P8zGkNXStjTSi6fzO6F0pBdcYbEg==}
    engines: {node: '>= 0.8'}
    dev: false

  /cac@6.7.14:
    resolution: {integrity: sha512-b6Ilus+c3RrdDk+JhLKUAQfzzgLEPy6wcXqS7f/xe1EETvsDP6GORG7SFuOs6cID5YkqchW/LXZbX5bc8j7ZcQ==}
    engines: {node: '>=8'}

  /cacheable-request@6.1.0:
    resolution: {integrity: sha512-Oj3cAGPCqOZX7Rz64Uny2GYAZNliQSqfbePrgAQ1wKAihYmCUnraBtJtKcGR4xz7wF+LoJC+ssFZvv5BgF9Igg==}
    engines: {node: '>=8'}
    dependencies:
      clone-response: 1.0.3
      get-stream: 5.2.0
      http-cache-semantics: 4.1.1
      keyv: 3.1.0
      lowercase-keys: 2.0.0
      normalize-url: 4.5.1
      responselike: 1.0.2
    dev: false

  /call-bind@1.0.2:
    resolution: {integrity: sha512-7O+FbCihrB5WGbFYesctwmTKae6rOiIzmz1icreWJ+0aA7LJfuqhEso2T9ncpcFtzMQtzXf2QGGueWJGTYsqrA==}
    dependencies:
      function-bind: 1.1.1
      get-intrinsic: 1.2.1

  /call-me-maybe@1.0.2:
    resolution: {integrity: sha512-HpX65o1Hnr9HH25ojC1YGs7HCQLq0GCOibSaWER0eNpgJ/Z1MZv2mTc7+xh6WOPxbRVcmgbv4hGU+uSQ/2xFZQ==}

  /callsites@3.1.0:
    resolution: {integrity: sha512-P8BjAsXvZS+VIDUI11hHCQEv74YT67YUi5JJFNWIqL235sBmjX4+qx9Muvls5ivyNENctx46xQLQ3aTuE7ssaQ==}
    engines: {node: '>=6'}

  /camel-case@4.1.2:
    resolution: {integrity: sha512-gxGWBrTT1JuMx6R+o5PTXMmUnhnVzLQ9SNutD4YqKtI6ap897t3tKECYla6gCWEkplXnlNybEkZg9GEGxKFCgw==}
    dependencies:
      pascal-case: 3.1.2
      tslib: 2.6.2
    dev: false

  /camelcase@5.3.1:
    resolution: {integrity: sha512-L28STB170nwWS63UjtlEOE3dldQApaJXZkOI1uMFfzf3rRuPegHaHesyee+YxQ+W6SvRDQV6UrdOdRiR153wJg==}
    engines: {node: '>=6'}
    dev: true

  /camelcase@6.3.0:
    resolution: {integrity: sha512-Gmy6FhYlCY7uOElZUSbxo2UCDH8owEk996gkbrpsgGtrJLM3J7jGxl9Ic7Qwwj4ivOE5AWZWRMecDdF7hqGjFA==}
    engines: {node: '>=10'}

  /caniuse-lite@1.0.30001495:
    resolution: {integrity: sha512-F6x5IEuigtUfU5ZMQK2jsy5JqUUlEFRVZq8bO2a+ysq5K7jD6PPc9YXZj78xDNS3uNchesp1Jw47YXEqr+Viyg==}

  /caseless@0.12.0:
    resolution: {integrity: sha512-4tYFyifaFfGacoiObjJegolkwSU4xQNGbVgUiNYVUxbQ2x2lUsFvY4hVgVzGiIe6WLOPqycWXA40l+PWsxthUw==}
    dev: false

  /chai@4.3.10:
    resolution: {integrity: sha512-0UXG04VuVbruMUYbJ6JctvH0YnC/4q3/AkT18q4NaITo91CUm0liMS9VqzT9vZhVQ/1eqPanMWjBM+Juhfb/9g==}
    engines: {node: '>=4'}
    dependencies:
      assertion-error: 1.1.0
      check-error: 1.0.3
      deep-eql: 4.1.3
      get-func-name: 2.0.2
      loupe: 2.3.6
      pathval: 1.1.1
      type-detect: 4.0.8

  /chai@4.3.7:
    resolution: {integrity: sha512-HLnAzZ2iupm25PlN0xFreAlBA5zaBSv3og0DdeGA4Ar6h6rJ3A0rolRUKJhSF2V10GZKDgWF/VmAEsNWjCRB+A==}
    engines: {node: '>=4'}
    dependencies:
      assertion-error: 1.1.0
      check-error: 1.0.3
      deep-eql: 4.1.3
      get-func-name: 2.0.2
      loupe: 2.3.6
      pathval: 1.1.1
      type-detect: 4.0.8

  /chalk@2.4.2:
    resolution: {integrity: sha512-Mti+f9lpJNcwF4tWV8/OrTTtF1gZi+f8FqlyAdouralcFWFQWF2+NgCHShjkCb+IFBLq9buZwE1xckQU4peSuQ==}
    engines: {node: '>=4'}
    dependencies:
      ansi-styles: 3.2.1
      escape-string-regexp: 1.0.5
      supports-color: 5.5.0

  /chalk@4.1.2:
    resolution: {integrity: sha512-oKnbhFyRIXpUuez8iBMmyEa4nbj4IOQyuhc/wy9kY7/WVPcwIO9VA668Pu8RkO7+0G76SLROeyw9CpQ061i4mA==}
    engines: {node: '>=10'}
    dependencies:
      ansi-styles: 4.3.0
      supports-color: 7.2.0

  /char-regex@1.0.2:
    resolution: {integrity: sha512-kWWXztvZ5SBQV+eRgKFeh8q5sLuZY2+8WUIzlxWVTg+oGwY14qylx1KbKzHd8P6ZYkAg0xyIDU9JMHhyJMZ1jw==}
    engines: {node: '>=10'}
    dev: true

  /chart.js@3.9.1:
    resolution: {integrity: sha512-Ro2JbLmvg83gXF5F4sniaQ+lTbSv18E+TIf2cOeiH1Iqd2PGFOtem+DUufMZsCJwFE7ywPOpfXFBwRTGq7dh6w==}
    dev: true

  /check-error@1.0.3:
    resolution: {integrity: sha512-iKEoDYaRmd1mxM90a2OEfWhjsjPpYPuQ+lMYsoxB126+t8fw7ySEO48nmDg5COTjxDI65/Y2OWpeEHk3ZOe8zg==}
    dependencies:
      get-func-name: 2.0.2

  /cheerio-select@2.1.0:
    resolution: {integrity: sha512-9v9kG0LvzrlcungtnJtpGNxY+fzECQKhK4EGJX2vByejiMX84MFNQw4UxPJl3bFbTMw+Dfs37XaIkCwTZfLh4g==}
    dependencies:
      boolbase: 1.0.0
      css-select: 5.1.0
      css-what: 6.1.0
      domelementtype: 2.3.0
      domhandler: 5.0.3
      domutils: 3.1.0
    dev: false

  /cheerio@1.0.0-rc.12:
    resolution: {integrity: sha512-VqR8m68vM46BNnuZ5NtnGBKIE/DfN0cRIzg9n40EIq9NOv90ayxLBXA8fXC5gquFRGJSTRqBq25Jt2ECLR431Q==}
    engines: {node: '>= 6'}
    dependencies:
      cheerio-select: 2.1.0
      dom-serializer: 2.0.0
      domhandler: 5.0.3
      domutils: 3.1.0
      htmlparser2: 8.0.2
      parse5: 7.1.2
      parse5-htmlparser2-tree-adapter: 7.0.0
    dev: false

  /chokidar@3.5.3:
    resolution: {integrity: sha512-Dr3sfKRP6oTcjf2JmUmFJfeVMvXBdegxB0iVQ5eb2V10uFJUCAS8OByZdVAyVb8xXNz3GjjTgj9kLWsZTqE6kw==}
    engines: {node: '>= 8.10.0'}
    dependencies:
      anymatch: 3.1.3
      braces: 3.0.2
      glob-parent: 5.1.2
      is-binary-path: 2.1.0
      is-glob: 4.0.3
      normalize-path: 3.0.0
      readdirp: 3.6.0
    optionalDependencies:
      fsevents: 2.3.2

  /ci-info@3.8.0:
    resolution: {integrity: sha512-eXTggHWSooYhq49F2opQhuHWgzucfF2YgODK4e1566GQs5BIfP30B0oenwBJHfWxAs2fyPB1s7Mg949zLf61Yw==}
    engines: {node: '>=8'}
    dev: true

  /cjs-module-lexer@1.2.2:
    resolution: {integrity: sha512-cOU9usZw8/dXIXKtwa8pM0OTJQuJkxMN6w30csNRUerHfeQ5R6U3kkU/FtJeIf3M202OHfY2U8ccInBG7/xogA==}
    dev: true

  /clean-stack@2.2.0:
    resolution: {integrity: sha512-4diC9HaTE+KRAMWhDhrGOECgWZxoevMc5TlkObMqNSsVU62PYzXZ/SMTjzyGAFF1YusgxGcSWTEXBhp0CPwQ1A==}
    engines: {node: '>=6'}
    dev: false

  /cli-boxes@2.2.1:
    resolution: {integrity: sha512-y4coMcylgSCdVinjiDBuR8PCC2bLjyGTwEmPb9NHR/QaNU6EUOXcTY/s6VjGMD6ENSEaeQYHCY0GNGS5jfMwPw==}
    engines: {node: '>=6'}
    dev: false

  /cli-color@2.0.3:
    resolution: {integrity: sha512-OkoZnxyC4ERN3zLzZaY9Emb7f/MhBOIpePv0Ycok0fJYT+Ouo00UBEIwsVsr0yoow++n5YWlSUgST9GKhNHiRQ==}
    engines: {node: '>=0.10'}
    dependencies:
      d: 1.0.1
      es5-ext: 0.10.62
      es6-iterator: 2.0.3
      memoizee: 0.4.15
      timers-ext: 0.1.7

  /cliui@8.0.1:
    resolution: {integrity: sha512-BSeNnyus75C4//NQ9gQt1/csTXyo/8Sb+afLAkzAptFuMsod9HFokGNudZpi/oQV73hnVK+sR+5PVRMd+Dr7YQ==}
    engines: {node: '>=12'}
    dependencies:
      string-width: 4.2.3
      strip-ansi: 6.0.1
      wrap-ansi: 7.0.0

  /clone-response@1.0.3:
    resolution: {integrity: sha512-ROoL94jJH2dUVML2Y/5PEDNaSHgeOdSDicUyS7izcF63G6sTc/FTjLub4b8Il9S8S0beOfYt0TaA5qvFK+w0wA==}
    dependencies:
      mimic-response: 1.0.1
    dev: false

  /co@4.6.0:
    resolution: {integrity: sha512-QVb0dM5HvG+uaxitm8wONl7jltx8dqhfU33DcqtOZcLSVIKSDDLDi7+0LbAKiyI8hD9u42m2YxXSkMGWThaecQ==}
    engines: {iojs: '>= 1.0.0', node: '>= 0.12.0'}
    dev: true

  /code-error-fragment@0.0.230:
    resolution: {integrity: sha512-cadkfKp6932H8UkhzE/gcUqhRMNf8jHzkAN7+5Myabswaghu4xABTgPHDCjW+dBAJxj/SpkTYokpzDqY4pCzQw==}
    engines: {node: '>= 4'}
    dev: true

  /collect-v8-coverage@1.0.1:
    resolution: {integrity: sha512-iBPtljfCNcTKNAto0KEtDfZ3qzjJvqE3aTGZsbhjSBlorqpXJlaWWtPO35D+ZImoC3KWejX64o+yPGxhWSTzfg==}
    dev: true

  /color-convert@1.9.3:
    resolution: {integrity: sha512-QfAUtd+vFdAtFQcC8CCyYt1fYWxSqAiK2cSD6zDB8N3cpsEBAvRxp9zOGg6G/SHHJYAT88/az/IuDGALsNVbGg==}
    dependencies:
      color-name: 1.1.3

  /color-convert@2.0.1:
    resolution: {integrity: sha512-RRECPsj7iu/xb5oKYcsFHSppFNnsj/52OVTRKb4zP5onXwVF3zVmmToNcOfGC+CRDpfK/U584fMg38ZHCaElKQ==}
    engines: {node: '>=7.0.0'}
    dependencies:
      color-name: 1.1.4

  /color-name@1.1.3:
    resolution: {integrity: sha512-72fSenhMw2HZMTVHeCA9KCmpEIbzWiQsjN+BHcBbS9vr1mtt+vJjPdksIBNUmKAW8TFUDPJK5SUU3QhE9NEXDw==}

  /color-name@1.1.4:
    resolution: {integrity: sha512-dOy+3AuW3a2wNbZHIuMZpTcgjGuLU/uBL/ubcZF9OXbDo8ff4O8yVp5Bf0efS8uEoYo5q4Fx7dY9OgQGXgAsQA==}

  /color-string@1.9.1:
    resolution: {integrity: sha512-shrVawQFojnZv6xM40anx4CkoDP+fZsw/ZerEMsW/pyzsRbElpsL/DBVW7q3ExxwusdNXI3lXpuhEZkzs8p5Eg==}
    dependencies:
      color-name: 1.1.4
      simple-swizzle: 0.2.2

  /color@3.2.1:
    resolution: {integrity: sha512-aBl7dZI9ENN6fUGC7mWpMTPNHmWUSNan9tuWN6ahh5ZLNk9baLJOnSMlrQkHcrfFgz2/RigjUVAjdx36VcemKA==}
    dependencies:
      color-convert: 1.9.3
      color-string: 1.9.1

  /colorspace@1.1.4:
    resolution: {integrity: sha512-BgvKJiuVu1igBUF2kEjRCZXol6wiiGbY5ipL/oVPwm0BL9sIpMIzM8IK7vwuxIIzOXMV3Ey5w+vxhm0rR/TN8w==}
    dependencies:
      color: 3.2.1
      text-hex: 1.0.0

  /combined-stream@1.0.8:
    resolution: {integrity: sha512-FQN4MRfuJeHf7cBbBMJFXhKSDq+2kAArBlmRBvcvFE5BB1HZKXtSFASDhdlz9zOYwxh8lDdnvmMOe/+5cdoEdg==}
    engines: {node: '>= 0.8'}
    dependencies:
      delayed-stream: 1.0.0

  /commander@2.20.3:
    resolution: {integrity: sha512-GpVkmM8vF2vQUkj2LvZmD35JxeJOLCwJ9cUkugyk2nuhbv3+mJvpLYYt+0+USMxE+oj+ey/lJEnhZw75x/OMcQ==}
    dev: true

  /commander@4.1.1:
    resolution: {integrity: sha512-NOKm8xhkzAjzFx8B2v5OAHT+u5pRQc2UCa2Vq9jYL/31o2wi9mxBA7LIFs3sV5VSC49z6pEhfbMULvShKj26WA==}
    engines: {node: '>= 6'}

  /commander@5.1.0:
    resolution: {integrity: sha512-P0CysNDQ7rtVw4QIQtm+MRxV66vKFSvlsQvGYXZWR3qFU0jlMKHZZZgw8e+8DSah4UDKMqnknRDQz+xuQXQ/Zg==}
    engines: {node: '>= 6'}
    dev: true

  /comment-parser@1.3.1:
    resolution: {integrity: sha512-B52sN2VNghyq5ofvUsqZjmk6YkihBX5vMSChmSK9v4ShjKf3Vk5Xcmgpw4o+iIgtrnM/u5FiMpz9VKb8lpBveA==}
    engines: {node: '>= 12.0.0'}
    dev: false

  /component-emitter@1.3.0:
    resolution: {integrity: sha512-Rd3se6QB+sO1TwqZjscQrurpEPIfO0/yYnSin6Q/rD3mOutHvUrCAhJub3r90uNb+SESBuE0QYoB90YdfatsRg==}

  /concat-map@0.0.1:
    resolution: {integrity: sha512-/Srv4dswyQNBfohGpz9o6Yb3Gz3SrUDqBH5rTuhGR7ahtlbYKnVxw2bCFMRljaA7EXHaXZ8wsHdodFvbkhKmqg==}

  /content-disposition@0.5.4:
    resolution: {integrity: sha512-FveZTNuGw04cxlAiWbzi6zTAL/lhehaWbTtgluJh4/E95DqMwTmha3KZN1aAWA8cFIhHzMZUvLevkw5Rqk+tSQ==}
    engines: {node: '>= 0.6'}
    dependencies:
      safe-buffer: 5.2.1
    dev: false

  /content-type@1.0.5:
    resolution: {integrity: sha512-nTjqfcBFEipKdXCv4YDQWCfmcLZKm81ldF0pAopTvyrFGVbcR6P/VAAd5G7N+0tTr8QqiU0tFadD6FK4NtJwOA==}
    engines: {node: '>= 0.6'}
    dev: false

  /convert-source-map@1.9.0:
    resolution: {integrity: sha512-ASFBup0Mz1uyiIjANan1jzLQami9z1PoYSZCiiYW2FczPbenXc45FZdBZLzOT+r6+iciuEModtmCti+hjaAk0A==}

  /convert-source-map@2.0.0:
    resolution: {integrity: sha512-Kvp459HrV2FEJ1CAsi1Ku+MY3kasH19TFykTz2xWmMeq6bk2NU3XXvfJ+Q61m0xktWwt+1HSYf3JZsTms3aRJg==}
    dev: true

  /cookie-signature@1.0.6:
    resolution: {integrity: sha512-QADzlaHc8icV8I7vbaJXJwod9HWYp8uCqf1xa4OfNu1T7JVxQIrUgOWtHdNDtPiywmFbiS12VjotIXLrKM3orQ==}
    dev: false

  /cookie@0.4.2:
    resolution: {integrity: sha512-aSWTXFzaKWkvHO1Ny/s+ePFpvKsPnjc551iI41v3ny/ow6tBG5Vd+FuqGNhh1LxOmVzOlGUriIlOaokOvhaStA==}
    engines: {node: '>= 0.6'}
    dev: false

  /cookie@0.5.0:
    resolution: {integrity: sha512-YZ3GUyn/o8gfKJlnlX7g7xq4gyO6OSuhGPKaaGssGB2qgDUS0gPgtTvoyZLTt9Ab6dC4hfc9dV5arkvc/OCmrw==}
    engines: {node: '>= 0.6'}
    dev: false

  /cookiejar@2.1.4:
    resolution: {integrity: sha512-LDx6oHrK+PhzLKJU9j5S7/Y3jM/mUHvD/DeI1WQmJn652iPC5Y4TBzC9l+5OMOXlyTTA+SmVUPm0HQUwpD5Jqw==}

  /core-util-is@1.0.2:
    resolution: {integrity: sha512-3lqz5YjWTYnW6dlDa5TLaTCcShfar1e40rmcJVwCBJC6mWlFuj0eCHIElmG1g5kyuJ/GD+8Wn4FFCcz4gJPfaQ==}

  /create-require@1.1.1:
    resolution: {integrity: sha512-dcKFX3jn0MpIaXjisoRvexIJVEKzaq7z2rZKxf+MSr9TkdmHmsU4m2lcLojrj/FHl8mk5VxMmYA+ftRkP/3oKQ==}

  /cross-fetch@3.1.6:
    resolution: {integrity: sha512-riRvo06crlE8HiqOwIpQhxwdOk4fOeR7FVM/wXoxchFEqMNUjvbs3bfo4OTgMEMHzppd4DxFBDbyySj8Cv781g==}
    dependencies:
      node-fetch: 2.7.0
    transitivePeerDependencies:
      - encoding
    dev: false

  /cross-spawn@7.0.3:
    resolution: {integrity: sha512-iRDPJKUPVEND7dHPO8rkbOnPpyDygcDFtWjpeWNCgy8WP2rXcxXL8TskReQl6OrB2G7+UJrags1q15Fudc7G6w==}
    engines: {node: '>= 8'}
    dependencies:
      path-key: 3.1.1
      shebang-command: 2.0.0
      which: 2.0.2

  /crypto@1.0.1:
    resolution: {integrity: sha512-VxBKmeNcqQdiUQUW2Tzq0t377b54N2bMtXO/qiLa+6eRRmmC4qT3D4OnTGoT/U6O9aklQ/jTwbOtRMTTY8G0Ig==}
    deprecated: This package is no longer supported. It's now a built-in Node module. If you've depended on crypto, you should switch to the one that's built-in.
    dev: false

  /css-select@5.1.0:
    resolution: {integrity: sha512-nwoRF1rvRRnnCqqY7updORDsuqKzqYJ28+oSMaJMMgOauh3fvwHqMS7EZpIPqK8GL+g9mKxF1vP/ZjSeNjEVHg==}
    dependencies:
      boolbase: 1.0.0
      css-what: 6.1.0
      domhandler: 5.0.3
      domutils: 3.1.0
      nth-check: 2.1.1
    dev: false

  /css-what@6.1.0:
    resolution: {integrity: sha512-HTUrgRJ7r4dsZKU6GjmpfRK1O76h97Z8MfS1G0FozR+oF2kG6Vfe8JE6zwrkbxigziPHinCJ+gCPjA9EaBDtRw==}
    engines: {node: '>= 6'}
    dev: false

  /d@1.0.1:
    resolution: {integrity: sha512-m62ShEObQ39CfralilEQRjH6oAMtNCV1xJyEx5LpRYUVN+EviphDgUc/F3hnYbADmkiNs67Y+3ylmlG7Lnu+FA==}
    dependencies:
      es5-ext: 0.10.62
      type: 1.2.0

  /dashdash@1.14.1:
    resolution: {integrity: sha512-jRFi8UDGo6j+odZiEpjazZaWqEal3w/basFjQHQEwVtZJGDpxbH1MeYluwCS8Xq5wmLJooDlMgvVarmWfGM44g==}
    engines: {node: '>=0.10'}
    dependencies:
      assert-plus: 1.0.0
    dev: false

  /date-utils@1.2.21:
    resolution: {integrity: sha512-wJMBjqlwXR0Iv0wUo/lFbhSQ7MmG1hl36iuxuE91kW+5b5sWbase73manEqNH9sOLFAMG83B4ffNKq9/Iq0FVA==}
    engines: {node: '>0.4.0'}
    dev: false

  /dayjs@1.11.8:
    resolution: {integrity: sha512-LcgxzFoWMEPO7ggRv1Y2N31hUf2R0Vj7fuy/m+Bg1K8rr+KAs1AEy4y9jd5DXe8pbHgX+srkHNS7TH6Q6ZhYeQ==}
    dev: false

  /debug@2.6.9:
    resolution: {integrity: sha512-bC7ElrdJaJnPbAP+1EotYvqZsb3ecl5wi6Bfi6BJTUcNowp6cvspg0jXznRTKDjm/E7AdgFBVeAPVMNcKGsHMA==}
    peerDependencies:
      supports-color: '*'
    peerDependenciesMeta:
      supports-color:
        optional: true
    dependencies:
      ms: 2.0.0
    dev: false

  /debug@3.2.7(supports-color@5.5.0):
    resolution: {integrity: sha512-CFjzYYAi4ThfiQvizrFQevTTXHtnCqWfe7x1AhgEscTz6ZbLbfoLRLPugTQyBth6f8ZERVUSyWHFD/7Wu4t1XQ==}
    peerDependencies:
      supports-color: '*'
    peerDependenciesMeta:
      supports-color:
        optional: true
    dependencies:
      ms: 2.1.3
      supports-color: 5.5.0

  /debug@4.3.4(supports-color@5.5.0):
    resolution: {integrity: sha512-PRWFHuSU3eDtQJPvnNY7Jcket1j0t5OuOsFzPPzsekD52Zl8qUfFIPEiswXqIvHWGVHOgX+7G/vCNNhehwxfkQ==}
    engines: {node: '>=6.0'}
    peerDependencies:
      supports-color: '*'
    peerDependenciesMeta:
      supports-color:
        optional: true
    dependencies:
      ms: 2.1.2
      supports-color: 5.5.0

  /decamelize@5.0.1:
    resolution: {integrity: sha512-VfxadyCECXgQlkoEAjeghAr5gY3Hf+IKjKb+X8tGVDtveCjN+USwprd2q3QXBR9T1+x2DG0XZF5/w+7HAtSaXA==}
    engines: {node: '>=10'}
    dev: false

  /decode-uri-component@0.2.2:
    resolution: {integrity: sha512-FqUYQ+8o158GyGTrMFJms9qh3CqTKvAqgqsTnkLI8sKu0028orqBhxNMFkFen0zGyg6epACD32pjVk58ngIErQ==}
    engines: {node: '>=0.10'}
    dev: false

  /decompress-response@3.3.0:
    resolution: {integrity: sha512-BzRPQuY1ip+qDonAOz42gRm/pg9F768C+npV/4JOsxRC2sq+Rlk+Q4ZCAsOhnIaMrgarILY+RMUIvMmmX1qAEA==}
    engines: {node: '>=4'}
    dependencies:
      mimic-response: 1.0.1
    dev: false

  /decompress-tar@4.1.1:
    resolution: {integrity: sha512-JdJMaCrGpB5fESVyxwpCx4Jdj2AagLmv3y58Qy4GE6HMVjWz1FeVQk1Ct4Kye7PftcdOo/7U7UKzYBJgqnGeUQ==}
    engines: {node: '>=4'}
    dependencies:
      file-type: 5.2.0
      is-stream: 1.1.0
      tar-stream: 1.6.2
    dev: true

  /decompress-tarbz2@4.1.1:
    resolution: {integrity: sha512-s88xLzf1r81ICXLAVQVzaN6ZmX4A6U4z2nMbOwobxkLoIIfjVMBg7TeguTUXkKeXni795B6y5rnvDw7rxhAq9A==}
    engines: {node: '>=4'}
    dependencies:
      decompress-tar: 4.1.1
      file-type: 6.2.0
      is-stream: 1.1.0
      seek-bzip: 1.0.6
      unbzip2-stream: 1.4.3
    dev: true

  /decompress-targz@4.1.1:
    resolution: {integrity: sha512-4z81Znfr6chWnRDNfFNqLwPvm4db3WuZkqV+UgXQzSngG3CEKdBkw5jrv3axjjL96glyiiKjsxJG3X6WBZwX3w==}
    engines: {node: '>=4'}
    dependencies:
      decompress-tar: 4.1.1
      file-type: 5.2.0
      is-stream: 1.1.0
    dev: true

  /decompress-unzip@4.0.1:
    resolution: {integrity: sha512-1fqeluvxgnn86MOh66u8FjbtJpAFv5wgCT9Iw8rcBqQcCo5tO8eiJw7NNTrvt9n4CRBVq7CstiS922oPgyGLrw==}
    engines: {node: '>=4'}
    dependencies:
      file-type: 3.9.0
      get-stream: 2.3.1
      pify: 2.3.0
      yauzl: 2.10.0
    dev: true

  /decompress@4.2.1:
    resolution: {integrity: sha512-e48kc2IjU+2Zw8cTb6VZcJQ3lgVbS4uuB1TfCHbiZIP/haNXm+SVyhu+87jts5/3ROpd82GSVCoNs/z8l4ZOaQ==}
    engines: {node: '>=4'}
    dependencies:
      decompress-tar: 4.1.1
      decompress-tarbz2: 4.1.1
      decompress-targz: 4.1.1
      decompress-unzip: 4.0.1
      graceful-fs: 4.2.11
      make-dir: 1.3.0
      pify: 2.3.0
      strip-dirs: 2.1.0
    dev: true

  /dedent@0.7.0:
    resolution: {integrity: sha512-Q6fKUPqnAHAyhiUgFU7BUzLiv0kd8saH9al7tnu5Q/okj6dnupxyTgFIBjVzJATdfIAm9NAsvXNzjaKa+bxVyA==}
    dev: true

  /deep-eql@4.1.3:
    resolution: {integrity: sha512-WaEtAOpRA1MQ0eohqZjpGD8zdI0Ovsm8mmFhaDN8dvDZzyoUMcYDnf5Y6iu7HTXxf8JDS23qWa4a+hKCDyOPzw==}
    engines: {node: '>=6'}
    dependencies:
      type-detect: 4.0.8

  /deep-extend@0.6.0:
    resolution: {integrity: sha512-LOHxIOaPYdHlJRtCQfDIVZtfw/ufM8+rVj649RIHzcm/vGwQRXFt6OPqIFWsm2XEMrNIEtWR64sY1LEKD2vAOA==}
    engines: {node: '>=4.0.0'}
    dev: false

  /deep-is@0.1.4:
    resolution: {integrity: sha512-oIPzksmTg4/MriiaYGO+okXDT7ztn/w3Eptv/+gSIdMdKsJo0u4CfYNFJPy+4SKMuCqGw2wxnA+URMg3t8a/bQ==}
    dev: false

  /deepmerge@4.3.1:
    resolution: {integrity: sha512-3sUqbMEc77XqpdNO7FRyRog+eW3ph+GYCbj+rK+uYyRMuwsVy0rMiVtPn+QJlKFvWP/1PYpapqYn0Me2knFn+A==}
    engines: {node: '>=0.10.0'}
    dev: true

  /defer-to-connect@1.1.3:
    resolution: {integrity: sha512-0ISdNousHvZT2EiFlZeZAHBUvSxmKswVCEf8hW7KWgG4a8MVEu/3Vb6uWYozkjylyCxe0JBIiRB1jV45S70WVQ==}
    dev: false

  /define-lazy-prop@2.0.0:
    resolution: {integrity: sha512-Ds09qNh8yw3khSjiJjiUInaGX9xlqZDY7JVryGxdxV7NPeuqQfplOpQ66yJFZut3jLa5zOwkXw1g9EI2uKh4Og==}
    engines: {node: '>=8'}
    dev: false

  /define-properties@1.2.0:
    resolution: {integrity: sha512-xvqAVKGfT1+UAvPwKTVw/njhdQ8ZhXK4lI0bCIuCMrp2up9nPnaDftrLtmpTazqd1o+UY4zgzU+avtMbDP+ldA==}
    engines: {node: '>= 0.4'}
    dependencies:
      has-property-descriptors: 1.0.0
      object-keys: 1.1.1
    dev: false

  /delayed-stream@1.0.0:
    resolution: {integrity: sha512-ZySD7Nf91aLB0RxL4KGrKHBXl7Eds1DAmEdcoVawXnLD7SDhpNgtuII2aAkg7a7QS41jxPSZ17p4VdGnMHk3MQ==}
    engines: {node: '>=0.4.0'}

  /depd@2.0.0:
    resolution: {integrity: sha512-g7nH6P6dyDioJogAAGprGpCtVImJhpPk/roCzdb3fIh61/s/nPsfR6onyMwkCAR/OlC3yBC0lESvUoQEAssIrw==}
    engines: {node: '>= 0.8'}
    dev: false

  /dependency-graph@0.10.0:
    resolution: {integrity: sha512-c9amUgpgxSi1bE5/sbLwcs5diLD0ygCQYmhfM5H1s5VH1mCsYkcmAL3CcNdv4kdSw6JuMoHeDGzLgj/gAXdWVg==}
    engines: {node: '>= 0.6.0'}
    dev: false

  /deprecation@2.3.1:
    resolution: {integrity: sha512-xmHIy4F3scKVwMsQ4WnVaS8bHOx0DmVwRywosKhaILI0ywMDWPtBSku2HNxRvF7jtwDRsoEwYQSfbxj8b7RlJQ==}
    dev: false

  /destroy@1.2.0:
    resolution: {integrity: sha512-2sJGJTaXIIaR1w4iJSNoN0hnMY7Gpc/n8D4qSCJw8QqFWXf7cuAgnEHxBpweaVcPevC2l3KpjYCx3NypQQgaJg==}
    engines: {node: '>= 0.8', npm: 1.2.8000 || >= 1.4.16}
    dev: false

  /detect-newline@3.1.0:
    resolution: {integrity: sha512-TLz+x/vEXm/Y7P7wn1EJFNLxYpUD4TgMosxY6fAVJUnJMbupHBOncxyWUG9OpTaH9EBD7uFI5LfEgmMOc54DsA==}
    engines: {node: '>=8'}
    dev: true

  /dezalgo@1.0.4:
    resolution: {integrity: sha512-rXSP0bf+5n0Qonsb+SVVfNfIsimO4HEtmnIpPHY8Q1UCzKlQrDMfdobr8nJOOsRgWCyMRqeSBQzmWUMq7zvVig==}
    dependencies:
      asap: 2.0.6
      wrappy: 1.0.2
    dev: true

  /diff-sequences@29.4.3:
    resolution: {integrity: sha512-ofrBgwpPhCD85kMKtE9RYFFq6OC1A89oW2vvgWZNCwxrUpRUILopY7lsYyMDSjc8g6U6aiO0Qubg6r4Wgt5ZnA==}
    engines: {node: ^14.15.0 || ^16.10.0 || >=18.0.0}

  /diff@4.0.2:
    resolution: {integrity: sha512-58lmxKSA4BNyLz+HHMUzlOEpg09FV+ev6ZMe3vJihgdxzgcwZ8VoEEPmALCZG9LmqfVoNMMKpttIYTVG6uDY7A==}
    engines: {node: '>=0.3.1'}

  /dir-glob@3.0.1:
    resolution: {integrity: sha512-WkrWp9GR4KXfKGYzOLmTuGVi1UWFfws377n9cc55/tb6DuqyF6pcQ5AbiHEshaDpY9v6oaSr2XCDidGmMwdzIA==}
    engines: {node: '>=8'}
    dependencies:
      path-type: 4.0.0

  /doctrine@2.1.0:
    resolution: {integrity: sha512-35mSku4ZXK0vfCuHEDAwt55dg2jNajHZ1odvF+8SSr82EsZY4QmXfuWso8oEd8zRhVObSN18aM0CjSdoBX7zIw==}
    engines: {node: '>=0.10.0'}
    dependencies:
      esutils: 2.0.3
    dev: false

  /doctrine@3.0.0:
    resolution: {integrity: sha512-yS+Q5i3hBf7GBkd4KG8a7eBNNWNGLTaEwwYWUijIYM7zrlYDM0BFXHjjPWlWZ1Rg7UaddZeIDmi9jF3HmqiQ2w==}
    engines: {node: '>=6.0.0'}
    dependencies:
      esutils: 2.0.3
    dev: false

  /dom-serializer@1.4.1:
    resolution: {integrity: sha512-VHwB3KfrcOOkelEG2ZOfxqLZdfkil8PtJi4P8N2MMXucZq2yLp75ClViUlOVwyoHEDjYU433Aq+5zWP61+RGag==}
    dependencies:
      domelementtype: 2.3.0
      domhandler: 4.3.1
      entities: 2.2.0
    dev: false

  /dom-serializer@2.0.0:
    resolution: {integrity: sha512-wIkAryiqt/nV5EQKqQpo3SToSOV9J0DnbJqwK7Wv/Trc92zIAYZ4FlMu+JPFW1DfGFt81ZTCGgDEabffXeLyJg==}
    dependencies:
      domelementtype: 2.3.0
      domhandler: 5.0.3
      entities: 4.5.0
    dev: false

  /domelementtype@2.3.0:
    resolution: {integrity: sha512-OLETBj6w0OsagBwdXnPdN0cnMfF9opN69co+7ZrbfPGrdpPVNBUj02spi6B1N7wChLQiPn4CSH/zJvXw56gmHw==}
    dev: false

  /domhandler@4.3.1:
    resolution: {integrity: sha512-GrwoxYN+uWlzO8uhUXRl0P+kHE4GtVPfYzVLcUxPL7KNdHKj66vvlhiweIHqYYXWlw+T8iLMp42Lm67ghw4WMQ==}
    engines: {node: '>= 4'}
    dependencies:
      domelementtype: 2.3.0
    dev: false

  /domhandler@5.0.3:
    resolution: {integrity: sha512-cgwlv/1iFQiFnU96XXgROh8xTeetsnJiDsTc7TYCLFd9+/WNkIqPTxiM/8pSd8VIrhXGTf1Ny1q1hquVqDJB5w==}
    engines: {node: '>= 4'}
    dependencies:
      domelementtype: 2.3.0
    dev: false

  /domutils@2.8.0:
    resolution: {integrity: sha512-w96Cjofp72M5IIhpjgobBimYEfoPjx1Vx0BSX9P30WBdZW2WIKU0T1Bd0kz2eNZ9ikjKgHbEyKx8BB6H1L3h3A==}
    dependencies:
      dom-serializer: 1.4.1
      domelementtype: 2.3.0
      domhandler: 4.3.1
    dev: false

  /domutils@3.1.0:
    resolution: {integrity: sha512-H78uMmQtI2AhgDJjWeQmHwJJ2bLPD3GMmO7Zja/ZZh84wkm+4ut+IUnUdRa8uCGX88DiVx1j6FRe1XfxEgjEZA==}
    dependencies:
      dom-serializer: 2.0.0
      domelementtype: 2.3.0
      domhandler: 5.0.3
    dev: false

  /dot-case@3.0.4:
    resolution: {integrity: sha512-Kv5nKlh6yRrdrGvxeJ2e5y2eRUpkUosIW4A2AS38zwSz27zu7ufDwQPi5Jhs3XAlGNetl3bmnGhQsMtkKJnj3w==}
    dependencies:
      no-case: 3.0.4
      tslib: 2.6.2
    dev: false

  /dotenv@16.4.4:
    resolution: {integrity: sha512-XvPXc8XAQThSjAbY6cQ/9PcBXmFoWuw1sQ3b8HqUCR6ziGXjkTi//kB9SWa2UwqlgdAIuRqAa/9hVljzPehbYg==}
    engines: {node: '>=12'}
    dev: false

  /dotenv@8.6.0:
    resolution: {integrity: sha512-IrPdXQsk2BbzvCBGBOTmmSH5SodmqZNt4ERAZDmW4CT+tL8VtvinqywuANaFu4bOMWki16nqf0e4oC0QIaDr/g==}
    engines: {node: '>=10'}
    dev: false

  /duplexer3@0.1.5:
    resolution: {integrity: sha512-1A8za6ws41LQgv9HrE/66jyC5yuSjQ3L/KOpFtoBilsAK2iA2wuS5rTt1OCzIvtS2V7nVmedsUU+DGRcjBmOYA==}
    dev: false

  /eastasianwidth@0.2.0:
    resolution: {integrity: sha512-I88TYZWc9XiYHRQ4/3c5rjjfgkjhLyW2luGIheGERbNQ6OY7yTybanSpDXZa8y7VUP9YmDcYa+eyq4ca7iLqWA==}
    dev: true

  /ecc-jsbn@0.1.2:
    resolution: {integrity: sha512-eh9O+hwRHNbG4BLTjEl3nw044CkGm5X6LoaCf7LPp7UU8Qrt47JYNi6nPX8xjW97TKGKm1ouctg0QSpZe9qrnw==}
    dependencies:
      jsbn: 0.1.1
      safer-buffer: 2.1.2
    dev: false

  /ecdsa-sig-formatter@1.0.11:
    resolution: {integrity: sha512-nagl3RYrbNv6kQkeJIpt6NJZy8twLB/2vtz6yN9Z4vRKHN4/QZJIEbqohALSgwKdnksuY3k5Addp5lg8sVoVcQ==}
    dependencies:
      safe-buffer: 5.2.1

  /ee-first@1.1.1:
    resolution: {integrity: sha512-WMwm9LhRUo+WUaRN+vRuETqG89IgZphVSNkdFgeb6sS/E4OrDIN7t48CAewSHXc6C8lefD8KKfr5vY61brQlow==}
    dev: false

  /electron-to-chromium@1.4.425:
    resolution: {integrity: sha512-wv1NufHxu11zfDbY4fglYQApMswleE9FL/DSeyOyauVXDZ+Kco96JK/tPfBUaDqfRarYp2WH2hJ/5UnVywp9Jg==}

  /emittery@0.13.1:
    resolution: {integrity: sha512-DeWwawk6r5yR9jFgnDKYt4sLS0LmHJJi3ZOnb5/JdbYwj3nW+FxQnHIjhBKz8YLC7oRNPVM9NQ47I3CVx34eqQ==}
    engines: {node: '>=12'}
    dev: true

  /emoji-regex@8.0.0:
    resolution: {integrity: sha512-MSjYzcWNOA0ewAHpz0MxpYFvwg6yjy1NG3xteoqz644VCo/RPgnr1/GGt+ic3iJTzQ8Eu3TdM14SawnVUmGE6A==}

  /emoji-regex@9.2.2:
    resolution: {integrity: sha512-L18DaJsXSUk2+42pv8mLs5jJT2hqFkFE4j21wOmgbUqsZ2hL72NsUU785g9RXgo3s0ZNgVl42TiHp3ZtOv/Vyg==}
    dev: true

  /enabled@2.0.0:
    resolution: {integrity: sha512-AKrN98kuwOzMIdAizXGI86UFBoo26CL21UM763y1h/GMSJ4/OHU9k2YlsmBpyScFo/wbLzWQJBMCW4+IO3/+OQ==}

  /encodeurl@1.0.2:
    resolution: {integrity: sha512-TPJXq8JqFaVYm2CWmPvnP2Iyo4ZSM7/QKcSmuMLDObfpH5fi7RUGmd/rTDf+rut/saiDiQEeVTNgAmJEdAOx0w==}
    engines: {node: '>= 0.8'}
    dev: false

  /end-of-stream@1.4.4:
    resolution: {integrity: sha512-+uw1inIHVPQoaVuHzRyXd21icM+cnt4CzD5rW+NC1wjOUSTOs+Te7FOv7AhN7vS9x/oIyhLP5PR1H+phQAHu5Q==}
    dependencies:
      once: 1.4.0

  /entities@2.2.0:
    resolution: {integrity: sha512-p92if5Nz619I0w+akJrLZH0MX0Pb5DX39XOwQTtXSdQQOaYH03S1uIQp4mhOZtAXrxq4ViO67YTiLBo2638o9A==}
    dev: false

  /entities@4.5.0:
    resolution: {integrity: sha512-V0hjH4dGPh9Ao5p0MoRY6BVqtwCjhz6vI5LT8AJ55H+4g9/4vbHx1I54fS0XuclLhDHArPQCiMjDxjaL8fPxhw==}
    engines: {node: '>=0.12'}
    dev: false

  /error-ex@1.3.2:
    resolution: {integrity: sha512-7dFHNmqeFSEt2ZBsCriorKnn3Z2pj+fd9kmI6QoWw4//DL+icEBfc0U7qJCisqrTsKTjw4fNFy2pW9OqStD84g==}
    dependencies:
      is-arrayish: 0.2.1
    dev: true

  /es-abstract@1.21.2:
    resolution: {integrity: sha512-y/B5POM2iBnIxCiernH1G7rC9qQoM77lLIMQLuob0zhp8C56Po81+2Nj0WFKnd0pNReDTnkYryc+zhOzpEIROg==}
    engines: {node: '>= 0.4'}
    dependencies:
      array-buffer-byte-length: 1.0.0
      available-typed-arrays: 1.0.5
      call-bind: 1.0.2
      es-set-tostringtag: 2.0.1
      es-to-primitive: 1.2.1
      function.prototype.name: 1.1.5
      get-intrinsic: 1.2.1
      get-symbol-description: 1.0.0
      globalthis: 1.0.3
      gopd: 1.0.1
      has: 1.0.3
      has-property-descriptors: 1.0.0
      has-proto: 1.0.1
      has-symbols: 1.0.3
      internal-slot: 1.0.5
      is-array-buffer: 3.0.2
      is-callable: 1.2.7
      is-negative-zero: 2.0.2
      is-regex: 1.1.4
      is-shared-array-buffer: 1.0.2
      is-string: 1.0.7
      is-typed-array: 1.1.10
      is-weakref: 1.0.2
      object-inspect: 1.12.3
      object-keys: 1.1.1
      object.assign: 4.1.4
      regexp.prototype.flags: 1.5.0
      safe-regex-test: 1.0.0
      string.prototype.trim: 1.2.7
      string.prototype.trimend: 1.0.6
      string.prototype.trimstart: 1.0.6
      typed-array-length: 1.0.4
      unbox-primitive: 1.0.2
      which-typed-array: 1.1.9
    dev: false

  /es-array-method-boxes-properly@1.0.0:
    resolution: {integrity: sha512-wd6JXUmyHmt8T5a2xreUwKcGPq6f1f+WwIJkijUqiGcJz1qqnZgP6XIK+QyIWU5lT7imeNxUll48bziG+TSYcA==}
    dev: false

  /es-get-iterator@1.1.3:
    resolution: {integrity: sha512-sPZmqHBe6JIiTfN5q2pEi//TwxmAFHwj/XEuYjTuse78i8KxaqMTTzxPoFKuzRpDpTJ+0NAbpfenkmH2rePtuw==}
    dependencies:
      call-bind: 1.0.2
      get-intrinsic: 1.2.1
      has-symbols: 1.0.3
      is-arguments: 1.1.1
      is-map: 2.0.2
      is-set: 2.0.2
      is-string: 1.0.7
      isarray: 2.0.5
      stop-iteration-iterator: 1.0.0
    dev: false

  /es-set-tostringtag@2.0.1:
    resolution: {integrity: sha512-g3OMbtlwY3QewlqAiMLI47KywjWZoEytKr8pf6iTC8uJq5bIAH52Z9pnQ8pVL6whrCto53JZDuUIsifGeLorTg==}
    engines: {node: '>= 0.4'}
    dependencies:
      get-intrinsic: 1.2.1
      has: 1.0.3
      has-tostringtag: 1.0.0
    dev: false

  /es-shim-unscopables@1.0.0:
    resolution: {integrity: sha512-Jm6GPcCdC30eMLbZ2x8z2WuRwAws3zTBBKuusffYVUrNj/GVSUAZ+xKMaUpfNDR5IbyNA5LJbaecoUVbmUcB1w==}
    dependencies:
      has: 1.0.3
    dev: false

  /es-to-primitive@1.2.1:
    resolution: {integrity: sha512-QCOllgZJtaUo9miYBcLChTUaHNjJF3PYs1VidD7AwiEj1kYxKeQTctLAezAOH5ZKRH0g2IgPn6KwB4IT8iRpvA==}
    engines: {node: '>= 0.4'}
    dependencies:
      is-callable: 1.2.7
      is-date-object: 1.0.5
      is-symbol: 1.0.4
    dev: false

  /es5-ext@0.10.62:
    resolution: {integrity: sha512-BHLqn0klhEpnOKSrzn/Xsz2UIW8j+cGmo9JLzr8BiUapV8hPL9+FliFqjwr9ngW7jWdnxv6eO+/LqyhJVqgrjA==}
    engines: {node: '>=0.10'}
    requiresBuild: true
    dependencies:
      es6-iterator: 2.0.3
      es6-symbol: 3.1.3
      next-tick: 1.1.0

  /es6-iterator@2.0.3:
    resolution: {integrity: sha512-zw4SRzoUkd+cl+ZoE15A9o1oQd920Bb0iOJMQkQhl3jNc03YqVjAhG7scf9C5KWRU/R13Orf588uCC6525o02g==}
    dependencies:
      d: 1.0.1
      es5-ext: 0.10.62
      es6-symbol: 3.1.3

  /es6-symbol@3.1.3:
    resolution: {integrity: sha512-NJ6Yn3FuDinBaBRWl/q5X/s4koRHBrgKAu+yGI6JCBeiu3qrcbJhwT2GeR/EXVfylRk8dpQVJoLEFhK+Mu31NA==}
    dependencies:
      d: 1.0.1
      ext: 1.7.0

  /es6-weak-map@2.0.3:
    resolution: {integrity: sha512-p5um32HOTO1kP+w7PRnB+5lQ43Z6muuMuIMffvDN8ZB4GcnjLBV6zGStpbASIMk4DCAvEaamhe2zhyCb/QXXsA==}
    dependencies:
      d: 1.0.1
      es5-ext: 0.10.62
      es6-iterator: 2.0.3
      es6-symbol: 3.1.3

  /esbuild-android-64@0.15.18:
    resolution: {integrity: sha512-wnpt3OXRhcjfIDSZu9bnzT4/TNTDsOUvip0foZOUBG7QbSt//w3QV4FInVJxNhKc/ErhUxc5z4QjHtMi7/TbgA==}
    engines: {node: '>=12'}
    cpu: [x64]
    os: [android]
    requiresBuild: true
    optional: true

  /esbuild-android-arm64@0.15.18:
    resolution: {integrity: sha512-G4xu89B8FCzav9XU8EjsXacCKSG2FT7wW9J6hOc18soEHJdtWu03L3TQDGf0geNxfLTtxENKBzMSq9LlbjS8OQ==}
    engines: {node: '>=12'}
    cpu: [arm64]
    os: [android]
    requiresBuild: true
    optional: true

  /esbuild-darwin-64@0.15.18:
    resolution: {integrity: sha512-2WAvs95uPnVJPuYKP0Eqx+Dl/jaYseZEUUT1sjg97TJa4oBtbAKnPnl3b5M9l51/nbx7+QAEtuummJZW0sBEmg==}
    engines: {node: '>=12'}
    cpu: [x64]
    os: [darwin]
    requiresBuild: true
    optional: true

  /esbuild-darwin-arm64@0.15.18:
    resolution: {integrity: sha512-tKPSxcTJ5OmNb1btVikATJ8NftlyNlc8BVNtyT/UAr62JFOhwHlnoPrhYWz09akBLHI9nElFVfWSTSRsrZiDUA==}
    engines: {node: '>=12'}
    cpu: [arm64]
    os: [darwin]
    requiresBuild: true
    optional: true

  /esbuild-freebsd-64@0.15.18:
    resolution: {integrity: sha512-TT3uBUxkteAjR1QbsmvSsjpKjOX6UkCstr8nMr+q7zi3NuZ1oIpa8U41Y8I8dJH2fJgdC3Dj3CXO5biLQpfdZA==}
    engines: {node: '>=12'}
    cpu: [x64]
    os: [freebsd]
    requiresBuild: true
    optional: true

  /esbuild-freebsd-arm64@0.15.18:
    resolution: {integrity: sha512-R/oVr+X3Tkh+S0+tL41wRMbdWtpWB8hEAMsOXDumSSa6qJR89U0S/PpLXrGF7Wk/JykfpWNokERUpCeHDl47wA==}
    engines: {node: '>=12'}
    cpu: [arm64]
    os: [freebsd]
    requiresBuild: true
    optional: true

  /esbuild-linux-32@0.15.18:
    resolution: {integrity: sha512-lphF3HiCSYtaa9p1DtXndiQEeQDKPl9eN/XNoBf2amEghugNuqXNZA/ZovthNE2aa4EN43WroO0B85xVSjYkbg==}
    engines: {node: '>=12'}
    cpu: [ia32]
    os: [linux]
    requiresBuild: true
    optional: true

  /esbuild-linux-64@0.15.18:
    resolution: {integrity: sha512-hNSeP97IviD7oxLKFuii5sDPJ+QHeiFTFLoLm7NZQligur8poNOWGIgpQ7Qf8Balb69hptMZzyOBIPtY09GZYw==}
    engines: {node: '>=12'}
    cpu: [x64]
    os: [linux]
    requiresBuild: true
    optional: true

  /esbuild-linux-arm64@0.15.18:
    resolution: {integrity: sha512-54qr8kg/6ilcxd+0V3h9rjT4qmjc0CccMVWrjOEM/pEcUzt8X62HfBSeZfT2ECpM7104mk4yfQXkosY8Quptug==}
    engines: {node: '>=12'}
    cpu: [arm64]
    os: [linux]
    requiresBuild: true
    optional: true

  /esbuild-linux-arm@0.15.18:
    resolution: {integrity: sha512-UH779gstRblS4aoS2qpMl3wjg7U0j+ygu3GjIeTonCcN79ZvpPee12Qun3vcdxX+37O5LFxz39XeW2I9bybMVA==}
    engines: {node: '>=12'}
    cpu: [arm]
    os: [linux]
    requiresBuild: true
    optional: true

  /esbuild-linux-mips64le@0.15.18:
    resolution: {integrity: sha512-Mk6Ppwzzz3YbMl/ZZL2P0q1tnYqh/trYZ1VfNP47C31yT0K8t9s7Z077QrDA/guU60tGNp2GOwCQnp+DYv7bxQ==}
    engines: {node: '>=12'}
    cpu: [mips64el]
    os: [linux]
    requiresBuild: true
    optional: true

  /esbuild-linux-ppc64le@0.15.18:
    resolution: {integrity: sha512-b0XkN4pL9WUulPTa/VKHx2wLCgvIAbgwABGnKMY19WhKZPT+8BxhZdqz6EgkqCLld7X5qiCY2F/bfpUUlnFZ9w==}
    engines: {node: '>=12'}
    cpu: [ppc64]
    os: [linux]
    requiresBuild: true
    optional: true

  /esbuild-linux-riscv64@0.15.18:
    resolution: {integrity: sha512-ba2COaoF5wL6VLZWn04k+ACZjZ6NYniMSQStodFKH/Pu6RxzQqzsmjR1t9QC89VYJxBeyVPTaHuBMCejl3O/xg==}
    engines: {node: '>=12'}
    cpu: [riscv64]
    os: [linux]
    requiresBuild: true
    optional: true

  /esbuild-linux-s390x@0.15.18:
    resolution: {integrity: sha512-VbpGuXEl5FCs1wDVp93O8UIzl3ZrglgnSQ+Hu79g7hZu6te6/YHgVJxCM2SqfIila0J3k0csfnf8VD2W7u2kzQ==}
    engines: {node: '>=12'}
    cpu: [s390x]
    os: [linux]
    requiresBuild: true
    optional: true

  /esbuild-netbsd-64@0.15.18:
    resolution: {integrity: sha512-98ukeCdvdX7wr1vUYQzKo4kQ0N2p27H7I11maINv73fVEXt2kyh4K4m9f35U1K43Xc2QGXlzAw0K9yoU7JUjOg==}
    engines: {node: '>=12'}
    cpu: [x64]
    os: [netbsd]
    requiresBuild: true
    optional: true

  /esbuild-openbsd-64@0.15.18:
    resolution: {integrity: sha512-yK5NCcH31Uae076AyQAXeJzt/vxIo9+omZRKj1pauhk3ITuADzuOx5N2fdHrAKPxN+zH3w96uFKlY7yIn490xQ==}
    engines: {node: '>=12'}
    cpu: [x64]
    os: [openbsd]
    requiresBuild: true
    optional: true

  /esbuild-sunos-64@0.15.18:
    resolution: {integrity: sha512-On22LLFlBeLNj/YF3FT+cXcyKPEI263nflYlAhz5crxtp3yRG1Ugfr7ITyxmCmjm4vbN/dGrb/B7w7U8yJR9yw==}
    engines: {node: '>=12'}
    cpu: [x64]
    os: [sunos]
    requiresBuild: true
    optional: true

  /esbuild-windows-32@0.15.18:
    resolution: {integrity: sha512-o+eyLu2MjVny/nt+E0uPnBxYuJHBvho8vWsC2lV61A7wwTWC3jkN2w36jtA+yv1UgYkHRihPuQsL23hsCYGcOQ==}
    engines: {node: '>=12'}
    cpu: [ia32]
    os: [win32]
    requiresBuild: true
    optional: true

  /esbuild-windows-64@0.15.18:
    resolution: {integrity: sha512-qinug1iTTaIIrCorAUjR0fcBk24fjzEedFYhhispP8Oc7SFvs+XeW3YpAKiKp8dRpizl4YYAhxMjlftAMJiaUw==}
    engines: {node: '>=12'}
    cpu: [x64]
    os: [win32]
    requiresBuild: true
    optional: true

  /esbuild-windows-arm64@0.15.18:
    resolution: {integrity: sha512-q9bsYzegpZcLziq0zgUi5KqGVtfhjxGbnksaBFYmWLxeV/S1fK4OLdq2DFYnXcLMjlZw2L0jLsk1eGoB522WXQ==}
    engines: {node: '>=12'}
    cpu: [arm64]
    os: [win32]
    requiresBuild: true
    optional: true

  /esbuild@0.15.18:
    resolution: {integrity: sha512-x/R72SmW3sSFRm5zrrIjAhCeQSAWoni3CmHEqfQrZIQTM3lVCdehdwuIqaOtfC2slvpdlLa62GYoN8SxT23m6Q==}
    engines: {node: '>=12'}
    hasBin: true
    requiresBuild: true
    optionalDependencies:
      '@esbuild/android-arm': 0.15.18
      '@esbuild/linux-loong64': 0.15.18
      esbuild-android-64: 0.15.18
      esbuild-android-arm64: 0.15.18
      esbuild-darwin-64: 0.15.18
      esbuild-darwin-arm64: 0.15.18
      esbuild-freebsd-64: 0.15.18
      esbuild-freebsd-arm64: 0.15.18
      esbuild-linux-32: 0.15.18
      esbuild-linux-64: 0.15.18
      esbuild-linux-arm: 0.15.18
      esbuild-linux-arm64: 0.15.18
      esbuild-linux-mips64le: 0.15.18
      esbuild-linux-ppc64le: 0.15.18
      esbuild-linux-riscv64: 0.15.18
      esbuild-linux-s390x: 0.15.18
      esbuild-netbsd-64: 0.15.18
      esbuild-openbsd-64: 0.15.18
      esbuild-sunos-64: 0.15.18
      esbuild-windows-32: 0.15.18
      esbuild-windows-64: 0.15.18
      esbuild-windows-arm64: 0.15.18

  /esbuild@0.16.17:
    resolution: {integrity: sha512-G8LEkV0XzDMNwXKgM0Jwu3nY3lSTwSGY6XbxM9cr9+s0T/qSV1q1JVPBGzm3dcjhCic9+emZDmMffkwgPeOeLg==}
    engines: {node: '>=12'}
    hasBin: true
    requiresBuild: true
    optionalDependencies:
      '@esbuild/android-arm': 0.16.17
      '@esbuild/android-arm64': 0.16.17
      '@esbuild/android-x64': 0.16.17
      '@esbuild/darwin-arm64': 0.16.17
      '@esbuild/darwin-x64': 0.16.17
      '@esbuild/freebsd-arm64': 0.16.17
      '@esbuild/freebsd-x64': 0.16.17
      '@esbuild/linux-arm': 0.16.17
      '@esbuild/linux-arm64': 0.16.17
      '@esbuild/linux-ia32': 0.16.17
      '@esbuild/linux-loong64': 0.16.17
      '@esbuild/linux-mips64el': 0.16.17
      '@esbuild/linux-ppc64': 0.16.17
      '@esbuild/linux-riscv64': 0.16.17
      '@esbuild/linux-s390x': 0.16.17
      '@esbuild/linux-x64': 0.16.17
      '@esbuild/netbsd-x64': 0.16.17
      '@esbuild/openbsd-x64': 0.16.17
      '@esbuild/sunos-x64': 0.16.17
      '@esbuild/win32-arm64': 0.16.17
      '@esbuild/win32-ia32': 0.16.17
      '@esbuild/win32-x64': 0.16.17
    dev: true

  /esbuild@0.18.12:
    resolution: {integrity: sha512-XuOVLDdtsDslXStStduT41op21Ytmf4/BDS46aa3xPJ7X5h2eMWBF1oAe3QjUH3bDksocNXgzGUZ7XHIBya6Tg==}
    engines: {node: '>=12'}
    hasBin: true
    requiresBuild: true
    optionalDependencies:
      '@esbuild/android-arm': 0.18.12
      '@esbuild/android-arm64': 0.18.12
      '@esbuild/android-x64': 0.18.12
      '@esbuild/darwin-arm64': 0.18.12
      '@esbuild/darwin-x64': 0.18.12
      '@esbuild/freebsd-arm64': 0.18.12
      '@esbuild/freebsd-x64': 0.18.12
      '@esbuild/linux-arm': 0.18.12
      '@esbuild/linux-arm64': 0.18.12
      '@esbuild/linux-ia32': 0.18.12
      '@esbuild/linux-loong64': 0.18.12
      '@esbuild/linux-mips64el': 0.18.12
      '@esbuild/linux-ppc64': 0.18.12
      '@esbuild/linux-riscv64': 0.18.12
      '@esbuild/linux-s390x': 0.18.12
      '@esbuild/linux-x64': 0.18.12
      '@esbuild/netbsd-x64': 0.18.12
      '@esbuild/openbsd-x64': 0.18.12
      '@esbuild/sunos-x64': 0.18.12
      '@esbuild/win32-arm64': 0.18.12
      '@esbuild/win32-ia32': 0.18.12
      '@esbuild/win32-x64': 0.18.12

  /esbuild@0.19.12:
    resolution: {integrity: sha512-aARqgq8roFBj054KvQr5f1sFu0D65G+miZRCuJyJ0G13Zwx7vRar5Zhn2tkQNzIXcBrNVsv/8stehpj+GAjgbg==}
    engines: {node: '>=12'}
    hasBin: true
    requiresBuild: true
    optionalDependencies:
      '@esbuild/aix-ppc64': 0.19.12
      '@esbuild/android-arm': 0.19.12
      '@esbuild/android-arm64': 0.19.12
      '@esbuild/android-x64': 0.19.12
      '@esbuild/darwin-arm64': 0.19.12
      '@esbuild/darwin-x64': 0.19.12
      '@esbuild/freebsd-arm64': 0.19.12
      '@esbuild/freebsd-x64': 0.19.12
      '@esbuild/linux-arm': 0.19.12
      '@esbuild/linux-arm64': 0.19.12
      '@esbuild/linux-ia32': 0.19.12
      '@esbuild/linux-loong64': 0.19.12
      '@esbuild/linux-mips64el': 0.19.12
      '@esbuild/linux-ppc64': 0.19.12
      '@esbuild/linux-riscv64': 0.19.12
      '@esbuild/linux-s390x': 0.19.12
      '@esbuild/linux-x64': 0.19.12
      '@esbuild/netbsd-x64': 0.19.12
      '@esbuild/openbsd-x64': 0.19.12
      '@esbuild/sunos-x64': 0.19.12
      '@esbuild/win32-arm64': 0.19.12
      '@esbuild/win32-ia32': 0.19.12
      '@esbuild/win32-x64': 0.19.12
    dev: true

  /esbuild@0.20.2:
    resolution: {integrity: sha512-WdOOppmUNU+IbZ0PaDiTst80zjnrOkyJNHoKupIcVyU8Lvla3Ugx94VzkQ32Ijqd7UhHJy75gNWDMUekcrSJ6g==}
    engines: {node: '>=12'}
    hasBin: true
    requiresBuild: true
    optionalDependencies:
      '@esbuild/aix-ppc64': 0.20.2
      '@esbuild/android-arm': 0.20.2
      '@esbuild/android-arm64': 0.20.2
      '@esbuild/android-x64': 0.20.2
      '@esbuild/darwin-arm64': 0.20.2
      '@esbuild/darwin-x64': 0.20.2
      '@esbuild/freebsd-arm64': 0.20.2
      '@esbuild/freebsd-x64': 0.20.2
      '@esbuild/linux-arm': 0.20.2
      '@esbuild/linux-arm64': 0.20.2
      '@esbuild/linux-ia32': 0.20.2
      '@esbuild/linux-loong64': 0.20.2
      '@esbuild/linux-mips64el': 0.20.2
      '@esbuild/linux-ppc64': 0.20.2
      '@esbuild/linux-riscv64': 0.20.2
      '@esbuild/linux-s390x': 0.20.2
      '@esbuild/linux-x64': 0.20.2
      '@esbuild/netbsd-x64': 0.20.2
      '@esbuild/openbsd-x64': 0.20.2
      '@esbuild/sunos-x64': 0.20.2
      '@esbuild/win32-arm64': 0.20.2
      '@esbuild/win32-ia32': 0.20.2
      '@esbuild/win32-x64': 0.20.2
    dev: true

  /escalade@3.1.1:
    resolution: {integrity: sha512-k0er2gUkLf8O0zKJiAhmkTnJlTvINGv7ygDNPbeIsX/TJjGJZHuh9B2UxbsaEkmlEo9MfhrSzmhIlhRlI2GXnw==}
    engines: {node: '>=6'}

  /escape-html@1.0.3:
    resolution: {integrity: sha512-NiSupZ4OeuGwr68lGIeym/ksIZMJodUGOSCZ/FSnTxcrekbvqrgdUxlJOMpijaKZVjAJrWrGs/6Jy8OMuyj9ow==}
    dev: false

  /escape-string-regexp@1.0.5:
    resolution: {integrity: sha512-vbRorB5FUQWvla16U8R/qgaFIya2qGzwDrNmCZuYKrbdSUMG6I1ZCGQRefkRVhuOkIGVne7BQ35DSfo1qvJqFg==}
    engines: {node: '>=0.8.0'}

  /escape-string-regexp@2.0.0:
    resolution: {integrity: sha512-UpzcLCXolUWcNu5HtVMHYdXJjArjsF9C0aNnquZYY4uW/Vu0miy5YoWvbV345HauVvcAUnpRuhMMcqTcGOY2+w==}
    engines: {node: '>=8'}
    dev: true

  /escape-string-regexp@4.0.0:
    resolution: {integrity: sha512-TtpcNJ3XAzx3Gq8sWRzJaVajRs0uVxA2YAkdb1jm2YkPz4G6egUFAyA3n5vtEIZefPk5Wa4UXbKuS5fKkJWdgA==}
    engines: {node: '>=10'}
    dev: false

  /eslint-config-prettier@8.8.0(eslint@8.41.0):
    resolution: {integrity: sha512-wLbQiFre3tdGgpDv67NQKnJuTlcUVYHas3k+DZCc2U2BadthoEY4B7hLPvAxaqdyOGCzuLfii2fqGph10va7oA==}
    hasBin: true
    peerDependencies:
      eslint: '>=7.0.0'
    dependencies:
      eslint: 8.41.0
    dev: false

  /eslint-import-resolver-node@0.3.7:
    resolution: {integrity: sha512-gozW2blMLJCeFpBwugLTGyvVjNoeo1knonXAcatC6bjPBZitotxdWf7Gimr25N4c0AAOo4eOUfaG82IJPDpqCA==}
    dependencies:
      debug: 3.2.7(supports-color@5.5.0)
      is-core-module: 2.12.1
      resolve: 1.22.2
    transitivePeerDependencies:
      - supports-color
    dev: false

  /eslint-module-utils@2.8.0(@typescript-eslint/parser@5.59.8)(eslint-import-resolver-node@0.3.7)(eslint@8.41.0):
    resolution: {integrity: sha512-aWajIYfsqCKRDgUfjEXNN/JlrzauMuSEy5sbd7WXbtW3EH6A6MpwEh42c7qD+MqQo9QMJ6fWLAeIJynx0g6OAw==}
    engines: {node: '>=4'}
    peerDependencies:
      '@typescript-eslint/parser': '*'
      eslint: '*'
      eslint-import-resolver-node: '*'
      eslint-import-resolver-typescript: '*'
      eslint-import-resolver-webpack: '*'
    peerDependenciesMeta:
      '@typescript-eslint/parser':
        optional: true
      eslint:
        optional: true
      eslint-import-resolver-node:
        optional: true
      eslint-import-resolver-typescript:
        optional: true
      eslint-import-resolver-webpack:
        optional: true
    dependencies:
      '@typescript-eslint/parser': 5.59.8(eslint@8.41.0)(typescript@4.9.5)
      debug: 3.2.7(supports-color@5.5.0)
      eslint: 8.41.0
      eslint-import-resolver-node: 0.3.7
    transitivePeerDependencies:
      - supports-color
    dev: false

  /eslint-plugin-import@2.27.5(@typescript-eslint/parser@5.59.8)(eslint@8.41.0):
    resolution: {integrity: sha512-LmEt3GVofgiGuiE+ORpnvP+kAm3h6MLZJ4Q5HCyHADofsb4VzXFsRiWj3c0OFiV+3DWFh0qg3v9gcPlfc3zRow==}
    engines: {node: '>=4'}
    peerDependencies:
      '@typescript-eslint/parser': '*'
      eslint: ^2 || ^3 || ^4 || ^5 || ^6 || ^7.2.0 || ^8
    peerDependenciesMeta:
      '@typescript-eslint/parser':
        optional: true
    dependencies:
      '@typescript-eslint/parser': 5.59.8(eslint@8.41.0)(typescript@4.9.5)
      array-includes: 3.1.6
      array.prototype.flat: 1.3.1
      array.prototype.flatmap: 1.3.1
      debug: 3.2.7(supports-color@5.5.0)
      doctrine: 2.1.0
      eslint: 8.41.0
      eslint-import-resolver-node: 0.3.7
      eslint-module-utils: 2.8.0(@typescript-eslint/parser@5.59.8)(eslint-import-resolver-node@0.3.7)(eslint@8.41.0)
      has: 1.0.3
      is-core-module: 2.12.1
      is-glob: 4.0.3
      minimatch: 3.1.2
      object.values: 1.1.6
      resolve: 1.22.2
      semver: 6.3.0
      tsconfig-paths: 3.14.2
    transitivePeerDependencies:
      - eslint-import-resolver-typescript
      - eslint-import-resolver-webpack
      - supports-color
    dev: false

  /eslint-plugin-jsdoc@39.9.1(eslint@8.41.0):
    resolution: {integrity: sha512-Rq2QY6BZP2meNIs48aZ3GlIlJgBqFCmR55+UBvaDkA3ZNQ0SvQXOs2QKkubakEijV8UbIVbVZKsOVN8G3MuqZw==}
    engines: {node: ^14 || ^16 || ^17 || ^18 || ^19}
    peerDependencies:
      eslint: ^7.0.0 || ^8.0.0
    dependencies:
      '@es-joy/jsdoccomment': 0.36.1
      comment-parser: 1.3.1
      debug: 4.3.4(supports-color@5.5.0)
      escape-string-regexp: 4.0.0
      eslint: 8.41.0
      esquery: 1.5.0
      semver: 7.5.1
      spdx-expression-parse: 3.0.1
    transitivePeerDependencies:
      - supports-color
    dev: false

  /eslint-plugin-prettier@4.2.1(eslint-config-prettier@8.8.0)(eslint@8.41.0)(prettier@2.8.8):
    resolution: {integrity: sha512-f/0rXLXUt0oFYs8ra4w49wYZBG5GKZpAYsJSm6rnYL5uVDjd+zowwMwVZHnAjf4edNrKpCDYfXDgmRE/Ak7QyQ==}
    engines: {node: '>=12.0.0'}
    peerDependencies:
      eslint: '>=7.28.0'
      eslint-config-prettier: '*'
      prettier: '>=2.0.0'
    peerDependenciesMeta:
      eslint-config-prettier:
        optional: true
    dependencies:
      eslint: 8.41.0
      eslint-config-prettier: 8.8.0(eslint@8.41.0)
      prettier: 2.8.8
      prettier-linter-helpers: 1.0.0
    dev: false

  /eslint-plugin-unused-imports@2.0.0(@typescript-eslint/eslint-plugin@5.59.8)(eslint@8.41.0):
    resolution: {integrity: sha512-3APeS/tQlTrFa167ThtP0Zm0vctjr4M44HMpeg1P4bK6wItarumq0Ma82xorMKdFsWpphQBlRPzw/pxiVELX1A==}
    engines: {node: ^12.22.0 || ^14.17.0 || >=16.0.0}
    peerDependencies:
      '@typescript-eslint/eslint-plugin': ^5.0.0
      eslint: ^8.0.0
    peerDependenciesMeta:
      '@typescript-eslint/eslint-plugin':
        optional: true
    dependencies:
      '@typescript-eslint/eslint-plugin': 5.59.8(@typescript-eslint/parser@5.59.8)(eslint@8.41.0)(typescript@4.9.5)
      eslint: 8.41.0
      eslint-rule-composer: 0.3.0
    dev: false

  /eslint-rule-composer@0.3.0:
    resolution: {integrity: sha512-bt+Sh8CtDmn2OajxvNO+BX7Wn4CIWMpTRm3MaiKPCQcnnlm0CS2mhui6QaoeQugs+3Kj2ESKEEGJUdVafwhiCg==}
    engines: {node: '>=4.0.0'}
    dev: false

  /eslint-scope@5.1.1:
    resolution: {integrity: sha512-2NxwbF/hZ0KpepYN0cNbo+FN6XoK7GaHlQhgx/hIZl6Va0bF45RQOOwhLIy8lQDbuCiadSLCBnH2CFYquit5bw==}
    engines: {node: '>=8.0.0'}
    dependencies:
      esrecurse: 4.3.0
      estraverse: 4.3.0
    dev: false

  /eslint-scope@7.2.0:
    resolution: {integrity: sha512-DYj5deGlHBfMt15J7rdtyKNq/Nqlv5KfU4iodrQ019XESsRnwXH9KAE0y3cwtUHDo2ob7CypAnCqefh6vioWRw==}
    engines: {node: ^12.22.0 || ^14.17.0 || >=16.0.0}
    dependencies:
      esrecurse: 4.3.0
      estraverse: 5.3.0
    dev: false

  /eslint-visitor-keys@3.4.1:
    resolution: {integrity: sha512-pZnmmLwYzf+kWaM/Qgrvpen51upAktaaiI01nsJD/Yr3lMOdNtq0cxkrrg16w64VtisN6okbs7Q8AfGqj4c9fA==}
    engines: {node: ^12.22.0 || ^14.17.0 || >=16.0.0}
    dev: false

  /eslint@8.41.0:
    resolution: {integrity: sha512-WQDQpzGBOP5IrXPo4Hc0814r4/v2rrIsB0rhT7jtunIalgg6gYXWhRMOejVO8yH21T/FGaxjmFjBMNqcIlmH1Q==}
    engines: {node: ^12.22.0 || ^14.17.0 || >=16.0.0}
    hasBin: true
    dependencies:
      '@eslint-community/eslint-utils': 4.4.0(eslint@8.41.0)
      '@eslint-community/regexpp': 4.5.1
      '@eslint/eslintrc': 2.0.3
      '@eslint/js': 8.41.0
      '@humanwhocodes/config-array': 0.11.10
      '@humanwhocodes/module-importer': 1.0.1
      '@nodelib/fs.walk': 1.2.8
      ajv: 6.12.6
      chalk: 4.1.2
      cross-spawn: 7.0.3
      debug: 4.3.4(supports-color@5.5.0)
      doctrine: 3.0.0
      escape-string-regexp: 4.0.0
      eslint-scope: 7.2.0
      eslint-visitor-keys: 3.4.1
      espree: 9.5.2
      esquery: 1.5.0
      esutils: 2.0.3
      fast-deep-equal: 3.1.3
      file-entry-cache: 6.0.1
      find-up: 5.0.0
      glob-parent: 6.0.2
      globals: 13.20.0
      graphemer: 1.4.0
      ignore: 5.2.4
      import-fresh: 3.3.0
      imurmurhash: 0.1.4
      is-glob: 4.0.3
      is-path-inside: 3.0.3
      js-yaml: 4.1.0
      json-stable-stringify-without-jsonify: 1.0.1
      levn: 0.4.1
      lodash.merge: 4.6.2
      minimatch: 3.1.2
      natural-compare: 1.4.0
      optionator: 0.9.1
      strip-ansi: 6.0.1
      strip-json-comments: 3.1.1
      text-table: 0.2.0
    transitivePeerDependencies:
      - supports-color
    dev: false

  /espree@9.5.2:
    resolution: {integrity: sha512-7OASN1Wma5fum5SrNhFMAMJxOUAbhyfQ8dQ//PJaJbNw0URTPWqIghHWt1MmAANKhHZIYOHruW4Kw4ruUWOdGw==}
    engines: {node: ^12.22.0 || ^14.17.0 || >=16.0.0}
    dependencies:
      acorn: 8.10.0
      acorn-jsx: 5.3.2(acorn@8.10.0)
      eslint-visitor-keys: 3.4.1
    dev: false

  /esprima@4.0.1:
    resolution: {integrity: sha512-eGuFFw7Upda+g4p+QHvnW0RyTX/SVeJBDM/gCtMARO0cLuT2HcEKnTPvhjV6aGeqrCB/sbNop0Kszm0jsaWU4A==}
    engines: {node: '>=4'}
    hasBin: true
    dev: true

  /esquery@1.5.0:
    resolution: {integrity: sha512-YQLXUplAwJgCydQ78IMJywZCceoqk1oH01OERdSAJc/7U2AylwjhSCLDEtqwg811idIS/9fIU5GjG73IgjKMVg==}
    engines: {node: '>=0.10'}
    dependencies:
      estraverse: 5.3.0
    dev: false

  /esrecurse@4.3.0:
    resolution: {integrity: sha512-KmfKL3b6G+RXvP8N1vr3Tq1kL/oCFgn2NYXEtqP8/L3pKapUA4G8cFVaoF3SU323CD4XypR/ffioHmkti6/Tag==}
    engines: {node: '>=4.0'}
    dependencies:
      estraverse: 5.3.0
    dev: false

  /estraverse@4.3.0:
    resolution: {integrity: sha512-39nnKffWz8xN1BU/2c79n9nB9HDzo0niYUqx6xyqUnyoAnQyyWpOTdZEeiCch8BBu515t4wp9ZmgVfVhn9EBpw==}
    engines: {node: '>=4.0'}
    dev: false

  /estraverse@5.3.0:
    resolution: {integrity: sha512-MMdARuVEQziNTeJD8DgMqmhwR11BRQ/cBP+pLtYdSTnf3MIO8fFeiINEbX36ZdNlfU/7A9f3gUw49B3oQsvwBA==}
    engines: {node: '>=4.0'}
    dev: false

  /esutils@2.0.3:
    resolution: {integrity: sha512-kVscqXk4OCp68SZ0dkgEKVi6/8ij300KBWTJq32P/dYeWTSwK41WyTxalN1eRmA5Z9UU/LX9D7FWSmV9SAYx6g==}
    engines: {node: '>=0.10.0'}
    dev: false

  /etag@1.8.1:
    resolution: {integrity: sha512-aIL5Fx7mawVa300al2BnEE4iNvo1qETxLrPI/o05L7z6go7fCw1J6EQmbK4FmJ2AS7kgVF/KEZWufBfdClMcPg==}
    engines: {node: '>= 0.6'}
    dev: false

  /event-emitter@0.3.5:
    resolution: {integrity: sha512-D9rRn9y7kLPnJ+hMq7S/nhvoKwwvVJahBi2BPmx3bvbsEdK3W9ii8cBSGjP+72/LnM4n6fo3+dkCX5FeTQruXA==}
    dependencies:
      d: 1.0.1
      es5-ext: 0.10.62

  /event-target-shim@5.0.1:
    resolution: {integrity: sha512-i/2XbnSz/uxRCU6+NdVJgKWDTM427+MqYbkQzD321DuCQJUqOuJKIA0IM2+W2xtYHdKOmZ4dR6fExsd4SXL+WQ==}
    engines: {node: '>=6'}
    dev: false

  /eventemitter3@3.1.2:
    resolution: {integrity: sha512-tvtQIeLVHjDkJYnzf2dgVMxfuSGJeM/7UCG17TT4EumTfNtF+0nebF/4zWOIkCreAbtNqhGEboB6BWrwqNaw4Q==}
    dev: false

  /eventemitter3@4.0.7:
    resolution: {integrity: sha512-8guHBZCwKnFhYdHr2ysuRWErTwhoN2X8XELRlrRwpmfeY2jjuUN4taQMsULKUVo1K4DvZl+0pgfyoysHxvmvEw==}
    dev: false

  /events@3.3.0:
    resolution: {integrity: sha512-mQw+2fkQbALzQ7V0MY0IqdnXNOeTtP4r0lN9z7AAawCXgqea7bDii20AYrIBrFd/Hx0M2Ocz6S111CaFkUcb0Q==}
    engines: {node: '>=0.8.x'}
    dev: false

  /execa@5.1.1:
    resolution: {integrity: sha512-8uSpZZocAZRBAPIEINJj3Lo9HyGitllczc27Eh5YYojjMFMn8yHMDMaUHE2Jqfq05D/wucwI4JGURyXt1vchyg==}
    engines: {node: '>=10'}
    dependencies:
      cross-spawn: 7.0.3
      get-stream: 6.0.1
      human-signals: 2.1.0
      is-stream: 2.0.1
      merge-stream: 2.0.0
      npm-run-path: 4.0.1
      onetime: 5.1.2
      signal-exit: 3.0.7
      strip-final-newline: 2.0.0
    dev: true

  /execa@8.0.1:
    resolution: {integrity: sha512-VyhnebXciFV2DESc+p6B+y0LjSm0krU4OgJN44qFAhBY0TJ+1V61tYD2+wHusZ6F9n5K+vl8k0sTy7PEfV4qpg==}
    engines: {node: '>=16.17'}
    dependencies:
      cross-spawn: 7.0.3
      get-stream: 8.0.1
      human-signals: 5.0.0
      is-stream: 3.0.0
      merge-stream: 2.0.0
      npm-run-path: 5.3.0
      onetime: 6.0.0
      signal-exit: 4.1.0
      strip-final-newline: 3.0.0
    dev: true

  /exit@0.1.2:
    resolution: {integrity: sha512-Zk/eNKV2zbjpKzrsQ+n1G6poVbErQxJ0LBOJXaKZ1EViLzH+hrLu9cdXI4zw9dBQJslwBEpbQ2P1oS7nDxs6jQ==}
    engines: {node: '>= 0.8.0'}
    dev: true

  /expect@29.5.0:
    resolution: {integrity: sha512-yM7xqUrCO2JdpFo4XpM82t+PJBFybdqoQuJLDGeDX2ij8NZzqRHyu3Hp188/JX7SWqud+7t4MUdvcgGBICMHZg==}
    engines: {node: ^14.15.0 || ^16.10.0 || >=18.0.0}
    dependencies:
      '@jest/expect-utils': 29.5.0
      jest-get-type: 29.4.3
      jest-matcher-utils: 29.5.0
      jest-message-util: 29.5.0
      jest-util: 29.5.0
    dev: true

  /exponential-backoff@3.1.1:
    resolution: {integrity: sha512-dX7e/LHVJ6W3DE1MHWi9S1EYzDESENfLrYohG2G++ovZrYOkm4Knwa0mc1cn84xJOR4KEU0WSchhLbd0UklbHw==}
    dev: false

  /express@4.18.2:
    resolution: {integrity: sha512-5/PsL6iGPdfQ/lKM1UuielYgv3BUoJfz1aUwU9vHZ+J7gyvwdQXFEBIEIaxeGf0GIcreATNyBExtalisDbuMqQ==}
    engines: {node: '>= 0.10.0'}
    dependencies:
      accepts: 1.3.8
      array-flatten: 1.1.1
      body-parser: 1.20.1
      content-disposition: 0.5.4
      content-type: 1.0.5
      cookie: 0.5.0
      cookie-signature: 1.0.6
      debug: 2.6.9
      depd: 2.0.0
      encodeurl: 1.0.2
      escape-html: 1.0.3
      etag: 1.8.1
      finalhandler: 1.2.0
      fresh: 0.5.2
      http-errors: 2.0.0
      merge-descriptors: 1.0.1
      methods: 1.1.2
      on-finished: 2.4.1
      parseurl: 1.3.3
      path-to-regexp: 0.1.7
      proxy-addr: 2.0.7
      qs: 6.11.0
      range-parser: 1.2.1
      safe-buffer: 5.2.1
      send: 0.18.0
      serve-static: 1.15.0
      setprototypeof: 1.2.0
      statuses: 2.0.1
      type-is: 1.6.18
      utils-merge: 1.0.1
      vary: 1.1.2
    transitivePeerDependencies:
      - supports-color
    dev: false

  /ext@1.7.0:
    resolution: {integrity: sha512-6hxeJYaL110a9b5TEJSj0gojyHQAmA2ch5Os+ySCiA1QGdS697XWY1pzsrSjqA9LDEEgdB/KypIlR59RcLuHYw==}
    dependencies:
      type: 2.7.2

  /extend@3.0.2:
    resolution: {integrity: sha512-fjquC59cD7CyW6urNXK0FBufkZcoiGG80wTuPujX590cB5Ttln20E2UB4S/WARVqhXffZl2LNgS+gQdPIIim/g==}

<<<<<<< HEAD
  /extract-zip@2.0.1:
    resolution: {integrity: sha512-GDhU9ntwuKyGXdZBUgTIe+vXnWj0fppUEtMDL0+idd5Sta8TGpHssn/eusA9mrPr9qNDym6SxAYZjNvCn/9RBg==}
    engines: {node: '>= 10.17.0'}
    hasBin: true
    dependencies:
      debug: 4.3.4(supports-color@5.5.0)
      get-stream: 5.2.0
      yauzl: 2.10.0
    optionalDependencies:
      '@types/yauzl': 2.10.3
    transitivePeerDependencies:
      - supports-color
    dev: true

=======
>>>>>>> 3fe785ae
  /extsprintf@1.3.0:
    resolution: {integrity: sha512-11Ndz7Nv+mvAC1j0ktTa7fAb0vLyGGX+rMHNBYQviQDGU0Hw7lhctJANqbPhu9nV9/izT/IntTgZ7Im/9LJs9g==}
    engines: {'0': node >=0.6.0}
    dev: false

  /extsprintf@1.4.1:
    resolution: {integrity: sha512-Wrk35e8ydCKDj/ArClo1VrPVmN8zph5V4AtHwIuHhvMXsKf73UT3BOD+azBIW+3wOJ4FhEH7zyaJCFvChjYvMA==}
    engines: {'0': node >=0.6.0}

  /fast-deep-equal@3.1.3:
    resolution: {integrity: sha512-f3qQ9oQy9j2AhBe/H9VC91wLmKBCCU/gDOnKNAYG5hswO7BLKj09Hc5HYNz9cGI++xlpDCIgDaitVs03ATR84Q==}

  /fast-diff@1.3.0:
    resolution: {integrity: sha512-VxPP4NqbUjj6MaAOafWeUn2cXWLcCtljklUtZf0Ind4XQ+QPtmA0b18zZy0jIQx+ExRVCR/ZQpBmik5lXshNsw==}
    dev: false

  /fast-glob@3.3.2:
    resolution: {integrity: sha512-oX2ruAFQwf/Orj8m737Y5adxDQO0LAB7/S5MnxCdTNDd4p6BsyIVsv9JQsATbTSq8KHRpLwIHbVlUNatxd+1Ow==}
    engines: {node: '>=8.6.0'}
    dependencies:
      '@nodelib/fs.stat': 2.0.5
      '@nodelib/fs.walk': 1.2.8
      glob-parent: 5.1.2
      merge2: 1.4.1
      micromatch: 4.0.5

  /fast-json-stable-stringify@2.1.0:
    resolution: {integrity: sha512-lhd/wF+Lk98HZoTCtlVraHtfh5XYijIjalXck7saUtuanSDyLMxnHhSXEDJqHxD7msR8D0uCmqlkwjCV8xvwHw==}

  /fast-levenshtein@2.0.6:
    resolution: {integrity: sha512-DCXu6Ifhqcks7TZKY3Hxp3y6qphY5SJZmrWMDrKcERSOXWQdMhU9Ig/PYrzyw/ul9jOIyh0N4M0tbC5hodg8dw==}
    dev: false

  /fast-safe-stringify@2.1.1:
    resolution: {integrity: sha512-W+KJc2dmILlPplD/H4K9l9LcAHAfPtP6BY84uVLXQ6Evcz9Lcg33Y2z1IVblT6xdY54PXYVHEv+0Wpq8Io6zkA==}

  /fast-text-encoding@1.0.6:
    resolution: {integrity: sha512-VhXlQgj9ioXCqGstD37E/HBeqEGV/qOD/kmbVG8h5xKBYvM1L3lR1Zn4555cQ8GkYbJa8aJSipLPndE1k6zK2w==}
    dev: false

  /fastq@1.15.0:
    resolution: {integrity: sha512-wBrocU2LCXXa+lWBt8RoIRD89Fi8OdABODa/kEnyeyjS5aZO5/GNvI5sEINADqP/h8M29UHTHUb53sUu5Ihqdw==}
    dependencies:
      reusify: 1.0.4

  /fb-watchman@2.0.2:
    resolution: {integrity: sha512-p5161BqbuCaSnB8jIbzQHOlpgsPmK5rJVDfDKO91Axs5NC1uu3HRQm6wt9cd9/+GtQQIO53JdGXXoyDpTAsgYA==}
    dependencies:
      bser: 2.1.1
    dev: true

  /fd-slicer@1.1.0:
    resolution: {integrity: sha512-cE1qsB/VwyQozZ+q1dGxR8LBYNZeofhEdUNGSMbQD3Gw2lAzX9Zb3uIU6Ebc/Fmyjo9AWWfnn0AUCHqtevs/8g==}
    dependencies:
      pend: 1.2.0
    dev: true

  /fecha@4.2.3:
    resolution: {integrity: sha512-OP2IUU6HeYKJi3i0z4A19kHMQoLVs4Hc+DPqqxI2h/DPZHTm/vjsfC6P0b4jCMy14XizLBqvndQ+UilD7707Jw==}

  /file-entry-cache@6.0.1:
    resolution: {integrity: sha512-7Gps/XWymbLk2QLYK4NzpMOrYjMhdIxXuIvy2QBsLE6ljuodKvdkWs/cpyJJ3CVIVpH0Oi1Hvg1ovbMzLdFBBg==}
    engines: {node: ^10.12.0 || >=12.0.0}
    dependencies:
      flat-cache: 3.0.4
    dev: false

  /file-type@16.5.4:
    resolution: {integrity: sha512-/yFHK0aGjFEgDJjEKP0pWCplsPFPhwyfwevf/pVxiN0tmE4L9LmwWxWukdJSHdoCli4VgQLehjJtwQBnqmsKcw==}
    engines: {node: '>=10'}
    dependencies:
      readable-web-to-node-stream: 3.0.2
      strtok3: 6.3.0
      token-types: 4.2.1
    dev: false

  /file-type@3.9.0:
    resolution: {integrity: sha512-RLoqTXE8/vPmMuTI88DAzhMYC99I8BWv7zYP4A1puo5HIjEJ5EX48ighy4ZyKMG9EDXxBgW6e++cn7d1xuFghA==}
    engines: {node: '>=0.10.0'}
    dev: true

  /file-type@5.2.0:
    resolution: {integrity: sha512-Iq1nJ6D2+yIO4c8HHg4fyVb8mAJieo1Oloy1mLLaB2PvezNedhBVm+QU7g0qM42aiMbRXTxKKwGD17rjKNJYVQ==}
    engines: {node: '>=4'}
    dev: true

  /file-type@6.2.0:
    resolution: {integrity: sha512-YPcTBDV+2Tm0VqjybVd32MHdlEGAtuxS3VAYsumFokDSMG+ROT5wawGlnHDoz7bfMcMDt9hxuXvXwoKUx2fkOg==}
    engines: {node: '>=4'}
    dev: true

  /filename-reserved-regex@2.0.0:
    resolution: {integrity: sha512-lc1bnsSr4L4Bdif8Xb/qrtokGbq5zlsms/CYH8PP+WtCkGNF65DPiQY8vG3SakEdRn8Dlnm+gW/qWKKjS5sZzQ==}
    engines: {node: '>=4'}
    dev: false

  /filenamify@4.3.0:
    resolution: {integrity: sha512-hcFKyUG57yWGAzu1CMt/dPzYZuv+jAJUT85bL8mrXvNe6hWj6yEHEc4EdcgiA6Z3oi1/9wXJdZPXF2dZNgwgOg==}
    engines: {node: '>=8'}
    dependencies:
      filename-reserved-regex: 2.0.0
      strip-outer: 1.0.1
      trim-repeated: 1.0.0
    dev: false

  /fill-range@7.0.1:
    resolution: {integrity: sha512-qOo9F+dMUmC2Lcb4BbVvnKJxTPjCm+RRpe4gDuGrzkL7mEVl/djYSu2OdQ2Pa302N4oqkSg9ir6jaLWJ2USVpQ==}
    engines: {node: '>=8'}
    dependencies:
      to-regex-range: 5.0.1

  /filter-obj@1.1.0:
    resolution: {integrity: sha512-8rXg1ZnX7xzy2NGDVkBVaAy+lSlPNwad13BtgSlLuxfIslyt5Vg64U7tFcCt4WS1R0hvtnQybT/IyCkGZ3DpXQ==}
    engines: {node: '>=0.10.0'}
    dev: false

  /finalhandler@1.2.0:
    resolution: {integrity: sha512-5uXcUVftlQMFnWC9qu/svkWv3GTd2PfUhK/3PLkYNAe7FbqJMt3515HaxE6eRL74GdsriiwujiawdaB1BpEISg==}
    engines: {node: '>= 0.8'}
    dependencies:
      debug: 2.6.9
      encodeurl: 1.0.2
      escape-html: 1.0.3
      on-finished: 2.4.1
      parseurl: 1.3.3
      statuses: 2.0.1
      unpipe: 1.0.0
    transitivePeerDependencies:
      - supports-color
    dev: false

  /find-process@1.4.7:
    resolution: {integrity: sha512-/U4CYp1214Xrp3u3Fqr9yNynUrr5Le4y0SsJh2lMDDSbpwYSz3M2SMWQC+wqcx79cN8PQtHQIL8KnuY9M66fdg==}
    hasBin: true
    dependencies:
      chalk: 4.1.2
      commander: 5.1.0
      debug: 4.3.4(supports-color@5.5.0)
    transitivePeerDependencies:
      - supports-color
    dev: true

  /find-up@4.1.0:
    resolution: {integrity: sha512-PpOwAdQ/YlXQ2vj8a3h8IipDuYRi3wceVQQGYWxNINccq40Anw7BlsEXCMbt1Zt+OLA6Fq9suIpIWD0OsnISlw==}
    engines: {node: '>=8'}
    dependencies:
      locate-path: 5.0.0
      path-exists: 4.0.0
    dev: true

  /find-up@5.0.0:
    resolution: {integrity: sha512-78/PXT1wlLLDgTzDs7sjq9hzz0vXD+zn+7wypEe4fXQxCmdmqfGsEPQxmiCSQI3ajFV91bVSsvNtrJRiW6nGng==}
    engines: {node: '>=10'}
    dependencies:
      locate-path: 6.0.0
      path-exists: 4.0.0
    dev: false

  /finity@0.5.4:
    resolution: {integrity: sha512-3l+5/1tuw616Lgb0QBimxfdd2TqaDGpfCBpfX6EqtFmqUV3FtQnVEX4Aa62DagYEqnsTIjZcTfbq9msDbXYgyA==}
    dev: false

  /flat-cache@3.0.4:
    resolution: {integrity: sha512-dm9s5Pw7Jc0GvMYbshN6zchCA9RgQlzzEZX3vylR9IqFfS8XciblUXOKfW6SiuJ0e13eDYZoZV5wdrev7P3Nwg==}
    engines: {node: ^10.12.0 || >=12.0.0}
    dependencies:
      flatted: 3.2.7
      rimraf: 3.0.2
    dev: false

  /flatted@3.2.7:
    resolution: {integrity: sha512-5nqDSxl8nn5BSNxyR3n4I6eDmbolI6WT+QqR547RwxQapgjQBmtktdP+HTBb/a/zLsbzERTONyUB5pefh5TtjQ==}
    dev: false

  /fn.name@1.1.0:
    resolution: {integrity: sha512-GRnmB5gPyJpAhTQdSZTSp9uaPSvl09KoYcMQtsB9rQoOmzs9dH6ffeccH+Z+cv6P68Hu5bC6JjRh4Ah/mHSNRw==}

  /follow-redirects@1.15.2:
    resolution: {integrity: sha512-VQLG33o04KaQ8uYi2tVNbdrWp1QWxNNea+nmIB4EVM28v0hmP17z7aG1+wAkNzVq4KeXTq3221ye5qTJP91JwA==}
    engines: {node: '>=4.0'}
    peerDependencies:
      debug: '*'
    peerDependenciesMeta:
      debug:
        optional: true
    dev: false

  /follow-redirects@1.15.5:
    resolution: {integrity: sha512-vSFWUON1B+yAw1VN4xMfxgn5fTUiaOzAJCKBwIIgT/+7CuGy9+r+5gITvP62j3RmaD5Ph65UaERdOSRGUzZtgw==}
    engines: {node: '>=4.0'}
    peerDependencies:
      debug: '*'
    peerDependenciesMeta:
      debug:
        optional: true
    dev: false

  /follow-redirects@1.15.6(debug@4.3.4):
    resolution: {integrity: sha512-wWN62YITEaOpSK584EZXJafH1AGpO8RVgElfkuXbTOrPX4fIfOyEpW/CsiNd8JdYrAoOvafRTOEnvsO++qCqFA==}
    engines: {node: '>=4.0'}
    peerDependencies:
      debug: '*'
    peerDependenciesMeta:
      debug:
        optional: true
    dependencies:
      debug: 4.3.4(supports-color@5.5.0)

  /for-each@0.3.3:
    resolution: {integrity: sha512-jqYfLp7mo9vIyQf8ykW2v7A+2N4QjeCeI5+Dz9XraiO1ign81wjiH7Fb9vSOWvQfNtmSa4H2RoQTrrXivdUZmw==}
    dependencies:
      is-callable: 1.2.7
    dev: false

  /foreground-child@3.1.1:
    resolution: {integrity: sha512-TMKDUnIte6bfb5nWv7V/caI169OHgvwjb7V4WkeUvbQQdjr5rWKqHFiKWb/fcOwB+CzBT+qbWjvj+DVwRskpIg==}
    engines: {node: '>=14'}
    dependencies:
      cross-spawn: 7.0.3
      signal-exit: 4.1.0
    dev: true

  /forever-agent@0.6.1:
    resolution: {integrity: sha512-j0KLYPhm6zeac4lz3oJ3o65qvgQCcPubiyotZrXqEaG4hNagNYO8qdlUrX5vwqv9ohqeT/Z3j6+yW067yWWdUw==}
    dev: false

  /form-data-encoder@1.7.2:
    resolution: {integrity: sha512-qfqtYan3rxrnCk1VYaA4H+Ms9xdpPqvLZa6xmMgFvhO32x7/3J/ExcTd6qpxM0vH2GdMI+poehyBZvqfMTto8A==}
    dev: false

  /form-data@2.3.3:
    resolution: {integrity: sha512-1lLKB2Mu3aGP1Q/2eCOx0fNbRMe7XdwktwOruhfqqd0rIJWwN4Dh+E3hrPSlDCXnSR7UtZ1N38rVXm+6+MEhJQ==}
    engines: {node: '>= 0.12'}
    dependencies:
      asynckit: 0.4.0
      combined-stream: 1.0.8
      mime-types: 2.1.35
    dev: false

  /form-data@2.5.1:
    resolution: {integrity: sha512-m21N3WOmEEURgk6B9GLOE4RuWOFf28Lhh9qGYeNlGq4VDXUlJy2th2slBNU8Gp8EzloYZOibZJ7t5ecIrFSjVA==}
    engines: {node: '>= 0.12'}
    dependencies:
      asynckit: 0.4.0
      combined-stream: 1.0.8
      mime-types: 2.1.35
    dev: false

  /form-data@3.0.1:
    resolution: {integrity: sha512-RHkBKtLWUVwd7SqRIvCZMEvAMoGUp0XU+seQiZejj0COz3RI3hWP4sCv3gZWWLjJTd7rGwcsF5eKZGii0r/hbg==}
    engines: {node: '>= 6'}
    dependencies:
      asynckit: 0.4.0
      combined-stream: 1.0.8
      mime-types: 2.1.35
    dev: false

  /form-data@4.0.0:
    resolution: {integrity: sha512-ETEklSGi5t0QMZuiXoA/Q6vcnxcLQP5vdugSpuAyi6SVGi2clPPp+xgEhuMaHC+zGgn31Kd235W35f7Hykkaww==}
    engines: {node: '>= 6'}
    dependencies:
      asynckit: 0.4.0
      combined-stream: 1.0.8
      mime-types: 2.1.35

  /formdata-node@4.4.1:
    resolution: {integrity: sha512-0iirZp3uVDjVGt9p49aTaqjk84TrglENEDuqfdlZQ1roC9CWlPk6Avf8EEnZNcAqPonwkG35x4n3ww/1THYAeQ==}
    engines: {node: '>= 12.20'}
    dependencies:
      node-domexception: 1.0.0
      web-streams-polyfill: 4.0.0-beta.3
    dev: false

  /formidable@1.2.6:
    resolution: {integrity: sha512-KcpbcpuLNOwrEjnbpMC0gS+X8ciDoZE1kkqzat4a8vrprf+s9pKNQ/QIwWfbfs4ltgmFl3MD177SNTkve3BwGQ==}
    deprecated: 'Please upgrade to latest, formidable@v2 or formidable@v3! Check these notes: https://bit.ly/2ZEqIau'
    dev: false

  /formidable@2.1.2:
    resolution: {integrity: sha512-CM3GuJ57US06mlpQ47YcunuUZ9jpm8Vx+P2CGt2j7HpgkKZO/DJYQ0Bobim8G6PFQmK5lOqOOdUXboU+h73A4g==}
    dependencies:
      dezalgo: 1.0.4
      hexoid: 1.0.0
      once: 1.4.0
      qs: 6.11.0
    dev: true

  /forwarded@0.2.0:
    resolution: {integrity: sha512-buRG0fpBtRHSTCOASe6hD258tEubFoRLb4ZNA6NxMVHNw2gOcwHo9wyablzMzOA5z9xA9L1KNjk/Nt6MT9aYow==}
    engines: {node: '>= 0.6'}
    dev: false

  /fresh@0.5.2:
    resolution: {integrity: sha512-zJ2mQYM18rEFOudeV4GShTGIQ7RbzA7ozbU9I/XBpm7kqgMywgmylMwXHxZJmkVoYkna9d2pVXVXPdYTP9ej8Q==}
    engines: {node: '>= 0.6'}
    dev: false

  /fromentries@1.3.2:
    resolution: {integrity: sha512-cHEpEQHUg0f8XdtZCc2ZAhrHzKzT0MrFUTcvx+hfxYu7rGMDc5SKoXFh+n4YigxsHXRzc6OrCshdR1bWH6HHyg==}
    dev: false

  /fs-constants@1.0.0:
    resolution: {integrity: sha512-y6OAwoSIf7FyjMIv94u+b5rdheZEjzR63GTyZJm5qh4Bi+2YgwLCcI/fPFZkL5PSixOt6ZNKm+w+Hfp/Bciwow==}
    dev: true

  /fs-extra@7.0.1:
    resolution: {integrity: sha512-YJDaCJZEnBmcbw13fvdAM9AwNOJwOzrE4pqMqBq5nFiEqXUqHwlK4B+3pUw6JNvfSPtX05xFHtYy/1ni01eGCw==}
    engines: {node: '>=6 <7 || >=8'}
    dependencies:
      graceful-fs: 4.2.11
      jsonfile: 4.0.0
      universalify: 0.1.2
    dev: false

  /fs-readdir-recursive@1.1.0:
    resolution: {integrity: sha512-GNanXlVr2pf02+sPN40XN8HG+ePaNcvM0q5mZBd668Obwb0yD5GiUbZOFgwn8kGMY6I3mdyDJzieUy3PTYyTRA==}
    dev: false

  /fs.realpath@1.0.0:
    resolution: {integrity: sha512-OO0pH2lK6a0hZnAdau5ItzHPI6pUlvI7jMVnxUQRtw4owF2wk8lOSabtGDCTP4Ggrg2MbGnWO9X8K1t4+fGMDw==}

  /fsevents@2.3.2:
    resolution: {integrity: sha512-xiqMQR4xAeHTuB9uWm+fFRcIOgKBMiOBP+eXiyT7jsgVCq1bkVygt00oASowB7EdtpOHaaPgKt812P9ab+DDKA==}
    engines: {node: ^8.16.0 || ^10.6.0 || >=11.0.0}
    os: [darwin]
    requiresBuild: true
    optional: true

  /function-bind@1.1.1:
    resolution: {integrity: sha512-yIovAzMX49sF8Yl58fSCWJ5svSLuaibPxXQJFLmBObTuCr0Mf1KiPopGM9NiFjiYBCbfaa2Fh6breQ6ANVTI0A==}

  /function.prototype.name@1.1.5:
    resolution: {integrity: sha512-uN7m/BzVKQnCUF/iW8jYea67v++2u7m5UgENbHRtdDVclOUP+FMPlCNdmk0h/ysGyo2tavMJEDqJAkJdRa1vMA==}
    engines: {node: '>= 0.4'}
    dependencies:
      call-bind: 1.0.2
      define-properties: 1.2.0
      es-abstract: 1.21.2
      functions-have-names: 1.2.3
    dev: false

  /functions-have-names@1.2.3:
    resolution: {integrity: sha512-xckBUXyTIqT97tq2x2AMb+g163b5JFysYk0x4qxNFwbfQkmNZoiRHb6sPzI9/QV33WeuvVYBUIiD4NzNIyqaRQ==}
    dev: false

  /fuse.js@6.6.2:
    resolution: {integrity: sha512-cJaJkxCCxC8qIIcPBF9yGxY0W/tVZS3uEISDxhYIdtk8OL93pe+6Zj7LjCqVV4dzbqcriOZ+kQ/NE4RXZHsIGA==}
    engines: {node: '>=10'}
    dev: false

  /gaxios@5.1.0:
    resolution: {integrity: sha512-aezGIjb+/VfsJtIcHGcBSerNEDdfdHeMros+RbYbGpmonKWQCOVOes0LVZhn1lDtIgq55qq0HaxymIoae3Fl/A==}
    engines: {node: '>=12'}
    dependencies:
      extend: 3.0.2
      https-proxy-agent: 5.0.1
      is-stream: 2.0.1
      node-fetch: 2.7.0
    transitivePeerDependencies:
      - encoding
      - supports-color
    dev: false

  /gaxios@6.1.1:
    resolution: {integrity: sha512-bw8smrX+XlAoo9o1JAksBwX+hi/RG15J+NTSxmNPIclKC3ZVK6C2afwY8OSdRvOK0+ZLecUJYtj2MmjOt3Dm0w==}
    engines: {node: '>=14'}
    dependencies:
      extend: 3.0.2
      https-proxy-agent: 7.0.2
      is-stream: 2.0.1
      node-fetch: 2.7.0
    transitivePeerDependencies:
      - encoding
      - supports-color

  /gcp-metadata@5.2.0:
    resolution: {integrity: sha512-aFhhvvNycky2QyhG+dcfEdHBF0FRbYcf39s6WNHUDysKSrbJ5vuFbjydxBcmewtXeV248GP8dWT3ByPNxsyHCw==}
    engines: {node: '>=12'}
    dependencies:
      gaxios: 5.1.0
      json-bigint: 1.0.0
    transitivePeerDependencies:
      - encoding
      - supports-color
    dev: false

  /gcp-metadata@6.0.0:
    resolution: {integrity: sha512-Ozxyi23/1Ar51wjUT2RDklK+3HxqDr8TLBNK8rBBFQ7T85iIGnXnVusauj06QyqCXRFZig8LZC+TUddWbndlpQ==}
    engines: {node: '>=14'}
    dependencies:
      gaxios: 6.1.1
      json-bigint: 1.0.0
    transitivePeerDependencies:
      - encoding
      - supports-color

  /gensync@1.0.0-beta.2:
    resolution: {integrity: sha512-3hN7NaskYvMDLQY55gnW3NQ+mesEAepTqlg+VEbj7zzqEMBVNhzcGYYeqFo/TlYz6eQiFcp1HcsCZO+nGgS8zg==}
    engines: {node: '>=6.9.0'}

  /get-caller-file@2.0.5:
    resolution: {integrity: sha512-DyFP3BM/3YHTQOCUL/w0OZHR0lpKeGrxotcHWcqNEdnltqFwXVfhEBQ94eIo34AfQpo0rGki4cyIiftY06h2Fg==}
    engines: {node: 6.* || 8.* || >= 10.*}

  /get-func-name@2.0.2:
    resolution: {integrity: sha512-8vXOvuE167CtIc3OyItco7N/dpRtBbYOsPsXCz7X/PMnlGjYjSGuZJgM1Y7mmew7BKf9BqvLX2tnOVy1BBUsxQ==}

  /get-intrinsic@1.2.1:
    resolution: {integrity: sha512-2DcsyfABl+gVHEfCOaTrWgyt+tb6MSEGmKq+kI5HwLbIYgjgmMcV8KQ41uaKz1xxUcn9tJtgFbQUEVcEbd0FYw==}
    dependencies:
      function-bind: 1.1.1
      has: 1.0.3
      has-proto: 1.0.1
      has-symbols: 1.0.3

  /get-package-type@0.1.0:
    resolution: {integrity: sha512-pjzuKtY64GYfWizNAJ0fr9VqttZkNiK2iS430LtIHzjBEr6bX8Am2zm4sW4Ro5wjWW5cAlRL1qAMTcXbjNAO2Q==}
    engines: {node: '>=8.0.0'}
    dev: true

  /get-stdin@8.0.0:
    resolution: {integrity: sha512-sY22aA6xchAzprjyqmSEQv4UbAAzRN0L2dQB0NlN5acTTK9Don6nhoc3eAbUnpZiCANAMfd/+40kVdKfFygohg==}
    engines: {node: '>=10'}

  /get-stream@2.3.1:
    resolution: {integrity: sha512-AUGhbbemXxrZJRD5cDvKtQxLuYaIbNtDTK8YqupCI393Q2KSTreEsLUN3ZxAWFGiKTzL6nKuzfcIvieflUX9qA==}
    engines: {node: '>=0.10.0'}
    dependencies:
      object-assign: 4.1.1
      pinkie-promise: 2.0.1
    dev: true

  /get-stream@4.1.0:
    resolution: {integrity: sha512-GMat4EJ5161kIy2HevLlr4luNjBgvmj413KaQA7jt4V8B4RDsfpHk7WQ9GVqfYyyx8OS/L66Kox+rJRNklLK7w==}
    engines: {node: '>=6'}
    dependencies:
      pump: 3.0.0
    dev: false

  /get-stream@5.2.0:
    resolution: {integrity: sha512-nBF+F1rAZVCu/p7rjzgA+Yb4lfYXrpl7a6VmJrU8wF9I1CKvP/QwPNZHnOlwbTkY6dvtFIzFMSyQXbLoTQPRpA==}
    engines: {node: '>=8'}
    dependencies:
      pump: 3.0.0
    dev: false

  /get-stream@6.0.1:
    resolution: {integrity: sha512-ts6Wi+2j3jQjqi70w5AlN8DFnkSwC+MqmxEzdEALB2qXZYV3X/b1CTfgPLGJNMeAWxdPfU8FO1ms3NUfaHCPYg==}
    engines: {node: '>=10'}
    dev: true

  /get-stream@8.0.1:
    resolution: {integrity: sha512-VaUJspBffn/LMCJVoMvSAdmscJyS1auj5Zulnn5UoYcY531UWmdwhRWkcGKnGU93m5HSXP9LP2usOryrBtQowA==}
    engines: {node: '>=16'}
    dev: true

  /get-symbol-description@1.0.0:
    resolution: {integrity: sha512-2EmdH1YvIQiZpltCNgkuiUnyukzxM/R6NDJX31Ke3BG1Nq5b0S2PhX59UKi9vZpPDQVdqn+1IcaAwnzTT5vCjw==}
    engines: {node: '>= 0.4'}
    dependencies:
      call-bind: 1.0.2
      get-intrinsic: 1.2.1
    dev: false

<<<<<<< HEAD
  /get-uri@6.0.3:
    resolution: {integrity: sha512-BzUrJBS9EcUb4cFol8r4W3v1cPsSyajLSthNkz5BxbpDcHN5tIrM10E2eNvfnvBn3DaT3DUgx0OpsBKkaOpanw==}
    engines: {node: '>= 14'}
    dependencies:
      basic-ftp: 5.0.5
      data-uri-to-buffer: 6.0.2
      debug: 4.3.4(supports-color@5.5.0)
      fs-extra: 11.2.0
    transitivePeerDependencies:
      - supports-color
    dev: true

=======
>>>>>>> 3fe785ae
  /getpass@0.1.7:
    resolution: {integrity: sha512-0fzj9JxOLfJ+XGLhR8ze3unN0KZCgZwiSSDz168VERjK8Wl8kVSdcu2kspd4s4wtAa1y/qrVRiAA0WclVsu0ng==}
    dependencies:
      assert-plus: 1.0.0
    dev: false

  /glob-parent@5.1.2:
    resolution: {integrity: sha512-AOIgSQCepiJYwP3ARnGx+5VnTu2HBYdzbGP45eLw1vr3zB3vZLeyed1sC9hnbcOc9/SrMyM5RPQrkGz4aS9Zow==}
    engines: {node: '>= 6'}
    dependencies:
      is-glob: 4.0.3

  /glob-parent@6.0.2:
    resolution: {integrity: sha512-XxwI8EOhVQgWp6iDL+3b0r86f4d6AX6zSU55HfB4ydCEuXLXc5FcYeOu+nnGftS4TEju/11rt4KJPTMgbfmv4A==}
    engines: {node: '>=10.13.0'}
    dependencies:
      is-glob: 4.0.3
    dev: false

  /glob-promise@4.2.2(glob@7.2.3):
    resolution: {integrity: sha512-xcUzJ8NWN5bktoTIX7eOclO1Npxd/dyVqUJxlLIDasT4C7KZyqlPIwkdJ0Ypiy3p2ZKahTjK4M9uC3sNSfNMzw==}
    engines: {node: '>=12'}
    peerDependencies:
      glob: ^7.1.6
    dependencies:
      '@types/glob': 7.2.0
      glob: 7.2.3

  /glob@10.3.10:
    resolution: {integrity: sha512-fa46+tv1Ak0UPK1TOy/pZrIybNNt4HCv7SDzwyfiOZkvZLEbjsZkJBPtDHVshZjbecAoAGSC20MjLDG/qr679g==}
    engines: {node: '>=16 || 14 >=14.17'}
    hasBin: true
    dependencies:
      foreground-child: 3.1.1
      jackspeak: 2.3.6
      minimatch: 9.0.3
      minipass: 6.0.2
      path-scurry: 1.10.2
    dev: true

  /glob@7.2.3:
    resolution: {integrity: sha512-nFR0zLpU2YCaRxwoCJvL6UvCH2JFyFVIvwTLsIf21AuHlMskA1hhTdk+LlYJtOlYt9v6dvszD2BGRqBL+iQK9Q==}
    deprecated: Glob versions prior to v9 are no longer supported
    dependencies:
      fs.realpath: 1.0.0
      inflight: 1.0.6
      inherits: 2.0.4
      minimatch: 3.1.2
      once: 1.4.0
      path-is-absolute: 1.0.1

  /glob@9.3.5:
    resolution: {integrity: sha512-e1LleDykUz2Iu+MTYdkSsuWX8lvAjAcs0Xef0lNIu0S2wOAzuTxCJtcd9S3cijlwYF18EsU3rzb8jPVobxDh9Q==}
    engines: {node: '>=16 || 14 >=14.17'}
    dependencies:
      fs.realpath: 1.0.0
      minimatch: 8.0.4
      minipass: 4.2.8
      path-scurry: 1.9.2

  /globals@11.12.0:
    resolution: {integrity: sha512-WOBp/EEGUiIsJSp7wcv/y6MO+lV9UoncWqxuFfm8eBwzWNgyfBd6Gz+IeKQ9jCmyhoH99g15M3T+QaVHFjizVA==}
    engines: {node: '>=4'}

  /globals@13.20.0:
    resolution: {integrity: sha512-Qg5QtVkCy/kv3FUSlu4ukeZDVf9ee0iXLAUYX13gbR17bnejFTzr4iS9bY7kwCf1NztRNm1t91fjOiyx4CSwPQ==}
    engines: {node: '>=8'}
    dependencies:
      type-fest: 0.20.2
    dev: false

  /globalthis@1.0.3:
    resolution: {integrity: sha512-sFdI5LyBiNTHjRd7cGPWapiHWMOXKyuBNX/cWJ3NfzrZQVa8GI/8cofCl74AOVqq9W5kNmguTIzJ/1s2gyI9wA==}
    engines: {node: '>= 0.4'}
    dependencies:
      define-properties: 1.2.0
    dev: false

  /globby@11.1.0:
    resolution: {integrity: sha512-jhIXaOzy1sb8IyocaruWSn1TjmnBVs8Ayhcy83rmxNJ8q2uWKCAj3CnJY+KpGSXCueAPc0i05kVvVKtP1t9S3g==}
    engines: {node: '>=10'}
    dependencies:
      array-union: 2.1.0
      dir-glob: 3.0.1
      fast-glob: 3.3.2
      ignore: 5.2.4
      merge2: 1.4.1
      slash: 3.0.0

  /gmail-api-parse-message@2.1.2:
    resolution: {integrity: sha512-d0JlbAAwnH2btAVQClS70dTmzvTk4wrPey+mQsTcRb7YpynOC2ACn8jOELe7GkiMyMY3Ymk9aw/CpdUlmvUofg==}
    dependencies:
      base-64: 0.1.0
    dev: false

  /google-auth-library@8.8.0:
    resolution: {integrity: sha512-0iJn7IDqObDG5Tu9Tn2WemmJ31ksEa96IyK0J0OZCpTh6CrC6FrattwKX87h3qKVuprCJpdOGKc1Xi8V0kMh8Q==}
    engines: {node: '>=12'}
    dependencies:
      arrify: 2.0.1
      base64-js: 1.5.1
      ecdsa-sig-formatter: 1.0.11
      fast-text-encoding: 1.0.6
      gaxios: 5.1.0
      gcp-metadata: 5.2.0
      gtoken: 6.1.2
      jws: 4.0.0
      lru-cache: 6.0.0
    transitivePeerDependencies:
      - encoding
      - supports-color
    dev: false

  /google-auth-library@9.0.0:
    resolution: {integrity: sha512-IQGjgQoVUAfOk6khqTVMLvWx26R+yPw9uLyb1MNyMQpdKiKt0Fd9sp4NWoINjyGHR8S3iw12hMTYK7O8J07c6Q==}
    engines: {node: '>=14'}
    dependencies:
      base64-js: 1.5.1
      ecdsa-sig-formatter: 1.0.11
      gaxios: 6.1.1
      gcp-metadata: 6.0.0
      gtoken: 7.0.1
      jws: 4.0.0
      lru-cache: 6.0.0
    transitivePeerDependencies:
      - encoding
      - supports-color

  /google-p12-pem@4.0.1:
    resolution: {integrity: sha512-WPkN4yGtz05WZ5EhtlxNDWPhC4JIic6G8ePitwUWy4l+XPVYec+a0j0Ts47PDtW59y3RwAhUd9/h9ZZ63px6RQ==}
    engines: {node: '>=12.0.0'}
    hasBin: true
    dependencies:
      node-forge: 1.3.1
    dev: false

  /googleapis-common@6.0.4:
    resolution: {integrity: sha512-m4ErxGE8unR1z0VajT6AYk3s6a9gIMM6EkDZfkPnES8joeOlEtFEJeF8IyZkb0tjPXkktUfYrE4b3Li1DNyOwA==}
    engines: {node: '>=12.0.0'}
    dependencies:
      extend: 3.0.2
      gaxios: 5.1.0
      google-auth-library: 8.8.0
      qs: 6.11.0
      url-template: 2.0.8
      uuid: 9.0.0
    transitivePeerDependencies:
      - encoding
      - supports-color
    dev: false

  /googleapis-common@7.0.1:
    resolution: {integrity: sha512-mgt5zsd7zj5t5QXvDanjWguMdHAcJmmDrF9RkInCecNsyV7S7YtGqm5v2IWONNID88osb7zmx5FtrAP12JfD0w==}
    engines: {node: '>=14.0.0'}
    dependencies:
      extend: 3.0.2
      gaxios: 6.1.1
      google-auth-library: 9.0.0
      qs: 6.11.0
      url-template: 2.0.8
      uuid: 9.0.0
    transitivePeerDependencies:
      - encoding
      - supports-color

  /googleapis@112.0.0:
    resolution: {integrity: sha512-WPfXhYZVrbbJRxB+ZZDksjuelmt49Mcl/1mo7w05kvLS1EbynvTELsNTJwh+hNrjsFKdh4izWLAcjTDo0Boycg==}
    engines: {node: '>=12.0.0'}
    dependencies:
      google-auth-library: 8.8.0
      googleapis-common: 6.0.4
    transitivePeerDependencies:
      - encoding
      - supports-color
    dev: false

  /googleapis@126.0.1:
    resolution: {integrity: sha512-4N8LLi+hj6ytK3PhE52KcM8iSGhJjtXnCDYB4fp6l+GdLbYz4FoDmx074WqMbl7iYMDN87vqD/8drJkhxW92mQ==}
    engines: {node: '>=14.0.0'}
    dependencies:
      google-auth-library: 9.0.0
      googleapis-common: 7.0.1
    transitivePeerDependencies:
      - encoding
      - supports-color
    dev: false

  /gopd@1.0.1:
    resolution: {integrity: sha512-d65bNlIadxvpb/A2abVdlqKqV563juRnZ1Wtk6s1sIR8uNsXR70xqIzVqxVf1eTqDunwT2MkczEeaezCKTZhwA==}
    dependencies:
      get-intrinsic: 1.2.1
    dev: false

  /got@9.6.0:
    resolution: {integrity: sha512-R7eWptXuGYxwijs0eV+v3o6+XH1IqVK8dJOEecQfTmkncw9AV4dcw/Dhxi8MdlqPthxxpZyizMzyg8RTmEsG+Q==}
    engines: {node: '>=8.6'}
    dependencies:
      '@sindresorhus/is': 0.14.0
      '@szmarczak/http-timer': 1.1.2
      '@types/keyv': 3.1.4
      '@types/responselike': 1.0.0
      cacheable-request: 6.1.0
      decompress-response: 3.3.0
      duplexer3: 0.1.5
      get-stream: 4.1.0
      lowercase-keys: 1.0.1
      mimic-response: 1.0.1
      p-cancelable: 1.1.0
      to-readable-stream: 1.0.0
      url-parse-lax: 3.0.0
    dev: false

  /graceful-fs@4.2.11:
    resolution: {integrity: sha512-RbJ5/jmFcNNCcDV5o9eTnBLJ/HszWV0P73bc+Ff4nS/rJj+YaS6IGyiOL0VoBYX+l1Wrl3k63h/KrH+nhJ0XvQ==}

  /grapheme-splitter@1.0.4:
    resolution: {integrity: sha512-bzh50DW9kTPM00T8y4o8vQg89Di9oLJVLW/KaOGIXJWP/iqCN6WKYkbNOF04vFLJhwcpYUh9ydh/+5vpOqV4YQ==}

  /graphemer@1.4.0:
    resolution: {integrity: sha512-EtKwoO6kxCL9WO5xipiHTZlSzBm7WLT627TqC/uVRd0HKmq8NXyebnNYxDoBi7wt8eTWrUrKXCOVaFq9x1kgag==}
    dev: false

  /graphlib@2.1.8:
    resolution: {integrity: sha512-jcLLfkpoVGmH7/InMC/1hIvOPSUh38oJtGhvrOFGzioE1DZ+0YW16RgmOJhHiuWTvGiJQ9Z1Ik43JvkRPRvE+A==}
    dependencies:
      lodash: 4.17.21
    dev: true

  /graphql@15.8.0:
    resolution: {integrity: sha512-5gghUc24tP9HRznNpV2+FIoq3xKkj5dTQqf4v0CpdPbFVwFkWoxOM+o+2OC9ZSvjEMTjfmG9QT+gcvggTwW1zw==}
    engines: {node: '>= 10.x'}
    dev: false

  /gtoken@6.1.2:
    resolution: {integrity: sha512-4ccGpzz7YAr7lxrT2neugmXQ3hP9ho2gcaityLVkiUecAiwiy60Ii8gRbZeOsXV19fYaRjgBSshs8kXw+NKCPQ==}
    engines: {node: '>=12.0.0'}
    dependencies:
      gaxios: 5.1.0
      google-p12-pem: 4.0.1
      jws: 4.0.0
    transitivePeerDependencies:
      - encoding
      - supports-color
    dev: false

  /gtoken@7.0.1:
    resolution: {integrity: sha512-KcFVtoP1CVFtQu0aSk3AyAt2og66PFhZAlkUOuWKwzMLoulHXG5W5wE5xAnHb+yl3/wEFoqGW7/cDGMU8igDZQ==}
    engines: {node: '>=14.0.0'}
    dependencies:
      gaxios: 6.1.1
      jws: 4.0.0
    transitivePeerDependencies:
      - encoding
      - supports-color

  /har-schema@2.0.0:
    resolution: {integrity: sha512-Oqluz6zhGX8cyRaTQlFMPw80bSJVG2x/cFb8ZPhUILGgHka9SsokCCOQgpveePerqidZOrT14ipqfJb7ILcW5Q==}
    engines: {node: '>=4'}
    dev: false

  /har-validator@5.1.5:
    resolution: {integrity: sha512-nmT2T0lljbxdQZfspsno9hgrG3Uir6Ks5afism62poxqBM6sDnMEuPmzTq8XN0OEwqKLLdh1jQI3qyE66Nzb3w==}
    engines: {node: '>=6'}
    deprecated: this library is no longer supported
    dependencies:
      ajv: 6.12.6
      har-schema: 2.0.0
    dev: false

  /has-bigints@1.0.2:
    resolution: {integrity: sha512-tSvCKtBr9lkF0Ex0aQiP9N+OpV4zi2r/Nee5VkRDbaqv35RLYMzbwQfFSZZH0kR+Rd6302UJZ2p/bJCEoR3VoQ==}
    dev: false

  /has-flag@3.0.0:
    resolution: {integrity: sha512-sKJf1+ceQBr4SMkvQnBDNDtf4TXpVhVGateu0t918bl30FnbE2m4vNLX+VWe/dpjlb+HugGYzW7uQXH98HPEYw==}
    engines: {node: '>=4'}

  /has-flag@4.0.0:
    resolution: {integrity: sha512-EykJT/Q1KjTWctppgIAgfSO0tKVuZUjhgMr17kqTumMl6Afv3EISleU7qZUzoXDFTAHTDC4NOoG/ZxU3EvlMPQ==}
    engines: {node: '>=8'}

  /has-property-descriptors@1.0.0:
    resolution: {integrity: sha512-62DVLZGoiEBDHQyqG4w9xCuZ7eJEwNmJRWw2VY84Oedb7WFcA27fiEVe8oUQx9hAUJ4ekurquucTGwsyO1XGdQ==}
    dependencies:
      get-intrinsic: 1.2.1
    dev: false

  /has-proto@1.0.1:
    resolution: {integrity: sha512-7qE+iP+O+bgF9clE5+UoBFzE65mlBiVj3tKCrlNQ0Ogwm0BjpT/gK4SlLYDMybDh5I3TCTKnPPa0oMG7JDYrhg==}
    engines: {node: '>= 0.4'}

  /has-symbols@1.0.3:
    resolution: {integrity: sha512-l3LCuF6MgDNwTDKkdYGEihYjt5pRPbEg46rtlmnSPlUbgmB8LOIrKJbYYFBSbnPaJexMKtiPO8hmeRjRz2Td+A==}
    engines: {node: '>= 0.4'}

  /has-tostringtag@1.0.0:
    resolution: {integrity: sha512-kFjcSNhnlGV1kyoGk7OXKSawH5JOb/LzUc5w9B02hOTO0dfFRjbHQKvg1d6cf3HbeUmtU9VbbV3qzZ2Teh97WQ==}
    engines: {node: '>= 0.4'}
    dependencies:
      has-symbols: 1.0.3
    dev: false

  /has@1.0.3:
    resolution: {integrity: sha512-f2dvO0VU6Oej7RkWJGrehjbzMAjFp5/VKPp5tTpWIV4JHHZK1/BxbFRtf/siA2SWTe09caDmVtYYzWEIbBS4zw==}
    engines: {node: '>= 0.4.0'}
    dependencies:
      function-bind: 1.1.1

  /hexoid@1.0.0:
    resolution: {integrity: sha512-QFLV0taWQOZtvIRIAdBChesmogZrtuXvVWsFHZTk2SU+anspqZ2vMnoLg7IE1+Uk16N19APic1BuF8bC8c2m5g==}
    engines: {node: '>=8'}
    dev: true

  /html-escaper@2.0.2:
    resolution: {integrity: sha512-H2iMtd0I4Mt5eYiapRdIDjp+XzelXQ0tFE4JS7YFwFevXXMmOp9myNrUvCg0D6ws8iqkRPBfKHgbwig1SmlLfg==}
    dev: true

  /htmlencode@0.0.4:
    resolution: {integrity: sha512-0uDvNVpzj/E2TfvLLyyXhKBRvF1y84aZsyRxRXFsQobnHaL4pcaXk+Y9cnFlvnxrBLeXDNq/VJBD+ngdBgQG1w==}
    dev: false

  /htmlparser2@6.1.0:
    resolution: {integrity: sha512-gyyPk6rgonLFEDGoeRgQNaEUvdJ4ktTmmUh/h2t7s+M8oPpIPxgNACWa+6ESR57kXstwqPiCut0V8NRpcwgU7A==}
    dependencies:
      domelementtype: 2.3.0
      domhandler: 4.3.1
      domutils: 2.8.0
      entities: 2.2.0
    dev: false

  /htmlparser2@8.0.2:
    resolution: {integrity: sha512-GYdjWKDkbRLkZ5geuHs5NY1puJ+PXwP7+fHPRz06Eirsb9ugf6d8kkXav6ADhcODhFFPMIXyxkxSuMf3D6NCFA==}
    dependencies:
      domelementtype: 2.3.0
      domhandler: 5.0.3
      domutils: 3.1.0
      entities: 4.5.0
    dev: false

  /http-cache-semantics@4.1.1:
    resolution: {integrity: sha512-er295DKPVsV82j5kw1Gjt+ADA/XYHsajl82cGNQG2eyoPkvgUhX+nDIyelzhIWbbsXP39EHcI6l5tYs2FYqYXQ==}
    dev: false

  /http-errors@2.0.0:
    resolution: {integrity: sha512-FtwrG/euBzaEjYeRqOgly7G0qviiXoJWnvEH2Z1plBdXgbyjv34pHTSb9zoeHMyDy33+DWy5Wt9Wo+TURtOYSQ==}
    engines: {node: '>= 0.8'}
    dependencies:
      depd: 2.0.0
      inherits: 2.0.4
      setprototypeof: 1.2.0
      statuses: 2.0.1
      toidentifier: 1.0.1
    dev: false

  /http-proxy-agent@5.0.0:
    resolution: {integrity: sha512-n2hY8YdoRE1i7r6M0w9DIw5GgZN0G25P8zLCRQ8rjXtTU3vsNFBI/vWK/UIeE6g5MUUz6avwAPXmL6Fy9D/90w==}
    engines: {node: '>= 6'}
    dependencies:
      '@tootallnate/once': 2.0.0
      agent-base: 6.0.2
      debug: 4.3.4(supports-color@5.5.0)
    transitivePeerDependencies:
      - supports-color
    dev: false
<<<<<<< HEAD

  /http-proxy-agent@7.0.2:
    resolution: {integrity: sha512-T1gkAiYYDWYx3V5Bmyu7HcfcvL7mUrTWiM6yOfa3PIphViJ/gFPbvidQ+veqSOHci/PxBcDabeUNCzpOODJZig==}
    engines: {node: '>= 14'}
    dependencies:
      agent-base: 7.1.0
      debug: 4.3.4(supports-color@5.5.0)
    transitivePeerDependencies:
      - supports-color
    dev: true
=======
>>>>>>> 3fe785ae

  /http-signature@1.2.0:
    resolution: {integrity: sha512-CAbnr6Rz4CYQkLYUtSNXxQPUH2gK8f3iWexVlsnMeD+GjlsQ0Xsy1cOX+mN3dtxYomRy21CiOzU8Uhw6OwncEQ==}
    engines: {node: '>=0.8', npm: '>=1.3.7'}
    dependencies:
      assert-plus: 1.0.0
      jsprim: 1.4.2
      sshpk: 1.17.0
    dev: false

  /https-proxy-agent@5.0.1:
    resolution: {integrity: sha512-dFcAjpTQFgoLMzC2VwU+C/CbS7uRL0lWmxDITmqm7C+7F0Odmj6s9l6alZc6AELXhrnggM2CeWSXHGOdX2YtwA==}
    engines: {node: '>= 6'}
    dependencies:
      agent-base: 6.0.2
      debug: 4.3.4(supports-color@5.5.0)
    transitivePeerDependencies:
      - supports-color

  /https-proxy-agent@7.0.2:
    resolution: {integrity: sha512-NmLNjm6ucYwtcUmL7JQC1ZQ57LmHP4lT15FQ8D61nak1rO6DH+fz5qNK2Ap5UN4ZapYICE3/0KodcLYSPsPbaA==}
    engines: {node: '>= 14'}
    dependencies:
      agent-base: 7.1.0
      debug: 4.3.4(supports-color@5.5.0)
    transitivePeerDependencies:
      - supports-color

<<<<<<< HEAD
  /https-proxy-agent@7.0.4:
    resolution: {integrity: sha512-wlwpilI7YdjSkWaQ/7omYBMTliDcmCN8OLihO6I9B86g06lMyAoqgoDpV0XqoaPOKj+0DIdAvnsWfyAAhmimcg==}
    engines: {node: '>= 14'}
    dependencies:
      agent-base: 7.1.0
      debug: 4.3.4(supports-color@5.5.0)
    transitivePeerDependencies:
      - supports-color
    dev: true

=======
>>>>>>> 3fe785ae
  /human-signals@2.1.0:
    resolution: {integrity: sha512-B4FFZ6q/T2jhhksgkbEW3HBvWIfDW85snkQgawt07S7J5QXTk6BkNV+0yAeZrM5QpMAdYlocGoljn0sJ/WQkFw==}
    engines: {node: '>=10.17.0'}
    dev: true

  /human-signals@5.0.0:
    resolution: {integrity: sha512-AXcZb6vzzrFAUE61HnN4mpLqd/cSIwNQjtNWR0euPm6y0iqx3G4gOXaIDdtdDwZmhwe82LA6+zinmW4UBWVePQ==}
    engines: {node: '>=16.17.0'}
    dev: true

  /humanize-ms@1.2.1:
    resolution: {integrity: sha512-Fl70vYtsAFb/C06PTS9dZBo7ihau+Tu/DNCk/OyHhea07S+aeMWpFFkUaXRa8fI+ScZbEI8dfSxwY7gxZ9SAVQ==}
    dependencies:
      ms: 2.1.3
    dev: false

  /iconv-lite@0.4.24:
    resolution: {integrity: sha512-v3MXnZAcvnywkTUEZomIActle7RXXeedOR31wwl7VlyoXO4Qi9arvSenNQWne1TcRwhCL1HwLI21bEqdpj8/rA==}
    engines: {node: '>=0.10.0'}
    dependencies:
      safer-buffer: 2.1.2
    dev: false

  /ieee754@1.2.1:
    resolution: {integrity: sha512-dcyqhDvX1C46lXZcVqCpK+FtMRQVdIMN6/Df5js2zouUsqG7I6sFxitIC+7KYK29KdXOLHdu9zL4sFnoVQnqaA==}

  /ignore-by-default@1.0.1:
    resolution: {integrity: sha512-Ius2VYcGNk7T90CppJqcIkS5ooHUZyIQK+ClZfMfMNFEF9VSE73Fq+906u/CWu92x4gzZMWOwfFYckPObzdEbA==}
    dev: true

  /ignore@5.2.4:
    resolution: {integrity: sha512-MAb38BcSbH0eHNBxn7ql2NH/kX33OkB3lZ1BNdh7ENeRChHTYsTvWrMubiIAMNS2llXEEgZ1MUOBtXChP3kaFQ==}
    engines: {node: '>= 4'}

  /import-fresh@3.3.0:
    resolution: {integrity: sha512-veYYhQa+D1QBKznvhUHxb8faxlrwUnxseDAbAp457E0wLNio2bOSKnjYDhMj+YiAq61xrMGhQk9iXVk5FzgQMw==}
    engines: {node: '>=6'}
    dependencies:
      parent-module: 1.0.1
      resolve-from: 4.0.0
    dev: false

  /import-local@3.1.0:
    resolution: {integrity: sha512-ASB07uLtnDs1o6EHjKpX34BKYDSqnFerfTOJL2HvMqF70LnxpjkzDB8J44oT9pu4AMPkQwf8jl6szgvNd2tRIg==}
    engines: {node: '>=8'}
    hasBin: true
    dependencies:
      pkg-dir: 4.2.0
      resolve-cwd: 3.0.0
    dev: true

  /imurmurhash@0.1.4:
    resolution: {integrity: sha512-JmXMZ6wuvDmLiHEml9ykzqO6lwFbof0GG4IkcGaENdCRDDmMVnny7s5HsIgHCbaq0w2MyPhDqkhTUgS2LU2PHA==}
    engines: {node: '>=0.8.19'}

  /indent-string@4.0.0:
    resolution: {integrity: sha512-EdDDZu4A2OyIK7Lr/2zG+w5jmbuk1DVBnEwREQvBzspBJkCEbRa8GxU1lghYcaGJCnRWibjDXlq779X1/y5xwg==}
    engines: {node: '>=8'}
    dev: false

  /inflight@1.0.6:
    resolution: {integrity: sha512-k92I/b08q4wvFscXCLvqfsHCrjrF7yiXsQuIVvVE7N82W3+aqpzuUdBbfhWcy/FZR3/4IgflMgKLOsvPDrGCJA==}
    deprecated: This module is not supported, and leaks memory. Do not use it. Check out lru-cache if you want a good and tested way to coalesce async requests by a key value, which is much more comprehensive and powerful.
    dependencies:
      once: 1.4.0
      wrappy: 1.0.2

  /inherits@2.0.4:
    resolution: {integrity: sha512-k/vGaX4/Yla3WzyMCvTQOXYeIHvqOKtnqBduzTHpzpQZzAskKMhZ2K+EnBiSM9zGSoIFeMpXKxa4dYeZIQqewQ==}

  /ini@1.3.8:
    resolution: {integrity: sha512-JV/yugV2uzW5iMRSiZAyDtQd+nxtUnjeLt0acNdw98kKLrvuRVyB80tsREOE7yvGVgalhZ6RNXCmEHkUKBKxew==}
    dev: false

  /intercom-client@4.0.0:
    resolution: {integrity: sha512-xtAsO0wnyd46JNRP98/JK0BXIfWNTO/tUk+1op4rnZ+N/DSdhAaBw8ZaJD8bL8ePNhyAMl/Vd6h7kYI/h9riaw==}
    engines: {node: '>= v8.0.0'}
    dependencies:
      axios: 0.24.0
      htmlencode: 0.0.4
      lodash: 4.17.21
    transitivePeerDependencies:
      - debug
    dev: false

  /internal-slot@1.0.5:
    resolution: {integrity: sha512-Y+R5hJrzs52QCG2laLn4udYVnxsfny9CpOhNhUvk/SSSVyF6T27FzRbF0sroPidSu3X8oEAkOn2K804mjpt6UQ==}
    engines: {node: '>= 0.4'}
    dependencies:
      get-intrinsic: 1.2.1
      has: 1.0.3
      side-channel: 1.0.4
    dev: false

  /ip-regex@2.1.0:
    resolution: {integrity: sha512-58yWmlHpp7VYfcdTwMTvwMmqx/Elfxjd9RXTDyMsbL7lLWmhMylLEqiYVLKuLzOZqVgiWXD9MfR62Vv89VRxkw==}
    engines: {node: '>=4'}
    dev: false

  /ipaddr.js@1.9.1:
    resolution: {integrity: sha512-0KI/607xoxSToH7GjN1FfSbLoU0+btTicjsQSWQlh/hZykN8KpmMf7uYwPW3R+akZ6R/w18ZlXSHBYXiYUPO3g==}
    engines: {node: '>= 0.10'}
    dev: false

  /is-arguments@1.1.1:
    resolution: {integrity: sha512-8Q7EARjzEnKpt/PCD7e1cgUS0a6X8u5tdSiMqXhojOdoV9TsMsiO+9VLC5vAmO8N7/GmXn7yjR8qnA6bVAEzfA==}
    engines: {node: '>= 0.4'}
    dependencies:
      call-bind: 1.0.2
      has-tostringtag: 1.0.0
    dev: false

  /is-array-buffer@3.0.2:
    resolution: {integrity: sha512-y+FyyR/w8vfIRq4eQcM1EYgSTnmHXPqaF+IgzgraytCFq5Xh8lllDVmAZolPJiZttZLeFSINPYMaEJ7/vWUa1w==}
    dependencies:
      call-bind: 1.0.2
      get-intrinsic: 1.2.1
      is-typed-array: 1.1.10
    dev: false

  /is-arrayish@0.2.1:
    resolution: {integrity: sha512-zz06S8t0ozoDXMG+ube26zeCTNXcKIPJZJi8hBrF4idCLms4CG9QtK7qBl1boi5ODzFpjswb5JPmHCbMpjaYzg==}
    dev: true

  /is-arrayish@0.3.2:
    resolution: {integrity: sha512-eVRqCvVlZbuw3GrM63ovNSNAeA1K16kaR/LRY/92w0zxQ5/1YzwblUX652i4Xs9RwAGjW9d9y6X88t8OaAJfWQ==}

  /is-bigint@1.0.4:
    resolution: {integrity: sha512-zB9CruMamjym81i2JZ3UMn54PKGsQzsJeo6xvN3HJJ4CAsQNB6iRutp2To77OfCNuoxspsIhzaPoO1zyCEhFOg==}
    dependencies:
      has-bigints: 1.0.2
    dev: false

  /is-binary-path@2.1.0:
    resolution: {integrity: sha512-ZMERYes6pDydyuGidse7OsHxtbI7WVeUEozgR/g7rd0xUimYNlvZRE/K2MgZTjWy725IfelLeVcEM97mmtRGXw==}
    engines: {node: '>=8'}
    dependencies:
      binary-extensions: 2.2.0

  /is-boolean-object@1.1.2:
    resolution: {integrity: sha512-gDYaKHJmnj4aWxyj6YHyXVpdQawtVLHU5cb+eztPGczf6cjuTdwve5ZIEfgXqH4e57An1D1AKf8CZ3kYrQRqYA==}
    engines: {node: '>= 0.4'}
    dependencies:
      call-bind: 1.0.2
      has-tostringtag: 1.0.0
    dev: false

  /is-callable@1.2.7:
    resolution: {integrity: sha512-1BC0BVFhS/p0qtw6enp8e+8OD0UrK0oFLztSjNzhcKA3WDuJxxAPXzPuPtKkjEY9UUoEWlX/8fgKeu2S8i9JTA==}
    engines: {node: '>= 0.4'}
    dev: false

  /is-core-module@2.12.1:
    resolution: {integrity: sha512-Q4ZuBAe2FUsKtyQJoQHlvP8OvBERxO3jEmy1I7hcRXcJBGGHFh/aJBswbXuS9sgrDH2QUO8ilkwNPHvHMd8clg==}
    dependencies:
      has: 1.0.3

  /is-date-object@1.0.5:
    resolution: {integrity: sha512-9YQaSxsAiSwcvS33MBk3wTCVnWK+HhF8VZR2jRxehM16QcVOdHqPn4VPHmRK4lSr38n9JriurInLcP90xsYNfQ==}
    engines: {node: '>= 0.4'}
    dependencies:
      has-tostringtag: 1.0.0
    dev: false

  /is-docker@2.2.1:
    resolution: {integrity: sha512-F+i2BKsFrH66iaUFc0woD8sLy8getkwTwtOBjvs56Cx4CgJDeKQeqfz8wAYiSb8JOprWhHH5p77PbmYCvvUuXQ==}
    engines: {node: '>=8'}
    hasBin: true
    dev: false

  /is-electron@2.2.0:
    resolution: {integrity: sha512-SpMppC2XR3YdxSzczXReBjqs2zGscWQpBIKqwXYBFic0ERaxNVgwLCHwOLZeESfdJQjX0RDvrJ1lBXX2ij+G1Q==}
    dev: false

  /is-extglob@2.1.1:
    resolution: {integrity: sha512-SbKbANkN603Vi4jEZv49LeVJMn4yGwsbzZworEoyEiutsN3nJYdbO36zfhGJ6QEDpOZIFkDtnq5JRxmvl3jsoQ==}
    engines: {node: '>=0.10.0'}

  /is-fullwidth-code-point@3.0.0:
    resolution: {integrity: sha512-zymm5+u+sCsSWyD9qNaejV3DFvhCKclKdizYaJUuHA83RLjb7nSuGnddCHGv0hk+KY7BMAlsWeK4Ueg6EV6XQg==}
    engines: {node: '>=8'}

  /is-generator-fn@2.1.0:
    resolution: {integrity: sha512-cTIB4yPYL/Grw0EaSzASzg6bBy9gqCofvWN8okThAYIxKJZC+udlRAmGbM0XLeniEJSs8uEgHPGuHSe1XsOLSQ==}
    engines: {node: '>=6'}
    dev: true

  /is-glob@4.0.3:
    resolution: {integrity: sha512-xelSayHH36ZgE7ZWhli7pW34hNbNl8Ojv5KVmkJD4hBdD3th8Tfk9vYasLM+mXWOZhFkgZfxhLSnrwRr4elSSg==}
    engines: {node: '>=0.10.0'}
    dependencies:
      is-extglob: 2.1.1

  /is-map@2.0.2:
    resolution: {integrity: sha512-cOZFQQozTha1f4MxLFzlgKYPTyj26picdZTx82hbc/Xf4K/tZOOXSCkMvU4pKioRXGDLJRn0GM7Upe7kR721yg==}
    dev: false

  /is-natural-number@4.0.1:
    resolution: {integrity: sha512-Y4LTamMe0DDQIIAlaer9eKebAlDSV6huy+TWhJVPlzZh2o4tRP5SQWFlLn5N0To4mDD22/qdOq+veo1cSISLgQ==}
    dev: true

  /is-negative-zero@2.0.2:
    resolution: {integrity: sha512-dqJvarLawXsFbNDeJW7zAz8ItJ9cd28YufuuFzh0G8pNHjJMnY08Dv7sYX2uF5UpQOwieAeOExEYAWWfu7ZZUA==}
    engines: {node: '>= 0.4'}
    dev: false

  /is-number-object@1.0.7:
    resolution: {integrity: sha512-k1U0IRzLMo7ZlYIfzRu23Oh6MiIFasgpb9X76eqfFZAqwH44UI4KTBvBYIZ1dSL9ZzChTB9ShHfLkR4pdW5krQ==}
    engines: {node: '>= 0.4'}
    dependencies:
      has-tostringtag: 1.0.0
    dev: false

  /is-number@7.0.0:
    resolution: {integrity: sha512-41Cifkg6e8TylSpdtTpeLVMqvSBEVzTttHvERD741+pnZ8ANv0004MRL43QKPDlK9cGvNp6NZWZUBlbGXYxxng==}
    engines: {node: '>=0.12.0'}

  /is-path-inside@3.0.3:
    resolution: {integrity: sha512-Fd4gABb+ycGAmKou8eMftCupSir5lRxqf4aD/vd0cD2qc4HL07OjCeuHMr8Ro4CoMaeCKDB0/ECBOVWjTwUvPQ==}
    engines: {node: '>=8'}
    dev: false

  /is-plain-object@5.0.0:
    resolution: {integrity: sha512-VRSzKkbMm5jMDoKLbltAkFQ5Qr7VDiTFGXxYFXXowVj387GeGNOCsOH6Msy00SGZ3Fp84b1Naa1psqgcCIEP5Q==}
    engines: {node: '>=0.10.0'}
    dev: false

  /is-promise@2.2.2:
    resolution: {integrity: sha512-+lP4/6lKUBfQjZ2pdxThZvLUAafmZb8OAxFb8XXtiQmS35INgr85hdOGoEs124ez1FCnZJt6jau/T+alh58QFQ==}

  /is-regex@1.1.4:
    resolution: {integrity: sha512-kvRdxDsxZjhzUX07ZnLydzS1TU/TJlTUHHY4YLL87e37oUA49DfkLqgy+VjFocowy29cKvcSiu+kIv728jTTVg==}
    engines: {node: '>= 0.4'}
    dependencies:
      call-bind: 1.0.2
      has-tostringtag: 1.0.0
    dev: false

  /is-retry-allowed@2.2.0:
    resolution: {integrity: sha512-XVm7LOeLpTW4jV19QSH38vkswxoLud8sQ57YwJVTPWdiaI9I8keEhGFpBlslyVsgdQy4Opg8QOLb8YRgsyZiQg==}
    engines: {node: '>=10'}
    dev: false

  /is-set@2.0.2:
    resolution: {integrity: sha512-+2cnTEZeY5z/iXGbLhPrOAaK/Mau5k5eXq9j14CpRTftq0pAJu2MwVRSZhyZWBzx3o6X795Lz6Bpb6R0GKf37g==}
    dev: false

  /is-shared-array-buffer@1.0.2:
    resolution: {integrity: sha512-sqN2UDu1/0y6uvXyStCOzyhAjCSlHceFoMKJW8W9EU9cvic/QdsZ0kEU93HEy3IUEFZIiH/3w+AH/UQbPHNdhA==}
    dependencies:
      call-bind: 1.0.2
    dev: false

  /is-stream@1.1.0:
    resolution: {integrity: sha512-uQPm8kcs47jx38atAcWTVxyltQYoPT68y9aWYdV6yWXSyW8mzSat0TL6CiWdZeCdF3KrAvpVtnHbTv4RN+rqdQ==}
    engines: {node: '>=0.10.0'}

  /is-stream@2.0.1:
    resolution: {integrity: sha512-hFoiJiTl63nn+kstHGBtewWSKnQLpyb155KHheA1l39uvtO9nWIop1p3udqPcUd/xbF1VLMO4n7OI6p7RbngDg==}
    engines: {node: '>=8'}

  /is-stream@3.0.0:
    resolution: {integrity: sha512-LnQR4bZ9IADDRSkvpqMGvt/tEJWclzklNgSw48V5EAaAeDd6qGvN8ei6k5p0tvxSR171VmGyHuTiAOfxAbr8kA==}
    engines: {node: ^12.20.0 || ^14.13.1 || >=16.0.0}
    dev: true

  /is-string@1.0.7:
    resolution: {integrity: sha512-tE2UXzivje6ofPW7l23cjDOMa09gb7xlAqG6jG5ej6uPV32TlWP3NKPigtaGeHNu9fohccRYvIiZMfOOnOYUtg==}
    engines: {node: '>= 0.4'}
    dependencies:
      has-tostringtag: 1.0.0
    dev: false

  /is-symbol@1.0.4:
    resolution: {integrity: sha512-C/CPBqKWnvdcxqIARxyOh4v1UUEOCHpgDa0WYgpKDFMszcrPcffg5uhwSgPCLD2WWxmq6isisz87tzT01tuGhg==}
    engines: {node: '>= 0.4'}
    dependencies:
      has-symbols: 1.0.3
    dev: false

  /is-typed-array@1.1.10:
    resolution: {integrity: sha512-PJqgEHiWZvMpaFZ3uTc8kHPM4+4ADTlDniuQL7cU/UDA0Ql7F70yGfHph3cLNe+c9toaigv+DFzTJKhc2CtO6A==}
    engines: {node: '>= 0.4'}
    dependencies:
      available-typed-arrays: 1.0.5
      call-bind: 1.0.2
      for-each: 0.3.3
      gopd: 1.0.1
      has-tostringtag: 1.0.0
    dev: false

  /is-typedarray@1.0.0:
    resolution: {integrity: sha512-cyA56iCMHAh5CdzjJIa4aohJyeO1YbwLi3Jc35MmRU6poroFjIGZzUzupGiRPOjgHg9TLu43xbpwXk523fMxKA==}
    dev: false

  /is-weakref@1.0.2:
    resolution: {integrity: sha512-qctsuLZmIQ0+vSSMfoVvyFe2+GSEvnmZ2ezTup1SBse9+twCCeial6EEi3Nc2KFcf6+qz2FBPnjXsk8xhKSaPQ==}
    dependencies:
      call-bind: 1.0.2
    dev: false

  /is-wsl@2.2.0:
    resolution: {integrity: sha512-fKzAra0rGJUUBwGBgNkHZuToZcn+TtXHpeCgmkMJMMYx1sQDYaCSyjJBSCa2nH1DGm7s3n1oBnohoVTBaN7Lww==}
    engines: {node: '>=8'}
    dependencies:
      is-docker: 2.2.1
    dev: false

  /isarray@1.0.0:
    resolution: {integrity: sha512-VLghIWNM6ELQzo7zwmcg0NmTVyWKYjvIeM83yjp0wRDTmUnrM678fQbcKBo6n2CJEF0szoG//ytg+TKla89ALQ==}

  /isarray@2.0.5:
    resolution: {integrity: sha512-xHjhDr3cNBK0BzdUJSPXZntQUx/mwMS5Rw4A7lPJ90XGAO6ISP/ePDNuo0vhqOZU+UD5JoodwCAAoZQd3FeAKw==}
    dev: false

  /isexe@2.0.0:
    resolution: {integrity: sha512-RHxMLp9lnKHGHRng9QFhRCMbYAcVpn69smSGcq3f36xjgVVWThj4qqLbTLlq7Ssj8B+fIQ1EuCEGI2lKsyQeIw==}

  /isomorphic-unfetch@3.1.0:
    resolution: {integrity: sha512-geDJjpoZ8N0kWexiwkX8F9NkTsXhetLPVbZFQ+JTW239QNOwvB0gniuR1Wc6f0AMTn7/mFGyXvHTifrCp/GH8Q==}
    dependencies:
      node-fetch: 2.7.0
      unfetch: 4.2.0
    transitivePeerDependencies:
      - encoding
    dev: false

  /isomorphic-ws@5.0.0(ws@8.13.0):
    resolution: {integrity: sha512-muId7Zzn9ywDsyXgTIafTry2sV3nySZeUDe6YedVd1Hvuuep5AsIlqK+XefWpYTyJG5e503F2xIuT2lcU6rCSw==}
    peerDependencies:
      ws: '*'
    dependencies:
      ws: 8.13.0
    dev: false

  /isstream@0.1.2:
    resolution: {integrity: sha512-Yljz7ffyPbrLpLngrMtZ7NduUgVvi6wG9RJ9IUcyCd59YQ911PBJphODUcbOVbqYfxe1wuYf/LJ8PauMRwsM/g==}
    dev: false

  /istanbul-lib-coverage@3.2.0:
    resolution: {integrity: sha512-eOeJ5BHCmHYvQK7xt9GkdHuzuCGS1Y6g9Gvnx3Ym33fz/HpLRYxiS0wHNr+m/MBC8B647Xt608vCDEvhl9c6Mw==}
    engines: {node: '>=8'}
    dev: true

  /istanbul-lib-instrument@5.2.1:
    resolution: {integrity: sha512-pzqtp31nLv/XFOzXGuvhCb8qhjmTVo5vjVk19XE4CRlSWz0KoeJ3bw9XsA7nOp9YBf4qHjwBxkDzKcME/J29Yg==}
    engines: {node: '>=8'}
    dependencies:
      '@babel/core': 7.22.5
      '@babel/parser': 7.22.5
      '@istanbuljs/schema': 0.1.3
      istanbul-lib-coverage: 3.2.0
      semver: 6.3.0
    transitivePeerDependencies:
      - supports-color
    dev: true

  /istanbul-lib-report@3.0.0:
    resolution: {integrity: sha512-wcdi+uAKzfiGT2abPpKZ0hSU1rGQjUQnLvtY5MpQ7QCTahD3VODhcu4wcfY1YtkGaDD5yuydOLINXsfbus9ROw==}
    engines: {node: '>=8'}
    dependencies:
      istanbul-lib-coverage: 3.2.0
      make-dir: 3.1.0
      supports-color: 7.2.0
    dev: true

  /istanbul-lib-source-maps@4.0.1:
    resolution: {integrity: sha512-n3s8EwkdFIJCG3BPKBYvskgXGoy88ARzvegkitk60NxRdwltLOTaH7CUiMRXvwYorl0Q712iEjcWB+fK/MrWVw==}
    engines: {node: '>=10'}
    dependencies:
      debug: 4.3.4(supports-color@5.5.0)
      istanbul-lib-coverage: 3.2.0
      source-map: 0.6.1
    transitivePeerDependencies:
      - supports-color
    dev: true

  /istanbul-reports@3.1.5:
    resolution: {integrity: sha512-nUsEMa9pBt/NOHqbcbeJEgqIlY/K7rVWUX6Lql2orY5e9roQOthbR3vtY4zzf2orPELg80fnxxk9zUyPlgwD1w==}
    engines: {node: '>=8'}
    dependencies:
      html-escaper: 2.0.2
      istanbul-lib-report: 3.0.0
    dev: true

  /iterate-iterator@1.0.2:
    resolution: {integrity: sha512-t91HubM4ZDQ70M9wqp+pcNpu8OyJ9UAtXntT/Bcsvp5tZMnz9vRa+IunKXeI8AnfZMTv0jNuVEmGeLSMjVvfPw==}
    dev: false

  /iterate-value@1.0.2:
    resolution: {integrity: sha512-A6fMAio4D2ot2r/TYzr4yUWrmwNdsN5xL7+HUiyACE4DXm+q8HtPcnFTp+NnW3k4N05tZ7FVYFFb2CR13NxyHQ==}
    dependencies:
      es-get-iterator: 1.1.3
      iterate-iterator: 1.0.2
    dev: false

  /jackspeak@2.3.6:
    resolution: {integrity: sha512-N3yCS/NegsOBokc8GAdM8UcmfsKiSS8cipheD/nivzr700H+nsMOxJjQnvwOcRYVuFkdH0wGUvW2WbXGmrZGbQ==}
    engines: {node: '>=14'}
    dependencies:
      '@isaacs/cliui': 8.0.2
    optionalDependencies:
      '@pkgjs/parseargs': 0.11.0
    dev: true

  /jest-changed-files@29.5.0:
    resolution: {integrity: sha512-IFG34IUMUaNBIxjQXF/iu7g6EcdMrGRRxaUSw92I/2g2YC6vCdTltl4nHvt7Ci5nSJwXIkCu8Ka1DKF+X7Z1Ag==}
    engines: {node: ^14.15.0 || ^16.10.0 || >=18.0.0}
    dependencies:
      execa: 5.1.1
      p-limit: 3.1.0
    dev: true

  /jest-circus@29.5.0:
    resolution: {integrity: sha512-gq/ongqeQKAplVxqJmbeUOJJKkW3dDNPY8PjhJ5G0lBRvu0e3EWGxGy5cI4LAGA7gV2UHCtWBI4EMXK8c9nQKA==}
    engines: {node: ^14.15.0 || ^16.10.0 || >=18.0.0}
    dependencies:
      '@jest/environment': 29.5.0
      '@jest/expect': 29.5.0
      '@jest/test-result': 29.5.0
      '@jest/types': 29.5.0
      '@types/node': 18.19.10
      chalk: 4.1.2
      co: 4.6.0
      dedent: 0.7.0
      is-generator-fn: 2.1.0
      jest-each: 29.5.0
      jest-matcher-utils: 29.5.0
      jest-message-util: 29.5.0
      jest-runtime: 29.5.0
      jest-snapshot: 29.5.0
      jest-util: 29.5.0
      p-limit: 3.1.0
      pretty-format: 29.5.0
      pure-rand: 6.0.2
      slash: 3.0.0
      stack-utils: 2.0.6
    transitivePeerDependencies:
      - supports-color
    dev: true

  /jest-cli@29.5.0(@types/node@18.16.16)(ts-node@10.9.1):
    resolution: {integrity: sha512-L1KcP1l4HtfwdxXNFCL5bmUbLQiKrakMUriBEcc1Vfz6gx31ORKdreuWvmQVBit+1ss9NNR3yxjwfwzZNdQXJw==}
    engines: {node: ^14.15.0 || ^16.10.0 || >=18.0.0}
    hasBin: true
    peerDependencies:
      node-notifier: ^8.0.1 || ^9.0.0 || ^10.0.0
    peerDependenciesMeta:
      node-notifier:
        optional: true
    dependencies:
      '@jest/core': 29.5.0(ts-node@10.9.1)
      '@jest/test-result': 29.5.0
      '@jest/types': 29.5.0
      chalk: 4.1.2
      exit: 0.1.2
      graceful-fs: 4.2.11
      import-local: 3.1.0
      jest-config: 29.5.0(@types/node@18.16.16)(ts-node@10.9.1)
      jest-util: 29.5.0
      jest-validate: 29.5.0
      prompts: 2.4.2
      yargs: 17.7.2
    transitivePeerDependencies:
      - '@types/node'
      - supports-color
      - ts-node
    dev: true

  /jest-config@29.5.0(@types/node@18.16.16)(ts-node@10.9.1):
    resolution: {integrity: sha512-kvDUKBnNJPNBmFFOhDbm59iu1Fii1Q6SxyhXfvylq3UTHbg6o7j/g8k2dZyXWLvfdKB1vAPxNZnMgtKJcmu3kA==}
    engines: {node: ^14.15.0 || ^16.10.0 || >=18.0.0}
    peerDependencies:
      '@types/node': '*'
      ts-node: '>=9.0.0'
    peerDependenciesMeta:
      '@types/node':
        optional: true
      ts-node:
        optional: true
    dependencies:
      '@babel/core': 7.22.5
      '@jest/test-sequencer': 29.5.0
      '@jest/types': 29.5.0
      '@types/node': 18.16.16
      babel-jest: 29.5.0(@babel/core@7.22.5)
      chalk: 4.1.2
      ci-info: 3.8.0
      deepmerge: 4.3.1
      glob: 7.2.3
      graceful-fs: 4.2.11
      jest-circus: 29.5.0
      jest-environment-node: 29.5.0
      jest-get-type: 29.4.3
      jest-regex-util: 29.4.3
      jest-resolve: 29.5.0
      jest-runner: 29.5.0
      jest-util: 29.5.0
      jest-validate: 29.5.0
      micromatch: 4.0.5
      parse-json: 5.2.0
      pretty-format: 29.5.0
      slash: 3.0.0
      strip-json-comments: 3.1.1
      ts-node: 10.9.1(@types/node@18.16.16)(typescript@4.9.5)
    transitivePeerDependencies:
      - supports-color
    dev: true

  /jest-config@29.5.0(@types/node@18.19.10)(ts-node@10.9.1):
    resolution: {integrity: sha512-kvDUKBnNJPNBmFFOhDbm59iu1Fii1Q6SxyhXfvylq3UTHbg6o7j/g8k2dZyXWLvfdKB1vAPxNZnMgtKJcmu3kA==}
    engines: {node: ^14.15.0 || ^16.10.0 || >=18.0.0}
    peerDependencies:
      '@types/node': '*'
      ts-node: '>=9.0.0'
    peerDependenciesMeta:
      '@types/node':
        optional: true
      ts-node:
        optional: true
    dependencies:
      '@babel/core': 7.22.5
      '@jest/test-sequencer': 29.5.0
      '@jest/types': 29.5.0
      '@types/node': 18.19.10
      babel-jest: 29.5.0(@babel/core@7.22.5)
      chalk: 4.1.2
      ci-info: 3.8.0
      deepmerge: 4.3.1
      glob: 7.2.3
      graceful-fs: 4.2.11
      jest-circus: 29.5.0
      jest-environment-node: 29.5.0
      jest-get-type: 29.4.3
      jest-regex-util: 29.4.3
      jest-resolve: 29.5.0
      jest-runner: 29.5.0
      jest-util: 29.5.0
      jest-validate: 29.5.0
      micromatch: 4.0.5
      parse-json: 5.2.0
      pretty-format: 29.5.0
      slash: 3.0.0
      strip-json-comments: 3.1.1
      ts-node: 10.9.1(@types/node@18.16.16)(typescript@4.9.5)
    transitivePeerDependencies:
      - supports-color
    dev: true

  /jest-diff@29.5.0:
    resolution: {integrity: sha512-LtxijLLZBduXnHSniy0WMdaHjmQnt3g5sa16W4p0HqukYTTsyTW3GD1q41TyGl5YFXj/5B2U6dlh5FM1LIMgxw==}
    engines: {node: ^14.15.0 || ^16.10.0 || >=18.0.0}
    dependencies:
      chalk: 4.1.2
      diff-sequences: 29.4.3
      jest-get-type: 29.4.3
      pretty-format: 29.5.0
    dev: true

  /jest-docblock@29.4.3:
    resolution: {integrity: sha512-fzdTftThczeSD9nZ3fzA/4KkHtnmllawWrXO69vtI+L9WjEIuXWs4AmyME7lN5hU7dB0sHhuPfcKofRsUb/2Fg==}
    engines: {node: ^14.15.0 || ^16.10.0 || >=18.0.0}
    dependencies:
      detect-newline: 3.1.0
    dev: true

  /jest-each@29.5.0:
    resolution: {integrity: sha512-HM5kIJ1BTnVt+DQZ2ALp3rzXEl+g726csObrW/jpEGl+CDSSQpOJJX2KE/vEg8cxcMXdyEPu6U4QX5eruQv5hA==}
    engines: {node: ^14.15.0 || ^16.10.0 || >=18.0.0}
    dependencies:
      '@jest/types': 29.5.0
      chalk: 4.1.2
      jest-get-type: 29.4.3
      jest-util: 29.5.0
      pretty-format: 29.5.0
    dev: true

  /jest-environment-node@29.5.0:
    resolution: {integrity: sha512-ExxuIK/+yQ+6PRGaHkKewYtg6hto2uGCgvKdb2nfJfKXgZ17DfXjvbZ+jA1Qt9A8EQSfPnt5FKIfnOO3u1h9qw==}
    engines: {node: ^14.15.0 || ^16.10.0 || >=18.0.0}
    dependencies:
      '@jest/environment': 29.5.0
      '@jest/fake-timers': 29.5.0
      '@jest/types': 29.5.0
      '@types/node': 18.19.10
      jest-mock: 29.5.0
      jest-util: 29.5.0
    dev: true

  /jest-get-type@29.4.3:
    resolution: {integrity: sha512-J5Xez4nRRMjk8emnTpWrlkyb9pfRQQanDrvWHhsR1+VUfbwxi30eVcZFlcdGInRibU4G5LwHXpI7IRHU0CY+gg==}
    engines: {node: ^14.15.0 || ^16.10.0 || >=18.0.0}
    dev: true

  /jest-haste-map@29.5.0:
    resolution: {integrity: sha512-IspOPnnBro8YfVYSw6yDRKh/TiCdRngjxeacCps1cQ9cgVN6+10JUcuJ1EabrgYLOATsIAigxA0rLR9x/YlrSA==}
    engines: {node: ^14.15.0 || ^16.10.0 || >=18.0.0}
    dependencies:
      '@jest/types': 29.5.0
      '@types/graceful-fs': 4.1.6
      '@types/node': 18.19.10
      anymatch: 3.1.3
      fb-watchman: 2.0.2
      graceful-fs: 4.2.11
      jest-regex-util: 29.4.3
      jest-util: 29.5.0
      jest-worker: 29.5.0
      micromatch: 4.0.5
      walker: 1.0.8
    optionalDependencies:
      fsevents: 2.3.2
    dev: true

  /jest-leak-detector@29.5.0:
    resolution: {integrity: sha512-u9YdeeVnghBUtpN5mVxjID7KbkKE1QU4f6uUwuxiY0vYRi9BUCLKlPEZfDGR67ofdFmDz9oPAy2G92Ujrntmow==}
    engines: {node: ^14.15.0 || ^16.10.0 || >=18.0.0}
    dependencies:
      jest-get-type: 29.4.3
      pretty-format: 29.5.0
    dev: true

  /jest-matcher-utils@29.5.0:
    resolution: {integrity: sha512-lecRtgm/rjIK0CQ7LPQwzCs2VwW6WAahA55YBuI+xqmhm7LAaxokSB8C97yJeYyT+HvQkH741StzpU41wohhWw==}
    engines: {node: ^14.15.0 || ^16.10.0 || >=18.0.0}
    dependencies:
      chalk: 4.1.2
      jest-diff: 29.5.0
      jest-get-type: 29.4.3
      pretty-format: 29.5.0
    dev: true

  /jest-message-util@29.5.0:
    resolution: {integrity: sha512-Kijeg9Dag6CKtIDA7O21zNTACqD5MD/8HfIV8pdD94vFyFuer52SigdC3IQMhab3vACxXMiFk+yMHNdbqtyTGA==}
    engines: {node: ^14.15.0 || ^16.10.0 || >=18.0.0}
    dependencies:
      '@babel/code-frame': 7.22.5
      '@jest/types': 29.5.0
      '@types/stack-utils': 2.0.1
      chalk: 4.1.2
      graceful-fs: 4.2.11
      micromatch: 4.0.5
      pretty-format: 29.5.0
      slash: 3.0.0
      stack-utils: 2.0.6
    dev: true

  /jest-mock@29.5.0:
    resolution: {integrity: sha512-GqOzvdWDE4fAV2bWQLQCkujxYWL7RxjCnj71b5VhDAGOevB3qj3Ovg26A5NI84ZpODxyzaozXLOh2NCgkbvyaw==}
    engines: {node: ^14.15.0 || ^16.10.0 || >=18.0.0}
    dependencies:
      '@jest/types': 29.5.0
      '@types/node': 18.19.10
      jest-util: 29.5.0
    dev: true

  /jest-pnp-resolver@1.2.3(jest-resolve@29.5.0):
    resolution: {integrity: sha512-+3NpwQEnRoIBtx4fyhblQDPgJI0H1IEIkX7ShLUjPGA7TtUTvI1oiKi3SR4oBR0hQhQR80l4WAe5RrXBwWMA8w==}
    engines: {node: '>=6'}
    peerDependencies:
      jest-resolve: '*'
    peerDependenciesMeta:
      jest-resolve:
        optional: true
    dependencies:
      jest-resolve: 29.5.0
    dev: true

  /jest-regex-util@29.4.3:
    resolution: {integrity: sha512-O4FglZaMmWXbGHSQInfXewIsd1LMn9p3ZXB/6r4FOkyhX2/iP/soMG98jGvk/A3HAN78+5VWcBGO0BJAPRh4kg==}
    engines: {node: ^14.15.0 || ^16.10.0 || >=18.0.0}
    dev: true

  /jest-resolve-dependencies@29.5.0:
    resolution: {integrity: sha512-sjV3GFr0hDJMBpYeUuGduP+YeCRbd7S/ck6IvL3kQ9cpySYKqcqhdLLC2rFwrcL7tz5vYibomBrsFYWkIGGjOg==}
    engines: {node: ^14.15.0 || ^16.10.0 || >=18.0.0}
    dependencies:
      jest-regex-util: 29.4.3
      jest-snapshot: 29.5.0
    transitivePeerDependencies:
      - supports-color
    dev: true

  /jest-resolve@29.5.0:
    resolution: {integrity: sha512-1TzxJ37FQq7J10jPtQjcc+MkCkE3GBpBecsSUWJ0qZNJpmg6m0D9/7II03yJulm3H/fvVjgqLh/k2eYg+ui52w==}
    engines: {node: ^14.15.0 || ^16.10.0 || >=18.0.0}
    dependencies:
      chalk: 4.1.2
      graceful-fs: 4.2.11
      jest-haste-map: 29.5.0
      jest-pnp-resolver: 1.2.3(jest-resolve@29.5.0)
      jest-util: 29.5.0
      jest-validate: 29.5.0
      resolve: 1.22.2
      resolve.exports: 2.0.2
      slash: 3.0.0
    dev: true

  /jest-runner@29.5.0:
    resolution: {integrity: sha512-m7b6ypERhFghJsslMLhydaXBiLf7+jXy8FwGRHO3BGV1mcQpPbwiqiKUR2zU2NJuNeMenJmlFZCsIqzJCTeGLQ==}
    engines: {node: ^14.15.0 || ^16.10.0 || >=18.0.0}
    dependencies:
      '@jest/console': 29.5.0
      '@jest/environment': 29.5.0
      '@jest/test-result': 29.5.0
      '@jest/transform': 29.5.0
      '@jest/types': 29.5.0
      '@types/node': 18.19.10
      chalk: 4.1.2
      emittery: 0.13.1
      graceful-fs: 4.2.11
      jest-docblock: 29.4.3
      jest-environment-node: 29.5.0
      jest-haste-map: 29.5.0
      jest-leak-detector: 29.5.0
      jest-message-util: 29.5.0
      jest-resolve: 29.5.0
      jest-runtime: 29.5.0
      jest-util: 29.5.0
      jest-watcher: 29.5.0
      jest-worker: 29.5.0
      p-limit: 3.1.0
      source-map-support: 0.5.13
    transitivePeerDependencies:
      - supports-color
    dev: true

  /jest-runtime@29.5.0:
    resolution: {integrity: sha512-1Hr6Hh7bAgXQP+pln3homOiEZtCDZFqwmle7Ew2j8OlbkIu6uE3Y/etJQG8MLQs3Zy90xrp2C0BRrtPHG4zryw==}
    engines: {node: ^14.15.0 || ^16.10.0 || >=18.0.0}
    dependencies:
      '@jest/environment': 29.5.0
      '@jest/fake-timers': 29.5.0
      '@jest/globals': 29.5.0
      '@jest/source-map': 29.4.3
      '@jest/test-result': 29.5.0
      '@jest/transform': 29.5.0
      '@jest/types': 29.5.0
      '@types/node': 18.19.10
      chalk: 4.1.2
      cjs-module-lexer: 1.2.2
      collect-v8-coverage: 1.0.1
      glob: 7.2.3
      graceful-fs: 4.2.11
      jest-haste-map: 29.5.0
      jest-message-util: 29.5.0
      jest-mock: 29.5.0
      jest-regex-util: 29.4.3
      jest-resolve: 29.5.0
      jest-snapshot: 29.5.0
      jest-util: 29.5.0
      slash: 3.0.0
      strip-bom: 4.0.0
    transitivePeerDependencies:
      - supports-color
    dev: true

  /jest-snapshot@29.5.0:
    resolution: {integrity: sha512-x7Wolra5V0tt3wRs3/ts3S6ciSQVypgGQlJpz2rsdQYoUKxMxPNaoHMGJN6qAuPJqS+2iQ1ZUn5kl7HCyls84g==}
    engines: {node: ^14.15.0 || ^16.10.0 || >=18.0.0}
    dependencies:
      '@babel/core': 7.22.5
      '@babel/generator': 7.22.5
      '@babel/plugin-syntax-jsx': 7.22.5(@babel/core@7.22.5)
      '@babel/plugin-syntax-typescript': 7.22.5(@babel/core@7.22.5)
      '@babel/traverse': 7.22.5
      '@babel/types': 7.22.5
      '@jest/expect-utils': 29.5.0
      '@jest/transform': 29.5.0
      '@jest/types': 29.5.0
      '@types/babel__traverse': 7.20.1
      '@types/prettier': 2.7.3
      babel-preset-current-node-syntax: 1.0.1(@babel/core@7.22.5)
      chalk: 4.1.2
      expect: 29.5.0
      graceful-fs: 4.2.11
      jest-diff: 29.5.0
      jest-get-type: 29.4.3
      jest-matcher-utils: 29.5.0
      jest-message-util: 29.5.0
      jest-util: 29.5.0
      natural-compare: 1.4.0
      pretty-format: 29.5.0
      semver: 7.5.4
    transitivePeerDependencies:
      - supports-color
    dev: true

  /jest-util@29.5.0:
    resolution: {integrity: sha512-RYMgG/MTadOr5t8KdhejfvUU82MxsCu5MF6KuDUHl+NuwzUt+Sm6jJWxTJVrDR1j5M/gJVCPKQEpWXY+yIQ6lQ==}
    engines: {node: ^14.15.0 || ^16.10.0 || >=18.0.0}
    dependencies:
      '@jest/types': 29.5.0
      '@types/node': 18.19.10
      chalk: 4.1.2
      ci-info: 3.8.0
      graceful-fs: 4.2.11
      picomatch: 2.3.1
    dev: true

  /jest-validate@29.5.0:
    resolution: {integrity: sha512-pC26etNIi+y3HV8A+tUGr/lph9B18GnzSRAkPaaZJIE1eFdiYm6/CewuiJQ8/RlfHd1u/8Ioi8/sJ+CmbA+zAQ==}
    engines: {node: ^14.15.0 || ^16.10.0 || >=18.0.0}
    dependencies:
      '@jest/types': 29.5.0
      camelcase: 6.3.0
      chalk: 4.1.2
      jest-get-type: 29.4.3
      leven: 3.1.0
      pretty-format: 29.5.0
    dev: true

  /jest-watcher@29.5.0:
    resolution: {integrity: sha512-KmTojKcapuqYrKDpRwfqcQ3zjMlwu27SYext9pt4GlF5FUgB+7XE1mcCnSm6a4uUpFyQIkb6ZhzZvHl+jiBCiA==}
    engines: {node: ^14.15.0 || ^16.10.0 || >=18.0.0}
    dependencies:
      '@jest/test-result': 29.5.0
      '@jest/types': 29.5.0
      '@types/node': 18.19.10
      ansi-escapes: 4.3.2
      chalk: 4.1.2
      emittery: 0.13.1
      jest-util: 29.5.0
      string-length: 4.0.2
    dev: true

  /jest-worker@29.5.0:
    resolution: {integrity: sha512-NcrQnevGoSp4b5kg+akIpthoAFHxPBcb5P6mYPY0fUNT+sSvmtu6jlkEle3anczUKIKEbMxFimk9oTP/tpIPgA==}
    engines: {node: ^14.15.0 || ^16.10.0 || >=18.0.0}
    dependencies:
      '@types/node': 18.19.10
      jest-util: 29.5.0
      merge-stream: 2.0.0
      supports-color: 8.1.1
    dev: true

  /jest@29.5.0(@types/node@18.16.16)(ts-node@10.9.1):
    resolution: {integrity: sha512-juMg3he2uru1QoXX078zTa7pO85QyB9xajZc6bU+d9yEGwrKX6+vGmJQ3UdVZsvTEUARIdObzH68QItim6OSSQ==}
    engines: {node: ^14.15.0 || ^16.10.0 || >=18.0.0}
    hasBin: true
    peerDependencies:
      node-notifier: ^8.0.1 || ^9.0.0 || ^10.0.0
    peerDependenciesMeta:
      node-notifier:
        optional: true
    dependencies:
      '@jest/core': 29.5.0(ts-node@10.9.1)
      '@jest/types': 29.5.0
      import-local: 3.1.0
      jest-cli: 29.5.0(@types/node@18.16.16)(ts-node@10.9.1)
    transitivePeerDependencies:
      - '@types/node'
      - supports-color
      - ts-node
    dev: true

  /joi@17.9.2:
    resolution: {integrity: sha512-Itk/r+V4Dx0V3c7RLFdRh12IOjySm2/WGPMubBT92cQvRfYZhPM2W0hZlctjj72iES8jsRCwp7S/cRmWBnJ4nw==}
    dependencies:
      '@hapi/hoek': 9.3.0
      '@hapi/topo': 5.1.0
      '@sideway/address': 4.1.4
      '@sideway/formula': 3.0.1
      '@sideway/pinpoint': 2.0.0
    dev: false

  /jose@4.15.2:
    resolution: {integrity: sha512-IY73F228OXRl9ar3jJagh7Vnuhj/GzBunPiZP13K0lOl7Am9SoWW3kEzq3MCllJMTtZqHTiDXQvoRd4U95aU6A==}
    dev: false

  /joycon@3.1.1:
    resolution: {integrity: sha512-34wB/Y7MW7bzjKRjUKTa46I2Z7eV62Rkhva+KkopW7Qvv/OSWBqvkSY7vusOPrNuZcUG3tApvdVgNB8POj3SPw==}
    engines: {node: '>=10'}
    dev: true

  /js-base64@3.7.5:
    resolution: {integrity: sha512-3MEt5DTINKqfScXKfJFrRbxkrnk2AxPWGBL/ycjz4dK8iqiSJ06UxD8jh8xuh6p10TX4t2+7FsBYVxxQbMg+qA==}
    dev: false

  /js-tokens@4.0.0:
    resolution: {integrity: sha512-RdJUflcE3cUzKiMqQgsCu06FPu9UdIJO0beYbPhHN4k6apgJtifcoCtT9bcxOpYBtpD2kCM6Sbzg4CausW/PKQ==}

  /js-yaml@3.14.1:
    resolution: {integrity: sha512-okMH7OXXJ7YrN9Ok3/SXrnu4iX9yOk+25nqX4imS2npuvTYDmo/QEZoqwZkYaIDk3jVvBOTOIEgEhaLOynBS9g==}
    hasBin: true
    dependencies:
      argparse: 1.0.10
      esprima: 4.0.1
    dev: true

  /js-yaml@4.1.0:
    resolution: {integrity: sha512-wpxZs9NoxZaJESJGIZTyDEaYpl0FKSA+FB9aJiyemKhMwkxQg63h4T1KJgUGHpTqPDNRcmmYLugrRjJlBtWvRA==}
    hasBin: true
    dependencies:
      argparse: 2.0.1

  /jsbn@0.1.1:
    resolution: {integrity: sha512-UVU9dibq2JcFWxQPA6KCqj5O42VOmAY3zQUfEKxU0KpTGXwNoCjkX1e13eHNvw/xPynt6pU0rZ1htjWTNTSXsg==}
    dev: false

  /jsdoc-type-pratt-parser@3.1.0:
    resolution: {integrity: sha512-MgtD0ZiCDk9B+eI73BextfRrVQl0oyzRG8B2BjORts6jbunj4ScKPcyXGTbB6eXL4y9TzxCm6hyeLq/2ASzNdw==}
    engines: {node: '>=12.0.0'}
    dev: false

  /jsesc@2.5.2:
    resolution: {integrity: sha512-OYu7XEzjkCQ3C5Ps3QIZsQfNpqoJyZZA99wd9aWd05NCtC5pWOkShK2mkL6HXQR6/Cy2lbNdPlZBpuQHXE63gA==}
    engines: {node: '>=4'}
    hasBin: true

  /json-bigint@1.0.0:
    resolution: {integrity: sha512-SiPv/8VpZuWbvLSMtTDU8hEfrZWg/mH/nV/b4o0CYbSxu1UIQPLdwKOCIyLQX+VIPO5vrLX3i8qtqFyhdPSUSQ==}
    dependencies:
      bignumber.js: 9.1.1

  /json-buffer@3.0.0:
    resolution: {integrity: sha512-CuUqjv0FUZIdXkHPI8MezCnFCdaTAacej1TZYulLoAg1h/PhwkdXFN4V/gzY4g+fMBCOV2xF+rp7t2XD2ns/NQ==}
    dev: false

  /json-parse-even-better-errors@2.3.1:
    resolution: {integrity: sha512-xyFwyhro/JEof6Ghe2iz2NcXoj2sloNsWr/XsERDK/oiPCfaNhl5ONfp+jQdAZRQQ0IJWNzH9zIZF7li91kh2w==}
    dev: true

  /json-refs@3.0.15:
    resolution: {integrity: sha512-0vOQd9eLNBL18EGl5yYaO44GhixmImes2wiYn9Z3sag3QnehWrYWlB9AFtMxCL2Bj3fyxgDYkxGFEU/chlYssw==}
    engines: {node: '>=0.8'}
    hasBin: true
    dependencies:
      commander: 4.1.1
      graphlib: 2.1.8
      js-yaml: 3.14.1
      lodash: 4.17.21
      native-promise-only: 0.8.1
      path-loader: 1.0.12
      slash: 3.0.0
      uri-js: 4.4.1
    transitivePeerDependencies:
      - supports-color
    dev: true

  /json-schema-to-typescript@11.0.2:
    resolution: {integrity: sha512-XRyeXBJeo/IH4eTP5D1ptX78vCvH86nMDt2k3AxO28C3uYWEDmy4mgPyMpb8bLJ/pJMElOGuQbnKR5Y6NSh3QQ==}
    engines: {node: '>=12.0.0'}
    hasBin: true
    dependencies:
      '@bcherny/json-schema-ref-parser': 9.0.9
      '@types/json-schema': 7.0.12
      '@types/lodash': 4.14.195
      '@types/prettier': 2.7.3
      cli-color: 2.0.3
      get-stdin: 8.0.0
      glob: 7.2.3
      glob-promise: 4.2.2(glob@7.2.3)
      is-glob: 4.0.3
      lodash: 4.17.21
      minimist: 1.2.8
      mkdirp: 1.0.4
      mz: 2.7.0
      prettier: 2.8.8
    dev: false

  /json-schema-to-typescript@13.1.2:
    resolution: {integrity: sha512-17G+mjx4nunvOpkPvcz7fdwUwYCEwyH8vR3Ym3rFiQ8uzAL3go+c1306Kk7iGRk8HuXBXqy+JJJmpYl0cvOllw==}
    engines: {node: '>=12.0.0'}
    hasBin: true
    dependencies:
      '@bcherny/json-schema-ref-parser': 10.0.5-fork
      '@types/json-schema': 7.0.15
      '@types/lodash': 4.14.195
      '@types/prettier': 2.7.3
      cli-color: 2.0.3
      get-stdin: 8.0.0
      glob: 7.2.3
      glob-promise: 4.2.2(glob@7.2.3)
      is-glob: 4.0.3
      lodash: 4.17.21
      minimist: 1.2.8
      mkdirp: 1.0.4
      mz: 2.7.0
      prettier: 2.8.8
    dev: true

  /json-schema-to-zod@1.1.1:
    resolution: {integrity: sha512-YhU/zVhEMUBQE5/tOWPEcajdjEIpWFHVitQz0A7knERlzldw705dhImXiwgWKvkivU4GkF6C1efREzAFDKXvmQ==}
    hasBin: true
    dependencies:
      '@types/json-schema': 7.0.15
      json-refs: 3.0.15
      prettier: 2.8.8
    transitivePeerDependencies:
      - supports-color
    dev: true

  /json-schema-traverse@0.4.1:
    resolution: {integrity: sha512-xbbCH5dCYU5T8LcEhhuh7HJ88HXuW3qsI3Y0zOZFKfZEHcpWiHU/Jxzk629Brsab/mMiHQti9wMP+845RPe3Vg==}
    dev: false

  /json-schema-traverse@1.0.0:
    resolution: {integrity: sha512-NM8/P9n3XjXhIZn1lLhkFaACTOURQXjWhV4BA/RnOv8xvgqtqpAX9IO4mRQxSx1Rlo4tqzeqb0sOlruaOy3dug==}
    dev: true

  /json-schema@0.4.0:
    resolution: {integrity: sha512-es94M3nTIfsEPisRafak+HDLfHXnKBhV3vU5eqPcS3flIWqcxJWgXHXiey3YrpaNsanY5ei1VoYEbOzijuq9BA==}
    dev: false

  /json-stable-stringify-without-jsonify@1.0.1:
    resolution: {integrity: sha512-Bdboy+l7tA3OGW6FjyFHWkP5LuByj1Tk33Ljyq0axyzdk9//JSi2u3fP1QSmd1KNwq6VOKYGlAu87CisVir6Pw==}
    dev: false

  /json-stringify-safe@5.0.1:
    resolution: {integrity: sha512-ZClg6AaYvamvYEE82d3Iyd3vSSIjQ+odgjaTzRuO3s7toCdFKczob2i0zCh7JE8kWn17yvAWhUVxvqGwUalsRA==}
    dev: false

  /json-to-ast@2.1.0:
    resolution: {integrity: sha512-W9Lq347r8tA1DfMvAGn9QNcgYm4Wm7Yc+k8e6vezpMnRT+NHbtlxgNBXRVjXe9YM6eTn6+p/MKOlV/aABJcSnQ==}
    engines: {node: '>= 4'}
    dependencies:
      code-error-fragment: 0.0.230
      grapheme-splitter: 1.0.4
    dev: true

  /json5@1.0.2:
    resolution: {integrity: sha512-g1MWMLBiz8FKi1e4w0UyVL3w+iJceWAFBAaBnnGKOpNa5f8TLktkbre1+s6oICydWAm+HRUGTmI+//xv2hvXYA==}
    hasBin: true
    dependencies:
      minimist: 1.2.8
    dev: false

  /json5@2.2.3:
    resolution: {integrity: sha512-XmOWe7eyHYH14cLdVPoyg+GOH3rYX++KpzrylJwSW98t3Nk+U8XOl8FWKOgwtzdb8lXGf6zYwDUzeHMWfxasyg==}
    engines: {node: '>=6'}
    hasBin: true

  /jsonc-parser@3.2.0:
    resolution: {integrity: sha512-gfFQZrcTc8CnKXp6Y4/CBT3fTc0OVuDofpre4aEeEpSBPV5X5v4+Vmx+8snU7RLPrNHPKSgLxGo9YuQzz20o+w==}

  /jsonfile@4.0.0:
    resolution: {integrity: sha512-m6F1R3z8jjlf2imQHS2Qez5sjKWQzbuuhuJ/FKYFRZvPE3PuHcSMVZzfsLhGVOkfd20obL5SWEBew5ShlquNxg==}
    optionalDependencies:
      graceful-fs: 4.2.11
    dev: false

  /jsonpointer@5.0.1:
    resolution: {integrity: sha512-p/nXbhSEcu3pZRdkW1OfJhpsVtW1gd4Wa1fnQc9YLiTfAjn0312eMKimbdIQzuZl9aa9xUGaRlP9T/CJE/ditQ==}
    engines: {node: '>=0.10.0'}
    dev: true

  /jsonwebtoken@8.5.1:
    resolution: {integrity: sha512-XjwVfRS6jTMsqYs0EsuJ4LGxXV14zQybNd4L2r0UvbVnSF9Af8x7p5MzbJ90Ioz/9TI41/hTCvznF/loiSzn8w==}
    engines: {node: '>=4', npm: '>=1.4.28'}
    dependencies:
      jws: 3.2.2
      lodash.includes: 4.3.0
      lodash.isboolean: 3.0.3
      lodash.isinteger: 4.0.4
      lodash.isnumber: 3.0.3
      lodash.isplainobject: 4.0.6
      lodash.isstring: 4.0.1
      lodash.once: 4.1.1
      ms: 2.1.3
      semver: 5.7.1
    dev: false

  /jsonwebtoken@9.0.0:
    resolution: {integrity: sha512-tuGfYXxkQGDPnLJ7SibiQgVgeDgfbPq2k2ICcbgqW8WxWLBAxKQM/ZCu/IT8SOSwmaYl4dpTFCW5xZv7YbbWUw==}
    engines: {node: '>=12', npm: '>=6'}
    dependencies:
      jws: 3.2.2
      lodash: 4.17.21
      ms: 2.1.3
      semver: 7.5.4
    dev: false

  /jsonwebtoken@9.0.2:
    resolution: {integrity: sha512-PRp66vJ865SSqOlgqS8hujT5U4AOgMfhrwYIuIhfKaoSCZcirrmASQr8CX7cUg+RMih+hgznrjp99o+W4pJLHQ==}
    engines: {node: '>=12', npm: '>=6'}
    dependencies:
      jws: 3.2.2
      lodash.includes: 4.3.0
      lodash.isboolean: 3.0.3
      lodash.isinteger: 4.0.4
      lodash.isnumber: 3.0.3
      lodash.isplainobject: 4.0.6
      lodash.isstring: 4.0.1
      lodash.once: 4.1.1
      ms: 2.1.3
      semver: 7.5.4
    dev: false

  /jsprim@1.4.2:
    resolution: {integrity: sha512-P2bSOMAc/ciLz6DzgjVlGJP9+BrJWu5UDGK70C2iweC5QBIeFf0ZXRvGjEj2uYgrY2MkAAhsSWHDWlFtEroZWw==}
    engines: {node: '>=0.6.0'}
    dependencies:
      assert-plus: 1.0.0
      extsprintf: 1.3.0
      json-schema: 0.4.0
      verror: 1.10.0
    dev: false

  /jwa@1.4.1:
    resolution: {integrity: sha512-qiLX/xhEEFKUAJ6FiBMbes3w9ATzyk5W7Hvzpa/SLYdxNtng+gcurvrI7TbACjIXlsJyr05/S1oUhZrc63evQA==}
    dependencies:
      buffer-equal-constant-time: 1.0.1
      ecdsa-sig-formatter: 1.0.11
      safe-buffer: 5.2.1
    dev: false

  /jwa@2.0.0:
    resolution: {integrity: sha512-jrZ2Qx916EA+fq9cEAeCROWPTfCwi1IVHqT2tapuqLEVVDKFDENFw1oL+MwrTvH6msKxsd1YTDVw6uKEcsrLEA==}
    dependencies:
      buffer-equal-constant-time: 1.0.1
      ecdsa-sig-formatter: 1.0.11
      safe-buffer: 5.2.1

  /jwks-rsa@3.1.0:
    resolution: {integrity: sha512-v7nqlfezb9YfHHzYII3ef2a2j1XnGeSE/bK3WfumaYCqONAIstJbrEGapz4kadScZzEt7zYCN7bucj8C0Mv/Rg==}
    engines: {node: '>=14'}
    dependencies:
      '@types/express': 4.17.17
      '@types/jsonwebtoken': 9.0.3
      debug: 4.3.4(supports-color@5.5.0)
      jose: 4.15.2
      limiter: 1.1.5
      lru-memoizer: 2.2.0
    transitivePeerDependencies:
      - supports-color
    dev: false

  /jws@3.2.2:
    resolution: {integrity: sha512-YHlZCB6lMTllWDtSPHz/ZXTsi8S00usEV6v1tjq8tOUZzw7DpSDWVXjXDre6ed1w/pd495ODpHZYSdkRTsa0HA==}
    dependencies:
      jwa: 1.4.1
      safe-buffer: 5.2.1
    dev: false

  /jws@4.0.0:
    resolution: {integrity: sha512-KDncfTmOZoOMTFG4mBlG0qUIOlc03fmzH+ru6RgYVZhPkyiy/92Owlt/8UEN+a4TXR1FQetfIpJE8ApdvdVxTg==}
    dependencies:
      jwa: 2.0.0
      safe-buffer: 5.2.1

  /keyv@3.1.0:
    resolution: {integrity: sha512-9ykJ/46SN/9KPM/sichzQ7OvXyGDYKGTaDlKMGCAlg2UK8KRy4jb0d8sFc+0Tt0YYnThq8X2RZgCg74RPxgcVA==}
    dependencies:
      json-buffer: 3.0.0
    dev: false

  /kleur@3.0.3:
    resolution: {integrity: sha512-eTIzlVOSUR+JxdDFepEYcBMtZ9Qqdef+rnzWdRZuMbOywu5tO2w2N7rqjoANZ5k9vywhL6Br1VRjUIgTQx4E8w==}
    engines: {node: '>=6'}

  /kuler@2.0.0:
    resolution: {integrity: sha512-Xq9nH7KlWZmXAtodXDDRE7vs6DU1gTU8zYDHDiWLSip45Egwq3plLHzPn27NgvzL2r1LMPC1vdqh98sQxtqj4A==}

  /latest-version@5.1.0:
    resolution: {integrity: sha512-weT+r0kTkRQdCdYCNtkMwWXQTMEswKrFBkm4ckQOMVhhqhIMI1UT2hMj+1iigIhgSZm5gTmrRXBNoGUgaTY1xA==}
    engines: {node: '>=8'}
    dependencies:
      package-json: 6.5.0
    dev: false

  /leven@3.1.0:
    resolution: {integrity: sha512-qsda+H8jTaUaN/x5vzW2rzc+8Rw4TAQ/4KjB46IwK5VH+IlVeeeje/EoZRpiXvIqjFgK84QffqPztGI3VBLG1A==}
    engines: {node: '>=6'}
    dev: true

  /levn@0.4.1:
    resolution: {integrity: sha512-+bT2uH4E5LGE7h/n3evcS/sQlJXCpIp6ym8OWJ5eV6+67Dsql/LaaT7qJBAt2rzfoa/5QBGBhxDix1dMt2kQKQ==}
    engines: {node: '>= 0.8.0'}
    dependencies:
      prelude-ls: 1.2.1
      type-check: 0.4.0
    dev: false

  /lilconfig@3.1.1:
    resolution: {integrity: sha512-O18pf7nyvHTckunPWCV1XUNXU1piu01y2b7ATJ0ppkUkk8ocqVWBrYjJBCwHDjD/ZWcfyrA0P4gKhzWGi5EINQ==}
    engines: {node: '>=14'}
    dev: true

  /limiter@1.1.5:
    resolution: {integrity: sha512-FWWMIEOxz3GwUI4Ts/IvgVy6LPvoMPgjMdQ185nN6psJyBJ4yOpzqm695/h5umdLJg2vW3GR5iG11MAkR2AzJA==}
    dev: false

  /lines-and-columns@1.2.4:
    resolution: {integrity: sha512-7ylylesZQ/PV29jhEDl3Ufjo6ZX7gCqJr5F7PKrqc93v7fzSymt1BpwEU8nAUXs8qzzvqhbjhK5QZg6Mt/HkBg==}
    dev: true

  /load-tsconfig@0.2.5:
    resolution: {integrity: sha512-IXO6OCs9yg8tMKzfPZ1YmheJbZCiEsnBdcB03l0OcfK9prKnJb96siuHCr5Fl37/yo9DnKU+TLpxzTUspw9shg==}
    engines: {node: ^12.20.0 || ^14.13.1 || >=16.0.0}
    dev: true

  /local-pkg@0.4.3:
    resolution: {integrity: sha512-SFppqq5p42fe2qcZQqqEOiVRXl+WCP1MdT6k7BDEW1j++sp5fIY+/fdRQitvKgB5BrBcmrs5m/L0v2FrU5MY1g==}
    engines: {node: '>=14'}

  /locate-path@5.0.0:
    resolution: {integrity: sha512-t7hw9pI+WvuwNJXwk5zVHpyhIqzg2qTlklJOf0mVxGSbe3Fp2VieZcduNYjaLDoy6p9uGpQEGWG87WpMKlNq8g==}
    engines: {node: '>=8'}
    dependencies:
      p-locate: 4.1.0
    dev: true

  /locate-path@6.0.0:
    resolution: {integrity: sha512-iPZK6eYjbxRu3uB4/WZ3EsEIMJFMqAoopl3R+zuq0UjcAm/MO6KCweDgPfP3elTztoKP3KtnVHxTn2NHBSDVUw==}
    engines: {node: '>=10'}
    dependencies:
      p-locate: 5.0.0
    dev: false

  /lodash.clonedeep@4.5.0:
    resolution: {integrity: sha512-H5ZhCF25riFd9uB5UCkVKo61m3S/xZk1x4wA6yp/L3RFP6Z/eHH1ymQcGLo7J3GMPfm0V/7m1tryHuGVxpqEBQ==}
    dev: false

  /lodash.includes@4.3.0:
    resolution: {integrity: sha512-W3Bx6mdkRTGtlJISOvVD/lbqjTlPPUDTMnlXZFnVwi9NKJ6tiAk6LVdlhZMm17VZisqhKcgzpO5Wz91PCt5b0w==}
    dev: false

  /lodash.isboolean@3.0.3:
    resolution: {integrity: sha512-Bz5mupy2SVbPHURB98VAcw+aHh4vRV5IPNhILUCsOzRmsTmSQ17jIuqopAentWoehktxGd9e/hbIXq980/1QJg==}
    dev: false

  /lodash.isinteger@4.0.4:
    resolution: {integrity: sha512-DBwtEWN2caHQ9/imiNeEA5ys1JoRtRfY3d7V9wkqtbycnAmTvRRmbHKDV4a0EYc678/dia0jrte4tjYwVBaZUA==}
    dev: false

  /lodash.isnumber@3.0.3:
    resolution: {integrity: sha512-QYqzpfwO3/CWf3XP+Z+tkQsfaLL/EnUlXWVkIk5FUPc4sBdTehEqZONuyRt2P67PXAk+NXmTBcc97zw9t1FQrw==}
    dev: false

  /lodash.isplainobject@4.0.6:
    resolution: {integrity: sha512-oSXzaWypCMHkPC3NvBEaPHf0KsA5mvPrOPgQWDsbg8n7orZ290M0BmC/jgRZ4vcJ6DTAhjrsSYgdsW/F+MFOBA==}
    dev: false

  /lodash.isstring@4.0.1:
    resolution: {integrity: sha512-0wJxfxH1wgO3GrbuP+dTTk7op+6L41QCXbGINEmD+ny/G/eCqGzxyCsh7159S+mgDDcoarnBw6PC1PS5+wUGgw==}
    dev: false

  /lodash.memoize@4.1.2:
    resolution: {integrity: sha512-t7j+NzmgnQzTAYXcsHYLgimltOV1MXHtlOWf6GjL9Kj8GK5FInw5JotxvbOs+IvV1/Dzo04/fCGfLVs7aXb4Ag==}
    dev: true

  /lodash.merge@4.6.2:
    resolution: {integrity: sha512-0KpjqXRVvrYyCsX1swR/XTK0va6VQkQM6MNo7PqW77ByjAhoARA8EfrP1N4+KlKj8YS0ZUCtRT/YUuhyYDujIQ==}
    dev: false

  /lodash.once@4.1.1:
    resolution: {integrity: sha512-Sb487aTOCr9drQVL8pIxOzVhafOjZN9UU54hiN8PU3uAiSV7lx1yYNpbNmex2PK6dSJoNTSJUUswT651yww3Mg==}
    dev: false

  /lodash.sortby@4.7.0:
    resolution: {integrity: sha512-HDWXG8isMntAyRF5vZ7xKuEvOhT4AhlRt/3czTSjvGUxjYCBVRQY48ViDHyfYz9VIoBkW4TMGQNapx+l3RUwdA==}
    dev: true

  /lodash@4.17.21:
    resolution: {integrity: sha512-v2kDEe57lecTulaDIuNTPy3Ry4gLGJ6Z1O3vE1krgXZNrsQ+LFTGHVxVjcXPs17LhbZVGedAJv8XZ1tvj5FvSg==}

  /logform@2.5.1:
    resolution: {integrity: sha512-9FyqAm9o9NKKfiAKfZoYo9bGXXuwMkxQiQttkT4YjjVtQVIQtK6LmVtlxmCaFswo6N4AfEkHqZTV0taDtPotNg==}
    dependencies:
      '@colors/colors': 1.5.0
      '@types/triple-beam': 1.3.2
      fecha: 4.2.3
      ms: 2.1.3
      safe-stable-stringify: 2.4.3
      triple-beam: 1.3.0

  /loose-envify@1.4.0:
    resolution: {integrity: sha512-lyuxPGr/Wfhrlem2CL/UcnUc1zcqKAImBDzukY7Y5F/yQiNdko6+fRLevlw1HgMySw7f611UIY408EtxRSoK3Q==}
    hasBin: true
    dependencies:
      js-tokens: 4.0.0
    dev: false

  /loupe@2.3.6:
    resolution: {integrity: sha512-RaPMZKiMy8/JruncMU5Bt6na1eftNoo++R4Y+N2FrxkDVTrGvcyzFTsaGif4QTeKESheMGegbhw6iUAq+5A8zA==}
    deprecated: Please upgrade to 2.3.7 which fixes GHSA-4q6p-r6v2-jvc5
    dependencies:
      get-func-name: 2.0.2

  /lower-case@2.0.2:
    resolution: {integrity: sha512-7fm3l3NAF9WfN6W3JOmf5drwpVqX78JtoGJ3A6W0a6ZnldM41w2fV5D490psKFTpMds8TJse/eHLFFsNHHjHgg==}
    dependencies:
      tslib: 2.6.2
    dev: false

  /lowercase-keys@1.0.1:
    resolution: {integrity: sha512-G2Lj61tXDnVFFOi8VZds+SoQjtQC3dgokKdDG2mTm1tx4m50NUHBOZSBwQQHyy0V12A0JTG4icfZQH+xPyh8VA==}
    engines: {node: '>=0.10.0'}
    dev: false

  /lowercase-keys@2.0.0:
    resolution: {integrity: sha512-tqNXrS78oMOE73NMxK4EMLQsQowWf8jKooH9g7xPavRT706R6bkQJ6DY2Te7QukaZsulxa30wQ7bk0pm4XiHmA==}
    engines: {node: '>=8'}
    dev: false

  /lru-cache@10.2.0:
    resolution: {integrity: sha512-2bIM8x+VAf6JT4bKAljS1qUWgMsqZRPGJS6FSahIMPVvctcNhyVp7AJu7quxOW9jwkryBReKZY5tY5JYv2n/7Q==}
    engines: {node: 14 || >=16.14}
    dev: true

  /lru-cache@4.0.2:
    resolution: {integrity: sha512-uQw9OqphAGiZhkuPlpFGmdTU2tEuhxTourM/19qGJrxBPHAr/f8BT1a0i/lOclESnGatdJG/UCkP9kZB/Lh1iw==}
    dependencies:
      pseudomap: 1.0.2
      yallist: 2.1.2
    dev: false

  /lru-cache@5.1.1:
    resolution: {integrity: sha512-KpNARQA3Iwv+jTA0utUVVbrh+Jlrr1Fv0e56GGzAFOXN7dk/FviaDW8LHmK52DlcH4WP2n6gI8vN1aesBFgo9w==}
    dependencies:
      yallist: 3.1.1

  /lru-cache@6.0.0:
    resolution: {integrity: sha512-Jo6dJ04CmSjuznwJSS3pUeWmd/H0ffTlkXXgwZi+eq1UCmqQwCh+eLsYOYCwY991i2Fah4h1BEMCx4qThGbsiA==}
    engines: {node: '>=10'}
    dependencies:
      yallist: 4.0.0

  /lru-cache@9.1.2:
    resolution: {integrity: sha512-ERJq3FOzJTxBbFjZ7iDs+NiK4VI9Wz+RdrrAB8dio1oV+YvdPzUEE4QNiT2VD51DkIbCYRUUzCRkssXCHqSnKQ==}
    engines: {node: 14 || >=16.14}

  /lru-memoizer@2.2.0:
    resolution: {integrity: sha512-QfOZ6jNkxCcM/BkIPnFsqDhtrazLRsghi9mBwFAzol5GCvj4EkFT899Za3+QwikCg5sRX8JstioBDwOxEyzaNw==}
    dependencies:
      lodash.clonedeep: 4.5.0
      lru-cache: 4.0.2
    dev: false

  /lru-queue@0.1.0:
    resolution: {integrity: sha512-BpdYkt9EvGl8OfWHDQPISVpcl5xZthb+XPsbELj5AQXxIC8IriDZIQYjBJPEm5rS420sjZ0TLEzRcq5KdBhYrQ==}
    dependencies:
      es5-ext: 0.10.62

  /lru_map@0.3.3:
    resolution: {integrity: sha512-Pn9cox5CsMYngeDbmChANltQl+5pi6XmTrraMSzhPmMBbmgcxmqWry0U3PGapCU1yB4/LqCcom7qhHZiF/jGfQ==}
    dev: false

  /magic-string@0.30.1:
    resolution: {integrity: sha512-mbVKXPmS0z0G4XqFDCTllmDQ6coZzn94aMlb0o/A4HEHJCKcanlDZwYJgwnkmgD3jyWhUgj9VsPrfd972yPffA==}
    engines: {node: '>=12'}
    dependencies:
      '@jridgewell/sourcemap-codec': 1.4.15

  /make-dir@1.3.0:
    resolution: {integrity: sha512-2w31R7SJtieJJnQtGc7RVL2StM2vGYVfqUOvUDxH6bC6aJTxPxTF0GnIgCyu7tjockiUWAYQRbxa7vKn34s5sQ==}
    engines: {node: '>=4'}
    dependencies:
      pify: 3.0.0
    dev: true

  /make-dir@2.1.0:
    resolution: {integrity: sha512-LS9X+dc8KLxXCb8dni79fLIIUA5VyZoyjSMCwTluaXA0o27cCK0bhXkpgw+sTXVpPy/lSO57ilRixqk0vDmtRA==}
    engines: {node: '>=6'}
    dependencies:
      pify: 4.0.1
      semver: 5.7.1
    dev: false

  /make-dir@3.1.0:
    resolution: {integrity: sha512-g3FeP20LNwhALb/6Cz6Dd4F2ngze0jz7tbzrD2wAV+o9FeNHe4rL+yK2md0J/fiSf1sa1ADhXqi5+oVwOM/eGw==}
    engines: {node: '>=8'}
    dependencies:
      semver: 6.3.0
    dev: true

  /make-error@1.3.6:
    resolution: {integrity: sha512-s8UhlNe7vPKomQhC1qFelMokr/Sc3AgNbso3n74mVPA5LTZwkB9NlXf4XPamLxJE8h0gh73rM94xvwRT2CVInw==}

  /makeerror@1.0.12:
    resolution: {integrity: sha512-JmqCvUhmt43madlpFzG4BQzG2Z3m6tvQDNKdClZnO3VbIudJYmxsT0FNJMeiB2+JTSlTQTSbU8QdesVmwJcmLg==}
    dependencies:
      tmpl: 1.0.5
    dev: true

  /map-obj@4.3.0:
    resolution: {integrity: sha512-hdN1wVrZbb29eBGiGjJbeP8JbKjq1urkHJ/LIP/NY48MZ1QVXUsQBV1G1zvYFHn1XE06cwjBsOI2K3Ulnj1YXQ==}
    engines: {node: '>=8'}
    dev: false

  /marked@13.0.2:
    resolution: {integrity: sha512-J6CPjP8pS5sgrRqxVRvkCIkZ6MFdRIjDkwUwgJ9nL2fbmM6qGQeB2C16hi8Cc9BOzj6xXzy0jyi0iPIfnMHYzA==}
    engines: {node: '>= 18'}
    hasBin: true
    dev: false

  /media-typer@0.3.0:
    resolution: {integrity: sha512-dq+qelQ9akHpcOl/gUVRTxVIOkAJ1wR3QAvb4RsVjS8oVoFjDGTc679wJYmUmknUF5HwMLOgb5O+a3KxfWapPQ==}
    engines: {node: '>= 0.6'}
    dev: false

  /memoizee@0.4.15:
    resolution: {integrity: sha512-UBWmJpLZd5STPm7PMUlOw/TSy972M+z8gcyQ5veOnSDRREz/0bmpyTfKt3/51DhEBqCZQn1udM/5flcSPYhkdQ==}
    dependencies:
      d: 1.0.1
      es5-ext: 0.10.62
      es6-weak-map: 2.0.3
      event-emitter: 0.3.5
      is-promise: 2.2.2
      lru-queue: 0.1.0
      next-tick: 1.1.0
      timers-ext: 0.1.7

  /merge-descriptors@1.0.1:
    resolution: {integrity: sha512-cCi6g3/Zr1iqQi6ySbseM1Xvooa98N0w31jzUYrXPX2xqObmFGHJ0tQ5u74H3mVh7wLouTseZyYIq39g8cNp1w==}
    dev: false

  /merge-stream@2.0.0:
    resolution: {integrity: sha512-abv/qOcuPfk3URPfDzmZU1LKmuw8kT+0nIHvKrKgFrwifol/doWcdA4ZqsWQ8ENrFKkd67Mfpo/LovbIUsbt3w==}
    dev: true

  /merge2@1.4.1:
    resolution: {integrity: sha512-8q7VEgMJW4J8tcfVPy8g09NcQwZdbwFEqhe/WZkoIzjn/3TGDwtOCYtXGxA3O8tPzpczCCDgv+P2P5y00ZJOOg==}
    engines: {node: '>= 8'}

  /messaging-api-common@1.0.4:
    resolution: {integrity: sha512-riYl+FnUtbUxxBfmUXBZSw4akK9hWAGGobulT81DK4Y5s/zeCKQcwa5uKHLG5HrR0RCtATIj7tQM8J29z61jRg==}
    engines: {node: '>=10'}
    dependencies:
      '@types/debug': 4.1.8
      '@types/lodash': 4.14.195
      '@types/url-join': 4.0.1
      axios: 0.21.4(debug@4.3.4)
      camel-case: 4.1.2
      debug: 4.3.4(supports-color@5.5.0)
      lodash: 4.17.21
      map-obj: 4.3.0
      pascal-case: 3.1.2
      snake-case: 3.0.4
      url-join: 4.0.1
    transitivePeerDependencies:
      - supports-color
    dev: false

  /messaging-api-messenger@1.1.0:
    resolution: {integrity: sha512-WfODwHvkkC/oJMrqr7ukm2yTf4DqWg8BvnwmGOU53fRMvuCQNGWYSKQPk8k/s0Evl56J32iDidooGIL9fAGOjQ==}
    engines: {node: '>=10'}
    dependencies:
      '@types/append-query': 2.0.1
      '@types/lodash': 4.14.195
      '@types/warning': 3.0.0
      append-query: 2.1.1
      axios: 0.21.4(debug@4.3.4)
      axios-error: 1.0.4
      form-data: 3.0.1
      lodash: 4.17.21
      messaging-api-common: 1.0.4
      ts-invariant: 0.4.4
      warning: 4.0.3
    transitivePeerDependencies:
      - debug
      - supports-color
    dev: false

  /methods@1.1.2:
    resolution: {integrity: sha512-iclAHeNqNm68zFtnZ0e+1L2yUIdvzNoauKU4WBA3VvH/vPFieF7qfRlwUZU+DA9P9bPXIS90ulxoUoCH23sV2w==}
    engines: {node: '>= 0.6'}

  /micromatch@4.0.5:
    resolution: {integrity: sha512-DMy+ERcEW2q8Z2Po+WNXuw3c5YaUSFjAO5GsJqfEl7UjvtIuFKO6ZrKvcItdy98dwFI2N1tg3zNIdKaQT+aNdA==}
    engines: {node: '>=8.6'}
    dependencies:
      braces: 3.0.2
      picomatch: 2.3.1

  /mime-db@1.52.0:
    resolution: {integrity: sha512-sPU4uV7dYlvtWJxwwxHD0PuihVNiE7TyAbQ5SWxDCB9mUYvOgroQOwYQQOKPJ8CIbE+1ETVlOoK1UC2nU3gYvg==}
    engines: {node: '>= 0.6'}

  /mime-types@2.1.35:
    resolution: {integrity: sha512-ZDY+bPm5zTTF+YpCrAU9nK0UgICYPT0QtT1NZWFv4s++TNkcgVaT0g6+4R2uI4MjQjzysHB1zxuWL50hzaeXiw==}
    engines: {node: '>= 0.6'}
    dependencies:
      mime-db: 1.52.0

  /mime@1.6.0:
    resolution: {integrity: sha512-x0Vn8spI+wuJ1O6S7gnbaQg8Pxh4NNHb7KSINmEWKiPE4RKOplvijn+NkmYmmRgP68mc70j2EbeTFRsrswaQeg==}
    engines: {node: '>=4'}
    hasBin: true
    dev: false

  /mime@2.6.0:
    resolution: {integrity: sha512-USPkMeET31rOMiarsBNIHZKLGgvKc/LrjofAnBlOttf5ajRvqiRA8QsenbcooctK6d6Ts6aqZXBA+XbkKthiQg==}
    engines: {node: '>=4.0.0'}
    hasBin: true

  /mimic-fn@2.1.0:
    resolution: {integrity: sha512-OqbOk5oEQeAZ8WXWydlu9HJjz9WVdEIvamMCcXmuqUYjTknH/sqsWvhQ3vgwKFRR1HpjvNBKQ37nbJgYzGqGcg==}
    engines: {node: '>=6'}
    dev: true

  /mimic-fn@4.0.0:
    resolution: {integrity: sha512-vqiC06CuhBTUdZH+RYl8sFrL096vA45Ok5ISO6sE/Mr1jRbGH4Csnhi8f3wKVl7x8mO4Au7Ir9D3Oyv1VYMFJw==}
    engines: {node: '>=12'}
    dev: true

  /mimic-response@1.0.1:
    resolution: {integrity: sha512-j5EctnkH7amfV/q5Hgmoal1g2QHFJRraOtmx0JpIqkxhBhI/lJSl1nMpQ45hVarwNETOoWEimndZ4QK0RHxuxQ==}
    engines: {node: '>=4'}
    dev: false

  /minimatch@3.1.2:
    resolution: {integrity: sha512-J7p63hRiAjw1NDEww1W7i37+ByIrOWO5XQQAzZ3VOcL0PNybwpfmV/N05zFAzwQ9USyEcX6t3UO+K5aqBQOIHw==}
    dependencies:
      brace-expansion: 1.1.11

  /minimatch@8.0.4:
    resolution: {integrity: sha512-W0Wvr9HyFXZRGIDgCicunpQ299OKXs9RgZfaukz4qAW/pJhcpUfupc9c+OObPOFueNy8VSrZgEmDtk6Kh4WzDA==}
    engines: {node: '>=16 || 14 >=14.17'}
    dependencies:
      brace-expansion: 2.0.1

  /minimatch@9.0.3:
    resolution: {integrity: sha512-RHiac9mvaRw0x3AYRgDC1CxAP7HTcNrrECeA8YYJeWnpo+2Q5CegtZjaotWTWxDG3UeGA1coE05iH1mPjT/2mg==}
    engines: {node: '>=16 || 14 >=14.17'}
    dependencies:
      brace-expansion: 2.0.1
    dev: true

  /minimist@1.2.8:
    resolution: {integrity: sha512-2yyAR8qBkN3YuheJanUpWC5U3bb5osDywNB8RzDVlDwDHbocAJveqqj1u8+SVD7jkWT4yvsHCpWqqWqAxb0zCA==}

  /minipass@4.2.8:
    resolution: {integrity: sha512-fNzuVyifolSLFL4NzpF+wEF4qrgqaaKX0haXPQEdQ7NKAN+WecoKMHV09YcuL/DHxrUsYQOK3MiuDf7Ip2OXfQ==}
    engines: {node: '>=8'}

  /minipass@6.0.2:
    resolution: {integrity: sha512-MzWSV5nYVT7mVyWCwn2o7JH13w2TBRmmSqSRCKzTw+lmft9X4z+3wjvs06Tzijo5z4W/kahUCDpRXTF+ZrmF/w==}
    engines: {node: '>=16 || 14 >=14.17'}

  /mkdirp@1.0.4:
    resolution: {integrity: sha512-vVqVZQyf3WLx2Shd0qJ9xuvqgAyKPLAiqITEtqW0oIUjzo3PePDd6fW9iFz30ef7Ysp/oiWqbhszeGWW2T6Gzw==}
    engines: {node: '>=10'}
    hasBin: true

  /mlly@1.4.0:
    resolution: {integrity: sha512-ua8PAThnTwpprIaU47EPeZ/bPUVp2QYBbWMphUQpVdBI3Lgqzm5KZQ45Agm3YJedHXaIHl6pBGabaLSUPPSptg==}
    dependencies:
      acorn: 8.10.0
      pathe: 1.1.1
      pkg-types: 1.0.3
      ufo: 1.1.2

  /moment@2.29.4:
    resolution: {integrity: sha512-5LC9SOxjSc2HF6vO2CyuTDNivEdoz2IvyJJGj6X8DJ0eFyfszE0QiEd+iXmBvUP3WHxSjFH/vIsA0EN00cgr8w==}
    dev: true

  /mri@1.2.0:
    resolution: {integrity: sha512-tzzskb3bG8LvYGFF/mDTpq3jpI6Q9wc3LEmBaghu+DdCssd1FakN7Bc0hVNmEyGq1bq3RgfkCb3cmQLpNPOroA==}
    engines: {node: '>=4'}
    dev: false

  /ms@2.0.0:
    resolution: {integrity: sha512-Tpp60P6IUJDTuOq/5Z8cdskzJujfwqfOTkrwIwj7IRISpnkJnT6SyJ4PCPnGMoFjC9ddhal5KVIYtAt97ix05A==}
    dev: false

  /ms@2.1.2:
    resolution: {integrity: sha512-sGkPx+VjMtmA6MX27oA4FBFELFCZZ4S4XqeGOXCv68tT+jb3vk/RyaKWP0PTKyWtmLSM0b+adUTEvbs1PEaH2w==}

  /ms@2.1.3:
    resolution: {integrity: sha512-6FlzubTLZG3J2a/NVCAleEhjzq5oxgHyaCU9yYXvcLsvoVaHJq/s5xXI6/XXP6tz7R9xAOtHnSO/tXtF3WRTlA==}

  /mz@2.7.0:
    resolution: {integrity: sha512-z81GNO7nnYMEhrGh9LeymoE4+Yr0Wn5McHIZMK5cfQCl+NDX08sCZgUc9/6MHni9IWuFLm1Z3HTCXu2z9fN62Q==}
    dependencies:
      any-promise: 1.3.0
      object-assign: 4.1.1
      thenify-all: 1.6.0

  /nanoid@3.3.6:
    resolution: {integrity: sha512-BGcqMMJuToF7i1rt+2PWSNVnWIkGCU78jBG3RxO/bZlnZPK2Cmi2QaffxGO/2RvWi9sL+FAiRiXMgsyxQ1DIDA==}
    engines: {node: ^10 || ^12 || ^13.7 || ^14 || >=15.0.1}
    hasBin: true

  /native-promise-only@0.8.1:
    resolution: {integrity: sha512-zkVhZUA3y8mbz652WrL5x0fB0ehrBkulWT3TomAQ9iDtyXZvzKeEA6GPxAItBYeNYl5yngKRX612qHOhvMkDeg==}
    dev: true

  /natural-compare-lite@1.4.0:
    resolution: {integrity: sha512-Tj+HTDSJJKaZnfiuw+iaF9skdPpTo2GtEly5JHnWV/hfv2Qj/9RKsGISQtLh2ox3l5EAGw487hnBee0sIJ6v2g==}
    dev: false

  /natural-compare@1.4.0:
    resolution: {integrity: sha512-OWND8ei3VtNC9h7V60qff3SVobHr996CTwgxubgyQYEpg290h9J0buyECNNJexkFm5sOajh5G116RYA1c8ZMSw==}

  /negotiator@0.6.3:
    resolution: {integrity: sha512-+EUsqGPLsM+j/zdChZjsnX51g4XrHFOIXwfnCVPGlQk/k5giakcKsuxCObBRu6DSm9opw/O6slWbJdghQM4bBg==}
    engines: {node: '>= 0.6'}
    dev: false

  /next-tick@1.1.0:
    resolution: {integrity: sha512-CXdUiJembsNjuToQvxayPZF9Vqht7hewsvy2sOWafLvi2awflj9mOC6bHIg50orX8IJvWKY9wYQ/zB2kogPslQ==}

  /no-case@3.0.4:
    resolution: {integrity: sha512-fgAN3jGAh+RoxUGZHTSOLJIqUc2wmoBwGR4tbpNAKmmovFoWq0OdRkb0VkldReO2a2iBT/OEulG9XSUc10r3zg==}
    dependencies:
      lower-case: 2.0.2
      tslib: 2.6.2
    dev: false

  /node-addon-api@3.2.1:
    resolution: {integrity: sha512-mmcei9JghVNDYydghQmeDX8KoAm0FAiYyIcUt/N4nhyAipB17pllZQDOJD2fotxABnt4Mdz+dKTO7eftLg4d0A==}
    dev: false

  /node-domexception@1.0.0:
    resolution: {integrity: sha512-/jKZoMpw0F8GRwl4/eLROPA3cfcXtLApP0QzLmUT/HuPCZWyB7IY9ZrMeKw2O/nFIqPQB3PVM9aYm0F312AXDQ==}
    engines: {node: '>=10.5.0'}
    dev: false

  /node-fetch@2.6.11:
    resolution: {integrity: sha512-4I6pdBY1EthSqDmJkiNk3JIT8cswwR9nfeW/cPdUagJYEQG7R95WRH74wpz7ma8Gh/9dI9FP+OU+0E4FvtA55w==}
    engines: {node: 4.x || >=6.0.0}
    peerDependencies:
      encoding: ^0.1.0
    peerDependenciesMeta:
      encoding:
        optional: true
    dependencies:
      whatwg-url: 5.0.0

  /node-fetch@2.7.0:
    resolution: {integrity: sha512-c4FRfUm/dbcWZ7U+1Wq0AwCyFL+3nt2bEw05wfxSz+DWpWsitgmSgYmy2dQdWyKC1694ELPqMs/YzUSNozLt8A==}
    engines: {node: 4.x || >=6.0.0}
    peerDependencies:
      encoding: ^0.1.0
    peerDependenciesMeta:
      encoding:
        optional: true
    dependencies:
      whatwg-url: 5.0.0

  /node-forge@1.3.1:
    resolution: {integrity: sha512-dPEtOeMvF9VMcYV/1Wb8CPoVAXtp6MKMlcbAt4ddqmGqUJ6fQZFXkNZNkNlfevtNkGtaSoXf/vNNNSvgrdXwtA==}
    engines: {node: '>= 6.13.0'}
    dev: false

  /node-getopt@0.3.2:
    resolution: {integrity: sha512-yqkmYrMbK1wPrfz7mgeYvA4tBperLg9FQ4S3Sau3nSAkpOA0x0zC8nQ1siBwozy1f4SE8vq2n1WKv99r+PCa1Q==}
    engines: {node: '>= 0.6.0'}
    dev: false

  /node-gyp-build@4.6.0:
    resolution: {integrity: sha512-NTZVKn9IylLwUzaKjkas1e4u2DLNcV4rdYagA4PWdPwW87Bi7z+BznyKSRwS/761tV/lzCGXplWsiaMjLqP2zQ==}
    hasBin: true
    dev: false

  /node-int64@0.4.0:
    resolution: {integrity: sha512-O5lz91xSOeoXP6DulyHfllpq+Eg00MWitZIbtPfoSEvqIHdl5gfcY6hYzDWnj0qD5tz52PI08u9qUvSVeUBeHw==}
    dev: true

  /node-releases@2.0.12:
    resolution: {integrity: sha512-QzsYKWhXTWx8h1kIvqfnC++o0pEmpRQA/aenALsL2F4pqNVr7YzcdMlDij5WBnwftRbJCNJL/O7zdKaxKPHqgQ==}

  /nodemailer@6.9.3:
    resolution: {integrity: sha512-fy9v3NgTzBngrMFkDsKEj0r02U7jm6XfC3b52eoNV+GCrGj+s8pt5OqhiJdWKuw51zCTdiNR/IUD1z33LIIGpg==}
    engines: {node: '>=6.0.0'}
    dev: false

  /nodemon@2.0.22:
    resolution: {integrity: sha512-B8YqaKMmyuCO7BowF1Z1/mkPqLk6cs/l63Ojtd6otKjMx47Dq1utxfRxcavH1I7VSaL8n5BUaoutadnsX3AAVQ==}
    engines: {node: '>=8.10.0'}
    hasBin: true
    dependencies:
      chokidar: 3.5.3
      debug: 3.2.7(supports-color@5.5.0)
      ignore-by-default: 1.0.1
      minimatch: 3.1.2
      pstree.remy: 1.1.8
      semver: 5.7.1
      simple-update-notifier: 1.1.0
      supports-color: 5.5.0
      touch: 3.1.0
      undefsafe: 2.0.5
    dev: true

  /nodemon@3.1.3:
    resolution: {integrity: sha512-m4Vqs+APdKzDFpuaL9F9EVOF85+h070FnkHVEoU4+rmT6Vw0bmNl7s61VEkY/cJkL7RCv1p4urnUDUMrS5rk2w==}
    engines: {node: '>=10'}
    hasBin: true
    dependencies:
      chokidar: 3.5.3
      debug: 4.3.4(supports-color@5.5.0)
      ignore-by-default: 1.0.1
      minimatch: 3.1.2
      pstree.remy: 1.1.8
      semver: 7.5.4
      simple-update-notifier: 2.0.0
      supports-color: 5.5.0
      touch: 3.1.0
      undefsafe: 2.0.5
    dev: true

  /nopt@1.0.10:
    resolution: {integrity: sha512-NWmpvLSqUrgrAC9HCuxEvb+PSloHpqVu+FqcO4eeF2h5qYRhA7ev6KvelyQAKtegUbC6RypJnlEOhd8vloNKYg==}
    hasBin: true
    dependencies:
      abbrev: 1.1.1
    dev: true

  /normalize-path@3.0.0:
    resolution: {integrity: sha512-6eZs5Ls3WtCisHWp9S2GUy8dqkpGi4BVSz3GaqiE6ezub0512ESztXUwUB6C6IKbQkY2Pnb/mD4WYojCRwcwLA==}
    engines: {node: '>=0.10.0'}

  /normalize-url@4.5.1:
    resolution: {integrity: sha512-9UZCFRHQdNrfTpGg8+1INIg93B6zE0aXMVFkw1WFwvO4SlZywU6aLg5Of0Ap/PgcbSw4LNxvMWXMeugwMCX0AA==}
    engines: {node: '>=8'}
    dev: false

  /npm-run-path@4.0.1:
    resolution: {integrity: sha512-S48WzZW777zhNIrn7gxOlISNAqi9ZC/uQFnRdbeIHhZhCA6UqpkOT8T1G7BvfdgP4Er8gF4sUbaS0i7QvIfCWw==}
    engines: {node: '>=8'}
    dependencies:
      path-key: 3.1.1
    dev: true

  /npm-run-path@5.3.0:
    resolution: {integrity: sha512-ppwTtiJZq0O/ai0z7yfudtBpWIoxM8yE6nHi1X47eFR2EWORqfbu6CnPlNsjeN683eT0qG6H/Pyf9fCcvjnnnQ==}
    engines: {node: ^12.20.0 || ^14.13.1 || >=16.0.0}
    dependencies:
      path-key: 4.0.0
    dev: true

  /nth-check@2.1.1:
    resolution: {integrity: sha512-lqjrjmaOoAnWfMmBPL+XNnynZh2+swxiX3WUE0s4yEHI6m+AwrK2UZOimIRl3X/4QctVqS8AiZjFqyOGrMXb/w==}
    dependencies:
      boolbase: 1.0.0
    dev: false

  /oauth-sign@0.9.0:
    resolution: {integrity: sha512-fexhUFFPTGV8ybAtSIGbV6gOkSv8UtRbDBnAyLQw4QPKkgNlsH2ByPGtMUqdWkos6YCRmAqViwgZrJc/mRDzZQ==}
    dev: false

  /object-assign@4.1.1:
    resolution: {integrity: sha512-rJgTQnkUnH1sFw8yT6VSU3zD3sWmu6sZhIseY8VX+GRu3P6F7Fu+JNDoXfklElbLJSnc3FUQHVe4cU5hj+BcUg==}
    engines: {node: '>=0.10.0'}

  /object-inspect@1.12.3:
    resolution: {integrity: sha512-geUvdk7c+eizMNUDkRpW1wJwgfOiOeHbxBR/hLXK1aT6zmVSO0jsQcs7fj6MGw89jC/cjGfLcNOrtMYtGqm81g==}

  /object-keys@1.1.1:
    resolution: {integrity: sha512-NuAESUOUMrlIXOfHKzD6bpPu3tYt3xvjNdRIQ+FeT0lNb4K8WR70CaDxhuNguS2XG+GjkyMwOzsN5ZktImfhLA==}
    engines: {node: '>= 0.4'}
    dev: false

  /object.assign@4.1.4:
    resolution: {integrity: sha512-1mxKf0e58bvyjSCtKYY4sRe9itRk3PJpquJOjeIkz885CczcI4IvJJDLPS72oowuSh+pBxUFROpX+TU++hxhZQ==}
    engines: {node: '>= 0.4'}
    dependencies:
      call-bind: 1.0.2
      define-properties: 1.2.0
      has-symbols: 1.0.3
      object-keys: 1.1.1
    dev: false

  /object.values@1.1.6:
    resolution: {integrity: sha512-FVVTkD1vENCsAcwNs9k6jea2uHC/X0+JcjG8YA60FN5CMaJmG95wT9jek/xX9nornqGRrBkKtzuAu2wuHpKqvw==}
    engines: {node: '>= 0.4'}
    dependencies:
      call-bind: 1.0.2
      define-properties: 1.2.0
      es-abstract: 1.21.2
    dev: false

  /octokit@2.0.19:
    resolution: {integrity: sha512-hSloK4MK78QGbAuBrtIir0bsxMoRVZE5CkwKSbSRH9lqv2hx9EwhCxtPqEF+BtHqLXkXdfUaGkJMyMBotYno+A==}
    engines: {node: '>= 14'}
    dependencies:
      '@octokit/app': 13.1.5
      '@octokit/core': 4.2.1
      '@octokit/oauth-app': 4.2.2
      '@octokit/plugin-paginate-rest': 6.1.2(@octokit/core@4.2.1)
      '@octokit/plugin-rest-endpoint-methods': 7.1.3(@octokit/core@4.2.1)
      '@octokit/plugin-retry': 4.1.6(@octokit/core@4.2.1)
      '@octokit/plugin-throttling': 5.2.3(@octokit/core@4.2.1)
      '@octokit/types': 9.2.3
    transitivePeerDependencies:
      - encoding
    dev: false

  /on-finished@2.4.1:
    resolution: {integrity: sha512-oVlzkg3ENAhCk2zdv7IJwd/QUD4z2RxRwpkcGY8psCVcCYZNq4wYnVWALHM+brtuJjePWiYF/ClmuDr8Ch5+kg==}
    engines: {node: '>= 0.8'}
    dependencies:
      ee-first: 1.1.1
    dev: false

  /once@1.4.0:
    resolution: {integrity: sha512-lNaJgI+2Q5URQBkccEKHTQOPaXdUxnZZElQTZY0MFUAuaEqe1E+Nyvgdz/aIyNi6Z9MzO5dv1H8n58/GELp3+w==}
    dependencies:
      wrappy: 1.0.2

  /one-time@1.0.0:
    resolution: {integrity: sha512-5DXOiRKwuSEcQ/l0kGCF6Q3jcADFv5tSmRaJck/OqkVFcOzutB134KRSfF0xDrL39MNnqxbHBbUUcjZIhTgb2g==}
    dependencies:
      fn.name: 1.1.0

  /onetime@5.1.2:
    resolution: {integrity: sha512-kbpaSSGJTWdAY5KPVeMOKXSrPtr8C8C7wodJbcsd51jRnmD+GZu8Y0VoU6Dm5Z4vWr0Ig/1NKuWRKf7j5aaYSg==}
    engines: {node: '>=6'}
    dependencies:
      mimic-fn: 2.1.0
    dev: true

  /onetime@6.0.0:
    resolution: {integrity: sha512-1FlR+gjXK7X+AsAHso35MnyN5KqGwJRi/31ft6x0M194ht7S+rWAvd7PHss9xSKMzE0asv1pyIHaJYq+BbacAQ==}
    engines: {node: '>=12'}
    dependencies:
      mimic-fn: 4.0.0
    dev: true

  /open@8.4.2:
    resolution: {integrity: sha512-7x81NCL719oNbsq/3mh+hVrAWmFuEYUqrq/Iw3kUzH8ReypT9QQ0BLoJS7/G9k6N81XjW4qHWtjWwe/9eLy1EQ==}
    engines: {node: '>=12'}
    dependencies:
      define-lazy-prop: 2.0.0
      is-docker: 2.2.1
      is-wsl: 2.2.0
    dev: false

  /openai@4.53.0:
    resolution: {integrity: sha512-XoMaJsSLuedW5eoMEMmZbdNoXgML3ujcU5KfwRnC6rnbmZkHE2Q4J/SArwhqCxQRqJwHnQUj1LpiROmKPExZJA==}
    hasBin: true
    dependencies:
      '@types/node': 18.19.10
      '@types/node-fetch': 2.6.4
      abort-controller: 3.0.0
      agentkeepalive: 4.5.0
      form-data-encoder: 1.7.2
      formdata-node: 4.4.1
      node-fetch: 2.7.0
      web-streams-polyfill: 3.3.3
    transitivePeerDependencies:
      - encoding
    dev: false

  /openapi-types@12.1.3:
    resolution: {integrity: sha512-N4YtSYJqghVu4iek2ZUvcN/0aqH1kRDuNqzcycDxhOUpg7GdvLa2F3DgS6yBNhInhv2r/6I0Flkn7CqL8+nIcw==}
    dev: true

  /openapi-typescript@6.7.6:
    resolution: {integrity: sha512-c/hfooPx+RBIOPM09GSxABOZhYPblDoyaGhqBkD/59vtpN21jEuWKDlM0KYTvqJVlSYjKs0tBcIdeXKChlSPtw==}
    hasBin: true
    dependencies:
      ansi-colors: 4.1.3
      fast-glob: 3.3.2
      js-yaml: 4.1.0
      supports-color: 9.4.0
      undici: 5.28.4
      yargs-parser: 21.1.1
    dev: true

  /openapi3-ts@2.0.2:
    resolution: {integrity: sha512-TxhYBMoqx9frXyOgnRHufjQfPXomTIHYKhSKJ6jHfj13kS8OEIhvmE8CTuQyKtjjWttAjX5DPxM1vmalEpo8Qw==}
    dependencies:
      yaml: 1.10.2
    dev: true

  /optionator@0.9.1:
    resolution: {integrity: sha512-74RlY5FCnhq4jRxVUPKDaRwrVNXMqsGsiW6AJw4XK8hmtm10wC0ypZBLw5IIp85NZMr91+qd1RvvENwg7jjRFw==}
    engines: {node: '>= 0.8.0'}
    dependencies:
      deep-is: 0.1.4
      fast-levenshtein: 2.0.6
      levn: 0.4.1
      prelude-ls: 1.2.1
      type-check: 0.4.0
      word-wrap: 1.2.3
    dev: false

  /p-cancelable@1.1.0:
    resolution: {integrity: sha512-s73XxOZ4zpt1edZYZzvhqFa6uvQc1vwUa0K0BdtIZgQMAJj9IbebH+JkgKZc9h+B05PKHLOTl4ajG1BmNrVZlw==}
    engines: {node: '>=6'}
    dev: false

  /p-finally@1.0.0:
    resolution: {integrity: sha512-LICb2p9CB7FS+0eR1oqWnHhp0FljGLZCWBE9aix0Uye9W8LTQPwMTYVGWQWIw9RdQiDg4+epXQODwIYJtSJaow==}
    engines: {node: '>=4'}
    dev: false

  /p-limit@2.3.0:
    resolution: {integrity: sha512-//88mFWSJx8lxCzwdAABTJL2MyWB12+eIY7MDL2SqLmAkeKU9qxRvWuSyTjm3FUmpBEMuFfckAIqEaVGUDxb6w==}
    engines: {node: '>=6'}
    dependencies:
      p-try: 2.2.0
    dev: true

  /p-limit@3.1.0:
    resolution: {integrity: sha512-TYOanM3wGwNGsZN2cVTYPArw454xnXj5qmWF1bEoAc4+cU/ol7GVh7odevjp1FNHduHc3KZMcFduxU5Xc6uJRQ==}
    engines: {node: '>=10'}
    dependencies:
      yocto-queue: 0.1.0

  /p-limit@4.0.0:
    resolution: {integrity: sha512-5b0R4txpzjPWVw/cXXUResoD4hb6U/x9BH08L7nw+GN1sezDzPdxeRvpc9c433fZhBan/wusjbCsqwqm4EIBIQ==}
    engines: {node: ^12.20.0 || ^14.13.1 || >=16.0.0}
    dependencies:
      yocto-queue: 1.0.0

  /p-locate@4.1.0:
    resolution: {integrity: sha512-R79ZZ/0wAxKGu3oYMlz8jy/kbhsNrS7SKZ7PxEHBgJ5+F2mtFW2fK2cOtBh1cHYkQsbzFV7I+EoRKe6Yt0oK7A==}
    engines: {node: '>=8'}
    dependencies:
      p-limit: 2.3.0
    dev: true

  /p-locate@5.0.0:
    resolution: {integrity: sha512-LaNjtRWUBY++zB5nE/NwcaoMylSPk+S+ZHNB1TzdbMJMny6dynpAGt7X/tl/QYq3TIeE6nxHppbo2LGymrG5Pw==}
    engines: {node: '>=10'}
    dependencies:
      p-limit: 3.1.0
    dev: false

  /p-queue@2.4.2:
    resolution: {integrity: sha512-n8/y+yDJwBjoLQe1GSJbbaYQLTI7QHNZI2+rpmCDbe++WLf9HC3gf6iqj5yfPAV71W4UF3ql5W1+UBPXoXTxng==}
    engines: {node: '>=4'}
    dev: false

  /p-queue@6.6.2:
    resolution: {integrity: sha512-RwFpb72c/BhQLEXIZ5K2e+AhgNVmIejGlTgiB9MzZ0e93GRvqZ7uSi0dvRF7/XIXDeNkra2fNHBxTyPDGySpjQ==}
    engines: {node: '>=8'}
    dependencies:
      eventemitter3: 4.0.7
      p-timeout: 3.2.0
    dev: false

  /p-retry@4.6.2:
    resolution: {integrity: sha512-312Id396EbJdvRONlngUx0NydfrIQ5lsYu0znKVUzVvArzEIt08V1qhtyESbGVd1FGX7UKtiFp5uwKZdM8wIuQ==}
    engines: {node: '>=8'}
    dependencies:
      '@types/retry': 0.12.0
      retry: 0.13.1
    dev: false

  /p-timeout@3.2.0:
    resolution: {integrity: sha512-rhIwUycgwwKcP9yTOOFK/AKsAopjjCakVqLHePO3CC6Mir1Z99xT+R63jZxAT5lFZLa2inS5h+ZS2GvR99/FBg==}
    engines: {node: '>=8'}
    dependencies:
      p-finally: 1.0.0
    dev: false

  /p-timeout@4.1.0:
    resolution: {integrity: sha512-+/wmHtzJuWii1sXn3HCuH/FTwGhrp4tmJTxSKJbfS+vkipci6osxXM5mY0jUiRzWKMTgUT8l7HFbeSwZAynqHw==}
    engines: {node: '>=10'}
    dev: false

  /p-try@2.2.0:
    resolution: {integrity: sha512-R4nPAVTAU0B9D35/Gk3uJf/7XYbQcyohSKdvAxIRSNghFl4e71hVoGnBNQz9cWaXxO2I10KTC+3jMdvvoKw6dQ==}
    engines: {node: '>=6'}
    dev: true

<<<<<<< HEAD
  /pac-proxy-agent@7.0.1:
    resolution: {integrity: sha512-ASV8yU4LLKBAjqIPMbrgtaKIvxQri/yh2OpI+S6hVa9JRkUI3Y3NPFbfngDtY7oFtSMD3w31Xns89mDa3Feo5A==}
    engines: {node: '>= 14'}
    dependencies:
      '@tootallnate/quickjs-emscripten': 0.23.0
      agent-base: 7.1.0
      debug: 4.3.4(supports-color@5.5.0)
      get-uri: 6.0.3
      http-proxy-agent: 7.0.2
      https-proxy-agent: 7.0.4
      pac-resolver: 7.0.1
      socks-proxy-agent: 8.0.2
    transitivePeerDependencies:
      - supports-color
    dev: true

  /pac-resolver@7.0.1:
    resolution: {integrity: sha512-5NPgf87AT2STgwa2ntRMr45jTKrYBGkVU36yT0ig/n/GMAa3oPqhZfIQ2kMEimReg0+t9kZViDVZ83qfVUlckg==}
    engines: {node: '>= 14'}
    dependencies:
      degenerator: 5.0.1
      netmask: 2.0.2
    dev: true

=======
>>>>>>> 3fe785ae
  /package-json@6.5.0:
    resolution: {integrity: sha512-k3bdm2n25tkyxcjSKzB5x8kfVxlMdgsbPr0GkZcwHsLpba6cBjqCt1KlcChKEvxHIcTB1FVMuwoijZ26xex5MQ==}
    engines: {node: '>=8'}
    dependencies:
      got: 9.6.0
      registry-auth-token: 4.2.2
      registry-url: 5.1.0
      semver: 6.3.0
    dev: false

  /parent-module@1.0.1:
    resolution: {integrity: sha512-GQ2EWRpQV8/o+Aw8YqtfZZPfNRWZYkbidE9k5rpl/hC3vtHHBfGm2Ifi6qWV+coDGkrUKZAxE3Lot5kcsRlh+g==}
    engines: {node: '>=6'}
    dependencies:
      callsites: 3.1.0
    dev: false

  /parse-json@5.2.0:
    resolution: {integrity: sha512-ayCKvm/phCGxOkYRSCM82iDwct8/EonSEgCSxWxD7ve6jHggsFl4fZVQBPRNgQoKiuV/odhFrGzQXZwbifC8Rg==}
    engines: {node: '>=8'}
    dependencies:
      '@babel/code-frame': 7.22.5
      error-ex: 1.3.2
      json-parse-even-better-errors: 2.3.1
      lines-and-columns: 1.2.4
    dev: true

  /parse5-htmlparser2-tree-adapter@7.0.0:
    resolution: {integrity: sha512-B77tOZrqqfUfnVcOrUvfdLbz4pu4RopLD/4vmu3HUPswwTA8OH0EMW9BlWR2B0RCoiZRAHEUu7IxeP1Pd1UU+g==}
    dependencies:
      domhandler: 5.0.3
      parse5: 7.1.2
    dev: false

  /parse5@7.1.2:
    resolution: {integrity: sha512-Czj1WaSVpaoj0wbhMzLmWD69anp2WH7FXMB9n1Sy8/ZFF9jolSQVMu1Ij5WIyGmcBmhk7EOndpO4mIpihVqAXw==}
    dependencies:
      entities: 4.5.0
    dev: false

  /parseurl@1.3.3:
    resolution: {integrity: sha512-CiyeOxFT/JZyN5m0z9PfXw4SCBJ6Sygz1Dpl0wqjlhDEGGBP1GnsUVEL0p63hoG1fcj3fHynXi9NYO4nWOL+qQ==}
    engines: {node: '>= 0.8'}
    dev: false

  /pascal-case@3.1.2:
    resolution: {integrity: sha512-uWlGT3YSnK9x3BQJaOdcZwrnV6hPpd8jFH1/ucpiLRPh/2zCVJKS19E4GvYHvaCcACn3foXZ0cLB9Wrx1KGe5g==}
    dependencies:
      no-case: 3.0.4
      tslib: 2.6.2
    dev: false

  /path-exists@4.0.0:
    resolution: {integrity: sha512-ak9Qy5Q7jYb2Wwcey5Fpvg2KoAc/ZIhLSLOSBmRmygPsGwkVVt0fZa0qrtMz+m6tJTAHfZQ8FnmB4MG4LWy7/w==}
    engines: {node: '>=8'}

  /path-is-absolute@1.0.1:
    resolution: {integrity: sha512-AVbw3UJ2e9bq64vSaS9Am0fje1Pa8pbGqTTsmXfaIiMpnr5DlDhfJOuLj9Sf95ZPVDAUerDfEk88MPmPe7UCQg==}
    engines: {node: '>=0.10.0'}

  /path-key@3.1.1:
    resolution: {integrity: sha512-ojmeN0qd+y0jszEtoY48r0Peq5dwMEkIlCOu6Q5f41lfkswXuKtYrhgoTpLnyIcHm24Uhqx+5Tqm2InSwLhE6Q==}
    engines: {node: '>=8'}

  /path-key@4.0.0:
    resolution: {integrity: sha512-haREypq7xkM7ErfgIyA0z+Bj4AGKlMSdlQE2jvJo6huWD1EdkKYV+G/T4nq0YEF2vgTT8kqMFKo1uHn950r4SQ==}
    engines: {node: '>=12'}
    dev: true

  /path-loader@1.0.12:
    resolution: {integrity: sha512-n7oDG8B+k/p818uweWrOixY9/Dsr89o2TkCm6tOTex3fpdo2+BFDgR+KpB37mGKBRsBAlR8CIJMFN0OEy/7hIQ==}
    dependencies:
      native-promise-only: 0.8.1
      superagent: 7.1.6
    transitivePeerDependencies:
      - supports-color
    dev: true

  /path-parse@1.0.7:
    resolution: {integrity: sha512-LDJzPVEEEPR+y48z93A0Ed0yXb8pAByGWo/k5YYdYgpY2/2EsOsksJrq7lOHxryrVOn1ejG6oAp8ahvOIQD8sw==}

  /path-scurry@1.10.2:
    resolution: {integrity: sha512-7xTavNy5RQXnsjANvVvMkEjvloOinkAjv/Z6Ildz9v2RinZ4SBKTWFOVRbaF8p0vpHnyjV/UwNDdKuUv6M5qcA==}
    engines: {node: '>=16 || 14 >=14.17'}
    dependencies:
      lru-cache: 10.2.0
      minipass: 6.0.2
    dev: true

  /path-scurry@1.9.2:
    resolution: {integrity: sha512-qSDLy2aGFPm8i4rsbHd4MNyTcrzHFsLQykrtbuGRknZZCBBVXSv2tSCDN2Cg6Rt/GFRw8GoW9y9Ecw5rIPG1sg==}
    engines: {node: '>=16 || 14 >=14.17'}
    dependencies:
      lru-cache: 9.1.2
      minipass: 6.0.2

  /path-to-regexp@0.1.7:
    resolution: {integrity: sha512-5DFkuoqlv1uYQKxy8omFBeJPQcdoE07Kv2sferDCrAq1ohOU+MSDswDIbnx3YAM60qIOnYa53wBhXW0EbMonrQ==}
    dev: false

  /path-to-regexp@6.2.1:
    resolution: {integrity: sha512-JLyh7xT1kizaEvcaXOQwOc2/Yhw6KZOvPf1S8401UyLk86CU79LN3vl7ztXGm/pZ+YjoyAJ4rxmHwbkBXJX+yw==}
    dev: false

  /path-type@4.0.0:
    resolution: {integrity: sha512-gDKb8aZMDeD/tZWs9P6+q0J9Mwkdl6xMV8TjnGP3qJVJ06bdMgkbBlLU8IdfOsIsFz2BW1rNVT3XuNEl8zPAvw==}
    engines: {node: '>=8'}

  /pathe@1.1.1:
    resolution: {integrity: sha512-d+RQGp0MAYTIaDBIMmOfMwz3E+LOZnxx1HZd5R18mmCZY0QBlK0LDZfPc8FW8Ed2DlvsuE6PRjroDY+wg4+j/Q==}

  /pathval@1.1.1:
    resolution: {integrity: sha512-Dp6zGqpTdETdR63lehJYPeIOqpiNBNtc7BpWSLrOje7UaIsE5aY92r/AunQA7rsXvet3lrJ3JnZX29UPTKXyKQ==}

  /peek-readable@4.1.0:
    resolution: {integrity: sha512-ZI3LnwUv5nOGbQzD9c2iDG6toheuXSZP5esSHBjopsXH4dg19soufvpUGA3uohi5anFtGb2lhAVdHzH6R/Evvg==}
    engines: {node: '>=8'}
    dev: false

  /pend@1.2.0:
    resolution: {integrity: sha512-F3asv42UuXchdzt+xXqfW1OGlVBe+mxa2mqI0pg5yAHZPvFmY3Y6drSf/GQ1A86WgWEN9Kzh/WrgKa6iGcHXLg==}
    dev: true

  /performance-now@2.1.0:
    resolution: {integrity: sha512-7EAHlyLHI56VEIdK57uwHdHKIaAGbnXPiw0yWbarQZOKaKpvUIgW0jWRVLiatnM+XXlSwsanIBH/hzGMJulMow==}
    dev: false

  /picocolors@1.0.0:
    resolution: {integrity: sha512-1fygroTLlHu66zi26VoTDv8yRgm0Fccecssto+MhsZ0D/DGW2sm8E8AjW7NU5VVTRt5GxbeZ5qBuJr+HyLYkjQ==}

  /picomatch@2.3.1:
    resolution: {integrity: sha512-JU3teHTNjmE2VCGFzuY8EXzCDVwEqB2a8fsIvwaStHhAWJEeVd1o1QD80CU6+ZdEXXSLbSsuLwJjkCBWqRQUVA==}
    engines: {node: '>=8.6'}

  /pify@2.3.0:
    resolution: {integrity: sha512-udgsAY+fTnvv7kI7aaxbqwWNb0AHiB0qBO89PZKPkoTmGOgdbrHDKD+0B2X4uTfJ/FT1R09r9gTsjUjNJotuog==}
    engines: {node: '>=0.10.0'}
    dev: true

  /pify@3.0.0:
    resolution: {integrity: sha512-C3FsVNH1udSEX48gGX1xfvwTWfsYWj5U+8/uK15BGzIGrKoUpghX8hWZwa/OFnakBiiVNmBvemTJR5mcy7iPcg==}
    engines: {node: '>=4'}
    dev: true

  /pify@4.0.1:
    resolution: {integrity: sha512-uB80kBFb/tfd68bVleG9T5GGsGPjJrLAUpR5PZIrhBnIaRTQRjqdJSsIKkOP6OAIFbj7GOrcudc5pNjZ+geV2g==}
    engines: {node: '>=6'}
    dev: false

  /pinkie-promise@2.0.1:
    resolution: {integrity: sha512-0Gni6D4UcLTbv9c57DfxDGdr41XfgUjqWZu492f0cIGr16zDU06BWP/RAEvOuo7CQ0CNjHaLlM59YJJFm3NWlw==}
    engines: {node: '>=0.10.0'}
    dependencies:
      pinkie: 2.0.4
    dev: true

  /pinkie@2.0.4:
    resolution: {integrity: sha512-MnUuEycAemtSaeFSjXKW/aroV7akBbY+Sv+RkyqFjgAe73F+MR0TBWKBRDkmfWq/HiFmdavfZ1G7h4SPZXaCSg==}
    engines: {node: '>=0.10.0'}
    dev: true

  /pirates@4.0.5:
    resolution: {integrity: sha512-8V9+HQPupnaXMA23c5hvl69zXvTwTzyAYasnkb0Tts4XvO4CliqONMOnvlq26rkhLC3nWDFBJf73LU1e1VZLaQ==}
    engines: {node: '>= 6'}
    dev: true

  /pkg-dir@4.2.0:
    resolution: {integrity: sha512-HRDzbaKjC+AOWVXxAU/x54COGeIv9eb+6CkDSQoNTt4XyWoIJvuPsXizxu/Fr23EiekbtZwmh1IcIG/l/a10GQ==}
    engines: {node: '>=8'}
    dependencies:
      find-up: 4.1.0
    dev: true

  /pkg-types@1.0.3:
    resolution: {integrity: sha512-nN7pYi0AQqJnoLPC9eHFQ8AcyaixBUOwvqc5TDnIKCMEE6I0y8P7OKA7fPexsXGCGxQDl/cmrLAp26LhcwxZ4A==}
    dependencies:
      jsonc-parser: 3.2.0
      mlly: 1.4.0
      pathe: 1.1.1

  /please-upgrade-node@3.2.0:
    resolution: {integrity: sha512-gQR3WpIgNIKwBMVLkpMUeR3e1/E1y42bqDQZfql+kDeXd8COYfM8PQA4X6y7a8u9Ua9FHmsrrmirW2vHs45hWg==}
    dependencies:
      semver-compare: 1.0.0
    dev: false

  /pop-iterate@1.0.1:
    resolution: {integrity: sha512-HRCx4+KJE30JhX84wBN4+vja9bNfysxg1y28l0DuJmkoaICiv2ZSilKddbS48pq50P8d2erAhqDLbp47yv3MbQ==}
    dev: false

  /postcss-load-config@4.0.2(ts-node@10.9.1):
    resolution: {integrity: sha512-bSVhyJGL00wMVoPUzAVAnbEoWyqRxkjv64tUl427SKnPrENtq6hJwUojroMz2VB+Q1edmi4IfrAPpami5VVgMQ==}
    engines: {node: '>= 14'}
    peerDependencies:
      postcss: '>=8.0.9'
      ts-node: '>=9.0.0'
    peerDependenciesMeta:
      postcss:
        optional: true
      ts-node:
        optional: true
    dependencies:
      lilconfig: 3.1.1
      ts-node: 10.9.1(@types/node@18.16.16)(typescript@4.9.5)
      yaml: 2.4.1
    dev: true

  /postcss-load-config@4.0.2(ts-node@10.9.2):
    resolution: {integrity: sha512-bSVhyJGL00wMVoPUzAVAnbEoWyqRxkjv64tUl427SKnPrENtq6hJwUojroMz2VB+Q1edmi4IfrAPpami5VVgMQ==}
    engines: {node: '>= 14'}
    peerDependencies:
      postcss: '>=8.0.9'
      ts-node: '>=9.0.0'
    peerDependenciesMeta:
      postcss:
        optional: true
      ts-node:
        optional: true
    dependencies:
      lilconfig: 3.1.1
      ts-node: 10.9.2(@types/node@18.19.10)(typescript@4.9.5)
      yaml: 2.4.1
    dev: true

  /postcss@8.4.26:
    resolution: {integrity: sha512-jrXHFF8iTloAenySjM/ob3gSj7pCu0Ji49hnjqzsgSRa50hkWCKD0HQ+gMNJkW38jBI68MpAAg7ZWwHwX8NMMw==}
    engines: {node: ^10 || ^12 || >=14}
    dependencies:
      nanoid: 3.3.6
      picocolors: 1.0.0
      source-map-js: 1.0.2

  /preact-render-to-string@6.5.7(preact@10.23.1):
    resolution: {integrity: sha512-nACZDdv/ZZciuldVYMcfGqr61DKJeaAfPx96hn6OXoBGhgtU2yGQkA0EpTzWH4SvnwF0syLsL4WK7AIp3Ruc1g==}
    peerDependencies:
      preact: '>=10'
    dependencies:
      preact: 10.23.1
    dev: false

  /preact@10.23.1:
    resolution: {integrity: sha512-O5UdRsNh4vdZaTieWe3XOgSpdMAmkIYBCT3VhQDlKrzyCm8lUYsk0fmVEvoQQifoOjFRTaHZO69ylrzTW2BH+A==}
    dev: false

  /prelude-ls@1.2.1:
    resolution: {integrity: sha512-vkcDPrRZo1QZLbn5RLGPpg/WmIQ65qoWWhcGKf/b5eplkkarX0m9z8ppCat4mlOqUsWpyNuYgO3VRyrYHSzX5g==}
    engines: {node: '>= 0.8.0'}
    dev: false

  /prepend-http@2.0.0:
    resolution: {integrity: sha512-ravE6m9Atw9Z/jjttRUZ+clIXogdghyZAuWJ3qEzjT+jI/dL1ifAqhZeC5VHzQp1MSt1+jxKkFNemj/iO7tVUA==}
    engines: {node: '>=4'}
    dev: false

  /prettier-linter-helpers@1.0.0:
    resolution: {integrity: sha512-GbK2cP9nraSSUF9N2XwUwqfzlAFlMNYYl+ShE/V+H8a9uNl/oUqB1w2EL54Jh0OlyRSd8RfWYJ3coVS4TROP2w==}
    engines: {node: '>=6.0.0'}
    dependencies:
      fast-diff: 1.3.0
    dev: false

  /prettier@2.8.8:
    resolution: {integrity: sha512-tdN8qQGvNjw4CHbY+XXk0JgCXn9QiF21a55rBe5LJAU+kDyC4WQn4+awm2Xfk2lQMk5fKup9XgzTZtGkjBdP9Q==}
    engines: {node: '>=10.13.0'}
    hasBin: true

  /pretty-format@29.5.0:
    resolution: {integrity: sha512-V2mGkI31qdttvTFX7Mt4efOqHXqJWMu4/r66Xh3Z3BwZaPfPJgp6/gbwoujRpPUtfEF6AUUWx3Jim3GCw5g/Qw==}
    engines: {node: ^14.15.0 || ^16.10.0 || >=18.0.0}
    dependencies:
      '@jest/schemas': 29.4.3
      ansi-styles: 5.2.0
      react-is: 18.2.0

  /process-nextick-args@2.0.1:
    resolution: {integrity: sha512-3ouUOpQhtgrbOa17J7+uxOTpITYWaGP7/AhoR3+A+/1e9skrzelGi/dXzEYyvbxubEF6Wn2ypscTKiKJFFn1ag==}

  /progress@2.0.3:
    resolution: {integrity: sha512-7PiHtLll5LdnKIMw100I+8xJXR5gW2QwWYkT6iJva0bXitZKa/XMrSbdmg3r2Xnaidz9Qumd0VPaMrZlF9V9sA==}
    engines: {node: '>=0.4.0'}
    dev: true

  /promise.allsettled@1.0.6:
    resolution: {integrity: sha512-22wJUOD3zswWFqgwjNHa1965LvqTX87WPu/lreY2KSd7SVcERfuZ4GfUaOnJNnvtoIv2yXT/W00YIGMetXtFXg==}
    engines: {node: '>= 0.4'}
    dependencies:
      array.prototype.map: 1.0.5
      call-bind: 1.0.2
      define-properties: 1.2.0
      es-abstract: 1.21.2
      get-intrinsic: 1.2.1
      iterate-value: 1.0.2
    dev: false

  /prompts@2.4.2:
    resolution: {integrity: sha512-NxNv/kLguCA7p3jE8oL2aEBsrJWgAakBpgmgK6lpPWV+WuOmY6r2/zbAVnP+T8bQlA0nzHXSJSJW0Hq7ylaD2Q==}
    engines: {node: '>= 6'}
    dependencies:
      kleur: 3.0.3
      sisteransi: 1.0.5

  /proxy-addr@2.0.7:
    resolution: {integrity: sha512-llQsMLSUDUPT44jdrU/O37qlnifitDP+ZwrmmZcoSKyLKvtZxpyV0n2/bD/N4tBAAZ/gJEdZU7KMraoK1+XYAg==}
    engines: {node: '>= 0.10'}
    dependencies:
      forwarded: 0.2.0
      ipaddr.js: 1.9.1
    dev: false

<<<<<<< HEAD
  /proxy-agent@6.3.1:
    resolution: {integrity: sha512-Rb5RVBy1iyqOtNl15Cw/llpeLH8bsb37gM1FUfKQ+Wck6xHlbAhWGUFiTRHtkjqGTA5pSHz6+0hrPW/oECihPQ==}
    engines: {node: '>= 14'}
    dependencies:
      agent-base: 7.1.0
      debug: 4.3.4(supports-color@5.5.0)
      http-proxy-agent: 7.0.2
      https-proxy-agent: 7.0.4
      lru-cache: 7.18.3
      pac-proxy-agent: 7.0.1
      proxy-from-env: 1.1.0
      socks-proxy-agent: 8.0.2
    transitivePeerDependencies:
      - supports-color
    dev: true

=======
>>>>>>> 3fe785ae
  /proxy-from-env@1.1.0:
    resolution: {integrity: sha512-D+zkORCbA9f1tdWRK0RaCR3GPv50cMxcrz4X8k5LTSUD1Dkw47mKJEZQNunItRTkWwgtaUSo1RVFRIG9ZXiFYg==}

  /pseudomap@1.0.2:
    resolution: {integrity: sha512-b/YwNhb8lk1Zz2+bXXpS/LK9OisiZZ1SNsSLxN1x2OXVEhW2Ckr/7mWE5vrC1ZTiJlD9g19jWszTmJsB+oEpFQ==}
    dev: false

  /psl@1.9.0:
    resolution: {integrity: sha512-E/ZsdU4HLs/68gYzgGTkMicWTLPdAftJLfJFlLUAAKZGkStNU72sZjT66SnMDVOfOWY/YAoiD7Jxa9iHvngcag==}
    dev: false

  /pstree.remy@1.1.8:
    resolution: {integrity: sha512-77DZwxQmxKnu3aR542U+X8FypNzbfJ+C5XQDk3uWjWxn6151aIMGthWYRXTqT1E5oJvg+ljaa2OJi+VfvCOQ8w==}
    dev: true

  /pump@3.0.0:
    resolution: {integrity: sha512-LwZy+p3SFs1Pytd/jYct4wpv49HiYCqd9Rlc5ZVdk0V+8Yzv6jR5Blk3TRmPL1ft69TxP0IMZGJ+WPFU2BFhww==}
    dependencies:
      end-of-stream: 1.4.4
      once: 1.4.0
    dev: false

  /punycode@2.3.0:
    resolution: {integrity: sha512-rRV+zQD8tVFys26lAGR9WUuS4iUAngJScM+ZRSKtvl5tKeZ2t5bvdNFdNHBW9FWR4guGHlgmsZ1G7BSm2wTbuA==}
    engines: {node: '>=6'}

<<<<<<< HEAD
  /puppeteer-core@22.0.0:
    resolution: {integrity: sha512-S3s91rLde0A86PWVeNY82h+P0fdS7CTiNWAicCVH/bIspRP4nS2PnO5j+VTFqCah0ZJizGzpVPAmxVYbLxTc9w==}
    engines: {node: '>=18'}
    dependencies:
      '@puppeteer/browsers': 2.0.0
      chromium-bidi: 0.5.8(devtools-protocol@0.0.1232444)
      cross-fetch: 4.0.0
      debug: 4.3.4(supports-color@5.5.0)
      devtools-protocol: 0.0.1232444
      ws: 8.16.0
    transitivePeerDependencies:
      - bufferutil
      - encoding
      - supports-color
      - utf-8-validate
    dev: true

  /puppeteer@22.0.0(typescript@4.9.5):
    resolution: {integrity: sha512-zYVnjwJngnSB4dbkWp7DHFSIc3nqHvZzrdHyo9+ugV1nq1Lm8obOMcmCFaGfR3PJs0EmYNz+/skBeO45yvASCQ==}
    engines: {node: '>=18'}
    hasBin: true
    requiresBuild: true
    dependencies:
      '@puppeteer/browsers': 2.0.0
      cosmiconfig: 9.0.0(typescript@4.9.5)
      puppeteer-core: 22.0.0
    transitivePeerDependencies:
      - bufferutil
      - encoding
      - supports-color
      - typescript
      - utf-8-validate
    dev: true

=======
>>>>>>> 3fe785ae
  /pure-rand@6.0.2:
    resolution: {integrity: sha512-6Yg0ekpKICSjPswYOuC5sku/TSWaRYlA0qsXqJgM/d/4pLPHPuTxK7Nbf7jFKzAeedUhR8C7K9Uv63FBsSo8xQ==}
    dev: true

  /q@2.0.3:
    resolution: {integrity: sha512-gv6vLGcmAOg96/fgo3d9tvA4dJNZL3fMyBqVRrGxQ+Q/o4k9QzbJ3NQF9cOO/71wRodoXhaPgphvMFU68qVAJQ==}
    dependencies:
      asap: 2.0.6
      pop-iterate: 1.0.1
      weak-map: 1.0.8
    dev: false

  /qs@6.11.0:
    resolution: {integrity: sha512-MvjoMCJwEarSbUYk5O+nmoSzSutSsTwF85zcHPQ9OrlFoZOYIjaqBAJIqIXjptyD5vThxGq52Xu/MaJzRkIk4Q==}
    engines: {node: '>=0.6'}
    dependencies:
      side-channel: 1.0.4

  /qs@6.5.3:
    resolution: {integrity: sha512-qxXIEh4pCGfHICj1mAJQ2/2XVZkjCDTcEgfoSQxc/fYivUZxTkk7L3bDBJSoNrEzXI17oUO5Dp07ktqE5KzczA==}
    engines: {node: '>=0.6'}
    dev: false

  /query-string@6.14.1:
    resolution: {integrity: sha512-XDxAeVmpfu1/6IjyT/gXHOl+S0vQ9owggJ30hhWKdHAsNPOcasn5o9BW0eejZqL2e4vMjhAxoW3jVHcD6mbcYw==}
    engines: {node: '>=6'}
    dependencies:
      decode-uri-component: 0.2.2
      filter-obj: 1.1.0
      split-on-first: 1.1.0
      strict-uri-encode: 2.0.0
    dev: false

  /querystringify@2.2.0:
    resolution: {integrity: sha512-FIqgj2EUvTa7R50u0rGsyTftzjYmv/a3hO345bZNrqabNqjtgiDMgmo4mkUjd+nzU5oF3dClKqFIPUKybUyqoQ==}
    dev: false

  /queue-microtask@1.2.3:
    resolution: {integrity: sha512-NuaNSa6flKT5JaSYQzJok04JzTL1CA6aGhv5rfLW3PgqA+M2ChpZQnAC8h8i4ZFkBS8X5RqkDBHA7r4hej3K9A==}

  /radash@12.1.0:
    resolution: {integrity: sha512-b0Zcf09AhqKS83btmUeYBS8tFK7XL2e3RvLmZcm0sTdF1/UUlHSsjXdCcWNxe7yfmAlPve5ym0DmKGtTzP6kVQ==}
    engines: {node: '>=14.18.0'}
    dev: true

  /radash@9.5.0:
    resolution: {integrity: sha512-t0s8BJlvrk8YPaOS8X0J2xzqAsBlXAUkDEjoBXwlzaXsXNCpBILjT9OvWlabLa2KB/r4XrhThdXjxMs7SiCyIw==}
    engines: {node: '>=14.18.0'}
    dev: false

  /range-parser@1.2.1:
    resolution: {integrity: sha512-Hrgsx+orqoygnmhFbKaHE6c296J+HTAQXoxEF6gNupROmmGJRoyzfG3ccAveqCBrwr/2yxQ5BVd/GTl5agOwSg==}
    engines: {node: '>= 0.6'}
    dev: false

  /raw-body@2.5.1:
    resolution: {integrity: sha512-qqJBtEyVgS0ZmPGdCFPWJ3FreoqvG4MVQln/kCgF7Olq95IbOp0/BWyMwbdtn4VTvkM8Y7khCQ2Xgk/tcrCXig==}
    engines: {node: '>= 0.8'}
    dependencies:
      bytes: 3.1.2
      http-errors: 2.0.0
      iconv-lite: 0.4.24
      unpipe: 1.0.0
    dev: false

  /rc@1.2.8:
    resolution: {integrity: sha512-y3bGgqKj3QBdxLbLkomlohkvsA8gdAiUQlSBJnBhfn+BPxg4bc62d8TcBW15wavDfgexCgccckhcZvywyQYPOw==}
    hasBin: true
    dependencies:
      deep-extend: 0.6.0
      ini: 1.3.8
      minimist: 1.2.8
      strip-json-comments: 2.0.1
    dev: false

  /react-is@18.2.0:
    resolution: {integrity: sha512-xWGDIW6x921xtzPkhiULtthJHoJvBbF3q26fzloPCK0hsvxtPVelvftw3zjbHWSkR2km9Z+4uxbDDK/6Zw9B8w==}

  /react@18.3.1:
    resolution: {integrity: sha512-wS+hAgJShR0KhEvPJArfuPVN1+Hz1t0Y6n5jLrGQbkb4urgPE/0Rve+1kMB1v/oWgHgm4WIcV+i7F2pTVj+2iQ==}
    engines: {node: '>=0.10.0'}
    dependencies:
      loose-envify: 1.4.0
    dev: false

  /readable-stream@2.3.8:
    resolution: {integrity: sha512-8p0AUk4XODgIewSi0l8Epjs+EVnWiK7NoDIEGU0HhE7+ZyY8D1IMY7odu5lRrFXGg71L15KG8QrPmum45RTtdA==}
    dependencies:
      core-util-is: 1.0.2
      inherits: 2.0.4
      isarray: 1.0.0
      process-nextick-args: 2.0.1
      safe-buffer: 5.1.2
      string_decoder: 1.1.1
      util-deprecate: 1.0.2

  /readable-stream@3.6.2:
    resolution: {integrity: sha512-9u/sniCrY3D5WdsERHzHE4G2YCXqoG5FTHUiCC4SIbr6XcLZBY05ya9EKjYek9O5xOAwjGq+1JdGBAS7Q9ScoA==}
    engines: {node: '>= 6'}
    dependencies:
      inherits: 2.0.4
      string_decoder: 1.3.0
      util-deprecate: 1.0.2

  /readable-web-to-node-stream@3.0.2:
    resolution: {integrity: sha512-ePeK6cc1EcKLEhJFt/AebMCLL+GgSKhuygrZ/GLaKZYEecIgIECf4UaUuaByiGtzckwR4ain9VzUh95T1exYGw==}
    engines: {node: '>=8'}
    dependencies:
      readable-stream: 3.6.2
    dev: false

  /readdirp@3.6.0:
    resolution: {integrity: sha512-hOS089on8RduqdbhvQ5Z37A0ESjsqz6qnRcffsMU3495FuTdqSm+7bhJ29JvIOsBDEEnan5DPu9t3To9VRlMzA==}
    engines: {node: '>=8.10.0'}
    dependencies:
      picomatch: 2.3.1

  /readline@1.3.0:
    resolution: {integrity: sha512-k2d6ACCkiNYz222Fs/iNze30rRJ1iIicW7JuX/7/cozvih6YCkFZH+J6mAFDVgv0dRBaAyr4jDqC95R2y4IADg==}
    dev: false

  /regenerator-runtime@0.14.1:
    resolution: {integrity: sha512-dYnhHh0nJoMfnkZs6GmmhFknAGRrLznOu5nc9ML+EJxGvrx6H7teuevqVqCuPcPK//3eDrrjQhehXVx9cnkGdw==}
    dev: true

  /regex-parser@2.2.11:
    resolution: {integrity: sha512-jbD/FT0+9MBU2XAZluI7w2OBs1RBi6p9M83nkoZayQXXU9e8Robt69FcZc7wU4eJD/YFTjn1JdCk3rbMJajz8Q==}
    dev: true

  /regexp.prototype.flags@1.5.0:
    resolution: {integrity: sha512-0SutC3pNudRKgquxGoRGIz946MZVHqbNfPjBdxeOhBrdgDKlRoXmYLQN9xRbrR09ZXWeGAdPuif7egofn6v5LA==}
    engines: {node: '>= 0.4'}
    dependencies:
      call-bind: 1.0.2
      define-properties: 1.2.0
      functions-have-names: 1.2.3
    dev: false

  /registry-auth-token@4.2.2:
    resolution: {integrity: sha512-PC5ZysNb42zpFME6D/XlIgtNGdTl8bBOCw90xQLVMpzuuubJKYDWFAEuUNc+Cn8Z8724tg2SDhDRrkVEsqfDMg==}
    engines: {node: '>=6.0.0'}
    dependencies:
      rc: 1.2.8
    dev: false

  /registry-url@5.1.0:
    resolution: {integrity: sha512-8acYXXTI0AkQv6RAOjE3vOaIXZkT9wo4LOFbBKYQEEnnMNBpKqdUrI6S4NT0KPIo/WVvJ5tE/X5LF/TQUf0ekw==}
    engines: {node: '>=8'}
    dependencies:
      rc: 1.2.8
    dev: false

  /request@2.88.2:
    resolution: {integrity: sha512-MsvtOrfG9ZcrOwAW+Qi+F6HbD0CWXEh9ou77uOb7FM2WPhwT7smM833PzanhJLsgXjN89Ir6V2PczXNnMpwKhw==}
    engines: {node: '>= 6'}
    deprecated: request has been deprecated, see https://github.com/request/request/issues/3142
    dependencies:
      aws-sign2: 0.7.0
      aws4: 1.12.0
      caseless: 0.12.0
      combined-stream: 1.0.8
      extend: 3.0.2
      forever-agent: 0.6.1
      form-data: 2.3.3
      har-validator: 5.1.5
      http-signature: 1.2.0
      is-typedarray: 1.0.0
      isstream: 0.1.2
      json-stringify-safe: 5.0.1
      mime-types: 2.1.35
      oauth-sign: 0.9.0
      performance-now: 2.1.0
      qs: 6.5.3
      safe-buffer: 5.2.1
      tough-cookie: 2.5.0
      tunnel-agent: 0.6.0
      uuid: 3.4.0
    dev: false

  /require-directory@2.1.1:
    resolution: {integrity: sha512-fGxEI7+wsG9xrvdjsrlmL22OMTTiHRwAMroiEeMgq8gzoLC/PQr7RsRDSTLUg/bZAZtF+TVIkHc6/4RIKrui+Q==}
    engines: {node: '>=0.10.0'}

  /require-from-string@2.0.2:
    resolution: {integrity: sha512-Xf0nWe6RseziFMu+Ap9biiUbmplq6S9/p+7w7YXP/JBHhrUDDUhwa+vANyubuqfZWTveU//DYVGsDG7RKL/vEw==}
    engines: {node: '>=0.10.0'}
    dev: true

  /requires-port@1.0.0:
    resolution: {integrity: sha512-KigOCHcocU3XODJxsu8i/j8T9tzT4adHiecwORRQ0ZZFcp7ahwXuRU1m+yuO90C5ZUyGeGfocHDI14M3L3yDAQ==}
    dev: false

  /resolve-cwd@3.0.0:
    resolution: {integrity: sha512-OrZaX2Mb+rJCpH/6CpSqt9xFVpN++x01XnN2ie9g6P5/3xelLAkXWVADpdz1IHD/KFfEXyE6V0U01OQ3UO2rEg==}
    engines: {node: '>=8'}
    dependencies:
      resolve-from: 5.0.0
    dev: true

  /resolve-from@4.0.0:
    resolution: {integrity: sha512-pb/MYmXstAkysRFx8piNI1tGFNQIFA3vkE3Gq4EuA1dF6gHp/+vgZqsCGJapvy8N3Q+4o7FwvquPJcnZ7RYy4g==}
    engines: {node: '>=4'}
    dev: false

  /resolve-from@5.0.0:
    resolution: {integrity: sha512-qYg9KP24dD5qka9J47d0aVky0N+b4fTU89LN9iDnjB5waksiC49rvMB0PrUJQGoTmH50XPiqOvAjDfaijGxYZw==}
    engines: {node: '>=8'}
    dev: true

  /resolve.exports@2.0.2:
    resolution: {integrity: sha512-X2UW6Nw3n/aMgDVy+0rSqgHlv39WZAlZrXCdnbyEiKm17DSqHX4MmQMaST3FbeWR5FTuRcUwYAziZajji0Y7mg==}
    engines: {node: '>=10'}
    dev: true

  /resolve@1.22.2:
    resolution: {integrity: sha512-Sb+mjNHOULsBv818T40qSPeRiuWLyaGMa5ewydRLFimneixmVy2zdivRl+AF6jaYPC8ERxGDmFSiqui6SfPd+g==}
    hasBin: true
    dependencies:
      is-core-module: 2.12.1
      path-parse: 1.0.7
      supports-preserve-symlinks-flag: 1.0.0

  /responselike@1.0.2:
    resolution: {integrity: sha512-/Fpe5guzJk1gPqdJLJR5u7eG/gNY4nImjbRDaVWVMRhne55TCmj2i9Q+54PBRfatRC8v/rIiv9BN0pMd9OV5EQ==}
    dependencies:
      lowercase-keys: 1.0.1
    dev: false

  /retry-cli@0.7.0:
    resolution: {integrity: sha512-VSWsAZFV4AxAsxH2/r+TDQGTS4cTory266mmpI5KiZUZB/8VjqksCZ/kOGMLQ7XZFVNwzVdQ54pEJu6jnLbSVw==}
    hasBin: true
    dependencies:
      cross-spawn: 7.0.3
      node-getopt: 0.3.2
      retry: 0.13.1
    dev: false

  /retry@0.13.1:
    resolution: {integrity: sha512-XQBQ3I8W1Cge0Seh+6gjj03LbmRFWuoszgK9ooCpwYIrhhoO80pfq4cUkU5DkknwfOfFteRwlZ56PYOGYyFWdg==}
    engines: {node: '>= 4'}
    dev: false

  /reusify@1.0.4:
    resolution: {integrity: sha512-U9nH88a3fc/ekCF1l0/UP1IosiuIjyTh7hBvXVMHYgVcfGvt897Xguj2UOLDeI5BG2m7/uwyaLVT6fbtCwTyzw==}
    engines: {iojs: '>=1.0.0', node: '>=0.10.0'}

  /rimraf@3.0.2:
    resolution: {integrity: sha512-JZkJMZkAGFFPP2YqXZXPbMlMBgsxzE8ILs4lMIX/2o0L9UBw9O/Y3o6wFw/i9YLapcUJWwqbi3kdxIPdC62TIA==}
    hasBin: true
    dependencies:
      glob: 7.2.3

  /robots-parser@3.0.1:
    resolution: {integrity: sha512-s+pyvQeIKIZ0dx5iJiQk1tPLJAWln39+MI5jtM8wnyws+G5azk+dMnMX0qfbqNetKKNgcWWOdi0sfm+FbQbgdQ==}
    engines: {node: '>=10.0.0'}
    dev: false

  /rollup@3.26.2:
    resolution: {integrity: sha512-6umBIGVz93er97pMgQO08LuH3m6PUb3jlDUUGFsNJB6VgTCUaDFpupf5JfU30529m/UKOgmiX+uY6Sx8cOYpLA==}
    engines: {node: '>=14.18.0', npm: '>=8.0.0'}
    hasBin: true
    optionalDependencies:
      fsevents: 2.3.2

  /rollup@4.13.2:
    resolution: {integrity: sha512-MIlLgsdMprDBXC+4hsPgzWUasLO9CE4zOkj/u6j+Z6j5A4zRY+CtiXAdJyPtgCsc42g658Aeh1DlrdVEJhsL2g==}
    engines: {node: '>=18.0.0', npm: '>=8.0.0'}
    hasBin: true
    dependencies:
      '@types/estree': 1.0.5
    optionalDependencies:
      '@rollup/rollup-android-arm-eabi': 4.13.2
      '@rollup/rollup-android-arm64': 4.13.2
      '@rollup/rollup-darwin-arm64': 4.13.2
      '@rollup/rollup-darwin-x64': 4.13.2
      '@rollup/rollup-linux-arm-gnueabihf': 4.13.2
      '@rollup/rollup-linux-arm64-gnu': 4.13.2
      '@rollup/rollup-linux-arm64-musl': 4.13.2
      '@rollup/rollup-linux-powerpc64le-gnu': 4.13.2
      '@rollup/rollup-linux-riscv64-gnu': 4.13.2
      '@rollup/rollup-linux-s390x-gnu': 4.13.2
      '@rollup/rollup-linux-x64-gnu': 4.13.2
      '@rollup/rollup-linux-x64-musl': 4.13.2
      '@rollup/rollup-win32-arm64-msvc': 4.13.2
      '@rollup/rollup-win32-ia32-msvc': 4.13.2
      '@rollup/rollup-win32-x64-msvc': 4.13.2
      fsevents: 2.3.2
    dev: true

  /rootpath@0.1.2:
    resolution: {integrity: sha512-R3wLbuAYejpxQjL/SjXo1Cjv4wcJECnMRT/FlcCfTwCBhaji9rWaRCoVEQ1SPiTJ4kKK+yh+bZLAV7SCafoDDw==}
    dev: false

  /rsa-pem-from-mod-exp@0.8.5:
    resolution: {integrity: sha512-D5dt0kd9zpOyZJNk3ObG/wJQCfwDwSD1DawIkRr7LXcflcuvWXqhU0QTFkuJNXM8KZJaXw6TD6xCA2SDHqpZzg==}
    dev: false

  /run-parallel@1.2.0:
    resolution: {integrity: sha512-5l4VyZR86LZ/lDxZTR6jqL8AFE2S0IFLMP26AbjsLVADxHdhB/c0GUsH+y39UfCi3dzz8OlQuPmnaJOMoDHQBA==}
    dependencies:
      queue-microtask: 1.2.3

  /safe-buffer@5.1.2:
    resolution: {integrity: sha512-Gd2UZBJDkXlY7GbJxfsE8/nvKkUEU1G38c1siN6QP6a9PT9MmHB8GnpscSmMJSoF8LOIrt8ud/wPtojys4G6+g==}

  /safe-buffer@5.2.1:
    resolution: {integrity: sha512-rp3So07KcdmmKbGvgaNxQSJr7bGVSVk5S9Eq1F+ppbRo70+YeaDxkw5Dd8NPN+GD6bjnYm2VuPuCXmpuYvmCXQ==}

  /safe-compare@1.1.4:
    resolution: {integrity: sha512-b9wZ986HHCo/HbKrRpBJb2kqXMK9CEWIE1egeEvZsYn69ay3kdfl9nG3RyOcR+jInTDf7a86WQ1d4VJX7goSSQ==}
    dependencies:
      buffer-alloc: 1.2.0
    dev: false

  /safe-regex-test@1.0.0:
    resolution: {integrity: sha512-JBUUzyOgEwXQY1NuPtvcj/qcBDbDmEvWufhlnXZIm75DEHp+afM1r1ujJpJsV/gSM4t59tpDyPi1sd6ZaPFfsA==}
    dependencies:
      call-bind: 1.0.2
      get-intrinsic: 1.2.1
      is-regex: 1.1.4
    dev: false

  /safe-stable-stringify@2.4.3:
    resolution: {integrity: sha512-e2bDA2WJT0wxseVd4lsDP4+3ONX6HpMXQa1ZhFQ7SU+GjvORCmShbCMltrtIDfkYhVHrOcPtj+KhmDBdPdZD1g==}
    engines: {node: '>=10'}

  /safer-buffer@2.1.2:
    resolution: {integrity: sha512-YZo3K82SD7Riyi0E1EQPojLz7kpepnSQI9IyPbHHg1XXXevb5dJI7tpyN2ADxGcQbHG7vcyRHk0cbwqcQriUtg==}
    dev: false

  /sandwich-stream@2.0.2:
    resolution: {integrity: sha512-jLYV0DORrzY3xaz/S9ydJL6Iz7essZeAfnAavsJ+zsJGZ1MOnsS52yRjU3uF3pJa/lla7+wisp//fxOwOH8SKQ==}
    engines: {node: '>= 0.10'}
    dev: false

  /sax@1.2.4:
    resolution: {integrity: sha512-NqVDv9TpANUjFm0N8uM5GxL36UgKi9/atZw+x7YFnQ8ckwFGKrl4xX4yWtrey3UJm5nP1kUbnYgLopqWNSRhWw==}
    dev: false

  /scmp@2.1.0:
    resolution: {integrity: sha512-o/mRQGk9Rcer/jEEw/yw4mwo3EU/NvYvp577/Btqrym9Qy5/MdWGBqipbALgd2lrdWTJ5/gqDusxfnQBxOxT2Q==}
    dev: false

  /seek-bzip@1.0.6:
    resolution: {integrity: sha512-e1QtP3YL5tWww8uKaOCQ18UxIT2laNBXHjV/S2WYCiK4udiv8lkG89KRIoCjUagnAmCBurjF4zEVX2ByBbnCjQ==}
    hasBin: true
    dependencies:
      commander: 2.20.3
    dev: true

  /semver-compare@1.0.0:
    resolution: {integrity: sha512-YM3/ITh2MJ5MtzaM429anh+x2jiLVjqILF4m4oyQB18W7Ggea7BfqdH/wGMK7dDiMghv/6WG7znWMwUDzJiXow==}
    dev: false

  /semver@5.7.1:
    resolution: {integrity: sha512-sauaDf/PZdVgrLTNYHRtpXa1iRiKcaebiKQ1BJdpQlWH2lCvexQdX55snPFyK7QzpudqbCI0qXFfOasHdyNDGQ==}
    hasBin: true

  /semver@6.3.0:
    resolution: {integrity: sha512-b39TBaTSfV6yBrapU89p5fKekE2m/NwnDocOVruQFS1/veMgdzuPcnOM34M6CwxW8jH/lxEa5rBoDeUwu5HHTw==}
    hasBin: true

  /semver@7.0.0:
    resolution: {integrity: sha512-+GB6zVA9LWh6zovYQLALHwv5rb2PHGlJi3lfiqIHxR0uuwCgefcOJc59v9fv1w8GbStwxuuqqAjI9NMAOOgq1A==}
    hasBin: true
    dev: true

  /semver@7.5.1:
    resolution: {integrity: sha512-Wvss5ivl8TMRZXXESstBA4uR5iXgEN/VC5/sOcuXdVLzcdkz4HWetIoRfG5gb5X+ij/G9rw9YoGn3QoQ8OCSpw==}
    engines: {node: '>=10'}
    hasBin: true
    dependencies:
      lru-cache: 6.0.0

  /semver@7.5.4:
    resolution: {integrity: sha512-1bCSESV6Pv+i21Hvpxp3Dx+pSD8lIPt8uVjRrxAUt/nbswYc+tK6Y2btiULjd4+fnq15PX+nqQDC7Oft7WkwcA==}
    engines: {node: '>=10'}
    hasBin: true
    dependencies:
      lru-cache: 6.0.0

  /send@0.18.0:
    resolution: {integrity: sha512-qqWzuOjSFOuqPjFe4NOsMLafToQQwBSOEpS+FwEt3A2V3vKubTquT3vmLTQpFgMXp8AlFWFuP1qKaJZOtPpVXg==}
    engines: {node: '>= 0.8.0'}
    dependencies:
      debug: 2.6.9
      depd: 2.0.0
      destroy: 1.2.0
      encodeurl: 1.0.2
      escape-html: 1.0.3
      etag: 1.8.1
      fresh: 0.5.2
      http-errors: 2.0.0
      mime: 1.6.0
      ms: 2.1.3
      on-finished: 2.4.1
      range-parser: 1.2.1
      statuses: 2.0.1
    transitivePeerDependencies:
      - supports-color
    dev: false

  /serve-static@1.15.0:
    resolution: {integrity: sha512-XGuRDNjXUijsUL0vl6nSD7cwURuzEgglbOaFuZM9g3kwDXOWVTck0jLzjPzGD+TazWbboZYu52/9/XPdUgne9g==}
    engines: {node: '>= 0.8.0'}
    dependencies:
      encodeurl: 1.0.2
      escape-html: 1.0.3
      parseurl: 1.3.3
      send: 0.18.0
    transitivePeerDependencies:
      - supports-color
    dev: false

  /setprototypeof@1.2.0:
    resolution: {integrity: sha512-E5LDX7Wrp85Kil5bhZv46j8jOeboKq5JMmYM3gVGdGH8xFpPWXUMsNrlODCrkoxMEeNi/XZIwuRvY4XNwYMJpw==}
    dev: false

  /shebang-command@2.0.0:
    resolution: {integrity: sha512-kHxr2zZpYtdmrN1qDjrrX/Z1rR1kG8Dx+gkpK1G4eXmvXswmcE1hTWBWYUzlraYw1/yZp6YuDY77YtvbN0dmDA==}
    engines: {node: '>=8'}
    dependencies:
      shebang-regex: 3.0.0

  /shebang-regex@3.0.0:
    resolution: {integrity: sha512-7++dFhtcx3353uBaq8DDR4NuxBetBzC7ZQOhmTQInHEd6bSrXdiEyzCvG07Z44UYdLShWUyXt5M/yhz8ekcb1A==}
    engines: {node: '>=8'}

  /side-channel@1.0.4:
    resolution: {integrity: sha512-q5XPytqFEIKHkGdiMIrY10mvLRvnQh42/+GoBlFW3b2LXLE2xxJpZFdm94we0BaoV3RwJyGqg5wS7epxTv0Zvw==}
    dependencies:
      call-bind: 1.0.2
      get-intrinsic: 1.2.1
      object-inspect: 1.12.3

  /siginfo@2.0.0:
    resolution: {integrity: sha512-ybx0WO1/8bSBLEWXZvEd7gMW3Sn3JFlW3TvX1nREbDLRNQNaeNN8WK0meBwPdAaOI7TtRRRJn/Es1zhrrCHu7g==}

  /signal-exit@3.0.7:
    resolution: {integrity: sha512-wnD2ZE+l+SPC/uoS0vXeE9L1+0wuaMqKlfz9AMUo38JsyLSBWSFcHR1Rri62LZc12vLr1gb3jl7iwQhgwpAbGQ==}
    dev: true

  /signal-exit@4.1.0:
    resolution: {integrity: sha512-bzyZ1e88w9O1iNJbKnOlvYTrWPDl46O1bG0D3XInv+9tkPrxrN8jUUTiFlDkkmKWgn1M6CfIA13SuGqOa9Korw==}
    engines: {node: '>=14'}
    dev: true

  /simple-swizzle@0.2.2:
    resolution: {integrity: sha512-JA//kQgZtbuY83m+xT+tXJkmJncGMTFT+C+g2h2R9uxkYIrE2yy9sgmcLhCnw57/WSD+Eh3J97FPEDFnbXnDUg==}
    dependencies:
      is-arrayish: 0.3.2

  /simple-update-notifier@1.1.0:
    resolution: {integrity: sha512-VpsrsJSUcJEseSbMHkrsrAVSdvVS5I96Qo1QAQ4FxQ9wXFcB+pjj7FB7/us9+GcgfW4ziHtYMc1J0PLczb55mg==}
    engines: {node: '>=8.10.0'}
    dependencies:
      semver: 7.0.0
    dev: true

  /simple-update-notifier@2.0.0:
    resolution: {integrity: sha512-a2B9Y0KlNXl9u/vsW6sTIu9vGEpfKu2wRV6l1H3XEas/0gUIzGzBoP/IouTcUQbm9JWZLH3COxyn03TYlFax6w==}
    engines: {node: '>=10'}
    dependencies:
      semver: 7.5.4
    dev: true

  /sisteransi@1.0.5:
    resolution: {integrity: sha512-bLGGlR1QxBcynn2d5YmDX4MGjlZvy2MRBDRNHLJ8VI6l6+9FUiyTFNJ0IveOSP0bcXgVDPRcfGqA0pjaqUpfVg==}

  /slash@2.0.0:
    resolution: {integrity: sha512-ZYKh3Wh2z1PpEXWr0MpSBZ0V6mZHAQfYevttO11c51CaWjGTaadiKZ+wVt1PbMlDV5qhMFslpZCemhwOK7C89A==}
    engines: {node: '>=6'}
    dev: false

  /slash@3.0.0:
    resolution: {integrity: sha512-g9Q1haeby36OSStwb4ntCGGGaKsaVSjQ68fBxoQcutl5fS1vuY18H3wSt3jFyFtrkx+Kz0V1G85A4MyAdDMi2Q==}
    engines: {node: '>=8'}

  /snake-case@3.0.4:
    resolution: {integrity: sha512-LAOh4z89bGQvl9pFfNF8V146i7o7/CqFPbqzYgP+yYzDIDeS9HaNFtXABamRW+AQzEVODcvE79ljJ+8a9YSdMg==}
    dependencies:
      dot-case: 3.0.4
      tslib: 2.6.2
    dev: false

<<<<<<< HEAD
  /socks-proxy-agent@8.0.2:
    resolution: {integrity: sha512-8zuqoLv1aP/66PHF5TqwJ7Czm3Yv32urJQHrVyhD7mmA6d61Zv8cIXQYPTWwmg6qlupnPvs/QKDmfa4P/qct2g==}
    engines: {node: '>= 14'}
    dependencies:
      agent-base: 7.1.0
      debug: 4.3.4(supports-color@5.5.0)
      socks: 2.8.1
    transitivePeerDependencies:
      - supports-color
    dev: true

  /socks@2.8.1:
    resolution: {integrity: sha512-B6w7tkwNid7ToxjZ08rQMT8M9BJAf8DKx8Ft4NivzH0zBUfd6jldGcisJn/RLgxcX3FPNDdNQCUEMMT79b+oCQ==}
    engines: {node: '>= 10.0.0', npm: '>= 3.0.0'}
    dependencies:
      ip-address: 9.0.5
      smart-buffer: 4.2.0
    dev: true

=======
>>>>>>> 3fe785ae
  /source-map-js@1.0.2:
    resolution: {integrity: sha512-R0XvVJ9WusLiqTCEiGCmICCMplcCkIwwR11mOSD9CR5u+IXYdiseeEuXCVAjS54zqwkLcPNnmU4OeJ6tUrWhDw==}
    engines: {node: '>=0.10.0'}

  /source-map-support@0.5.13:
    resolution: {integrity: sha512-SHSKFHadjVA5oR4PPqhtAVdcBWwRYVd6g6cAXnIbRiIwc2EhPrTuKUBdSLvlEKyIP3GCf89fltvcZiP9MMFA1w==}
    dependencies:
      buffer-from: 1.1.2
      source-map: 0.6.1
    dev: true

  /source-map@0.6.1:
    resolution: {integrity: sha512-UjgapumWlbMhkBgzT7Ykc5YXUT46F0iKu8SGXq0bcwP5dz/h0Plj6enJqjz1Zbq2l5WaqYnrVbwWOWMyF3F47g==}
    engines: {node: '>=0.10.0'}
    requiresBuild: true
    dev: true

  /source-map@0.8.0-beta.0:
    resolution: {integrity: sha512-2ymg6oRBpebeZi9UUNsgQ89bhx01TcTkmNTGnNO88imTmbSgy4nfujrgVEFKWpMTEGA11EDkTt7mqObTPdigIA==}
    engines: {node: '>= 8'}
    dependencies:
      whatwg-url: 7.1.0
    dev: true

  /spdx-exceptions@2.3.0:
    resolution: {integrity: sha512-/tTrYOC7PPI1nUAgx34hUpqXuyJG+DTHJTnIULG4rDygi4xu/tfgmq1e1cIRwRzwZgo4NLySi+ricLkZkw4i5A==}
    dev: false

  /spdx-expression-parse@3.0.1:
    resolution: {integrity: sha512-cbqHunsQWnJNE6KhVSMsMeH5H/L9EpymbzqTQ3uLwNCLZ1Q481oWaofqH7nO6V07xlXwY6PhQdQ2IedWx/ZK4Q==}
    dependencies:
      spdx-exceptions: 2.3.0
      spdx-license-ids: 3.0.13
    dev: false

  /spdx-license-ids@3.0.13:
    resolution: {integrity: sha512-XkD+zwiqXHikFZm4AX/7JSCXA98U5Db4AFd5XUg/+9UNtnH75+Z9KxtpYiJZx36mUDVOwH83pl7yvCer6ewM3w==}
    dev: false

  /split-on-first@1.1.0:
    resolution: {integrity: sha512-43ZssAJaMusuKWL8sKUBQXHWOpq8d6CfN/u1p4gUzfJkM05C8rxTmYrkIPTXapZpORA6LkkzcUulJ8FqA7Uudw==}
    engines: {node: '>=6'}
    dev: false

  /sprintf-js@1.0.3:
    resolution: {integrity: sha512-D9cPgkvLlV3t3IzL0D0YLvGA9Ahk4PcvVwUbN0dSGr1aP0Nrt4AEnTUbuGvquEC0mA64Gqt1fzirlRs5ibXx8g==}
    dev: true

  /sshpk@1.17.0:
    resolution: {integrity: sha512-/9HIEs1ZXGhSPE8X6Ccm7Nam1z8KcoCqPdI7ecm1N33EzAetWahvQWVqLZtaZQ+IDKX4IyA2o0gBzqIMkAagHQ==}
    engines: {node: '>=0.10.0'}
    hasBin: true
    dependencies:
      asn1: 0.2.6
      assert-plus: 1.0.0
      bcrypt-pbkdf: 1.0.2
      dashdash: 1.14.1
      ecc-jsbn: 0.1.2
      getpass: 0.1.7
      jsbn: 0.1.1
      safer-buffer: 2.1.2
      tweetnacl: 0.14.5
    dev: false

  /stack-trace@0.0.10:
    resolution: {integrity: sha512-KGzahc7puUKkzyMt+IqAep+TVNbKP+k2Lmwhub39m1AsTSkaDutx56aDCo+HLDzf/D26BIHTJWNiTG1KAJiQCg==}

  /stack-utils@2.0.6:
    resolution: {integrity: sha512-XlkWvfIm6RmsWtNJx+uqtKLS8eqFbxUg0ZzLXqY0caEy9l7hruX8IpiDnjsLavoBgqCCR71TqWO8MaXYheJ3RQ==}
    engines: {node: '>=10'}
    dependencies:
      escape-string-regexp: 2.0.0
    dev: true

  /stackback@0.0.2:
    resolution: {integrity: sha512-1XMJE5fQo1jGH6Y/7ebnwPOBEkIEnT4QF32d5R1+VXdXveM0IBMJt8zfaxX1P3QhVwrYe+576+jkANtSS2mBbw==}

  /statuses@2.0.1:
    resolution: {integrity: sha512-RwNA9Z/7PrK06rYLIzFMlaF+l73iwpzsqRIFgbMLbTcLD6cOao82TaWefPXQvB2fOC4AjuYSEndS7N/mTCbkdQ==}
    engines: {node: '>= 0.8'}
    dev: false

  /std-env@3.3.3:
    resolution: {integrity: sha512-Rz6yejtVyWnVjC1RFvNmYL10kgjC49EOghxWn0RFqlCHGFpQx+Xe7yW3I4ceK1SGrWIGMjD5Kbue8W/udkbMJg==}

  /stop-iteration-iterator@1.0.0:
    resolution: {integrity: sha512-iCGQj+0l0HOdZ2AEeBADlsRC+vsnDsZsbdSiH1yNSjcfKM7fdpCMfqAL/dwF5BLiw/XhRft/Wax6zQbhq2BcjQ==}
    engines: {node: '>= 0.4'}
    dependencies:
      internal-slot: 1.0.5
    dev: false

  /stoppable@1.1.0:
    resolution: {integrity: sha512-KXDYZ9dszj6bzvnEMRYvxgeTHU74QBFL54XKtP3nyMuJ81CFYtABZ3bAzL2EdFUaEwJOBOgENyFj3R7oTzDyyw==}
    engines: {node: '>=4', npm: '>=6'}
    dev: false

  /strict-uri-encode@2.0.0:
    resolution: {integrity: sha512-QwiXZgpRcKkhTj2Scnn++4PKtWsH0kpzZ62L2R6c/LUVYv7hVnZqcg2+sMuT6R7Jusu1vviK/MFsu6kNJfWlEQ==}
    engines: {node: '>=4'}
    dev: false

  /string-length@4.0.2:
    resolution: {integrity: sha512-+l6rNN5fYHNhZZy41RXsYptCjA2Igmq4EG7kZAYFQI1E1VTXarr6ZPXBg6eq7Y6eK4FEhY6AJlyuFIb/v/S0VQ==}
    engines: {node: '>=10'}
    dependencies:
      char-regex: 1.0.2
      strip-ansi: 6.0.1
    dev: true

  /string-width@4.2.3:
    resolution: {integrity: sha512-wKyQRQpjJ0sIp62ErSZdGsjMJWsap5oRNihHhu6G7JVO/9jIB6UyevL+tXuOqrng8j/cxKTWyWUwvSTriiZz/g==}
    engines: {node: '>=8'}
    dependencies:
      emoji-regex: 8.0.0
      is-fullwidth-code-point: 3.0.0
      strip-ansi: 6.0.1

  /string-width@5.1.2:
    resolution: {integrity: sha512-HnLOCR3vjcY8beoNLtcjZ5/nxn2afmME6lhrDrebokqMap+XbeW8n9TXpPDOqdGK5qcI3oT0GKTW6wC7EMiVqA==}
    engines: {node: '>=12'}
    dependencies:
      eastasianwidth: 0.2.0
      emoji-regex: 9.2.2
      strip-ansi: 7.1.0
    dev: true

  /string.prototype.trim@1.2.7:
    resolution: {integrity: sha512-p6TmeT1T3411M8Cgg9wBTMRtY2q9+PNy9EV1i2lIXUN/btt763oIfxwN3RR8VU6wHX8j/1CFy0L+YuThm6bgOg==}
    engines: {node: '>= 0.4'}
    dependencies:
      call-bind: 1.0.2
      define-properties: 1.2.0
      es-abstract: 1.21.2
    dev: false

  /string.prototype.trimend@1.0.6:
    resolution: {integrity: sha512-JySq+4mrPf9EsDBEDYMOb/lM7XQLulwg5R/m1r0PXEFqrV0qHvl58sdTilSXtKOflCsK2E8jxf+GKC0T07RWwQ==}
    dependencies:
      call-bind: 1.0.2
      define-properties: 1.2.0
      es-abstract: 1.21.2
    dev: false

  /string.prototype.trimstart@1.0.6:
    resolution: {integrity: sha512-omqjMDaY92pbn5HOX7f9IccLA+U1tA9GvtU4JrodiXFfYB7jPzzHpRzpglLAjtUV6bB557zwClJezTqnAiYnQA==}
    dependencies:
      call-bind: 1.0.2
      define-properties: 1.2.0
      es-abstract: 1.21.2
    dev: false

  /string_decoder@1.1.1:
    resolution: {integrity: sha512-n/ShnvDi6FHbbVfviro+WojiFzv+s8MPMHBczVePfUpDJLwoLT0ht1l4YwBCbi8pJAveEEdnkHyPyTP/mzRfwg==}
    dependencies:
      safe-buffer: 5.1.2

  /string_decoder@1.3.0:
    resolution: {integrity: sha512-hkRX8U1WjJFd8LsDJ2yQ/wWWxaopEsABU1XfkM8A+j0+85JAGppt16cr1Whg6KIbb4okU6Mql6BOj+uup/wKeA==}
    dependencies:
      safe-buffer: 5.2.1

  /strip-ansi@6.0.1:
    resolution: {integrity: sha512-Y38VPSHcqkFrCpFnQ9vuSXmquuv5oXOKpGeT6aGrr3o3Gc9AlVa6JBfUSOCnbxGGZF+/0ooI7KrPuUSztUdU5A==}
    engines: {node: '>=8'}
    dependencies:
      ansi-regex: 5.0.1

  /strip-ansi@7.1.0:
    resolution: {integrity: sha512-iq6eVVI64nQQTRYq2KtEg2d2uU7LElhTJwsH4YzIHZshxlgZms/wIc4VoDQTlG/IvVIrBKG06CrZnp0qv7hkcQ==}
    engines: {node: '>=12'}
    dependencies:
      ansi-regex: 6.0.1
    dev: true

  /strip-bom@3.0.0:
    resolution: {integrity: sha512-vavAMRXOgBVNF6nyEEmL3DBK19iRpDcoIwW+swQ+CbGiu7lju6t+JklA1MHweoWtadgt4ISVUsXLyDq34ddcwA==}
    engines: {node: '>=4'}

  /strip-bom@4.0.0:
    resolution: {integrity: sha512-3xurFv5tEgii33Zi8Jtp55wEIILR9eh34FAW00PZf+JnSsTmV/ioewSgQl97JHvgjoRGwPShsWm+IdrxB35d0w==}
    engines: {node: '>=8'}
    dev: true

  /strip-dirs@2.1.0:
    resolution: {integrity: sha512-JOCxOeKLm2CAS73y/U4ZeZPTkE+gNVCzKt7Eox84Iej1LT/2pTWYpZKJuxwQpvX1LiZb1xokNR7RLfuBAa7T3g==}
    dependencies:
      is-natural-number: 4.0.1
    dev: true

  /strip-final-newline@2.0.0:
    resolution: {integrity: sha512-BrpvfNAE3dcvq7ll3xVumzjKjZQ5tI1sEUIKr3Uoks0XUl45St3FlatVqef9prk4jRDzhW6WZg+3bk93y6pLjA==}
    engines: {node: '>=6'}
    dev: true

  /strip-final-newline@3.0.0:
    resolution: {integrity: sha512-dOESqjYr96iWYylGObzd39EuNTa5VJxyvVAEm5Jnh7KGo75V43Hk1odPQkNDyXNmUR6k+gEiDVXnjB8HJ3crXw==}
    engines: {node: '>=12'}
    dev: true

  /strip-json-comments@2.0.1:
    resolution: {integrity: sha512-4gB8na07fecVVkOI6Rs4e7T6NOTki5EmL7TUduTs6bu3EdnSycntVJ4re8kgZA+wx9IueI2Y11bfbgwtzuE0KQ==}
    engines: {node: '>=0.10.0'}
    dev: false

  /strip-json-comments@3.1.1:
    resolution: {integrity: sha512-6fPc+R4ihwqP6N/aIv2f1gMH8lOVtWQHoqC4yK6oSDVVocumAsfCqjkXnqiYMhmMwS/mEHLp7Vehlt3ql6lEig==}
    engines: {node: '>=8'}

  /strip-literal@1.0.1:
    resolution: {integrity: sha512-QZTsipNpa2Ppr6v1AmJHESqJ3Uz247MUS0OjrnnZjFAvEoWqxuyFuXn2xLgMtRnijJShAa1HL0gtJyUs7u7n3Q==}
    dependencies:
      acorn: 8.10.0

  /strip-outer@1.0.1:
    resolution: {integrity: sha512-k55yxKHwaXnpYGsOzg4Vl8+tDrWylxDEpknGjhTiZB8dFRU5rTo9CAzeycivxV3s+zlTKwrs6WxMxR95n26kwg==}
    engines: {node: '>=0.10.0'}
    dependencies:
      escape-string-regexp: 1.0.5
    dev: false

  /stripe@13.11.0:
    resolution: {integrity: sha512-yPxVJxUzP1QHhHeFnYjJl48QwDS1+5befcL7ju7+t+i88D5r0rbsL+GkCCS6zgcU+TiV5bF9eMGcKyJfLf8BZQ==}
    engines: {node: '>=12.*'}
    dependencies:
      '@types/node': 18.19.10
      qs: 6.11.0
    dev: false

  /strtok3@6.3.0:
    resolution: {integrity: sha512-fZtbhtvI9I48xDSywd/somNqgUHl2L2cstmXCCif0itOf96jeW18MBSyrLuNicYQVkvpOxkZtkzujiTJ9LW5Jw==}
    engines: {node: '>=10'}
    dependencies:
      '@tokenizer/token': 0.3.0
      peek-readable: 4.1.0
    dev: false

  /sucrase@3.35.0:
    resolution: {integrity: sha512-8EbVDiu9iN/nESwxeSxDKe0dunta1GOlHufmSSXxMD2z2/tMZpDMpvXQGsc+ajGo8y2uYUmixaSRUc/QPoQ0GA==}
    engines: {node: '>=16 || 14 >=14.17'}
    hasBin: true
    dependencies:
      '@jridgewell/gen-mapping': 0.3.3
      commander: 4.1.1
      glob: 10.3.10
      lines-and-columns: 1.2.4
      mz: 2.7.0
      pirates: 4.0.5
      ts-interface-checker: 0.1.13
    dev: true

  /sunshine-conversations-client@9.14.0(@babel/core@7.22.5):
    resolution: {integrity: sha512-4fFoQEvOG7W7DEicVQ5bImblbUan5HPPhSs1Zt+cRXUuiL4wjrWWBWnSQ1REPGAA9Dw2Wcrgj9dgaeHB4AHdrA==}
    dependencies:
      '@babel/cli': 7.22.5(@babel/core@7.22.5)
      superagent: 5.3.1
    transitivePeerDependencies:
      - '@babel/core'
      - supports-color
    dev: false

  /superagent@3.8.1:
    resolution: {integrity: sha512-VMBFLYgFuRdfeNQSMLbxGSLfmXL/xc+OO+BZp41Za/NRDBet/BNbkRJrYzCUu0u4GU0i/ml2dtT8b9qgkw9z6Q==}
    engines: {node: '>= 4.0'}
    deprecated: Please upgrade to v7.0.2+ of superagent.  We have fixed numerous issues with streams, form-data, attach(), filesystem errors not bubbling up (ENOENT on attach()), and all tests are now passing.  See the releases tab for more information at <https://github.com/visionmedia/superagent/releases>.
    dependencies:
      component-emitter: 1.3.0
      cookiejar: 2.1.4
      debug: 3.2.7(supports-color@5.5.0)
      extend: 3.0.2
      form-data: 2.5.1
      formidable: 1.2.6
      methods: 1.1.2
      mime: 1.6.0
      qs: 6.11.0
      readable-stream: 2.3.8
    transitivePeerDependencies:
      - supports-color
    dev: false

  /superagent@5.3.1:
    resolution: {integrity: sha512-wjJ/MoTid2/RuGCOFtlacyGNxN9QLMgcpYLDQlWFIhhdJ93kNscFonGvrpAHSCVjRVj++DGCglocF7Aej1KHvQ==}
    engines: {node: '>= 7.0.0'}
    deprecated: Please upgrade to v7.0.2+ of superagent.  We have fixed numerous issues with streams, form-data, attach(), filesystem errors not bubbling up (ENOENT on attach()), and all tests are now passing.  See the releases tab for more information at <https://github.com/visionmedia/superagent/releases>.
    dependencies:
      component-emitter: 1.3.0
      cookiejar: 2.1.4
      debug: 4.3.4(supports-color@5.5.0)
      fast-safe-stringify: 2.1.1
      form-data: 3.0.1
      formidable: 1.2.6
      methods: 1.1.2
      mime: 2.6.0
      qs: 6.11.0
      readable-stream: 3.6.2
      semver: 7.5.4
    transitivePeerDependencies:
      - supports-color
    dev: false

  /superagent@7.1.6:
    resolution: {integrity: sha512-gZkVCQR1gy/oUXr+kxJMLDjla434KmSOKbx5iGD30Ql+AkJQ/YlPKECJy2nhqOsHLjGHzoDTXNSjhnvWhzKk7g==}
    engines: {node: '>=6.4.0 <13 || >=14'}
    deprecated: Please upgrade to v9.0.0+ as we have fixed a public vulnerability with formidable dependency. Note that v9.0.0+ requires Node.js v14.18.0+. See https://github.com/ladjs/superagent/pull/1800 for insight. This project is supported and maintained by the team at Forward Email @ https://forwardemail.net
    dependencies:
      component-emitter: 1.3.0
      cookiejar: 2.1.4
      debug: 4.3.4
      fast-safe-stringify: 2.1.1
      form-data: 4.0.0
      formidable: 2.1.2
      methods: 1.1.2
      mime: 2.6.0
      qs: 6.11.0
      readable-stream: 3.6.2
      semver: 7.5.4
    transitivePeerDependencies:
      - supports-color
    dev: true

  /supports-color@5.5.0:
    resolution: {integrity: sha512-QjVjwdXIt408MIiAqCX4oUKsgU2EqAGzs2Ppkm4aQYbjm+ZEWEcW4SfFNTr4uMNZma0ey4f5lgLrkB0aX0QMow==}
    engines: {node: '>=4'}
    dependencies:
      has-flag: 3.0.0

  /supports-color@7.2.0:
    resolution: {integrity: sha512-qpCAvRl9stuOHveKsn7HncJRvv501qIacKzQlO/+Lwxc9+0q2wLyv4Dfvt80/DPn2pqOBsJdDiogXGR9+OvwRw==}
    engines: {node: '>=8'}
    dependencies:
      has-flag: 4.0.0

  /supports-color@8.1.1:
    resolution: {integrity: sha512-MpUEN2OodtUzxvKQl72cUF7RQ5EiHsGvSsVG0ia9c5RbWGL2CI4C7EpPS8UTBIplnlzZiNuV56w+FuNxy3ty2Q==}
    engines: {node: '>=10'}
    dependencies:
      has-flag: 4.0.0
    dev: true

  /supports-color@9.4.0:
    resolution: {integrity: sha512-VL+lNrEoIXww1coLPOmiEmK/0sGigko5COxI09KzHc2VJXJsQ37UaQ+8quuxjDeA7+KnLGTWRyOXSLLR2Wb4jw==}
    engines: {node: '>=12'}
    dev: true

  /supports-preserve-symlinks-flag@1.0.0:
    resolution: {integrity: sha512-ot0WnXS9fgdkgIcePe6RHNk1WA8+muPa6cSjeR3V8K27q9BB1rTE3R1p7Hv0z1ZyAc8s6Vvv8DIyWf681MAt0w==}
    engines: {node: '>= 0.4'}

  /tar-stream@1.6.2:
    resolution: {integrity: sha512-rzS0heiNf8Xn7/mpdSVVSMAWAoy9bfb1WOTYC78Z0UQKeKa/CWS8FOq0lKGNa8DWKAn9gxjCvMLYc5PGXYlK2A==}
    engines: {node: '>= 0.8.0'}
    dependencies:
      bl: 1.2.3
      buffer-alloc: 1.2.0
      end-of-stream: 1.4.4
      fs-constants: 1.0.0
      readable-stream: 2.3.8
      to-buffer: 1.1.1
      xtend: 4.0.2
    dev: true

  /telegraf@4.16.3:
    resolution: {integrity: sha512-yjEu2NwkHlXu0OARWoNhJlIjX09dRktiMQFsM678BAH/PEPVwctzL67+tvXqLCRQQvm3SDtki2saGO9hLlz68w==}
    engines: {node: ^12.20.0 || >=14.13.1}
    hasBin: true
    dependencies:
      '@telegraf/types': 7.1.0
      abort-controller: 3.0.0
      debug: 4.3.4(supports-color@5.5.0)
      mri: 1.2.0
      node-fetch: 2.7.0
      p-timeout: 4.1.0
      safe-compare: 1.1.4
      sandwich-stream: 2.0.2
    transitivePeerDependencies:
      - encoding
      - supports-color
    dev: false

  /test-exclude@6.0.0:
    resolution: {integrity: sha512-cAGWPIyOHU6zlmg88jwm7VRyXnMN7iV68OGAbYDk/Mh/xC/pzVPlQtY6ngoIH/5/tciuhGfvESU8GrHrcxD56w==}
    engines: {node: '>=8'}
    dependencies:
      '@istanbuljs/schema': 0.1.3
      glob: 7.2.3
      minimatch: 3.1.2
    dev: true

  /text-hex@1.0.0:
    resolution: {integrity: sha512-uuVGNWzgJ4yhRaNSiubPY7OjISw4sw4E5Uv0wbjp+OzcbmVU/rsT8ujgcXJhn9ypzsgr5vlzpPqP+MBBKcGvbg==}

  /text-table@0.2.0:
    resolution: {integrity: sha512-N+8UisAXDGk8PFXP4HAzVR9nbfmVJ3zYLAWiTIoqC5v5isinhr+r5uaO8+7r3BMfuNIufIsA7RdpVgacC2cSpw==}
    dev: false

  /thenify-all@1.6.0:
    resolution: {integrity: sha512-RNxQH/qI8/t3thXJDwcstUO4zeqo64+Uy/+sNVRBx4Xn2OX+OZ9oP+iJnNFqplFra2ZUVeKCSa2oVWi3T4uVmA==}
    engines: {node: '>=0.8'}
    dependencies:
      thenify: 3.3.1

  /thenify@3.3.1:
    resolution: {integrity: sha512-RVZSIV5IG10Hk3enotrhvz0T9em6cyHBLkH/YAZuKqd8hRkKhSfCGIcP2KUY0EPxndzANBmNllzWPwak+bheSw==}
    dependencies:
      any-promise: 1.3.0

  /through@2.3.8:
    resolution: {integrity: sha512-w89qg7PI8wAdvX60bMDP+bFoD5Dvhm9oLheFp5O4a2QF0cSBGsBX4qZmadPMvVqlLJBBci+WqGGOAPvcDeNSVg==}
    dev: true

  /timers-ext@0.1.7:
    resolution: {integrity: sha512-b85NUNzTSdodShTIbky6ZF02e8STtVVfD+fu4aXXShEELpozH+bCpJLYMPZbsABN2wDH7fJpqIoXxJpzbf0NqQ==}
    dependencies:
      es5-ext: 0.10.62
      next-tick: 1.1.0

  /tinybench@2.5.0:
    resolution: {integrity: sha512-kRwSG8Zx4tjF9ZiyH4bhaebu+EDz1BOx9hOigYHlUW4xxI/wKIUQUqo018UlU4ar6ATPBsaMrdbKZ+tmPdohFA==}

  /tinypool@0.6.0:
    resolution: {integrity: sha512-FdswUUo5SxRizcBc6b1GSuLpLjisa8N8qMyYoP3rl+bym+QauhtJP5bvZY1ytt8krKGmMLYIRl36HBZfeAoqhQ==}
    engines: {node: '>=14.0.0'}

  /tinypool@0.7.0:
    resolution: {integrity: sha512-zSYNUlYSMhJ6Zdou4cJwo/p7w5nmAH17GRfU/ui3ctvjXFErXXkruT4MWW6poDeXgCaIBlGLrfU6TbTXxyGMww==}
    engines: {node: '>=14.0.0'}
    dev: false

  /tinyspy@2.1.1:
    resolution: {integrity: sha512-XPJL2uSzcOyBMky6OFrusqWlzfFrXtE0hPuMgW8A2HmaqrPo4ZQHRN/V0QXN3FSjKxpsbRrFc5LI7KOwBsT1/w==}
    engines: {node: '>=14.0.0'}

  /tmp@0.2.1:
    resolution: {integrity: sha512-76SUhtfqR2Ijn+xllcI5P1oyannHNHByD80W1q447gU3mp9G9PSpGdWmjUOHRDPiHYacIk66W7ubDTuPF3BEtQ==}
    engines: {node: '>=8.17.0'}
    dependencies:
      rimraf: 3.0.2
    dev: true

  /tmpl@1.0.5:
    resolution: {integrity: sha512-3f0uOEAQwIqGuWW2MVzYg8fV/QNnc/IpuJNG837rLuczAaLVHslWHZQj4IGiEl5Hs3kkbhwL9Ab7Hrsmuj+Smw==}
    dev: true

  /to-buffer@1.1.1:
    resolution: {integrity: sha512-lx9B5iv7msuFYE3dytT+KE5tap+rNYw+K4jVkb9R/asAb+pbBSM17jtunHplhBe6RRJdZx3Pn2Jph24O32mOVg==}
    dev: true

  /to-fast-properties@2.0.0:
    resolution: {integrity: sha512-/OaKK0xYrs3DmxRYqL/yDc+FxFUVYhDlXMhRmv3z915w2HF1tnN1omB354j8VUGO/hbRzyD6Y3sA7v7GS/ceog==}
    engines: {node: '>=4'}

  /to-readable-stream@1.0.0:
    resolution: {integrity: sha512-Iq25XBt6zD5npPhlLVXGFN3/gyR2/qODcKNNyTMd4vbm39HUaOiAM4PMq0eMVC/Tkxz+Zjdsc55g9yyz+Yq00Q==}
    engines: {node: '>=6'}
    dev: false

  /to-regex-range@5.0.1:
    resolution: {integrity: sha512-65P7iz6X5yEr1cwcgvQxbbIw7Uk3gOy5dIdtZ4rDveLqhrdJP+Li/Hx6tyK0NEb+2GCyneCMJiGqrADCSNk8sQ==}
    engines: {node: '>=8.0'}
    dependencies:
      is-number: 7.0.0

  /toidentifier@1.0.1:
    resolution: {integrity: sha512-o5sSPKEkg/DIQNmH43V0/uerLrpzVedkUh8tGNvaeXpfpuwjKenlSox/2O/BTlZUtEe+JG7s5YhEz608PlAHRA==}
    engines: {node: '>=0.6'}
    dev: false

  /token-types@4.2.1:
    resolution: {integrity: sha512-6udB24Q737UD/SDsKAHI9FCRP7Bqc9D/MQUV02ORQg5iskjtLJlZJNdN4kKtcdtwCeWIwIHDGaUsTsCCAa8sFQ==}
    engines: {node: '>=10'}
    dependencies:
      '@tokenizer/token': 0.3.0
      ieee754: 1.2.1
    dev: false

  /touch@3.1.0:
    resolution: {integrity: sha512-WBx8Uy5TLtOSRtIq+M03/sKDrXCLHxwDcquSP2c43Le03/9serjQBIztjRz6FkJez9D/hleyAXTBGLwwZUw9lA==}
    hasBin: true
    dependencies:
      nopt: 1.0.10
    dev: true

  /tough-cookie@2.5.0:
    resolution: {integrity: sha512-nlLsUzgm1kfLXSXfRZMc1KLAugd4hqJHDTvc2hDIwS3mZAfMEuMbc03SujMF+GEcpaX/qboeycw6iO8JwVv2+g==}
    engines: {node: '>=0.8'}
    dependencies:
      psl: 1.9.0
      punycode: 2.3.0
    dev: false

  /tough-cookie@3.0.1:
    resolution: {integrity: sha512-yQyJ0u4pZsv9D4clxO69OEjLWYw+jbgspjTue4lTQZLfV0c5l1VmK2y1JK8E9ahdpltPOaAThPcp5nKPUgSnsg==}
    engines: {node: '>=6'}
    dependencies:
      ip-regex: 2.1.0
      psl: 1.9.0
      punycode: 2.3.0
    dev: false

  /tr46@0.0.3:
    resolution: {integrity: sha512-N3WMsuqV66lT30CrXNbEjx4GEwlow3v6rr4mCcv6prnfwhS01rkgyFdjPNBYd9br7LpXV1+Emh01fHnq2Gdgrw==}

  /tr46@1.0.1:
    resolution: {integrity: sha512-dTpowEjclQ7Kgx5SdBkqRzVhERQXov8/l9Ft9dVM9fmg0W0KQSVaXX9T4i6twCPNtYiZM53lpSSUAwJbFPOHxA==}
    dependencies:
      punycode: 2.3.0
    dev: true

  /tree-kill@1.2.2:
    resolution: {integrity: sha512-L0Orpi8qGpRG//Nd+H90vFB+3iHnue1zSSGmNOOCh1GLJ7rUKVwV2HvijphGQS2UmhUZewS9VgvxYIdgr+fG1A==}
    hasBin: true
    dev: true

  /trello.js@1.2.6:
    resolution: {integrity: sha512-ds7prbYHRp1SeNsDHTbLLfN1dOTBfg1AZ+/hnov25aglveFTNK7q/1KSRC533Fcyep7PdngjpWUKpjlGlkFl/Q==}
    dependencies:
      axios: 1.7.2
      form-data: 4.0.0
      tslib: 2.6.2
    transitivePeerDependencies:
      - debug
    dev: false

  /trim-repeated@1.0.0:
    resolution: {integrity: sha512-pkonvlKk8/ZuR0D5tLW8ljt5I8kmxp2XKymhepUeOdCEfKpZaktSArkLHZt76OB1ZvO9bssUsDty4SWhLvZpLg==}
    engines: {node: '>=0.10.0'}
    dependencies:
      escape-string-regexp: 1.0.5
    dev: false

  /triple-beam@1.3.0:
    resolution: {integrity: sha512-XrHUvV5HpdLmIj4uVMxHggLbFSZYIn7HEWsqePZcI50pco+MPqJ50wMGY794X7AOOhxOBAjbkqfAbEe/QMp2Lw==}

  /ts-deepmerge@4.0.0:
    resolution: {integrity: sha512-IrjjAwfM/J6ajWv5wDRZBdpVaTmuONJN1vC85mXlWVPXKelouLFiqsjR7m0h245qY6zZEtcDtcOTc4Rozgg1TQ==}
    engines: {node: '>=14'}
    dev: true

  /ts-interface-checker@0.1.13:
    resolution: {integrity: sha512-Y/arvbn+rrz3JCKl9C4kVNfTfSm2/mEp5FSz5EsZSANGPSlQrpRI5M4PKF+mJnE52jOO90PnPSc3Ur3bTQw0gA==}
    dev: true

  /ts-invariant@0.4.4:
    resolution: {integrity: sha512-uEtWkFM/sdZvRNNDL3Ehu4WVpwaulhwQszV8mrtcdeE8nN00BV9mAmQ88RkrBhFgl9gMgvjJLAQcZbnPXI9mlA==}
    dependencies:
      tslib: 1.14.1
    dev: false

  /ts-jest@29.1.0(@babel/core@7.22.5)(esbuild@0.15.18)(jest@29.5.0)(typescript@4.9.5):
    resolution: {integrity: sha512-ZhNr7Z4PcYa+JjMl62ir+zPiNJfXJN6E8hSLnaUKhOgqcn8vb3e537cpkd0FuAfRK3sR1LSqM1MOhliXNgOFPA==}
    engines: {node: ^14.15.0 || ^16.10.0 || >=18.0.0}
    hasBin: true
    peerDependencies:
      '@babel/core': '>=7.0.0-beta.0 <8'
      '@jest/types': ^29.0.0
      babel-jest: ^29.0.0
      esbuild: '*'
      jest: ^29.0.0
      typescript: '>=4.3 <6'
    peerDependenciesMeta:
      '@babel/core':
        optional: true
      '@jest/types':
        optional: true
      babel-jest:
        optional: true
      esbuild:
        optional: true
    dependencies:
      '@babel/core': 7.22.5
      bs-logger: 0.2.6
      esbuild: 0.15.18
      fast-json-stable-stringify: 2.1.0
      jest: 29.5.0(@types/node@18.16.16)(ts-node@10.9.1)
      jest-util: 29.5.0
      json5: 2.2.3
      lodash.memoize: 4.1.2
      make-error: 1.3.6
      semver: 7.5.1
      typescript: 4.9.5
      yargs-parser: 21.1.1
    dev: true

  /ts-node@10.9.1(@types/node@18.16.0)(typescript@4.9.5):
    resolution: {integrity: sha512-NtVysVPkxxrwFGUUxGYhfux8k78pQB3JqYBXlLRZgdGUqTO5wU/UyHop5p70iEbGhB7q5KmiZiU0Y3KlJrScEw==}
    hasBin: true
    peerDependencies:
      '@swc/core': '>=1.2.50'
      '@swc/wasm': '>=1.2.50'
      '@types/node': '*'
      typescript: '>=2.7'
    peerDependenciesMeta:
      '@swc/core':
        optional: true
      '@swc/wasm':
        optional: true
    dependencies:
      '@cspotcode/source-map-support': 0.8.1
      '@tsconfig/node10': 1.0.9
      '@tsconfig/node12': 1.0.11
      '@tsconfig/node14': 1.0.3
      '@tsconfig/node16': 1.0.4
      '@types/node': 18.16.0
      acorn: 8.10.0
      acorn-walk: 8.2.0
      arg: 4.1.3
      create-require: 1.1.1
      diff: 4.0.2
      make-error: 1.3.6
      typescript: 4.9.5
      v8-compile-cache-lib: 3.0.1
      yn: 3.1.1
    dev: true

  /ts-node@10.9.1(@types/node@18.16.16)(typescript@4.9.5):
    resolution: {integrity: sha512-NtVysVPkxxrwFGUUxGYhfux8k78pQB3JqYBXlLRZgdGUqTO5wU/UyHop5p70iEbGhB7q5KmiZiU0Y3KlJrScEw==}
    hasBin: true
    peerDependencies:
      '@swc/core': '>=1.2.50'
      '@swc/wasm': '>=1.2.50'
      '@types/node': '*'
      typescript: '>=2.7'
    peerDependenciesMeta:
      '@swc/core':
        optional: true
      '@swc/wasm':
        optional: true
    dependencies:
      '@cspotcode/source-map-support': 0.8.1
      '@tsconfig/node10': 1.0.9
      '@tsconfig/node12': 1.0.11
      '@tsconfig/node14': 1.0.3
      '@tsconfig/node16': 1.0.4
      '@types/node': 18.16.16
      acorn: 8.10.0
      acorn-walk: 8.2.0
      arg: 4.1.3
      create-require: 1.1.1
      diff: 4.0.2
      make-error: 1.3.6
      typescript: 4.9.5
      v8-compile-cache-lib: 3.0.1
      yn: 3.1.1

  /ts-node@10.9.2(@types/node@18.19.10)(typescript@4.9.5):
    resolution: {integrity: sha512-f0FFpIdcHgn8zcPSbf1dRevwt047YMnaiJM3u2w2RewrB+fob/zePZcrOyQoLMMO7aBIddLcQIEK5dYjkLnGrQ==}
    hasBin: true
    peerDependencies:
      '@swc/core': '>=1.2.50'
      '@swc/wasm': '>=1.2.50'
      '@types/node': '*'
      typescript: '>=2.7'
    peerDependenciesMeta:
      '@swc/core':
        optional: true
      '@swc/wasm':
        optional: true
    dependencies:
      '@cspotcode/source-map-support': 0.8.1
      '@tsconfig/node10': 1.0.9
      '@tsconfig/node12': 1.0.11
      '@tsconfig/node14': 1.0.3
      '@tsconfig/node16': 1.0.4
      '@types/node': 18.19.10
      acorn: 8.10.0
      acorn-walk: 8.2.0
      arg: 4.1.3
      create-require: 1.1.1
      diff: 4.0.2
      make-error: 1.3.6
      typescript: 4.9.5
      v8-compile-cache-lib: 3.0.1
      yn: 3.1.1
    dev: true

  /tsafe@1.6.6:
    resolution: {integrity: sha512-gzkapsdbMNwBnTIjgO758GujLCj031IgHK/PKr2mrmkCSJMhSOR5FeOuSxKLMUoYc0vAA4RGEYYbjt/v6afD3g==}
    dev: false

  /tsconfig-paths@3.14.2:
    resolution: {integrity: sha512-o/9iXgCYc5L/JxCHPe3Hvh8Q/2xm5Z+p18PESBU6Ff33695QnCHBEjcytY2q19ua7Mbl/DavtBOLq+oG0RCL+g==}
    dependencies:
      '@types/json5': 0.0.29
      json5: 1.0.2
      minimist: 1.2.8
      strip-bom: 3.0.0
    dev: false

  /tsconfig-paths@4.2.0:
    resolution: {integrity: sha512-NoZ4roiN7LnbKn9QqE1amc9DJfzvZXxF4xDavcOWt1BPkdx+m+0gJuPM+S0vCe7zTJMYUP0R8pO2XMr+Y8oLIg==}
    engines: {node: '>=6'}
    dependencies:
      json5: 2.2.3
      minimist: 1.2.8
      strip-bom: 3.0.0
    dev: true

  /tslib@1.14.1:
    resolution: {integrity: sha512-Xni35NKzjgMrwevysHTCArtLDpPvye8zV/0E4EyYn43P7/7qvQwPh9BGkHewbMulVntbigmcT7rdX3BNo9wRJg==}
    dev: false

  /tslib@2.6.2:
    resolution: {integrity: sha512-AEYxH93jGFPn/a2iVAwW87VuUIkR1FVUKB77NwMF7nBTDkDrrT/Hpt/IrCJ0QXhW27jTBDcf5ZY7w6RiqTMw2Q==}
    dev: false

  /tsscmp@1.0.6:
    resolution: {integrity: sha512-LxhtAkPDTkVCMQjt2h6eBVY28KCjikZqZfMcC15YBeNjkgUpdCfBu5HoiOTDu86v6smE8yOjyEktJ8hlbANHQA==}
    engines: {node: '>=0.6.x'}
    dev: false

  /tsup@8.0.2(ts-node@10.9.1)(typescript@4.9.5):
    resolution: {integrity: sha512-NY8xtQXdH7hDUAZwcQdY/Vzlw9johQsaqf7iwZ6g1DOUlFYQ5/AtVAjTvihhEyeRlGo4dLRVHtrRaL35M1daqQ==}
    engines: {node: '>=18'}
    hasBin: true
    peerDependencies:
      '@microsoft/api-extractor': ^7.36.0
      '@swc/core': ^1
      postcss: ^8.4.12
      typescript: '>=4.5.0'
    peerDependenciesMeta:
      '@microsoft/api-extractor':
        optional: true
      '@swc/core':
        optional: true
      postcss:
        optional: true
      typescript:
        optional: true
    dependencies:
      bundle-require: 4.0.2(esbuild@0.19.12)
      cac: 6.7.14
      chokidar: 3.5.3
      debug: 4.3.4(supports-color@5.5.0)
      esbuild: 0.19.12
      execa: 5.1.1
      globby: 11.1.0
      joycon: 3.1.1
      postcss-load-config: 4.0.2(ts-node@10.9.1)
      resolve-from: 5.0.0
      rollup: 4.13.2
      source-map: 0.8.0-beta.0
      sucrase: 3.35.0
      tree-kill: 1.2.2
      typescript: 4.9.5
    transitivePeerDependencies:
      - supports-color
      - ts-node
    dev: true

  /tsup@8.0.2(ts-node@10.9.2)(typescript@4.9.5):
    resolution: {integrity: sha512-NY8xtQXdH7hDUAZwcQdY/Vzlw9johQsaqf7iwZ6g1DOUlFYQ5/AtVAjTvihhEyeRlGo4dLRVHtrRaL35M1daqQ==}
    engines: {node: '>=18'}
    hasBin: true
    peerDependencies:
      '@microsoft/api-extractor': ^7.36.0
      '@swc/core': ^1
      postcss: ^8.4.12
      typescript: '>=4.5.0'
    peerDependenciesMeta:
      '@microsoft/api-extractor':
        optional: true
      '@swc/core':
        optional: true
      postcss:
        optional: true
      typescript:
        optional: true
    dependencies:
      bundle-require: 4.0.2(esbuild@0.19.12)
      cac: 6.7.14
      chokidar: 3.5.3
      debug: 4.3.4
      esbuild: 0.19.12
      execa: 5.1.1
      globby: 11.1.0
      joycon: 3.1.1
      postcss-load-config: 4.0.2(ts-node@10.9.2)
      resolve-from: 5.0.0
      rollup: 4.13.2
      source-map: 0.8.0-beta.0
      sucrase: 3.35.0
      tree-kill: 1.2.2
      typescript: 4.9.5
    transitivePeerDependencies:
      - supports-color
      - ts-node
    dev: true

  /tsutils@3.21.0(typescript@4.9.5):
    resolution: {integrity: sha512-mHKK3iUXL+3UF6xL5k0PEhKRUBKPBCv/+RkEOpjRWxxx27KKRBmmA60A9pgOUvMi8GKhRMPEmjBRPzs2W7O1OA==}
    engines: {node: '>= 6'}
    peerDependencies:
      typescript: '>=2.8.0 || >= 3.2.0-dev || >= 3.3.0-dev || >= 3.4.0-dev || >= 3.5.0-dev || >= 3.6.0-dev || >= 3.6.0-beta || >= 3.7.0-dev || >= 3.7.0-beta'
    dependencies:
      tslib: 1.14.1
      typescript: 4.9.5
    dev: false

  /tunnel-agent@0.6.0:
    resolution: {integrity: sha512-McnNiV1l8RYeY8tBgEpuodCC1mLUdbSN+CYBL7kJsJNInOP8UjDDEwdk6Mw60vdLLrr5NHKZhMAOSrR2NZuQ+w==}
    dependencies:
      safe-buffer: 5.2.1
    dev: false

  /tunnel@0.0.6:
    resolution: {integrity: sha512-1h/Lnq9yajKY2PEbBadPXj3VxsDDu844OnaAo52UVmIzIvwwtBPIuNvkjuzBlTWpfJyUbG3ez0KSBibQkj4ojg==}
    engines: {node: '>=0.6.11 <=0.7.0 || >=0.7.3'}
    dev: false

  /turbo-darwin-64@1.13.3:
    resolution: {integrity: sha512-glup8Qx1qEFB5jerAnXbS8WrL92OKyMmg5Hnd4PleLljAeYmx+cmmnsmLT7tpaVZIN58EAAwu8wHC6kIIqhbWA==}
    cpu: [x64]
    os: [darwin]
    requiresBuild: true
    dev: false
    optional: true

  /turbo-darwin-arm64@1.13.3:
    resolution: {integrity: sha512-/np2xD+f/+9qY8BVtuOQXRq5f9LehCFxamiQnwdqWm5iZmdjygC5T3uVSYuagVFsZKMvX3ycySwh8dylGTl6lg==}
    cpu: [arm64]
    os: [darwin]
    requiresBuild: true
    dev: false
    optional: true

  /turbo-linux-64@1.13.3:
    resolution: {integrity: sha512-G+HGrau54iAnbXLfl+N/PynqpDwi/uDzb6iM9hXEDG+yJnSJxaHMShhOkXYJPk9offm9prH33Khx2scXrYVW1g==}
    cpu: [x64]
    os: [linux]
    requiresBuild: true
    dev: false
    optional: true

  /turbo-linux-arm64@1.13.3:
    resolution: {integrity: sha512-qWwEl5VR02NqRyl68/3pwp3c/olZuSp+vwlwrunuoNTm6JXGLG5pTeme4zoHNnk0qn4cCX7DFrOboArlYxv0wQ==}
    cpu: [arm64]
    os: [linux]
    requiresBuild: true
    dev: false
    optional: true

  /turbo-windows-64@1.13.3:
    resolution: {integrity: sha512-Nudr4bRChfJzBPzEmpVV85VwUYRCGKecwkBFpbp2a4NtrJ3+UP1VZES653ckqCu2FRyRuS0n03v9euMbAvzH+Q==}
    cpu: [x64]
    os: [win32]
    requiresBuild: true
    dev: false
    optional: true

  /turbo-windows-arm64@1.13.3:
    resolution: {integrity: sha512-ouJCgsVLd3icjRLmRvHQDDZnmGzT64GBupM1Y+TjtYn2LVaEBoV6hicFy8x5DUpnqdLy+YpCzRMkWlwhmkX7sQ==}
    cpu: [arm64]
    os: [win32]
    requiresBuild: true
    dev: false
    optional: true

  /turbo@1.13.3:
    resolution: {integrity: sha512-n17HJv4F4CpsYTvKzUJhLbyewbXjq1oLCi90i5tW1TiWDz16ML1eDG7wi5dHaKxzh5efIM56SITnuVbMq5dk4g==}
    hasBin: true
    optionalDependencies:
      turbo-darwin-64: 1.13.3
      turbo-darwin-arm64: 1.13.3
      turbo-linux-64: 1.13.3
      turbo-linux-arm64: 1.13.3
      turbo-windows-64: 1.13.3
      turbo-windows-arm64: 1.13.3
    dev: false

  /tweetnacl@0.14.5:
    resolution: {integrity: sha512-KXXFFdAbFXY4geFIwoyNK+f5Z1b7swfXABfL7HXCmoIWMKU3dmS26672A4EeQtDzLKy7SXmfBu51JolvEKwtGA==}
    dev: false

  /twilio@3.84.1:
    resolution: {integrity: sha512-Q/xaPoayTj+bgJdnUgpE+EiB/VoNOG+byDFdlDej0FgxiHLgXKliZfVv6boqHPWvC1k7Dt0AK96OBFZ0P55QQg==}
    engines: {node: '>=6.0'}
    dependencies:
      axios: 0.26.1
      dayjs: 1.11.8
      https-proxy-agent: 5.0.1
      jsonwebtoken: 8.5.1
      lodash: 4.17.21
      q: 2.0.3
      qs: 6.11.0
      rootpath: 0.1.2
      scmp: 2.1.0
      url-parse: 1.5.10
      xmlbuilder: 13.0.2
    transitivePeerDependencies:
      - debug
      - supports-color
    dev: false

  /type-check@0.4.0:
    resolution: {integrity: sha512-XleUoc9uwGXqjWwXaUTZAmzMcFZ5858QA2vvx1Ur5xIcixXIP+8LnFDgRplU30us6teqdlskFfu+ae4K79Ooew==}
    engines: {node: '>= 0.8.0'}
    dependencies:
      prelude-ls: 1.2.1
    dev: false

  /type-detect@4.0.8:
    resolution: {integrity: sha512-0fr/mIH1dlO+x7TlcMy+bIDqKPsw/70tVyeHW787goQjhmqaZe10uwLujubK9q9Lg6Fiho1KUKDYz0Z7k7g5/g==}
    engines: {node: '>=4'}

  /type-fest@0.15.1:
    resolution: {integrity: sha512-n+UXrN8i5ioo7kqT/nF8xsEzLaqFra7k32SEsSPwvXVGyAcRgV/FUQN/sgfptJTR1oRmmq7z4IXMFSM7im7C9A==}
    engines: {node: '>=10'}
    dev: false

  /type-fest@0.20.2:
    resolution: {integrity: sha512-Ne+eE4r0/iWnpAxD852z3A+N0Bt5RN//NjJwRd2VFHEmrywxf5vsZlh4R6lixl6B+wz/8d+maTSAkN1FIkI3LQ==}
    engines: {node: '>=10'}
    dev: false

  /type-fest@0.21.3:
    resolution: {integrity: sha512-t0rzBq87m3fVcduHDUFhKmyyX+9eo6WQjZvf51Ea/M0Q7+T374Jp1aUiyUl0GKxp8M/OETVHSDvmkyPgvX+X2w==}
    engines: {node: '>=10'}
    dev: true

  /type-fest@3.11.1:
    resolution: {integrity: sha512-aCuRNRERRVh33lgQaJRlUxZqzfhzwTrsE98Mc3o3VXqmiaQdHacgUtJ0esp+7MvZ92qhtzKPeusaX6vIEcoreA==}
    engines: {node: '>=14.16'}

  /type-is@1.6.18:
    resolution: {integrity: sha512-TkRKr9sUTxEH8MdfuCSP7VizJyzRNMjj2J2do2Jr3Kym598JVdEksuzPQCnlFPW4ky9Q+iA+ma9BGm06XQBy8g==}
    engines: {node: '>= 0.6'}
    dependencies:
      media-typer: 0.3.0
      mime-types: 2.1.35
    dev: false

  /type@1.2.0:
    resolution: {integrity: sha512-+5nt5AAniqsCnu2cEQQdpzCAh33kVx8n0VoFidKpB1dVVLAN/F+bgVOqOJqOnEnrhp222clB5p3vUlD+1QAnfg==}

  /type@2.7.2:
    resolution: {integrity: sha512-dzlvlNlt6AXU7EBSfpAscydQ7gXB+pPGsPnfJnZpiNJBDj7IaJzQlBZYGdEi4R9HmPdBv2XmWJ6YUtoTa7lmCw==}

  /typed-array-length@1.0.4:
    resolution: {integrity: sha512-KjZypGq+I/H7HI5HlOoGHkWUUGq+Q0TPhQurLbyrVrvnKTBgzLhIJ7j6J/XTQOi0d1RjyZ0wdas8bKs2p0x3Ng==}
    dependencies:
      call-bind: 1.0.2
      for-each: 0.3.3
      is-typed-array: 1.1.10
    dev: false

  /typescript@4.9.5:
    resolution: {integrity: sha512-1FXk9E2Hm+QzZQ7z+McJiHL4NW1F2EzMu9Nq9i3zAaGqibafqYwCVU6WyWAuyQRRzOlxou8xZSyXLEN8oKj24g==}
    engines: {node: '>=4.2.0'}
    hasBin: true

  /ufo@1.1.2:
    resolution: {integrity: sha512-TrY6DsjTQQgyS3E3dBaOXf0TpPD8u9FVrVYmKVegJuFw51n/YB9XPt+U6ydzFG5ZIN7+DIjPbNmXoBj9esYhgQ==}

  /unbox-primitive@1.0.2:
    resolution: {integrity: sha512-61pPlCD9h51VoreyJ0BReideM3MDKMKnh6+V9L08331ipq6Q8OFXZYiqP6n/tbHx4s5I9uRhcye6BrbkizkBDw==}
    dependencies:
      call-bind: 1.0.2
      has-bigints: 1.0.2
      has-symbols: 1.0.3
      which-boxed-primitive: 1.0.2
    dev: false

  /unbzip2-stream@1.4.3:
    resolution: {integrity: sha512-mlExGW4w71ebDJviH16lQLtZS32VKqsSfk80GCfUlwT/4/hNRFsoscrF/c++9xinkMzECL1uL9DDwXqFWkruPg==}
    dependencies:
      buffer: 5.7.1
      through: 2.3.8
    dev: true

  /undefsafe@2.0.5:
    resolution: {integrity: sha512-WxONCrssBM8TSPRqN5EmsjVrsv4A8X12J4ArBiiayv3DyyG3ZlIg6yysuuSYdZsVz3TKcTg2fd//Ujd4CHV1iA==}
    dev: true

  /underscore@1.13.6:
    resolution: {integrity: sha512-+A5Sja4HP1M08MaXya7p5LvjuM7K6q/2EaC0+iovj/wOcMsTzMvDFbasi/oSapiwOlt252IqsKqPjCl7huKS0A==}
    dev: false

  /undici-types@5.26.5:
    resolution: {integrity: sha512-JlCMO+ehdEIKqlFxk6IfVoAUVmgz7cU7zD/h9XZ0qzeosSHmUJVOzSQvvYSYWXkFXC+IfLKSIffhv0sVZup6pA==}

  /undici@5.28.4:
    resolution: {integrity: sha512-72RFADWFqKmUb2hmmvNODKL3p9hcB6Gt2DOQMis1SEBaV6a4MH8soBvzg+95CYhCKPFedut2JY9bMfrDl9D23g==}
    engines: {node: '>=14.0'}
    dependencies:
      '@fastify/busboy': 2.1.1
    dev: true

  /unfetch@4.2.0:
    resolution: {integrity: sha512-F9p7yYCn6cIW9El1zi0HI6vqpeIvBsr3dSuRO6Xuppb1u5rXpCPmMvLSyECLhybr9isec8Ohl0hPekMVrEinDA==}
    dev: false

  /universal-github-app-jwt@1.1.1:
    resolution: {integrity: sha512-G33RTLrIBMFmlDV4u4CBF7dh71eWwykck4XgaxaIVeZKOYZRAAxvcGMRFTUclVY6xoUPQvO4Ne5wKGxYm/Yy9w==}
    dependencies:
      '@types/jsonwebtoken': 9.0.3
      jsonwebtoken: 9.0.0
    dev: false

  /universal-user-agent@6.0.0:
    resolution: {integrity: sha512-isyNax3wXoKaulPDZWHQqbmIx1k2tb9fb3GGDBRxCscfYV2Ch7WxPArBsFEG8s/safwXTT7H4QGhaIkTp9447w==}
    dev: false

  /universalify@0.1.2:
    resolution: {integrity: sha512-rBJeI5CXAlmy1pV+617WB9J63U6XcazHHF2f2dbJix4XzpUF0RS3Zbj0FGIOCAva5P/d/GBOYaACQ1w+0azUkg==}
    engines: {node: '>= 4.0.0'}
    dev: false

  /unpipe@1.0.0:
    resolution: {integrity: sha512-pjy2bYhSsufwWlKwPc+l3cN7+wuJlK6uz0YdJEOlQDbl6jo/YlPi4mb8agUkVC8BF7V8NuzeyPNqRksA3hztKQ==}
    engines: {node: '>= 0.8'}
    dev: false

  /update-browserslist-db@1.0.11(browserslist@4.21.7):
    resolution: {integrity: sha512-dCwEFf0/oT85M1fHBg4F0jtLwJrutGoHSQXCh7u4o2t1drG+c0a9Flnqww6XUKSfQMPpJBRjU8d4RXB09qtvaA==}
    hasBin: true
    peerDependencies:
      browserslist: '>= 4.21.0'
    dependencies:
      browserslist: 4.21.7
      escalade: 3.1.1
      picocolors: 1.0.0

  /uri-js@4.4.1:
    resolution: {integrity: sha512-7rKUyy33Q1yc98pQ1DAmLtwX109F7TIfWlW1Ydo8Wl1ii1SeHieeh0HHfPeL2fMXK6z0s8ecKs9frCuLJvndBg==}
    dependencies:
      punycode: 2.3.0

  /url-join@4.0.1:
    resolution: {integrity: sha512-jk1+QP6ZJqyOiuEI9AEWQfju/nB2Pw466kbA0LEZljHwKeMgd9WrAEgEGxjPDD2+TNbbb37rTyhEfrCXfuKXnA==}
    dev: false

  /url-parse-lax@3.0.0:
    resolution: {integrity: sha512-NjFKA0DidqPa5ciFcSrXnAltTtzz84ogy+NebPvfEgAck0+TNg4UJ4IN+fB7zRZfbgUf0syOo9MDxFkDSMuFaQ==}
    engines: {node: '>=4'}
    dependencies:
      prepend-http: 2.0.0
    dev: false

  /url-parse@1.5.10:
    resolution: {integrity: sha512-WypcfiRhfeUP9vvF0j6rw0J3hrWrw6iZv3+22h6iRMJ/8z1Tj6XfLP4DsUix5MhMPnXpiHDoKyoZ/bdCkwBCiQ==}
    dependencies:
      querystringify: 2.2.0
      requires-port: 1.0.0
    dev: false

  /url-template@2.0.8:
    resolution: {integrity: sha512-XdVKMF4SJ0nP/O7XIPB0JwAEuT9lDIYnNsK8yGVe43y0AWoKeJNdv3ZNWh7ksJ6KqQFjOO6ox/VEitLnaVNufw==}

  /util-deprecate@1.0.2:
    resolution: {integrity: sha512-EPD5q1uXyFxJpCrLnCc1nHnq3gOa6DZBocAIiI2TaSCA7VCJ1UJDMagCzIkXNsUYfD1daK//LTEQ8xiIbrHtcw==}

  /utils-merge@1.0.1:
    resolution: {integrity: sha512-pMZTvIkT1d+TFGvDOqodOclx0QWkkgi6Tdoa8gC8ffGAAqz9pzPTZWAybbsHHoED/ztMtkv/VoYTYyShUn81hA==}
    engines: {node: '>= 0.4.0'}
    dev: false

  /uuid@3.4.0:
    resolution: {integrity: sha512-HjSDRw6gZE5JMggctHBcjVak08+KEVhSIiDzFnT9S9aegmp85S/bReBVTb4QTFaRNptJ9kuYaNhnbNEOkbKb/A==}
    deprecated: Please upgrade  to version 7 or higher.  Older versions may use Math.random() in certain circumstances, which is known to be problematic.  See https://v8.dev/blog/math-random for details.
    hasBin: true
    dev: false

  /uuid@8.3.2:
    resolution: {integrity: sha512-+NYs2QeMWy+GWFOEm9xnn6HCDp0l7QBD7ml8zLUmJ+93Q5NF0NocErnwkTkXVFNiX3/fpC6afS8Dhb/gz7R7eg==}
    hasBin: true
    dev: false

  /uuid@9.0.0:
    resolution: {integrity: sha512-MXcSTerfPa4uqyzStbRoTgt5XIe3x5+42+q1sDuy3R5MDk66URdLMOZe5aPX/SQd+kuYAh0FdP/pO28IkQyTeg==}
    hasBin: true

  /v8-compile-cache-lib@3.0.1:
    resolution: {integrity: sha512-wa7YjyUGfNZngI/vtK0UHAN+lgDCxBPCylVXGp0zu59Fz5aiGtNXaq3DhIov063MorB+VfufLh3JlF2KdTK3xg==}

  /v8-to-istanbul@9.1.0:
    resolution: {integrity: sha512-6z3GW9x8G1gd+JIIgQQQxXuiJtCXeAjp6RaPEPLv62mH3iPHPxV6W3robxtCzNErRo6ZwTmzWhsbNvjyEBKzKA==}
    engines: {node: '>=10.12.0'}
    dependencies:
      '@jridgewell/trace-mapping': 0.3.18
      '@types/istanbul-lib-coverage': 2.0.4
      convert-source-map: 1.9.0
    dev: true

  /vary@1.1.2:
    resolution: {integrity: sha512-BNGbWLfd0eUPabhkXUVm0j8uuvREyTh5ovRa/dyow/BqAbZJyC+5fU+IzQOzmAKzYqYRAISoRhdQr3eIZ/PXqg==}
    engines: {node: '>= 0.8'}
    dev: false

  /verror@1.10.0:
    resolution: {integrity: sha512-ZZKSmDAEFOijERBLkmYfJ+vmk3w+7hOLYDNkRCuRuMJGEmqYNCNLyBBFwWKVMhfwaEF3WOd0Zlw86U/WC/+nYw==}
    engines: {'0': node >=0.6.0}
    dependencies:
      assert-plus: 1.0.0
      core-util-is: 1.0.2
      extsprintf: 1.4.1
    dev: false

  /verror@1.10.1:
    resolution: {integrity: sha512-veufcmxri4e3XSrT0xwfUR7kguIkaxBeosDg00yDWhk49wdwkSUrvvsm7nc75e1PUyvIeZj6nS8VQRYz2/S4Xg==}
    engines: {node: '>=0.6.0'}
    dependencies:
      assert-plus: 1.0.0
      core-util-is: 1.0.2
      extsprintf: 1.4.1

  /vite-node@0.33.0(@types/node@18.19.10):
    resolution: {integrity: sha512-19FpHYbwWWxDr73ruNahC+vtEdza52kA90Qb3La98yZ0xULqV8A5JLNPUff0f5zID4984tW7l3DH2przTJUZSw==}
    engines: {node: '>=v14.18.0'}
    hasBin: true
    dependencies:
      cac: 6.7.14
      debug: 4.3.4(supports-color@5.5.0)
      mlly: 1.4.0
      pathe: 1.1.1
      picocolors: 1.0.0
      vite: 4.4.4(@types/node@18.19.10)
    transitivePeerDependencies:
      - '@types/node'
      - less
      - lightningcss
      - sass
      - stylus
      - sugarss
      - supports-color
      - terser

  /vite-node@0.34.6(@types/node@18.19.10):
    resolution: {integrity: sha512-nlBMJ9x6n7/Amaz6F3zJ97EBwR2FkzhBRxF5e+jE6LA3yi6Wtc2lyTij1OnDMIr34v5g/tVQtsVAzhT0jc5ygA==}
    engines: {node: '>=v14.18.0'}
    hasBin: true
    dependencies:
      cac: 6.7.14
      debug: 4.3.4(supports-color@5.5.0)
      mlly: 1.4.0
      pathe: 1.1.1
      picocolors: 1.0.0
      vite: 4.4.4(@types/node@18.19.10)
    transitivePeerDependencies:
      - '@types/node'
      - less
      - lightningcss
      - sass
      - stylus
      - sugarss
      - supports-color
      - terser
    dev: false

  /vite@4.4.4(@types/node@18.19.10):
    resolution: {integrity: sha512-4mvsTxjkveWrKDJI70QmelfVqTm+ihFAb6+xf4sjEU2TmUCTlVX87tmg/QooPEMQb/lM9qGHT99ebqPziEd3wg==}
    engines: {node: ^14.18.0 || >=16.0.0}
    hasBin: true
    peerDependencies:
      '@types/node': '>= 14'
      less: '*'
      lightningcss: ^1.21.0
      sass: '*'
      stylus: '*'
      sugarss: '*'
      terser: ^5.4.0
    peerDependenciesMeta:
      '@types/node':
        optional: true
      less:
        optional: true
      lightningcss:
        optional: true
      sass:
        optional: true
      stylus:
        optional: true
      sugarss:
        optional: true
      terser:
        optional: true
    dependencies:
      '@types/node': 18.19.10
      esbuild: 0.18.12
      postcss: 8.4.26
      rollup: 3.26.2
    optionalDependencies:
      fsevents: 2.3.2

  /vitest@0.33.0:
    resolution: {integrity: sha512-1CxaugJ50xskkQ0e969R/hW47za4YXDUfWJDxip1hwbnhUjYolpfUn2AMOulqG/Dtd9WYAtkHmM/m3yKVrEejQ==}
    engines: {node: '>=v14.18.0'}
    hasBin: true
    peerDependencies:
      '@edge-runtime/vm': '*'
      '@vitest/browser': '*'
      '@vitest/ui': '*'
      happy-dom: '*'
      jsdom: '*'
      playwright: '*'
      safaridriver: '*'
      webdriverio: '*'
    peerDependenciesMeta:
      '@edge-runtime/vm':
        optional: true
      '@vitest/browser':
        optional: true
      '@vitest/ui':
        optional: true
      happy-dom:
        optional: true
      jsdom:
        optional: true
      playwright:
        optional: true
      safaridriver:
        optional: true
      webdriverio:
        optional: true
    dependencies:
      '@types/chai': 4.3.5
      '@types/chai-subset': 1.3.3
      '@types/node': 18.19.10
      '@vitest/expect': 0.33.0
      '@vitest/runner': 0.33.0
      '@vitest/snapshot': 0.33.0
      '@vitest/spy': 0.33.0
      '@vitest/utils': 0.33.0
      acorn: 8.10.0
      acorn-walk: 8.2.0
      cac: 6.7.14
      chai: 4.3.10
      debug: 4.3.4(supports-color@5.5.0)
      local-pkg: 0.4.3
      magic-string: 0.30.1
      pathe: 1.1.1
      picocolors: 1.0.0
      std-env: 3.3.3
      strip-literal: 1.0.1
      tinybench: 2.5.0
      tinypool: 0.6.0
      vite: 4.4.4(@types/node@18.19.10)
      vite-node: 0.33.0(@types/node@18.19.10)
      why-is-node-running: 2.2.2
    transitivePeerDependencies:
      - less
      - lightningcss
      - sass
      - stylus
      - sugarss
      - supports-color
      - terser

  /vitest@0.34.6:
    resolution: {integrity: sha512-+5CALsOvbNKnS+ZHMXtuUC7nL8/7F1F2DnHGjSsszX8zCjWSSviphCb/NuS9Nzf4Q03KyyDRBAXhF/8lffME4Q==}
    engines: {node: '>=v14.18.0'}
    hasBin: true
    peerDependencies:
      '@edge-runtime/vm': '*'
      '@vitest/browser': '*'
      '@vitest/ui': '*'
      happy-dom: '*'
      jsdom: '*'
      playwright: '*'
      safaridriver: '*'
      webdriverio: '*'
    peerDependenciesMeta:
      '@edge-runtime/vm':
        optional: true
      '@vitest/browser':
        optional: true
      '@vitest/ui':
        optional: true
      happy-dom:
        optional: true
      jsdom:
        optional: true
      playwright:
        optional: true
      safaridriver:
        optional: true
      webdriverio:
        optional: true
    dependencies:
      '@types/chai': 4.3.5
      '@types/chai-subset': 1.3.3
      '@types/node': 18.19.10
      '@vitest/expect': 0.34.6
      '@vitest/runner': 0.34.6
      '@vitest/snapshot': 0.34.6
      '@vitest/spy': 0.34.6
      '@vitest/utils': 0.34.6
      acorn: 8.10.0
      acorn-walk: 8.2.0
      cac: 6.7.14
      chai: 4.3.10
      debug: 4.3.4(supports-color@5.5.0)
      local-pkg: 0.4.3
      magic-string: 0.30.1
      pathe: 1.1.1
      picocolors: 1.0.0
      std-env: 3.3.3
      strip-literal: 1.0.1
      tinybench: 2.5.0
      tinypool: 0.7.0
      vite: 4.4.4(@types/node@18.19.10)
      vite-node: 0.34.6(@types/node@18.19.10)
      why-is-node-running: 2.2.2
    transitivePeerDependencies:
      - less
      - lightningcss
      - sass
      - stylus
      - sugarss
      - supports-color
      - terser
    dev: false

  /walker@1.0.8:
    resolution: {integrity: sha512-ts/8E8l5b7kY0vlWLewOkDXMmPdLcVV4GmOQLyxuSswIJsweeFZtAsMF7k1Nszz+TYBQrlYRmzOnr398y1JemQ==}
    dependencies:
      makeerror: 1.0.12
    dev: true

  /warning@4.0.3:
    resolution: {integrity: sha512-rpJyN222KWIvHJ/F53XSZv0Zl/accqHR8et1kpaMTD/fLCRxtV8iX8czMzY7sVZupTI3zcUTg8eycS2kNF9l6w==}
    dependencies:
      loose-envify: 1.4.0
    dev: false

  /weak-map@1.0.8:
    resolution: {integrity: sha512-lNR9aAefbGPpHO7AEnY0hCFjz1eTkWCXYvkTRrTHs9qv8zJp+SkVYpzfLIFXQQiG3tVvbNFQgVg2bQS8YGgxyw==}
    dev: false

  /web-streams-polyfill@3.3.3:
    resolution: {integrity: sha512-d2JWLCivmZYTSIoge9MsgFCZrt571BikcWGYkjC1khllbTeDlGqZ2D8vD8E/lJa8WGWbb7Plm8/XJYV7IJHZZw==}
    engines: {node: '>= 8'}
    dev: false

  /web-streams-polyfill@4.0.0-beta.3:
    resolution: {integrity: sha512-QW95TCTaHmsYfHDybGMwO5IJIM93I/6vTRk+daHTWFPhwh+C8Cg7j7XyKrwrj8Ib6vYXe0ocYNrmzY4xAAN6ug==}
    engines: {node: '>= 14'}
    dev: false

  /webidl-conversions@3.0.1:
    resolution: {integrity: sha512-2JAn3z8AR6rjK8Sm8orRC0h/bcl/DqL7tRPdGZ4I1CjdF+EaMLmYxBHyXuKL849eucPFhvBoxMsflfOb8kxaeQ==}

  /webidl-conversions@4.0.2:
    resolution: {integrity: sha512-YQ+BmxuTgd6UXZW3+ICGfyqRyHXVlD5GtQr5+qjiNW7bF0cqrzX500HVXPBOvgXb5YnzDd+h0zqyv61KUD7+Sg==}
    dev: true

  /whatsapp-api-js@1.0.5:
    resolution: {integrity: sha512-cuxRRf1pi/ztICjpqw52yHycpoaLF2M74+2A8YMq1lDyuNsy0+4tIXNxoxDMJZxCBkSV8sDMsPK4F7oHjPFYzw==}
    engines: {node: '>14.21'}
    dev: false

  /whatwg-url@5.0.0:
    resolution: {integrity: sha512-saE57nupxk6v3HY35+jzBwYa0rKSy0XR8JSxZPwgLr7ys0IBzhGviA1/TUGJLmSVqs8pb9AnvICXEuOHLprYTw==}
    dependencies:
      tr46: 0.0.3
      webidl-conversions: 3.0.1

  /whatwg-url@7.1.0:
    resolution: {integrity: sha512-WUu7Rg1DroM7oQvGWfOiAK21n74Gg+T4elXEQYkOhtyLeWiJFoOGLXPKI/9gzIie9CtwVLm8wtw6YJdKyxSjeg==}
    dependencies:
      lodash.sortby: 4.7.0
      tr46: 1.0.1
      webidl-conversions: 4.0.2
    dev: true

  /which-boxed-primitive@1.0.2:
    resolution: {integrity: sha512-bwZdv0AKLpplFY2KZRX6TvyuN7ojjr7lwkg6ml0roIy9YeuSr7JS372qlNW18UQYzgYK9ziGcerWqZOmEn9VNg==}
    dependencies:
      is-bigint: 1.0.4
      is-boolean-object: 1.1.2
      is-number-object: 1.0.7
      is-string: 1.0.7
      is-symbol: 1.0.4
    dev: false

  /which-typed-array@1.1.9:
    resolution: {integrity: sha512-w9c4xkx6mPidwp7180ckYWfMmvxpjlZuIudNtDf4N/tTAUB8VJbX25qZoAsrtGuYNnGw3pa0AXgbGKRB8/EceA==}
    engines: {node: '>= 0.4'}
    dependencies:
      available-typed-arrays: 1.0.5
      call-bind: 1.0.2
      for-each: 0.3.3
      gopd: 1.0.1
      has-tostringtag: 1.0.0
      is-typed-array: 1.1.10
    dev: false

  /which@2.0.2:
    resolution: {integrity: sha512-BLI3Tl1TW3Pvl70l3yq3Y64i+awpwXqsGBYWkkqMtnbXgrMD+yj7rhW0kuEDxzJaYXGjEW5ogapKNMEKNMjibA==}
    engines: {node: '>= 8'}
    hasBin: true
    dependencies:
      isexe: 2.0.0

  /why-is-node-running@2.2.2:
    resolution: {integrity: sha512-6tSwToZxTOcotxHeA+qGCq1mVzKR3CwcJGmVcY+QE8SHy6TnpFnh8PAvPNHYr7EcuVeG0QSMxtYCuO1ta/G/oA==}
    engines: {node: '>=8'}
    hasBin: true
    dependencies:
      siginfo: 2.0.0
      stackback: 0.0.2

  /widest-line@3.1.0:
    resolution: {integrity: sha512-NsmoXalsWVDMGupxZ5R08ka9flZjjiLvHVAWYOKtiKM8ujtZWr9cRffak+uSE48+Ob8ObalXpwyeUiyDD6QFgg==}
    engines: {node: '>=8'}
    dependencies:
      string-width: 4.2.3
    dev: false

  /winston-transport@4.5.0:
    resolution: {integrity: sha512-YpZzcUzBedhlTAfJg6vJDlyEai/IFMIVcaEZZyl3UXIl4gmqRpU7AE89AHLkbzLUsv0NVmw7ts+iztqKxxPW1Q==}
    engines: {node: '>= 6.4.0'}
    dependencies:
      logform: 2.5.1
      readable-stream: 3.6.2
      triple-beam: 1.3.0
    dev: false

  /winston-transport@4.7.0:
    resolution: {integrity: sha512-ajBj65K5I7denzer2IYW6+2bNIVqLGDHqDw3Ow8Ohh+vdW+rv4MZ6eiDvHoKhfJFZ2auyN8byXieDDJ96ViONg==}
    engines: {node: '>= 12.0.0'}
    dependencies:
      logform: 2.5.1
      readable-stream: 3.6.2
      triple-beam: 1.3.0
    dev: true

  /winston@3.13.0:
    resolution: {integrity: sha512-rwidmA1w3SE4j0E5MuIufFhyJPBDG7Nu71RkZor1p2+qHvJSZ9GYDA81AyleQcZbh/+V6HjeBdfnTZJm9rSeQQ==}
    engines: {node: '>= 12.0.0'}
    dependencies:
      '@colors/colors': 1.6.0
      '@dabh/diagnostics': 2.0.3
      async: 3.2.4
      is-stream: 2.0.1
      logform: 2.5.1
      one-time: 1.0.0
      readable-stream: 3.6.2
      safe-stable-stringify: 2.4.3
      stack-trace: 0.0.10
      triple-beam: 1.3.0
      winston-transport: 4.7.0
    dev: true

  /winston@3.9.0:
    resolution: {integrity: sha512-jW51iW/X95BCW6MMtZWr2jKQBP4hV5bIDq9QrIjfDk6Q9QuxvTKEAlpUNAzP+HYHFFCeENhph16s0zEunu4uuQ==}
    engines: {node: '>= 12.0.0'}
    dependencies:
      '@colors/colors': 1.5.0
      '@dabh/diagnostics': 2.0.3
      async: 3.2.4
      is-stream: 2.0.1
      logform: 2.5.1
      one-time: 1.0.0
      readable-stream: 3.6.2
      safe-stable-stringify: 2.4.3
      stack-trace: 0.0.10
      triple-beam: 1.3.0
      winston-transport: 4.5.0
    dev: false

  /word-wrap@1.2.3:
    resolution: {integrity: sha512-Hz/mrNwitNRh/HUAtM/VT/5VH+ygD6DV7mYKZAtHOrbs8U7lvPS6xf7EJKMF0uW1KJCl0H701g3ZGus+muE5vQ==}
    engines: {node: '>=0.10.0'}
    dev: false

  /wrap-ansi@7.0.0:
    resolution: {integrity: sha512-YVGIj2kamLSTxw6NsZjoBxfSwsn0ycdesmc4p+Q21c5zPuZ1pl+NfxVdxPtdHvmNVOQ6XSYG4AUtyt/Fi7D16Q==}
    engines: {node: '>=10'}
    dependencies:
      ansi-styles: 4.3.0
      string-width: 4.2.3
      strip-ansi: 6.0.1

  /wrap-ansi@8.1.0:
    resolution: {integrity: sha512-si7QWI6zUMq56bESFvagtmzMdGOtoxfR+Sez11Mobfc7tm+VkUckk9bW2UeffTGVUbOksxmSw0AA2gs8g71NCQ==}
    engines: {node: '>=12'}
    dependencies:
      ansi-styles: 6.2.1
      string-width: 5.1.2
      strip-ansi: 7.1.0
    dev: true

  /wrappy@1.0.2:
    resolution: {integrity: sha512-l4Sp/DRseor9wL6EvV2+TuQn63dMkPjZ/sp9XkghTEbV9KlPS1xUsZ3u7/IQO4wxtcFB4bgpQPRcR3QCvezPcQ==}

  /write-file-atomic@4.0.2:
    resolution: {integrity: sha512-7KxauUdBmSdWnmpaGFg+ppNjKF8uNLry8LyzjauQDOVONfFLNKrKvQOxZ/VuTIcS/gge/YNahf5RIIQWTSarlg==}
    engines: {node: ^12.13.0 || ^14.15.0 || >=16.0.0}
    dependencies:
      imurmurhash: 0.1.4
      signal-exit: 3.0.7
    dev: true

  /ws@7.5.9:
    resolution: {integrity: sha512-F+P9Jil7UiSKSkppIiD94dN07AwvFixvLIj1Og1Rl9GGMuNipJnV9JzjD6XuqmAeiswGvUmNLjr5cFuXwNS77Q==}
    engines: {node: '>=8.3.0'}
    peerDependencies:
      bufferutil: ^4.0.1
      utf-8-validate: ^5.0.2
    peerDependenciesMeta:
      bufferutil:
        optional: true
      utf-8-validate:
        optional: true
    dev: false

  /ws@8.13.0:
    resolution: {integrity: sha512-x9vcZYTrFPC7aSIbj7sRCYo7L/Xb8Iy+pW0ng0wt2vCJv7M9HOMy0UoN3rr+IFC7hb7vXoqS+P9ktyLLLhO+LA==}
    engines: {node: '>=10.0.0'}
    peerDependencies:
      bufferutil: ^4.0.1
      utf-8-validate: '>=5.0.2'
    peerDependenciesMeta:
      bufferutil:
        optional: true
      utf-8-validate:
        optional: true
    dev: false

  /xml2js@0.5.0:
    resolution: {integrity: sha512-drPFnkQJik/O+uPKpqSgr22mpuFHqKdbS835iAQrUC73L2F5WkboIRd63ai/2Yg6I1jzifPFKH2NTK+cfglkIA==}
    engines: {node: '>=4.0.0'}
    dependencies:
      sax: 1.2.4
      xmlbuilder: 11.0.1
    dev: false

  /xml2js@0.6.2:
    resolution: {integrity: sha512-T4rieHaC1EXcES0Kxxj4JWgaUQHDk+qwHcYOCFHfiwKz7tOVPLq7Hjq9dM1WCMhylqMEfP7hMcOIChvotiZegA==}
    engines: {node: '>=4.0.0'}
    dependencies:
      sax: 1.2.4
      xmlbuilder: 11.0.1
    dev: false

  /xmlbuilder@11.0.1:
    resolution: {integrity: sha512-fDlsI/kFEx7gLvbecc0/ohLG50fugQp8ryHzMTuW9vSa1GJ0XYWKnhsUx7oie3G98+r56aTQIUB4kht42R3JvA==}
    engines: {node: '>=4.0'}
    dev: false

  /xmlbuilder@13.0.2:
    resolution: {integrity: sha512-Eux0i2QdDYKbdbA6AM6xE4m6ZTZr4G4xF9kahI2ukSEMCzwce2eX9WlTI5J3s+NU7hpasFsr8hWIONae7LluAQ==}
    engines: {node: '>=6.0'}
    dev: false

  /xpath.js@1.1.0:
    resolution: {integrity: sha512-jg+qkfS4K8E7965sqaUl8mRngXiKb3WZGfONgE18pr03FUQiuSV6G+Ej4tS55B+rIQSFEIw3phdVAQ4pPqNWfQ==}
    engines: {node: '>=0.4.0'}
    dev: false

  /xtend@4.0.2:
    resolution: {integrity: sha512-LKYU1iAXJXUgAXn9URjiu+MWhyUXHsvfp7mcuYm9dSUKK0/CjtrUwFAxD82/mCWbtLsGjFIad0wIsod4zrTAEQ==}
    engines: {node: '>=0.4'}
    dev: true

  /y18n@5.0.8:
    resolution: {integrity: sha512-0pfFzegeDWJHJIAmTLRP2DwHjdF5s7jo9tuztdQxAhINCdvS+3nGINqPd00AphqJR/0LhANUS6/+7SCb98YOfA==}
    engines: {node: '>=10'}

  /yallist@2.1.2:
    resolution: {integrity: sha512-ncTzHV7NvsQZkYe1DW7cbDLm0YpzHmZF5r/iyP3ZnQtMiJ+pjzisCiMNI+Sj+xQF5pXhSHxSB3uDbsBTzY/c2A==}
    dev: false

  /yallist@3.1.1:
    resolution: {integrity: sha512-a4UGQaWPH59mOXUYnAG2ewncQS4i4F43Tv3JoAM+s2VDAmS9NsK8GpDMLrCHPksFT7h3K6TOoUNn2pb7RoXx4g==}

  /yallist@4.0.0:
    resolution: {integrity: sha512-3wdGidZyq5PB084XLES5TpOSRA3wjXAlIWMhum2kRcv/41Sn2emQ0dycQW4uZXLejwKvg6EsvbdlVL+FYEct7A==}

  /yaml@1.10.2:
    resolution: {integrity: sha512-r3vXyErRCYJ7wg28yvBY5VSoAF8ZvlcW9/BwUzEtUsjvX/DKs24dIkuwjtuprwJJHsbyUbLApepYTR1BN4uHrg==}
    engines: {node: '>= 6'}
    dev: true

  /yaml@2.3.1:
    resolution: {integrity: sha512-2eHWfjaoXgTBC2jNM1LRef62VQa0umtvRiDSk6HSzW7RvS5YtkabJrwYLLEKWBc8a5U2PTSCs+dJjUTJdlHsWQ==}
    engines: {node: '>= 14'}
    dev: false

  /yaml@2.4.1:
    resolution: {integrity: sha512-pIXzoImaqmfOrL7teGUBt/T7ZDnyeGBWyXQBvOVhLkWLN37GXv8NMLK406UY6dS51JfcQHsmcW5cJ441bHg6Lg==}
    engines: {node: '>= 14'}
    hasBin: true
    dev: true

  /yargs-parser@21.1.1:
    resolution: {integrity: sha512-tVpsJW7DdjecAiFpbIB1e3qxIQsE6NoPc5/eTdrbbIC4h0LVsWhnoa3g+m2HclBIujHzsxZ4VJVA+GUuc2/LBw==}
    engines: {node: '>=12'}

  /yargs@17.7.2:
    resolution: {integrity: sha512-7dSzzRQ++CKnNI/krKnYRV7JKKPUXMEh61soaHKg9mrWEhzFWhFnxPxGl+69cD1Ou63C13NUPCnmIcrvqCuM6w==}
    engines: {node: '>=12'}
    dependencies:
      cliui: 8.0.1
      escalade: 3.1.1
      get-caller-file: 2.0.5
      require-directory: 2.1.1
      string-width: 4.2.3
      y18n: 5.0.8
      yargs-parser: 21.1.1

  /yauzl@2.10.0:
    resolution: {integrity: sha512-p4a9I6X6nu6IhoGmBqAcbJy1mlC4j27vEPZX9F4L4/vZT3Lyq1VkFHw/V/PUcB9Buo+DG3iHkT0x3Qya58zc3g==}
    dependencies:
      buffer-crc32: 0.2.13
      fd-slicer: 1.1.0
    dev: true

  /yn@3.1.1:
    resolution: {integrity: sha512-Ux4ygGWsu2c7isFWe8Yu1YluJmqVhxqK2cLXNQA5AcC3QfbGNpM7fu0Y8b/z16pXLnFxZYvWhd3fhBY9DLmC6Q==}
    engines: {node: '>=6'}

  /yn@4.0.0:
    resolution: {integrity: sha512-huWiiCS4TxKc4SfgmTwW1K7JmXPPAmuXWYy4j9qjQo4+27Kni8mGhAAi1cloRWmBe2EqcLgt3IGqQoRL/MtPgg==}
    engines: {node: '>=10'}
    dev: false

  /yocto-queue@0.1.0:
    resolution: {integrity: sha512-rVksvsnNCdJ/ohGc6xgPwyN8eheCxsiLM8mxuE/t/mOVqJewPuO1miLpTHQiRgTKCLexL4MeAFVagts7HmNZ2Q==}
    engines: {node: '>=10'}

  /yocto-queue@1.0.0:
    resolution: {integrity: sha512-9bnSc/HEW2uRy67wc+T8UwauLuPJVn28jb+GtJY16iiKWyvmYJRXVT4UamsAEGQfPohgr2q4Tq0sQbQlxTfi1g==}
    engines: {node: '>=12.20'}

  /zod@1.11.17:
    resolution: {integrity: sha512-UzIwO92D0dSFwIRyyqAfRXICITLjF0IP8tRbEK/un7adirMssWZx8xF/1hZNE7t61knWZ+lhEuUvxlu2MO8qqA==}
    dev: false

  /zod@3.22.4:
    resolution: {integrity: sha512-iC+8Io04lddc+mVqQ9AZ7OQ2MrUKGN+oIQyq1vemgt46jwCwLfhq7/pwnBnNXXXZb8VTVLKwp9EDkx+ryxIWmg==}<|MERGE_RESOLUTION|>--- conflicted
+++ resolved
@@ -4099,27 +4099,7 @@
     dev: true
     optional: true
 
-<<<<<<< HEAD
-  /@puppeteer/browsers@2.0.0:
-    resolution: {integrity: sha512-3PS82/5+tnpEaUWonjAFFvlf35QHF15xqyGd34GBa5oP5EPVfFXRsbSxIGYf1M+vZlqBZ3oxT1kRg9OYhtt8ng==}
-    engines: {node: '>=18'}
-    hasBin: true
-    dependencies:
-      debug: 4.3.4(supports-color@5.5.0)
-      extract-zip: 2.0.1
-      progress: 2.0.3
-      proxy-agent: 6.3.1
-      tar-fs: 3.0.4
-      unbzip2-stream: 1.4.3
-      yargs: 17.7.2
-    transitivePeerDependencies:
-      - supports-color
-    dev: true
-
-  /@readme/better-ajv-errors@1.6.0(ajv@8.12.0):
-=======
   /@readme/better-ajv-errors@1.6.0(ajv@8.16.0):
->>>>>>> 3fe785ae
     resolution: {integrity: sha512-9gO9rld84Jgu13kcbKRU+WHseNhaVt76wYMeRDGsUGYxwJtI3RmEJ9LY9dZCYQGI8eUZLuxb5qDja0nqklpFjQ==}
     engines: {node: '>=14'}
     peerDependencies:
@@ -5366,21 +5346,21 @@
       - debug
     dev: false
 
-<<<<<<< HEAD
   /axios-retry@4.4.0(axios@1.7.2):
     resolution: {integrity: sha512-yewTKjzl6jSgc+2M7FCJ3LxRGgL1iiXHcj+E6h6xie6H1mTHr7yqaUroWIvVXG1UKSPwGDXxV05YxtGvrD6Paw==}
     peerDependencies:
       axios: 0.x || 1.x
     dependencies:
       axios: 1.7.2
-=======
+      is-retry-allowed: 2.2.0
+    dev: false
+
   /axios-retry@4.5.0(axios@1.6.1):
     resolution: {integrity: sha512-aR99oXhpEDGo0UuAlYcn2iGRds30k366Zfa05XWScR9QaQD4JYiP3/1Qt1u7YlefUOK+cn0CcwoL1oefavQUlQ==}
     peerDependencies:
       axios: 0.x || 1.x
     dependencies:
       axios: 1.6.1
->>>>>>> 3fe785ae
       is-retry-allowed: 2.2.0
     dev: false
 
@@ -5493,14 +5473,6 @@
       proxy-from-env: 1.1.0
     transitivePeerDependencies:
       - debug
-<<<<<<< HEAD
-    dev: false
-
-  /b4a@1.6.6:
-    resolution: {integrity: sha512-5Tk1HLk6b6ctmjIkAcU/Ujv/1WqiDl0F0JdRCR80VsOcUlHcu7pWeWRlOqQLHfDEsVx9YH/aif5AG4ehoCtTmg==}
-    dev: true
-=======
->>>>>>> 3fe785ae
 
   /babel-jest@29.5.0(@babel/core@7.22.5):
     resolution: {integrity: sha512-mA4eCDh5mSo2EcA9xQjVTpmbbNk32Zb3Q3QFQsNhaK56Q+yoXowzFodLux30HRgyOho5rsQ6B0P9QpMkvvnJ0Q==}
@@ -7372,23 +7344,6 @@
   /extend@3.0.2:
     resolution: {integrity: sha512-fjquC59cD7CyW6urNXK0FBufkZcoiGG80wTuPujX590cB5Ttln20E2UB4S/WARVqhXffZl2LNgS+gQdPIIim/g==}
 
-<<<<<<< HEAD
-  /extract-zip@2.0.1:
-    resolution: {integrity: sha512-GDhU9ntwuKyGXdZBUgTIe+vXnWj0fppUEtMDL0+idd5Sta8TGpHssn/eusA9mrPr9qNDym6SxAYZjNvCn/9RBg==}
-    engines: {node: '>= 10.17.0'}
-    hasBin: true
-    dependencies:
-      debug: 4.3.4(supports-color@5.5.0)
-      get-stream: 5.2.0
-      yauzl: 2.10.0
-    optionalDependencies:
-      '@types/yauzl': 2.10.3
-    transitivePeerDependencies:
-      - supports-color
-    dev: true
-
-=======
->>>>>>> 3fe785ae
   /extsprintf@1.3.0:
     resolution: {integrity: sha512-11Ndz7Nv+mvAC1j0ktTa7fAb0vLyGGX+rMHNBYQviQDGU0Hw7lhctJANqbPhu9nV9/izT/IntTgZ7Im/9LJs9g==}
     engines: {'0': node >=0.6.0}
@@ -7853,21 +7808,6 @@
       get-intrinsic: 1.2.1
     dev: false
 
-<<<<<<< HEAD
-  /get-uri@6.0.3:
-    resolution: {integrity: sha512-BzUrJBS9EcUb4cFol8r4W3v1cPsSyajLSthNkz5BxbpDcHN5tIrM10E2eNvfnvBn3DaT3DUgx0OpsBKkaOpanw==}
-    engines: {node: '>= 14'}
-    dependencies:
-      basic-ftp: 5.0.5
-      data-uri-to-buffer: 6.0.2
-      debug: 4.3.4(supports-color@5.5.0)
-      fs-extra: 11.2.0
-    transitivePeerDependencies:
-      - supports-color
-    dev: true
-
-=======
->>>>>>> 3fe785ae
   /getpass@0.1.7:
     resolution: {integrity: sha512-0fzj9JxOLfJ+XGLhR8ze3unN0KZCgZwiSSDz168VERjK8Wl8kVSdcu2kspd4s4wtAa1y/qrVRiAA0WclVsu0ng==}
     dependencies:
@@ -8232,19 +8172,6 @@
     transitivePeerDependencies:
       - supports-color
     dev: false
-<<<<<<< HEAD
-
-  /http-proxy-agent@7.0.2:
-    resolution: {integrity: sha512-T1gkAiYYDWYx3V5Bmyu7HcfcvL7mUrTWiM6yOfa3PIphViJ/gFPbvidQ+veqSOHci/PxBcDabeUNCzpOODJZig==}
-    engines: {node: '>= 14'}
-    dependencies:
-      agent-base: 7.1.0
-      debug: 4.3.4(supports-color@5.5.0)
-    transitivePeerDependencies:
-      - supports-color
-    dev: true
-=======
->>>>>>> 3fe785ae
 
   /http-signature@1.2.0:
     resolution: {integrity: sha512-CAbnr6Rz4CYQkLYUtSNXxQPUH2gK8f3iWexVlsnMeD+GjlsQ0Xsy1cOX+mN3dtxYomRy21CiOzU8Uhw6OwncEQ==}
@@ -8273,19 +8200,6 @@
     transitivePeerDependencies:
       - supports-color
 
-<<<<<<< HEAD
-  /https-proxy-agent@7.0.4:
-    resolution: {integrity: sha512-wlwpilI7YdjSkWaQ/7omYBMTliDcmCN8OLihO6I9B86g06lMyAoqgoDpV0XqoaPOKj+0DIdAvnsWfyAAhmimcg==}
-    engines: {node: '>= 14'}
-    dependencies:
-      agent-base: 7.1.0
-      debug: 4.3.4(supports-color@5.5.0)
-    transitivePeerDependencies:
-      - supports-color
-    dev: true
-
-=======
->>>>>>> 3fe785ae
   /human-signals@2.1.0:
     resolution: {integrity: sha512-B4FFZ6q/T2jhhksgkbEW3HBvWIfDW85snkQgawt07S7J5QXTk6BkNV+0yAeZrM5QpMAdYlocGoljn0sJ/WQkFw==}
     engines: {node: '>=10.17.0'}
@@ -10236,33 +10150,6 @@
     engines: {node: '>=6'}
     dev: true
 
-<<<<<<< HEAD
-  /pac-proxy-agent@7.0.1:
-    resolution: {integrity: sha512-ASV8yU4LLKBAjqIPMbrgtaKIvxQri/yh2OpI+S6hVa9JRkUI3Y3NPFbfngDtY7oFtSMD3w31Xns89mDa3Feo5A==}
-    engines: {node: '>= 14'}
-    dependencies:
-      '@tootallnate/quickjs-emscripten': 0.23.0
-      agent-base: 7.1.0
-      debug: 4.3.4(supports-color@5.5.0)
-      get-uri: 6.0.3
-      http-proxy-agent: 7.0.2
-      https-proxy-agent: 7.0.4
-      pac-resolver: 7.0.1
-      socks-proxy-agent: 8.0.2
-    transitivePeerDependencies:
-      - supports-color
-    dev: true
-
-  /pac-resolver@7.0.1:
-    resolution: {integrity: sha512-5NPgf87AT2STgwa2ntRMr45jTKrYBGkVU36yT0ig/n/GMAa3oPqhZfIQ2kMEimReg0+t9kZViDVZ83qfVUlckg==}
-    engines: {node: '>= 14'}
-    dependencies:
-      degenerator: 5.0.1
-      netmask: 2.0.2
-    dev: true
-
-=======
->>>>>>> 3fe785ae
   /package-json@6.5.0:
     resolution: {integrity: sha512-k3bdm2n25tkyxcjSKzB5x8kfVxlMdgsbPr0GkZcwHsLpba6cBjqCt1KlcChKEvxHIcTB1FVMuwoijZ26xex5MQ==}
     engines: {node: '>=8'}
@@ -10572,25 +10459,6 @@
       ipaddr.js: 1.9.1
     dev: false
 
-<<<<<<< HEAD
-  /proxy-agent@6.3.1:
-    resolution: {integrity: sha512-Rb5RVBy1iyqOtNl15Cw/llpeLH8bsb37gM1FUfKQ+Wck6xHlbAhWGUFiTRHtkjqGTA5pSHz6+0hrPW/oECihPQ==}
-    engines: {node: '>= 14'}
-    dependencies:
-      agent-base: 7.1.0
-      debug: 4.3.4(supports-color@5.5.0)
-      http-proxy-agent: 7.0.2
-      https-proxy-agent: 7.0.4
-      lru-cache: 7.18.3
-      pac-proxy-agent: 7.0.1
-      proxy-from-env: 1.1.0
-      socks-proxy-agent: 8.0.2
-    transitivePeerDependencies:
-      - supports-color
-    dev: true
-
-=======
->>>>>>> 3fe785ae
   /proxy-from-env@1.1.0:
     resolution: {integrity: sha512-D+zkORCbA9f1tdWRK0RaCR3GPv50cMxcrz4X8k5LTSUD1Dkw47mKJEZQNunItRTkWwgtaUSo1RVFRIG9ZXiFYg==}
 
@@ -10617,43 +10485,6 @@
     resolution: {integrity: sha512-rRV+zQD8tVFys26lAGR9WUuS4iUAngJScM+ZRSKtvl5tKeZ2t5bvdNFdNHBW9FWR4guGHlgmsZ1G7BSm2wTbuA==}
     engines: {node: '>=6'}
 
-<<<<<<< HEAD
-  /puppeteer-core@22.0.0:
-    resolution: {integrity: sha512-S3s91rLde0A86PWVeNY82h+P0fdS7CTiNWAicCVH/bIspRP4nS2PnO5j+VTFqCah0ZJizGzpVPAmxVYbLxTc9w==}
-    engines: {node: '>=18'}
-    dependencies:
-      '@puppeteer/browsers': 2.0.0
-      chromium-bidi: 0.5.8(devtools-protocol@0.0.1232444)
-      cross-fetch: 4.0.0
-      debug: 4.3.4(supports-color@5.5.0)
-      devtools-protocol: 0.0.1232444
-      ws: 8.16.0
-    transitivePeerDependencies:
-      - bufferutil
-      - encoding
-      - supports-color
-      - utf-8-validate
-    dev: true
-
-  /puppeteer@22.0.0(typescript@4.9.5):
-    resolution: {integrity: sha512-zYVnjwJngnSB4dbkWp7DHFSIc3nqHvZzrdHyo9+ugV1nq1Lm8obOMcmCFaGfR3PJs0EmYNz+/skBeO45yvASCQ==}
-    engines: {node: '>=18'}
-    hasBin: true
-    requiresBuild: true
-    dependencies:
-      '@puppeteer/browsers': 2.0.0
-      cosmiconfig: 9.0.0(typescript@4.9.5)
-      puppeteer-core: 22.0.0
-    transitivePeerDependencies:
-      - bufferutil
-      - encoding
-      - supports-color
-      - typescript
-      - utf-8-validate
-    dev: true
-
-=======
->>>>>>> 3fe785ae
   /pure-rand@6.0.2:
     resolution: {integrity: sha512-6Yg0ekpKICSjPswYOuC5sku/TSWaRYlA0qsXqJgM/d/4pLPHPuTxK7Nbf7jFKzAeedUhR8C7K9Uv63FBsSo8xQ==}
     dev: true
@@ -11139,28 +10970,6 @@
       tslib: 2.6.2
     dev: false
 
-<<<<<<< HEAD
-  /socks-proxy-agent@8.0.2:
-    resolution: {integrity: sha512-8zuqoLv1aP/66PHF5TqwJ7Czm3Yv32urJQHrVyhD7mmA6d61Zv8cIXQYPTWwmg6qlupnPvs/QKDmfa4P/qct2g==}
-    engines: {node: '>= 14'}
-    dependencies:
-      agent-base: 7.1.0
-      debug: 4.3.4(supports-color@5.5.0)
-      socks: 2.8.1
-    transitivePeerDependencies:
-      - supports-color
-    dev: true
-
-  /socks@2.8.1:
-    resolution: {integrity: sha512-B6w7tkwNid7ToxjZ08rQMT8M9BJAf8DKx8Ft4NivzH0zBUfd6jldGcisJn/RLgxcX3FPNDdNQCUEMMT79b+oCQ==}
-    engines: {node: '>= 10.0.0', npm: '>= 3.0.0'}
-    dependencies:
-      ip-address: 9.0.5
-      smart-buffer: 4.2.0
-    dev: true
-
-=======
->>>>>>> 3fe785ae
   /source-map-js@1.0.2:
     resolution: {integrity: sha512-R0XvVJ9WusLiqTCEiGCmICCMplcCkIwwR11mOSD9CR5u+IXYdiseeEuXCVAjS54zqwkLcPNnmU4OeJ6tUrWhDw==}
     engines: {node: '>=0.10.0'}
@@ -11468,7 +11277,7 @@
     dependencies:
       component-emitter: 1.3.0
       cookiejar: 2.1.4
-      debug: 4.3.4
+      debug: 4.3.4(supports-color@5.5.0)
       fast-safe-stringify: 2.1.1
       form-data: 4.0.0
       formidable: 2.1.2
@@ -11932,7 +11741,7 @@
       bundle-require: 4.0.2(esbuild@0.19.12)
       cac: 6.7.14
       chokidar: 3.5.3
-      debug: 4.3.4
+      debug: 4.3.4(supports-color@5.5.0)
       esbuild: 0.19.12
       execa: 5.1.1
       globby: 11.1.0
