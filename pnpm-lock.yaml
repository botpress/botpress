--- conflicted
+++ resolved
@@ -9929,13 +9929,12 @@
     engines: {node: '>=0.6.11 <=0.7.0 || >=0.7.3'}
     dev: false
 
-<<<<<<< HEAD
+  /tweetnacl@0.14.5:
+    resolution: {integrity: sha512-KXXFFdAbFXY4geFIwoyNK+f5Z1b7swfXABfL7HXCmoIWMKU3dmS26672A4EeQtDzLKy7SXmfBu51JolvEKwtGA==}
+    dev: false
+
   /tweetnacl@1.0.3:
     resolution: {integrity: sha512-6rt+RN7aOi1nGMyC4Xa5DdYiukl2UWCbcJft7YhxReBGQD7OAM8Pbxw6YMo4r2diNEA8FEmu32YOn9rhaiE5yw==}
-=======
-  /tweetnacl@0.14.5:
-    resolution: {integrity: sha512-KXXFFdAbFXY4geFIwoyNK+f5Z1b7swfXABfL7HXCmoIWMKU3dmS26672A4EeQtDzLKy7SXmfBu51JolvEKwtGA==}
->>>>>>> f84b3f94
     dev: false
 
   /twilio@3.84.1:
