--- conflicted
+++ resolved
@@ -1343,13 +1343,8 @@
         version: 3.11.1
     devDependencies:
       '@botpress/api':
-<<<<<<< HEAD
         specifier: 0.12.2
         version: 0.12.2(openapi-types@12.1.3)
-=======
-        specifier: 0.12.1
-        version: 0.12.1(openapi-types@12.1.3)
->>>>>>> e08a382c
       esbuild:
         specifier: ^0.16.12
         version: 0.16.17
@@ -1964,13 +1959,8 @@
     resolution: {integrity: sha512-0hYQ8SB4Db5zvZB4axdMHGwEaQjkZzFjQiN9LVYvIFB2nSUHW9tYpxWriPrWDASIxiaXax83REcLxuSdnGPZtw==}
     dev: true
 
-<<<<<<< HEAD
   /@botpress/api@0.12.2(openapi-types@12.1.3):
     resolution: {integrity: sha512-SJv1ysuH2v4UbimNGWjd/nX7ExOPFW6H/FPhT/RsCinSuujMSx9fof7nVc/u/PZ2ubnFDgHifui84DhQ1EZ5Bg==}
-=======
-  /@botpress/api@0.12.1(openapi-types@12.1.3):
-    resolution: {integrity: sha512-wzr57Sj/XpIu11UWFs6SKK5RlvHH7AMJNChN1nn/02RWZoB5rhLiuOsDI8u/WefpH8pEUhr4PO5IHS1DKJHRjg==}
->>>>>>> e08a382c
     dependencies:
       '@bpinternal/opapi': 0.5.1(openapi-types@12.1.3)
     transitivePeerDependencies:
@@ -4002,7 +3992,6 @@
     resolution: {integrity: sha512-xjIYgE8HBrkpd/sJqOGNspf8uHG+NOHGOw6a/Urj8taM2EXfdNAH2oFcPeIFfsv3+kz/mJrS5VuMqbNLjCa2vw==}
     engines: {node: '>=0.4.0'}
     hasBin: true
-    dev: true
 
   /adal-node@0.2.3:
     resolution: {integrity: sha512-gMKr8RuYEYvsj7jyfCv/4BfKToQThz20SP71N3AtFn3ia3yAR8Qt2T3aVQhuJzunWs2b38ZsQV0qsZPdwZr7VQ==}
@@ -10095,7 +10084,7 @@
       '@tsconfig/node14': 1.0.3
       '@tsconfig/node16': 1.0.4
       '@types/node': 18.16.16
-      acorn: 8.10.0
+      acorn: 8.8.2
       acorn-walk: 8.2.0
       arg: 4.1.3
       create-require: 1.1.1
