--- conflicted
+++ resolved
@@ -287,22 +287,15 @@
 
 Parameters: `bp`, `event`
 
-<<<<<<< HEAD
+### Before Conversation End
+This hook is called right before a conversation ends
+
+Location: `data/global/hooks/before_conversation_end`
+
+Parameters: `bp`, `event`
+
 #### Before Suggestions Election
 This hook is called after the Decision Engine Ranking but before the Suggestion Election. Doing so allows you to override the Decision Engine's ranking by directly altering the `event.suggestions` array.
-=======
-### Before Conversation End
-
-This hook is called right before a conversation ends
-
-Location: `data/global/hooks/before_conversation_end`
-
-Parameters: `bp`, `event`
-
-### Before Suggestions Election
-
-This hook is called after the Decision Engine Ranking, but before the Suggestion Election. This allows you to override the ranking of the Decision Engine by altering the `event.suggestions` array directly.
->>>>>>> 95eb4cd3
 
 Location: `data/global/hooks/before_suggestions_election`
 
