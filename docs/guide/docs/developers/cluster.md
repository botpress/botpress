---
id: cluster
title: Server Cluster
---

## Requirements

- Botpress Pro License
- Redis Server v5+
- PostgreSQL 10+

## Enable cluster

To enable server clustering:

1. Make sure your Botpress Pro license is registered and `pro` is enabled in your Botpress config.
1. Enable `redis` in your Botpress config.
1. Run Botpress in production so that BPFS uses database filesystem.

> 🌟 **Tip:** To make things easier when you setup the cluster, copy the initial `botpress.config.json` file to the other nodes before starting them. This way you won't have to manually register the license and setup postgres / redis on every node.

<<<<<<< HEAD
> ⚠️ **Important:** If you're running Botpress in dev mode, BPFS will use your local filesystem. This means that each node will use their own filesystem instead of syncing to the database. In other words, when you're running in cluster mode, make sure you run Botpress in production mode.
=======
> ⚠️ **Important:** If you're running Botpress in dev mode, BP Ghost will use the filesystem. This means that each node will use their own filesystem instead of syncing to the database.

## Creating a Cluster on Digital Ocean

### Prerequisite

- Create a domain name dedicated to your Botpress Cluster, and generate a certificate. If you don't have a certificate, you can [follow these instructions to generate one quickly using Let's Encrypt.](https://www.digitalocean.com/community/tutorials/how-to-use-certbot-standalone-mode-to-retrieve-let-s-encrypt-ssl-certificates-on-ubuntu-1804)

### Instructions

1. Create a new Load Balancer

   - Forwarding Rules: `HTTPS 443` -> `HTTP 3000` (define the certificate created earlier). It is also possible to use Passthrough if you setup NGINX to redirect HTTPS requests
   - Health Checks: You might want to set those numbers lower
   - Sticky Sessions: `Enabled`

2. Create a droplet (_Ubuntu 18.04_) for your [Redis instance](https://www.digitalocean.com/community/tutorials/how-to-install-and-secure-redis-on-ubuntu-18-04)

   - Update the `bind` settings so your BP nodes can reach it
   - Secure it with a strong password

3. Create a droplet (_Ubuntu 18.04_) for your [Postgres instance](https://www.digitalocean.com/community/tutorials/how-to-install-and-use-postgresql-on-ubuntu-18-04)

   - Define a password for your postgres user
   - Make it accessible by each BP nodes
   - Create a new database

4) Before creating your nodes, we need to initialize the database and setup the license.

   - Download the Botpress binary that matches your Docker image version.
   - Create a file named `.env` in the same folder as the executable and configure the DB URL:

   ```yml
   DATABASE=postgres
   DATABASE_URL=postgres://user:pass@host/dbName
   PRO_ENABLED=true
   EXTERNAL_URL=https://yourbot.yourhostname.com
   ```

   - Start Botpress and access the admin interface
   - In the upper right corner, open the menu and click `Server settings`
   - Purchase or enter your license key, then close the server.
   - Edit the `.env` file and add the entry `BP_PRODUCTION=true`
   - Start Botpress again. At this point, your local content, user account and license are stored in the database.

5. Create a droplet (_Ubuntu Docker 18.06_) for each Botpress instances you want to run.

6. Create a `server.yml` file which will specify which Docker image to use and required environment variables. Upload this file on each nodes:

```yml
version: '3.5'

services:
  botpress:
    image: botpress/server:v11_5_0
    environment:
      - DATABASE=postgres
      - DATABASE_URL=postgres://user:pass@host/dbName
      - PRO_ENABLED=true
      - BP_PRODUCTION=true
      - CLUSTER_ENABLED=true
      - REDIS_URL=redis://host:port?password=yourpw
      - EXTERNAL_URL=https://yourbot.yourhostname.com
    command: './bp'
    ports:
      - '3000:3000'
```

7. Start your Botpress instances: `docker-compose -f server.yml up -d`
>>>>>>> cd3304d1
<|MERGE_RESOLUTION|>--- conflicted
+++ resolved
@@ -19,10 +19,7 @@
 
 > 🌟 **Tip:** To make things easier when you setup the cluster, copy the initial `botpress.config.json` file to the other nodes before starting them. This way you won't have to manually register the license and setup postgres / redis on every node.
 
-<<<<<<< HEAD
 > ⚠️ **Important:** If you're running Botpress in dev mode, BPFS will use your local filesystem. This means that each node will use their own filesystem instead of syncing to the database. In other words, when you're running in cluster mode, make sure you run Botpress in production mode.
-=======
-> ⚠️ **Important:** If you're running Botpress in dev mode, BP Ghost will use the filesystem. This means that each node will use their own filesystem instead of syncing to the database.
 
 ## Creating a Cluster on Digital Ocean
 
@@ -90,5 +87,4 @@
       - '3000:3000'
 ```
 
-7. Start your Botpress instances: `docker-compose -f server.yml up -d`
->>>>>>> cd3304d1
+7. Start your Botpress instances: `docker-compose -f server.yml up -d`