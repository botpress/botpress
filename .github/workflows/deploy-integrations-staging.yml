name: Deploy Integrations Staging

on:
  push:
    branches:
      - master

  workflow_dispatch:
    inputs:
      force:
        description: 'Force re-deploying integrations'
        type: boolean
        required: false
        default: false

permissions:
  id-token: write
  contents: read

jobs:
  deploy-staging:
    runs-on: ubuntu-latest
    steps:
      - uses: actions/checkout@v2
      - name: Setup
        uses: ./.github/actions/setup
      - name: Deploy Interfaces
        uses: ./.github/actions/deploy-interfaces
        with:
          environment: 'staging'
          force: ${{ github.event_name == 'workflow_dispatch' && github.event.inputs.force == 'true' }}
          token_cloud_ops_account: ${{ secrets.STAGING_TOKEN_CLOUD_OPS_ACCOUNT }}
          cloud_ops_workspace_id: ${{ secrets.STAGING_CLOUD_OPS_WORKSPACE_ID }}
      - name: Deploy Integrations
        uses: ./.github/actions/deploy-integrations
        with:
          environment: 'staging'
          force: ${{ github.event_name == 'workflow_dispatch' && github.event.inputs.force == 'true' }}
          sentry_auth_token: ${{ secrets.SENTRY_AUTH_TOKEN }}
          token_cloud_ops_account: ${{ secrets.STAGING_TOKEN_CLOUD_OPS_ACCOUNT }}
          cloud_ops_workspace_id: ${{ secrets.STAGING_CLOUD_OPS_WORKSPACE_ID }}
          gmail_secrets: '' # secrets should already exist
          linear_secrets: '' # secrets should already exst
          slack_secrets: '' # secrets should already exist
          charts_secrets: '--secrets QUICKCHARTS_API_KEY=${{ secrets.QUICKCHARTS_API_KEY }}'
          whatsapp_secrets: '--secrets CLIENT_ID=${{ secrets.STAGING_WHATSAPP_CLIENT_ID }} --secrets CLIENT_SECRET=${{ secrets.STAGING_WHATSAPP_CLIENT_SECRET }} --secrets ACCESS_TOKEN=${{ secrets.STAGING_WHATSAPP_ACCESS_TOKEN }} --secrets NUMBER_PIN=${{ secrets.STAGING_WHATSAPP_NUMBER_PIN }}'
          pdf_secrets: '--secrets PDFSHIFT_API_KEY=${{ secrets.PDFSHIFT_API_KEY }}'
          browser_secrets: '--secrets FIRECRAWL_API_KEY=${{ secrets.FIRECRAWL_API_KEY }} --secrets SCREENSHOT_API_KEY=${{ secrets.SCREENSHOT_API_KEY }}'
          openai_secrets: '--secrets OPENAI_API_KEY=${{ secrets.OPENAI_API_KEY }}'
          groq_secrets: '--secrets GROQ_API_KEY=${{ secrets.GROQ_API_KEY }}'
          anthropic_secrets: '--secrets ANTHROPIC_API_KEY=${{ secrets.ANTHROPIC_API_KEY }}'
          fireworks_ai_secrets: '--secrets FIREWORKS_AI_API_KEY=${{ secrets.FIREWORKS_AI_API_KEY }}'
<<<<<<< HEAD
          todoist_secrets: '--secrets CLIENT_ID=${{ secrets.STAGING_TODOIST_CLIENT_ID }} --secrets CLIENT_SECRET=${{ secrets.STAGING_TODOIST_CLIENT_SECRET }}'
=======
          cerebras_secrets: '--secrets CEREBRAS_API_KEY=${{ secrets.CEREBRAS_API_KEY }}'
>>>>>>> 4475a0c3
<|MERGE_RESOLUTION|>--- conflicted
+++ resolved
@@ -50,8 +50,5 @@
           groq_secrets: '--secrets GROQ_API_KEY=${{ secrets.GROQ_API_KEY }}'
           anthropic_secrets: '--secrets ANTHROPIC_API_KEY=${{ secrets.ANTHROPIC_API_KEY }}'
           fireworks_ai_secrets: '--secrets FIREWORKS_AI_API_KEY=${{ secrets.FIREWORKS_AI_API_KEY }}'
-<<<<<<< HEAD
           todoist_secrets: '--secrets CLIENT_ID=${{ secrets.STAGING_TODOIST_CLIENT_ID }} --secrets CLIENT_SECRET=${{ secrets.STAGING_TODOIST_CLIENT_SECRET }}'
-=======
-          cerebras_secrets: '--secrets CEREBRAS_API_KEY=${{ secrets.CEREBRAS_API_KEY }}'
->>>>>>> 4475a0c3
+          cerebras_secrets: '--secrets CEREBRAS_API_KEY=${{ secrets.CEREBRAS_API_KEY }}'