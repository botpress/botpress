name: Deploy Integrations Staging

on:
  push:
    branches:
      - master

  pull_request:
    paths: 'integrations/**'

  workflow_dispatch:
    inputs:
      force:
        description: 'Force re-deploying integrations'
        type: boolean
        required: false
        default: false

permissions:
  id-token: write
  contents: read

jobs:
  deploy-staging:
    runs-on: depot-ubuntu-22.04-8
    steps:
      - uses: actions/checkout@v2
      - name: Setup
        uses: ./.github/actions/setup
      - name: Deploy Interfaces
        uses: ./.github/actions/deploy-interfaces
        if: ${{ github.event_name != 'pull_request' }}
        with:
          environment: 'staging'
          force: ${{ github.event_name == 'workflow_dispatch' && github.event.inputs.force == 'true' }}
          token_cloud_ops_account: ${{ secrets.STAGING_TOKEN_CLOUD_OPS_ACCOUNT }}
          cloud_ops_workspace_id: ${{ secrets.STAGING_CLOUD_OPS_WORKSPACE_ID }}
      - name: Deploy Integrations
        uses: ./.github/actions/deploy-integrations
        with:
          environment: 'staging'
          force: ${{ github.event_name == 'workflow_dispatch' && github.event.inputs.force == 'true' }}
          dry_run: ${{ github.event_name == 'pull_request' }}
          sentry_auth_token: ${{ secrets.SENTRY_AUTH_TOKEN }}
          token_cloud_ops_account: ${{ secrets.STAGING_TOKEN_CLOUD_OPS_ACCOUNT }}
          cloud_ops_workspace_id: ${{ secrets.STAGING_CLOUD_OPS_WORKSPACE_ID }}
<<<<<<< HEAD
          googledrive_secrets: '--secrets CLIENT_ID=${{ secrets.STAGING_GDRIVE_CLIENT_ID }} --secrets CLIENT_SECRET=${{ secrets.STAGING_GDRIVE_CLIENT_SECRET }} --secrets WEBHOOK_SECRET=${{ secrets.STAGING_GDRIVE_WEBHOOK_SECRET }}'
          gmail_secrets: '--secrets CLIENT_ID=${{ secrets.STAGING_GMAIL_CLIENT_ID }} --secrets CLIENT_SECRET=${{ secrets.STAGING_GMAIL_CLIENT_SECRET }} --secrets TOPIC_NAME=${{ secrets.STAGING_GMAIL_TOPIC_NAME }} --secrets WEBHOOK_SHARED_SECRET=${{ secrets.STAGING_GMAIL_WEBHOOK_SHARED_SECRET }} --secrets WEBHOOK_SERVICE_ACCOUNT=${{ secrets.STAGING_GMAIL_WEBHOOK_SERVICE_ACCOUNT }}'
          gsheets_secrets: '--secrets CLIENT_ID=${{ secrets.STAGING_GSHEETS_CLIENT_ID }} --secrets CLIENT_SECRET=${{ secrets.STAGING_GSHEETS_CLIENT_SECRET }}'
          googlecalendar_secrets: '--secrets CLIENT_ID=${{ secrets.STAGING_GOOGLECALENDAR_CLIENT_ID }} --secrets CLIENT_SECRET=${{ secrets.STAGING_GOOGLECALENDAR_CLIENT_SECRET }}'
          linear_secrets: '--secrets CLIENT_ID=${{ secrets.STAGING_LINEAR_CLIENT_ID }} --secrets CLIENT_SECRET=${{ secrets.STAGING_LINEAR_CLIENT_SECRET }} --secrets WEBHOOK_SIGNING_SECRET=${{ secrets.STAGING_LINEAR_WEBHOOK_SIGNING_SECRET }}'
          slack_secrets: --secrets CLIENT_ID=${{ secrets.STAGING_SLACK_CLIENT_ID }} --secrets CLIENT_SECRET=${{ secrets.STAGING_SLACK_CLIENT_SECRET }} --secrets SIGNING_SECRET=${{ secrets.STAGING_SLACK_SIGNING_SECRET }}
          charts_secrets: '--secrets QUICKCHARTS_API_KEY=${{ secrets.QUICKCHARTS_API_KEY }}'
          whatsapp_secrets: '--secrets CLIENT_ID=${{ secrets.STAGING_WHATSAPP_CLIENT_ID }} --secrets CLIENT_SECRET=${{ secrets.STAGING_WHATSAPP_CLIENT_SECRET }} --secrets ACCESS_TOKEN=${{ secrets.STAGING_WHATSAPP_ACCESS_TOKEN }} --secrets NUMBER_PIN=${{ secrets.STAGING_WHATSAPP_NUMBER_PIN }} --secrets SEGMENT_KEY=${{ secrets.STAGING_WHATSAPP_SEGMENT_KEY }} --secrets VERIFY_TOKEN=${{ secrets.META_VERIFY_TOKEN }}'
          pdf_secrets: '--secrets PDFSHIFT_API_KEY=${{ secrets.PDFSHIFT_API_KEY }}'
          browser_secrets: '--secrets FIRECRAWL_API_KEY=${{ secrets.FIRECRAWL_API_KEY }} --secrets SCREENSHOT_API_KEY=${{ secrets.SCREENSHOT_API_KEY }}'
          openai_secrets: '--secrets OPENAI_API_KEY=${{ secrets.OPENAI_API_KEY }}'
          groq_secrets: '--secrets GROQ_API_KEY=${{ secrets.GROQ_API_KEY }}'
          anthropic_secrets: '--secrets ANTHROPIC_API_KEY=${{ secrets.ANTHROPIC_API_KEY }}'
          fireworks_ai_secrets: '--secrets FIREWORKS_AI_API_KEY=${{ secrets.FIREWORKS_AI_API_KEY }}'
          todoist_secrets: '--secrets CLIENT_ID=${{ secrets.STAGING_TODOIST_CLIENT_ID }} --secrets CLIENT_SECRET=${{ secrets.STAGING_TODOIST_CLIENT_SECRET }} --secrets WEBHOOK_SHARED_SECRET=${{ secrets.STAGING_TODOIST_WEBHOOK_SHARED_SECRET }}'
          cerebras_secrets: '--secrets CEREBRAS_API_KEY=${{ secrets.CEREBRAS_API_KEY }}'
          messenger_secrets: '--secrets CLIENT_ID=${{ secrets.STAGING_MESSENGER_CLIENT_ID }} --secrets CLIENT_SECRET=${{ secrets.STAGING_MESSENGER_CLIENT_SECRET  }} --secrets ACCESS_TOKEN=${{ secrets.STAGING_MESSENGER_ACCESS_TOKEN  }} --secrets VERIFY_TOKEN=${{ secrets.META_VERIFY_TOKEN }}'
          github_secrets: "--secrets GITHUB_APP_ID=${{ secrets.STAGING_GITHUB_APP_ID }} --secrets 'GITHUB_PRIVATE_KEY=${{ secrets.STAGING_GITHUB_PRIVATE_KEY }}' --secrets GITHUB_WEBHOOK_SECRET=${{ secrets.STAGING_GITHUB_WEBHOOK_SECRET }}"
          google_ai_secrets: '--secrets GOOGLE_AI_API_KEY=${{ secrets.GOOGLE_AI_API_KEY }}'
          intercom_secrets: '--secrets CLIENT_ID=${{ secrets.STAGING_INTERCOM_CLIENT_ID }} --secrets CLIENT_SECRET=${{ secrets.STAGING_INTERCOM_CLIENT_SECRET }}'
          instagram_secrets: '--secrets CLIENT_ID=${{ secrets.STAGING_INSTAGRAM_CLIENT_ID }} --secrets CLIENT_SECRET=${{ secrets.STAGING_INSTAGRAM_CLIENT_SECRET }} --secrets VERIFY_TOKEN=${{ secrets.STAGING_INSTAGRAM_VERIFY_TOKEN }}'
          notion_secrets: '--secrets CLIENT_ID=${{ secrets.STAGING_NOTION_CLIENT_ID }} --secrets CLIENT_SECRET=${{ secrets.STAGING_NOTION_CLIENT_SECRET }} --secrets WEBHOOK_URL=${{ secrets.STAGING_NOTION_WEBHOOK_URL }}'
=======
>>>>>>> f7ca7d1d
      - name: Deploy Plugins
        uses: ./.github/actions/deploy-plugins
        if: ${{ github.event_name != 'pull_request' }}
        with:
          environment: 'staging'
          force: ${{ github.event_name == 'workflow_dispatch' && github.event.inputs.force == 'true' }}
          token_cloud_ops_account: ${{ secrets.STAGING_TOKEN_CLOUD_OPS_ACCOUNT }}
          cloud_ops_workspace_id: ${{ secrets.STAGING_CLOUD_OPS_WORKSPACE_ID }}<|MERGE_RESOLUTION|>--- conflicted
+++ resolved
@@ -44,31 +44,6 @@
           sentry_auth_token: ${{ secrets.SENTRY_AUTH_TOKEN }}
           token_cloud_ops_account: ${{ secrets.STAGING_TOKEN_CLOUD_OPS_ACCOUNT }}
           cloud_ops_workspace_id: ${{ secrets.STAGING_CLOUD_OPS_WORKSPACE_ID }}
-<<<<<<< HEAD
-          googledrive_secrets: '--secrets CLIENT_ID=${{ secrets.STAGING_GDRIVE_CLIENT_ID }} --secrets CLIENT_SECRET=${{ secrets.STAGING_GDRIVE_CLIENT_SECRET }} --secrets WEBHOOK_SECRET=${{ secrets.STAGING_GDRIVE_WEBHOOK_SECRET }}'
-          gmail_secrets: '--secrets CLIENT_ID=${{ secrets.STAGING_GMAIL_CLIENT_ID }} --secrets CLIENT_SECRET=${{ secrets.STAGING_GMAIL_CLIENT_SECRET }} --secrets TOPIC_NAME=${{ secrets.STAGING_GMAIL_TOPIC_NAME }} --secrets WEBHOOK_SHARED_SECRET=${{ secrets.STAGING_GMAIL_WEBHOOK_SHARED_SECRET }} --secrets WEBHOOK_SERVICE_ACCOUNT=${{ secrets.STAGING_GMAIL_WEBHOOK_SERVICE_ACCOUNT }}'
-          gsheets_secrets: '--secrets CLIENT_ID=${{ secrets.STAGING_GSHEETS_CLIENT_ID }} --secrets CLIENT_SECRET=${{ secrets.STAGING_GSHEETS_CLIENT_SECRET }}'
-          googlecalendar_secrets: '--secrets CLIENT_ID=${{ secrets.STAGING_GOOGLECALENDAR_CLIENT_ID }} --secrets CLIENT_SECRET=${{ secrets.STAGING_GOOGLECALENDAR_CLIENT_SECRET }}'
-          linear_secrets: '--secrets CLIENT_ID=${{ secrets.STAGING_LINEAR_CLIENT_ID }} --secrets CLIENT_SECRET=${{ secrets.STAGING_LINEAR_CLIENT_SECRET }} --secrets WEBHOOK_SIGNING_SECRET=${{ secrets.STAGING_LINEAR_WEBHOOK_SIGNING_SECRET }}'
-          slack_secrets: --secrets CLIENT_ID=${{ secrets.STAGING_SLACK_CLIENT_ID }} --secrets CLIENT_SECRET=${{ secrets.STAGING_SLACK_CLIENT_SECRET }} --secrets SIGNING_SECRET=${{ secrets.STAGING_SLACK_SIGNING_SECRET }}
-          charts_secrets: '--secrets QUICKCHARTS_API_KEY=${{ secrets.QUICKCHARTS_API_KEY }}'
-          whatsapp_secrets: '--secrets CLIENT_ID=${{ secrets.STAGING_WHATSAPP_CLIENT_ID }} --secrets CLIENT_SECRET=${{ secrets.STAGING_WHATSAPP_CLIENT_SECRET }} --secrets ACCESS_TOKEN=${{ secrets.STAGING_WHATSAPP_ACCESS_TOKEN }} --secrets NUMBER_PIN=${{ secrets.STAGING_WHATSAPP_NUMBER_PIN }} --secrets SEGMENT_KEY=${{ secrets.STAGING_WHATSAPP_SEGMENT_KEY }} --secrets VERIFY_TOKEN=${{ secrets.META_VERIFY_TOKEN }}'
-          pdf_secrets: '--secrets PDFSHIFT_API_KEY=${{ secrets.PDFSHIFT_API_KEY }}'
-          browser_secrets: '--secrets FIRECRAWL_API_KEY=${{ secrets.FIRECRAWL_API_KEY }} --secrets SCREENSHOT_API_KEY=${{ secrets.SCREENSHOT_API_KEY }}'
-          openai_secrets: '--secrets OPENAI_API_KEY=${{ secrets.OPENAI_API_KEY }}'
-          groq_secrets: '--secrets GROQ_API_KEY=${{ secrets.GROQ_API_KEY }}'
-          anthropic_secrets: '--secrets ANTHROPIC_API_KEY=${{ secrets.ANTHROPIC_API_KEY }}'
-          fireworks_ai_secrets: '--secrets FIREWORKS_AI_API_KEY=${{ secrets.FIREWORKS_AI_API_KEY }}'
-          todoist_secrets: '--secrets CLIENT_ID=${{ secrets.STAGING_TODOIST_CLIENT_ID }} --secrets CLIENT_SECRET=${{ secrets.STAGING_TODOIST_CLIENT_SECRET }} --secrets WEBHOOK_SHARED_SECRET=${{ secrets.STAGING_TODOIST_WEBHOOK_SHARED_SECRET }}'
-          cerebras_secrets: '--secrets CEREBRAS_API_KEY=${{ secrets.CEREBRAS_API_KEY }}'
-          messenger_secrets: '--secrets CLIENT_ID=${{ secrets.STAGING_MESSENGER_CLIENT_ID }} --secrets CLIENT_SECRET=${{ secrets.STAGING_MESSENGER_CLIENT_SECRET  }} --secrets ACCESS_TOKEN=${{ secrets.STAGING_MESSENGER_ACCESS_TOKEN  }} --secrets VERIFY_TOKEN=${{ secrets.META_VERIFY_TOKEN }}'
-          github_secrets: "--secrets GITHUB_APP_ID=${{ secrets.STAGING_GITHUB_APP_ID }} --secrets 'GITHUB_PRIVATE_KEY=${{ secrets.STAGING_GITHUB_PRIVATE_KEY }}' --secrets GITHUB_WEBHOOK_SECRET=${{ secrets.STAGING_GITHUB_WEBHOOK_SECRET }}"
-          google_ai_secrets: '--secrets GOOGLE_AI_API_KEY=${{ secrets.GOOGLE_AI_API_KEY }}'
-          intercom_secrets: '--secrets CLIENT_ID=${{ secrets.STAGING_INTERCOM_CLIENT_ID }} --secrets CLIENT_SECRET=${{ secrets.STAGING_INTERCOM_CLIENT_SECRET }}'
-          instagram_secrets: '--secrets CLIENT_ID=${{ secrets.STAGING_INSTAGRAM_CLIENT_ID }} --secrets CLIENT_SECRET=${{ secrets.STAGING_INSTAGRAM_CLIENT_SECRET }} --secrets VERIFY_TOKEN=${{ secrets.STAGING_INSTAGRAM_VERIFY_TOKEN }}'
-          notion_secrets: '--secrets CLIENT_ID=${{ secrets.STAGING_NOTION_CLIENT_ID }} --secrets CLIENT_SECRET=${{ secrets.STAGING_NOTION_CLIENT_SECRET }} --secrets WEBHOOK_URL=${{ secrets.STAGING_NOTION_WEBHOOK_URL }}'
-=======
->>>>>>> f7ca7d1d
       - name: Deploy Plugins
         uses: ./.github/actions/deploy-plugins
         if: ${{ github.event_name != 'pull_request' }}
