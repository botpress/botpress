name: Deploy Integrations Production

on:
  workflow_dispatch:
    inputs:
      force:
        description: 'Force re-deploying integrations'
        type: boolean
        required: false
        default: false

permissions:
  id-token: write
  contents: read

jobs:
  deploy-production:
    runs-on: ubuntu-latest
    steps:
      - uses: actions/checkout@v2
      - name: Setup
        uses: ./.github/actions/setup
      - name: Deploy Interfaces
        uses: ./.github/actions/deploy-interfaces
        with:
          environment: 'production'
          force: ${{ github.event.inputs.force == 'true' }}
          token_cloud_ops_account: ${{ secrets.PRODUCTION_TOKEN_CLOUD_OPS_ACCOUNT }}
          cloud_ops_workspace_id: ${{ secrets.PRODUCTION_CLOUD_OPS_WORKSPACE_ID }}
      - name: Deploy Integrations
        uses: ./.github/actions/deploy-integrations
        with:
          environment: 'production'
          force: ${{ github.event.inputs.force == 'true' }}
          sentry_auth_token: ${{ secrets.SENTRY_AUTH_TOKEN }}
          token_cloud_ops_account: ${{ secrets.PRODUCTION_TOKEN_CLOUD_OPS_ACCOUNT }}
          cloud_ops_workspace_id: ${{ secrets.PRODUCTION_CLOUD_OPS_WORKSPACE_ID }}
          gmail_secrets: '--secrets CLIENT_ID=${{ secrets.PRODUCTION_GMAIL_CLIENT_ID }} --secrets CLIENT_SECRET=${{ secrets.PRODUCTION_GMAIL_CLIENT_SECRET }} --secrets TOPIC_NAME=${{ secrets.PRODUCTION_GMAIL_TOPIC_NAME }}'
          linear_secrets: '--secrets CLIENT_ID=${{ secrets.PRODUCTION_LINEAR_CLIENT_ID }} --secrets CLIENT_SECRET=${{ secrets.PRODUCTION_LINEAR_CLIENT_SECRET }} --secrets WEBHOOK_SIGNING_SECRET=${{ secrets.PRODUCTION_LINEAR_WEBHOOK_SIGNING_SECRET }}'
          slack_secrets: '--secrets CLIENT_ID=${{ secrets.PRODUCTION_SLACK_CLIENT_ID }} --secrets CLIENT_SECRET=${{ secrets.PRODUCTION_SLACK_CLIENT_SECRET }} --secrets SIGNING_SECRET=${{ secrets.PRODUCTION_SLACK_SIGNING_SECRET }}'
          charts_secrets: '--secrets QUICKCHARTS_API_KEY=${{ secrets.QUICKCHARTS_API_KEY }}'
          pdf_secrets: '--secrets PDFSHIFT_API_KEY=${{ secrets.PDFSHIFT_API_KEY }}'
          browser_secrets: '--secrets FIRECRAWL_API_KEY=${{ secrets.FIRECRAWL_API_KEY }} --secrets SCREENSHOT_API_KEY=${{ secrets.SCREENSHOT_API_KEY }}'
          openai_secrets: '--secrets OPENAI_API_KEY=${{ secrets.OPENAI_API_KEY }}'
          groq_secrets: '--secrets GROQ_API_KEY=${{ secrets.GROQ_API_KEY }}'
          whatsapp_secrets: '--secrets CLIENT_ID=${{ secrets.PRODUCTION_WHATSAPP_CLIENT_ID }} --secrets CLIENT_SECRET=${{ secrets.PRODUCTION_WHATSAPP_CLIENT_SECRET }} --secrets ACCESS_TOKEN=${{ secrets.PRODUCTION_WHATSAPP_ACCESS_TOKEN }} --secrets NUMBER_PIN=${{ secrets.PRODUCTION_WHATSAPP_NUMBER_PIN }}'
          anthropic_secrets: '--secrets ANTHROPIC_API_KEY=${{ secrets.ANTHROPIC_API_KEY }}'
          fireworks_ai_secrets: '--secrets FIREWORKS_AI_API_KEY=${{ secrets.FIREWORKS_AI_API_KEY }}'
<<<<<<< HEAD
          todoist_secrets: '--secrets CLIENT_ID=${{ secrets.PRODUCTION_TODOIST_CLIENT_ID }} --secrets CLIENT_SECRET=${{ secrets.PRODUCTION_TODOIST_CLIENT_SECRET }}'
=======
          cerebras_secrets: '--secrets CEREBRAS_API_KEY=${{ secrets.CEREBRAS_API_KEY }}'
>>>>>>> 4475a0c3
<|MERGE_RESOLUTION|>--- conflicted
+++ resolved
@@ -46,8 +46,5 @@
           whatsapp_secrets: '--secrets CLIENT_ID=${{ secrets.PRODUCTION_WHATSAPP_CLIENT_ID }} --secrets CLIENT_SECRET=${{ secrets.PRODUCTION_WHATSAPP_CLIENT_SECRET }} --secrets ACCESS_TOKEN=${{ secrets.PRODUCTION_WHATSAPP_ACCESS_TOKEN }} --secrets NUMBER_PIN=${{ secrets.PRODUCTION_WHATSAPP_NUMBER_PIN }}'
           anthropic_secrets: '--secrets ANTHROPIC_API_KEY=${{ secrets.ANTHROPIC_API_KEY }}'
           fireworks_ai_secrets: '--secrets FIREWORKS_AI_API_KEY=${{ secrets.FIREWORKS_AI_API_KEY }}'
-<<<<<<< HEAD
           todoist_secrets: '--secrets CLIENT_ID=${{ secrets.PRODUCTION_TODOIST_CLIENT_ID }} --secrets CLIENT_SECRET=${{ secrets.PRODUCTION_TODOIST_CLIENT_SECRET }}'
-=======
-          cerebras_secrets: '--secrets CEREBRAS_API_KEY=${{ secrets.CEREBRAS_API_KEY }}'
->>>>>>> 4475a0c3
+          cerebras_secrets: '--secrets CEREBRAS_API_KEY=${{ secrets.CEREBRAS_API_KEY }}'