name: Deploy Integrations Production

on:
  workflow_dispatch:
    inputs:
      force:
        description: 'Force re-deploying integrations'
        type: boolean
        required: false
        default: false

permissions:
  id-token: write
  contents: read

jobs:
  deploy-production:
    runs-on: ubuntu-latest
    steps:
      - uses: actions/checkout@v2
      - name: Setup
        uses: ./.github/actions/setup
      - name: Deploy Interfaces
        uses: ./.github/actions/deploy-interfaces
        with:
          environment: 'production'
          force: ${{ github.event.inputs.force == 'true' }}
          token_cloud_ops_account: ${{ secrets.PRODUCTION_TOKEN_CLOUD_OPS_ACCOUNT }}
          cloud_ops_workspace_id: ${{ secrets.PRODUCTION_CLOUD_OPS_WORKSPACE_ID }}
      - name: Deploy Integrations
        uses: ./.github/actions/deploy-integrations
        with:
          environment: 'production'
          force: ${{ github.event.inputs.force == 'true' }}
          sentry_auth_token: ${{ secrets.SENTRY_AUTH_TOKEN }}
          token_cloud_ops_account: ${{ secrets.PRODUCTION_TOKEN_CLOUD_OPS_ACCOUNT }}
          cloud_ops_workspace_id: ${{ secrets.PRODUCTION_CLOUD_OPS_WORKSPACE_ID }}
          gmail_secrets: '--secrets CLIENT_ID=${{ secrets.PRODUCTION_GMAIL_CLIENT_ID }} --secrets CLIENT_SECRET=${{ secrets.PRODUCTION_GMAIL_CLIENT_SECRET }} --secrets TOPIC_NAME=${{ secrets.PRODUCTION_GMAIL_TOPIC_NAME }}'
          linear_secrets: '--secrets CLIENT_ID=${{ secrets.PRODUCTION_LINEAR_CLIENT_ID }} --secrets CLIENT_SECRET=${{ secrets.PRODUCTION_LINEAR_CLIENT_SECRET }} --secrets WEBHOOK_SIGNING_SECRET=${{ secrets.PRODUCTION_LINEAR_WEBHOOK_SIGNING_SECRET }}'
          slack_secrets: '--secrets CLIENT_ID=${{ secrets.PRODUCTION_SLACK_CLIENT_ID }} --secrets CLIENT_SECRET=${{ secrets.PRODUCTION_SLACK_CLIENT_SECRET }} --secrets SIGNING_SECRET=${{ secrets.PRODUCTION_SLACK_SIGNING_SECRET }}'
          charts_secrets: '--secrets QUICKCHARTS_API_KEY=${{ secrets.QUICKCHARTS_API_KEY }}'
          pdf_secrets: '--secrets PDFSHIFT_API_KEY=${{ secrets.PDFSHIFT_API_KEY }}'
          browser_secrets: '--secrets FIRECRAWL_API_KEY=${{ secrets.FIRECRAWL_API_KEY }} --secrets SCREENSHOT_API_KEY=${{ secrets.SCREENSHOT_API_KEY }}'
          openai_secrets: '--secrets OPENAI_API_KEY=${{ secrets.OPENAI_API_KEY }}'
          groq_secrets: '--secrets GROQ_API_KEY=${{ secrets.GROQ_API_KEY }}'
          whatsapp_secrets: '--secrets CLIENT_ID=${{ secrets.PRODUCTION_WHATSAPP_CLIENT_ID }} --secrets CLIENT_SECRET=${{ secrets.PRODUCTION_WHATSAPP_CLIENT_SECRET }} --secrets ACCESS_TOKEN=${{ secrets.PRODUCTION_WHATSAPP_ACCESS_TOKEN }} --secrets NUMBER_PIN=${{ secrets.PRODUCTION_WHATSAPP_NUMBER_PIN }}'
          anthropic_secrets: '--secrets ANTHROPIC_API_KEY=${{ secrets.ANTHROPIC_API_KEY }}'
          fireworks_ai_secrets: '--secrets FIREWORKS_AI_API_KEY=${{ secrets.FIREWORKS_AI_API_KEY }}'
<<<<<<< HEAD
          cerebras_secrets: '--secrets CEREBRAS_API_KEY=${{ secrets.CEREBRAS_API_KEY }}'
          messenger_secrets: '--secrets CLIENT_ID=${{ secrets.PRODUCTION_MESSENGER_CLIENT_ID }} --secrets CLIENT_SECRET=${{ secrets.PRODUCTION_MESSENGER_CLIENT_SECRET  }} --secrets ACCESS_TOKEN=${{ secrets.PRODUCTION_MESSENGER_ACCESS_TOKEN  }}'
=======
          todoist_secrets: '--secrets CLIENT_ID=${{ secrets.PRODUCTION_TODOIST_CLIENT_ID }} --secrets CLIENT_SECRET=${{ secrets.PRODUCTION_TODOIST_CLIENT_SECRET }}'
          cerebras_secrets: '--secrets CEREBRAS_API_KEY=${{ secrets.CEREBRAS_API_KEY }}'
>>>>>>> 9f6eceac
<|MERGE_RESOLUTION|>--- conflicted
+++ resolved
@@ -46,10 +46,6 @@
           whatsapp_secrets: '--secrets CLIENT_ID=${{ secrets.PRODUCTION_WHATSAPP_CLIENT_ID }} --secrets CLIENT_SECRET=${{ secrets.PRODUCTION_WHATSAPP_CLIENT_SECRET }} --secrets ACCESS_TOKEN=${{ secrets.PRODUCTION_WHATSAPP_ACCESS_TOKEN }} --secrets NUMBER_PIN=${{ secrets.PRODUCTION_WHATSAPP_NUMBER_PIN }}'
           anthropic_secrets: '--secrets ANTHROPIC_API_KEY=${{ secrets.ANTHROPIC_API_KEY }}'
           fireworks_ai_secrets: '--secrets FIREWORKS_AI_API_KEY=${{ secrets.FIREWORKS_AI_API_KEY }}'
-<<<<<<< HEAD
-          cerebras_secrets: '--secrets CEREBRAS_API_KEY=${{ secrets.CEREBRAS_API_KEY }}'
-          messenger_secrets: '--secrets CLIENT_ID=${{ secrets.PRODUCTION_MESSENGER_CLIENT_ID }} --secrets CLIENT_SECRET=${{ secrets.PRODUCTION_MESSENGER_CLIENT_SECRET  }} --secrets ACCESS_TOKEN=${{ secrets.PRODUCTION_MESSENGER_ACCESS_TOKEN  }}'
-=======
           todoist_secrets: '--secrets CLIENT_ID=${{ secrets.PRODUCTION_TODOIST_CLIENT_ID }} --secrets CLIENT_SECRET=${{ secrets.PRODUCTION_TODOIST_CLIENT_SECRET }}'
           cerebras_secrets: '--secrets CEREBRAS_API_KEY=${{ secrets.CEREBRAS_API_KEY }}'
->>>>>>> 9f6eceac
+          messenger_secrets: '--secrets CLIENT_ID=${{ secrets.PRODUCTION_MESSENGER_CLIENT_ID }} --secrets CLIENT_SECRET=${{ secrets.PRODUCTION_MESSENGER_CLIENT_SECRET  }} --secrets ACCESS_TOKEN=${{ secrets.PRODUCTION_MESSENGER_ACCESS_TOKEN  }}'