name: Deploy Integrations Production

on:
  workflow_dispatch:
    inputs:
      force:
        description: 'Force re-deploying integrations'
        type: boolean
        required: false
        default: false

permissions:
  id-token: write
  contents: read

jobs:
  deploy-production:
    runs-on: depot-ubuntu-22.04-8
    steps:
      - uses: actions/checkout@v2
      - name: Setup
        uses: ./.github/actions/setup
      - name: Deploy Interfaces
        uses: ./.github/actions/deploy-interfaces
        with:
          environment: 'production'
          force: ${{ github.event.inputs.force == 'true' }}
          token_cloud_ops_account: ${{ secrets.PRODUCTION_TOKEN_CLOUD_OPS_ACCOUNT }}
          cloud_ops_workspace_id: ${{ secrets.PRODUCTION_CLOUD_OPS_WORKSPACE_ID }}
      - name: Deploy Integrations
        uses: ./.github/actions/deploy-integrations
        with:
          environment: 'production'
<<<<<<< HEAD
          extra_filter: "-F '!intercom' -F '!notion' -F '!calendly' -F '!docusign'"
=======
>>>>>>> cf5bf176
          force: ${{ github.event.inputs.force == 'true' }}
          sentry_auth_token: ${{ secrets.SENTRY_AUTH_TOKEN }}
          token_cloud_ops_account: ${{ secrets.PRODUCTION_TOKEN_CLOUD_OPS_ACCOUNT }}
          cloud_ops_workspace_id: ${{ secrets.PRODUCTION_CLOUD_OPS_WORKSPACE_ID }}
      - name: Deploy Plugins
        uses: ./.github/actions/deploy-plugins
        with:
          environment: 'production'
          extra_filter: "-F '!analytics' -F '!logger' -F '!personality' -F '!synchronizer' -F '!knowledge' -F '!conversation-insights'"
          force: ${{ github.event.inputs.force == 'true' }}
          token_cloud_ops_account: ${{ secrets.PRODUCTION_TOKEN_CLOUD_OPS_ACCOUNT }}
          cloud_ops_workspace_id: ${{ secrets.PRODUCTION_CLOUD_OPS_WORKSPACE_ID }}<|MERGE_RESOLUTION|>--- conflicted
+++ resolved
@@ -31,10 +31,7 @@
         uses: ./.github/actions/deploy-integrations
         with:
           environment: 'production'
-<<<<<<< HEAD
-          extra_filter: "-F '!intercom' -F '!notion' -F '!calendly' -F '!docusign'"
-=======
->>>>>>> cf5bf176
+          extra_filter: "-F '!docusign'"
           force: ${{ github.event.inputs.force == 'true' }}
           sentry_auth_token: ${{ secrets.SENTRY_AUTH_TOKEN }}
           token_cloud_ops_account: ${{ secrets.PRODUCTION_TOKEN_CLOUD_OPS_ACCOUNT }}
