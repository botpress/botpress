--- conflicted
+++ resolved
@@ -50,10 +50,6 @@
           yarn run build --linux --prod --verbose
           yarn run package --linux
           cp build/docker/Dockerfile packages/bp/binaries/
-<<<<<<< HEAD
-      - name: Docker build and push
-        uses: docker/build-push-action@v1
-=======
       - name: DockerHub Authentication
         uses: docker/login-action@v1
         if: contains('refs/heads/master', github.ref)
@@ -62,17 +58,10 @@
           password: ${{ secrets.DOCKERHUB_TOKEN }}
       - name: Login to GitHub Container Registry
         uses: docker/login-action@v1
->>>>>>> 66629971
         with:
           registry: ghcr.io
           username: ${{ github.repository_owner }}
           password: ${{ secrets.GITHUB_TOKEN }}
-<<<<<<< HEAD
-          registry: docker.pkg.github.com
-          repository: botpress/botpress/botpress
-          path: packages/bp/binaries
-          tag_with_sha: true
-=======
       - name: Build and push
         uses: docker/build-push-action@v2
         with:
@@ -82,5 +71,4 @@
           labels: |
             org.opencontainers.image.source=${{ github.event.repository.html_url }}
             org.opencontainers.image.created=${{ steps.prep.outputs.created }}
-            org.opencontainers.image.revision=${{ github.sha }}
->>>>>>> 66629971
+            org.opencontainers.image.revision=${{ github.sha }}