--- conflicted
+++ resolved
@@ -90,11 +90,7 @@
         # deploy
 
         redeploy=${{ inputs.force == 'true' && 1 || 0 }}
-<<<<<<< HEAD
-        all_filters="-F '{integrations/*}' -F '!asana' -F '!trello' -F '!webchat' -F '!groq' -F '!openai' ${{ inputs.extra_filter }}"
-=======
         all_filters="-F '@botpresshub/*' -F '!asana' -F '!trello' -F '!webchat' ${{ inputs.extra_filter }}"
->>>>>>> 01ae4486
         list_integrations_cmd="pnpm list $all_filters --json"
         integration_paths=$(eval $list_integrations_cmd | jq -r "map(".path") | .[]")
 
