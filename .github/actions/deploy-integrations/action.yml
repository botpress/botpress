name: Deploy Integrations
description: Deploys integrations

input:
  environment:
    type: choice
    description: 'Environment to deploy to'
    required: true
    options:
      - staging
      - production
  extra_filter:
    type: string
    description: 'Pnpm additional filters to select integrations to deploy'
    required: false
    default: ''
  force:
    type: boolean
    description: 'Force re-deploying integrations'
    default: false
    required: false
  sentry_auth_token:
    description: 'Sentry auth token'
    required: true
  token_cloud_ops_account:
    description: 'Cloud Ops account token'
    required: true
  cloud_ops_workspace_id:
    description: 'Cloud Ops workspace id'
    required: true
  gmail_secrets:
    description: 'Gmail secrets'
    required: false
  linear_secrets:
    description: 'Linear secrets'
    required: false
  slack_secrets:
    description: 'Slack secrets'
    required: false
  whatsapp_secrets:
    description: 'Whatsapp secrets'
    required: false
  charts_secrets:
    description: 'Charts secrets'
    required: false
  pdf_secrets:
    description: 'PDF secrets'
    required: false
  browser_secrets:
    description: 'Browser secrets'
    required: false
  openai_secrets:
    description: 'OpenAI secrets'
    required: false
  groq_secrets:
    description: 'Groq secrets'
    required: false
<<<<<<< HEAD
  messenger_secrets:
    description: 'Messenger secrets'
=======
  todoist_secrets:
    description: 'Todoist secrets'
    required: false
  cerebras_secrets:
    description: 'Cerebras secrets'
>>>>>>> 9f6eceac
    required: false

runs:
  using: 'composite'
  steps:
    - name: List Sentry Integrations
      id: list_sentry_integrations
      shell: bash
      run: |
        script_path="./.github/scripts/ls-sentry-integrations.sh"
        chmod +x $script_path
        filter=$($script_path)
        echo "::set-output name=filter::$filter"
    - name: Inject SourceMaps
      shell: bash
      run: pnpm -r --stream ${{ steps.list_sentry_integrations.outputs.filter }} exec sentry-cli sourcemaps inject .botpress/dist
    - name: Upload SourceMaps
      shell: bash
      run: pnpm -r --stream ${{ steps.list_sentry_integrations.outputs.filter }} exec sentry-cli sourcemaps upload --release=${{ github.sha }} --url-prefix '~' .botpress/dist
      env:
        SENTRY_AUTH_TOKEN: ${{ inputs.sentry_auth_token }}
        SENTRY_ORG: botpress-rm
        SENTRY_RELEASE: ${{ github.sha }}
    - name: Deploys Integrations
      env:
        ENVIRONMENT: ${{ inputs.environment }}
        TOKEN_CLOUD_OPS_ACCOUNT: ${{ inputs.token_cloud_ops_account }}
        CLOUD_OPS_WORKSPACE_ID: ${{ inputs.cloud_ops_workspace_id }}
        SENTRY_RELEASE: ${{ github.sha }}
        SENTRY_ENVIRONMENT: ${{ inputs.environment }}
      shell: bash
      run: |
        api_url="${{ inputs.environment == 'staging' && 'https://api.botpress.dev' || 'https://api.botpress.cloud' }}"

        # login

        echo "### Logging in to $api_url ###"
        pnpm bp login -y --api-url $api_url --workspaceId "$CLOUD_OPS_WORKSPACE_ID" --token "$TOKEN_CLOUD_OPS_ACCOUNT"

        # deploy

        redeploy=${{ inputs.force == 'true' && 1 || 0 }}
        all_filters="-F '{integrations/*}' -F '!asana' -F '!trello' -F '!webchat' ${{ inputs.extra_filter }}"
        list_integrations_cmd="pnpm list $all_filters --json"
        integration_paths=$(eval $list_integrations_cmd | jq -r "map(".path") | .[]")

        for integration_path in $integration_paths; do
            integration=$(basename $integration_path)
            exists=$(./.github/scripts/integration-exists.sh $integration)

            base_command="bp deploy -v -y --noBuild --public"
            if [ $integration == "gmail" ]; then
                base_command="$base_command ${{ inputs.gmail_secrets }}"
            elif [ $integration == "linear" ]; then
                base_command="$base_command ${{ inputs.linear_secrets }}"
            elif [ $integration == "slack" ]; then
                base_command="$base_command ${{ inputs.slack_secrets }}"
            elif [ $integration == "charts" ]; then
                base_command="$base_command ${{ inputs.charts_secrets }}"
            elif [ $integration == "whatsapp" ]; then
                base_command="$base_command ${{ inputs.whatsapp_secrets }}"
            elif [ $integration == "pdf-generator" ]; then
                base_command="$base_command ${{ inputs.pdf_secrets }}"
            elif [ $integration == "browser" ]; then
                base_command="$base_command ${{ inputs.browser_secrets }}"
            elif [ $integration == "openai" ]; then
                base_command="$base_command ${{ inputs.openai_secrets }}"
            elif [ $integration == "groq" ]; then
                base_command="$base_command ${{ inputs.groq_secrets }}"
            elif [ $integration == "anthropic" ]; then
                base_command="$base_command ${{ inputs.anthropic_secrets }}"
            elif [ $integration == "messenger" ]; then
                base_command="$base_command ${{ inputs.messenger_secrets }}"
            elif [ $integration == "fireworks-ai" ]; then
                base_command="$base_command ${{ inputs.fireworks_ai_secrets }}"
            elif [ $integration == "todoist" ]; then
                base_command="$base_command ${{ inputs.todoist_secrets }}"
            elif [ $integration == "cerebras" ]; then
                base_command="$base_command ${{ inputs.cerebras_secrets }}"
            fi
            
            if [ $exists -eq 0 ]; then
                echo -e "\nDeploying integration: ### $integration ###\n"
                pnpm retry -n 2 -- pnpm -F $integration -c exec -- "$base_command"
            elif [ $redeploy -eq 1 ]; then
                echo -e "\nRe-deploying integration: ### $integration ###\n"
                pnpm retry -n 2 -- pnpm -F $integration -c exec -- "$base_command"
            else
                echo -e "\nSkipping integration: ### $integration ###\n"
            fi
        done<|MERGE_RESOLUTION|>--- conflicted
+++ resolved
@@ -55,16 +55,14 @@
   groq_secrets:
     description: 'Groq secrets'
     required: false
-<<<<<<< HEAD
-  messenger_secrets:
-    description: 'Messenger secrets'
-=======
   todoist_secrets:
     description: 'Todoist secrets'
     required: false
   cerebras_secrets:
     description: 'Cerebras secrets'
->>>>>>> 9f6eceac
+    required: false
+  messenger_secrets:
+    description: 'Messenger secrets'
     required: false
 
 runs:
