{
  "name": "studio-ui",
  "version": "11.0.0",
  "author": "Botpress",
  "engines": {
    "node": ">=8.9"
  },
  "license": "AGPL-3.0-only",
  "main": "lib/index.js",
  "scripts": {
    "build": " yarn run compile-server && node ./webpack.web.js --compile",
    "build:prod": "cross-env NODE_ENV=production node ./webpack.web.js --compile",
    "test": "cross-env BABEL_ENV=tests mocha --compilers js:babel-core/register --require tests/index.js tests/**",
    "watch": "concurrently -k \"npm run watch-server\" \"node ./webpack.web.js --watch\"",
    "watch-server": "babel src --source-maps --out-dir public --watch",
    "compile-server": "babel src --source-maps --out-dir public",
    "clear-cache": "rimraf node_modules/.cache"
  },
  "watch": {
    "compile": {
      "patterns": [
        "src"
      ],
      "extensions": "js,jsx,scss,json,html"
    }
  },
  "resolutions": {
    "fstream": ">=1.0.12",
    "lodash": ">=4.17.12"
  },
  "dependencies": {
    "@blueprintjs/core": "^3.23.1",
<<<<<<< HEAD
    "@blueprintjs/datetime": "3.9.1",
=======
>>>>>>> b11736d0
    "@blueprintjs/select": "^3.11.2",
    "anser": "^1.4.8",
    "axios": "^0.19.0",
    "babel-polyfill": "^6.26.0",
    "bluebird": "^3.5.5",
    "bootstrap": "3.4.1",
    "chalk": "^2.4.2",
    "classnames": "^2.2.6",
    "draft-js": "^0.10.5",
    "draft-js-plugins-editor": "^2.1.1",
    "draft-js-single-line-plugin": "^2.0.2",
    "eventemitter2": "^5.0.1",
    "history": "^4.9.0",
    "howler": "^2.1.2",
    "js-cookie": "^2.2.0",
    "lodash": "^4.17.11",
    "moment": "^2.24.0",
    "ms": "^2.1.1",
    "mustache": "^2.3.0",
    "nanoid": "^2.0.3",
    "progressbar.js": "^1.0.1",
    "prop-types": "^15.6.0",
    "query-string": "^5.1.1",
    "react": "16.8.6",
    "react-bootstrap": "^0.33.1",
    "react-dock": "^0.2.4",
    "react-dom": "16.8.6",
    "react-ga": "^2.7.0",
    "react-highlight-words": "^0.16.0",
    "react-hotkeys": "^1.1.4",
    "react-icons": "^3.8.0",
    "react-json-tree": "^0.11.2",
    "react-jsonschema-form": "^1.8.1",
    "react-loaders": "^3.0.1",
    "react-markdown": "^4.3.1",
    "react-redux": "^5.0.6",
    "react-router": "4.3.1",
    "react-router-dom": "4.3.1",
    "react-select": "^2.4.2",
    "react-split-pane": "^0.1.89",
    "react-table": "^6.11.5",
    "reactour": "^1.16.0",
    "reactstrap": "^8.4.0",
    "recharts": "^2.0.0-beta.1",
    "reduce-reducers": "^0.1.2",
    "redux": "^3.7.2",
    "redux-actions": "^2.2.1",
    "redux-thunk": "^2.2.0",
    "socket.io": "^2.2.0",
    "socket.io-client": "^2.2.0",
    "socketio-jwt": "^4.5.0",
    "storm-react-diagrams": "^5.2.1",
    "styled-components": "^4.2.0",
    "yn": "^3.1.0",
    "ui-shared": "link:../ui-shared"
  },
  "devDependencies": {
    "@types/lodash": "^4.14.133",
    "@types/axios": "^0.14.0",
    "@types/node": "^10.10.3",
    "@types/react": "^16.8.6",
    "@types/react-dom": "^16.8.6",
    "@types/classnames": "^2.2.6",
    "@types/react-router-dom": "^4.3.3",
    "autoprefixer": "^6.5.3",
    "babel-cli": "^6.26.0",
    "babel-core": "^6.26.3",
    "babel-eslint": "^8.0.2",
    "babel-loader": "^7.1.2",
    "babel-plugin-root-import": "^5.1.0",
    "babel-plugin-transform-class-properties": "^6.24.1",
    "babel-preset-env": "^1.6.1",
    "babel-preset-react": "^6.24.1",
    "babel-preset-stage-3": "^6.24.1",
    "babel-register": "^6.26.0",
    "clean-webpack-plugin": "^0.1.19",
    "concurrently": "^3.5.1",
    "copy-webpack-plugin": "^4.5.1",
    "cross-env": "^5.2.0",
    "css-loader": "^0.28.11",
    "css-modules-typescript-loader": "^2.0.3",
    "decorate-component-with-props": "^1.1.0",
    "expose-loader": "^0.7.1",
    "file-loader": "^1.1.11",
    "find-with-regex": "^1.1.3",
    "hard-source-webpack-plugin": "^0.13.1",
    "html-webpack-plugin": "^3.2.0",
    "immutable": "^4.0.0-rc.12",
    "node-sass": "^4.8.3",
    "postcss-loader": "^2.0.8",
    "raw-loader": "^1.0.0",
    "sass-loader": "^6.0.6",
    "script-loader": "^0.7.0",
    "style-loader": "^0.13.1",
    "stylus": "^0.54.5",
    "stylus-loader": "^3.0.2",
    "terser-webpack-plugin": "^2.2.2",
    "thread-loader": "^1.1.5",
    "ts-loader": "^6.0.2",
    "webpack": "4.12",
    "webpack-bundle-analyzer": "^3.5.2",
    "webpack-node-externals": "^1.7.2"
  }
}<|MERGE_RESOLUTION|>--- conflicted
+++ resolved
@@ -30,10 +30,7 @@
   },
   "dependencies": {
     "@blueprintjs/core": "^3.23.1",
-<<<<<<< HEAD
     "@blueprintjs/datetime": "3.9.1",
-=======
->>>>>>> b11736d0
     "@blueprintjs/select": "^3.11.2",
     "anser": "^1.4.8",
     "axios": "^0.19.0",
