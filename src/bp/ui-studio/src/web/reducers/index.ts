import { BotConfig, ModuleDefinition } from 'botpress/sdk'
import { combineReducers } from 'redux'

import { Bot } from '../../../../../../out/bp/common/typings'

import bot from './bot'
import bots from './bots'
import content, { ContentReducer } from './content'
import flows, { FlowReducer } from './flows'
import hints from './hints'
import language from './language'
import modules from './modules'
import ndu, { NduReducer } from './ndu'
import notifications from './notifications'
import skills, { SkillsReducer } from './skills'
import ui, { UiReducer } from './ui'
import user, { UserReducer } from './user'
export * from './selectors'

const bpApp = combineReducers({
  bots,
  content,
  flows,
  ui,
  user,
  bot,
  modules,
  notifications,
  skills,
  language,
  hints,
  ndu
})
export default bpApp

export interface RootReducer {
  flows: FlowReducer
  user: UserReducer
  content: ContentReducer
  skills: SkillsReducer
  ndu: NduReducer
  modules: ModuleDefinition[]
  ui: UiReducer
<<<<<<< HEAD
  bot: Bot
=======
  bot: BotConfig
>>>>>>> 420578a9
}<|MERGE_RESOLUTION|>--- conflicted
+++ resolved
@@ -1,7 +1,5 @@
 import { BotConfig, ModuleDefinition } from 'botpress/sdk'
 import { combineReducers } from 'redux'
-
-import { Bot } from '../../../../../../out/bp/common/typings'
 
 import bot from './bot'
 import bots from './bots'
@@ -41,9 +39,5 @@
   ndu: NduReducer
   modules: ModuleDefinition[]
   ui: UiReducer
-<<<<<<< HEAD
-  bot: Bot
-=======
   bot: BotConfig
->>>>>>> 420578a9
 }