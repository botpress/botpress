import { Colors, Icon } from '@blueprintjs/core'
import { lang, UploadFieldProps } from 'botpress/shared'
import _ from 'lodash'
import React, { FC } from 'react'
import Form from 'react-jsonschema-form'
import SmartInput from '~/components/SmartInput'
import { getFormData } from '~/util/NodeFormData'
import style from '~/views/FlowBuilder/sidePanelTopics/form/style.scss'

import withLanguage from '../Util/withLanguage'

import ArrayFieldTemplate from './ArrayFieldTemplate'
import FlowPickWidget from './FlowPickWidget'
import ArrayMl from './i18n/Array'
import renderWrapped from './i18n/I18nWrapper'
import RefWidget from './RefWidget'
import localStyle from './style.scss'
import Text from './Text'
import UploadWidget from './UploadWidget'

interface Props {
  contentLang: string
  onChange: any
  formData: any
  customKey: string
  schema: any
  defaultLanguage: string
}

const CustomBaseInput = props => {
  const SUPPORTED_MEDIA_SUBTYPES: UploadFieldProps['type'][] = ['audio', 'image', 'video']
  const { type, $subtype: subtype } = props.schema

  if (type === 'string') {
    if (subtype === 'ref') {
      return <RefWidget key={props?.formContext?.customKey} {...props} />
    } else if (SUPPORTED_MEDIA_SUBTYPES.includes(subtype)) {
      return <UploadWidget key={props?.formContext?.customKey} {...props} />
    } else if (subtype === 'flow') {
      return <FlowPickWidget key={props?.formContext?.customKey} {...props} />
    }
  }

  return <SmartInput key={props?.formContext?.customKey} {...props} singleLine={true} className={style.textarea} />
}

const widgets = {
  BaseInput: CustomBaseInput
}

// TODO: Remove this once audio and video content-types are support on multiple channels
const CustomDescriptionField = ({ description, id, formContext }) => {
  if (id === 'root__description' && ['audio', 'video'].includes(formContext.subtype)) {
    const capitalize = (str: string) => {
      return str.charAt(0).toUpperCase() + str.slice(1)
    }

    return (
      <div id={id} style={{ lineHeight: 'normal' }}>
        <div>
<<<<<<< HEAD
          <span style={{ color: 'var(--lighthouse)' }}>
            <Icon icon="warning-sign" color={Colors.ORANGE3} />
=======
          <span className={localStyle.warning}>
            <Icon icon="warning-sign" />
>>>>>>> 95ba80df
            &nbsp;{capitalize(formContext.subtype)} content-type is currently only supported by channel-vonage
          </span>
        </div>
        <br />
        <div>{description}</div>
      </div>
    )
  } else {
    return <div id={id}>{description}</div>
  }
}

const fields = {
  i18n_field: renderWrapped(Text),
  i18n_array: ArrayMl,
  DescriptionField: CustomDescriptionField
}

const translatePropsRecursive = obj => {
  return _.reduce(
    obj,
    (result, value, key) => {
      if ((key === 'title' || key === 'description') && typeof value === 'string') {
        result[key] = lang.tr(value)
      } else if (_.isObject(value) && !_.isArray(value)) {
        result[key] = translatePropsRecursive(value)
      } else {
        result[key] = value
      }

      return result
    },
    {}
  )
}

const ContentForm: FC<Props> = props => {
  const handleOnChange = event => {
    const newFields = Object.keys(event.formData).reduce((obj, key) => {
      obj[`${key}$${props.contentLang}`] = event.formData[key]
      return obj
    }, {})

    props.onChange({
      ...event,
      formData: {
        ...props.formData,
        ...newFields
      }
    })
  }

  const { formData, contentLang, defaultLanguage, schema } = props

  const currentFormData = getFormData({ formData }, contentLang, defaultLanguage, schema.type === 'array' ? [] : {})

  const context = {
    ...formData,
    customKey: props.customKey,
    activeLang: contentLang,
    defaultLang: defaultLanguage,
    subtype: schema.$subtype
  }

  return (
    <Form
      {...props}
      formData={currentFormData}
      formContext={context}
      safeRenderCompletion
      widgets={widgets}
      fields={fields}
      ArrayFieldTemplate={ArrayFieldTemplate}
      onChange={handleOnChange}
      schema={translatePropsRecursive(schema)}
    >
      {props.children}
    </Form>
  )
}

export default withLanguage(ContentForm)<|MERGE_RESOLUTION|>--- conflicted
+++ resolved
@@ -58,13 +58,8 @@
     return (
       <div id={id} style={{ lineHeight: 'normal' }}>
         <div>
-<<<<<<< HEAD
-          <span style={{ color: 'var(--lighthouse)' }}>
-            <Icon icon="warning-sign" color={Colors.ORANGE3} />
-=======
           <span className={localStyle.warning}>
             <Icon icon="warning-sign" />
->>>>>>> 95ba80df
             &nbsp;{capitalize(formContext.subtype)} content-type is currently only supported by channel-vonage
           </span>
         </div>
