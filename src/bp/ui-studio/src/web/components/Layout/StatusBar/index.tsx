import _ from 'lodash'
import React, { FC } from 'react'
import { connect } from 'react-redux'

import style from './style.scss'
import ConfigStatus from './ConfigStatus'
import LangSwitcher from './LangSwitcher'
<<<<<<< HEAD
import { TrainingStatusComponent } from './TrainingStatus'
=======
import TrainingStatusComponent from './TrainingStatus'
>>>>>>> 3fe2fe8f

interface Props {
  langSwitcherOpen: boolean
  user: any
  contentLang: string
  toggleLangSwitcher: (e: any) => void
}

const StatusBar: FC<Props> = props => {
<<<<<<< HEAD
  // const progressReducer = (state, action) => {
  //   if (action.type === 'updateData') {
  //     const { message, working, progress, status } = action.data

  //     // if (status === 'done') {
  //     //   setTimeout(() => {
  //     //     dispatch({ type: 'updateData', data: { message: '', working: false } })
  //     //   }, 2000)
  //     // }

  //     return {
  //       ...state,
  //       message: message || '',
  //       working: working || false,
  //       progress: progress ? Math.floor(progress * 100) : state.progress
  //     }
  //   } else {
  //     throw new Error(`That action type isn't supported.`)
  //   }
  // }

=======
>>>>>>> 3fe2fe8f
  return (
    <footer className={style.statusBar}>
      <div className={style.item}>
        <span>{window.APP_VERSION}</span>
        <span className={style.botName}>{window.BOT_NAME}</span>
        <LangSwitcher toggleLangSwitcher={props.toggleLangSwitcher} langSwitcherOpen={props.langSwitcherOpen} />
      </div>
      <div className={style.item}>
        <TrainingStatusComponent />
        {props.user && props.user.isSuperAdmin && <ConfigStatus />}
<<<<<<< HEAD
        <TrainingStatusComponent currentLanguage={props.contentLang} />
=======
>>>>>>> 3fe2fe8f
      </div>
    </footer>
  )
}

const mapStateToProps = state => ({
  user: state.user,
  contentLang: state.language.contentLang
})

export default connect(mapStateToProps)(StatusBar)<|MERGE_RESOLUTION|>--- conflicted
+++ resolved
@@ -5,11 +5,7 @@
 import style from './style.scss'
 import ConfigStatus from './ConfigStatus'
 import LangSwitcher from './LangSwitcher'
-<<<<<<< HEAD
-import { TrainingStatusComponent } from './TrainingStatus'
-=======
 import TrainingStatusComponent from './TrainingStatus'
->>>>>>> 3fe2fe8f
 
 interface Props {
   langSwitcherOpen: boolean
@@ -19,30 +15,6 @@
 }
 
 const StatusBar: FC<Props> = props => {
-<<<<<<< HEAD
-  // const progressReducer = (state, action) => {
-  //   if (action.type === 'updateData') {
-  //     const { message, working, progress, status } = action.data
-
-  //     // if (status === 'done') {
-  //     //   setTimeout(() => {
-  //     //     dispatch({ type: 'updateData', data: { message: '', working: false } })
-  //     //   }, 2000)
-  //     // }
-
-  //     return {
-  //       ...state,
-  //       message: message || '',
-  //       working: working || false,
-  //       progress: progress ? Math.floor(progress * 100) : state.progress
-  //     }
-  //   } else {
-  //     throw new Error(`That action type isn't supported.`)
-  //   }
-  // }
-
-=======
->>>>>>> 3fe2fe8f
   return (
     <footer className={style.statusBar}>
       <div className={style.item}>
@@ -53,10 +25,6 @@
       <div className={style.item}>
         <TrainingStatusComponent />
         {props.user && props.user.isSuperAdmin && <ConfigStatus />}
-<<<<<<< HEAD
-        <TrainingStatusComponent currentLanguage={props.contentLang} />
-=======
->>>>>>> 3fe2fe8f
       </div>
     </footer>
   )
