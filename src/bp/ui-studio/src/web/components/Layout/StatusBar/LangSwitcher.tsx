<<<<<<< HEAD
import { lang } from 'botpress/shared'
=======
import { lang, utils } from 'botpress/shared'
>>>>>>> b00a9676
import _ from 'lodash'
import React, { Fragment } from 'react'
import { Dropdown } from 'react-bootstrap'

import withLanguage from '../../Util/withLanguage'

import style from './style.scss'
import ActionItem from './ActionItem'
<<<<<<< HEAD
import style from './StatusBar.styl'
=======
>>>>>>> b00a9676

const requireFlag = code => {
  try {
    return require(`../../../img/flags/${code}.svg`)
  } catch (err) {
    return requireFlag('missing')
  }
}

interface Props {
  contentLang: string
  languages: any
  changeContentLanguage: any
  toggleLangSwitcher: any
  langSwitcherOpen: boolean
}

const STORAGE_KEY = `bp::${window.BOT_ID}::cmsLanguage`

class LangSwitcher extends React.Component<Props> {
  elems = {}

  componentDidMount() {
    this.restoreLastLanguage()
  }

  componentDidUpdate(prevProps) {
    const idx = this.props.languages.findIndex(l => l == this.props.contentLang)
    if (idx != -1 && !_.isEmpty(this.elems)) {
      this.elems[idx].focus()
    }

    if (prevProps.languages !== this.props.languages) {
      this.restoreLastLanguage()
    }
  }

  restoreLastLanguage() {
    const lastLang = localStorage.getItem(STORAGE_KEY)
    if (!this.props.languages || !this.props.languages.length || !lastLang) {
      return
    }

    if (this.props.languages.includes(lastLang)) {
      this.props.changeContentLanguage(lastLang)
    }
  }

  componentWillUnmount() {
    this.elems = null
  }

  handleKeyDown = (l, e) => {
    if (e.key == 'Enter') {
      this.switchLang(l)
    }
  }

  switchLang = lang => {
    this.props.changeContentLanguage(lang)
    this.props.toggleLangSwitcher()

    localStorage.setItem(STORAGE_KEY, lang)
  }

  // react-bootstrap warning otherwise
  onToggle() {}

  render() {
    if (this.props.languages.length <= 1) {
      return null
    }

    return (
      <Fragment>
        <ActionItem
          shortcut={utils.keyMap['lang-switcher']}
          title={lang.tr('statusBar.contentLanguage')}
          description={lang.tr('statusBar.switchLang', { currentLang: this.props.contentLang.toUpperCase() })}
          onClick={this.props.toggleLangSwitcher}
        >
          <span className={style.flagWrapper}>
            <img src={requireFlag(this.props.contentLang)} alt={this.props.contentLang} className={style.flag} />
            <span>{this.props.contentLang.toUpperCase()}</span>
          </span>
        </ActionItem>
        <Dropdown
          pullRight
          dropup={true}
          open={this.props.langSwitcherOpen}
          onToggle={this.onToggle}
          id="lang-switcher"
        >
          {/* react-bootstrap warning otherwise */}
          <Dropdown.Toggle style={{ display: 'none' }} />
          <Dropdown.Menu pullRight onClose={this.props.toggleLangSwitcher} className={style.langSwitherMenu}>
            {this.props.languages.map((l, idx) => (
              <li
                tabIndex={-1}
                ref={el => (this.elems[idx] = el)}
                key={l}
                className={style.langItem}
                onClick={this.switchLang.bind(this, l)}
                onKeyDown={this.handleKeyDown.bind(this, l)}
              >
                <img src={requireFlag(l)} alt={l} className={style.flag} />
                <span>{l.toUpperCase()}</span>
              </li>
            ))}
          </Dropdown.Menu>
        </Dropdown>
      </Fragment>
    )
  }
}

export default withLanguage(LangSwitcher)<|MERGE_RESOLUTION|>--- conflicted
+++ resolved
@@ -1,8 +1,4 @@
-<<<<<<< HEAD
-import { lang } from 'botpress/shared'
-=======
 import { lang, utils } from 'botpress/shared'
->>>>>>> b00a9676
 import _ from 'lodash'
 import React, { Fragment } from 'react'
 import { Dropdown } from 'react-bootstrap'
@@ -11,10 +7,6 @@
 
 import style from './style.scss'
 import ActionItem from './ActionItem'
-<<<<<<< HEAD
-import style from './StatusBar.styl'
-=======
->>>>>>> b00a9676
 
 const requireFlag = code => {
   try {
