--- conflicted
+++ resolved
@@ -1,8 +1,4 @@
-<<<<<<< HEAD
-import { lang } from 'botpress/shared'
-=======
 import { lang, utils } from 'botpress/shared'
->>>>>>> b00a9676
 import React, { FC, Fragment, useEffect, useRef, useState } from 'react'
 import { HotKeys } from 'react-hotkeys'
 import { connect } from 'react-redux'
@@ -88,15 +84,8 @@
   const toggleDocs = e => {
     e.preventDefault()
 
-<<<<<<< HEAD
-    if (props.docModal) {
-      props.updateDocumentationModal(null)
-    } else if (props.docHints.length) {
-      props.updateDocumentationModal(props.docHints[0])
-=======
     if (props.docHints.length) {
       window.open(`https://botpress.com/docs/${props.docHints[0]}`, '_blank')
->>>>>>> b00a9676
     }
   }
 
@@ -140,7 +129,6 @@
   if (props.viewMode < 0 || !props.translations) {
     return null
   }
-<<<<<<< HEAD
 
   const keyHandlers = {
     'emulator-focus': focusEmulator,
@@ -165,34 +153,6 @@
   return (
     <Fragment>
       <HotKeys handlers={keyHandlers} id="mainLayout" className={layout.mainLayout}>
-        <DocumentationModal />
-        <Sidebar />
-        <div className={layout.container}>
-=======
-
-  const keyHandlers = {
-    'emulator-focus': focusEmulator,
-    cancel: closeEmulator,
-    'docs-toggle': toggleDocs,
-    'bottom-bar': toggleBottomPanel,
-    'lang-switcher': toggleLangSwitcher,
-    'go-flow': () => gotoUrl('/flows'),
-    'go-home': goHome,
-    'go-content': () => gotoUrl('/content'),
-    'go-module-code': () => gotoUrl('/modules/code-editor'),
-    'go-module-qna': () => gotoUrl('/modules/qna'),
-    'go-module-testing': () => gotoUrl('/modules/testing'),
-    'go-module-analytics': () => gotoUrl('/modules/analytics'),
-    'go-understanding': () => gotoUrl('/modules/nlu')
-  }
-
-  const splitPanelLastSizeKey = `bp::${window.BOT_ID}::bottom-panel-size`
-  const lastSize = parseInt(localStorage.getItem(splitPanelLastSizeKey) || '175', 10)
-  const bottomBarSize = props.bottomPanel ? lastSize : '100%'
-
-  return (
-    <Fragment>
-      <HotKeys handlers={keyHandlers} id="mainLayout" className={layout.mainLayout}>
         <Sidebar />
         <div className={layout.container}>
           <Toolbar
@@ -201,17 +161,13 @@
             onToggleEmulator={toggleEmulator}
             toggleBottomPanel={props.toggleBottomPanel}
           />
->>>>>>> b00a9676
           <SplitPane
             split={'horizontal'}
             defaultSize={lastSize}
             onChange={size => size > 100 && localStorage.setItem(splitPanelLastSizeKey, size.toString())}
             size={bottomBarSize}
             maxSize={-100}
-<<<<<<< HEAD
-=======
             className={layout.mainSplitPaneWToolbar}
->>>>>>> b00a9676
           >
             <main ref={mainElRef} className={layout.main} id="main" tabIndex={9999}>
               <Switch>
@@ -231,10 +187,6 @@
                 <Route exact path="/config" component={Config} />
                 <Route exact path="/oneflow/:flow*" component={OneFlow} />
                 <Route exact path="/modules/:moduleName/:componentName?" render={props => <Module {...props} />} />
-<<<<<<< HEAD
-                <Route exact path="/notifications" component={Notifications} />
-=======
->>>>>>> b00a9676
                 <Route exact path="/logs" component={Logs} />
               </Switch>
             </main>
@@ -255,10 +207,7 @@
         onToggleGuidedTour={toggleGuidedTour}
         toggleBottomPanel={props.toggleBottomPanel}
       />
-<<<<<<< HEAD
-=======
       <CommandPalette toggleEmulator={toggleEmulator} />
->>>>>>> b00a9676
     </Fragment>
   )
 }
