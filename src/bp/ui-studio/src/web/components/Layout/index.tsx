--- conflicted
+++ resolved
@@ -153,11 +153,6 @@
   return (
     <Fragment>
       <HotKeys handlers={keyHandlers} id="mainLayout" className={layout.mainLayout}>
-<<<<<<< HEAD
-        <CommandPalette toggleEmulator={toggleEmulator} />
-        <DocumentationModal />
-=======
->>>>>>> 11f16479
         <Sidebar />
         <div className={layout.container}>
           <Toolbar
@@ -212,6 +207,7 @@
         onToggleGuidedTour={toggleGuidedTour}
         toggleBottomPanel={props.toggleBottomPanel}
       />
+      <CommandPalette toggleEmulator={toggleEmulator} />
     </Fragment>
   )
 }
