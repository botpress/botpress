--- conflicted
+++ resolved
@@ -109,12 +109,8 @@
         })}
       </Tabs>
 
-<<<<<<< HEAD
-      <div className={cx(style.padded, style.fullWidth, { 'emulator-open': props.emulatorOpen })}>
+      <div className={cx(style.padded, style.fullWidth)}>
         <DevPanel.Container activeTab={tab} />
-=======
-      <div className={cx(style.padded, style.fullWidth)}>
->>>>>>> ecd9657c
         <Logs commonButtons={commonButtons} hidden={tab !== 'logs'} />
 
         <Debugger
