import { Button, Classes, ControlGroup, InputGroup } from '@blueprintjs/core'
import { ContentElement } from 'botpress/sdk'
import _ from 'lodash'
import React, { Component } from 'react'
import { connect } from 'react-redux'
import { deleteMedia, fetchContentItem, upsertContentItem } from '~/actions'
import store from '~/store'
import ActionItem from '~/views/FlowBuilder/common/action'

import withLanguage from '../../Util/withLanguage'
import CreateOrEditModal from '../CreateOrEditModal'

import style from './style.scss'
import { CONTENT_TYPES_MEDIA } from '~/util/ContentDeletion'

interface DispatchProps {
  deleteMedia: (formData: any) => Promise<void>
  fetchContentItem: (itemId: string, query?: any) => Promise<void>
  upsertContentItem: (item: any) => Promise<void>
}

interface StateProps {
  contentItem: ContentElement
  contentType: string
  contentLang: string
}

export interface OwnProps {
  itemId: string
  placeholder: string
  inputId?: string
  layoutv2?: boolean
  onChange: (item: ContentElement) => void
  onUpdate?: () => void
  refresh?: () => void
}

type Props = DispatchProps & StateProps & OwnProps

class ContentPickerWidget extends Component<Props> {
  state = {
    showItemEdit: false,
    contentToEdit: null
  }

  async componentDidMount() {
    await this.props.fetchContentItem(this.props.itemId)
  }

  async componentDidUpdate(prevProps) {
    if (!this.props.contentItem && prevProps.itemId !== this.props.itemId) {
      await this.props.fetchContentItem(this.props.itemId)
    }
  }

  editItem = () => {
    this.setState({ showItemEdit: true, contentToEdit: _.get(this.props, 'contentItem.formData') })
  }

  handleUpdate = async () => {
    const { contentItem, itemId } = this.props
    const { contentType } = contentItem
    await this.props
      .upsertContentItem({ modifyId: itemId, contentType, formData: this.state.contentToEdit })
      .then(() => this.setState({ showItemEdit: false }))
      .then(() => this.props.fetchContentItem(this.props.itemId, { force: true }))
      .then(this.props.refresh || (() => {}))
      .then(this.props.onUpdate || (() => {}))
  }

  onChange = async (item: ContentElement) => {
    await this.props.fetchContentItem(item?.id)
    this.props.onChange(item)
  }

  handleClose = async () => {
    if (
      CONTENT_TYPES_MEDIA.includes(this.props.contentItem.contentType) &&
      !_.isEqual(this.state.contentToEdit, this.props.contentItem.formData)
    ) {
      await this.props.deleteMedia(this.state.contentToEdit)
    }

    this.setState({ showItemEdit: false, contentToEdit: null })
  }

  renderModal() {
    const schema = _.get(this.props, 'contentItem.schema', { json: {}, ui: {} })

    return (
      <CreateOrEditModal
        show={this.state.showItemEdit}
        schema={schema.json}
        uiSchema={schema.ui}
        isEditing={this.state.contentToEdit !== null}
        handleClose={this.handleClose}
        formData={this.state.contentToEdit}
        handleEdit={contentToEdit => this.setState({ contentToEdit })}
        handleCreateOrUpdate={this.handleUpdate}
      />
    )
  }

  render() {
    const { inputId, contentItem, placeholder } = this.props
    const contentType = _.get(contentItem, 'contentType', this.props.contentType)
    const schema = _.get(this.props, 'contentItem.schema', { json: {}, ui: {} })
    const textContent = (contentItem && `${schema.title} | ${contentItem.previews[this.props.contentLang]}`) || ''
    const actionText = (contentItem && 'say #!' + contentItem.id) || 'say '

    if (this.props.layoutv2) {
<<<<<<< HEAD
      return contentItem ? <ActionItem text={actionText} layoutv2={true} /> : null
=======
      return (
        <div onDoubleClick={() => window.botpress.pickContent({ contentType }, this.onChange)}>
          {contentItem ? (
            <ActionItem text={actionText} layoutv2 />
          ) : (
            <div
              className={style.actionBtn}
              onClick={() => window.botpress.pickContent({ contentType }, this.onChange)}
            >
              &lt; Select Content &gt;
            </div>
          )}

          {this.renderModal()}
        </div>
      )
>>>>>>> 97b77887
    }

    return (
      <ControlGroup fill>
        <InputGroup
          placeholder={placeholder}
          value={textContent}
          disabled
          id={inputId || ''}
          className={style.contentInput}
        />
        {contentItem && <Button icon="edit" onClick={this.editItem} className={Classes.FIXED} />}
        <Button
          icon="folder-open"
          onClick={() => window.botpress.pickContent({ contentType }, this.onChange)}
          className={Classes.FIXED}
        />
        {this.renderModal()}
      </ControlGroup>
    )
  }
}

const mapDispatchToProps = { deleteMedia, fetchContentItem, upsertContentItem }
const mapStateToProps = ({ content: { itemsById } }, { itemId }) => ({ contentItem: itemsById[itemId] })

const ConnectedContentPicker = connect<DispatchProps, StateProps, OwnProps>(
  mapStateToProps,
  mapDispatchToProps
)(withLanguage(ContentPickerWidget))

// Passing store explicitly since this component may be imported from another botpress-module
export default props => <ConnectedContentPicker {...props} store={store} /><|MERGE_RESOLUTION|>--- conflicted
+++ resolved
@@ -5,13 +5,13 @@
 import { connect } from 'react-redux'
 import { deleteMedia, fetchContentItem, upsertContentItem } from '~/actions'
 import store from '~/store'
+import { CONTENT_TYPES_MEDIA } from '~/util/ContentDeletion'
 import ActionItem from '~/views/FlowBuilder/common/action'
 
 import withLanguage from '../../Util/withLanguage'
 import CreateOrEditModal from '../CreateOrEditModal'
 
 import style from './style.scss'
-import { CONTENT_TYPES_MEDIA } from '~/util/ContentDeletion'
 
 interface DispatchProps {
   deleteMedia: (formData: any) => Promise<void>
@@ -109,26 +109,7 @@
     const actionText = (contentItem && 'say #!' + contentItem.id) || 'say '
 
     if (this.props.layoutv2) {
-<<<<<<< HEAD
       return contentItem ? <ActionItem text={actionText} layoutv2={true} /> : null
-=======
-      return (
-        <div onDoubleClick={() => window.botpress.pickContent({ contentType }, this.onChange)}>
-          {contentItem ? (
-            <ActionItem text={actionText} layoutv2 />
-          ) : (
-            <div
-              className={style.actionBtn}
-              onClick={() => window.botpress.pickContent({ contentType }, this.onChange)}
-            >
-              &lt; Select Content &gt;
-            </div>
-          )}
-
-          {this.renderModal()}
-        </div>
-      )
->>>>>>> 97b77887
     }
 
     return (
