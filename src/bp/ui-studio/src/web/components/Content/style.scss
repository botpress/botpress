--- conflicted
+++ resolved
@@ -11,12 +11,8 @@
 }
 
 .formBtns {
-<<<<<<< HEAD
-  text-align: right;
-=======
   display: flex;
   justify-content: flex-end;
->>>>>>> 04b14f40
 
   button + button {
     margin-left: 10px;
