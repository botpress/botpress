import axios from 'axios'
import * as sdk from 'botpress/sdk'
import { FlowPoint, FlowView, NodeProblem } from 'common/typings'
import _ from 'lodash'
import { createAction } from 'redux-actions'

import { getDeletedFlows, getDirtyFlows, getModifiedFlows, getNewFlows } from '../reducers/selectors'

import { FlowsAPI } from './api'
import BatchRunner from './BatchRunner'

export default function debounceAction(action: any, delay: number, options?: _.DebounceSettings) {
  const debounced = _.debounce((dispatch, actionArgs) => dispatch(action(...actionArgs)), delay, options)
  return (...actionArgs) => dispatch => debounced(dispatch, actionArgs)
}

const onTriggerEvent = async (action: 'delete' | 'create', conditions: sdk.DecisionTriggerCondition[], state) => {
  const conditionDefs = state.ndu.conditions as sdk.Condition[]

  for (const condition of conditions) {
    const callback = conditionDefs.find(x => x.id === condition.id)?.callback
    if (callback) {
      await axios.post(`${window.BOT_API_PATH}/${callback}`, { action, condition })
    }
  }
}

// Flows
export const receiveFlowsModification = createAction('FLOWS/MODIFICATIONS/RECEIVE')

const MUTEX_UNLOCK_SECURITY_FACTOR = 1.25
const mutexHandles: _.Dictionary<number> = {}

export const handleReceiveFlowsModification = modification => (dispatch, getState) => {
  const dirtyFlows = getDirtyFlows(getState())
  const amIModifyingTheSameFlow = dirtyFlows.includes(modification.name)
  if (amIModifyingTheSameFlow) {
    FlowsAPI.cancelUpdate(modification.name)
  }

  dispatch(receiveFlowsModification(modification))
  dispatch(refreshFlowsLinks())

  if (_.has(modification, 'payload.currentMutex') && _.has(modification, 'payload.name')) {
    dispatch(startMutexCountDown(modification.payload))
  }
}

const startMutexCountDown = (flow: FlowView) => dispatch => {
  const { name, currentMutex } = flow
  if (!currentMutex || !currentMutex.remainingSeconds) {
    return
  }

  const handle = mutexHandles[name]
  if (handle) {
    clearTimeout(handle)
  }
  mutexHandles[name] = window.setTimeout(() => {
    dispatch(clearFlowMutex(name))
  }, currentMutex.remainingSeconds * 1000 * MUTEX_UNLOCK_SECURITY_FACTOR)
}

export const clearFlowMutex = createAction('FLOWS/MODIFICATIONS/CLEAR_MUTEX')

export const requestFlows = createAction('FLOWS/REQUEST')
export const receiveFlows = createAction(
  'FLOWS/RECEIVE',
  flows => flows,
  () => ({ receiveAt: new Date() })
)

export const fetchFlows = () => dispatch => {
  dispatch(requestFlows())

  // tslint:disable-next-line: no-floating-promises
  axios
    .get(`${window.BOT_API_PATH}/flows`)
    .then(({ data }) => {
      const flows = _.keyBy(data, 'name')
      dispatch(receiveFlows(flows))
      return flows
    })
    .then(flows => {
      for (const flow of _.values(flows)) {
        dispatch(startMutexCountDown(flow))
      }
    })
}

export const receiveSaveFlows = createAction(
  'FLOWS/SAVE/RECEIVE',
  flows => flows,
  () => ({ receiveAt: new Date() })
)
export const errorSaveFlows = createAction('FLOWS/SAVE/ERROR')
export const clearErrorSaveFlows: () => void = createAction('FLOWS/SAVE/ERROR/CLEAR')

// actions that modifies flow
export const requestUpdateFlow = createAction('FLOWS/FLOW/UPDATE')
export const requestRenameFlow = createAction('FLOWS/FLOW/RENAME')
export const requestCreateFlow = createAction('FLOWS/CREATE')
export const requestDeleteFlow = createAction('FLOWS/DELETE')
export const requestDuplicateFlow = createAction('FLOWS/DUPLICATE')

export const requestUpdateFlowNode = createAction('FLOWS/FLOW/UPDATE_NODE')
export const requestCreateFlowNode = createAction('FLOWS/FLOW/CREATE')
export const requestRemoveFlowNode = createAction('FLOWS/FLOW/REMOVE')

export const requestPasteFlowNode = createAction('FLOWS/NODE/PASTE')
export const requestPasteFlowNodeElement = createAction('FLOWS/NODE_ELEMENT/PASTE')

const wrapAction = (
  requestAction,
  asyncCallback: (payload, state, dispatch) => Promise<any>,
  receiveAction = receiveSaveFlows,
  errorAction = errorSaveFlows
) => (payload?: any) => (dispatch, getState) => {
  dispatch(requestAction(payload))
  // tslint:disable-next-line: no-floating-promises
  asyncCallback(payload, getState(), dispatch)
    .then(() => dispatch(receiveAction()))
    .catch(err => dispatch(errorAction(err)))
}

const updateCurrentFlow = async (_payload, state) => {
  const flowState = state.flows
  return FlowsAPI.updateFlow(flowState, flowState.currentFlow)
}

const saveDirtyFlows = async state => {
  const dirtyFlows = getModifiedFlows(state).filter(name => !!state.flows.flowsByName[name])

  const promises = []
  for (const flow of dirtyFlows) {
    promises.push(FlowsAPI.updateFlow(state.flows, flow))
  }
  return Promise.all(promises)
}

export const updateFlow: (flow: Partial<FlowView>) => void = wrapAction(requestUpdateFlow, updateCurrentFlow)

export const renameFlow: (flow: { targetFlow: string; name: string }) => void = wrapAction(
  requestRenameFlow,
  async (payload, state) => {
    const { targetFlow, name } = payload
    await FlowsAPI.renameFlow(state.flows, targetFlow, name)
    await saveDirtyFlows(state)
  }
)

export const createFlow: (name: string) => void = wrapAction(requestCreateFlow, async (payload, state) => {
  const name = payload
  const flowState = state.flows
  await FlowsAPI.createFlow(flowState, name)
})

export const deleteFlow: (flowName: string) => void = wrapAction(requestDeleteFlow, async (payload, state) => {
  await FlowsAPI.deleteFlow(state.flows, payload)
  await saveDirtyFlows(state)
})

export const duplicateFlow: (flow: { flowNameToDuplicate: string; name: string }) => void = wrapAction(
  requestDuplicateFlow,
  async (payload, state) => {
    const { name } = payload
    const flowState = state.flows
    await FlowsAPI.createFlow(flowState, name)
  }
)

<<<<<<< HEAD
export type AllPartialNode = (Partial<sdk.FlowNode> | Partial<sdk.TriggerNode> | Partial<sdk.ListenNode>) &
  Partial<FlowPoint>
=======
export const requestRefreshParentFlow = createAction('FLOWS/REFRESH_PARENT_FLOW')

const updateParentFlow = async (_payload, state) => {
  const flowState = state.flows
  const parentFlow = flowState.flowsByName[flowState.currentFlow].parent

  if (parentFlow) {
    return FlowsAPI.updateFlow(flowState, parentFlow)
  }
}

export const refreshParentFlow: (currentFlow?: string) => void = wrapAction(requestRefreshParentFlow, updateParentFlow)

type AllPartialNode = (Partial<sdk.FlowNode> | Partial<sdk.TriggerNode> | Partial<sdk.ListenNode>) & Partial<FlowPoint>
>>>>>>> dd44a81e

export const updateFlowNode: (props: AllPartialNode) => void = wrapAction(requestUpdateFlowNode, updateCurrentFlow)

export const createFlowNode: (props: AllPartialNode) => void = wrapAction(requestCreateFlowNode, updateCurrentFlow)

export const removeFlowNode: (element: any) => void = wrapAction(requestRemoveFlowNode, async (payload, state) => {
  await updateCurrentFlow(payload, state)

  // If node is a skill and there's no references to it, then the complete flow is deleted
  const deletedFlows = getDeletedFlows(state)
  if (deletedFlows.length) {
    await FlowsAPI.deleteFlow(state.flows, deletedFlows[0])
  }

  if (payload.type === 'trigger' && window.USE_ONEFLOW) {
    await onTriggerEvent('delete', payload.conditions, state)
  }
})

export const pasteFlowNode: ({ x, y }) => void = wrapAction(requestPasteFlowNode, async (payload, state) => {
  await updateCurrentFlow(payload, state)

  const node = state.flows.nodeInBuffer

  if (node.type === 'trigger' && window.USE_ONEFLOW) {
    await onTriggerEvent('create', node.conditions, state)
  }
})
export const pasteFlowNodeElement = wrapAction(requestPasteFlowNodeElement, updateCurrentFlow)

// actions that do not modify flow
export const switchFlow: (flowName: string) => void = createAction('FLOWS/SWITCH')
export const switchFlowNode: (nodeId: string) => void = createAction('FLOWS/FLOW/SWITCH_NODE')
export const openFlowNodeProps: () => void = createAction('FLOWS/FLOW/OPEN_NODE_PROPS')
export const closeFlowNodeProps: () => void = createAction('FLOWS/FLOW/CLOSE_NODE_PROPS')

export const handleRefreshFlowLinks = createAction('FLOWS/FLOW/UPDATE_LINKS')
export const refreshFlowsLinks = debounceAction(handleRefreshFlowLinks, 500, { leading: true })
export const updateFlowProblems: (problems: NodeProblem[]) => void = createAction('FLOWS/FLOW/UPDATE_PROBLEMS')

export const copyFlowNode: () => void = createAction('FLOWS/NODE/COPY')
export const copyFlowNodeElement = createAction('FLOWS/NODE_ELEMENT/COPY')

export const handleFlowEditorUndo = createAction('FLOWS/EDITOR/UNDO')
export const handleFlowEditorRedo = createAction('FLOWS/EDITOR/REDO')

export const flowEditorUndo = wrapAction(handleFlowEditorUndo, async (payload, state, dispatch) => {
  dispatch(refreshFlowsLinks())
  await updateCurrentFlow(payload, state)
  await createNewFlows(state)
})

export const flowEditorRedo = wrapAction(handleFlowEditorRedo, async (payload, state, dispatch) => {
  dispatch(refreshFlowsLinks())
  await updateCurrentFlow(payload, state)
  await createNewFlows(state)
})

export const setDiagramAction: (action: string) => void = createAction('FLOWS/FLOW/SET_ACTION')

// Content
export const receiveContentCategories = createAction('CONTENT/CATEGORIES/RECEIVE')
export const fetchContentCategories = () => dispatch =>
  axios.get(`${window.BOT_API_PATH}/content/types`).then(({ data }) => {
    dispatch(receiveContentCategories(data))
  })

export const receiveContentItems = createAction('CONTENT/ITEMS/RECEIVE')
export const fetchContentItems = ({ contentType, ...query }) => dispatch => {
  const type = contentType && contentType != 'all' ? `${contentType}/` : ''

  return axios
    .post(`${window.BOT_API_PATH}/content/${type}elements`, query)
    .then(({ data }) => dispatch(receiveContentItems(data)))
}

const getBatchedContentItems = ids =>
  axios.post(`${window.BOT_API_PATH}/content/elements`, { ids }).then(({ data }) =>
    data.reduce((acc, item, i) => {
      acc[ids[i]] = item
      return acc
    }, {})
  )

const getBatchedContentRunner = BatchRunner(getBatchedContentItems)

const getBatchedContentItem = id => getBatchedContentRunner.add(id)

const getSingleContentItem = id => axios.get(`${window.BOT_API_PATH}/content/element/${id}`).then(({ data }) => data)

export const receiveContentItem = createAction('CONTENT/ITEMS/RECEIVE_ONE')
export const fetchContentItem = (id: string, { force = false, batched = false } = {}) => (dispatch, getState) => {
  if (!id || (!force && getState().content.itemsById[id])) {
    return Promise.resolve()
  }
  return (batched ? getBatchedContentItem(id) : getSingleContentItem(id)).then(
    data => data && dispatch(receiveContentItem(data))
  )
}

export const receiveContentItemsCount = createAction('CONTENT/ITEMS/RECEIVE_COUNT')
export const fetchContentItemsCount = (contentType = 'all') => dispatch =>
  axios
    .get(`${window.BOT_API_PATH}/content/elements/count`, { params: { contentType } })
    .then(data => dispatch(receiveContentItemsCount(data)))

export const upsertContentItem = ({ contentType, formData, modifyId }) => () =>
  axios.post(`${window.BOT_API_PATH}/content/${contentType}/element/${modifyId || ''}`, { formData })

export const deleteContentItems = data => () => axios.post(`${window.BOT_API_PATH}/content/elements/bulk_delete`, data)
export const deleteMedia = data => () => axios.post(`${window.BOT_API_PATH}/media/delete`, data)

// UI
export const viewModeChanged = createAction('UI/VIEW_MODE_CHANGED')
export const updateGlobalStyle = createAction('UI/UPDATE_GLOBAL_STYLE')
export const addDocumentationHint = createAction('UI/ADD_DOCUMENTATION_HINT')
export const removeDocumentationHint = createAction('UI/REMOVE_DOCUMENTATION_HINT')
export const updateDocumentationModal = createAction('UI/UPDATE_DOCUMENTATION_MODAL')
export const toggleBottomPanel = createAction('UI/TOGGLE_BOTTOM_PANEL')

// User
export const userReceived = createAction('USER/RECEIVED')
export const fetchUser = () => dispatch => {
  // tslint:disable-next-line: no-floating-promises
  axios.get(`${window.API_PATH}/auth/me/profile`).then(res => {
    dispatch(userReceived(res.data?.payload))
  })
}

// Bot
export const botInfoReceived = createAction('BOT/INFO_RECEIVED')
export const fetchBotInformation = () => dispatch => {
  // tslint:disable-next-line: no-floating-promises
  axios.get(`${window.BOT_API_PATH}`).then(information => {
    dispatch(botInfoReceived(information.data))
  })
}

// Modules
export const modulesReceived = createAction('MODULES/RECEIVED')
export const fetchModules = () => dispatch => {
  // tslint:disable-next-line: no-floating-promises
  axios.get(`${window.API_PATH}/modules`).then(res => {
    dispatch(modulesReceived(res.data))
  })
}

// Skills
export const skillsReceived = createAction('SKILLS/RECEIVED')
export const fetchSkills = () => dispatch => {
  // tslint:disable-next-line: no-floating-promises
  axios.get(`${window.API_PATH}/modules/skills`).then(res => {
    dispatch(skillsReceived(res.data))
  })
}

// Notifications
export const allNotificationsReceived = createAction('NOTIFICATIONS/ALL_RECEIVED')
export const newNotificationsReceived = createAction('NOTIFICATIONS/NEW_RECEIVED')
export const fetchNotifications = () => dispatch => {
  // tslint:disable-next-line: no-floating-promises
  axios.get(`${window.BOT_API_PATH}/notifications`).then(res => {
    dispatch(allNotificationsReceived(res.data))
  })
}

export const replaceNotifications = allNotifications => dispatch => {
  dispatch(allNotificationsReceived(allNotifications))
}

export const addNotifications = notifications => dispatch => {
  dispatch(newNotificationsReceived(notifications))
}

// Skills
export const requestInsertNewSkill = createAction('SKILLS/INSERT')
export const requestInsertNewSkillNode = createAction('SKILLS/INSERT/NODE')
export const requestUpdateSkill = createAction('SKILLS/UPDATE')

export const buildNewSkill: ({ location: any, id: string }) => void = createAction('SKILLS/BUILD')
export const cancelNewSkill = createAction('SKILLS/BUILD/CANCEL')

export const insertNewSkill = wrapAction(requestInsertNewSkill, async (payload, state) => {
  await updateCurrentFlow(payload, state)
  await createNewFlows(state)
})

const createNewFlows = async state => {
  const newFlows: string[] = getNewFlows(state)
  for (const newFlow of newFlows) {
    await FlowsAPI.createFlow(state.flows, newFlow)
  }
}

export const insertNewSkillNode = wrapAction(requestInsertNewSkillNode, updateCurrentFlow)

export const updateSkill = wrapAction(requestUpdateSkill, async (payload, state) => {
  const { editFlowName } = payload
  const { flows: flowState } = state
  await Promise.all([
    FlowsAPI.updateFlow(flowState, editFlowName),
    FlowsAPI.updateFlow(flowState, flowState.currentFlow)
  ])
})

export const editSkill = createAction('SKILLS/EDIT')
export const requestEditSkill = nodeId => (dispatch, getState) => {
  const state = getState()
  const node = _.find(state.flows.flowsByName[state.flows.currentFlow].nodes, { id: nodeId })
  const flow = node && state.flows.flowsByName[node.flow]

  flow &&
    dispatch(
      editSkill({
        skillId: node.skill,
        flowName: node.flow,
        nodeId: nodeId,
        data: flow.skillData
      })
    )
}

// Language
export const changeContentLanguage = createAction('LANGUAGE/CONTENT_LANGUAGE', contentLang => ({ contentLang }))

// Hints
export const hintsReceived = createAction('HINTS/RECEIVED')
export const refreshHints = () => dispatch => {
  // tslint:disable-next-line: no-floating-promises
  axios.get(`${window.BOT_API_PATH}/hints`).then(res => {
    dispatch(hintsReceived(res.data))
  })
}

export const actionsReceived = createAction('ACTIONS/RECEIVED')
export const refreshActions = () => dispatch => {
  // tslint:disable-next-line: no-floating-promises
  axios.get(`${window.BOT_API_PATH}/actions`).then(({ data }) => {
    dispatch(
      actionsReceived(
        _.sortBy(
          data.filter(action => !action.hidden),
          ['category', 'name']
        )
      )
    )
  })
}

export const intentsReceived = createAction('INTENTS/RECEIVED')
export const refreshIntents = () => dispatch => {
  // tslint:disable-next-line: no-floating-promises
  axios.get(`${window.BOT_API_PATH}/mod/nlu/intents`).then(({ data }) => {
    dispatch(intentsReceived(data))
  })
}

export const conditionsReceived = createAction('CONDITIONS/RECEIVED')
export const refreshConditions = () => dispatch => {
  // tslint:disable-next-line: no-floating-promises
  axios.get(`${window.BOT_API_PATH}/dialogConditions`).then(({ data }) => {
    dispatch(conditionsReceived(data))
  })
}

export const topicsReceived = createAction('TOPICS/RECEIVED')
export const fetchTopics = () => dispatch => {
  // tslint:disable-next-line: no-floating-promises
  axios.get(`${window.BOT_API_PATH}/topics`).then(({ data }) => {
    dispatch(topicsReceived(data))
  })
}

export const receiveLibrary = createAction('LIBRARY/RECEIVED')
export const refreshLibrary = () => (dispatch, getState) => {
  const contentLang = getState().language.contentLang
  // tslint:disable-next-line: no-floating-promises
  axios.get(`${window.BOT_API_PATH}/content/library/${contentLang}`).then(({ data }) => {
    dispatch(receiveLibrary(data))
  })
}

export const addElementToLibrary = (elementId: string) => dispatch => {
  // tslint:disable-next-line: no-floating-promises
  axios.post(`${window.BOT_API_PATH}/content/library/${elementId}`).then(() => {
    dispatch(refreshLibrary())
  })
}

export const removeElementFromLibrary = (elementId: string) => dispatch => {
  // tslint:disable-next-line: no-floating-promises
  axios.post(`${window.BOT_API_PATH}/content/library/${elementId}/delete`).then(() => {
    dispatch(refreshLibrary())
  })
}

export const receiveQNAContentElement = createAction('QNA/CONTENT_ELEMENT')
export const getQNAContentElementUsage = () => dispatch => {
  // tslint:disable-next-line: no-floating-promises
  axios.get(`${window.BOT_API_PATH}/mod/qna/contentElementUsage`).then(({ data }) => {
    dispatch(receiveQNAContentElement(data))
  })
}

export const receiveQNACountByTopic = createAction('QNA/COUNT_BY_TOPIC')
export const getQnaCountByTopic = () => dispatch => {
  // tslint:disable-next-line: no-floating-promises
  axios.get(`${window.BOT_API_PATH}/mod/qna/questionsByTopic`).then(({ data }) => {
    dispatch(receiveQNACountByTopic(data))
  })
}

export const receiveModuleTranslations = createAction('LANG/TRANSLATIONS')
export const getModuleTranslations = () => dispatch => {
  // tslint:disable-next-line: no-floating-promises
  axios.get(`${window.API_PATH}/modules/translations`).then(({ data }) => {
    dispatch(receiveModuleTranslations(data))
  })
}

export const botsReceived = createAction('BOTS/RECEIVED')
export const fetchBotIds = () => dispatch => {
  // tslint:disable-next-line: no-floating-promises
  axios.get(`${window.BOT_API_PATH}/workspaceBotsIds`).then(res => {
    dispatch(botsReceived(res.data))
  })
}

export const promptsReceived = createAction('PROMPTS/RECEIVED')
export const fetchPrompts = () => dispatch => {
  // tslint:disable-next-line: no-floating-promises
  axios.get(`${window.API_PATH}/modules/prompts`).then(({ data }) => {
    dispatch(promptsReceived(data))
  })
}<|MERGE_RESOLUTION|>--- conflicted
+++ resolved
@@ -169,10 +169,6 @@
   }
 )
 
-<<<<<<< HEAD
-export type AllPartialNode = (Partial<sdk.FlowNode> | Partial<sdk.TriggerNode> | Partial<sdk.ListenNode>) &
-  Partial<FlowPoint>
-=======
 export const requestRefreshParentFlow = createAction('FLOWS/REFRESH_PARENT_FLOW')
 
 const updateParentFlow = async (_payload, state) => {
@@ -187,7 +183,6 @@
 export const refreshParentFlow: (currentFlow?: string) => void = wrapAction(requestRefreshParentFlow, updateParentFlow)
 
 type AllPartialNode = (Partial<sdk.FlowNode> | Partial<sdk.TriggerNode> | Partial<sdk.ListenNode>) & Partial<FlowPoint>
->>>>>>> dd44a81e
 
 export const updateFlowNode: (props: AllPartialNode) => void = wrapAction(requestUpdateFlowNode, updateCurrentFlow)
 
