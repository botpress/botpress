--- conflicted
+++ resolved
@@ -52,11 +52,7 @@
 export const clearFlowMutex = createAction('FLOWS/MODIFICATIONS/CLEAR_MUTEX')
 
 export const requestFlows = createAction('FLOWS/REQUEST')
-export const receiveFlows = createAction(
-  'FLOWS/RECEIVE',
-  flows => flows,
-  () => ({ receiveAt: new Date() })
-)
+export const receiveFlows = createAction('FLOWS/RECEIVE', flows => flows, () => ({ receiveAt: new Date() }))
 
 export const fetchFlows = () => dispatch => {
   dispatch(requestFlows())
@@ -76,11 +72,7 @@
     })
 }
 
-export const receiveSaveFlows = createAction(
-  'FLOWS/SAVE/RECEIVE',
-  flows => flows,
-  () => ({ receiveAt: new Date() })
-)
+export const receiveSaveFlows = createAction('FLOWS/SAVE/RECEIVE', flows => flows, () => ({ receiveAt: new Date() }))
 export const errorSaveFlows = createAction('FLOWS/SAVE/ERROR')
 export const clearErrorSaveFlows = createAction('FLOWS/SAVE/ERROR/CLEAR')
 
@@ -374,14 +366,7 @@
 export const refreshActions = () => dispatch => {
   // tslint:disable-next-line: no-floating-promises
   axios.get(`${window.BOT_API_PATH}/actions`).then(({ data }) => {
-    dispatch(
-      actionsReceived(
-        _.sortBy(
-          data.filter(action => !action.metadata.hidden),
-          ['metadata.category', 'name']
-        )
-      )
-    )
+    dispatch(actionsReceived(_.sortBy(data.filter(action => !action.metadata.hidden), ['metadata.category', 'name'])))
   })
 }
 
@@ -393,7 +378,6 @@
   })
 }
 
-<<<<<<< HEAD
 export const conditionsReceived = createAction('CONDITIONS/RECEIVED')
 export const refreshConditions = () => dispatch => {
   // tslint:disable-next-line: no-floating-promises
@@ -407,12 +391,13 @@
   // tslint:disable-next-line: no-floating-promises
   axios.get(`${window.BOT_API_PATH}/mod/ndu/topics`).then(({ data }) => {
     dispatch(topicsReceived(data))
-=======
+  })
+}
+
 export const receiveQNAContentElement = createAction('QNA/CONTENT_ELEMENT')
 export const getQNAContentElementUsage = () => dispatch => {
   // tslint:disable-next-line: no-floating-promises
   axios.get(`${window.BOT_API_PATH}/mod/qna/contentElementUsage`).then(({ data }) => {
     dispatch(receiveQNAContentElement(data))
->>>>>>> 756018e7
   })
 }