--- conflicted
+++ resolved
@@ -409,8 +409,6 @@
   })
 }
 
-<<<<<<< HEAD
-=======
 export const receiveLibrary = createAction('LIBRARY/RECEIVED')
 export const refreshLibrary = () => (dispatch, getState) => {
   const contentLang = getState().language.contentLang
@@ -434,7 +432,6 @@
   })
 }
 
->>>>>>> 91cda90f
 export const receiveQNAContentElement = createAction('QNA/CONTENT_ELEMENT')
 export const getQNAContentElementUsage = () => dispatch => {
   // tslint:disable-next-line: no-floating-promises
