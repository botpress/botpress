import axios from 'axios'
import * as sdk from 'botpress/sdk'
import { FlowPoint, FlowView, NodeProblem } from 'common/typings'
import _ from 'lodash'
import { createAction } from 'redux-actions'

import { getDeletedFlows, getDirtyFlows, getModifiedFlows, getNewFlows } from '../reducers/selectors'

import { FlowsAPI } from './api'
import BatchRunner from './BatchRunner'

export default function debounceAction(action: any, delay: number, options?: _.DebounceSettings) {
  const debounced = _.debounce((dispatch, actionArgs) => dispatch(action(...actionArgs)), delay, options)
  return (...actionArgs) => dispatch => debounced(dispatch, actionArgs)
}

const onTriggerEvent = async (action: 'delete' | 'create', conditions: sdk.DecisionTriggerCondition[], state) => {
  const conditionDefs = state.ndu.conditions as sdk.Condition[]

  for (const condition of conditions) {
    const callback = conditionDefs.find(x => x.id === condition.id)?.callback
    if (callback) {
      await axios.post(`${window.BOT_API_PATH}/${callback}`, { action, condition })
    }
  }
}

// Flows
export const receiveFlowsModification = createAction('FLOWS/MODIFICATIONS/RECEIVE')

const MUTEX_UNLOCK_SECURITY_FACTOR = 1.25
const mutexHandles: _.Dictionary<number> = {}

export const handleReceiveFlowsModification = modification => (dispatch, getState) => {
  const dirtyFlows = getDirtyFlows(getState())
  const amIModifyingTheSameFlow = dirtyFlows.includes(modification.name)
  if (amIModifyingTheSameFlow) {
    FlowsAPI.cancelUpdate(modification.name)
  }

  dispatch(receiveFlowsModification(modification))
  dispatch(refreshFlowsLinks())

  if (_.has(modification, 'payload.currentMutex') && _.has(modification, 'payload.name')) {
    dispatch(startMutexCountDown(modification.payload))
  }
}

const startMutexCountDown = (flow: FlowView) => dispatch => {
  const { name, currentMutex } = flow
  if (!currentMutex || !currentMutex.remainingSeconds) {
    return
  }

  const handle = mutexHandles[name]
  if (handle) {
    clearTimeout(handle)
  }
  mutexHandles[name] = window.setTimeout(() => {
    dispatch(clearFlowMutex(name))
  }, currentMutex.remainingSeconds * 1000 * MUTEX_UNLOCK_SECURITY_FACTOR)
}

export const clearFlowMutex = createAction('FLOWS/MODIFICATIONS/CLEAR_MUTEX')

export const requestFlows = createAction('FLOWS/REQUEST')
export const receiveFlows = createAction(
  'FLOWS/RECEIVE',
  flows => flows,
  () => ({ receiveAt: new Date() })
)

export const fetchFlows = () => dispatch => {
  dispatch(requestFlows())

  // tslint:disable-next-line: no-floating-promises
  axios
    .get(`${window.BOT_API_PATH}/flows`)
    .then(({ data }) => {
      const flows = _.keyBy(data, 'name')
      dispatch(receiveFlows(flows))
      return flows
    })
    .then(flows => {
      for (const flow of _.values(flows)) {
        dispatch(startMutexCountDown(flow))
      }
    })
}

export const receiveSaveFlows = createAction(
  'FLOWS/SAVE/RECEIVE',
  flows => flows,
  () => ({ receiveAt: new Date() })
)
export const errorSaveFlows = createAction('FLOWS/SAVE/ERROR')
export const clearErrorSaveFlows: () => void = createAction('FLOWS/SAVE/ERROR/CLEAR')

// actions that modifies flow
export const requestUpdateFlow = createAction('FLOWS/FLOW/UPDATE')
export const requestRenameFlow = createAction('FLOWS/FLOW/RENAME')
export const requestCreateFlow = createAction('FLOWS/CREATE')
export const requestDeleteFlow = createAction('FLOWS/DELETE')
export const requestDuplicateFlow = createAction('FLOWS/DUPLICATE')

export const requestUpdateFlowNode = createAction('FLOWS/FLOW/UPDATE_NODE')
export const requestCreateFlowNode = createAction('FLOWS/FLOW/CREATE')
export const requestRemoveFlowNode = createAction('FLOWS/FLOW/REMOVE')

export const requestPasteFlowNode = createAction('FLOWS/NODE/PASTE')
export const requestPasteFlowNodeElement = createAction('FLOWS/NODE_ELEMENT/PASTE')

const wrapAction = (
  requestAction,
  asyncCallback: (payload, state, dispatch) => Promise<any>,
  receiveAction = receiveSaveFlows,
  errorAction = errorSaveFlows
) => (payload?: any) => (dispatch, getState) => {
  dispatch(requestAction(payload))
  // tslint:disable-next-line: no-floating-promises
  asyncCallback(payload, getState(), dispatch)
    .then(() => dispatch(receiveAction()))
    .catch(err => dispatch(errorAction(err)))
}

const updateCurrentFlow = async (_payload, state) => {
  const flowState = state.flows
  return FlowsAPI.updateFlow(flowState, flowState.currentFlow)
}

const saveDirtyFlows = async state => {
  const dirtyFlows = getModifiedFlows(state).filter(name => !!state.flows.flowsByName[name])

  const promises = []
  for (const flow of dirtyFlows) {
    promises.push(FlowsAPI.updateFlow(state.flows, flow))
  }
  return Promise.all(promises)
}

export const updateFlow: (flow: Partial<FlowView>) => void = wrapAction(requestUpdateFlow, updateCurrentFlow)

export const renameFlow: (flow: { targetFlow: string; name: string }) => void = wrapAction(
  requestRenameFlow,
  async (payload, state) => {
    const { targetFlow, name } = payload
    await FlowsAPI.renameFlow(state.flows, targetFlow, name)
    await saveDirtyFlows(state)
  }
)

export const createFlow: (name: string) => void = wrapAction(requestCreateFlow, async (payload, state) => {
  const name = payload
  const flowState = state.flows
  await FlowsAPI.createFlow(flowState, name)
})

export const deleteFlow: (flowName: string) => void = wrapAction(requestDeleteFlow, async (payload, state) => {
  await FlowsAPI.deleteFlow(state.flows, payload)
  await saveDirtyFlows(state)
})

export const duplicateFlow: (flow: { flowNameToDuplicate: string; name: string }) => void = wrapAction(
  requestDuplicateFlow,
  async (payload, state) => {
    const { name } = payload
    const flowState = state.flows
    await FlowsAPI.createFlow(flowState, name)
  }
)

export type AllPartialNode = (Partial<sdk.FlowNode> | Partial<sdk.TriggerNode> | Partial<sdk.ListenNode>) &
  Partial<FlowPoint>

export const updateFlowNode: (props: AllPartialNode) => void = wrapAction(requestUpdateFlowNode, updateCurrentFlow)

export const createFlowNode: (props: AllPartialNode) => void = wrapAction(requestCreateFlowNode, updateCurrentFlow)

export const removeFlowNode: (element: any) => void = wrapAction(requestRemoveFlowNode, async (payload, state) => {
  await updateCurrentFlow(payload, state)

  // If node is a skill and there's no references to it, then the complete flow is deleted
  const deletedFlows = getDeletedFlows(state)
  if (deletedFlows.length) {
    await FlowsAPI.deleteFlow(state.flows, deletedFlows[0])
  }

  if (payload.type === 'trigger' && window.USE_ONEFLOW) {
    await onTriggerEvent('delete', payload.conditions, state)
  }
})

export const pasteFlowNode: ({ x, y }) => void = wrapAction(requestPasteFlowNode, async (payload, state) => {
  await updateCurrentFlow(payload, state)

  const node = state.flows.nodeInBuffer

  if (node.type === 'trigger' && window.USE_ONEFLOW) {
    await onTriggerEvent('create', node.conditions, state)
  }
})
export const pasteFlowNodeElement = wrapAction(requestPasteFlowNodeElement, updateCurrentFlow)

// actions that do not modify flow
export const switchFlow: (flowName: string) => void = createAction('FLOWS/SWITCH')
export const switchFlowNode: (nodeId: string) => void = createAction('FLOWS/FLOW/SWITCH_NODE')
export const openFlowNodeProps: () => void = createAction('FLOWS/FLOW/OPEN_NODE_PROPS')
export const closeFlowNodeProps: () => void = createAction('FLOWS/FLOW/CLOSE_NODE_PROPS')

export const handleRefreshFlowLinks = createAction('FLOWS/FLOW/UPDATE_LINKS')
export const refreshFlowsLinks = debounceAction(handleRefreshFlowLinks, 500, { leading: true })
export const updateFlowProblems: (problems: NodeProblem[]) => void = createAction('FLOWS/FLOW/UPDATE_PROBLEMS')

export const copyFlowNode: () => void = createAction('FLOWS/NODE/COPY')
export const copyFlowNodeElement = createAction('FLOWS/NODE_ELEMENT/COPY')

export const handleFlowEditorUndo = createAction('FLOWS/EDITOR/UNDO')
export const handleFlowEditorRedo = createAction('FLOWS/EDITOR/REDO')

export const flowEditorUndo = wrapAction(handleFlowEditorUndo, async (payload, state, dispatch) => {
  dispatch(refreshFlowsLinks())
  await updateCurrentFlow(payload, state)
  await createNewFlows(state)
})

export const flowEditorRedo = wrapAction(handleFlowEditorRedo, async (payload, state, dispatch) => {
  dispatch(refreshFlowsLinks())
  await updateCurrentFlow(payload, state)
  await createNewFlows(state)
})

export const setDiagramAction: (action: string) => void = createAction('FLOWS/FLOW/SET_ACTION')

// Content
export const receiveContentCategories = createAction('CONTENT/CATEGORIES/RECEIVE')
export const fetchContentCategories = () => dispatch =>
  axios.get(`${window.BOT_API_PATH}/content/types`).then(({ data }) => {
    dispatch(receiveContentCategories(data))
  })

export const receiveContentItems = createAction('CONTENT/ITEMS/RECEIVE')
export const fetchContentItems = ({ contentType, ...query }) => dispatch => {
  const type = contentType && contentType !== 'all' ? `${contentType}/` : ''

  return axios
    .post(`${window.BOT_API_PATH}/content/${type}elements`, query)
    .then(({ data }) => dispatch(receiveContentItems(data)))
}

const getBatchedContentItems = ids =>
  axios.post(`${window.BOT_API_PATH}/content/elements`, { ids }).then(({ data }) =>
    data.reduce((acc, item, i) => {
      acc[ids[i]] = item
      return acc
    }, {})
  )

const getBatchedContentRunner = BatchRunner(getBatchedContentItems)

const getBatchedContentItem = id => getBatchedContentRunner.add(id)

const getSingleContentItem = id => axios.get(`${window.BOT_API_PATH}/content/element/${id}`).then(({ data }) => data)

export const receiveContentItem = createAction('CONTENT/ITEMS/RECEIVE_ONE')
export const fetchContentItem = (id: string, { force = false, batched = false } = {}) => (dispatch, getState) => {
  if (!id || (!force && getState().content.itemsById[id])) {
    return Promise.resolve()
  }
  return (batched ? getBatchedContentItem(id) : getSingleContentItem(id)).then(
    data => data && dispatch(receiveContentItem(data))
  )
}

export const receiveContentItemsCount = createAction('CONTENT/ITEMS/RECEIVE_COUNT')
export const fetchContentItemsCount = (contentType = 'all') => dispatch =>
  axios
    .get(`${window.BOT_API_PATH}/content/elements/count`, { params: { contentType } })
    .then(data => dispatch(receiveContentItemsCount(data)))

export const upsertContentItem = ({ contentType, formData, modifyId }) => () =>
  axios.post(`${window.BOT_API_PATH}/content/${contentType}/element/${modifyId || ''}`, { formData })

export const deleteContentItems = data => () => axios.post(`${window.BOT_API_PATH}/content/elements/bulk_delete`, data)
export const deleteMedia = data => () => axios.post(`${window.BOT_API_PATH}/media/delete`, data)

// UI
export const viewModeChanged = createAction('UI/VIEW_MODE_CHANGED')
export const updateGlobalStyle = createAction('UI/UPDATE_GLOBAL_STYLE')
export const addDocumentationHint = createAction('UI/ADD_DOCUMENTATION_HINT')
export const removeDocumentationHint = createAction('UI/REMOVE_DOCUMENTATION_HINT')
export const updateDocumentationModal = createAction('UI/UPDATE_DOCUMENTATION_MODAL')
export const toggleBottomPanel = createAction('UI/TOGGLE_BOTTOM_PANEL')

// User
export const userReceived = createAction('USER/RECEIVED')
export const fetchUser = () => dispatch => {
  // tslint:disable-next-line: no-floating-promises
  axios.get(`${window.API_PATH}/auth/me/profile`).then(res => {
    dispatch(userReceived(res.data?.payload))
  })
}

// Bot
export const botInfoReceived = createAction('BOT/INFO_RECEIVED')
export const fetchBotInformation = () => dispatch => {
  // tslint:disable-next-line: no-floating-promises
  axios.get(`${window.BOT_API_PATH}`).then(information => {
    dispatch(botInfoReceived(information.data))
  })
}

// Modules
export const modulesReceived = createAction('MODULES/RECEIVED')
export const fetchModules = () => dispatch => {
  // tslint:disable-next-line: no-floating-promises
  axios.get(`${window.API_PATH}/modules`).then(res => {
    dispatch(modulesReceived(res.data))
  })
}

// Skills
export const skillsReceived = createAction('SKILLS/RECEIVED')
export const fetchSkills = () => dispatch => {
  // tslint:disable-next-line: no-floating-promises
  axios.get(`${window.API_PATH}/modules/skills`).then(res => {
    dispatch(skillsReceived(res.data))
  })
}

// Notifications
export const allNotificationsReceived = createAction('NOTIFICATIONS/ALL_RECEIVED')
export const newNotificationsReceived = createAction('NOTIFICATIONS/NEW_RECEIVED')
export const fetchNotifications = () => dispatch => {
  // tslint:disable-next-line: no-floating-promises
  axios.get(`${window.BOT_API_PATH}/notifications`).then(res => {
    dispatch(allNotificationsReceived(res.data))
  })
}

export const replaceNotifications = allNotifications => dispatch => {
  dispatch(allNotificationsReceived(allNotifications))
}

export const addNotifications = notifications => dispatch => {
  dispatch(newNotificationsReceived(notifications))
}

// Skills
export const requestInsertNewSkill = createAction('SKILLS/INSERT')
export const requestInsertNewSkillNode = createAction('SKILLS/INSERT/NODE')
export const requestUpdateSkill = createAction('SKILLS/UPDATE')

export const buildNewSkill: ({ location: any, id: string }) => void = createAction('SKILLS/BUILD')
export const cancelNewSkill = createAction('SKILLS/BUILD/CANCEL')

export const insertNewSkill = wrapAction(requestInsertNewSkill, async (payload, state) => {
  await updateCurrentFlow(payload, state)
  await createNewFlows(state)
})

const createNewFlows = async state => {
  const newFlows: string[] = getNewFlows(state)
  for (const newFlow of newFlows) {
    await FlowsAPI.createFlow(state.flows, newFlow)
  }
}

export const insertNewSkillNode = wrapAction(requestInsertNewSkillNode, updateCurrentFlow)

export const updateSkill = wrapAction(requestUpdateSkill, async (payload, state) => {
  const { editFlowName } = payload
  const { flows: flowState } = state
  await Promise.all([
    FlowsAPI.updateFlow(flowState, editFlowName),
    FlowsAPI.updateFlow(flowState, flowState.currentFlow)
  ])
})

export const editSkill = createAction('SKILLS/EDIT')
export const requestEditSkill = nodeId => (dispatch, getState) => {
  const state = getState()
  const node = _.find(state.flows.flowsByName[state.flows.currentFlow].nodes, { id: nodeId })
  const flow = node && state.flows.flowsByName[node.flow]

  flow &&
    dispatch(
      editSkill({
        skillId: node.skill,
        flowName: node.flow,
        nodeId,
        data: flow.skillData
      })
    )
}

// Language
export const changeContentLanguage = createAction('LANGUAGE/CONTENT_LANGUAGE', contentLang => ({ contentLang }))

// Hints
export const hintsReceived = createAction('HINTS/RECEIVED')
export const refreshHints = () => dispatch => {
  // tslint:disable-next-line: no-floating-promises
  axios.get(`${window.BOT_API_PATH}/hints`).then(res => {
    dispatch(hintsReceived(res.data))
  })
}

export const actionsReceived = createAction('ACTIONS/RECEIVED')
export const refreshActions = () => dispatch => {
  // tslint:disable-next-line: no-floating-promises
  axios.get(`${window.BOT_API_PATH}/actions`).then(({ data }) => {
    dispatch(
      actionsReceived(
        _.sortBy(
          data.filter(action => !action.hidden),
          ['category', 'name']
        )
      )
    )
  })
}

export const intentsReceived = createAction('INTENTS/RECEIVED')
export const refreshIntents = () => dispatch => {
  // tslint:disable-next-line: no-floating-promises
  axios.get(`${window.BOT_API_PATH}/nlu/intents`).then(({ data }) => {
    dispatch(intentsReceived(data))
  })
}

export const entitiesReceived = createAction('ENTITIES/RECEIVED')
export const refreshEntities = () => dispatch => {
  // tslint:disable-next-line: no-floating-promises
  axios.get(`${window.BOT_API_PATH}/nlu/entities`).then(({ data }) => {
    dispatch(entitiesReceived(data))
  })
}

export const conditionsReceived = createAction('CONDITIONS/RECEIVED')
export const refreshConditions = () => dispatch => {
  // tslint:disable-next-line: no-floating-promises
  axios.get(`${window.BOT_API_PATH}/dialogConditions`).then(({ data }) => {
    dispatch(conditionsReceived(data))
  })
}

export const topicsReceived = createAction('TOPICS/RECEIVED')
export const fetchTopics = () => dispatch => {
  // tslint:disable-next-line: no-floating-promises
  axios.get(`${window.BOT_API_PATH}/topics`).then(({ data }) => {
    dispatch(topicsReceived(data))
  })
}

export const receiveLibrary = createAction('LIBRARY/RECEIVED')
export const refreshLibrary = () => (dispatch, getState) => {
  const contentLang = getState().language.contentLang
  // tslint:disable-next-line: no-floating-promises
  axios.get(`${window.BOT_API_PATH}/content/library/${contentLang}`).then(({ data }) => {
    dispatch(receiveLibrary(data))
  })
}

export const addElementToLibrary = (elementId: string) => dispatch => {
  // tslint:disable-next-line: no-floating-promises
  axios.post(`${window.BOT_API_PATH}/content/library/${elementId}`).then(() => {
    dispatch(refreshLibrary())
  })
}

export const removeElementFromLibrary = (elementId: string) => dispatch => {
  // tslint:disable-next-line: no-floating-promises
  axios.post(`${window.BOT_API_PATH}/content/library/${elementId}/delete`).then(() => {
    dispatch(refreshLibrary())
  })
}

export const receiveQNAContentElement = createAction('QNA/CONTENT_ELEMENT')
export const getQNAContentElementUsage = () => dispatch => {
  // tslint:disable-next-line: no-floating-promises
  axios.get(`${window.BOT_API_PATH}/mod/qna/contentElementUsage`).then(({ data }) => {
    dispatch(receiveQNAContentElement(data))
  })
}

export const receiveQNACountByTopic = createAction('QNA/COUNT_BY_TOPIC')
export const getQnaCountByTopic = () => dispatch => {
  // tslint:disable-next-line: no-floating-promises
  axios.get(`${window.BOT_API_PATH}/mod/qna/questionsByTopic`).then(({ data }) => {
    dispatch(receiveQNACountByTopic(data))
  })
}

export const receiveModuleTranslations = createAction('LANG/TRANSLATIONS')
export const getModuleTranslations = () => dispatch => {
  // tslint:disable-next-line: no-floating-promises
  axios.get(`${window.API_PATH}/modules/translations`).then(({ data }) => {
    dispatch(receiveModuleTranslations(data))
  })
}

export const botsReceived = createAction('BOTS/RECEIVED')
export const fetchBotIds = () => dispatch => {
  // tslint:disable-next-line: no-floating-promises
  axios.get(`${window.BOT_API_PATH}/workspaceBotsIds`).then(res => {
    dispatch(botsReceived(res.data))
  })
}

export const promptsReceived = createAction('PROMPTS/RECEIVED')
export const fetchPrompts = () => dispatch => {
  // tslint:disable-next-line: no-floating-promises
  axios.get(`${window.API_PATH}/modules/prompts`).then(({ data }) => {
    dispatch(promptsReceived(data))
  })
}

<<<<<<< HEAD
export const setActiveFormItem = createAction('FLOWS/ACTIVE_FORM_ITEM')

export const deleteEntity = entityId => () =>
  axios.post(`${window.BOT_API_PATH}/nlu/entities/${entityId}/delete`, entityId)
=======
export const variablesReceived = createAction('VARIABLES/RECEIVED')
export const fetchVariables = () => dispatch => {
  // tslint:disable-next-line: no-floating-promises
  axios.get(`${window.API_PATH}/modules/variables`).then(({ data }) => {
    dispatch(variablesReceived(data))
  })
}
>>>>>>> 2e7280f2
<|MERGE_RESOLUTION|>--- conflicted
+++ resolved
@@ -515,17 +515,15 @@
   })
 }
 
-<<<<<<< HEAD
 export const setActiveFormItem = createAction('FLOWS/ACTIVE_FORM_ITEM')
 
 export const deleteEntity = entityId => () =>
   axios.post(`${window.BOT_API_PATH}/nlu/entities/${entityId}/delete`, entityId)
-=======
+
 export const variablesReceived = createAction('VARIABLES/RECEIVED')
 export const fetchVariables = () => dispatch => {
   // tslint:disable-next-line: no-floating-promises
   axios.get(`${window.API_PATH}/modules/variables`).then(({ data }) => {
     dispatch(variablesReceived(data))
   })
-}
->>>>>>> 2e7280f2
+}