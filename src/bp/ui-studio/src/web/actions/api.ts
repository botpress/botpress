--- conflicted
+++ resolved
@@ -101,11 +101,8 @@
         'triggers', // TODO: NDU Remove
         'description',
         'label',
-<<<<<<< HEAD
-        'parent'
-=======
+        'parent',
         'variables'
->>>>>>> 8371bf39
       ])
     }
   }
