--- conflicted
+++ resolved
@@ -29,11 +29,8 @@
 interface OwnProps {
   goToFlow: (flow: any) => void
   readOnly: boolean
-<<<<<<< HEAD
-=======
   canAdd: boolean
   editing: string
->>>>>>> 6ac09497
   isEditingNew: boolean
   selectedWorkflow: string
   flows: FlowView[]
