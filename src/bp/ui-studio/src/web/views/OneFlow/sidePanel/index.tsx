import { Icon } from '@blueprintjs/core'
import { lang } from 'botpress/shared'
import _ from 'lodash'
import React, { FC, useEffect, useState } from 'react'
import { connect } from 'react-redux'
import {
  deleteFlow,
  duplicateFlow,
  fetchFlows,
  fetchTopics,
  getQnaCountByTopic,
  refreshConditions,
  renameFlow,
  switchFlow
} from '~/actions'
import { history } from '~/components/Routes'
import { SearchBar, SidePanel, SidePanelSection } from '~/components/Shared/Interface'
import { getAllFlows, getCurrentFlow, getFlowNamesList, RootReducer } from '~/reducers'

import Inspector from '../../FlowBuilder/inspector'
import Toolbar from '../../FlowBuilder/sidePanel/Toolbar'

import Library from './Library'
import { exportCompleteTopic } from './TopicEditor/export'
import CreateTopicModal from './TopicEditor/CreateTopicModal'
import EditTopicModal from './TopicEditor/EditTopicModal'
import ImportModal from './TopicEditor/ImportModal'
import TopicList, { CountByTopic } from './TopicList'
import EditTopicQnAModal from './TopicQnAEditor/EditTopicQnAModal'
import WorkflowEditor from './WorkflowEditor'
import { exportCompleteWorkflow } from './WorkflowEditor/export'

export type PanelPermissions = 'create' | 'rename' | 'delete'

export enum ElementType {
  Topic = 'topic',
  Workflow = 'workflow',
  Content = 'content',
  Action = 'action',
  Intent = 'intent',
  Flow = 'flow',
  Knowledge = 'knowledge',
  Unknown = 'unknown'
}

interface OwnProps {
  onCreateFlow: (flowName: string) => void
  onDeleteSelectedElements: () => void
  history: any
  permissions: PanelPermissions[]
  readOnly: boolean
  mutexInfo: any
}

type StateProps = ReturnType<typeof mapStateToProps>
type DispatchProps = typeof mapDispatchToProps

type Props = StateProps & DispatchProps & OwnProps

const SidePanelContent: FC<Props> = props => {
  const [createTopicOpen, setCreateTopicOpen] = useState(false)
  const [topicModalOpen, setTopicModalOpen] = useState(false)
  const [topicQnAModalOpen, setTopicQnAModalOpen] = useState(false)
  const [editWorkflowModalOpen, setEditWorkflowModalOpen] = useState(false)
  const [importWorkflowModalOpen, setImportWorkflowModalOpen] = useState(false)
  const [importModalOpen, setImportModalOpen] = useState(false)

  const [selectedWorkflow, setSelectedWorkflow] = useState<string>('')
  const [selectedTopic, setSelectedTopic] = useState<string>('')

  const [topicFilter, setTopicFilter] = useState('')
  const [libraryFilter, setLibraryFilter] = useState('')

  useEffect(() => {
    props.refreshConditions()
    props.fetchTopics()
    props.getQnaCountByTopic()
  }, [])

  const goToFlow = flow => history.push(`/oneflow/${flow.replace(/\.flow\.json/, '')}`)

  const createTopicAction = {
    id: 'btn-add-flow',
    icon: <Icon icon="add" />,
    key: 'create',
    tooltip: lang.tr('studio.flow.sidePanel.createNewTopic'),
    onClick: () => setCreateTopicOpen(true)
  }

  const importAction = {
    id: 'btn-import',
    icon: <Icon icon="import" />,
    key: 'import',
    tooltip: lang.tr('studio.flow.sidePanel.importContent'),
    onClick: () => setImportModalOpen(true)
  }

  const editQnA = (topicName: string) => {
    setSelectedTopic(topicName)
    setTopicQnAModalOpen(true)
  }

  const editTopic = (topicName: string) => {
    setSelectedTopic(topicName)
    setTopicModalOpen(true)
  }

  const duplicateFlow = (flowName: string) => {}

  const editWorkflow = (workflowId: string, data) => {
    props.switchFlow(data.name)
    setSelectedTopic(data.name.split('/')[0])
    setSelectedWorkflow(workflowId)
    setEditWorkflowModalOpen(true)
  }

  const createWorkflow = (topicName: string) => {
    setSelectedTopic(topicName)
    setSelectedWorkflow('')
    setEditWorkflowModalOpen(true)
  }

  const downloadTextFile = (text, fileName) => {
    const link = document.createElement('a')
    link.href = URL.createObjectURL(new Blob([text], { type: `application/json` }))
    link.download = fileName
    link.click()
  }

  const exportTopic = async topicName => {
    const topic = await exportCompleteTopic(topicName, props.flows)
    downloadTextFile(JSON.stringify(topic), `${topicName}.json`)
  }

  const exportWorkflow = async name => {
    const workflow = await exportCompleteWorkflow(name)
    downloadTextFile(JSON.stringify(workflow), `${name}.json`)
  }

  const onImportCompleted = () => {
    props.fetchFlows()
    props.fetchTopics()
  }

  const toggleQnaModal = () => {
    // TODO: only update when dirty
    if (topicQnAModalOpen) {
      props.getQnaCountByTopic()
    }

    setTopicQnAModalOpen(!topicQnAModalOpen)
  }

  const topicActions = props.permissions.includes('create') && [importAction, createTopicAction]
  const importWorkflow = () => setImportWorkflowModalOpen(!importWorkflowModalOpen)
  const canDelete = props.permissions.includes('delete')

  return (
    <SidePanel>
      {props.showFlowNodeProps ? (
        <Inspector onDeleteSelectedElements={props?.onDeleteSelectedElements} />
      ) : (
        <React.Fragment>
<<<<<<< HEAD
          <Toolbar mutexInfo={props.mutexInfo} />
          <SearchBar icon="filter" placeholder="Filter topics and workflows" onChange={setTopicFilter} />
=======
          <SearchBar
            icon="filter"
            placeholder={lang.tr('studio.flow.sidePanel.filterTopicsAndWorkflows')}
            onChange={setTopicFilter}
          />
>>>>>>> ffea09dc

          <SidePanelSection label={lang.tr('topics')} actions={topicActions}>
            <TopicList
              readOnly={props.readOnly}
              canDelete={canDelete}
              flows={props.flowsName}
              qnaCountByTopic={props.qnaCountByTopic}
              goToFlow={goToFlow}
              deleteFlow={props.deleteFlow}
              duplicateFlow={duplicateFlow}
              currentFlow={props.currentFlow}
              editWorkflow={editWorkflow}
              createWorkflow={createWorkflow}
              exportWorkflow={exportWorkflow}
              importWorkflow={importWorkflow}
              filter={topicFilter}
              editTopic={editTopic}
              editQnA={editQnA}
              topics={props.topics}
              exportTopic={exportTopic}
              fetchTopics={props.fetchTopics}
            />
          </SidePanelSection>

          <SidePanelSection label={lang.tr('library')}>
            <SearchBar
              icon="filter"
              placeholder={lang.tr('studio.flow.sidePanel.filterLibrary')}
              onChange={setLibraryFilter}
            />
            <Library filter={libraryFilter} />
          </SidePanelSection>
        </React.Fragment>
      )}

      <EditTopicModal
        selectedTopic={selectedTopic}
        isOpen={topicModalOpen}
        toggle={() => setTopicModalOpen(!topicModalOpen)}
      />

      <EditTopicQnAModal selectedTopic={selectedTopic} isOpen={topicQnAModalOpen} toggle={toggleQnaModal} />

      <CreateTopicModal
        isOpen={createTopicOpen}
        toggle={() => setCreateTopicOpen(!createTopicOpen)}
        onCreateFlow={props.onCreateFlow}
      />

      <WorkflowEditor
        isOpen={editWorkflowModalOpen}
        toggle={() => setEditWorkflowModalOpen(!editWorkflowModalOpen)}
        selectedWorkflow={selectedWorkflow}
        selectedTopic={selectedTopic}
        readOnly={props.readOnly}
        canRename={props.permissions.includes('rename')}
      />

      <ImportModal
        isOpen={importModalOpen}
        toggle={() => setImportModalOpen(!importModalOpen)}
        onImportCompleted={onImportCompleted}
        selectedTopic={selectedTopic}
        flows={props.flows}
        topics={props.topics}
      />
    </SidePanel>
  )
}

const mapStateToProps = (state: RootReducer) => ({
  currentFlow: getCurrentFlow(state),
  flows: getAllFlows(state),
  flowsName: getFlowNamesList(state),
  showFlowNodeProps: state.flows.showFlowNodeProps,
  topics: state.ndu.topics,
  qnaCountByTopic: state.ndu.qnaCountByTopic
})

const mapDispatchToProps = {
  switchFlow,
  deleteFlow,
  duplicateFlow,
  renameFlow,
  refreshConditions,
  fetchTopics,
  fetchFlows,
  getQnaCountByTopic
}

export default connect<StateProps, DispatchProps, OwnProps>(mapStateToProps, mapDispatchToProps)(SidePanelContent)<|MERGE_RESOLUTION|>--- conflicted
+++ resolved
@@ -161,16 +161,11 @@
         <Inspector onDeleteSelectedElements={props?.onDeleteSelectedElements} />
       ) : (
         <React.Fragment>
-<<<<<<< HEAD
-          <Toolbar mutexInfo={props.mutexInfo} />
-          <SearchBar icon="filter" placeholder="Filter topics and workflows" onChange={setTopicFilter} />
-=======
           <SearchBar
             icon="filter"
             placeholder={lang.tr('studio.flow.sidePanel.filterTopicsAndWorkflows')}
             onChange={setTopicFilter}
           />
->>>>>>> ffea09dc
 
           <SidePanelSection label={lang.tr('topics')} actions={topicActions}>
             <TopicList
