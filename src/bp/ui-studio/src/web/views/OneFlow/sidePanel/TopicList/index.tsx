import { Button, Menu, MenuDivider, MenuItem, Position, Tooltip } from '@blueprintjs/core'
import { Flow } from 'botpress/sdk'
import { confirmDialog, TreeView } from 'botpress/shared'
import _ from 'lodash'
import React, { FC } from 'react'

import style from '../style.scss'

const lockedFlows = ['main.flow.json', 'error.flow.json']

export const TYPE_TOPIC = 'topic'
export const TYPES = {
  Topic: 'topic',
  Goal: 'goal',
  Folder: 'folder'
}

interface Props {
  filter: string
  readOnly: boolean
  currentFlow: Flow

  canDelete: boolean
  goToFlow: Function
  flows: { name: string; label: string }[]

  duplicateFlow: Function
  deleteFlow: Function
  exportGoal: Function

  importGoal: (topicId: string) => void
  createGoal: (topicId: string) => void
  editGoal: (goalId: any, data: any) => void
  editTopic: (topicName: string | NodeData) => void
  exportTopic: (topicName: string | NodeData) => void
}

interface NodeData {
  name: string
  type: 'goal' | 'folder' | 'topic'
  label?: string
  id?: any
}

const TopicList: FC<Props> = props => {
  const deleteFlow = async (name: string) => {
    if (await confirmDialog(`Are you sure you want to delete the flow ${name}?`, {})) {
      props.deleteFlow(name)
    }
  }
  const folderRenderer = (folder: string) => {
    const createGoal = e => {
      e.stopPropagation()
      props.createGoal(folder)
    }

    const editTopic = e => {
      e.stopPropagation()
      props.editTopic(folder)
    }

    return {
      label: (
        <div className={style.treeNode}>
          <span>{folder}</span>
          <div className={style.overhidden} id="actions">
            <Tooltip content={<span>Edit topic</span>} hoverOpenDelay={500} position={Position.BOTTOM}>
              <Button icon="edit" minimal onClick={editTopic} />
            </Tooltip>
            <Tooltip content={<span>Create new goal</span>} hoverOpenDelay={500} position={Position.BOTTOM}>
              <Button icon="insert" minimal onClick={createGoal} />
            </Tooltip>
          </div>
        </div>
      )
    }
  }

  const handleContextMenu = (element: NodeData | string, elementType) => {
    if (elementType === 'folder') {
      return (
        <Menu>
          <MenuItem id="btn-edit" icon="edit" text="Edit Topic" onClick={() => props.editTopic(element)} />
          <MenuItem
            id="btn-export"
            disabled={props.readOnly}
            icon="upload"
            text="Export Topic"
            onClick={() => props.exportTopic(element)}
          />
          <MenuDivider />
          <MenuItem
            id="btn-create"
            disabled={props.readOnly}
            icon="add"
            text="Create new Goal"
            onClick={() => props.createGoal(name)}
          />
          <MenuItem
            id="btn-import"
            disabled={props.readOnly}
            icon="download"
            text="Import existing Goal"
            onClick={() => props.importGoal(name)}
          />
        </Menu>
      )
    } else {
      const { id, name, type } = element as NodeData

      return (
        <Menu>
          <MenuItem
            id="btn-edit"
            disabled={props.readOnly}
            icon="edit"
            text="Edit Goal"
            onClick={() => props.editGoal(name, element)}
          />
          <MenuItem
            id="btn-duplicate"
            disabled={props.readOnly}
            icon="duplicate"
            text="Duplicate"
            onClick={() => props.duplicateFlow(name)}
          />
          <MenuItem
            id="btn-export"
            disabled={props.readOnly}
            icon="export"
            text="Export"
            onClick={() => props.exportGoal(name)}
          />
          <MenuDivider />
          <MenuItem
            id="btn-delete"
            disabled={lockedFlows.includes(name) || !props.canDelete || props.readOnly}
            icon="delete"
            text="Delete"
            onClick={() => deleteFlow(name)}
          />
        </Menu>
      )
    }
  }

<<<<<<< HEAD
  const nodeRenderer = el => {
    const editGoal = e => {
      e.stopPropagation()
      props.editGoal(el.name, el)
    }
    const deleteGoal = async e => {
      e.stopPropagation()
      await deleteFlow(el.name)
    }

    return {
      label: (
        <div className={style.treeNode}>
          <span>{el.label || el.name}</span>
          <div className={style.overhidden} id="actions">
            <Tooltip content={<span>Edit goal</span>} hoverOpenDelay={500} position={Position.BOTTOM}>
              <Button icon="edit" minimal onClick={editGoal} />
            </Tooltip>
            <Tooltip content={<span>Delete goal</span>} hoverOpenDelay={500} position={Position.BOTTOM}>
              <Button icon="trash" minimal onClick={deleteGoal} />
            </Tooltip>
          </div>
        </div>
      )
    }
=======
  const nodeRenderer = ({ label, name }: NodeData) => {
    return { label: label || name.substr(name.lastIndexOf('/') + 1).replace(/\.flow\.json$/, '') }
>>>>>>> 1a3447ae
  }

  const onClick = (element: NodeData | string, type) => {
    if (type === 'document') {
      props.goToFlow((element as NodeData).name)
    }
  }

  const onDoubleClick = (element: NodeData, type) => {
    if (type === 'document') {
      props.editGoal(element.name, element)
    }
  }

  const activeFlow = props.currentFlow?.name
  return (
    <TreeView<NodeData>
      elements={props.flows}
      nodeRenderer={nodeRenderer}
      folderRenderer={folderRenderer}
      onContextMenu={handleContextMenu}
      onClick={onClick}
      visibleElements={activeFlow && [{ field: 'name', value: activeFlow }]}
      onDoubleClick={onDoubleClick}
      filterText={props.filter}
      pathProps="name"
      filterProps="name"
    />
  )
}

export default TopicList<|MERGE_RESOLUTION|>--- conflicted
+++ resolved
@@ -144,7 +144,6 @@
     }
   }
 
-<<<<<<< HEAD
   const nodeRenderer = el => {
     const editGoal = e => {
       e.stopPropagation()
@@ -154,11 +153,13 @@
       e.stopPropagation()
       await deleteFlow(el.name)
     }
+
+    const name = el.label || el.name.substr(el.name.lastIndexOf('/') + 1).replace(/\.flow\.json$/, '')
 
     return {
       label: (
         <div className={style.treeNode}>
-          <span>{el.label || el.name}</span>
+          <span>{name}</span>
           <div className={style.overhidden} id="actions">
             <Tooltip content={<span>Edit goal</span>} hoverOpenDelay={500} position={Position.BOTTOM}>
               <Button icon="edit" minimal onClick={editGoal} />
@@ -170,10 +171,6 @@
         </div>
       )
     }
-=======
-  const nodeRenderer = ({ label, name }: NodeData) => {
-    return { label: label || name.substr(name.lastIndexOf('/') + 1).replace(/\.flow\.json$/, '') }
->>>>>>> 1a3447ae
   }
 
   const onClick = (element: NodeData | string, type) => {
