import { lang, MainContainer, utils } from 'botpress/shared'
import { FlowView } from 'common/typings'
import _ from 'lodash'
import React, { useEffect, useRef, useState } from 'react'
import { connect } from 'react-redux'
import { RouteComponentProps, withRouter } from 'react-router-dom'
import {
  clearErrorSaveFlows,
  closeFlowNodeProps,
  flowEditorRedo,
  flowEditorUndo,
  refreshActions,
  refreshIntents,
  refreshLibrary,
  setDiagramAction,
  switchFlow
} from '~/actions'
import { Container } from '~/components/Shared/Interface'
import { Timeout, toastFailure, toastInfo } from '~/components/Shared/Utils'
import { isOperationAllowed } from '~/components/Shared/Utils/AccessControl'
import DocumentationProvider from '~/components/Util/DocumentationProvider'
import { RootReducer } from '~/reducers'

import { PanelPermissions } from '../FlowBuilder/sidePanel'
import SkillsBuilder from '../FlowBuilder/skills'
import style from '../FlowBuilder/style.scss'

import Diagram from './diagram'
import SidePanel from './sidePanel'

interface OwnProps {
  currentMutex: any
}

type StateProps = ReturnType<typeof mapStateToProps>
type DispatchProps = typeof mapDispatchToProps
type Props = DispatchProps & StateProps & OwnProps & RouteComponentProps

const allActions: PanelPermissions[] = ['create', 'rename', 'delete']
const searchTag = '#search:'

const FlowBuilder = (props: Props) => {
  const { flow } = props.match.params as any

  const diagram: any = useRef(null)
  const [showSearch, setShowSearch] = useState(false)
  const [readOnly, setReadOnly] = useState(false)
  const [flowPreview, setFlowPreview] = useState(true)
  const [mutex, setMutex] = useState()
  const [actions, setActions] = useState(allActions)
  const [highlightFilter, setHighlightFilter] = useState()
  const [topicQnA, setTopicQnA] = useState(null)

  useEffect(() => {
    props.refreshActions()
    props.refreshIntents()
    props.refreshLibrary()

    if (!isOperationAllowed({ operation: 'write', resource: 'bot.flows' })) {
      setReadOnly(true)
      setActions([])
    }

    const { hash } = props.location
    setHighlightFilter(hash.startsWith(searchTag) ? hash.replace(searchTag, '') : '')
  }, [])

  useEffect(() => {
    props.currentFlow && pushFlowState(props.currentFlow)
  }, [props.currentFlow])

  useEffect(() => {
    const nextRouteFlow = `${flow}.flow.json`
    if (flow && props.currentFlow !== nextRouteFlow) {
      props.switchFlow(nextRouteFlow)
    }
  }, [flow])

  useEffect(() => {
    if (props.errorSavingFlows) {
      const { status } = props.errorSavingFlows
      const message = status === 403 ? lang.tr('studio.unauthUpdate') : lang.tr('studio.errorWhileSaving')
      toastFailure(message, Timeout.LONG, props.clearErrorSaveFlows, { delayed: true })
    }
  }, [props.errorSavingFlows])

  useEffect(() => {
    const me = props.user.email

    const currentFlow = props.flowsByName[props.currentFlow]
    const { currentMutex } = (currentFlow || {}) as FlowView

    if (currentMutex?.remainingSeconds && currentMutex.lastModifiedBy !== me) {
      setReadOnly(true)
      setActions(['create'])
      setMutex({ currentMutex })
      return
    }

    const someoneElseIsEditingOtherFlow = _.values(props.flowsByName).some(
      f => f.currentMutex?.remainingSeconds && f.currentMutex.lastModifiedBy !== me
    )

    setReadOnly(false)
    setMutex(undefined)

    if (someoneElseIsEditingOtherFlow) {
      setActions(['create'])
      setMutex({ someoneElseIsEditingOtherFlow: true })
    } else {
      setActions(allActions)
    }
  }, [props.flowsByName, props.currentFlow])

  const pushFlowState = flow => props.history.push(`/oneflow/${flow.replace(/\.flow\.json/i, '')}`)

  const keyHandlers = {
    add: e => {
      e.preventDefault()
      props.setDiagramAction('insert_node')
    },
    undo: e => {
      e.preventDefault()
      props.flowEditorUndo()
    },
    redo: e => {
      e.preventDefault()
      props.flowEditorRedo()
    },
    find: e => {
      e.preventDefault()
      setShowSearch(!showSearch)
    },
    'preview-flow': e => {
      e.preventDefault()
      setFlowPreview(true)
    },
    save: e => {
      e.preventDefault()
      toastInfo(lang.tr('studio.nowSaveAuto'), Timeout.LONG)
    },
    delete: e => {
      if (!utils.isInputFocused()) {
        e.preventDefault()
        diagram.current?.deleteSelectedElements()
      }
    },
    cancel: e => {
      e.preventDefault()
      props.closeFlowNodeProps()
      setShowSearch(false)
    }
  }

  const handleFilterChanged = ({ target: { value: highlightFilter } }) => {
    const newUrl = props.location.pathname + searchTag + highlightFilter
    setHighlightFilter(highlightFilter)
    props.history.replace(newUrl)
  }

  const createFlow = name => {
    diagram.current.createFlow(name)
    props.switchFlow(`${name}.flow.json`)
  }

  const pathName = window.location.pathname.split('/')
  const currentWorkflow = pathName.pop()
  let currentTopic = pathName.pop()

  currentTopic = currentTopic === 'oneflow' ? '' : currentTopic

  return (
    <MainContainer keyHandlers={keyHandlers}>
      <SidePanel
        onDeleteSelectedElements={() => diagram.current?.deleteSelectedElements()}
        readOnly={readOnly}
        mutexInfo={mutex}
        permissions={actions}
        flowPreview={flowPreview}
        onCreateFlow={createFlow}
        selectedTopic={currentTopic}
        selectedWorkflow={currentWorkflow}
      />
      <div className={style.diagram}>
        <Diagram
          readOnly={readOnly}
          flowPreview={flowPreview}
          showSearch={showSearch}
          topicQnA={topicQnA}
          hideSearch={() => setShowSearch(false)}
          handleFilterChanged={handleFilterChanged}
          highlightFilter={highlightFilter}
<<<<<<< HEAD
=======
          selectedTopic={currentTopic}
          selectedWorkflow={currentWorkflow}
>>>>>>> 865f12b1
          childRef={el => {
            if (!!el) {
              diagram.current = el
            }
          }}
        />
      </div>

      <DocumentationProvider file="flows" />
      <SkillsBuilder />
    </MainContainer>
  )
}

const mapStateToProps = (state: RootReducer) => ({
  currentFlow: state.flows.currentFlow,
  flowsByName: state.flows.flowsByName,
  user: state.user,
  errorSavingFlows: state.flows.errorSavingFlows
})

const mapDispatchToProps = {
  switchFlow,
  setDiagramAction,
  flowEditorUndo,
  flowEditorRedo,
  clearErrorSaveFlows,
  closeFlowNodeProps,
  refreshActions,
  refreshIntents,
  refreshLibrary
}

export default connect<StateProps, DispatchProps, OwnProps>(
  mapStateToProps,
  mapDispatchToProps
)(withRouter(FlowBuilder))<|MERGE_RESOLUTION|>--- conflicted
+++ resolved
@@ -190,11 +190,8 @@
           hideSearch={() => setShowSearch(false)}
           handleFilterChanged={handleFilterChanged}
           highlightFilter={highlightFilter}
-<<<<<<< HEAD
-=======
           selectedTopic={currentTopic}
           selectedWorkflow={currentWorkflow}
->>>>>>> 865f12b1
           childRef={el => {
             if (!!el) {
               diagram.current = el
