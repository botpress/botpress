import { lang, MainContainer, utils } from 'botpress/shared'
import { FlowView } from 'common/typings'
import _ from 'lodash'
import React, { useEffect, useRef, useState } from 'react'
import { connect } from 'react-redux'
import { RouteComponentProps, withRouter } from 'react-router-dom'
import {
  clearErrorSaveFlows,
  closeFlowNodeProps,
  flowEditorRedo,
  flowEditorUndo,
  refreshActions,
  refreshIntents,
  refreshLibrary,
  setDiagramAction,
  switchFlow
} from '~/actions'
import { Container } from '~/components/Shared/Interface'
import { Timeout, toastFailure, toastInfo } from '~/components/Shared/Utils'
import { isOperationAllowed } from '~/components/Shared/Utils/AccessControl'
import DocumentationProvider from '~/components/Util/DocumentationProvider'
import { RootReducer } from '~/reducers'

import { PanelPermissions } from '../FlowBuilder/sidePanel'
import SkillsBuilder from '../FlowBuilder/skills'
import style from '../FlowBuilder/style.scss'

import Diagram from './diagram'
import SidePanel from './sidePanel'

interface OwnProps {
  currentMutex: any
}

type StateProps = ReturnType<typeof mapStateToProps>
type DispatchProps = typeof mapDispatchToProps
type Props = DispatchProps & StateProps & OwnProps & RouteComponentProps

const allActions: PanelPermissions[] = ['create', 'rename', 'delete']
const searchTag = '#search:'

const FlowBuilder = (props: Props) => {
  const { flow } = props.match.params as any

  const diagram: any = useRef(null)
  const [showSearch, setShowSearch] = useState(false)
  const [readOnly, setReadOnly] = useState(false)
  const [flowPreview, setFlowPreview] = useState(true)
  const [mutex, setMutex] = useState()
  const [actions, setActions] = useState(allActions)
  const [highlightFilter, setHighlightFilter] = useState()
  const [topicQnA, setTopicQnA] = useState(null)

  useEffect(() => {
    props.refreshActions()
    props.refreshIntents()
    props.refreshLibrary()

    if (!isOperationAllowed({ operation: 'write', resource: 'bot.flows' })) {
      setReadOnly(true)
      setActions([])
    }

    const { hash } = props.location
    setHighlightFilter(hash.startsWith(searchTag) ? hash.replace(searchTag, '') : '')
  }, [])

  useEffect(() => {
    props.currentFlow && pushFlowState(props.currentFlow)
  }, [props.currentFlow])

  useEffect(() => {
    const nextRouteFlow = `${flow}.flow.json`
    if (flow && props.currentFlow !== nextRouteFlow) {
      props.switchFlow(nextRouteFlow)
    }
  }, [flow])

  useEffect(() => {
    if (props.errorSavingFlows) {
      const { status } = props.errorSavingFlows
      const message = status === 403 ? lang.tr('studio.unauthUpdate') : lang.tr('studio.errorWhileSaving')
      toastFailure(message, Timeout.LONG, props.clearErrorSaveFlows, { delayed: true })
    }
  }, [props.errorSavingFlows])

  useEffect(() => {
    const me = props.user.email

    const currentFlow = props.flowsByName[props.currentFlow]
    const { currentMutex } = (currentFlow || {}) as FlowView

    if (currentMutex?.remainingSeconds && currentMutex.lastModifiedBy !== me) {
      setReadOnly(true)
      setActions(['create'])
      setMutex({ currentMutex })
      return
    }

    const someoneElseIsEditingOtherFlow = _.values(props.flowsByName).some(
      f => f.currentMutex?.remainingSeconds && f.currentMutex.lastModifiedBy !== me
    )

    setReadOnly(false)
    setMutex(undefined)

    if (someoneElseIsEditingOtherFlow) {
      setActions(['create'])
      setMutex({ someoneElseIsEditingOtherFlow: true })
    } else {
      setActions(allActions)
    }
  }, [props.flowsByName, props.currentFlow])

  const pushFlowState = flow => props.history.push(`/oneflow/${flow.replace(/\.flow\.json/i, '')}`)

  const keyHandlers = {
    add: e => {
      e.preventDefault()
      props.setDiagramAction('insert_node')
    },
    undo: e => {
      e.preventDefault()
      props.flowEditorUndo()
    },
    redo: e => {
      e.preventDefault()
      props.flowEditorRedo()
    },
    find: e => {
      e.preventDefault()
      setShowSearch(!showSearch)
    },
    'preview-flow': e => {
      e.preventDefault()
      setFlowPreview(true)
    },
    save: e => {
      e.preventDefault()
      toastInfo(lang.tr('studio.nowSaveAuto'), Timeout.LONG)
    },
    delete: e => {
      if (!utils.isInputFocused()) {
        e.preventDefault()
        diagram.current?.deleteSelectedElements()
      }
    },
    cancel: e => {
      e.preventDefault()
      props.closeFlowNodeProps()
      setShowSearch(false)
    }
  }

  const handleFilterChanged = ({ target: { value: highlightFilter } }) => {
    const newUrl = props.location.pathname + searchTag + highlightFilter
    setHighlightFilter(highlightFilter)
    props.history.replace(newUrl)
  }

  const createFlow = name => {
    diagram.current.createFlow(name)
    props.switchFlow(`${name}.flow.json`)
  }

  const pathName = window.location.pathname.split('/')
  const currentWorkflow = pathName.pop()
  let currentTopic = pathName.pop()

  currentTopic = currentTopic === 'oneflow' ? '' : currentTopic

  return (
    <MainContainer keyHandlers={keyHandlers}>
      <SidePanel
        onDeleteSelectedElements={() => diagram.current?.deleteSelectedElements()}
        readOnly={readOnly}
        mutexInfo={mutex}
        permissions={actions}
        flowPreview={flowPreview}
        onCreateFlow={createFlow}
        selectedTopic={currentTopic}
        selectedWorkflow={currentWorkflow}
      />
      <div className={style.diagram}>
        <Diagram
          readOnly={readOnly}
          flowPreview={flowPreview}
          showSearch={showSearch}
          topicQnA={topicQnA}
          hideSearch={() => setShowSearch(false)}
          handleFilterChanged={handleFilterChanged}
          highlightFilter={highlightFilter}
<<<<<<< HEAD
=======
          selectedTopic={currentTopic}
          selectedWorkflow={currentWorkflow}
>>>>>>> f5725be4
          childRef={el => {
            if (!!el) {
              diagram.current = el
            }
          }}
        />
      </div>

      <DocumentationProvider file="flows" />
      <SkillsBuilder />
    </MainContainer>
  )
}

const mapStateToProps = (state: RootReducer) => ({
  currentFlow: state.flows.currentFlow,
  flowsByName: state.flows.flowsByName,
  user: state.user,
  errorSavingFlows: state.flows.errorSavingFlows
})

const mapDispatchToProps = {
  switchFlow,
  setDiagramAction,
  flowEditorUndo,
  flowEditorRedo,
  clearErrorSaveFlows,
  closeFlowNodeProps,
  refreshActions,
  refreshIntents,
  refreshLibrary
}

export default connect<StateProps, DispatchProps, OwnProps>(
  mapStateToProps,
  mapDispatchToProps
)(withRouter(FlowBuilder))<|MERGE_RESOLUTION|>--- conflicted
+++ resolved
@@ -190,11 +190,8 @@
           hideSearch={() => setShowSearch(false)}
           handleFilterChanged={handleFilterChanged}
           highlightFilter={highlightFilter}
-<<<<<<< HEAD
-=======
           selectedTopic={currentTopic}
           selectedWorkflow={currentWorkflow}
->>>>>>> f5725be4
           childRef={el => {
             if (!!el) {
               diagram.current = el
