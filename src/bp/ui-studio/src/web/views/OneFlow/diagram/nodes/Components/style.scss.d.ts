// This file is automatically generated.
// Please do not change this file!
interface CssExports {
  'action': string;
  'active': string;
  'button': string;
  'content': string;
  'contentImgWrapper': string;
  'contentWrapper': string;
  'contentsWrapper': string;
  'contextMenuLabel': string;
  'danger': string;
  'debugInfo': string;
  'error': string;
  'errorIcon': string;
  'execute': string;
  'failure': string;
  'hasJoinLabel': string;
  'headerWrapper': string;
  'highlighted': string;
  'img': string;
  'in': string;
  'joinLabel': string;
  'needsTranslation': string;
  'nodeWrapper': string;
  'out': string;
  'outRouting': string;
  'prompt': string;
  'promptPortContent': string;
<<<<<<< HEAD
  'results': string;
=======
  'readOnly': string;
>>>>>>> f1312529
  'router': string;
  'say_something': string;
  'secondaryText': string;
  'smallButton': string;
  'success': string;
  'text': string;
  'textWrapper': string;
  'total': string;
  'trigger': string;
}
declare var cssExports: CssExports;
export = cssExports;<|MERGE_RESOLUTION|>--- conflicted
+++ resolved
@@ -27,11 +27,8 @@
   'outRouting': string;
   'prompt': string;
   'promptPortContent': string;
-<<<<<<< HEAD
+  'readOnly': string;
   'results': string;
-=======
-  'readOnly': string;
->>>>>>> f1312529
   'router': string;
   'say_something': string;
   'secondaryText': string;
