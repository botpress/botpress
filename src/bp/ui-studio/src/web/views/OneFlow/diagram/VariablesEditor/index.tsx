import { Button, FormGroup, InputGroup } from '@blueprintjs/core'
import axios from 'axios'
import { FlowVariable } from 'botpress/sdk'
import { Dialog } from 'botpress/shared'
import { FlowView } from 'common/typings'
import React, { FC, Fragment, useEffect, useState } from 'react'
import { connect } from 'react-redux'
import { fetchFlows, updateFlow } from '~/actions'
import { getCurrentFlow, RootReducer } from '~/reducers'

import VariableModal from './Modal'

interface OwnProps {}
type StateProps = ReturnType<typeof mapStateToProps>
type DispatchProps = typeof mapDispatchToProps

type Props = StateProps & DispatchProps & OwnProps

const VariablesEditor: FC<Props> = props => {
  const [editingVariable, setEditingVariable] = useState<FlowVariable>(undefined)

  const affectUpdateFlow = async (flow: FlowView) => {
    props.updateFlow(flow)
  }

  const computeCreateVariable = (flow: FlowView, newVariable: FlowVariable) => {
    if (!flow.variables) {
      flow.variables = [newVariable]
    } else {
      flow.variables.push(newVariable)
    }
  }

  const computeDeleteVariable = (flow: FlowView, variableName: string) => {
    flow.variables = flow.variables.filter(v => v.name != variableName)
  }

  const computeEditVariable = (flow: FlowView, variableName: string, newValues: FlowVariable) => {
    const index = flow.variables.findIndex(v => v.name == variableName)
    flow.variables[index] = newValues
  }

  const handleCreateClick = async () => {
    const newVariable: FlowVariable = {
      type: 'string',
      name: `new-variable-${props.currentFlow?.variables?.length ?? 0}`
    }
    const flow = props.currentFlow
    computeCreateVariable(flow, newVariable)
    await affectUpdateFlow(flow)
  }

  const handleDeleteClick = async (variableName: string) => {
    const flow = props.currentFlow
    computeDeleteVariable(flow, variableName)
    await affectUpdateFlow(flow)
  }

  const handleEditClick = (variableName: string) => {
    setEditingVariable(props.currentFlow?.variables.find(v => v.name === variableName))
  }

  const handleModalSaveClick = async (newValues: FlowVariable) => {
    const flow = props.currentFlow
    computeEditVariable(flow, editingVariable.name, newValues)
    await affectUpdateFlow(flow)
  }

  const renderHead = () => {
    return (
      <div>
        <h2>Variables</h2>
        <Button text="Add" onClick={() => handleCreateClick()} />
      </div>
    )
  }

  const renderTable = () => {
    return (
      <table className="bp3-html-table bp3-html-table-striped bp3-html-table-bordered">
        <thead>
          <tr>
            <th>Name</th>
            <th>Type</th>
            <th>In</th>
            <th>Out</th>
            <th></th>
            <th></th>
          </tr>
        </thead>
        <tbody>{renderTableRows()}</tbody>
      </table>
    )
  }
  const renderTableRows = () => {
    return (
      <Fragment>
<<<<<<< HEAD
        {props.currentFlow.variables &&
          props.currentFlow.variables.map((v, i) => (
            <tr key={i}>
              <td>{v.name}</td>
              <td>{v.type}</td>
              <td>{v.isInput ? 'X' : ''}</td>
              <td>{v.isOutput ? 'X' : ''}</td>
              <td>
                <Button text="Edit" onClick={() => handleEditClick(v.name)} />
              </td>
              <td>
                <Button text="Delete" onClick={() => handleDeleteClick(v.name)} />
              </td>
            </tr>
          ))}
=======
        {props.currentFlow?.variables?.map((v, i) => (
          <tr key={i}>
            <td>{v.name}</td>
            <td>{v.type}</td>
            <td>
              <Button text="Edit" onClick={() => handleEditClick(v.name)} />
            </td>
            <td>
              <Button text="Delete" onClick={() => handleDeleteClick(v.name)} />
            </td>
          </tr>
        ))}
>>>>>>> dd44a81e
      </Fragment>
    )
  }

  const renderModal = () => {
    return (
      <VariableModal
        variable={editingVariable}
        saveChanges={x => handleModalSaveClick(x)}
        isOpen={editingVariable !== undefined}
        onClose={() => setEditingVariable(undefined)}
      />
    )
  }

  return (
    <div>
      {renderHead()}
      {renderTable()}
      {renderModal()}
    </div>
  )
}

const mapStateToProps = (state: RootReducer) => ({ currentFlow: getCurrentFlow(state) })

const mapDispatchToProps = { fetchFlows, updateFlow }

export default connect<StateProps, DispatchProps, OwnProps>(mapStateToProps, mapDispatchToProps)(VariablesEditor)<|MERGE_RESOLUTION|>--- conflicted
+++ resolved
@@ -95,27 +95,12 @@
   const renderTableRows = () => {
     return (
       <Fragment>
-<<<<<<< HEAD
-        {props.currentFlow.variables &&
-          props.currentFlow.variables.map((v, i) => (
-            <tr key={i}>
-              <td>{v.name}</td>
-              <td>{v.type}</td>
-              <td>{v.isInput ? 'X' : ''}</td>
-              <td>{v.isOutput ? 'X' : ''}</td>
-              <td>
-                <Button text="Edit" onClick={() => handleEditClick(v.name)} />
-              </td>
-              <td>
-                <Button text="Delete" onClick={() => handleDeleteClick(v.name)} />
-              </td>
-            </tr>
-          ))}
-=======
-        {props.currentFlow?.variables?.map((v, i) => (
+        {props?.currentFlow?.variables?.map((v, i) => (
           <tr key={i}>
             <td>{v.name}</td>
             <td>{v.type}</td>
+            <td>{v.isInput ? 'X' : ''}</td>
+            <td>{v.isOutput ? 'X' : ''}</td>
             <td>
               <Button text="Edit" onClick={() => handleEditClick(v.name)} />
             </td>
@@ -124,7 +109,6 @@
             </td>
           </tr>
         ))}
->>>>>>> dd44a81e
       </Fragment>
     )
   }
