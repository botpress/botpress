--- conflicted
+++ resolved
@@ -30,15 +30,11 @@
   close,
   formData,
   onUpdate,
-<<<<<<< HEAD
   onUpdateVariables,
   deleteContent,
   variables,
-  events
-=======
-  deleteContent,
+  events,
   contentLang
->>>>>>> 83f27e09
 }) => {
   const [canOutsideClickClose, setCanOutsideClickClose] = useState(true)
   const contentType = useRef(formData?.contentType || 'builtin_text')
@@ -129,13 +125,15 @@
             currentLang={contentLang}
             mediaPath={`${window.BOT_API_PATH}/media`}
             overrideFields={{
-<<<<<<< HEAD
               textOverride: props => (
-                <TextField {...props} variables={variables} events={events} onUpdateVariables={onUpdateVariables} />
+                <TextField
+                  {...props}
+                  currentLang={contentLang}
+                  variables={variables}
+                  events={events}
+                  onUpdateVariables={onUpdateVariables}
+                />
               )
-=======
-              textOverride: props => <TextField currentLang={contentLang} {...props} />
->>>>>>> 83f27e09
             }}
             variables={variables}
             events={events}
