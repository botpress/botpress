import { HeaderButtonProps, lang, MainContent } from 'botpress/shared'
import _ from 'lodash'
import React from 'react'
import { connect } from 'react-redux'
import { flowEditorRedo, flowEditorUndo } from '~/actions'
import { canFlowRedo, canFlowUndo } from '~/reducers'

import style from './style.scss'

const WorkflowToolbar = props => {
  const { languages } = props
  const tabs = [
    {
      id: 'workflow',
      title: lang.tr('workflow')
    },
    {
      id: 'variables',
      title: lang.tr('variables')
    }
  ]

  let languesTooltip = lang.tr('translate')

  if (languages?.length <= 1) {
    languesTooltip = lang.tr('module.qna.form.onlyOneLanguage')
  }

  const buttons: HeaderButtonProps[] = [
    {
      icon: 'translate',
      optionsItems: languages?.map(language => ({
        label: lang.tr(`isoLangs.${language}.name`),
        selected: props.currentLang === language,
        action: () => {
          props.setCurrentLang(language)
        }
      })),
      disabled: languages?.length <= 1,
      tooltip: languesTooltip
    },
    {
      icon: 'undo',
      disabled: !props.canUndo,
      tooltip: lang.tr('undo'),
      onClick: props.undo
    },
    {
      icon: 'redo',
      disabled: !props.canRedo,
      tooltip: lang.tr('redo'),
      onClick: props.redo
    }
  ]

<<<<<<< HEAD
  return <MainContent.Header className={style.header} tabs={tabs} buttons={buttons} />
=======
  return <MainContent.Header className={style.header} tabs={tabs} buttons={buttons} tabChange={props.tabChange} />
>>>>>>> 865f12b1
}

const mapStateToProps = state => ({
  canUndo: canFlowUndo(state),
  canRedo: canFlowRedo(state)
})

const mapDispatchToProps = {
  undo: flowEditorUndo,
  redo: flowEditorRedo
}

export default connect(mapStateToProps, mapDispatchToProps)(WorkflowToolbar)<|MERGE_RESOLUTION|>--- conflicted
+++ resolved
@@ -53,11 +53,7 @@
     }
   ]
 
-<<<<<<< HEAD
-  return <MainContent.Header className={style.header} tabs={tabs} buttons={buttons} />
-=======
   return <MainContent.Header className={style.header} tabs={tabs} buttons={buttons} tabChange={props.tabChange} />
->>>>>>> 865f12b1
 }
 
 const mapStateToProps = state => ({
