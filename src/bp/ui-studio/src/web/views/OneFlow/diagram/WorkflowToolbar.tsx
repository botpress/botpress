import { HeaderButtonProps, lang, MainContent } from 'botpress/shared'
import _ from 'lodash'
import React from 'react'
import { connect } from 'react-redux'
import { flowEditorRedo, flowEditorUndo } from '~/actions'
import { canFlowRedo, canFlowUndo } from '~/reducers'

import style from './style.scss'

const WorkflowToolbar = props => {
  const { languages } = props
  const tabs = [
    {
      id: 'workflow',
      title: lang.tr('workflow')
    }
  ]

<<<<<<< HEAD
  let languesTooltip = lang.tr('module.qna.form.translate')
=======
  let languesTooltip = lang.tr('translate')
>>>>>>> df9b4b07

  if (languages?.length <= 1) {
    languesTooltip = lang.tr('module.qna.form.onlyOneLanguage')
  }

  const buttons: HeaderButtonProps[] = [
    {
      icon: 'translate',
      optionsItems: languages?.map(language => ({
        label: lang.tr(`isoLangs.${language}.name`),
        selected: props.currentLang === language,
        action: () => {
          props.setCurrentLang(language)
        }
      })),
      disabled: languages?.length <= 1,
      tooltip: languesTooltip
    },
    {
      icon: 'undo',
      disabled: !props.canUndo,
      tooltip: lang.tr('undo'),
      onClick: props.undo
    },
    {
      icon: 'redo',
      disabled: !props.canRedo,
      tooltip: lang.tr('redo'),
      onClick: props.redo
    }
  ]

  return <MainContent.Header className={style.header} tabs={tabs} buttons={buttons} />
}

const mapStateToProps = state => ({
  canUndo: canFlowUndo(state),
  canRedo: canFlowRedo(state)
})

const mapDispatchToProps = {
  undo: flowEditorUndo,
  redo: flowEditorRedo
}

export default connect(mapStateToProps, mapDispatchToProps)(WorkflowToolbar)<|MERGE_RESOLUTION|>--- conflicted
+++ resolved
@@ -16,11 +16,7 @@
     }
   ]
 
-<<<<<<< HEAD
-  let languesTooltip = lang.tr('module.qna.form.translate')
-=======
   let languesTooltip = lang.tr('translate')
->>>>>>> df9b4b07
 
   if (languages?.length <= 1) {
     languesTooltip = lang.tr('module.qna.form.onlyOneLanguage')
