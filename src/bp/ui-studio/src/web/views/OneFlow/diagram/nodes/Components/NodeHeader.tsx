--- conflicted
+++ resolved
@@ -62,11 +62,7 @@
           icon={setExpanded ? icon : null}
           onClick={() => setExpanded && setExpanded(!expanded)}
           className={style.button}
-<<<<<<< HEAD
-          onContextMenu={e => handleContextMenu && handleContextMenu(e)}
-=======
           onContextMenu={e => handleContextMenu?.(e)}
->>>>>>> 448152db
         >
           {isDefaultName ? defaultLabel : name}
         </Button>
