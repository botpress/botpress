--- conflicted
+++ resolved
@@ -32,11 +32,7 @@
   align-items: center;
   justify-content: center;
   height: 38px;
-<<<<<<< HEAD
-  margin: var(--spacing-medium) var(--spacing-medium) 0 0;
-=======
   margin: var(--spacing-medium) 0 0;
->>>>>>> a2a22a02
   width: 100%;
 }
 
