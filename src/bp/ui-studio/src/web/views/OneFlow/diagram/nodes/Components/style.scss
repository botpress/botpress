--- conflicted
+++ resolved
@@ -47,7 +47,7 @@
       width: 25px;
 
       &:before {
-        content: "";
+        content: '';
         border-radius: 100%;
         height: 6px;
         width: 6px;
@@ -114,35 +114,38 @@
       box-shadow: none;
     }
 
-    &.trigger, &:hover.trigger {
+    &.trigger,
+    &:hover.trigger {
       border-color: var(--trigger);
     }
 
-    &.listen, &:hover.listen {
+    &.listen,
+    &:hover.listen {
       border-color: var(--listen);
     }
 
-<<<<<<< HEAD
-    &.execute, &:hover.execute, &.action, &:hover.action {
-=======
-    &.execute, &:hover.execute {
->>>>>>> 448152db
+    &.execute,
+    &:hover.execute {
       border-color: var(--execute);
     }
 
-    &.failure, &:hover.failure {
+    &.failure,
+    &:hover.failure {
       border-color: var(--lighthouse);
     }
 
-    &.router, &:hover.router {
+    &.router,
+    &:hover.router {
       border-color: var(--if-else);
     }
 
-    &.success, &:hover.success {
+    &.success,
+    &:hover.success {
       border-color: var(--success);
     }
 
-    &.prompt, &:hover.prompt {
+    &.prompt,
+    &:hover.prompt {
       border-color: var(--prompt);
     }
 
