.secondaryText {
  color: #5c7080;
  display: block;
}

.text {
  ul {
    padding-left: 20px;
    margin: 0;
  }
}

.contentImgWrapper {
  display: flex;
  max-height: 50px;

  .textWrapper {
    text-align: left;
    overflow: hidden;
  }
}

.img {
  background-position: center;
  background-repeat: no-repeat;
  background-size: cover;
  border-radius: 3px;
  flex-shrink: 0;
  height: 30px;
  margin-right: var(--spacing-medium);
  overflow: hidden;
  width: 30px;
}

:global(.srd-node):active {
  cursor: grabbing;
}

.nodeWrapper {
  background: #fff;
  width: 150px;

<<<<<<< HEAD
=======
  &.highlighted {
    outline: 5px solid #ffde33 !important;
  }

>>>>>>> de7aa431
  .prompt :global(.port):before {
    background: var(--prompt);
  }

  .trigger :global(.port):before {
    background: var(--trigger);
  }

<<<<<<< HEAD
  .listen :global(.port):before {
    background: var(--listen);
  }

  .execute :global(.port):before, .action :global(.port):before {
=======
  .execute :global(.port):before,
  .action :global(.port):before {
>>>>>>> de7aa431
    background: var(--execute);
  }

  .failure :global(.port):before {
    background: var(--lighthouse);
  }

  .router :global(.port):before {
    background: var(--if-else);
  }

  .success :global(.port):before {
    background: var(--success);
  }

  .prompt :global(.port):before {
    background: var(--prompt);
  }

  :global {
    .port {
      background: none !important;
      height: 40px;
      width: 25px;

      &:before {
        content: '';
        border-radius: 100%;
        height: 6px;
        width: 6px;
        background: var(--say);
        position: absolute;
        top: 50%;
        left: 50%;
        transform: translate(-50%, -50%);
      }

      &.selected {
        &:before {
          background: var(--say);
        }
      }
    }
  }

  .contentsWrapper {
    padding: 0 var(--spacing-medium) var(--spacing-medium);
    line-height: 1;

    :global {
      .content-wrapper {
        margin-right: 0 !important;

        &:first-of-type {
          margin-top: 0 !important;
        }

        &.active,
        &:hover {
          .content,
          &:after {
            background: #fff !important;
          }
        }
      }
    }
  }

  .headerWrapper {
    background: #fff;
    border: none;
    border-top: 2px solid var(--say);
    box-shadow: none;
    border-radius: 0;
    border-bottom-left-radius: 5px;
    border-bottom-right-radius: 5px;
    color: var(--shark);
    font-size: 12px;
    font-weight: bold;
    justify-content: flex-start;
    line-height: 1.08;
    margin: 0;
    min-height: 32px;
    position: relative;
    width: 100%;

    &:hover {
      background: #fff;
      border: none;
      border-top: 2px solid var(--say);
      box-shadow: none;
    }

    &.trigger,
    &:hover.trigger {
      border-color: var(--trigger);
    }

    &.execute,
    &:hover.execute,
    &.action,
    &:hover.action {
      border-color: var(--execute);
    }

    &.failure,
    &:hover.failure {
      border-color: var(--lighthouse);
    }

    &.router,
    &:hover.router {
      border-color: var(--if-else);
    }

    &.success,
    &:hover.success {
      border-color: var(--success);
    }

    &.prompt,
    &:hover.prompt {
      border-color: var(--prompt);
    }

    .button {
      background: none !important;
      border: none !important;
      box-shadow: none !important;
      color: var(--shark);
      display: flex;
      font-size: 12px;
      font-weight: bold;
      justify-content: flex-start;
      line-height: 1.08;
      margin: 0 !important;
      min-height: 30px;
      padding: 0 var(--spacing-medium) !important;
      width: 100%;
      align-items: center;
      position: relative;

      &:active {
        cursor: grabbing;
      }

      svg {
        fill: var(--shark) !important;
      }

      input {
        background-color: #fff;
        border-radius: 5px;
        border: solid 1px var(--ocean);
        color: var(--shark);
        font-size: 12px;
        line-height: 1.08;
        margin-top: -2px;
        padding: 4px 6px 3px;
        width: 100%;

        &::placeholder {
          opacity: 1;
          color: var(--reef);
        }

        &.error {
          border-color: var(--lighthouse) !important;
        }
      }

      :global(.bp3-button-text) {
        padding: var(--spacing-medium) 0;
        word-break: break-word;
      }

      .errorIcon {
        cursor: default;
        position: absolute;
        top: 50%;
        right: 3px;
        line-height: 0;
        transform: translate(-100%, -50%);
        z-index: 99999;

        svg {
          fill: var(--lighthouse) !important;
        }
      }
    }
  }

  .in {
    position: absolute;
    top: 50%;
    left: 0;
    transform: translate(-50%, -50%);
  }
  .out {
    position: absolute;
    top: 50%;
    right: 0;
    transform: translate(50%, -50%);
  }
  .outRouting {
    position: absolute;
    top: 50%;
    right: calc(var(--spacing-small) * -1);
    transform: translate(65%, -50%);

    :before {
      background-color: var(--prompt) !important;
    }
  }
}

.contextMenuLabel {
  display: flex;
  align-items: center;
  justify-content: space-between;
}

.joinLabel {
  color: var(--shark);
  display: block;
  font-size: 8px;
  font-weight: bold;
  line-height: 1.25;
  margin: var(--spacing-small) 0;
  text-align: center;

  &:last-of-type {
    display: none;
  }
}

.contentWrapper {
  background: #fff;
  border-radius: 5px;
  border: none;
  color: var(--shark);
  font-size: 8px;
  height: 40px;
  line-height: 1.25;
  margin: var(--spacing-medium) var(--spacing-medium) 0 0;
  padding: 0;
  position: relative;
  width: 135px;
  z-index: 1;

  &:first-of-type {
    margin-top: 0;
  }

  &.hasJoinLabel {
    margin-top: 0;
  }

  &:active {
    cursor: grabbing;
  }

  &:hover,
  &.active {
    .content:not(.promptPortContent) {
      border: solid 1px var(--ocean);
    }
  }
}

:global(.portContainer).outRouting {
  background: none !important;
  right: 0;
  transform: none;
  top: 0;
  position: static;

  :global(.label) {
    position: absolute;
    top: 50%;
    right: calc(var(--spacing-large) * -1);
    transform: translate(100%, -50%);
  }
}

.content {
  align-items: center;
  background: #fff;
  border-radius: 5px;
  border: 1px solid var(--gray);
  display: flex;
  flex-wrap: wrap;
  height: 100%;
  padding: var(--spacing-small);
  transition: background 0.3s, border 0.3s;
  width: 100%;
  word-break: break-all;

  &.promptPortContent {
    position: relative;
  }
}<|MERGE_RESOLUTION|>--- conflicted
+++ resolved
@@ -40,13 +40,10 @@
   background: #fff;
   width: 150px;
 
-<<<<<<< HEAD
-=======
   &.highlighted {
     outline: 5px solid #ffde33 !important;
   }
 
->>>>>>> de7aa431
   .prompt :global(.port):before {
     background: var(--prompt);
   }
@@ -55,16 +52,8 @@
     background: var(--trigger);
   }
 
-<<<<<<< HEAD
-  .listen :global(.port):before {
-    background: var(--listen);
-  }
-
-  .execute :global(.port):before, .action :global(.port):before {
-=======
   .execute :global(.port):before,
   .action :global(.port):before {
->>>>>>> de7aa431
     background: var(--execute);
   }
 
