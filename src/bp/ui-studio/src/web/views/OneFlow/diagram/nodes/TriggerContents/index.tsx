--- conflicted
+++ resolved
@@ -41,18 +41,6 @@
     <div className={style.contentsWrapper}>
       {node.conditions?.map((condition, index) => (
         <Fragment key={index}>
-<<<<<<< HEAD
-          <NodeContentItem
-            className={cx(style.hasJoinLabel, {
-              [style.active]: selectedCondition?.node?.id === node.id && index === selectedCondition?.index
-            })}
-            onEdit={() => !node.isReadOnly && editNodeItem?.(node, index)}
-          >
-            <span className={cx(style.content, { [style.readOnly]: node.isReadOnly })}>
-              {lang.tr(conditionLabels[condition.id], { ...condition.params })}
-            </span>
-          </NodeContentItem>
-=======
           {checkMissingTranslations(condition) ? (
             <button onClick={() => editNodeItem?.(node, index)} className={style.needsTranslation}>
               {lang.tr('needsTranslation')}
@@ -62,9 +50,9 @@
               className={cx(style.hasJoinLabel, {
                 [style.active]: selectedCondition?.node?.id === node.id && index === selectedCondition?.index
               })}
-              onEdit={() => editNodeItem?.(node, index)}
+              onEdit={() => !node.isReadOnly &&  editNodeItem?.(node, index)}
             >
-              <span className={style.content}>
+              <span className={cx(style.content, { [style.readOnly]: node.isReadOnly })}>
                 {lang.tr(conditionLabels[condition.id], {
                   ...condition.params,
                   firstSentence: condition.params?.utterances?.[currentLang]?.[0]
@@ -72,7 +60,6 @@
               </span>
             </NodeContentItem>
           )}
->>>>>>> e652cc08
           <span className={style.joinLabel}>{lang.tr('and')}</span>
         </Fragment>
       ))}
