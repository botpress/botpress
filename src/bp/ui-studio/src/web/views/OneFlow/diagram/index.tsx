--- conflicted
+++ resolved
@@ -668,7 +668,6 @@
   render() {
     const isQnA = this.props.selectedWorkflow === 'qna'
     return (
-<<<<<<< HEAD
       <Fragment>
         {isQnA && (
           <InjectedModuleView
@@ -691,7 +690,8 @@
           />
         )}
         <MainContent.Wrapper className={cx({ [style.hidden]: isQnA })}>
-          <WorkflowToolbar />
+          <WorkflowToolbar tabChange={this.handleTabChanged} />
+          {this.state.currentTab === 'variables' && <VariablesEditor />}
           <Fragment>
             <div
               id="diagramContainer"
@@ -715,31 +715,6 @@
             <TriggerEditor
               node={this.state.currentTriggerNode}
               isOpen={this.state.isTriggerEditOpen}
-=======
-      <MainContent.Wrapper>
-        <WorkflowToolbar tabChange={this.handleTabChanged} />
-        {this.state.currentTab === 'variables' && <VariablesEditor />}
-        <Fragment>
-          <div
-            id="diagramContainer"
-            ref={ref => (this.diagramContainer = ref)}
-            tabIndex={1}
-            style={{
-              outline: 'none',
-              width: '100%',
-              height: '100%',
-              display: this.state.currentTab === 'workflow' ? 'inherit' : 'none'
-            }}
-            onContextMenu={this.handleContextMenu}
-            onDrop={this.handleToolDropped}
-            onDragOver={event => event.preventDefault()}
-          >
-            <div className={style.floatingInfo}>{this.renderCatchAllInfo()}</div>
-
-            <DiagramWidget
-              ref={w => (this.diagramWidget = w)}
-              deleteKeys={[]}
->>>>>>> 2df8e48f
               diagramEngine={this.diagramEngine}
               toggle={() => this.setState({ isTriggerEditOpen: !this.state.isTriggerEditOpen })}
             />
