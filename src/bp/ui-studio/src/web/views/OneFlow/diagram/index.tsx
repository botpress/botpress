--- conflicted
+++ resolved
@@ -10,13 +10,8 @@
   Tag,
   Toaster
 } from '@blueprintjs/core'
-<<<<<<< HEAD
 import { FlowVariable, NodeTransition } from 'botpress/sdk'
-import { Contents, contextMenu, Icons, lang, MainContent, toast } from 'botpress/shared'
-=======
-import { FlowVariable } from 'botpress/sdk'
-import { Contents, contextMenu, EmptyState, Icons, lang, MainContent, toast } from 'botpress/shared'
->>>>>>> b13ddbca
+import { Contents, contextMenu, Icons, EmptyState, Icons, lang, MainContent, toast } from 'botpress/shared'
 import cx from 'classnames'
 import _ from 'lodash'
 import React, { Component, Fragment } from 'react'
