import {
  Button,
  ContextMenu,
  ControlGroup,
  InputGroup,
  Intent,
  Menu,
  MenuDivider,
  MenuItem,
  Position,
  Tag,
  Toaster
} from '@blueprintjs/core'
import { lang, MainContent } from 'botpress/shared'
import cx from 'classnames'
import _ from 'lodash'
import React, { Component, Fragment } from 'react'
import ReactDOM from 'react-dom'
import { connect } from 'react-redux'
import { DefaultPortModel, DiagramEngine, DiagramWidget, NodeModel, PointModel } from 'storm-react-diagrams'
import {
  addElementToLibrary,
  buildNewSkill,
  closeFlowNodeProps,
  copyFlowNode,
  createFlow,
  createFlowNode,
  fetchContentCategories,
  fetchFlows,
  getQnaCountByTopic,
  insertNewSkillNode,
  openFlowNodeProps,
  pasteFlowNode,
  refreshFlowsLinks,
  removeFlowNode,
  switchFlow,
  switchFlowNode,
  updateFlow,
  updateFlowNode,
  updateFlowProblems
} from '~/actions'
import InjectedModuleView from '~/components/PluginInjectionSite/module'
import { toastSuccess } from '~/components/Shared/Utils'
import withLanguage from '~/components/Util/withLanguage'
import { getCurrentFlow, getCurrentFlowNode, RootReducer } from '~/reducers'
import {
  defaultTransition,
  DIAGRAM_PADDING,
  DiagramManager,
  nodeTypes,
  Point
} from '~/views/FlowBuilder/diagram/manager'
import { DeletableLinkFactory } from '~/views/FlowBuilder/diagram/nodes/LinkWidget'
import { SkillCallNodeModel, SkillCallWidgetFactory } from '~/views/FlowBuilder/diagram/nodes/SkillCallNode'
import { StandardNodeModel, StandardWidgetFactory } from '~/views/FlowBuilder/diagram/nodes/StandardNode'
import { textToItemId } from '~/views/FlowBuilder/diagram/nodes_v2/utils'
import { ActionWidgetFactory } from '~/views/FlowBuilder/diagram/nodes_v2/ActionNode'
import { ExecuteNodeModel, ExecuteWidgetFactory } from '~/views/FlowBuilder/diagram/nodes_v2/ExecuteNode'
import { FailureNodeModel, FailureWidgetFactory } from '~/views/FlowBuilder/diagram/nodes_v2/FailureNode'
import { ListenWidgetFactory } from '~/views/FlowBuilder/diagram/nodes_v2/ListenNode'
import { RouterNodeModel, RouterWidgetFactory } from '~/views/FlowBuilder/diagram/nodes_v2/RouterNode'
import { SuccessNodeModel, SuccessWidgetFactory } from '~/views/FlowBuilder/diagram/nodes_v2/SuccessNode'
import { TriggerNodeModel, TriggerWidgetFactory } from '~/views/FlowBuilder/diagram/nodes_v2/TriggerNode'
import style from '~/views/FlowBuilder/diagram/style.scss'
import { SaySomethingNodeModel, SaySomethingWidgetFactory } from '~/views/OneFlow/diagram/nodes/SaySomethingNode'

import ContentForm from './ContentForm'
import Toolbar from './Toolbar'
import TriggerEditor from './TriggerEditor'
import VariablesEditor from './VariablesEditor'
import WorkflowToolbar from './WorkflowToolbar'

interface OwnProps {
  childRef: (el: any) => void
  showSearch: boolean
  hideSearch: () => void
  readOnly: boolean
  canPasteNode: boolean
  selectedTopic: string
  selectedWorkflow: string
  flowPreview: boolean
  highlightFilter: string
  handleFilterChanged: (event: any) => void
}

interface LangProps {
  contentLang: string
  languages: string[]
  defaultLanguage: string
}

type StateProps = ReturnType<typeof mapStateToProps>
type DispatchProps = typeof mapDispatchToProps

type Props = DispatchProps & StateProps & OwnProps & LangProps

type BpNodeModel = StandardNodeModel | SkillCallNodeModel

type ExtendedDiagramEngine = {
  enableLinkPoints?: boolean
  flowBuilder?: any
} & DiagramEngine

class Diagram extends Component<Props> {
  private diagramEngine: ExtendedDiagramEngine
  private diagramWidget: DiagramWidget
  private diagramContainer: HTMLDivElement
  private manager: DiagramManager
  private timeout
  /** Represents the source port clicked when the user is connecting a node */
  private dragPortSource: any

  state = {
    highlightFilter: '',
    currentTriggerNode: null,
    isTriggerEditOpen: false,
    editingNodeContent: null,
<<<<<<< HEAD
    currentLang: ''
=======
    currentLang: '',
    currentTab: 'workflow'
>>>>>>> 865f12b1
  }

  constructor(props) {
    super(props)

    this.diagramEngine = new DiagramEngine()
    this.diagramEngine.registerNodeFactory(new StandardWidgetFactory())
    this.diagramEngine.registerNodeFactory(new SkillCallWidgetFactory(this.props.skills))
    this.diagramEngine.registerNodeFactory(
<<<<<<< HEAD
      new SaySomethingWidgetFactory(
        this.editContent.bind(this),
        this.getEditingContent.bind(this),
        this.deleteSelectedElements.bind(this),
        this.getCurrentFlow.bind(this),
        this.updateNodeAndRefresh.bind(this),
        this.getCurrentLang.bind(this)
      )
=======
      new SaySomethingWidgetFactory({
        editContent: this.editContent.bind(this),
        selectedNodeContent: this.getEditingContent.bind(this),
        deleteSelectedElements: this.deleteSelectedElements.bind(this),
        getCurrentFlow: this.getCurrentFlow.bind(this),
        updateFlowNode: this.updateNodeAndRefresh.bind(this),
        getCurrentLang: this.getCurrentLang.bind(this),
        switchFlowNode: this.switchFlowNode.bind(this)
      })
>>>>>>> 865f12b1
    )
    this.diagramEngine.registerNodeFactory(new ExecuteWidgetFactory())
    this.diagramEngine.registerNodeFactory(new ListenWidgetFactory())
    this.diagramEngine.registerNodeFactory(new RouterWidgetFactory())
    this.diagramEngine.registerNodeFactory(new ActionWidgetFactory())
    this.diagramEngine.registerNodeFactory(new SuccessWidgetFactory())
    this.diagramEngine.registerNodeFactory(new TriggerWidgetFactory())
    this.diagramEngine.registerNodeFactory(new FailureWidgetFactory())
    this.diagramEngine.registerLinkFactory(new DeletableLinkFactory())

    // This reference allows us to update flow nodes from widgets
    this.diagramEngine.flowBuilder = this
    this.manager = new DiagramManager(this.diagramEngine, { switchFlowNode: this.props.switchFlowNode })

    if (this.props.highlightFilter) {
      this.manager.setHighlightedNodes(this.props.highlightFilter)
    }

    // @ts-ignore
    window.highlightNode = (flowName: string, nodeName: string) => {
      this.manager.setHighlightedNodes(nodeName)

      if (!flowName || !nodeName) {
        // Refreshing the model anyway, to remove the highlight if node is undefined
        this.manager.syncModel()
        return
      }

      try {
        if (this.props.currentFlow.name !== flowName) {
          this.props.switchFlow(flowName)
        } else {
          this.manager.syncModel()
        }
      } catch (err) {
        console.error('Error when switching flow or refreshing', err)
      }
    }
  }

  componentDidMount() {
    this.props.fetchFlows()
    this.setState({ currentLang: this.props.contentLang })
    this.props.fetchContentCategories()
    ReactDOM.findDOMNode(this.diagramWidget).addEventListener('click', this.onDiagramClick)
    ReactDOM.findDOMNode(this.diagramWidget).addEventListener('dblclick', this.onDiagramDoubleClick)
    document.getElementById('diagramContainer').addEventListener('keydown', this.onKeyDown)
    this.props.childRef({
      deleteSelectedElements: this.deleteSelectedElements.bind(this),
      createFlow: this.createFlow.bind(this)
    })
  }

  componentWillUnmount() {
    ReactDOM.findDOMNode(this.diagramWidget).removeEventListener('click', this.onDiagramClick)
    ReactDOM.findDOMNode(this.diagramWidget).removeEventListener('dblclick', this.onDiagramDoubleClick)
    document.getElementById('diagramContainer').removeEventListener('keydown', this.onKeyDown)
  }

  componentDidUpdate(prevProps, prevState) {
    this.manager.setCurrentFlow(this.props.currentFlow)
    this.manager.setReadOnly(this.props.readOnly)

    if (
      !prevState.editingNodeContent &&
      this.props.currentFlowNode?.isNew &&
      this.props.currentFlowNode?.type === 'say_something'
    ) {
      this.editContent(this.props.currentFlowNode, 0)
    }

    if (this.diagramContainer) {
      this.manager.setDiagramContainer(this.diagramWidget, {
        width: this.diagramContainer.offsetWidth,
        height: this.diagramContainer.offsetHeight
      })
    }

    if (this.dragPortSource && !prevProps.currentFlowNode && this.props.currentFlowNode) {
      // tslint:disable-next-line: no-floating-promises
      this.linkCreatedNode()
    }

    const isDifferentFlow = _.get(prevProps, 'currentFlow.name') !== _.get(this, 'props.currentFlow.name')

    if (!this.props.currentFlow) {
      this.manager.clearModel()
    } else if (!prevProps.currentFlow || isDifferentFlow) {
      // Update the diagram model only if we changed the current flow
      this.manager.initializeModel()
      this.checkForProblems()
    } else {
      // Update the current model with the new properties
      this.manager.syncModel()
    }

    // Refresh nodes when the filter is displayed
    if (this.props.highlightFilter && this.props.showSearch) {
      this.manager.setHighlightedNodes(this.props.highlightFilter)
      this.manager.syncModel()
    }

    // Refresh nodes when the filter is updated
    if (this.props.highlightFilter !== prevProps.highlightFilter) {
      this.manager.setHighlightedNodes(this.props.highlightFilter)
      this.manager.syncModel()
    }

    // Clear nodes when search field is hidden
    if (!this.props.showSearch && prevProps.showSearch) {
      this.manager.setHighlightedNodes([])
      this.manager.syncModel()
    }
  }

  updateTransitionNode = async (nodeId: string, index: number, newName: string) => {
    await this.props.switchFlowNode(nodeId)
    const next = this.props.currentFlowNode.next

    if (!next.length) {
      this.props.updateFlowNode({ next: [{ condition: 'true', node: newName }] })
    } else {
      await this.props.updateFlowNode({
        next: Object.assign([], next, { [index]: { ...next[index], node: newName } })
      })
    }

    this.checkForLinksUpdate()
    this.diagramWidget.forceUpdate()
  }

  linkCreatedNode = async () => {
    const sourcePort: DefaultPortModel = _.get(this.dragPortSource, 'parent.sourcePort')
    this.dragPortSource = undefined

    if (!sourcePort || sourcePort.parent.id === this.props.currentFlowNode.id) {
      return
    }

    if (!sourcePort.in) {
      const sourcePortIndex = Number(sourcePort.name.replace('out', ''))
      await this.updateTransitionNode(sourcePort.parent.id, sourcePortIndex, this.props.currentFlowNode.name)
    } else {
      await this.updateTransitionNode(this.props.currentFlowNode.id, 0, sourcePort.parent['name'])
    }
  }

  add = {
    flowNode: (point: Point) => this.props.createFlowNode({ ...point, type: 'standard' }),
    skillNode: (point: Point, skillId: string) => this.props.buildSkill({ location: point, id: skillId }),
    triggerNode: (point: Point, moreProps) => {
      this.props.createFlowNode({ ...point, type: 'trigger', conditions: [], next: [defaultTransition], ...moreProps })
    },
    say: (point: Point, moreProps) => {
      this.props.createFlowNode({
        ...point,
        type: 'say_something',
<<<<<<< HEAD
        contents: [{ [this.state.currentLang]: { renderType: 'text', contentType: 'builtin_text' } }],
=======
        contents: [{ [this.state.currentLang]: { contentType: 'builtin_text' } }],
>>>>>>> 865f12b1
        next: [defaultTransition],
        isNew: true,
        ...moreProps
      })
    },
    executeNode: (point: Point, moreProps) =>
      this.props.createFlowNode({ ...point, type: 'execute', next: [defaultTransition], ...moreProps }),
    listenNode: (point: Point) =>
      this.props.createFlowNode({
        ...point,
        type: 'listen',
        onReceive: [],
        next: [defaultTransition],
        triggers: [{ conditions: [{ id: 'always' }] }]
      }),
    routerNode: (point: Point) => this.props.createFlowNode({ ...point, type: 'router' }),
    actionNode: (point: Point) => this.props.createFlowNode({ ...point, type: 'action' })
  }

  onDiagramDoubleClick = (event?: MouseEvent) => {
    if (!event) {
      return
    }

    const target = this.diagramWidget.getMouseElement(event)

    if (target?.model instanceof TriggerNodeModel) {
      this.editTriggers(target.model)
    }
  }

  handleContextMenuNoElement = (event: React.MouseEvent) => {
    const point = this.manager.getRealPosition(event)
    const originatesFromOutPort = _.get(this.dragPortSource, 'parent.sourcePort.name', '').startsWith('out')

    // When no element is chosen from the context menu, we reset the start port so it doesn't impact the next selected node
    let clearStartPortOnClose = true

    const wrap = (addNodeMethod, ...args) => () => {
      clearStartPortOnClose = false
      addNodeMethod(...args)
    }

    ContextMenu.show(
      <Menu>
        {this.props.canPasteNode && (
          <MenuItem icon="clipboard" text={lang.tr('paste')} onClick={() => this.pasteElementFromBuffer(point)} />
        )}
        <MenuDivider title={lang.tr('studio.flow.addNode')} />
        {!originatesFromOutPort && (
          <MenuItem
            text={lang.tr('studio.flow.nodeType.trigger')}
            onClick={wrap(this.add.triggerNode, point)}
            icon="send-to-graph"
          />
        )}
        <MenuItem
          text={lang.tr('studio.flow.nodeType.sendMessage')}
          onClick={wrap(this.add.say, point)}
          icon="comment"
        />
        <MenuItem
          text={lang.tr('studio.flow.nodeType.executeAction')}
          onClick={wrap(this.add.executeNode, point)}
          icon="code-block"
        />
        <MenuItem text={lang.tr('listen')} onClick={wrap(this.add.listenNode, point)} icon="hand" />
        <MenuItem text={lang.tr('split')} onClick={wrap(this.add.routerNode, point)} icon="flow-branch" />
        <MenuItem text={lang.tr('action')} onClick={wrap(this.add.actionNode, point)} icon="offline" />

        <MenuItem tagName="button" text={lang.tr('skills')} icon="add">
          {this.props.skills.map(skill => (
            <MenuItem
              key={skill.id}
              text={lang.tr(skill.name)}
              tagName="button"
              onClick={wrap(this.add.skillNode, point, skill.id)}
              icon={skill.icon}
            />
          ))}
        </MenuItem>
      </Menu>,
      { left: event.clientX, top: event.clientY },
      () => {
        if (clearStartPortOnClose) {
          this.dragPortSource = undefined
        }
      }
    )
  }

  handleContextMenu = (event: React.MouseEvent) => {
    event.preventDefault()

    const target = this.diagramWidget.getMouseElement(event)
    if (!target && !this.props.readOnly) {
      this.handleContextMenuNoElement(event)
      return
    }

    const targetModel = target && target.model
    const point = this.manager.getRealPosition(event)

    const isNodeTargeted = targetModel instanceof NodeModel
    const isTriggerNode = targetModel instanceof TriggerNodeModel
    const isLibraryNode = targetModel instanceof SaySomethingNodeModel || targetModel instanceof ExecuteNodeModel

    const isSuccessNode = targetModel instanceof SuccessNodeModel
    const isFailureNode = targetModel instanceof FailureNodeModel
    const canDeleteNode = !(isSuccessNode || isFailureNode)

    // Prevents displaying an empty menu
    if ((!isNodeTargeted && !this.props.canPasteNode) || this.props.readOnly) {
      return
    }

    const canAddChipToTarget = this._canAddTransitionChipToTarget(target)

    const addTransitionNode = async () => {
      await this._addTransitionChipToRouter(target)
    }

    ContextMenu.show(
      <Menu>
        {!isNodeTargeted && this.props.canPasteNode && (
          <MenuItem icon="clipboard" text={lang.tr('paste')} onClick={() => this.pasteElementFromBuffer(point)} />
        )}
        {isNodeTargeted && (
          <Fragment>
            {isTriggerNode && (
              <MenuItem icon="edit" text={lang.tr('edit')} onClick={() => this.editTriggers(targetModel)} />
            )}
            <MenuItem
              icon="trash"
              text={lang.tr('delete')}
              disabled={!canDeleteNode}
              onClick={() => this.deleteSelectedElements()}
            />
            <MenuItem
              icon="duplicate"
              text={lang.tr('copy')}
              onClick={() => {
                this.props.switchFlowNode(targetModel.id)
                this.copySelectedElementToBuffer()
              }}
            />
            {isLibraryNode && (
              <MenuItem
                icon="book"
                text={lang.tr('studio.flow.addToLibrary')}
                onClick={() => {
                  const elementId = textToItemId((targetModel as SaySomethingNodeModel).onEnter?.[0])
                  this.props.addElementToLibrary(elementId)
                  toastSuccess(`Added to library`)
                }}
              />
            )}
            {this.props.flowPreview && canAddChipToTarget ? (
              <React.Fragment>
                <MenuDivider />
                <MenuItem text={lang.tr('studio.flow.chips')}>
                  <MenuItem text={lang.tr('studio.flow.transition')} onClick={addTransitionNode} icon="flow-end" />
                </MenuItem>
              </React.Fragment>
            ) : null}
          </Fragment>
        )}
      </Menu>,
      { left: event.clientX, top: event.clientY }
    )
  }

  checkForProblems = _.debounce(() => {
    this.props.updateFlowProblems(this.manager.getNodeProblems())
  }, 500)

  createFlow(name: string) {
    this.props.createFlow(name + '.flow.json')
  }

  canTargetOpenInspector = target => {
    if (!target) {
      return false
    }

    const targetModel = target.model
    return (
      targetModel instanceof StandardNodeModel ||
      targetModel instanceof SkillCallNodeModel ||
      targetModel instanceof RouterNodeModel
    )
  }

  onDiagramClick = (event: MouseEvent) => {
    const selectedNode = this.manager.getSelectedNode() as BpNodeModel
    const currentNode = this.props.currentFlowNode
    const target = this.diagramWidget.getMouseElement(event)

    this.manager.sanitizeLinks()
    this.manager.cleanPortLinks()

    if (selectedNode && selectedNode instanceof PointModel) {
      this.dragPortSource = selectedNode
      this.handleContextMenu(event as any)
    }

    this.canTargetOpenInspector(target) ? this.props.openFlowNodeProps() : this.props.closeFlowNodeProps()

    if (!selectedNode) {
      this.props.closeFlowNodeProps()
      this.props.switchFlowNode(null)
    } else if (selectedNode && (!currentNode || selectedNode.id !== currentNode.id)) {
      // Different node selected
      this.props.switchFlowNode(selectedNode.id)
    }

    if (selectedNode && (selectedNode.oldX !== selectedNode.x || selectedNode.oldY !== selectedNode.y)) {
      this.props.updateFlowNode({ x: selectedNode.x, y: selectedNode.y })
      Object.assign(selectedNode, { oldX: selectedNode.x, oldY: selectedNode.y })
    }

    this.checkForLinksUpdate()
  }

  checkForLinksUpdate = _.debounce(
    () => {
      if (this.props.readOnly) {
        return
      }

      const links = this.manager.getLinksRequiringUpdate()
      if (links) {
        this.props.updateFlow({ links })
      }

      this.checkForProblems()
    },
    500,
    { leading: true }
  )

  editTriggers(node) {
    this.setState({
      currentTriggerNode: node,
      isTriggerEditOpen: true
    })
  }

  editContent(node, index) {
    clearTimeout(this.timeout)
    if (node.isNew) {
      this.props.updateFlowNode({ isNew: false })
    }

    this.setState({ editingNodeContent: { node, index } })
  }

  updateNodeAndRefresh(args) {
    this.props.updateFlowNode({ ...args })
    this.props.refreshFlowsLinks()
  }

  getCurrentLang() {
    return this.state.currentLang
  }

  getCurrentFlow() {
    return this.props.currentFlow
  }

  getEditingContent() {
    return this.state.editingNodeContent
  }

<<<<<<< HEAD
=======
  switchFlowNode(nodeId) {
    this.props.switchFlowNode(nodeId)
  }

>>>>>>> 865f12b1
  deleteSelectedElements() {
    const elements = _.sortBy(this.diagramEngine.getDiagramModel().getSelectedItems(), 'nodeType')
    this.setState({ editingNodeContent: null })

    // Use sorting to make the nodes first in the array, deleting the node before the links
    for (const element of elements) {
      if (!this.diagramEngine.isModelLocked(element)) {
        if (element.type === 'success') {
          return alert(lang.tr('studio.flow.cantDeleteSuccess'))
        } else if (element.type === 'failure') {
          return alert(lang.tr('studio.flow.cantDeleteFailure'))
        } else if (_.includes(nodeTypes, element['nodeType']) || _.includes(nodeTypes, element.type)) {
          this.props.removeFlowNode(element)
        } else if (element.type === 'default') {
          element.remove()
          this.checkForLinksUpdate()
        } else {
          element.remove() // it's a point or something else
        }
      }
    }

    this.props.closeFlowNodeProps()
    this.diagramWidget.forceUpdate()
    this.checkForProblems()
  }

  copySelectedElementToBuffer() {
    this.props.copyFlowNode()
    Toaster.create({
      className: 'recipe-toaster',
      position: Position.TOP_RIGHT
    }).show({ message: lang.tr('studio.flow.copiedToBuffer') })
  }

  pasteElementFromBuffer(position?) {
    if (position) {
      this.props.pasteFlowNode(position)
    } else {
      const { offsetX, offsetY } = this.manager.getActiveModelOffset()
      this.props.pasteFlowNode({ x: -offsetX + DIAGRAM_PADDING, y: -offsetY + DIAGRAM_PADDING })
    }

    this.manager.unselectAllElements()
  }

  onKeyDown = event => {
    if ((event.ctrlKey || event.metaKey) && event.key === 'c') {
      this.copySelectedElementToBuffer()
    } else if ((event.ctrlKey || event.metaKey) && event.key === 'v') {
      this.pasteElementFromBuffer()
    }
  }

  handleFlowWideClicked = () => {
    this.props.switchFlowNode(null)
    this.props.openFlowNodeProps()
  }

  handleFilterChanged = event => {
    this.setState({ highlightFilter: event.target.value })
  }

  renderCatchAllInfo() {
    const nbNext = _.get(this.props.currentFlow, 'catchAll.next.length', 0)
    const nbReceive = _.get(this.props.currentFlow, 'catchAll.onReceive.length', 0)

    return (
      <div style={{ display: 'flex', marginTop: 5 }}>
        <Button onClick={this.handleFlowWideClicked} minimal={true}>
          <Tag intent={nbNext > 0 ? Intent.PRIMARY : Intent.NONE}>{nbNext}</Tag>
          {lang.tr('studio.flow.flowWideTransitions', { count: nbNext })}
        </Button>
        <Button onClick={this.handleFlowWideClicked} minimal={true}>
          <Tag intent={nbReceive > 0 ? Intent.PRIMARY : Intent.NONE}>{nbReceive}</Tag>
          {lang.tr('studio.flow.flowWideOnReceives', { count: nbReceive })}
        </Button>
        {this.props.showSearch && (
          <ControlGroup>
            <InputGroup
              id="input-highlight-name"
              tabIndex={1}
              placeholder={lang.tr('studio.flow.highlightByName')}
              value={this.props.highlightFilter}
              onChange={this.props.handleFilterChanged}
              autoFocus={true}
            />
            <Button icon="small-cross" onClick={this.props.hideSearch} />
          </ControlGroup>
        )}
      </div>
    )
  }

  handleToolDropped = async (event: React.DragEvent) => {
    if (this.props.readOnly) {
      return
    }

    this.manager.unselectAllElements()
    const data = JSON.parse(event.dataTransfer.getData('diagram-node'))

    const point = this.manager.getRealPosition(event)

    if (data.type === 'chip') {
      const target = this.diagramWidget.getMouseElement(event)
      if (this._canAddTransitionChipToTarget(target)) {
        await this._addTransitionChipToRouter(target)
      }
    } else if (data.type === 'skill') {
      this.add.skillNode(point, data.id)
    } else if (data.type === 'node') {
      switch (data.id) {
        case 'trigger':
          this.add.triggerNode(point, {})
          break
        case 'say_something':
          this.add.say(point, {})
          break
        case 'execute':
          this.add.executeNode(point, data.contentId ? { onReceive: [`${data.contentId}`] } : {})
          break
        case 'listen':
          this.add.listenNode(point)
          break
        case 'router':
          this.add.routerNode(point)
          break
        case 'action':
          this.add.actionNode(point)
          break
        default:
          this.add.flowNode(point)
          break
      }
    }
  }

  private async _addTransitionChipToRouter(target) {
    await this.props.switchFlowNode(target.model.id)
    this.props.updateFlowNode({ next: [...this.props.currentFlowNode.next, defaultTransition] })
  }

  private _canAddTransitionChipToTarget(target): boolean {
    if (this.props.readOnly) {
      return false
    }

    return target && target.model instanceof RouterNodeModel
  }

  updateNodeContent(data) {
    const {
      node: { contents },
      index
    } = this.state.editingNodeContent
    const newContents = [...contents]
<<<<<<< HEAD

    newContents[index][this.state.currentLang] = data
=======
    const currentType = newContents[index][this.state.currentLang]?.contentType

    if (currentType && currentType !== data.contentType) {
      newContents[index] = { [this.state.currentLang]: data }
    } else {
      newContents[index][this.state.currentLang] = data
    }

>>>>>>> 865f12b1
    this.props.updateFlowNode({ contents: newContents })
  }

  deleteNodeContent() {
    const {
      node: { contents },
      index
    } = this.state.editingNodeContent
    const newContents = [...contents]

    newContents[index] = Object.keys(newContents[index]).reduce((acc, lang) => {
      if (lang !== this.state.currentLang) {
        acc = { ...acc, [lang]: { ...newContents[index][lang] } }
      }

      return acc
    }, {})

    if (this.isContentEmpty(newContents[index])) {
      this.deleteSelectedElements()
    } else {
      this.props.updateFlowNode({ contents: newContents })
    }

    this.setState({ editingNodeContent: null })
  }

  isContentEmpty(content) {
    return !_.flatMap(content).length
  }

  getEmptyContent(content) {
    return {
<<<<<<< HEAD
      contentType: content[Object.keys(content)[0]]?.contentType,
      renderType: content[Object.keys(content)[0]]?.renderType
    }
  }

  render() {
    const editingContent = this.state.editingNodeContent?.node?.contents?.[this.state.editingNodeContent.index]

    return (
      <MainContent.Wrapper>
        <WorkflowToolbar
          currentLang={this.state.currentLang}
          languages={this.props.languages}
          setCurrentLang={lang => this.setState({ currentLang: lang })}
        />
        <Fragment>
          <div
            id="diagramContainer"
            ref={ref => (this.diagramContainer = ref)}
            tabIndex={1}
            style={{ outline: 'none', width: '100%', height: '100%' }}
            onContextMenu={this.handleContextMenu}
            onDrop={this.handleToolDropped}
            onDragOver={event => event.preventDefault()}
          >
            <div className={style.floatingInfo}>{this.renderCatchAllInfo()}</div>

            <DiagramWidget
              ref={w => (this.diagramWidget = w)}
              deleteKeys={[]}
              diagramEngine={this.diagramEngine}
              inverseZoom={true}
            />

            <Toolbar />
          </div>
        </Fragment>
=======
      contentType: content[Object.keys(content)[0]]?.contentType
    }
  }

  handleTabChanged = (tab: string) => {
    this.setState({ currentTab: tab })
  }

  render() {
    const editingContent = this.state.editingNodeContent?.node?.contents?.[this.state.editingNodeContent.index]

    const isQnA = this.props.selectedWorkflow === 'qna'
    return (
      <Fragment>
        {isQnA && (
          <InjectedModuleView
            key={`${this.props.selectedTopic}`}
            moduleName="qna"
            componentName="LiteEditor"
            contentLang={this.props.contentLang}
            extraProps={{
              isLite: true,
              topicName: this.props.selectedTopic,
              languages: this.props.languages,
              defaultLanguage: this.props.defaultLanguage,
              refreshQnaCount: () => {
                // So it's processed on the next tick, otherwise it won't update with the latest update
                setTimeout(() => {
                  this.props.getQnaCountByTopic()
                }, 100)
              }
            }}
          />
        )}
        <MainContent.Wrapper className={cx({ [style.hidden]: isQnA })}>
          <WorkflowToolbar
            currentLang={this.state.currentLang}
            languages={this.props.languages}
            setCurrentLang={lang => this.setState({ currentLang: lang })}
            tabChange={this.handleTabChanged}
          />
          {this.state.currentTab === 'variables' && <VariablesEditor />}
          <Fragment>
            <div
              id="diagramContainer"
              ref={ref => (this.diagramContainer = ref)}
              tabIndex={1}
              className={style.diagramContainer}
              style={{
                display: this.state.currentTab === 'workflow' ? 'inherit' : 'none'
              }}
              onContextMenu={this.handleContextMenu}
              onDrop={this.handleToolDropped}
              onDragOver={event => event.preventDefault()}
            >
              <div className={style.floatingInfo}>{this.renderCatchAllInfo()}</div>

              <DiagramWidget
                ref={w => (this.diagramWidget = w)}
                deleteKeys={[]}
                diagramEngine={this.diagramEngine}
                inverseZoom={true}
              />
            </div>

            <Toolbar />
          </Fragment>
>>>>>>> 865f12b1

        <TriggerEditor
          node={this.state.currentTriggerNode}
          isOpen={this.state.isTriggerEditOpen}
          diagramEngine={this.diagramEngine}
          toggle={() => this.setState({ isTriggerEditOpen: !this.state.isTriggerEditOpen })}
        />

        {this.state.editingNodeContent && (
          <ContentForm
            customKey={`${this.state.editingNodeContent.node.name}${this.state.editingNodeContent.index}`}
            contentTypes={this.props.contentTypes.filter(type => type.schema.newJson?.displayedIn.includes('sayNode'))}
            deleteContent={() => this.deleteNodeContent()}
            editingContent={this.state.editingNodeContent.index}
            formData={editingContent?.[this.state.currentLang] || this.getEmptyContent(editingContent)}
            onUpdate={this.updateNodeContent.bind(this)}
            close={() => {
              this.timeout = setTimeout(() => {
                this.setState({ editingNodeContent: null })
              }, 200)
            }}
          />
<<<<<<< HEAD
        )}
      </MainContent.Wrapper>
    )
  }

  render22() {
    return (
      <Fragment>
        <div
          id="diagramContainer"
          ref={ref => (this.diagramContainer = ref)}
          tabIndex={1}
          style={{ outline: 'none', width: '100%', height: '100%' }}
          onContextMenu={this.handleContextMenu}
          onDrop={this.handleToolDropped}
          onDragOver={event => event.preventDefault()}
        >
          <div className={style.floatingInfo}>{this.renderCatchAllInfo()}</div>

          <DiagramWidget
            ref={w => (this.diagramWidget = w)}
            deleteKeys={[]}
            diagramEngine={this.diagramEngine}
            inverseZoom={true}
          />
        </div>
=======
>>>>>>> 865f12b1

          {this.state.editingNodeContent && (
            <ContentForm
              customKey={`${this.state.editingNodeContent.node.name}${this.state.editingNodeContent.index}`}
              contentTypes={this.props.contentTypes.filter(type =>
                type.schema.newJson?.displayedIn.includes('sayNode')
              )}
              deleteContent={() => this.deleteNodeContent()}
              editingContent={this.state.editingNodeContent.index}
              formData={editingContent?.[this.state.currentLang] || this.getEmptyContent(editingContent)}
              onUpdate={this.updateNodeContent.bind(this)}
              close={() => {
                this.timeout = setTimeout(() => {
                  this.setState({ editingNodeContent: null })
                }, 200)
              }}
            />
          )}
        </MainContent.Wrapper>
      </Fragment>
    )
  }
}

const mapStateToProps = (state: RootReducer) => ({
  currentFlow: getCurrentFlow(state),
  currentFlowNode: getCurrentFlowNode(state),
  currentDiagramAction: state.flows.currentDiagramAction,
  canPasteNode: Boolean(state.flows.nodeInBuffer),
  skills: state.skills.installed,
  library: state.content.library,
  contentTypes: state.content.categories
})

const mapDispatchToProps = {
  fetchFlows,
  switchFlowNode,
  openFlowNodeProps,
  closeFlowNodeProps,
  createFlowNode,
  removeFlowNode,
  createFlow,
  updateFlowNode,
  switchFlow,
  updateFlow,
  copyFlowNode,
  pasteFlowNode,
  insertNewSkillNode,
  updateFlowProblems,
  buildSkill: buildNewSkill,
  addElementToLibrary,
  refreshFlowsLinks,
<<<<<<< HEAD
  fetchContentCategories
=======
  fetchContentCategories,
  getQnaCountByTopic
>>>>>>> 865f12b1
}

export default connect<StateProps, DispatchProps, OwnProps>(mapStateToProps, mapDispatchToProps, null, {
  withRef: true
})(withLanguage(Diagram))<|MERGE_RESOLUTION|>--- conflicted
+++ resolved
@@ -115,12 +115,8 @@
     currentTriggerNode: null,
     isTriggerEditOpen: false,
     editingNodeContent: null,
-<<<<<<< HEAD
-    currentLang: ''
-=======
     currentLang: '',
     currentTab: 'workflow'
->>>>>>> 865f12b1
   }
 
   constructor(props) {
@@ -130,16 +126,6 @@
     this.diagramEngine.registerNodeFactory(new StandardWidgetFactory())
     this.diagramEngine.registerNodeFactory(new SkillCallWidgetFactory(this.props.skills))
     this.diagramEngine.registerNodeFactory(
-<<<<<<< HEAD
-      new SaySomethingWidgetFactory(
-        this.editContent.bind(this),
-        this.getEditingContent.bind(this),
-        this.deleteSelectedElements.bind(this),
-        this.getCurrentFlow.bind(this),
-        this.updateNodeAndRefresh.bind(this),
-        this.getCurrentLang.bind(this)
-      )
-=======
       new SaySomethingWidgetFactory({
         editContent: this.editContent.bind(this),
         selectedNodeContent: this.getEditingContent.bind(this),
@@ -149,7 +135,6 @@
         getCurrentLang: this.getCurrentLang.bind(this),
         switchFlowNode: this.switchFlowNode.bind(this)
       })
->>>>>>> 865f12b1
     )
     this.diagramEngine.registerNodeFactory(new ExecuteWidgetFactory())
     this.diagramEngine.registerNodeFactory(new ListenWidgetFactory())
@@ -307,11 +292,7 @@
       this.props.createFlowNode({
         ...point,
         type: 'say_something',
-<<<<<<< HEAD
-        contents: [{ [this.state.currentLang]: { renderType: 'text', contentType: 'builtin_text' } }],
-=======
         contents: [{ [this.state.currentLang]: { contentType: 'builtin_text' } }],
->>>>>>> 865f12b1
         next: [defaultTransition],
         isNew: true,
         ...moreProps
@@ -586,13 +567,10 @@
     return this.state.editingNodeContent
   }
 
-<<<<<<< HEAD
-=======
   switchFlowNode(nodeId) {
     this.props.switchFlowNode(nodeId)
   }
 
->>>>>>> 865f12b1
   deleteSelectedElements() {
     const elements = _.sortBy(this.diagramEngine.getDiagramModel().getSelectedItems(), 'nodeType')
     this.setState({ editingNodeContent: null })
@@ -750,10 +728,6 @@
       index
     } = this.state.editingNodeContent
     const newContents = [...contents]
-<<<<<<< HEAD
-
-    newContents[index][this.state.currentLang] = data
-=======
     const currentType = newContents[index][this.state.currentLang]?.contentType
 
     if (currentType && currentType !== data.contentType) {
@@ -762,7 +736,6 @@
       newContents[index][this.state.currentLang] = data
     }
 
->>>>>>> 865f12b1
     this.props.updateFlowNode({ contents: newContents })
   }
 
@@ -796,45 +769,6 @@
 
   getEmptyContent(content) {
     return {
-<<<<<<< HEAD
-      contentType: content[Object.keys(content)[0]]?.contentType,
-      renderType: content[Object.keys(content)[0]]?.renderType
-    }
-  }
-
-  render() {
-    const editingContent = this.state.editingNodeContent?.node?.contents?.[this.state.editingNodeContent.index]
-
-    return (
-      <MainContent.Wrapper>
-        <WorkflowToolbar
-          currentLang={this.state.currentLang}
-          languages={this.props.languages}
-          setCurrentLang={lang => this.setState({ currentLang: lang })}
-        />
-        <Fragment>
-          <div
-            id="diagramContainer"
-            ref={ref => (this.diagramContainer = ref)}
-            tabIndex={1}
-            style={{ outline: 'none', width: '100%', height: '100%' }}
-            onContextMenu={this.handleContextMenu}
-            onDrop={this.handleToolDropped}
-            onDragOver={event => event.preventDefault()}
-          >
-            <div className={style.floatingInfo}>{this.renderCatchAllInfo()}</div>
-
-            <DiagramWidget
-              ref={w => (this.diagramWidget = w)}
-              deleteKeys={[]}
-              diagramEngine={this.diagramEngine}
-              inverseZoom={true}
-            />
-
-            <Toolbar />
-          </div>
-        </Fragment>
-=======
       contentType: content[Object.keys(content)[0]]?.contentType
     }
   }
@@ -902,58 +836,13 @@
 
             <Toolbar />
           </Fragment>
->>>>>>> 865f12b1
-
-        <TriggerEditor
-          node={this.state.currentTriggerNode}
-          isOpen={this.state.isTriggerEditOpen}
-          diagramEngine={this.diagramEngine}
-          toggle={() => this.setState({ isTriggerEditOpen: !this.state.isTriggerEditOpen })}
-        />
-
-        {this.state.editingNodeContent && (
-          <ContentForm
-            customKey={`${this.state.editingNodeContent.node.name}${this.state.editingNodeContent.index}`}
-            contentTypes={this.props.contentTypes.filter(type => type.schema.newJson?.displayedIn.includes('sayNode'))}
-            deleteContent={() => this.deleteNodeContent()}
-            editingContent={this.state.editingNodeContent.index}
-            formData={editingContent?.[this.state.currentLang] || this.getEmptyContent(editingContent)}
-            onUpdate={this.updateNodeContent.bind(this)}
-            close={() => {
-              this.timeout = setTimeout(() => {
-                this.setState({ editingNodeContent: null })
-              }, 200)
-            }}
+
+          <TriggerEditor
+            node={this.state.currentTriggerNode}
+            isOpen={this.state.isTriggerEditOpen}
+            diagramEngine={this.diagramEngine}
+            toggle={() => this.setState({ isTriggerEditOpen: !this.state.isTriggerEditOpen })}
           />
-<<<<<<< HEAD
-        )}
-      </MainContent.Wrapper>
-    )
-  }
-
-  render22() {
-    return (
-      <Fragment>
-        <div
-          id="diagramContainer"
-          ref={ref => (this.diagramContainer = ref)}
-          tabIndex={1}
-          style={{ outline: 'none', width: '100%', height: '100%' }}
-          onContextMenu={this.handleContextMenu}
-          onDrop={this.handleToolDropped}
-          onDragOver={event => event.preventDefault()}
-        >
-          <div className={style.floatingInfo}>{this.renderCatchAllInfo()}</div>
-
-          <DiagramWidget
-            ref={w => (this.diagramWidget = w)}
-            deleteKeys={[]}
-            diagramEngine={this.diagramEngine}
-            inverseZoom={true}
-          />
-        </div>
-=======
->>>>>>> 865f12b1
 
           {this.state.editingNodeContent && (
             <ContentForm
@@ -1006,12 +895,8 @@
   buildSkill: buildNewSkill,
   addElementToLibrary,
   refreshFlowsLinks,
-<<<<<<< HEAD
-  fetchContentCategories
-=======
   fetchContentCategories,
   getQnaCountByTopic
->>>>>>> 865f12b1
 }
 
 export default connect<StateProps, DispatchProps, OwnProps>(mapStateToProps, mapDispatchToProps, null, {
