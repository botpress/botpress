import {
  Button,
  ContextMenu,
  ControlGroup,
  InputGroup,
  Intent,
  Menu,
  MenuDivider,
  MenuItem,
  Position,
  Tag,
  Toaster
} from '@blueprintjs/core'
import { Icons, lang, MainContent } from 'botpress/shared'
import cx from 'classnames'
import _ from 'lodash'
import React, { Component, Fragment } from 'react'
import ReactDOM from 'react-dom'
import { connect } from 'react-redux'
import { DefaultPortModel, DiagramEngine, DiagramWidget, NodeModel, PointModel } from 'storm-react-diagrams'
import {
  addElementToLibrary,
  buildNewSkill,
  closeFlowNodeProps,
  copyFlowNode,
  createFlow,
  createFlowNode,
  fetchContentCategories,
  fetchFlows,
  fetchPrompts,
  getQnaCountByTopic,
  insertNewSkillNode,
  openFlowNodeProps,
  pasteFlowNode,
  refreshFlowsLinks,
  removeFlowNode,
  switchFlow,
  switchFlowNode,
  updateFlow,
  updateFlowNode,
  updateFlowProblems
} from '~/actions'
import InjectedModuleView from '~/components/PluginInjectionSite/module'
import { toastSuccess } from '~/components/Shared/Utils'
import withLanguage from '~/components/Util/withLanguage'
import { getCurrentFlow, getCurrentFlowNode, RootReducer } from '~/reducers'
import {
  defaultTransition,
  DIAGRAM_PADDING,
  DiagramManager,
  nodeTypes,
  Point
} from '~/views/FlowBuilder/diagram/manager'
import { DeletableLinkFactory } from '~/views/FlowBuilder/diagram/nodes/LinkWidget'
import { SkillCallNodeModel, SkillCallWidgetFactory } from '~/views/FlowBuilder/diagram/nodes/SkillCallNode'
import { StandardNodeModel, StandardWidgetFactory } from '~/views/FlowBuilder/diagram/nodes/StandardNode'
import { textToItemId } from '~/views/FlowBuilder/diagram/nodes_v2/utils'
import { ActionWidgetFactory } from '~/views/FlowBuilder/diagram/nodes_v2/ActionNode'
import { ExecuteNodeModel, ExecuteWidgetFactory } from '~/views/FlowBuilder/diagram/nodes_v2/ExecuteNode'
import { FailureNodeModel, FailureWidgetFactory } from '~/views/FlowBuilder/diagram/nodes_v2/FailureNode'
import { ListenWidgetFactory } from '~/views/FlowBuilder/diagram/nodes_v2/ListenNode'
import { RouterNodeModel, RouterWidgetFactory } from '~/views/FlowBuilder/diagram/nodes_v2/RouterNode'
import { SuccessNodeModel, SuccessWidgetFactory } from '~/views/FlowBuilder/diagram/nodes_v2/SuccessNode'
import style from '~/views/FlowBuilder/diagram/style.scss'

import { PromptWidgetFactory } from './nodes/PromptNode'
import { SaySomethingNodeModel, SaySomethingWidgetFactory } from './nodes/SaySomethingNode'
import { TriggerWidgetFactory } from './nodes/TriggerNode'
import menuStyle from './style.scss'
import ConditionForm from './ConditionForm'
import ContentForm from './ContentForm'
import PromptForm from './PromptForm'
import Toolbar from './Toolbar'
import VariablesEditor from './VariablesEditor'
import WorkflowToolbar from './WorkflowToolbar'

interface OwnProps {
  childRef: (el: any) => void
  showSearch: boolean
  hideSearch: () => void
  readOnly: boolean
  canPasteNode: boolean
  selectedTopic: string
  selectedWorkflow: string
  flowPreview: boolean
  highlightFilter: string
  handleFilterChanged: (event: any) => void
}

interface LangProps {
  contentLang: string
  languages: string[]
  defaultLanguage: string
}

type StateProps = ReturnType<typeof mapStateToProps>
type DispatchProps = typeof mapDispatchToProps

type Props = DispatchProps & StateProps & OwnProps & LangProps

type BpNodeModel = StandardNodeModel | SkillCallNodeModel

type ExtendedDiagramEngine = {
  enableLinkPoints?: boolean
  flowBuilder?: any
} & DiagramEngine

class Diagram extends Component<Props> {
  private diagramEngine: ExtendedDiagramEngine
  private diagramWidget: DiagramWidget
  private diagramContainer: HTMLDivElement
  private manager: DiagramManager
  private timeout
  /** Represents the source port clicked when the user is connecting a node */
  private dragPortSource: any

  state = {
    highlightFilter: '',
    editingNodeItem: null,
    currentLang: '',
    currentTab: 'workflow'
  }

  constructor(props) {
    super(props)

    const commonProps = {
      editNodeItem: this.editNodeItem.bind(this),
      selectedNodeItem: () => this.getStateProperty('editingNodeItem'),
      deleteSelectedElements: this.deleteSelectedElements.bind(this),
      getCurrentFlow: () => this.getPropsProperty('currentFlow'),
      updateFlowNode: this.updateNodeAndRefresh.bind(this),
      switchFlowNode: this.switchFlowNode.bind(this),
      getCurrentLang: () => this.getStateProperty('currentLang')
    }

    this.diagramEngine = new DiagramEngine()
    this.diagramEngine.registerNodeFactory(new StandardWidgetFactory())
    this.diagramEngine.registerNodeFactory(new SkillCallWidgetFactory(this.props.skills))
    this.diagramEngine.registerNodeFactory(new SaySomethingWidgetFactory(commonProps))
    this.diagramEngine.registerNodeFactory(new ExecuteWidgetFactory())
    this.diagramEngine.registerNodeFactory(new ListenWidgetFactory())
    this.diagramEngine.registerNodeFactory(new RouterWidgetFactory())
    this.diagramEngine.registerNodeFactory(new ActionWidgetFactory())
    this.diagramEngine.registerNodeFactory(new SuccessWidgetFactory())
    this.diagramEngine.registerNodeFactory(
      new TriggerWidgetFactory({
        ...commonProps,
        getConditions: () => this.getPropsProperty('conditions'),
        addCondition: this.addCondition.bind(this)
      })
    )
    this.diagramEngine.registerNodeFactory(new FailureWidgetFactory())
    this.diagramEngine.registerLinkFactory(new DeletableLinkFactory())
    this.diagramEngine.registerNodeFactory(new PromptWidgetFactory(commonProps))

    // This reference allows us to update flow nodes from widgets
    this.diagramEngine.flowBuilder = this
    this.manager = new DiagramManager(this.diagramEngine, { switchFlowNode: this.props.switchFlowNode })

    if (this.props.highlightFilter) {
      this.manager.setHighlightedNodes(this.props.highlightFilter)
    }

    // @ts-ignore
    window.highlightNode = (flowName: string, nodeName: string) => {
      this.manager.setHighlightedNodes(nodeName)

      if (!flowName || !nodeName) {
        // Refreshing the model anyway, to remove the highlight if node is undefined
        this.manager.syncModel()
        return
      }

      try {
        if (this.props.currentFlow.name !== flowName) {
          this.props.switchFlow(flowName)
        } else {
          this.manager.syncModel()
        }
      } catch (err) {
        console.error('Error when switching flow or refreshing', err)
      }
    }
  }

  componentDidMount() {
    this.props.fetchFlows()
    this.props.fetchPrompts()
    this.setState({ currentLang: this.props.contentLang })
    this.props.fetchContentCategories()
    ReactDOM.findDOMNode(this.diagramWidget).addEventListener('click', this.onDiagramClick)
    document.getElementById('diagramContainer').addEventListener('keydown', this.onKeyDown)
    this.props.childRef({
      deleteSelectedElements: this.deleteSelectedElements.bind(this),
      createFlow: this.createFlow.bind(this)
    })
  }

  componentWillUnmount() {
    ReactDOM.findDOMNode(this.diagramWidget).removeEventListener('click', this.onDiagramClick)
    document.getElementById('diagramContainer').removeEventListener('keydown', this.onKeyDown)
  }

  componentDidUpdate(prevProps, prevState) {
    this.manager.setCurrentFlow(this.props.currentFlow)
    this.manager.setReadOnly(this.props.readOnly)

    if (
      !prevState.editingNodeItem &&
      this.props.currentFlowNode?.isNew &&
      ['say_something', 'trigger', 'prompt'].includes(this.props.currentFlowNode?.type)
    ) {
      this.editNodeItem(this.props.currentFlowNode, 0)
    }

    if (this.diagramContainer) {
      this.manager.setDiagramContainer(this.diagramWidget, {
        width: this.diagramContainer.offsetWidth,
        height: this.diagramContainer.offsetHeight
      })
    }

    if (this.dragPortSource && !prevProps.currentFlowNode && this.props.currentFlowNode) {
      // tslint:disable-next-line: no-floating-promises
      this.linkCreatedNode()
    }

    const isDifferentFlow = _.get(prevProps, 'currentFlow.name') !== _.get(this, 'props.currentFlow.name')

    if (!this.props.currentFlow) {
      this.manager.clearModel()
    } else if (!prevProps.currentFlow || isDifferentFlow) {
      // Update the diagram model only if we changed the current flow
      this.manager.initializeModel()
      this.checkForProblems()
    } else {
      // Update the current model with the new properties
      this.manager.syncModel()
    }

    // Refresh nodes when the filter is displayed
    if (this.props.highlightFilter && this.props.showSearch) {
      this.manager.setHighlightedNodes(this.props.highlightFilter)
      this.manager.syncModel()
    }

    // Refresh nodes when the filter is updated
    if (this.props.highlightFilter !== prevProps.highlightFilter) {
      this.manager.setHighlightedNodes(this.props.highlightFilter)
      this.manager.syncModel()
    }

    // Clear nodes when search field is hidden
    if (!this.props.showSearch && prevProps.showSearch) {
      this.manager.setHighlightedNodes([])
      this.manager.syncModel()
    }
  }

  updateTransitionNode = async (nodeId: string, index: number, newName: string) => {
    await this.props.switchFlowNode(nodeId)
    const next = this.props.currentFlowNode.next

    if (!next.length) {
      this.props.updateFlowNode({ next: [{ condition: 'true', node: newName }] })
    } else {
      await this.props.updateFlowNode({
        next: Object.assign([], next, { [index]: { ...next[index], node: newName } })
      })
    }

    this.checkForLinksUpdate()
    this.diagramWidget.forceUpdate()
  }

  linkCreatedNode = async () => {
    const sourcePort: DefaultPortModel = _.get(this.dragPortSource, 'parent.sourcePort')
    this.dragPortSource = undefined

    if (!sourcePort || sourcePort.parent.id === this.props.currentFlowNode.id) {
      return
    }

    if (!sourcePort.in) {
      const sourcePortIndex = Number(sourcePort.name.replace('out', ''))
      await this.updateTransitionNode(sourcePort.parent.id, sourcePortIndex, this.props.currentFlowNode.name)
    } else {
      await this.updateTransitionNode(this.props.currentFlowNode.id, 0, sourcePort.parent['name'])
    }
  }

  add = {
    flowNode: (point: Point) => this.props.createFlowNode({ ...point, type: 'standard' }),
    skillNode: (point: Point, skillId: string) => this.props.buildSkill({ location: point, id: skillId }),
    triggerNode: (point: Point, moreProps) => {
      this.props.createFlowNode({
        ...point,
        type: 'trigger',
        conditions: [{ params: {} }],
        next: [defaultTransition],
        isNew: true,
        ...moreProps
      })
    },
    say: (point: Point, moreProps) => {
      this.props.createFlowNode({
        ...point,
        type: 'say_something',
        contents: [{ [this.state.currentLang]: { contentType: 'builtin_text' } }],
        next: [defaultTransition],
        isNew: true,
        ...moreProps
      })
    },
    executeNode: (point: Point, moreProps) =>
      this.props.createFlowNode({ ...point, type: 'execute', next: [defaultTransition], ...moreProps }),
    listenNode: (point: Point) =>
      this.props.createFlowNode({
        ...point,
        type: 'listen',
        onReceive: [],
        next: [defaultTransition],
        triggers: [{ conditions: [{ id: 'always' }] }]
      }),
    routerNode: (point: Point) => this.props.createFlowNode({ ...point, type: 'router' }),
    actionNode: (point: Point) => this.props.createFlowNode({ ...point, type: 'action' }),

    promptNode: (point: Point, promptType: string) => {
      this.props.createFlowNode({
        ...point,
        type: 'prompt',
        isNew: true,
        prompt: {
          type: promptType,
          params: {
            output: '',
            question: {}
          }
        },
        next: [
          {
            caption: lang.tr('studio.prompt.userAnswersCorrectly'),
            condition: 'thisNode.extracted === true',
            node: ''
          },
          {
            caption: lang.tr('studio.prompt.userDoesNotAnswer'),
            condition: 'thisNode.timeout === true',
            node: ''
          },
          {
            caption: lang.tr('studio.prompt.userCancels'),
            condition: 'thisNode.cancelled === true',
            node: ''
          }
        ]
      })
    }
  }

  handleContextMenuNoElement = (event: React.MouseEvent) => {
    const point = this.manager.getRealPosition(event)
    const originatesFromOutPort = _.get(this.dragPortSource, 'parent.sourcePort.name', '').startsWith('out')

    // When no element is chosen from the context menu, we reset the start port so it doesn't impact the next selected node
    let clearStartPortOnClose = true

    const wrap = (addNodeMethod, ...args) => () => {
      clearStartPortOnClose = false
      addNodeMethod(...args)
    }

    ContextMenu.show(
      <Menu>
        {this.props.canPasteNode && (
          <MenuItem icon="clipboard" text={lang.tr('paste')} onClick={() => this.pasteElementFromBuffer(point)} />
        )}
        <MenuDivider title={lang.tr('studio.flow.addNode')} />
        {!originatesFromOutPort && (
          <MenuItem text={lang.tr('trigger')} onClick={wrap(this.add.triggerNode, point)} icon="send-to-graph" />
        )}
        <MenuItem
          className={menuStyle.sayNodeContextMenu}
          text={lang.tr('say')}
          onClick={wrap(this.add.say, point)}
          icon={<Icons.Say />}
        />
        <MenuItem tagName="button" text={lang.tr('prompt')} icon="citation">
          {this.props.prompts.map(({ id, config }) => (
            <MenuItem
              key={id}
              text={lang.tr(config.label)}
              tagName="button"
              onClick={wrap(this.add.promptNode, point, id)}
              icon={config.icon as any}
            />
          ))}
        </MenuItem>
        <MenuItem text={lang.tr('execute')} onClick={wrap(this.add.executeNode, point)} icon="code" />
        <MenuItem text={lang.tr('listen')} onClick={wrap(this.add.listenNode, point)} icon="hand" />
        <MenuItem text={lang.tr('split')} onClick={wrap(this.add.routerNode, point)} icon="flow-branch" />
        <MenuItem text={lang.tr('action')} onClick={wrap(this.add.actionNode, point)} icon="offline" />

        <MenuItem tagName="button" text={lang.tr('skills')} icon="add">
          {this.props.skills.map(skill => (
            <MenuItem
              key={skill.id}
              text={lang.tr(skill.name)}
              tagName="button"
              onClick={wrap(this.add.skillNode, point, skill.id)}
              icon={skill.icon}
            />
          ))}
        </MenuItem>
      </Menu>,
      { left: event.clientX, top: event.clientY },
      () => {
        if (clearStartPortOnClose) {
          this.dragPortSource = undefined
        }
      }
    )
  }

  handleContextMenu = (event: React.MouseEvent) => {
    event.preventDefault()

    const target = this.diagramWidget.getMouseElement(event)
    if (!target && !this.props.readOnly) {
      this.handleContextMenuNoElement(event)
      return
    }

    const targetModel = target && target.model
    const point = this.manager.getRealPosition(event)

    const isNodeTargeted = targetModel instanceof NodeModel
    const isLibraryNode = targetModel instanceof SaySomethingNodeModel || targetModel instanceof ExecuteNodeModel

    const isSuccessNode = targetModel instanceof SuccessNodeModel
    const isFailureNode = targetModel instanceof FailureNodeModel
    const canDeleteNode = !(isSuccessNode || isFailureNode)

    // Prevents displaying an empty menu
    if ((!isNodeTargeted && !this.props.canPasteNode) || this.props.readOnly) {
      return
    }

    const canAddChipToTarget = this._canAddTransitionChipToTarget(target)

    const addTransitionNode = async () => {
      await this._addTransitionChipToRouter(target)
    }

    ContextMenu.show(
      <Menu>
        {!isNodeTargeted && this.props.canPasteNode && (
          <MenuItem icon="clipboard" text={lang.tr('paste')} onClick={() => this.pasteElementFromBuffer(point)} />
        )}
        {isNodeTargeted && (
          <Fragment>
            <MenuItem
              icon="trash"
              text={lang.tr('delete')}
              disabled={!canDeleteNode}
              onClick={() => this.deleteSelectedElements()}
            />
            <MenuItem
              icon="duplicate"
              text={lang.tr('copy')}
              onClick={() => {
                this.props.switchFlowNode(targetModel.id)
                this.copySelectedElementToBuffer()
              }}
            />
            {isLibraryNode && (
              <MenuItem
                icon="book"
                text={lang.tr('studio.flow.addToLibrary')}
                onClick={() => {
                  const elementId = textToItemId((targetModel as SaySomethingNodeModel).onEnter?.[0])
                  this.props.addElementToLibrary(elementId)
                  toastSuccess(`Added to library`)
                }}
              />
            )}
            {this.props.flowPreview && canAddChipToTarget ? (
              <React.Fragment>
                <MenuDivider />
                <MenuItem text={lang.tr('studio.flow.chips')}>
                  <MenuItem text={lang.tr('studio.flow.transition')} onClick={addTransitionNode} icon="flow-end" />
                </MenuItem>
              </React.Fragment>
            ) : null}
          </Fragment>
        )}
      </Menu>,
      { left: event.clientX, top: event.clientY }
    )
  }

  checkForProblems = _.debounce(() => {
    this.props.updateFlowProblems(this.manager.getNodeProblems())
  }, 500)

  createFlow(name: string) {
    this.props.createFlow(name + '.flow.json')
  }

  canTargetOpenInspector = target => {
    if (!target) {
      return false
    }

    const targetModel = target.model
    return (
      targetModel instanceof StandardNodeModel ||
      targetModel instanceof SkillCallNodeModel ||
      targetModel instanceof RouterNodeModel
    )
  }

  onDiagramClick = (event: MouseEvent) => {
    const selectedNode = this.manager.getSelectedNode() as BpNodeModel
    const currentNode = this.props.currentFlowNode
    const target = this.diagramWidget.getMouseElement(event)

    this.manager.sanitizeLinks()
    this.manager.cleanPortLinks()

    if (selectedNode && selectedNode instanceof PointModel) {
      this.dragPortSource = selectedNode
      this.handleContextMenu(event as any)
    }

    this.canTargetOpenInspector(target) ? this.props.openFlowNodeProps() : this.props.closeFlowNodeProps()

    if (!selectedNode) {
      this.props.closeFlowNodeProps()
      this.props.switchFlowNode(null)
    } else if (selectedNode && (!currentNode || selectedNode.id !== currentNode.id)) {
      // Different node selected
      this.props.switchFlowNode(selectedNode.id)
    }

    if (selectedNode && (selectedNode.oldX !== selectedNode.x || selectedNode.oldY !== selectedNode.y)) {
      this.props.updateFlowNode({ x: selectedNode.x, y: selectedNode.y })
      Object.assign(selectedNode, { oldX: selectedNode.x, oldY: selectedNode.y })
    }

    this.checkForLinksUpdate()

    if (target?.model instanceof PromptNodeModel) {
      this.editNodeItem(selectedNode, 0)
    }
  }

  checkForLinksUpdate = _.debounce(
    () => {
      if (this.props.readOnly) {
        return
      }

      const links = this.manager.getLinksRequiringUpdate()
      if (links) {
        this.props.updateFlow({ links })
      }

      this.checkForProblems()
    },
    500,
    { leading: true }
  )

  editNodeItem(node, index) {
    clearTimeout(this.timeout)
    if (node.isNew) {
      this.props.updateFlowNode({ isNew: false })
    }

    this.setState({ editingNodeItem: { node, index } })
  }

  updateNodeAndRefresh(args) {
    this.props.updateFlowNode({ ...args })
    this.props.refreshFlowsLinks()
  }

  getStateProperty(propertyName) {
    return this.state[propertyName]
  }

  getPropsProperty(propertyName) {
    return this.props[propertyName]
  }

  addCondition(nodeId) {
    this.props.updateFlowNode({ conditions: [...this.props.currentFlowNode.conditions, { params: {} }] })
  }

  switchFlowNode(nodeId) {
    this.props.switchFlowNode(nodeId)
  }

  deleteSelectedElements() {
    const elements = _.sortBy(this.diagramEngine.getDiagramModel().getSelectedItems(), 'nodeType')
    this.setState({ editingNodeItem: null })

    // Use sorting to make the nodes first in the array, deleting the node before the links
    for (const element of elements) {
      if (!this.diagramEngine.isModelLocked(element)) {
        if (element.type === 'success') {
          return alert(lang.tr('studio.flow.cantDeleteSuccess'))
        } else if (element.type === 'failure') {
          return alert(lang.tr('studio.flow.cantDeleteFailure'))
        } else if (_.includes(nodeTypes, element['nodeType']) || _.includes(nodeTypes, element.type)) {
          this.props.removeFlowNode(element)
        } else if (element.type === 'default') {
          element.remove()
          this.checkForLinksUpdate()
        } else {
          element.remove() // it's a point or something else
        }
      }
    }

    this.props.closeFlowNodeProps()
    this.diagramWidget.forceUpdate()
    this.checkForProblems()
  }

  copySelectedElementToBuffer() {
    this.props.copyFlowNode()
    Toaster.create({
      className: 'recipe-toaster',
      position: Position.TOP_RIGHT
    }).show({ message: lang.tr('studio.flow.copiedToBuffer') })
  }

  pasteElementFromBuffer(position?) {
    if (position) {
      this.props.pasteFlowNode(position)
    } else {
      const { offsetX, offsetY } = this.manager.getActiveModelOffset()
      this.props.pasteFlowNode({ x: -offsetX + DIAGRAM_PADDING, y: -offsetY + DIAGRAM_PADDING })
    }

    this.manager.unselectAllElements()
  }

  onKeyDown = event => {
    if ((event.ctrlKey || event.metaKey) && event.key === 'c') {
      this.copySelectedElementToBuffer()
    } else if ((event.ctrlKey || event.metaKey) && event.key === 'v') {
      this.pasteElementFromBuffer()
    }
  }

  handleFlowWideClicked = () => {
    this.props.switchFlowNode(null)
    this.props.openFlowNodeProps()
  }

  handleFilterChanged = event => {
    this.setState({ highlightFilter: event.target.value })
  }

  renderCatchAllInfo() {
    const nbNext = _.get(this.props.currentFlow, 'catchAll.next.length', 0)
    const nbReceive = _.get(this.props.currentFlow, 'catchAll.onReceive.length', 0)

    return (
      <div style={{ display: 'flex', marginTop: 5 }}>
        <Button onClick={this.handleFlowWideClicked} minimal={true}>
          <Tag intent={nbNext > 0 ? Intent.PRIMARY : Intent.NONE}>{nbNext}</Tag>
          {lang.tr('studio.flow.flowWideTransitions', { count: nbNext })}
        </Button>
        <Button onClick={this.handleFlowWideClicked} minimal={true}>
          <Tag intent={nbReceive > 0 ? Intent.PRIMARY : Intent.NONE}>{nbReceive}</Tag>
          {lang.tr('studio.flow.flowWideOnReceives', { count: nbReceive })}
        </Button>
        {this.props.showSearch && (
          <ControlGroup>
            <InputGroup
              id="input-highlight-name"
              tabIndex={1}
              placeholder={lang.tr('studio.flow.highlightByName')}
              value={this.props.highlightFilter}
              onChange={this.props.handleFilterChanged}
              autoFocus={true}
            />
            <Button icon="small-cross" onClick={this.props.hideSearch} />
          </ControlGroup>
        )}
      </div>
    )
  }

  handleToolDropped = async (event: React.DragEvent) => {
    if (this.props.readOnly) {
      return
    }

    this.manager.unselectAllElements()
    const data = JSON.parse(event.dataTransfer.getData('diagram-node'))

    const point = this.manager.getRealPosition(event)

    if (data.type === 'chip') {
      const target = this.diagramWidget.getMouseElement(event)
      if (this._canAddTransitionChipToTarget(target)) {
        await this._addTransitionChipToRouter(target)
      }
    } else if (data.type === 'skill') {
      this.add.skillNode(point, data.id)
    } else if (data.type === 'node') {
      switch (data.id) {
        case 'trigger':
          this.add.triggerNode(point, {})
          break
        case 'prompt':
          this.add.promptNode(point, '')
          break
        case 'say_something':
          this.add.say(point, {})
          break
        case 'execute':
          this.add.executeNode(point, data.contentId ? { onReceive: [`${data.contentId}`] } : {})
          break
        case 'listen':
          this.add.listenNode(point)
          break
        case 'router':
          this.add.routerNode(point)
          break
        case 'action':
          this.add.actionNode(point)
          break
        default:
          this.add.flowNode(point)
          break
      }
    }
  }

  private async _addTransitionChipToRouter(target) {
    await this.props.switchFlowNode(target.model.id)
    this.props.updateFlowNode({ next: [...this.props.currentFlowNode.next, defaultTransition] })
  }

  private _canAddTransitionChipToTarget(target): boolean {
    if (this.props.readOnly) {
      return false
    }

    return target && target.model instanceof RouterNodeModel
  }

  updateNodeContent(data) {
    const { node, index } = this.state.editingNodeItem
    const newContents = [...node.contents]
    const currentType = newContents[index][this.state.currentLang]?.contentType

    if (currentType && currentType !== data.contentType) {
      newContents[index] = { [this.state.currentLang]: data }
    } else {
      newContents[index][this.state.currentLang] = data
    }

    this.setState({ editingNodeItem: { node: { ...node, contents: newContents }, index } })

    this.props.updateFlowNode({ contents: newContents })
  }

  updateNodeCondition(data) {
    const { node, index } = this.state.editingNodeItem
    const newConditions = [...node.conditions]

    newConditions[index] = data

    this.setState({ editingNodeItem: { node: { ...node, conditions: newConditions }, index } })

    this.props.updateFlowNode({ conditions: newConditions })
  }

  updatePromptNode(args) {
    this.props.updateFlowNode({ prompt: { ...args } })
  }

  deleteNodeContent() {
    const {
      node: { contents },
      index
    } = this.state.editingNodeItem
    const newContents = [...contents]

    newContents[index] = Object.keys(newContents[index]).reduce((acc, lang) => {
      if (lang !== this.state.currentLang) {
        acc = { ...acc, [lang]: { ...newContents[index][lang] } }
      }

      return acc
    }, {})

    if (this.isContentEmpty(newContents[index])) {
      this.deleteSelectedElements()
    } else {
      this.props.updateFlowNode({ contents: newContents })
    }

    this.setState({ editingNodeItem: null })
  }

  deleteNodeCondition() {
    const {
      node: { conditions },
      index
    } = this.state.editingNodeItem
    const newConditions = conditions.filter((cond, i) => index !== i)

    if (!newConditions.length) {
      this.deleteSelectedElements()
    } else {
      this.props.updateFlowNode({ conditions: newConditions })
    }

    this.setState({ editingNodeItem: null })
  }

  isContentEmpty(content) {
    return !_.flatMap(content).length
  }

  getEmptyContent(content) {
    return {
      contentType: content[Object.keys(content)[0]]?.contentType
    }
  }

  handleTabChanged = (tab: string) => {
    this.setState({ currentTab: tab })
  }

  render() {
    const formType: string = this.state.editingNodeItem?.node?.type
    let editingNodeItem
    if (formType === 'say_something') {
      editingNodeItem = this.state.editingNodeItem?.node?.contents?.[this.state.editingNodeItem.index]
    } else if (formType === 'trigger') {
      editingNodeItem = this.state.editingNodeItem?.node?.conditions?.[this.state.editingNodeItem.index]
    }

    const isQnA = this.props.selectedWorkflow === 'qna'

    return (
      <Fragment>
        {isQnA && (
          <InjectedModuleView
            key={`${this.props.selectedTopic}`}
            moduleName="qna"
            componentName="LiteEditor"
            contentLang={this.props.contentLang}
            extraProps={{
              isLite: true,
              topicName: this.props.selectedTopic,
              languages: this.props.languages,
              defaultLanguage: this.props.defaultLanguage,
              refreshQnaCount: () => {
                // So it's processed on the next tick, otherwise it won't update with the latest update
                setTimeout(() => {
                  this.props.getQnaCountByTopic()
                }, 100)
              }
            }}
          />
        )}
        <MainContent.Wrapper className={cx({ [style.hidden]: isQnA })}>
          <WorkflowToolbar
            currentLang={this.state.currentLang}
            languages={this.props.languages}
            setCurrentLang={lang => this.setState({ currentLang: lang })}
            tabChange={this.handleTabChanged}
          />
          {this.state.currentTab === 'variables' && <VariablesEditor />}
          <Fragment>
            <div
              id="diagramContainer"
              ref={ref => (this.diagramContainer = ref)}
              tabIndex={1}
              className={style.diagramContainer}
              style={{
                display: this.state.currentTab === 'workflow' ? 'inherit' : 'none'
              }}
              onContextMenu={this.handleContextMenu}
              onDrop={this.handleToolDropped}
              onDragOver={event => event.preventDefault()}
            >
              <div className={style.floatingInfo}>{this.renderCatchAllInfo()}</div>

              <DiagramWidget
                ref={w => (this.diagramWidget = w)}
                deleteKeys={[]}
                diagramEngine={this.diagramEngine}
                inverseZoom={true}
              />
            </div>

            <Toolbar />
          </Fragment>

          {formType === 'say_something' && (
            <ContentForm
              customKey={`${this.state.editingNodeItem.node.id}${this.state.editingNodeItem.index}`}
              contentTypes={this.props.contentTypes.filter(type =>
                type.schema.newJson?.displayedIn.includes('sayNode')
              )}
              deleteContent={() => this.deleteNodeContent()}
              editingContent={this.state.editingNodeItem.index}
              formData={editingNodeItem?.[this.state.currentLang] || this.getEmptyContent(editingNodeItem)}
              onUpdate={this.updateNodeContent.bind(this)}
              close={() => {
                this.timeout = setTimeout(() => {
                  this.setState({ editingNodeItem: null })
                }, 200)
              }}
            />
          )}
          {formType === 'trigger' && (
            <ConditionForm
              customKey={`${this.state.editingNodeItem.node.id}${this.state.editingNodeItem.index}`}
              conditions={this.props.conditions}
              deleteCondition={() => this.deleteNodeCondition()}
              editingCondition={this.state.editingNodeItem.index}
              topicName={this.props.selectedTopic}
              formData={editingNodeItem}
              contentLang={this.state.currentLang}
              onUpdate={this.updateNodeCondition.bind(this)}
              close={() => {
                this.timeout = setTimeout(() => {
                  this.setState({ editingNodeItem: null })
                }, 200)
              }}
            />
          )}
          {formType === 'prompt' && (
            <PromptForm
              prompts={this.props.prompts}
<<<<<<< HEAD
              customKey={`${this.state.editingNodeItem?.node?.id}${this.state.editingNodeItem?.node?.prompt?.type}`}
=======
              customKey={`${this.state.editingNodeItem.node.name}${this.state.editingNodeItem?.node?.prompt?.type}`}
>>>>>>> 2fb7ef23
              formData={this.props.currentFlowNode?.prompt}
              onUpdate={this.updatePromptNode.bind(this)}
              deletePrompt={this.deleteSelectedElements.bind(this)}
              contentLang={this.state.currentLang}
              close={() => {
                this.timeout = setTimeout(() => {
                  this.setState({ editingNodeItem: null })
                }, 200)
              }}
            />
          )}
        </MainContent.Wrapper>
      </Fragment>
    )
  }
}

const mapStateToProps = (state: RootReducer) => ({
  currentFlow: getCurrentFlow(state),
  currentFlowNode: getCurrentFlowNode(state),
  currentDiagramAction: state.flows.currentDiagramAction,
  canPasteNode: Boolean(state.flows.nodeInBuffer),
  skills: state.skills.installed,
  library: state.content.library,
  prompts: state.ndu.prompts,
  contentTypes: state.content.categories,
  conditions: state.ndu.conditions
})

const mapDispatchToProps = {
  fetchFlows,
  fetchPrompts,
  switchFlowNode,
  openFlowNodeProps,
  closeFlowNodeProps,
  createFlowNode,
  removeFlowNode,
  createFlow,
  updateFlowNode,
  switchFlow,
  updateFlow,
  copyFlowNode,
  pasteFlowNode,
  insertNewSkillNode,
  updateFlowProblems,
  buildSkill: buildNewSkill,
  addElementToLibrary,
  refreshFlowsLinks,
  fetchContentCategories,
  getQnaCountByTopic
}

export default connect<StateProps, DispatchProps, OwnProps>(mapStateToProps, mapDispatchToProps, null, {
  withRef: true
})(withLanguage(Diagram))<|MERGE_RESOLUTION|>--- conflicted
+++ resolved
@@ -946,11 +946,7 @@
           {formType === 'prompt' && (
             <PromptForm
               prompts={this.props.prompts}
-<<<<<<< HEAD
-              customKey={`${this.state.editingNodeItem?.node?.id}${this.state.editingNodeItem?.node?.prompt?.type}`}
-=======
               customKey={`${this.state.editingNodeItem.node.name}${this.state.editingNodeItem?.node?.prompt?.type}`}
->>>>>>> 2fb7ef23
               formData={this.props.currentFlowNode?.prompt}
               onUpdate={this.updatePromptNode.bind(this)}
               deletePrompt={this.deleteSelectedElements.bind(this)}
