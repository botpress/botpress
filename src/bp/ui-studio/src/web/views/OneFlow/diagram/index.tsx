--- conflicted
+++ resolved
@@ -745,11 +745,8 @@
 
         {this.state.editingNodeContent && (
           <ContentForm
-<<<<<<< HEAD
             customKey={`${this.state.editingNodeContent.node.name}${this.state.editingNodeContent.index}`}
-=======
             contentTypes={this.props.contentTypes.filter(type => type.schema.newJson?.displayedIn.includes('sayNode'))}
->>>>>>> 300ee53d
             deleteContent={() => this.deleteNodeContent()}
             editingContent={this.state.editingNodeContent.index}
             formData={this.state.editingNodeContent?.node?.contents?.[this.state.editingNodeContent.index]}
@@ -825,11 +822,8 @@
   updateFlowProblems,
   buildSkill: buildNewSkill,
   addElementToLibrary,
-<<<<<<< HEAD
-  refreshFlowsLinks
-=======
+  refreshFlowsLinks,
   fetchContentCategories
->>>>>>> 300ee53d
 }
 
 export default connect<StateProps, DispatchProps, OwnProps>(mapStateToProps, mapDispatchToProps, null, {
