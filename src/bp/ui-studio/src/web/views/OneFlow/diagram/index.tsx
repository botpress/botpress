--- conflicted
+++ resolved
@@ -26,11 +26,8 @@
   createFlow,
   createFlowNode,
   fetchFlows,
-<<<<<<< HEAD
   fetchPrompts,
-=======
   getQnaCountByTopic,
->>>>>>> 0f0595ff
   insertNewSkillNode,
   openFlowNodeProps,
   pasteFlowNode,
