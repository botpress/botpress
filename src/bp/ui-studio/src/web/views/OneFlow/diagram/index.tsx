import {
  Button,
  ContextMenu,
  ControlGroup,
  InputGroup,
  Intent,
  Menu,
  MenuDivider,
  MenuItem,
  Position,
  Tag,
  Toaster
} from '@blueprintjs/core'
import { lang, MainContent } from 'botpress/shared'
import _ from 'lodash'
import React, { Component, Fragment } from 'react'
import ReactDOM from 'react-dom'
import { connect } from 'react-redux'
import { DefaultPortModel, DiagramEngine, DiagramWidget, NodeModel, PointModel } from 'storm-react-diagrams'
import {
  addElementToLibrary,
  buildNewSkill,
  closeFlowNodeProps,
  copyFlowNode,
  createFlow,
  createFlowNode,
  fetchContentCategories,
  fetchFlows,
  insertNewSkillNode,
  openFlowNodeProps,
  pasteFlowNode,
  refreshFlowsLinks,
  removeFlowNode,
  switchFlow,
  switchFlowNode,
  updateFlow,
  updateFlowNode,
  updateFlowProblems
} from '~/actions'
import { toastSuccess } from '~/components/Shared/Utils'
import withLanguage from '~/components/Util/withLanguage'
import { getCurrentFlow, getCurrentFlowNode, RootReducer } from '~/reducers'
import {
  defaultTransition,
  DIAGRAM_PADDING,
  DiagramManager,
  nodeTypes,
  Point
} from '~/views/FlowBuilder/diagram/manager'
import { DeletableLinkFactory } from '~/views/FlowBuilder/diagram/nodes/LinkWidget'
import { SkillCallNodeModel, SkillCallWidgetFactory } from '~/views/FlowBuilder/diagram/nodes/SkillCallNode'
import { StandardNodeModel, StandardWidgetFactory } from '~/views/FlowBuilder/diagram/nodes/StandardNode'
import { textToItemId } from '~/views/FlowBuilder/diagram/nodes_v2/utils'
import { ActionWidgetFactory } from '~/views/FlowBuilder/diagram/nodes_v2/ActionNode'
import { ExecuteNodeModel, ExecuteWidgetFactory } from '~/views/FlowBuilder/diagram/nodes_v2/ExecuteNode'
import { FailureNodeModel, FailureWidgetFactory } from '~/views/FlowBuilder/diagram/nodes_v2/FailureNode'
import { ListenWidgetFactory } from '~/views/FlowBuilder/diagram/nodes_v2/ListenNode'
import { RouterNodeModel, RouterWidgetFactory } from '~/views/FlowBuilder/diagram/nodes_v2/RouterNode'
import { SuccessNodeModel, SuccessWidgetFactory } from '~/views/FlowBuilder/diagram/nodes_v2/SuccessNode'
import { TriggerNodeModel, TriggerWidgetFactory } from '~/views/FlowBuilder/diagram/nodes_v2/TriggerNode'
import style from '~/views/FlowBuilder/diagram/style.scss'
import { SaySomethingNodeModel, SaySomethingWidgetFactory } from '~/views/OneFlow/diagram/nodes/SaySomethingNode'

import ContentForm from './ContentForm'
import Toolbar from './Toolbar'
import TriggerEditor from './TriggerEditor'
import VariablesEditor from './VariablesEditor'
import WorkflowToolbar from './WorkflowToolbar'

interface OwnProps {
  childRef: (el: any) => void
  showSearch: boolean
  hideSearch: () => void
  readOnly: boolean
  canPasteNode: boolean
  flowPreview: boolean
  highlightFilter: string
  handleFilterChanged: (event: any) => void
}

interface LangProps {
  contentLang: string
  languages: string[]
  defaultLanguage: string
}

type StateProps = ReturnType<typeof mapStateToProps>
type DispatchProps = typeof mapDispatchToProps

type Props = DispatchProps & StateProps & OwnProps & LangProps

type BpNodeModel = StandardNodeModel | SkillCallNodeModel

type ExtendedDiagramEngine = {
  enableLinkPoints?: boolean
  flowBuilder?: any
} & DiagramEngine

class Diagram extends Component<Props> {
  private diagramEngine: ExtendedDiagramEngine
  private diagramWidget: DiagramWidget
  private diagramContainer: HTMLDivElement
  private manager: DiagramManager
  private timeout
  /** Represents the source port clicked when the user is connecting a node */
  private dragPortSource: any

  state = {
    highlightFilter: '',
    currentTriggerNode: null,
    isTriggerEditOpen: false,
<<<<<<< HEAD
    editingNodeContent: null,
    currentLang: ''
=======
    currentTab: 'workflow'
>>>>>>> 2df8e48f
  }

  constructor(props) {
    super(props)

    this.diagramEngine = new DiagramEngine()
    this.diagramEngine.registerNodeFactory(new StandardWidgetFactory())
    this.diagramEngine.registerNodeFactory(new SkillCallWidgetFactory(this.props.skills))
    this.diagramEngine.registerNodeFactory(
      new SaySomethingWidgetFactory(
        this.editContent.bind(this),
        this.getEditingContent.bind(this),
        this.deleteSelectedElements.bind(this),
        this.getCurrentFlow.bind(this),
        this.updateNodeAndRefresh.bind(this),
        this.getCurrentLang.bind(this)
      )
    )
    this.diagramEngine.registerNodeFactory(new ExecuteWidgetFactory())
    this.diagramEngine.registerNodeFactory(new ListenWidgetFactory())
    this.diagramEngine.registerNodeFactory(new RouterWidgetFactory())
    this.diagramEngine.registerNodeFactory(new ActionWidgetFactory())
    this.diagramEngine.registerNodeFactory(new SuccessWidgetFactory())
    this.diagramEngine.registerNodeFactory(new TriggerWidgetFactory())
    this.diagramEngine.registerNodeFactory(new FailureWidgetFactory())
    this.diagramEngine.registerLinkFactory(new DeletableLinkFactory())

    // This reference allows us to update flow nodes from widgets
    this.diagramEngine.flowBuilder = this
    this.manager = new DiagramManager(this.diagramEngine, { switchFlowNode: this.props.switchFlowNode })

    if (this.props.highlightFilter) {
      this.manager.setHighlightedNodes(this.props.highlightFilter)
    }

    // @ts-ignore
    window.highlightNode = (flowName: string, nodeName: string) => {
      this.manager.setHighlightedNodes(nodeName)

      if (!flowName || !nodeName) {
        // Refreshing the model anyway, to remove the highlight if node is undefined
        this.manager.syncModel()
        return
      }

      try {
        if (this.props.currentFlow.name !== flowName) {
          this.props.switchFlow(flowName)
        } else {
          this.manager.syncModel()
        }
      } catch (err) {
        console.error('Error when switching flow or refreshing', err)
      }
    }
  }

  componentDidMount() {
    this.props.fetchFlows()
    this.setState({ currentLang: this.props.contentLang })
    this.props.fetchContentCategories()
    ReactDOM.findDOMNode(this.diagramWidget).addEventListener('click', this.onDiagramClick)
    ReactDOM.findDOMNode(this.diagramWidget).addEventListener('dblclick', this.onDiagramDoubleClick)
    document.getElementById('diagramContainer').addEventListener('keydown', this.onKeyDown)
    this.props.childRef({
      deleteSelectedElements: this.deleteSelectedElements.bind(this),
      createFlow: this.createFlow.bind(this)
    })
  }

  componentWillUnmount() {
    ReactDOM.findDOMNode(this.diagramWidget).removeEventListener('click', this.onDiagramClick)
    ReactDOM.findDOMNode(this.diagramWidget).removeEventListener('dblclick', this.onDiagramDoubleClick)
    document.getElementById('diagramContainer').removeEventListener('keydown', this.onKeyDown)
  }

  componentDidUpdate(prevProps, prevState) {
    this.manager.setCurrentFlow(this.props.currentFlow)
    this.manager.setReadOnly(this.props.readOnly)

    if (
      !prevState.editingNodeContent &&
      this.props.currentFlowNode?.isNew &&
      this.props.currentFlowNode?.type === 'say_something'
    ) {
      this.editContent(this.props.currentFlowNode, 0)
    }

    if (this.diagramContainer) {
      this.manager.setDiagramContainer(this.diagramWidget, {
        width: this.diagramContainer.offsetWidth,
        height: this.diagramContainer.offsetHeight
      })
    }

    if (this.dragPortSource && !prevProps.currentFlowNode && this.props.currentFlowNode) {
      // tslint:disable-next-line: no-floating-promises
      this.linkCreatedNode()
    }

    const isDifferentFlow = _.get(prevProps, 'currentFlow.name') !== _.get(this, 'props.currentFlow.name')

    if (!this.props.currentFlow) {
      this.manager.clearModel()
    } else if (!prevProps.currentFlow || isDifferentFlow) {
      // Update the diagram model only if we changed the current flow
      this.manager.initializeModel()
      this.checkForProblems()
    } else {
      // Update the current model with the new properties
      this.manager.syncModel()
    }

    // Refresh nodes when the filter is displayed
    if (this.props.highlightFilter && this.props.showSearch) {
      this.manager.setHighlightedNodes(this.props.highlightFilter)
      this.manager.syncModel()
    }

    // Refresh nodes when the filter is updated
    if (this.props.highlightFilter !== prevProps.highlightFilter) {
      this.manager.setHighlightedNodes(this.props.highlightFilter)
      this.manager.syncModel()
    }

    // Clear nodes when search field is hidden
    if (!this.props.showSearch && prevProps.showSearch) {
      this.manager.setHighlightedNodes([])
      this.manager.syncModel()
    }
  }

  updateTransitionNode = async (nodeId: string, index: number, newName: string) => {
    await this.props.switchFlowNode(nodeId)
    const next = this.props.currentFlowNode.next

    if (!next.length) {
      this.props.updateFlowNode({ next: [{ condition: 'true', node: newName }] })
    } else {
      await this.props.updateFlowNode({
        next: Object.assign([], next, { [index]: { ...next[index], node: newName } })
      })
    }

    this.checkForLinksUpdate()
    this.diagramWidget.forceUpdate()
  }

  linkCreatedNode = async () => {
    const sourcePort: DefaultPortModel = _.get(this.dragPortSource, 'parent.sourcePort')
    this.dragPortSource = undefined

    if (!sourcePort || sourcePort.parent.id === this.props.currentFlowNode.id) {
      return
    }

    if (!sourcePort.in) {
      const sourcePortIndex = Number(sourcePort.name.replace('out', ''))
      await this.updateTransitionNode(sourcePort.parent.id, sourcePortIndex, this.props.currentFlowNode.name)
    } else {
      await this.updateTransitionNode(this.props.currentFlowNode.id, 0, sourcePort.parent['name'])
    }
  }

  add = {
    flowNode: (point: Point) => this.props.createFlowNode({ ...point, type: 'standard' }),
    skillNode: (point: Point, skillId: string) => this.props.buildSkill({ location: point, id: skillId }),
    triggerNode: (point: Point, moreProps) => {
      this.props.createFlowNode({ ...point, type: 'trigger', conditions: [], next: [defaultTransition], ...moreProps })
    },
    say: (point: Point, moreProps) => {
      this.props.createFlowNode({
        ...point,
        type: 'say_something',
        contents: [{ [this.state.currentLang]: { renderType: 'text', contentType: 'builtin_text' } }],
        next: [defaultTransition],
        isNew: true,
        ...moreProps
      })
    },
    executeNode: (point: Point, moreProps) =>
      this.props.createFlowNode({ ...point, type: 'execute', next: [defaultTransition], ...moreProps }),
    listenNode: (point: Point) =>
      this.props.createFlowNode({
        ...point,
        type: 'listen',
        onReceive: [],
        next: [defaultTransition],
        triggers: [{ conditions: [{ id: 'always' }] }]
      }),
    routerNode: (point: Point) => this.props.createFlowNode({ ...point, type: 'router' }),
    actionNode: (point: Point) => this.props.createFlowNode({ ...point, type: 'action' })
  }

  onDiagramDoubleClick = (event?: MouseEvent) => {
    if (!event) {
      return
    }

    const target = this.diagramWidget.getMouseElement(event)

    if (target?.model instanceof TriggerNodeModel) {
      this.editTriggers(target.model)
    }
  }

  handleContextMenuNoElement = (event: React.MouseEvent) => {
    const point = this.manager.getRealPosition(event)
    const originatesFromOutPort = _.get(this.dragPortSource, 'parent.sourcePort.name', '').startsWith('out')

    // When no element is chosen from the context menu, we reset the start port so it doesn't impact the next selected node
    let clearStartPortOnClose = true

    const wrap = (addNodeMethod, ...args) => () => {
      clearStartPortOnClose = false
      addNodeMethod(...args)
    }

    ContextMenu.show(
      <Menu>
        {this.props.canPasteNode && (
          <MenuItem icon="clipboard" text={lang.tr('paste')} onClick={() => this.pasteElementFromBuffer(point)} />
        )}
        <MenuDivider title={lang.tr('studio.flow.addNode')} />
        {!originatesFromOutPort && (
          <MenuItem
            text={lang.tr('studio.flow.nodeType.trigger')}
            onClick={wrap(this.add.triggerNode, point)}
            icon="send-to-graph"
          />
        )}
        <MenuItem
          text={lang.tr('studio.flow.nodeType.sendMessage')}
          onClick={wrap(this.add.say, point)}
          icon="comment"
        />
        <MenuItem
          text={lang.tr('studio.flow.nodeType.executeAction')}
          onClick={wrap(this.add.executeNode, point)}
          icon="code-block"
        />
        <MenuItem text={lang.tr('listen')} onClick={wrap(this.add.listenNode, point)} icon="hand" />
        <MenuItem text={lang.tr('split')} onClick={wrap(this.add.routerNode, point)} icon="flow-branch" />
        <MenuItem text={lang.tr('action')} onClick={wrap(this.add.actionNode, point)} icon="offline" />

        <MenuItem tagName="button" text={lang.tr('skills')} icon="add">
          {this.props.skills.map(skill => (
            <MenuItem
              key={skill.id}
              text={lang.tr(skill.name)}
              tagName="button"
              onClick={wrap(this.add.skillNode, point, skill.id)}
              icon={skill.icon}
            />
          ))}
        </MenuItem>
      </Menu>,
      { left: event.clientX, top: event.clientY },
      () => {
        if (clearStartPortOnClose) {
          this.dragPortSource = undefined
        }
      }
    )
  }

  handleContextMenu = (event: React.MouseEvent) => {
    event.preventDefault()

    const target = this.diagramWidget.getMouseElement(event)
    if (!target && !this.props.readOnly) {
      this.handleContextMenuNoElement(event)
      return
    }

    const targetModel = target && target.model
    const point = this.manager.getRealPosition(event)

    const isNodeTargeted = targetModel instanceof NodeModel
    const isTriggerNode = targetModel instanceof TriggerNodeModel
    const isLibraryNode = targetModel instanceof SaySomethingNodeModel || targetModel instanceof ExecuteNodeModel

    const isSuccessNode = targetModel instanceof SuccessNodeModel
    const isFailureNode = targetModel instanceof FailureNodeModel
    const canDeleteNode = !(isSuccessNode || isFailureNode)

    // Prevents displaying an empty menu
    if ((!isNodeTargeted && !this.props.canPasteNode) || this.props.readOnly) {
      return
    }

    const canAddChipToTarget = this._canAddTransitionChipToTarget(target)

    const addTransitionNode = async () => {
      await this._addTransitionChipToRouter(target)
    }

    ContextMenu.show(
      <Menu>
        {!isNodeTargeted && this.props.canPasteNode && (
          <MenuItem icon="clipboard" text={lang.tr('paste')} onClick={() => this.pasteElementFromBuffer(point)} />
        )}
        {isNodeTargeted && (
          <Fragment>
            {isTriggerNode && (
              <MenuItem icon="edit" text={lang.tr('edit')} onClick={() => this.editTriggers(targetModel)} />
            )}
            <MenuItem
              icon="trash"
              text={lang.tr('delete')}
              disabled={!canDeleteNode}
              onClick={() => this.deleteSelectedElements()}
            />
            <MenuItem
              icon="duplicate"
              text={lang.tr('copy')}
              onClick={() => {
                this.props.switchFlowNode(targetModel.id)
                this.copySelectedElementToBuffer()
              }}
            />
            {isLibraryNode && (
              <MenuItem
                icon="book"
                text={lang.tr('studio.flow.addToLibrary')}
                onClick={() => {
                  const elementId = textToItemId((targetModel as SaySomethingNodeModel).onEnter?.[0])
                  this.props.addElementToLibrary(elementId)
                  toastSuccess(`Added to library`)
                }}
              />
            )}
            {this.props.flowPreview && canAddChipToTarget ? (
              <React.Fragment>
                <MenuDivider />
                <MenuItem text={lang.tr('studio.flow.chips')}>
                  <MenuItem text={lang.tr('studio.flow.transition')} onClick={addTransitionNode} icon="flow-end" />
                </MenuItem>
              </React.Fragment>
            ) : null}
          </Fragment>
        )}
      </Menu>,
      { left: event.clientX, top: event.clientY }
    )
  }

  checkForProblems = _.debounce(() => {
    this.props.updateFlowProblems(this.manager.getNodeProblems())
  }, 500)

  createFlow(name: string) {
    this.props.createFlow(name + '.flow.json')
  }

  canTargetOpenInspector = target => {
    if (!target) {
      return false
    }

    const targetModel = target.model
    return (
      targetModel instanceof StandardNodeModel ||
      targetModel instanceof SkillCallNodeModel ||
      targetModel instanceof RouterNodeModel
    )
  }

  onDiagramClick = (event: MouseEvent) => {
    const selectedNode = this.manager.getSelectedNode() as BpNodeModel
    const currentNode = this.props.currentFlowNode
    const target = this.diagramWidget.getMouseElement(event)

    this.manager.sanitizeLinks()
    this.manager.cleanPortLinks()

    if (selectedNode && selectedNode instanceof PointModel) {
      this.dragPortSource = selectedNode
      this.handleContextMenu(event as any)
    }

    this.canTargetOpenInspector(target) ? this.props.openFlowNodeProps() : this.props.closeFlowNodeProps()

    if (!selectedNode) {
      this.props.closeFlowNodeProps()
      this.props.switchFlowNode(null)
    } else if (selectedNode && (!currentNode || selectedNode.id !== currentNode.id)) {
      // Different node selected
      this.props.switchFlowNode(selectedNode.id)
    }

    if (selectedNode && (selectedNode.oldX !== selectedNode.x || selectedNode.oldY !== selectedNode.y)) {
      this.props.updateFlowNode({ x: selectedNode.x, y: selectedNode.y })
      Object.assign(selectedNode, { oldX: selectedNode.x, oldY: selectedNode.y })
    }

    this.checkForLinksUpdate()
  }

  checkForLinksUpdate = _.debounce(
    () => {
      if (this.props.readOnly) {
        return
      }

      const links = this.manager.getLinksRequiringUpdate()
      if (links) {
        this.props.updateFlow({ links })
      }

      this.checkForProblems()
    },
    500,
    { leading: true }
  )

  editTriggers(node) {
    this.setState({
      currentTriggerNode: node,
      isTriggerEditOpen: true
    })
  }

  editContent(node, index) {
    clearTimeout(this.timeout)
    if (node.isNew) {
      this.props.updateFlowNode({ isNew: false })
    }

    this.setState({ editingNodeContent: { node, index } })
  }

  updateNodeAndRefresh(args) {
    this.props.updateFlowNode({ ...args })
    this.props.refreshFlowsLinks()
  }

  getCurrentLang() {
    return this.state.currentLang
  }

  getCurrentFlow() {
    return this.props.currentFlow
  }

  getEditingContent() {
    return this.state.editingNodeContent
  }

  deleteSelectedElements() {
    const elements = _.sortBy(this.diagramEngine.getDiagramModel().getSelectedItems(), 'nodeType')

    // Use sorting to make the nodes first in the array, deleting the node before the links
    for (const element of elements) {
      if (!this.diagramEngine.isModelLocked(element)) {
        if (element.type === 'success') {
          return alert(lang.tr('studio.flow.cantDeleteSuccess'))
        } else if (element.type === 'failure') {
          return alert(lang.tr('studio.flow.cantDeleteFailure'))
        } else if (_.includes(nodeTypes, element['nodeType']) || _.includes(nodeTypes, element.type)) {
          this.props.removeFlowNode(element)
        } else if (element.type === 'default') {
          element.remove()
          this.checkForLinksUpdate()
        } else {
          element.remove() // it's a point or something else
        }
      }
    }

    this.props.closeFlowNodeProps()
    this.diagramWidget.forceUpdate()
    this.checkForProblems()
  }

  copySelectedElementToBuffer() {
    this.props.copyFlowNode()
    Toaster.create({
      className: 'recipe-toaster',
      position: Position.TOP_RIGHT
    }).show({ message: lang.tr('studio.flow.copiedToBuffer') })
  }

  pasteElementFromBuffer(position?) {
    if (position) {
      this.props.pasteFlowNode(position)
    } else {
      const { offsetX, offsetY } = this.manager.getActiveModelOffset()
      this.props.pasteFlowNode({ x: -offsetX + DIAGRAM_PADDING, y: -offsetY + DIAGRAM_PADDING })
    }

    this.manager.unselectAllElements()
  }

  onKeyDown = event => {
    if ((event.ctrlKey || event.metaKey) && event.key === 'c') {
      this.copySelectedElementToBuffer()
    } else if ((event.ctrlKey || event.metaKey) && event.key === 'v') {
      this.pasteElementFromBuffer()
    }
  }

  handleFlowWideClicked = () => {
    this.props.switchFlowNode(null)
    this.props.openFlowNodeProps()
  }

  handleFilterChanged = event => {
    this.setState({ highlightFilter: event.target.value })
  }

  renderCatchAllInfo() {
    const nbNext = _.get(this.props.currentFlow, 'catchAll.next.length', 0)
    const nbReceive = _.get(this.props.currentFlow, 'catchAll.onReceive.length', 0)

    return (
      <div style={{ display: 'flex', marginTop: 5 }}>
        <Button onClick={this.handleFlowWideClicked} minimal={true}>
          <Tag intent={nbNext > 0 ? Intent.PRIMARY : Intent.NONE}>{nbNext}</Tag>
          {lang.tr('studio.flow.flowWideTransitions', { count: nbNext })}
        </Button>
        <Button onClick={this.handleFlowWideClicked} minimal={true}>
          <Tag intent={nbReceive > 0 ? Intent.PRIMARY : Intent.NONE}>{nbReceive}</Tag>
          {lang.tr('studio.flow.flowWideOnReceives', { count: nbReceive })}
        </Button>
        {this.props.showSearch && (
          <ControlGroup>
            <InputGroup
              id="input-highlight-name"
              tabIndex={1}
              placeholder={lang.tr('studio.flow.highlightByName')}
              value={this.props.highlightFilter}
              onChange={this.props.handleFilterChanged}
              autoFocus={true}
            />
            <Button icon="small-cross" onClick={this.props.hideSearch} />
          </ControlGroup>
        )}
      </div>
    )
  }

  handleToolDropped = async (event: React.DragEvent) => {
    if (this.props.readOnly) {
      return
    }

    this.manager.unselectAllElements()
    const data = JSON.parse(event.dataTransfer.getData('diagram-node'))

    const point = this.manager.getRealPosition(event)

    if (data.type === 'chip') {
      const target = this.diagramWidget.getMouseElement(event)
      if (this._canAddTransitionChipToTarget(target)) {
        await this._addTransitionChipToRouter(target)
      }
    } else if (data.type === 'skill') {
      this.add.skillNode(point, data.id)
    } else if (data.type === 'node') {
      switch (data.id) {
        case 'trigger':
          this.add.triggerNode(point, {})
          break
        case 'say_something':
          this.add.say(point, {})
          break
        case 'execute':
          this.add.executeNode(point, data.contentId ? { onReceive: [`${data.contentId}`] } : {})
          break
        case 'listen':
          this.add.listenNode(point)
          break
        case 'router':
          this.add.routerNode(point)
          break
        case 'action':
          this.add.actionNode(point)
          break
        default:
          this.add.flowNode(point)
          break
      }
    }
  }

  private async _addTransitionChipToRouter(target) {
    await this.props.switchFlowNode(target.model.id)
    this.props.updateFlowNode({ next: [...this.props.currentFlowNode.next, defaultTransition] })
  }

  private _canAddTransitionChipToTarget(target): boolean {
    if (this.props.readOnly) {
      return false
    }

    return target && target.model instanceof RouterNodeModel
  }

<<<<<<< HEAD
  updateNodeContent(data) {
    const {
      node: { contents },
      index
    } = this.state.editingNodeContent
    const newContents = [...contents]

    newContents[index][this.state.currentLang] = data
    this.props.updateFlowNode({ contents: newContents })
  }

  deleteNodeContent() {
    const {
      node: { contents },
      index
    } = this.state.editingNodeContent
    const newContents = [...contents]

    newContents[index] = Object.keys(newContents[index]).reduce((acc, lang) => {
      if (lang !== this.state.currentLang) {
        acc = { ...acc, [lang]: { ...newContents[index][lang] } }
      }

      return acc
    }, {})

    if (this.isContentEmpty(newContents[index])) {
      this.deleteSelectedElements()
    } else {
      this.props.updateFlowNode({ contents: newContents })
    }

    this.setState({ editingNodeContent: null })
  }

  isContentEmpty(content) {
    return !_.flatMap(content).length
  }

  getEmptyContent(content) {
    return {
      contentType: content[Object.keys(content)[0]]?.contentType,
      renderType: content[Object.keys(content)[0]]?.renderType
    }
=======
  handleTabChanged = (tab: string) => {
    this.setState({ currentTab: tab })
>>>>>>> 2df8e48f
  }

  render() {
    const editingContent = this.state.editingNodeContent?.node?.contents?.[this.state.editingNodeContent.index]

    return (
      <MainContent.Wrapper>
<<<<<<< HEAD
        <WorkflowToolbar
          currentLang={this.state.currentLang}
          languages={this.props.languages}
          setCurrentLang={lang => this.setState({ currentLang: lang })}
        />
=======
        <WorkflowToolbar tabChange={this.handleTabChanged} />
        {this.state.currentTab === 'variables' && <VariablesEditor />}
>>>>>>> 2df8e48f
        <Fragment>
          <div
            id="diagramContainer"
            ref={ref => (this.diagramContainer = ref)}
            tabIndex={1}
            style={{
              outline: 'none',
              width: '100%',
              height: '100%',
              display: this.state.currentTab === 'workflow' ? 'inherit' : 'none'
            }}
            onContextMenu={this.handleContextMenu}
            onDrop={this.handleToolDropped}
            onDragOver={event => event.preventDefault()}
          >
            <div className={style.floatingInfo}>{this.renderCatchAllInfo()}</div>

            <DiagramWidget
              ref={w => (this.diagramWidget = w)}
              deleteKeys={[]}
              diagramEngine={this.diagramEngine}
              inverseZoom={true}
            />

            <Toolbar />
          </div>
        </Fragment>

        <TriggerEditor
          node={this.state.currentTriggerNode}
          isOpen={this.state.isTriggerEditOpen}
          diagramEngine={this.diagramEngine}
          toggle={() => this.setState({ isTriggerEditOpen: !this.state.isTriggerEditOpen })}
        />

        {this.state.editingNodeContent && (
          <ContentForm
            customKey={`${this.state.editingNodeContent.node.name}${this.state.editingNodeContent.index}`}
            contentTypes={this.props.contentTypes.filter(type => type.schema.newJson?.displayedIn.includes('sayNode'))}
            deleteContent={() => this.deleteNodeContent()}
            editingContent={this.state.editingNodeContent.index}
            formData={editingContent?.[this.state.currentLang] || this.getEmptyContent(editingContent)}
            onUpdate={this.updateNodeContent.bind(this)}
            close={() => {
              this.timeout = setTimeout(() => {
                this.setState({ editingNodeContent: null })
              }, 200)
            }}
          />
        )}
      </MainContent.Wrapper>
    )
  }

  render22() {
    return (
      <Fragment>
        <div
          id="diagramContainer"
          ref={ref => (this.diagramContainer = ref)}
          tabIndex={1}
          style={{ outline: 'none', width: '100%', height: '100%' }}
          onContextMenu={this.handleContextMenu}
          onDrop={this.handleToolDropped}
          onDragOver={event => event.preventDefault()}
        >
          <div className={style.floatingInfo}>{this.renderCatchAllInfo()}</div>

          <DiagramWidget
            ref={w => (this.diagramWidget = w)}
            deleteKeys={[]}
            diagramEngine={this.diagramEngine}
            inverseZoom={true}
          />
        </div>

        <TriggerEditor
          node={this.state.currentTriggerNode}
          isOpen={this.state.isTriggerEditOpen}
          diagramEngine={this.diagramEngine}
          toggle={() => this.setState({ isTriggerEditOpen: !this.state.isTriggerEditOpen })}
        />
      </Fragment>
    )
  }
}

const mapStateToProps = (state: RootReducer) => ({
  currentFlow: getCurrentFlow(state),
  currentFlowNode: getCurrentFlowNode(state),
  currentDiagramAction: state.flows.currentDiagramAction,
  canPasteNode: Boolean(state.flows.nodeInBuffer),
  skills: state.skills.installed,
  library: state.content.library,
  contentTypes: state.content.categories
})

const mapDispatchToProps = {
  fetchFlows,
  switchFlowNode,
  openFlowNodeProps,
  closeFlowNodeProps,
  createFlowNode,
  removeFlowNode,
  createFlow,
  updateFlowNode,
  switchFlow,
  updateFlow,
  copyFlowNode,
  pasteFlowNode,
  insertNewSkillNode,
  updateFlowProblems,
  buildSkill: buildNewSkill,
  addElementToLibrary,
  refreshFlowsLinks,
  fetchContentCategories
}

export default connect<StateProps, DispatchProps, OwnProps>(mapStateToProps, mapDispatchToProps, null, {
  withRef: true
})(withLanguage(Diagram))<|MERGE_RESOLUTION|>--- conflicted
+++ resolved
@@ -109,12 +109,9 @@
     highlightFilter: '',
     currentTriggerNode: null,
     isTriggerEditOpen: false,
-<<<<<<< HEAD
     editingNodeContent: null,
-    currentLang: ''
-=======
+    currentLang: '',
     currentTab: 'workflow'
->>>>>>> 2df8e48f
   }
 
   constructor(props) {
@@ -714,7 +711,6 @@
     return target && target.model instanceof RouterNodeModel
   }
 
-<<<<<<< HEAD
   updateNodeContent(data) {
     const {
       node: { contents },
@@ -759,10 +755,10 @@
       contentType: content[Object.keys(content)[0]]?.contentType,
       renderType: content[Object.keys(content)[0]]?.renderType
     }
-=======
+  }
+
   handleTabChanged = (tab: string) => {
     this.setState({ currentTab: tab })
->>>>>>> 2df8e48f
   }
 
   render() {
@@ -770,16 +766,13 @@
 
     return (
       <MainContent.Wrapper>
-<<<<<<< HEAD
         <WorkflowToolbar
           currentLang={this.state.currentLang}
           languages={this.props.languages}
           setCurrentLang={lang => this.setState({ currentLang: lang })}
+          tabChange={this.handleTabChanged}
         />
-=======
-        <WorkflowToolbar tabChange={this.handleTabChanged} />
         {this.state.currentTab === 'variables' && <VariablesEditor />}
->>>>>>> 2df8e48f
         <Fragment>
           <div
             id="diagramContainer"
