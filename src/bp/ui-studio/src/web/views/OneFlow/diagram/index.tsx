--- conflicted
+++ resolved
@@ -122,10 +122,7 @@
 } & DiagramEngine
 
 const EXPANDED_NODES_KEY = `bp::${window.BOT_ID}::expandedNodes`
-<<<<<<< HEAD
 const DIAGRAM_TAB_KEY = `bp::${window.BOT_ID}::diagramTab`
-=======
->>>>>>> 6ac09497
 
 const getEmptyContent = content => {
   return {
@@ -153,12 +150,7 @@
 
   state = {
     editingNodeItem: null,
-<<<<<<< HEAD
-    currentLang: '',
     currentTab: storage.get(DIAGRAM_TAB_KEY) || 'workflow',
-=======
-    currentTab: 'workflow',
->>>>>>> 6ac09497
     expandedNodes: []
   }
 
@@ -1277,14 +1269,9 @@
           {formType === 'variable' && (
             <VariableForm
               variables={this.props.variables}
-<<<<<<< HEAD
-              contentLang={this.state.currentLang}
-              customKey={`${node?.id}${currentItem?.type}`}
-=======
               contentLang={this.props.currentLang}
               defaultLang={this.props.defaultLang}
-              customKey={`${node?.id}${node?.prompt?.type}`}
->>>>>>> 6ac09497
+              customKey={`${node?.id}${currentItem?.type}`}
               deleteVariable={this.deleteVariable.bind(this)}
               formData={currentItem}
               currentFlow={this.props.currentFlow}
