--- conflicted
+++ resolved
@@ -107,14 +107,8 @@
     this.diagramEngine.registerNodeFactory(new StandardWidgetFactory())
     this.diagramEngine.registerNodeFactory(new SkillCallWidgetFactory(this.props.skills))
     this.diagramEngine.registerNodeFactory(
-<<<<<<< HEAD
-      new BlockWidgetFactory(this.editContent.bind(this), this.isContentSelected.bind(this))
-    )
-    this.diagramEngine.registerNodeFactory(new SaySomethingWidgetFactory())
-=======
       new SaySomethingWidgetFactory(this.editContent.bind(this), this.getEditingContent.bind(this))
     )
->>>>>>> da8044c3
     this.diagramEngine.registerNodeFactory(new ExecuteWidgetFactory())
     this.diagramEngine.registerNodeFactory(new ListenWidgetFactory())
     this.diagramEngine.registerNodeFactory(new RouterWidgetFactory())
@@ -515,14 +509,7 @@
   }
 
   editContent(node, index) {
-<<<<<<< HEAD
     clearTimeout(this.timeout)
-    this.setState({ editingNodeContent: { node, index } })
-  }
-
-  isContentSelected(node, index) {
-    return this.state.editingNodeContent?.node === node && this.state.editingNodeContent?.index === index
-=======
     if (node.isNew) {
       this.props.updateFlowNode({ isNew: false })
     }
@@ -532,7 +519,6 @@
 
   getEditingContent() {
     return this.state.editingNodeContent
->>>>>>> da8044c3
   }
 
   deleteSelectedElements() {
