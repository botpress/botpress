--- conflicted
+++ resolved
@@ -11,12 +11,7 @@
   Tag,
   Toaster
 } from '@blueprintjs/core'
-<<<<<<< HEAD
-import { lang, toastFailure } from 'botpress/shared'
-import { FlowView, LibraryElement } from 'common/typings'
-=======
-import { lang, MainContent } from 'botpress/shared'
->>>>>>> cacc5ecd
+import { lang, MainContent, toast } from 'botpress/shared'
 import _ from 'lodash'
 import React, { Component, Fragment } from 'react'
 import ReactDOM from 'react-dom'
@@ -67,11 +62,7 @@
 import { FailureNodeModel, FailureWidgetFactory } from '~/views/FlowBuilder/diagram/nodes_v2/FailureNode'
 import { ListenWidgetFactory } from '~/views/FlowBuilder/diagram/nodes_v2/ListenNode'
 import { RouterNodeModel, RouterWidgetFactory } from '~/views/FlowBuilder/diagram/nodes_v2/RouterNode'
-<<<<<<< HEAD
-import { SaySomethingNodeModel, SaySomethingWidgetFactory } from '~/views/FlowBuilder/diagram/nodes_v2/SaySomethingNode'
 import { SubWorkflowNodeModel, SubWorkflowWidgetFactory } from '~/views/FlowBuilder/diagram/nodes_v2/SubWorkflowNode'
-=======
->>>>>>> cacc5ecd
 import { SuccessNodeModel, SuccessWidgetFactory } from '~/views/FlowBuilder/diagram/nodes_v2/SuccessNode'
 import { TriggerNodeModel, TriggerWidgetFactory } from '~/views/FlowBuilder/diagram/nodes_v2/TriggerNode'
 import style from '~/views/FlowBuilder/diagram/style.scss'
@@ -549,12 +540,12 @@
       nodeName === undefined ? false : !!this.props.outcomeUsage?.find(x => x.condition === `lastNode=${nodeName}`)
 
     if (isUsed) {
-      toastReason && toastFailure(`Cannot delete an outcome which is currently used in the parent flow`)
+      toastReason && toast.failure(`Cannot delete an outcome which is currently used in the parent flow`)
       return false
     }
 
     if ((type === 'success' && successCount === 1) || (type === 'failure' && failureCount === 1)) {
-      toastReason && toastFailure(`Workflows must have at least one success and one failure outcome`)
+      toastReason && toast.failure(`Workflows must have at least one success and one failure outcome`)
       return false
     }
 
