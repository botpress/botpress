import {
  Button,
  ContextMenu,
  ControlGroup,
  InputGroup,
  Intent,
  Menu,
  MenuDivider,
  MenuItem,
  Position,
  Tag,
  Toaster
} from '@blueprintjs/core'
import { FlowView, LibraryElement } from 'common/typings'
import _ from 'lodash'
import React, { Component, Fragment } from 'react'
import ReactDOM from 'react-dom'
import { connect } from 'react-redux'
import { DefaultPortModel, DiagramEngine, DiagramWidget, NodeModel, PointModel } from 'storm-react-diagrams'
import {
  addElementToLibrary,
  buildNewSkill,
  closeFlowNodeProps,
  copyFlowNode,
  createFlow,
  createFlowNode,
  fetchFlows,
  insertNewSkillNode,
  openFlowNodeProps,
  pasteFlowNode,
  removeFlowNode,
  switchFlow,
  switchFlowNode,
  updateFlow,
  updateFlowNode,
  updateFlowProblems
} from '~/actions'
import { Timeout, toastInfo, toastSuccess } from '~/components/Shared/Utils'
import { getCurrentFlow, getCurrentFlowNode } from '~/reducers'
import {
  defaultTransition,
  DIAGRAM_PADDING,
  DiagramManager,
  nodeTypes,
  Point
} from '~/views/FlowBuilder/diagram/manager'
import { DeletableLinkFactory } from '~/views/FlowBuilder/diagram/nodes/LinkWidget'
import { SkillCallNodeModel, SkillCallWidgetFactory } from '~/views/FlowBuilder/diagram/nodes/SkillCallNode'
import { StandardNodeModel, StandardWidgetFactory } from '~/views/FlowBuilder/diagram/nodes/StandardNode'
import { ActionWidgetFactory } from '~/views/FlowBuilder/diagram/nodes_v2/ActionNode'
import { textToItemId } from '~/views/FlowBuilder/diagram/nodes_v2/utils'
import { ExecuteNodeModel, ExecuteWidgetFactory } from '~/views/FlowBuilder/diagram/nodes_v2/ExecuteNode'
import { FailureNodeModel, FailureWidgetFactory } from '~/views/FlowBuilder/diagram/nodes_v2/FailureNode'
import { ListenWidgetFactory } from '~/views/FlowBuilder/diagram/nodes_v2/ListenNode'
import { RouterNodeModel, RouterWidgetFactory } from '~/views/FlowBuilder/diagram/nodes_v2/RouterNode'
import { SaySomethingNodeModel, SaySomethingWidgetFactory } from '~/views/FlowBuilder/diagram/nodes_v2/SaySomethingNode'
import { SuccessNodeModel, SuccessWidgetFactory } from '~/views/FlowBuilder/diagram/nodes_v2/SuccessNode'
import { TriggerNodeModel, TriggerWidgetFactory } from '~/views/FlowBuilder/diagram/nodes_v2/TriggerNode'
import style from '~/views/FlowBuilder/diagram/style.scss'

import TriggerEditor from './TriggerEditor'

interface OwnProps {
  library: any
  addToLibrary: (elementId: string) => void
  showSearch: boolean
  hideSearch: () => void
  readOnly: boolean
  canPasteNode: boolean
  flowPreview: boolean
}

interface StateProps {
  library: LibraryElement[]
  currentFlow: FlowView
  currentDiagramAction: any
  skills: any[]
  currentFlowNode: any
}

interface DispatchProps {
  updateFlow: (flow: any) => void
  switchFlow: (flowName: string) => void
  switchFlowNode: (nodeId: string) => any
  updateFlowProblems: (problems: NodeProblem[]) => void
  openFlowNodeProps: () => void
  closeFlowNodeProps: () => void
  createFlowNode: (props: any) => void
  createFlow: (name: string) => void
  addElementToLibrary: (elementId: string) => void
  insertNewSkillNode: any
  updateFlowNode: any
  fetchFlows: any
  pasteFlowNode: ({ x, y }) => void
  copyFlowNode: () => void
  removeFlowNode: (nodeId: string) => void
  buildSkill: ({ location: any, id: string }) => void
}

type Props = DispatchProps & StateProps & OwnProps

interface NodeProblem {
  nodeName: string
  missingPorts: any
}

type BpNodeModel = StandardNodeModel | SkillCallNodeModel

type ExtendedDiagramEngine = {
  enableLinkPoints?: boolean
  flowBuilder?: any
} & DiagramEngine

class Diagram extends Component<Props> {
  private diagramEngine: ExtendedDiagramEngine
  private diagramWidget: DiagramWidget
  private diagramContainer: HTMLDivElement
  private manager: DiagramManager
  /** Represents the source port clicked when the user is connecting a node */
  private dragPortSource: any

  state = {
    highlightFilter: '',
    currentTriggerNode: null,
    isTriggerEditOpen: false
  }

  constructor(props) {
    super(props)

    this.diagramEngine = new DiagramEngine()
    this.diagramEngine.registerNodeFactory(new StandardWidgetFactory())
    this.diagramEngine.registerNodeFactory(new SkillCallWidgetFactory(this.props.skills))
    this.diagramEngine.registerNodeFactory(new SaySomethingWidgetFactory())
    this.diagramEngine.registerNodeFactory(new ExecuteWidgetFactory())
    this.diagramEngine.registerNodeFactory(new ListenWidgetFactory())
    this.diagramEngine.registerNodeFactory(new RouterWidgetFactory())
    this.diagramEngine.registerNodeFactory(new ActionWidgetFactory())
    this.diagramEngine.registerNodeFactory(new SuccessWidgetFactory())
    this.diagramEngine.registerNodeFactory(new TriggerWidgetFactory())
    this.diagramEngine.registerNodeFactory(new FailureWidgetFactory())
    this.diagramEngine.registerLinkFactory(new DeletableLinkFactory())

    // This reference allows us to update flow nodes from widgets
    this.diagramEngine.flowBuilder = this
    this.manager = new DiagramManager(this.diagramEngine, { switchFlowNode: this.props.switchFlowNode })

    // @ts-ignore
    window.highlightNode = (flowName: string, nodeName: string) => {
      this.manager.setHighlightedNodes(nodeName)

      if (!flowName || !nodeName) {
        // Refreshing the model anyway, to remove the highlight if node is undefined
        this.manager.syncModel()
        return
      }

      try {
        if (this.props.currentFlow.name !== flowName) {
          this.props.switchFlow(flowName)
        } else {
          this.manager.syncModel()
        }
      } catch (err) {
        console.error('Error when switching flow or refreshing', err)
      }
    }
  }

  componentDidMount() {
    this.props.fetchFlows()
    ReactDOM.findDOMNode(this.diagramWidget).addEventListener('click', this.onDiagramClick)
    ReactDOM.findDOMNode(this.diagramWidget).addEventListener('dblclick', this.onDiagramDoubleClick)
    document.getElementById('diagramContainer').addEventListener('keydown', this.onKeyDown)
  }

  componentWillUnmount() {
    ReactDOM.findDOMNode(this.diagramWidget).removeEventListener('click', this.onDiagramClick)
    ReactDOM.findDOMNode(this.diagramWidget).removeEventListener('dblclick', this.onDiagramDoubleClick)
    document.getElementById('diagramContainer').removeEventListener('keydown', this.onKeyDown)
  }

  componentDidUpdate(prevProps, prevState) {
    this.manager.setCurrentFlow(this.props.currentFlow)
    this.manager.setReadOnly(this.props.readOnly)

    if (this.diagramContainer) {
      this.manager.setDiagramContainer(this.diagramWidget, {
        width: this.diagramContainer.offsetWidth,
        height: this.diagramContainer.offsetHeight
      })
    }

    if (this.dragPortSource && !prevProps.currentFlowNode && this.props.currentFlowNode) {
      // tslint:disable-next-line: no-floating-promises
      this.linkCreatedNode()
    }

    const isDifferentFlow = _.get(prevProps, 'currentFlow.name') !== _.get(this, 'props.currentFlow.name')

    if (!this.props.currentFlow) {
      this.manager.clearModel()
    } else if (!prevProps.currentFlow || isDifferentFlow) {
      // Update the diagram model only if we changed the current flow
      this.manager.initializeModel()
      this.checkForProblems()
    } else {
      // Update the current model with the new properties
      this.manager.syncModel()
    }

    // Refresh nodes when the filter is updated
    if (this.state.highlightFilter !== prevState.highlightFilter) {
      this.manager.setHighlightedNodes(this.state.highlightFilter)
      this.manager.syncModel()
    }

    // Clear nodes when search field is hidden
    if (!this.props.showSearch && prevProps.showSearch) {
      this.manager.setHighlightedNodes([])
      this.manager.syncModel()
    }

    // Reset search when toggled
    if (this.props.showSearch && !prevProps.showSearch) {
      this.setState({ highlightFilter: '' })
    }
  }

  updateTransitionNode = async (nodeId: string, index: number, newName: string) => {
    await this.props.switchFlowNode(nodeId)
    const next = this.props.currentFlowNode.next

    if (!next.length) {
      this.props.updateFlowNode({ next: [{ condition: 'true', node: newName }] })
    } else {
      await this.props.updateFlowNode({
        next: Object.assign([], next, { [index]: { ...next[index], node: newName } })
      })
    }

    this.checkForLinksUpdate()
    this.diagramWidget.forceUpdate()
  }

  linkCreatedNode = async () => {
    const sourcePort: DefaultPortModel = _.get(this.dragPortSource, 'parent.sourcePort')
    this.dragPortSource = undefined

    if (!sourcePort || sourcePort.parent.id === this.props.currentFlowNode.id) {
      return
    }

    if (!sourcePort.in) {
      const sourcePortIndex = Number(sourcePort.name.replace('out', ''))
      await this.updateTransitionNode(sourcePort.parent.id, sourcePortIndex, this.props.currentFlowNode.name)
    } else {
      await this.updateTransitionNode(this.props.currentFlowNode.id, 0, sourcePort.parent['name'])
    }
  }

  add = {
    flowNode: (point: Point) => this.props.createFlowNode({ ...point, type: 'standard' }),
    skillNode: (point: Point, skillId: string) => this.props.buildSkill({ location: point, id: skillId }),
    triggerNode: (point: Point, moreProps) => {
      this.props.createFlowNode({ ...point, type: 'trigger', conditions: [], next: [defaultTransition], ...moreProps })
    },
    sayNode: (point: Point, moreProps) => {
      this.props.createFlowNode({ ...point, type: 'say_something', next: [defaultTransition], ...moreProps })
    },
    executeNode: (point: Point, moreProps) =>
      this.props.createFlowNode({ ...point, type: 'execute', next: [defaultTransition], ...moreProps }),
    listenNode: (point: Point) =>
<<<<<<< HEAD
      this.props.createFlowNode({ ...point, type: 'listen', onReceive: [], next: [defaultTransition] }),
    routerNode: (point: Point) => this.props.createFlowNode({ ...point, type: 'router' }),
    actionNode: (point: Point) => this.props.createFlowNode({ ...point, type: 'action' })
=======
      this.props.createFlowNode({
        ...point,
        type: 'listen',
        onReceive: [],
        next: [defaultTransition],
        triggers: [{ conditions: [{ id: 'always' }] }]
      }),
    routerNode: (point: Point) => this.props.createFlowNode({ ...point, type: 'router' })
>>>>>>> dad6b6b7
  }

  handleContextMenuNoElement = (event: React.MouseEvent) => {
    const point = this.manager.getRealPosition(event)
    const originatesFromOutPort = _.get(this.dragPortSource, 'parent.sourcePort.name', '').startsWith('out')

    // When no element is chosen from the context menu, we reset the start port so it doesn't impact the next selected node
    let clearStartPortOnClose = true

    const wrap = (addNodeMethod, ...args) => () => {
      clearStartPortOnClose = false
      addNodeMethod(...args)
    }

    ContextMenu.show(
      <Menu>
        {this.props.canPasteNode && (
          <MenuItem icon="clipboard" text="Paste" onClick={() => this.pasteElementFromBuffer(point)} />
        )}
        <MenuDivider title="Add Node" />
        {!originatesFromOutPort && (
          <MenuItem text="Trigger" onClick={wrap(this.add.triggerNode, point)} icon="send-to-graph" />
        )}
        <MenuItem text="Send Message" onClick={wrap(this.add.sayNode, point)} icon="comment" />
        <MenuItem text="Execute Action" onClick={wrap(this.add.executeNode, point)} icon="code-block" />
        <MenuItem text="Listen" onClick={wrap(this.add.listenNode, point)} icon="hand" />
<<<<<<< HEAD
        <MenuItem text="Router" onClick={wrap(this.add.routerNode, point)} icon="search-around" />
        <MenuItem text="Action" onClick={wrap(this.add.actionNode, point)} icon="offline" />
=======
        <MenuItem text="Split" onClick={wrap(this.add.routerNode, point)} icon="flow-branch" />
>>>>>>> dad6b6b7

        <MenuItem tagName="button" text="Skills" icon="add">
          {this.props.skills.map(skill => (
            <MenuItem
              key={skill.id}
              text={skill.name}
              tagName="button"
              onClick={wrap(this.add.skillNode, point, skill.id)}
              icon={skill.icon}
            />
          ))}
        </MenuItem>
      </Menu>,
      { left: event.clientX, top: event.clientY },
      () => {
        if (clearStartPortOnClose) {
          this.dragPortSource = undefined
        }
      }
    )
  }

  handleContextMenu = (event: React.MouseEvent) => {
    event.preventDefault()

    const target = this.diagramWidget.getMouseElement(event)
    if (!target && !this.props.readOnly) {
      this.handleContextMenuNoElement(event)
      return
    }

    const targetModel = target && target.model
    const point = this.manager.getRealPosition(event)

    const isNodeTargeted = targetModel instanceof NodeModel
    const isTriggerNode = targetModel instanceof TriggerNodeModel
    const isLibraryNode = targetModel instanceof SaySomethingNodeModel || targetModel instanceof ExecuteNodeModel

    const isSuccessNode = targetModel instanceof SuccessNodeModel
    const isFailureNode = targetModel instanceof FailureNodeModel
    const canDeleteNode = !(isSuccessNode || isFailureNode)

    // Prevents displaying an empty menu
    if ((!isNodeTargeted && !this.props.canPasteNode) || this.props.readOnly) {
      return
    }

    const canAddChipToTarget = this._canAddTransitionChipToTarget(target)

    const addTransitionNode = async () => {
      await this._addTransitionChipToRouter(target)
    }

    ContextMenu.show(
      <Menu>
        {!isNodeTargeted && this.props.canPasteNode && (
          <MenuItem icon="clipboard" text="Paste" onClick={() => this.pasteElementFromBuffer(point)} />
        )}
        {isNodeTargeted && (
          <Fragment>
            {isTriggerNode && <MenuItem icon="edit" text="Edit" onClick={() => this.editTriggers(targetModel)} />}
            <MenuItem
              icon="trash"
              text="Delete"
              disabled={!canDeleteNode}
              onClick={() => this.deleteSelectedElements()}
            />
            <MenuItem
              icon="duplicate"
              text="Copy"
              onClick={() => {
                this.props.switchFlowNode(targetModel.id)
                this.copySelectedElementToBuffer()
              }}
            />
            {isLibraryNode && (
              <MenuItem
                icon="book"
                text="Add to library"
                onClick={() => {
                  const elementId = textToItemId((targetModel as SaySomethingNodeModel).onEnter?.[0])
                  this.props.addElementToLibrary(elementId)
                  toastSuccess(`Added to library`)
                }}
              />
            )}
            {this.props.flowPreview && canAddChipToTarget ? (
              <React.Fragment>
                <MenuDivider />
                <MenuItem text="Chips">
                  <MenuItem text="Transition" onClick={addTransitionNode} icon="flow-end" />
                </MenuItem>
              </React.Fragment>
            ) : null}
          </Fragment>
        )}
      </Menu>,
      { left: event.clientX, top: event.clientY }
    )
  }

  checkForProblems() {
    this.props.updateFlowProblems(this.manager.getNodeProblems())
  }

  createFlow(name: string) {
    this.props.createFlow(name + '.flow.json')
  }

  onDiagramDoubleClick = (event?: MouseEvent) => {
    if (event) {
      // We only keep 3 events for dbl click: full flow, standard nodes and skills. Adding temporarily router so it's editable
      const target = this.diagramWidget.getMouseElement(event)

      if (target?.model instanceof TriggerNodeModel) {
        this.editTriggers(target.model)

        return
      } else if (
        target &&
        !(
          target.model instanceof StandardNodeModel ||
          target.model instanceof SkillCallNodeModel ||
          target.model instanceof RouterNodeModel
        )
      ) {
        return
      }
    }

    // TODO: delete this once 12.2.1 is out
    toastInfo('Pssst! Just click once a node to inspect it, no need to double-click anymore.', Timeout.LONG)
  }

  canTargetOpenInspector = target => {
    if (!target) {
      return false
    }

    const targetModel = target.model
    return (
      targetModel instanceof StandardNodeModel ||
      targetModel instanceof SkillCallNodeModel ||
      target.model instanceof RouterNodeModel
    )
  }

  onDiagramClick = (event: MouseEvent) => {
    const selectedNode = this.manager.getSelectedNode() as BpNodeModel
    const currentNode = this.props.currentFlowNode
    const target = this.diagramWidget.getMouseElement(event)

    this.manager.sanitizeLinks()
    this.manager.cleanPortLinks()

    if (selectedNode && selectedNode instanceof PointModel) {
      this.dragPortSource = selectedNode
      this.handleContextMenu(event as any)
    }

    this.canTargetOpenInspector(target) ? this.props.openFlowNodeProps() : this.props.closeFlowNodeProps()

    if (!selectedNode) {
      this.props.closeFlowNodeProps()
      this.props.switchFlowNode(null)
    } else if (selectedNode && (!currentNode || selectedNode.id !== currentNode.id)) {
      // Different node selected
      this.props.switchFlowNode(selectedNode.id)
    }

    if (selectedNode && (selectedNode.oldX !== selectedNode.x || selectedNode.oldY !== selectedNode.y)) {
      this.props.updateFlowNode({ x: selectedNode.x, y: selectedNode.y })
      Object.assign(selectedNode, { oldX: selectedNode.x, oldY: selectedNode.y })
    }

    this.checkForLinksUpdate()
  }

  checkForLinksUpdate() {
    const links = this.manager.getLinksRequiringUpdate()
    if (links) {
      this.props.updateFlow({ links })
    }

    this.checkForProblems()
  }

  editTriggers(node) {
    this.setState({
      currentTriggerNode: node,
      isTriggerEditOpen: true
    })
  }

  deleteSelectedElements() {
    const elements = _.sortBy(this.diagramEngine.getDiagramModel().getSelectedItems(), 'nodeType')

    // Use sorting to make the nodes first in the array, deleting the node before the links
    for (const element of elements) {
      if (!this.diagramEngine.isModelLocked(element)) {
        if (element.type === 'success') {
          return alert("You can't delete the success node.")
        } else if (element.type === 'failure') {
          return alert("You can't delete the failure node.")
        } else if (
          // @ts-ignore
          _.includes(nodeTypes, element.nodeType) ||
          _.includes(nodeTypes, element.type)
        ) {
          this.props.removeFlowNode(element.id)
        } else if (element.type === 'default') {
          element.remove()
          this.checkForLinksUpdate()
        } else {
          element.remove() // it's a point or something else
        }
      }
    }

    this.diagramWidget.forceUpdate()
    this.checkForProblems()
  }

  copySelectedElementToBuffer() {
    this.props.copyFlowNode()
    Toaster.create({
      className: 'recipe-toaster',
      position: Position.TOP_RIGHT
    }).show({ message: 'Copied to buffer' })
  }

  pasteElementFromBuffer(position?) {
    if (position) {
      this.props.pasteFlowNode(position)
    } else {
      const { offsetX, offsetY } = this.manager.getActiveModelOffset()
      this.props.pasteFlowNode({ x: -offsetX + DIAGRAM_PADDING, y: -offsetY + DIAGRAM_PADDING })
    }

    this.manager.unselectAllElements()
  }

  onKeyDown = event => {
    if ((event.ctrlKey || event.metaKey) && event.key === 'c') {
      this.copySelectedElementToBuffer()
    } else if ((event.ctrlKey || event.metaKey) && event.key === 'v') {
      this.pasteElementFromBuffer()
    }
  }

  handleFlowWideClicked = () => {
    this.props.switchFlowNode(null)
    this.props.openFlowNodeProps()
  }

  handleFilterChanged = event => {
    this.setState({ highlightFilter: event.target.value })
  }

  renderCatchAllInfo() {
    const nbNext = _.get(this.props.currentFlow, 'catchAll.next.length', 0)
    const nbReceive = _.get(this.props.currentFlow, 'catchAll.onReceive.length', 0)

    return (
      <div style={{ display: 'flex', marginTop: 5 }}>
        <Button onClick={this.handleFlowWideClicked} minimal={true}>
          <Tag intent={nbNext > 0 ? Intent.PRIMARY : Intent.NONE}>{nbNext}</Tag> flow-wide
          {nbNext === 1 ? ' transition' : ' transitions'}
        </Button>
        <Button onClick={this.handleFlowWideClicked} minimal={true}>
          <Tag intent={nbReceive > 0 ? Intent.PRIMARY : Intent.NONE}>{nbReceive}</Tag> flow-wide
          {nbReceive === 1 ? ' on receive' : ' on receives'}
        </Button>
        {this.props.showSearch && (
          <ControlGroup>
            <InputGroup
              id="input-highlight-name"
              tabIndex={1}
              placeholder="Highlight nodes by name"
              value={this.state.highlightFilter}
              onChange={this.handleFilterChanged}
              autoFocus={true}
            />
            <Button icon="small-cross" onClick={this.props.hideSearch} />
          </ControlGroup>
        )}
      </div>
    )
  }

  handleToolDropped = async (event: React.DragEvent) => {
    if (this.props.readOnly) {
      return
    }

    this.manager.unselectAllElements()
    const data = JSON.parse(event.dataTransfer.getData('diagram-node'))

    const point = this.manager.getRealPosition(event)

    if (data.type === 'chip') {
      const target = this.diagramWidget.getMouseElement(event)
      if (this._canAddTransitionChipToTarget(target)) {
        await this._addTransitionChipToRouter(target)
      }
    } else if (data.type === 'skill') {
      this.add.skillNode(point, data.id)
    } else if (data.type === 'node') {
      switch (data.id) {
        case 'say_something':
          const contentId = data.contentId?.startsWith('#!') ? data.contentId : `#!${data.contentId}`
          this.add.sayNode(point, contentId ? { onEnter: [`say ${contentId}`] } : {})
          break
        case 'execute':
          this.add.executeNode(point, data.contentId ? { onReceive: [`${data.contentId}`] } : {})
          break
        case 'listen':
          this.add.listenNode(point)
          break
        case 'router':
          this.add.routerNode(point)
          break
        case 'action':
          this.add.actionNode(point)
          break
        default:
          this.add.flowNode(point)
          break
      }
    }
  }

  private async _addTransitionChipToRouter(target) {
    await this.props.switchFlowNode(target.model.id)
    this.props.updateFlowNode({ next: [...this.props.currentFlowNode.next, defaultTransition] })
  }

  private _canAddTransitionChipToTarget(target): boolean {
    if (this.props.readOnly) {
      return false
    }

    return target && target.model instanceof RouterNodeModel
  }

  render() {
    return (
      <Fragment>
        <div
          id="diagramContainer"
          ref={ref => (this.diagramContainer = ref)}
          tabIndex={1}
          style={{ outline: 'none', width: '100%', height: '100%' }}
          onContextMenu={this.handleContextMenu}
          onDrop={this.handleToolDropped}
          onDragOver={event => event.preventDefault()}
        >
          <div className={style.floatingInfo}>{this.renderCatchAllInfo()}</div>

          <DiagramWidget
            ref={w => (this.diagramWidget = w)}
            deleteKeys={[]}
            diagramEngine={this.diagramEngine}
            inverseZoom={true}
          />
        </div>

        <TriggerEditor
          node={this.state.currentTriggerNode}
          isOpen={this.state.isTriggerEditOpen}
          diagramEngine={this.diagramEngine}
          toggle={() => this.setState({ isTriggerEditOpen: !this.state.isTriggerEditOpen })}
        />
      </Fragment>
    )
  }
}

const mapStateToProps = state => ({
  flows: state.flows,
  currentFlow: getCurrentFlow(state),
  currentFlowNode: getCurrentFlowNode(state),
  currentDiagramAction: state.flows.currentDiagramAction,
  canPasteNode: Boolean(state.flows.nodeInBuffer),
  skills: state.skills.installed,
  library: state.content.library
})

const mapDispatchToProps = {
  fetchFlows,
  switchFlowNode,
  openFlowNodeProps,
  closeFlowNodeProps,
  createFlowNode,
  removeFlowNode,
  createFlow,
  updateFlowNode,
  switchFlow,
  updateFlow,
  copyFlowNode,
  pasteFlowNode,
  insertNewSkillNode,
  updateFlowProblems,
  buildSkill: buildNewSkill,
  addElementToLibrary
}

export default connect<StateProps, DispatchProps, OwnProps>(mapStateToProps, mapDispatchToProps, null, {
  withRef: true
})(Diagram)<|MERGE_RESOLUTION|>--- conflicted
+++ resolved
@@ -47,8 +47,8 @@
 import { DeletableLinkFactory } from '~/views/FlowBuilder/diagram/nodes/LinkWidget'
 import { SkillCallNodeModel, SkillCallWidgetFactory } from '~/views/FlowBuilder/diagram/nodes/SkillCallNode'
 import { StandardNodeModel, StandardWidgetFactory } from '~/views/FlowBuilder/diagram/nodes/StandardNode'
+import { textToItemId } from '~/views/FlowBuilder/diagram/nodes_v2/utils'
 import { ActionWidgetFactory } from '~/views/FlowBuilder/diagram/nodes_v2/ActionNode'
-import { textToItemId } from '~/views/FlowBuilder/diagram/nodes_v2/utils'
 import { ExecuteNodeModel, ExecuteWidgetFactory } from '~/views/FlowBuilder/diagram/nodes_v2/ExecuteNode'
 import { FailureNodeModel, FailureWidgetFactory } from '~/views/FlowBuilder/diagram/nodes_v2/FailureNode'
 import { ListenWidgetFactory } from '~/views/FlowBuilder/diagram/nodes_v2/ListenNode'
@@ -271,11 +271,6 @@
     executeNode: (point: Point, moreProps) =>
       this.props.createFlowNode({ ...point, type: 'execute', next: [defaultTransition], ...moreProps }),
     listenNode: (point: Point) =>
-<<<<<<< HEAD
-      this.props.createFlowNode({ ...point, type: 'listen', onReceive: [], next: [defaultTransition] }),
-    routerNode: (point: Point) => this.props.createFlowNode({ ...point, type: 'router' }),
-    actionNode: (point: Point) => this.props.createFlowNode({ ...point, type: 'action' })
-=======
       this.props.createFlowNode({
         ...point,
         type: 'listen',
@@ -283,8 +278,8 @@
         next: [defaultTransition],
         triggers: [{ conditions: [{ id: 'always' }] }]
       }),
-    routerNode: (point: Point) => this.props.createFlowNode({ ...point, type: 'router' })
->>>>>>> dad6b6b7
+    routerNode: (point: Point) => this.props.createFlowNode({ ...point, type: 'router' }),
+    actionNode: (point: Point) => this.props.createFlowNode({ ...point, type: 'action' })
   }
 
   handleContextMenuNoElement = (event: React.MouseEvent) => {
@@ -311,12 +306,8 @@
         <MenuItem text="Send Message" onClick={wrap(this.add.sayNode, point)} icon="comment" />
         <MenuItem text="Execute Action" onClick={wrap(this.add.executeNode, point)} icon="code-block" />
         <MenuItem text="Listen" onClick={wrap(this.add.listenNode, point)} icon="hand" />
-<<<<<<< HEAD
-        <MenuItem text="Router" onClick={wrap(this.add.routerNode, point)} icon="search-around" />
+        <MenuItem text="Split" onClick={wrap(this.add.routerNode, point)} icon="flow-branch" />
         <MenuItem text="Action" onClick={wrap(this.add.actionNode, point)} icon="offline" />
-=======
-        <MenuItem text="Split" onClick={wrap(this.add.routerNode, point)} icon="flow-branch" />
->>>>>>> dad6b6b7
 
         <MenuItem tagName="button" text="Skills" icon="add">
           {this.props.skills.map(skill => (
