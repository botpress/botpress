import {
  Button,
  ContextMenu,
  ControlGroup,
  InputGroup,
  Intent,
  Menu,
  MenuDivider,
  MenuItem,
  Position,
  Tag,
  Toaster
} from '@blueprintjs/core'
import { lang, MainContent } from 'botpress/shared'
import cx from 'classnames'
import _ from 'lodash'
import React, { Component, Fragment } from 'react'
import ReactDOM from 'react-dom'
import { connect } from 'react-redux'
import { DefaultPortModel, DiagramEngine, DiagramWidget, NodeModel, PointModel } from 'storm-react-diagrams'
import {
  addElementToLibrary,
  buildNewSkill,
  closeFlowNodeProps,
  copyFlowNode,
  createFlow,
  createFlowNode,
  fetchContentCategories,
  fetchFlows,
  getQnaCountByTopic,
  insertNewSkillNode,
  openFlowNodeProps,
  pasteFlowNode,
  refreshFlowsLinks,
  removeFlowNode,
  switchFlow,
  switchFlowNode,
  updateFlow,
  updateFlowNode,
  updateFlowProblems
} from '~/actions'
import InjectedModuleView from '~/components/PluginInjectionSite/module'
import { toastSuccess } from '~/components/Shared/Utils'
import withLanguage from '~/components/Util/withLanguage'
import { getCurrentFlow, getCurrentFlowNode, RootReducer } from '~/reducers'
import {
  defaultTransition,
  DIAGRAM_PADDING,
  DiagramManager,
  nodeTypes,
  Point
} from '~/views/FlowBuilder/diagram/manager'
import { DeletableLinkFactory } from '~/views/FlowBuilder/diagram/nodes/LinkWidget'
import { SkillCallNodeModel, SkillCallWidgetFactory } from '~/views/FlowBuilder/diagram/nodes/SkillCallNode'
import { StandardNodeModel, StandardWidgetFactory } from '~/views/FlowBuilder/diagram/nodes/StandardNode'
import { textToItemId } from '~/views/FlowBuilder/diagram/nodes_v2/utils'
import { ActionWidgetFactory } from '~/views/FlowBuilder/diagram/nodes_v2/ActionNode'
import { ExecuteNodeModel, ExecuteWidgetFactory } from '~/views/FlowBuilder/diagram/nodes_v2/ExecuteNode'
import { FailureNodeModel, FailureWidgetFactory } from '~/views/FlowBuilder/diagram/nodes_v2/FailureNode'
import { ListenWidgetFactory } from '~/views/FlowBuilder/diagram/nodes_v2/ListenNode'
import { RouterNodeModel, RouterWidgetFactory } from '~/views/FlowBuilder/diagram/nodes_v2/RouterNode'
import { SuccessNodeModel, SuccessWidgetFactory } from '~/views/FlowBuilder/diagram/nodes_v2/SuccessNode'
import { TriggerNodeModel, TriggerWidgetFactory } from '~/views/FlowBuilder/diagram/nodes_v2/TriggerNode'
import style from '~/views/FlowBuilder/diagram/style.scss'
import { SaySomethingNodeModel, SaySomethingWidgetFactory } from '~/views/OneFlow/diagram/nodes/SaySomethingNode'

import ContentForm from './ContentForm'
import Toolbar from './Toolbar'
import TriggerEditor from './TriggerEditor'
import VariablesEditor from './VariablesEditor'
import WorkflowToolbar from './WorkflowToolbar'

interface OwnProps {
  childRef: (el: any) => void
  showSearch: boolean
  hideSearch: () => void
  readOnly: boolean
  canPasteNode: boolean
  selectedTopic: string
  selectedWorkflow: string
  flowPreview: boolean
  highlightFilter: string
  handleFilterChanged: (event: any) => void
}

interface LangProps {
  contentLang: string
  languages: string[]
  defaultLanguage: string
}

type StateProps = ReturnType<typeof mapStateToProps>
type DispatchProps = typeof mapDispatchToProps

type Props = DispatchProps & StateProps & OwnProps & LangProps

type BpNodeModel = StandardNodeModel | SkillCallNodeModel

type ExtendedDiagramEngine = {
  enableLinkPoints?: boolean
  flowBuilder?: any
} & DiagramEngine

class Diagram extends Component<Props> {
  private diagramEngine: ExtendedDiagramEngine
  private diagramWidget: DiagramWidget
  private diagramContainer: HTMLDivElement
  private manager: DiagramManager
  private timeout
  /** Represents the source port clicked when the user is connecting a node */
  private dragPortSource: any

  state = {
    highlightFilter: '',
    currentTriggerNode: null,
    isTriggerEditOpen: false,
    editingNodeContent: null,
    currentLang: '',
    currentTab: 'workflow'
  }

  constructor(props) {
    super(props)

    this.diagramEngine = new DiagramEngine()
    this.diagramEngine.registerNodeFactory(new StandardWidgetFactory())
    this.diagramEngine.registerNodeFactory(new SkillCallWidgetFactory(this.props.skills))
    this.diagramEngine.registerNodeFactory(
      new SaySomethingWidgetFactory({
        editContent: this.editContent.bind(this),
        selectedNodeContent: this.getEditingContent.bind(this),
        deleteSelectedElements: this.deleteSelectedElements.bind(this),
        getCurrentFlow: this.getCurrentFlow.bind(this),
<<<<<<< HEAD
        updateFlowNode: this.updateNodeAndRefresh.bind(this),
        getCurrentLang: this.getCurrentLang.bind(this),
        switchFlowNode: this.switchFlowNode.bind(this)
=======
        updateNodeAndRefresh: this.updateNodeAndRefresh.bind(this),
        getCurrentLang: this.getCurrentLang.bind(this)
>>>>>>> 7c017cc9
      })
    )
    this.diagramEngine.registerNodeFactory(new ExecuteWidgetFactory())
    this.diagramEngine.registerNodeFactory(new ListenWidgetFactory())
    this.diagramEngine.registerNodeFactory(new RouterWidgetFactory())
    this.diagramEngine.registerNodeFactory(new ActionWidgetFactory())
    this.diagramEngine.registerNodeFactory(new SuccessWidgetFactory())
    this.diagramEngine.registerNodeFactory(new TriggerWidgetFactory())
    this.diagramEngine.registerNodeFactory(new FailureWidgetFactory())
    this.diagramEngine.registerLinkFactory(new DeletableLinkFactory())

    // This reference allows us to update flow nodes from widgets
    this.diagramEngine.flowBuilder = this
    this.manager = new DiagramManager(this.diagramEngine, { switchFlowNode: this.props.switchFlowNode })

    if (this.props.highlightFilter) {
      this.manager.setHighlightedNodes(this.props.highlightFilter)
    }

    // @ts-ignore
    window.highlightNode = (flowName: string, nodeName: string) => {
      this.manager.setHighlightedNodes(nodeName)

      if (!flowName || !nodeName) {
        // Refreshing the model anyway, to remove the highlight if node is undefined
        this.manager.syncModel()
        return
      }

      try {
        if (this.props.currentFlow.name !== flowName) {
          this.props.switchFlow(flowName)
        } else {
          this.manager.syncModel()
        }
      } catch (err) {
        console.error('Error when switching flow or refreshing', err)
      }
    }
  }

  componentDidMount() {
    this.props.fetchFlows()
    this.setState({ currentLang: this.props.contentLang })
    this.props.fetchContentCategories()
    ReactDOM.findDOMNode(this.diagramWidget).addEventListener('click', this.onDiagramClick)
    ReactDOM.findDOMNode(this.diagramWidget).addEventListener('dblclick', this.onDiagramDoubleClick)
    document.getElementById('diagramContainer').addEventListener('keydown', this.onKeyDown)
    this.props.childRef({
      deleteSelectedElements: this.deleteSelectedElements.bind(this),
      createFlow: this.createFlow.bind(this)
    })
  }

  componentWillUnmount() {
    ReactDOM.findDOMNode(this.diagramWidget).removeEventListener('click', this.onDiagramClick)
    ReactDOM.findDOMNode(this.diagramWidget).removeEventListener('dblclick', this.onDiagramDoubleClick)
    document.getElementById('diagramContainer').removeEventListener('keydown', this.onKeyDown)
  }

  componentDidUpdate(prevProps, prevState) {
    this.manager.setCurrentFlow(this.props.currentFlow)
    this.manager.setReadOnly(this.props.readOnly)

    if (
      !prevState.editingNodeContent &&
      this.props.currentFlowNode?.isNew &&
      this.props.currentFlowNode?.type === 'say_something'
    ) {
      this.editContent(this.props.currentFlowNode, 0)
    }

    if (this.diagramContainer) {
      this.manager.setDiagramContainer(this.diagramWidget, {
        width: this.diagramContainer.offsetWidth,
        height: this.diagramContainer.offsetHeight
      })
    }

    if (this.dragPortSource && !prevProps.currentFlowNode && this.props.currentFlowNode) {
      // tslint:disable-next-line: no-floating-promises
      this.linkCreatedNode()
    }

    const isDifferentFlow = _.get(prevProps, 'currentFlow.name') !== _.get(this, 'props.currentFlow.name')

    if (!this.props.currentFlow) {
      this.manager.clearModel()
    } else if (!prevProps.currentFlow || isDifferentFlow) {
      // Update the diagram model only if we changed the current flow
      this.manager.initializeModel()
      this.checkForProblems()
    } else {
      // Update the current model with the new properties
      this.manager.syncModel()
    }

    // Refresh nodes when the filter is displayed
    if (this.props.highlightFilter && this.props.showSearch) {
      this.manager.setHighlightedNodes(this.props.highlightFilter)
      this.manager.syncModel()
    }

    // Refresh nodes when the filter is updated
    if (this.props.highlightFilter !== prevProps.highlightFilter) {
      this.manager.setHighlightedNodes(this.props.highlightFilter)
      this.manager.syncModel()
    }

    // Clear nodes when search field is hidden
    if (!this.props.showSearch && prevProps.showSearch) {
      this.manager.setHighlightedNodes([])
      this.manager.syncModel()
    }
  }

  updateTransitionNode = async (nodeId: string, index: number, newName: string) => {
    await this.props.switchFlowNode(nodeId)
    const next = this.props.currentFlowNode.next

    if (!next.length) {
      this.props.updateFlowNode({ next: [{ condition: 'true', node: newName }] })
    } else {
      await this.props.updateFlowNode({
        next: Object.assign([], next, { [index]: { ...next[index], node: newName } })
      })
    }

    this.checkForLinksUpdate()
    this.diagramWidget.forceUpdate()
  }

  linkCreatedNode = async () => {
    const sourcePort: DefaultPortModel = _.get(this.dragPortSource, 'parent.sourcePort')
    this.dragPortSource = undefined

    if (!sourcePort || sourcePort.parent.id === this.props.currentFlowNode.id) {
      return
    }

    if (!sourcePort.in) {
      const sourcePortIndex = Number(sourcePort.name.replace('out', ''))
      await this.updateTransitionNode(sourcePort.parent.id, sourcePortIndex, this.props.currentFlowNode.name)
    } else {
      await this.updateTransitionNode(this.props.currentFlowNode.id, 0, sourcePort.parent['name'])
    }
  }

  add = {
    flowNode: (point: Point) => this.props.createFlowNode({ ...point, type: 'standard' }),
    skillNode: (point: Point, skillId: string) => this.props.buildSkill({ location: point, id: skillId }),
    triggerNode: (point: Point, moreProps) => {
      this.props.createFlowNode({ ...point, type: 'trigger', conditions: [], next: [defaultTransition], ...moreProps })
    },
    say: (point: Point, moreProps) => {
      this.props.createFlowNode({
        ...point,
        type: 'say_something',
        contents: [{ [this.state.currentLang]: { contentType: 'builtin_text' } }],
        next: [defaultTransition],
        isNew: true,
        ...moreProps
      })
    },
    executeNode: (point: Point, moreProps) =>
      this.props.createFlowNode({ ...point, type: 'execute', next: [defaultTransition], ...moreProps }),
    listenNode: (point: Point) =>
      this.props.createFlowNode({
        ...point,
        type: 'listen',
        onReceive: [],
        next: [defaultTransition],
        triggers: [{ conditions: [{ id: 'always' }] }]
      }),
    routerNode: (point: Point) => this.props.createFlowNode({ ...point, type: 'router' }),
    actionNode: (point: Point) => this.props.createFlowNode({ ...point, type: 'action' })
  }

  onDiagramDoubleClick = (event?: MouseEvent) => {
    if (!event) {
      return
    }

    const target = this.diagramWidget.getMouseElement(event)

    if (target?.model instanceof TriggerNodeModel) {
      this.editTriggers(target.model)
    }
  }

  handleContextMenuNoElement = (event: React.MouseEvent) => {
    const point = this.manager.getRealPosition(event)
    const originatesFromOutPort = _.get(this.dragPortSource, 'parent.sourcePort.name', '').startsWith('out')

    // When no element is chosen from the context menu, we reset the start port so it doesn't impact the next selected node
    let clearStartPortOnClose = true

    const wrap = (addNodeMethod, ...args) => () => {
      clearStartPortOnClose = false
      addNodeMethod(...args)
    }

    ContextMenu.show(
      <Menu>
        {this.props.canPasteNode && (
          <MenuItem icon="clipboard" text={lang.tr('paste')} onClick={() => this.pasteElementFromBuffer(point)} />
        )}
        <MenuDivider title={lang.tr('studio.flow.addNode')} />
        {!originatesFromOutPort && (
          <MenuItem
            text={lang.tr('studio.flow.nodeType.trigger')}
            onClick={wrap(this.add.triggerNode, point)}
            icon="send-to-graph"
          />
        )}
        <MenuItem
          text={lang.tr('studio.flow.nodeType.sendMessage')}
          onClick={wrap(this.add.say, point)}
          icon="comment"
        />
        <MenuItem
          text={lang.tr('studio.flow.nodeType.executeAction')}
          onClick={wrap(this.add.executeNode, point)}
          icon="code-block"
        />
        <MenuItem text={lang.tr('listen')} onClick={wrap(this.add.listenNode, point)} icon="hand" />
        <MenuItem text={lang.tr('split')} onClick={wrap(this.add.routerNode, point)} icon="flow-branch" />
        <MenuItem text={lang.tr('action')} onClick={wrap(this.add.actionNode, point)} icon="offline" />

        <MenuItem tagName="button" text={lang.tr('skills')} icon="add">
          {this.props.skills.map(skill => (
            <MenuItem
              key={skill.id}
              text={lang.tr(skill.name)}
              tagName="button"
              onClick={wrap(this.add.skillNode, point, skill.id)}
              icon={skill.icon}
            />
          ))}
        </MenuItem>
      </Menu>,
      { left: event.clientX, top: event.clientY },
      () => {
        if (clearStartPortOnClose) {
          this.dragPortSource = undefined
        }
      }
    )
  }

  handleContextMenu = (event: React.MouseEvent) => {
    event.preventDefault()

    const target = this.diagramWidget.getMouseElement(event)
    if (!target && !this.props.readOnly) {
      this.handleContextMenuNoElement(event)
      return
    }

    const targetModel = target && target.model
    const point = this.manager.getRealPosition(event)

    const isNodeTargeted = targetModel instanceof NodeModel
    const isTriggerNode = targetModel instanceof TriggerNodeModel
    const isLibraryNode = targetModel instanceof SaySomethingNodeModel || targetModel instanceof ExecuteNodeModel

    const isSuccessNode = targetModel instanceof SuccessNodeModel
    const isFailureNode = targetModel instanceof FailureNodeModel
    const canDeleteNode = !(isSuccessNode || isFailureNode)

    // Prevents displaying an empty menu
    if ((!isNodeTargeted && !this.props.canPasteNode) || this.props.readOnly) {
      return
    }

    const canAddChipToTarget = this._canAddTransitionChipToTarget(target)

    const addTransitionNode = async () => {
      await this._addTransitionChipToRouter(target)
    }

    ContextMenu.show(
      <Menu>
        {!isNodeTargeted && this.props.canPasteNode && (
          <MenuItem icon="clipboard" text={lang.tr('paste')} onClick={() => this.pasteElementFromBuffer(point)} />
        )}
        {isNodeTargeted && (
          <Fragment>
            {isTriggerNode && (
              <MenuItem icon="edit" text={lang.tr('edit')} onClick={() => this.editTriggers(targetModel)} />
            )}
            <MenuItem
              icon="trash"
              text={lang.tr('delete')}
              disabled={!canDeleteNode}
              onClick={() => this.deleteSelectedElements()}
            />
            <MenuItem
              icon="duplicate"
              text={lang.tr('copy')}
              onClick={() => {
                this.props.switchFlowNode(targetModel.id)
                this.copySelectedElementToBuffer()
              }}
            />
            {isLibraryNode && (
              <MenuItem
                icon="book"
                text={lang.tr('studio.flow.addToLibrary')}
                onClick={() => {
                  const elementId = textToItemId((targetModel as SaySomethingNodeModel).onEnter?.[0])
                  this.props.addElementToLibrary(elementId)
                  toastSuccess(`Added to library`)
                }}
              />
            )}
            {this.props.flowPreview && canAddChipToTarget ? (
              <React.Fragment>
                <MenuDivider />
                <MenuItem text={lang.tr('studio.flow.chips')}>
                  <MenuItem text={lang.tr('studio.flow.transition')} onClick={addTransitionNode} icon="flow-end" />
                </MenuItem>
              </React.Fragment>
            ) : null}
          </Fragment>
        )}
      </Menu>,
      { left: event.clientX, top: event.clientY }
    )
  }

  checkForProblems = _.debounce(() => {
    this.props.updateFlowProblems(this.manager.getNodeProblems())
  }, 500)

  createFlow(name: string) {
    this.props.createFlow(name + '.flow.json')
  }

  canTargetOpenInspector = target => {
    if (!target) {
      return false
    }

    const targetModel = target.model
    return (
      targetModel instanceof StandardNodeModel ||
      targetModel instanceof SkillCallNodeModel ||
      targetModel instanceof RouterNodeModel
    )
  }

  onDiagramClick = (event: MouseEvent) => {
    const selectedNode = this.manager.getSelectedNode() as BpNodeModel
    const currentNode = this.props.currentFlowNode
    const target = this.diagramWidget.getMouseElement(event)

    this.manager.sanitizeLinks()
    this.manager.cleanPortLinks()

    if (selectedNode && selectedNode instanceof PointModel) {
      this.dragPortSource = selectedNode
      this.handleContextMenu(event as any)
    }

    this.canTargetOpenInspector(target) ? this.props.openFlowNodeProps() : this.props.closeFlowNodeProps()

    if (!selectedNode) {
      this.props.closeFlowNodeProps()
      this.props.switchFlowNode(null)
    } else if (selectedNode && (!currentNode || selectedNode.id !== currentNode.id)) {
      // Different node selected
      this.props.switchFlowNode(selectedNode.id)
    }

    if (selectedNode && (selectedNode.oldX !== selectedNode.x || selectedNode.oldY !== selectedNode.y)) {
      this.props.updateFlowNode({ x: selectedNode.x, y: selectedNode.y })
      Object.assign(selectedNode, { oldX: selectedNode.x, oldY: selectedNode.y })
    }

    this.checkForLinksUpdate()
  }

  checkForLinksUpdate = _.debounce(
    () => {
      if (this.props.readOnly) {
        return
      }

      const links = this.manager.getLinksRequiringUpdate()
      if (links) {
        this.props.updateFlow({ links })
      }

      this.checkForProblems()
    },
    500,
    { leading: true }
  )

  editTriggers(node) {
    this.setState({
      currentTriggerNode: node,
      isTriggerEditOpen: true
    })
  }

  editContent(node, index) {
    clearTimeout(this.timeout)
    if (node.isNew) {
      this.props.updateFlowNode({ isNew: false })
    }

    this.setState({ editingNodeContent: { node, index } })
  }

  updateNodeAndRefresh(args) {
    this.props.updateFlowNode({ ...args })
    this.props.refreshFlowsLinks()
  }

  getCurrentLang() {
    return this.state.currentLang
  }

  getCurrentFlow() {
    return this.props.currentFlow
  }

  getEditingContent() {
    return this.state.editingNodeContent
  }

<<<<<<< HEAD
  switchFlowNode(nodeId) {
    this.props.switchFlowNode(nodeId)
  }

=======
>>>>>>> 7c017cc9
  deleteSelectedElements() {
    const elements = _.sortBy(this.diagramEngine.getDiagramModel().getSelectedItems(), 'nodeType')
    this.setState({ editingNodeContent: null })

    // Use sorting to make the nodes first in the array, deleting the node before the links
    for (const element of elements) {
      if (!this.diagramEngine.isModelLocked(element)) {
        if (element.type === 'success') {
          return alert(lang.tr('studio.flow.cantDeleteSuccess'))
        } else if (element.type === 'failure') {
          return alert(lang.tr('studio.flow.cantDeleteFailure'))
        } else if (_.includes(nodeTypes, element['nodeType']) || _.includes(nodeTypes, element.type)) {
          this.props.removeFlowNode(element)
        } else if (element.type === 'default') {
          element.remove()
          this.checkForLinksUpdate()
        } else {
          element.remove() // it's a point or something else
        }
      }
    }

    this.props.closeFlowNodeProps()
    this.diagramWidget.forceUpdate()
    this.checkForProblems()
  }

  copySelectedElementToBuffer() {
    this.props.copyFlowNode()
    Toaster.create({
      className: 'recipe-toaster',
      position: Position.TOP_RIGHT
    }).show({ message: lang.tr('studio.flow.copiedToBuffer') })
  }

  pasteElementFromBuffer(position?) {
    if (position) {
      this.props.pasteFlowNode(position)
    } else {
      const { offsetX, offsetY } = this.manager.getActiveModelOffset()
      this.props.pasteFlowNode({ x: -offsetX + DIAGRAM_PADDING, y: -offsetY + DIAGRAM_PADDING })
    }

    this.manager.unselectAllElements()
  }

  onKeyDown = event => {
    if ((event.ctrlKey || event.metaKey) && event.key === 'c') {
      this.copySelectedElementToBuffer()
    } else if ((event.ctrlKey || event.metaKey) && event.key === 'v') {
      this.pasteElementFromBuffer()
    }
  }

  handleFlowWideClicked = () => {
    this.props.switchFlowNode(null)
    this.props.openFlowNodeProps()
  }

  handleFilterChanged = event => {
    this.setState({ highlightFilter: event.target.value })
  }

  renderCatchAllInfo() {
    const nbNext = _.get(this.props.currentFlow, 'catchAll.next.length', 0)
    const nbReceive = _.get(this.props.currentFlow, 'catchAll.onReceive.length', 0)

    return (
      <div style={{ display: 'flex', marginTop: 5 }}>
        <Button onClick={this.handleFlowWideClicked} minimal={true}>
          <Tag intent={nbNext > 0 ? Intent.PRIMARY : Intent.NONE}>{nbNext}</Tag>
          {lang.tr('studio.flow.flowWideTransitions', { count: nbNext })}
        </Button>
        <Button onClick={this.handleFlowWideClicked} minimal={true}>
          <Tag intent={nbReceive > 0 ? Intent.PRIMARY : Intent.NONE}>{nbReceive}</Tag>
          {lang.tr('studio.flow.flowWideOnReceives', { count: nbReceive })}
        </Button>
        {this.props.showSearch && (
          <ControlGroup>
            <InputGroup
              id="input-highlight-name"
              tabIndex={1}
              placeholder={lang.tr('studio.flow.highlightByName')}
              value={this.props.highlightFilter}
              onChange={this.props.handleFilterChanged}
              autoFocus={true}
            />
            <Button icon="small-cross" onClick={this.props.hideSearch} />
          </ControlGroup>
        )}
      </div>
    )
  }

  handleToolDropped = async (event: React.DragEvent) => {
    if (this.props.readOnly) {
      return
    }

    this.manager.unselectAllElements()
    const data = JSON.parse(event.dataTransfer.getData('diagram-node'))

    const point = this.manager.getRealPosition(event)

    if (data.type === 'chip') {
      const target = this.diagramWidget.getMouseElement(event)
      if (this._canAddTransitionChipToTarget(target)) {
        await this._addTransitionChipToRouter(target)
      }
    } else if (data.type === 'skill') {
      this.add.skillNode(point, data.id)
    } else if (data.type === 'node') {
      switch (data.id) {
        case 'trigger':
          this.add.triggerNode(point, {})
          break
        case 'say_something':
          this.add.say(point, {})
          break
        case 'execute':
          this.add.executeNode(point, data.contentId ? { onReceive: [`${data.contentId}`] } : {})
          break
        case 'listen':
          this.add.listenNode(point)
          break
        case 'router':
          this.add.routerNode(point)
          break
        case 'action':
          this.add.actionNode(point)
          break
        default:
          this.add.flowNode(point)
          break
      }
    }
  }

  private async _addTransitionChipToRouter(target) {
    await this.props.switchFlowNode(target.model.id)
    this.props.updateFlowNode({ next: [...this.props.currentFlowNode.next, defaultTransition] })
  }

  private _canAddTransitionChipToTarget(target): boolean {
    if (this.props.readOnly) {
      return false
    }

    return target && target.model instanceof RouterNodeModel
  }

  updateNodeContent(data) {
    const {
      node: { contents },
      index
    } = this.state.editingNodeContent
    const newContents = [...contents]
    const currentType = newContents[index][this.state.currentLang]?.contentType

    if (currentType && currentType !== data.contentType) {
      newContents[index] = { [this.state.currentLang]: data }
    } else {
      newContents[index][this.state.currentLang] = data
    }

    this.props.updateFlowNode({ contents: newContents })
  }

  deleteNodeContent() {
    const {
      node: { contents },
      index
    } = this.state.editingNodeContent
    const newContents = [...contents]

    newContents[index] = Object.keys(newContents[index]).reduce((acc, lang) => {
      if (lang !== this.state.currentLang) {
        acc = { ...acc, [lang]: { ...newContents[index][lang] } }
      }

      return acc
    }, {})

    if (this.isContentEmpty(newContents[index])) {
      this.deleteSelectedElements()
    } else {
      this.props.updateFlowNode({ contents: newContents })
    }

    this.setState({ editingNodeContent: null })
  }

  isContentEmpty(content) {
    return !_.flatMap(content).length
  }

  getEmptyContent(content) {
    return {
      contentType: content[Object.keys(content)[0]]?.contentType
    }
  }

  handleTabChanged = (tab: string) => {
    this.setState({ currentTab: tab })
  }

  render() {
    const editingContent = this.state.editingNodeContent?.node?.contents?.[this.state.editingNodeContent.index]

    const isQnA = this.props.selectedWorkflow === 'qna'
    return (
      <Fragment>
        {isQnA && (
          <InjectedModuleView
            key={`${this.props.selectedTopic}`}
            moduleName="qna"
            componentName="LiteEditor"
            contentLang={this.props.contentLang}
            extraProps={{
              isLite: true,
              topicName: this.props.selectedTopic,
              languages: this.props.languages,
              defaultLanguage: this.props.defaultLanguage,
              refreshQnaCount: () => {
                // So it's processed on the next tick, otherwise it won't update with the latest update
                setTimeout(() => {
                  this.props.getQnaCountByTopic()
                }, 100)
              }
            }}
          />
        )}
        <MainContent.Wrapper className={cx({ [style.hidden]: isQnA })}>
          <WorkflowToolbar
            currentLang={this.state.currentLang}
            languages={this.props.languages}
            setCurrentLang={lang => this.setState({ currentLang: lang })}
            tabChange={this.handleTabChanged}
          />
          {this.state.currentTab === 'variables' && <VariablesEditor />}
          <Fragment>
            <div
              id="diagramContainer"
              ref={ref => (this.diagramContainer = ref)}
              tabIndex={1}
              className={style.diagramContainer}
              style={{
                display: this.state.currentTab === 'workflow' ? 'inherit' : 'none'
              }}
              onContextMenu={this.handleContextMenu}
              onDrop={this.handleToolDropped}
              onDragOver={event => event.preventDefault()}
            >
              <div className={style.floatingInfo}>{this.renderCatchAllInfo()}</div>

              <DiagramWidget
                ref={w => (this.diagramWidget = w)}
                deleteKeys={[]}
                diagramEngine={this.diagramEngine}
                inverseZoom={true}
              />
            </div>

            <Toolbar />
          </Fragment>
<<<<<<< HEAD
=======

          <TriggerEditor
            node={this.state.currentTriggerNode}
            isOpen={this.state.isTriggerEditOpen}
            diagramEngine={this.diagramEngine}
            toggle={() => this.setState({ isTriggerEditOpen: !this.state.isTriggerEditOpen })}
          />

          {this.state.editingNodeContent && (
            <ContentForm
              customKey={`${this.state.editingNodeContent.node.name}${this.state.editingNodeContent.index}`}
              contentTypes={this.props.contentTypes.filter(type =>
                type.schema.newJson?.displayedIn.includes('sayNode')
              )}
              deleteContent={() => this.deleteNodeContent()}
              editingContent={this.state.editingNodeContent.index}
              formData={editingContent?.[this.state.currentLang] || this.getEmptyContent(editingContent)}
              onUpdate={this.updateNodeContent.bind(this)}
              close={() => {
                this.timeout = setTimeout(() => {
                  this.setState({ editingNodeContent: null })
                }, 200)
              }}
            />
          )}
        </MainContent.Wrapper>
      </Fragment>
    )
  }
>>>>>>> 7c017cc9

          <TriggerEditor
            node={this.state.currentTriggerNode}
            isOpen={this.state.isTriggerEditOpen}
            diagramEngine={this.diagramEngine}
            toggle={() => this.setState({ isTriggerEditOpen: !this.state.isTriggerEditOpen })}
          />

          {this.state.editingNodeContent && (
            <ContentForm
              customKey={`${this.state.editingNodeContent.node.name}${this.state.editingNodeContent.index}`}
              contentTypes={this.props.contentTypes.filter(type =>
                type.schema.newJson?.displayedIn.includes('sayNode')
              )}
              deleteContent={() => this.deleteNodeContent()}
              editingContent={this.state.editingNodeContent.index}
              formData={editingContent?.[this.state.currentLang] || this.getEmptyContent(editingContent)}
              onUpdate={this.updateNodeContent.bind(this)}
              close={() => {
                this.timeout = setTimeout(() => {
                  this.setState({ editingNodeContent: null })
                }, 200)
              }}
            />
          )}
        </MainContent.Wrapper>
      </Fragment>
    )
  }
}

const mapStateToProps = (state: RootReducer) => ({
  currentFlow: getCurrentFlow(state),
  currentFlowNode: getCurrentFlowNode(state),
  currentDiagramAction: state.flows.currentDiagramAction,
  canPasteNode: Boolean(state.flows.nodeInBuffer),
  skills: state.skills.installed,
  library: state.content.library,
  contentTypes: state.content.categories
})

const mapDispatchToProps = {
  fetchFlows,
  switchFlowNode,
  openFlowNodeProps,
  closeFlowNodeProps,
  createFlowNode,
  removeFlowNode,
  createFlow,
  updateFlowNode,
  switchFlow,
  updateFlow,
  copyFlowNode,
  pasteFlowNode,
  insertNewSkillNode,
  updateFlowProblems,
  buildSkill: buildNewSkill,
  addElementToLibrary,
  refreshFlowsLinks,
  fetchContentCategories,
  getQnaCountByTopic
}

export default connect<StateProps, DispatchProps, OwnProps>(mapStateToProps, mapDispatchToProps, null, {
  withRef: true
})(withLanguage(Diagram))<|MERGE_RESOLUTION|>--- conflicted
+++ resolved
@@ -131,14 +131,9 @@
         selectedNodeContent: this.getEditingContent.bind(this),
         deleteSelectedElements: this.deleteSelectedElements.bind(this),
         getCurrentFlow: this.getCurrentFlow.bind(this),
-<<<<<<< HEAD
         updateFlowNode: this.updateNodeAndRefresh.bind(this),
         getCurrentLang: this.getCurrentLang.bind(this),
         switchFlowNode: this.switchFlowNode.bind(this)
-=======
-        updateNodeAndRefresh: this.updateNodeAndRefresh.bind(this),
-        getCurrentLang: this.getCurrentLang.bind(this)
->>>>>>> 7c017cc9
       })
     )
     this.diagramEngine.registerNodeFactory(new ExecuteWidgetFactory())
@@ -572,13 +567,10 @@
     return this.state.editingNodeContent
   }
 
-<<<<<<< HEAD
   switchFlowNode(nodeId) {
     this.props.switchFlowNode(nodeId)
   }
 
-=======
->>>>>>> 7c017cc9
   deleteSelectedElements() {
     const elements = _.sortBy(this.diagramEngine.getDiagramModel().getSelectedItems(), 'nodeType')
     this.setState({ editingNodeContent: null })
@@ -842,47 +834,15 @@
               />
             </div>
 
+            <TriggerEditor
+              node={this.state.currentTriggerNode}
+              isOpen={this.state.isTriggerEditOpen}
+              diagramEngine={this.diagramEngine}
+              toggle={() => this.setState({ isTriggerEditOpen: !this.state.isTriggerEditOpen })}
+            />
+
             <Toolbar />
           </Fragment>
-<<<<<<< HEAD
-=======
-
-          <TriggerEditor
-            node={this.state.currentTriggerNode}
-            isOpen={this.state.isTriggerEditOpen}
-            diagramEngine={this.diagramEngine}
-            toggle={() => this.setState({ isTriggerEditOpen: !this.state.isTriggerEditOpen })}
-          />
-
-          {this.state.editingNodeContent && (
-            <ContentForm
-              customKey={`${this.state.editingNodeContent.node.name}${this.state.editingNodeContent.index}`}
-              contentTypes={this.props.contentTypes.filter(type =>
-                type.schema.newJson?.displayedIn.includes('sayNode')
-              )}
-              deleteContent={() => this.deleteNodeContent()}
-              editingContent={this.state.editingNodeContent.index}
-              formData={editingContent?.[this.state.currentLang] || this.getEmptyContent(editingContent)}
-              onUpdate={this.updateNodeContent.bind(this)}
-              close={() => {
-                this.timeout = setTimeout(() => {
-                  this.setState({ editingNodeContent: null })
-                }, 200)
-              }}
-            />
-          )}
-        </MainContent.Wrapper>
-      </Fragment>
-    )
-  }
->>>>>>> 7c017cc9
-
-          <TriggerEditor
-            node={this.state.currentTriggerNode}
-            isOpen={this.state.isTriggerEditOpen}
-            diagramEngine={this.diagramEngine}
-            toggle={() => this.setState({ isTriggerEditOpen: !this.state.isTriggerEditOpen })}
-          />
 
           {this.state.editingNodeContent && (
             <ContentForm
