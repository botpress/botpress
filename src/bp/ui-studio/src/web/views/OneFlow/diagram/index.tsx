import {
  Button,
  ContextMenu,
  ControlGroup,
  InputGroup,
  Intent,
  Menu,
  MenuDivider,
  MenuItem,
  Position,
  Tag,
  Toaster
} from '@blueprintjs/core'
import { lang, MainContent } from 'botpress/shared'
import cx from 'classnames'
import _ from 'lodash'
import React, { Component, Fragment } from 'react'
import ReactDOM from 'react-dom'
import { connect } from 'react-redux'
import { DefaultPortModel, DiagramEngine, DiagramWidget, NodeModel, PointModel } from 'storm-react-diagrams'
import {
  addElementToLibrary,
  buildNewSkill,
  closeFlowNodeProps,
  copyFlowNode,
  createFlow,
  createFlowNode,
  fetchContentCategories,
  fetchFlows,
  fetchPrompts,
  getQnaCountByTopic,
  insertNewSkillNode,
  openFlowNodeProps,
  pasteFlowNode,
  refreshFlowsLinks,
  removeFlowNode,
  switchFlow,
  switchFlowNode,
  updateFlow,
  updateFlowNode,
  updateFlowProblems
} from '~/actions'
import InjectedModuleView from '~/components/PluginInjectionSite/module'
import { toastSuccess } from '~/components/Shared/Utils'
import withLanguage from '~/components/Util/withLanguage'
import { getCurrentFlow, getCurrentFlowNode, RootReducer } from '~/reducers'
import {
  defaultTransition,
  DIAGRAM_PADDING,
  DiagramManager,
  nodeTypes,
  Point
} from '~/views/FlowBuilder/diagram/manager'
import { DeletableLinkFactory } from '~/views/FlowBuilder/diagram/nodes/LinkWidget'
import { SkillCallNodeModel, SkillCallWidgetFactory } from '~/views/FlowBuilder/diagram/nodes/SkillCallNode'
import { StandardNodeModel, StandardWidgetFactory } from '~/views/FlowBuilder/diagram/nodes/StandardNode'
import { textToItemId } from '~/views/FlowBuilder/diagram/nodes_v2/utils'
import { ActionWidgetFactory } from '~/views/FlowBuilder/diagram/nodes_v2/ActionNode'
import { ExecuteNodeModel, ExecuteWidgetFactory } from '~/views/FlowBuilder/diagram/nodes_v2/ExecuteNode'
import { FailureNodeModel, FailureWidgetFactory } from '~/views/FlowBuilder/diagram/nodes_v2/FailureNode'
import { ListenWidgetFactory } from '~/views/FlowBuilder/diagram/nodes_v2/ListenNode'
import { RouterNodeModel, RouterWidgetFactory } from '~/views/FlowBuilder/diagram/nodes_v2/RouterNode'
import { SuccessNodeModel, SuccessWidgetFactory } from '~/views/FlowBuilder/diagram/nodes_v2/SuccessNode'
import { TriggerNodeModel, TriggerWidgetFactory } from '~/views/FlowBuilder/diagram/nodes_v2/TriggerNode'
import style from '~/views/FlowBuilder/diagram/style.scss'
import { SaySomethingNodeModel, SaySomethingWidgetFactory } from '~/views/OneFlow/diagram/nodes/SaySomethingNode'

import { PromptNodeModel, PromptWidgetFactory } from './nodes/PromptNode'
<<<<<<< HEAD
=======
import ContentForm from './ContentForm'
>>>>>>> f4406741
import Toolbar from './Toolbar'
import TriggerEditor from './TriggerEditor'
import VariablesEditor from './VariablesEditor'
import WorkflowToolbar from './WorkflowToolbar'

interface OwnProps {
  childRef: (el: any) => void
  showSearch: boolean
  hideSearch: () => void
  readOnly: boolean
  canPasteNode: boolean
  selectedTopic: string
  selectedWorkflow: string
  flowPreview: boolean
  highlightFilter: string
  handleFilterChanged: (event: any) => void
}

interface LangProps {
  contentLang: string
  languages: string[]
  defaultLanguage: string
}

type StateProps = ReturnType<typeof mapStateToProps>
type DispatchProps = typeof mapDispatchToProps

type Props = DispatchProps & StateProps & OwnProps & LangProps

type BpNodeModel = StandardNodeModel | SkillCallNodeModel

type ExtendedDiagramEngine = {
  enableLinkPoints?: boolean
  flowBuilder?: any
} & DiagramEngine

class Diagram extends Component<Props> {
  private diagramEngine: ExtendedDiagramEngine
  private diagramWidget: DiagramWidget
  private diagramContainer: HTMLDivElement
  private manager: DiagramManager
  private timeout
  /** Represents the source port clicked when the user is connecting a node */
  private dragPortSource: any

  state = {
    highlightFilter: '',
    currentTriggerNode: null,
    isTriggerEditOpen: false,
    editingNodeContent: null,
    currentLang: '',
    currentTab: 'workflow'
  }

  constructor(props) {
    super(props)

    this.diagramEngine = new DiagramEngine()
    this.diagramEngine.registerNodeFactory(new StandardWidgetFactory())
    this.diagramEngine.registerNodeFactory(new SkillCallWidgetFactory(this.props.skills))
    this.diagramEngine.registerNodeFactory(
      new SaySomethingWidgetFactory({
        editContent: this.editContent.bind(this),
        selectedNodeContent: this.getEditingContent.bind(this),
        deleteSelectedElements: this.deleteSelectedElements.bind(this),
        getCurrentFlow: this.getCurrentFlow.bind(this),
        updateFlowNode: this.updateNodeAndRefresh.bind(this),
        getCurrentLang: this.getCurrentLang.bind(this),
        switchFlowNode: this.switchFlowNode.bind(this)
      })
    )
    this.diagramEngine.registerNodeFactory(new ExecuteWidgetFactory())
    this.diagramEngine.registerNodeFactory(new ListenWidgetFactory())
    this.diagramEngine.registerNodeFactory(new RouterWidgetFactory())
    this.diagramEngine.registerNodeFactory(new ActionWidgetFactory())
    this.diagramEngine.registerNodeFactory(new SuccessWidgetFactory())
    this.diagramEngine.registerNodeFactory(new TriggerWidgetFactory())
    this.diagramEngine.registerNodeFactory(new FailureWidgetFactory())
    this.diagramEngine.registerLinkFactory(new DeletableLinkFactory())
    this.diagramEngine.registerNodeFactory(new PromptWidgetFactory())

    // This reference allows us to update flow nodes from widgets
    this.diagramEngine.flowBuilder = this
    this.manager = new DiagramManager(this.diagramEngine, { switchFlowNode: this.props.switchFlowNode })

    if (this.props.highlightFilter) {
      this.manager.setHighlightedNodes(this.props.highlightFilter)
    }

    // @ts-ignore
    window.highlightNode = (flowName: string, nodeName: string) => {
      this.manager.setHighlightedNodes(nodeName)

      if (!flowName || !nodeName) {
        // Refreshing the model anyway, to remove the highlight if node is undefined
        this.manager.syncModel()
        return
      }

      try {
        if (this.props.currentFlow.name !== flowName) {
          this.props.switchFlow(flowName)
        } else {
          this.manager.syncModel()
        }
      } catch (err) {
        console.error('Error when switching flow or refreshing', err)
      }
    }
  }

  componentDidMount() {
    this.props.fetchFlows()
    this.props.fetchPrompts()
<<<<<<< HEAD
=======
    this.setState({ currentLang: this.props.contentLang })
    this.props.fetchContentCategories()
>>>>>>> f4406741
    ReactDOM.findDOMNode(this.diagramWidget).addEventListener('click', this.onDiagramClick)
    ReactDOM.findDOMNode(this.diagramWidget).addEventListener('dblclick', this.onDiagramDoubleClick)
    document.getElementById('diagramContainer').addEventListener('keydown', this.onKeyDown)
    this.props.childRef({
      deleteSelectedElements: this.deleteSelectedElements.bind(this),
      createFlow: this.createFlow.bind(this)
    })
  }

  componentWillUnmount() {
    ReactDOM.findDOMNode(this.diagramWidget).removeEventListener('click', this.onDiagramClick)
    ReactDOM.findDOMNode(this.diagramWidget).removeEventListener('dblclick', this.onDiagramDoubleClick)
    document.getElementById('diagramContainer').removeEventListener('keydown', this.onKeyDown)
  }

  componentDidUpdate(prevProps, prevState) {
    this.manager.setCurrentFlow(this.props.currentFlow)
    this.manager.setReadOnly(this.props.readOnly)

    if (
      !prevState.editingNodeContent &&
      this.props.currentFlowNode?.isNew &&
      this.props.currentFlowNode?.type === 'say_something'
    ) {
      this.editContent(this.props.currentFlowNode, 0)
    }

    if (this.diagramContainer) {
      this.manager.setDiagramContainer(this.diagramWidget, {
        width: this.diagramContainer.offsetWidth,
        height: this.diagramContainer.offsetHeight
      })
    }

    if (this.dragPortSource && !prevProps.currentFlowNode && this.props.currentFlowNode) {
      // tslint:disable-next-line: no-floating-promises
      this.linkCreatedNode()
    }

    const isDifferentFlow = _.get(prevProps, 'currentFlow.name') !== _.get(this, 'props.currentFlow.name')

    if (!this.props.currentFlow) {
      this.manager.clearModel()
    } else if (!prevProps.currentFlow || isDifferentFlow) {
      // Update the diagram model only if we changed the current flow
      this.manager.initializeModel()
      this.checkForProblems()
    } else {
      // Update the current model with the new properties
      this.manager.syncModel()
    }

    // Refresh nodes when the filter is displayed
    if (this.props.highlightFilter && this.props.showSearch) {
      this.manager.setHighlightedNodes(this.props.highlightFilter)
      this.manager.syncModel()
    }

    // Refresh nodes when the filter is updated
    if (this.props.highlightFilter !== prevProps.highlightFilter) {
      this.manager.setHighlightedNodes(this.props.highlightFilter)
      this.manager.syncModel()
    }

    // Clear nodes when search field is hidden
    if (!this.props.showSearch && prevProps.showSearch) {
      this.manager.setHighlightedNodes([])
      this.manager.syncModel()
    }
  }

  updateTransitionNode = async (nodeId: string, index: number, newName: string) => {
    await this.props.switchFlowNode(nodeId)
    const next = this.props.currentFlowNode.next

    if (!next.length) {
      this.props.updateFlowNode({ next: [{ condition: 'true', node: newName }] })
    } else {
      await this.props.updateFlowNode({
        next: Object.assign([], next, { [index]: { ...next[index], node: newName } })
      })
    }

    this.checkForLinksUpdate()
    this.diagramWidget.forceUpdate()
  }

  linkCreatedNode = async () => {
    const sourcePort: DefaultPortModel = _.get(this.dragPortSource, 'parent.sourcePort')
    this.dragPortSource = undefined

    if (!sourcePort || sourcePort.parent.id === this.props.currentFlowNode.id) {
      return
    }

    if (!sourcePort.in) {
      const sourcePortIndex = Number(sourcePort.name.replace('out', ''))
      await this.updateTransitionNode(sourcePort.parent.id, sourcePortIndex, this.props.currentFlowNode.name)
    } else {
      await this.updateTransitionNode(this.props.currentFlowNode.id, 0, sourcePort.parent['name'])
    }
  }

  add = {
    flowNode: (point: Point) => this.props.createFlowNode({ ...point, type: 'standard' }),
    skillNode: (point: Point, skillId: string) => this.props.buildSkill({ location: point, id: skillId }),
    triggerNode: (point: Point, moreProps) => {
      this.props.createFlowNode({ ...point, type: 'trigger', conditions: [], next: [defaultTransition], ...moreProps })
    },
    say: (point: Point, moreProps) => {
      this.props.createFlowNode({
        ...point,
        type: 'say_something',
        contents: [{ [this.state.currentLang]: { contentType: 'builtin_text' } }],
        next: [defaultTransition],
        isNew: true,
        ...moreProps
      })
    },
    executeNode: (point: Point, moreProps) =>
      this.props.createFlowNode({ ...point, type: 'execute', next: [defaultTransition], ...moreProps }),
    listenNode: (point: Point) =>
      this.props.createFlowNode({
        ...point,
        type: 'listen',
        onReceive: [],
        next: [defaultTransition],
        triggers: [{ conditions: [{ id: 'always' }] }]
      }),
    routerNode: (point: Point) => this.props.createFlowNode({ ...point, type: 'router' }),
    actionNode: (point: Point) => this.props.createFlowNode({ ...point, type: 'action' }),

    promptNode: (point: Point, promptType: string) => {
      console.log('add', promptType)
      this.props.createFlowNode({
        ...point,
        type: 'prompt',
        prompt: {
          type: promptType,
          output: '',
          question: {}
        },
        // TODO: Implement transitions when variables are merged
        next: [
          {
            condition: 'true',
            node: ''
          }
          /*{
            caption: 'Value Extracted',
            condition: 'lastNode=extracted',
            node: ''
          },
          {
            caption: 'User did not answer',
            condition: 'lastNode=timeout',
            node: ''
          }*/
        ]
      })
    }
  }

  onDiagramDoubleClick = (event?: MouseEvent) => {
    if (!event) {
      return
    }

    const target = this.diagramWidget.getMouseElement(event)

    if (target?.model instanceof TriggerNodeModel) {
      this.editTriggers(target.model)
    }
  }

  handleContextMenuNoElement = (event: React.MouseEvent) => {
    const point = this.manager.getRealPosition(event)
    const originatesFromOutPort = _.get(this.dragPortSource, 'parent.sourcePort.name', '').startsWith('out')

    // When no element is chosen from the context menu, we reset the start port so it doesn't impact the next selected node
    let clearStartPortOnClose = true

    const wrap = (addNodeMethod, ...args) => () => {
      clearStartPortOnClose = false
      addNodeMethod(...args)
    }

    ContextMenu.show(
      <Menu>
        {this.props.canPasteNode && (
          <MenuItem icon="clipboard" text={lang.tr('paste')} onClick={() => this.pasteElementFromBuffer(point)} />
        )}
        <MenuDivider title={lang.tr('studio.flow.addNode')} />
        {!originatesFromOutPort && (
          <MenuItem
            text={lang.tr('studio.flow.nodeType.trigger')}
            onClick={wrap(this.add.triggerNode, point)}
            icon="send-to-graph"
          />
        )}
        <MenuItem
          text={lang.tr('studio.flow.nodeType.sendMessage')}
          onClick={wrap(this.add.say, point)}
          icon="comment"
        />
        <MenuItem
          text={lang.tr('studio.flow.nodeType.executeAction')}
          onClick={wrap(this.add.executeNode, point)}
          icon="code-block"
        />
        <MenuItem text={lang.tr('listen')} onClick={wrap(this.add.listenNode, point)} icon="hand" />
        <MenuItem text={lang.tr('split')} onClick={wrap(this.add.routerNode, point)} icon="flow-branch" />
        <MenuItem text={lang.tr('action')} onClick={wrap(this.add.actionNode, point)} icon="offline" />

        <MenuItem tagName="button" text={lang.tr('skills')} icon="add">
          {this.props.skills.map(skill => (
            <MenuItem
              key={skill.id}
              text={lang.tr(skill.name)}
              tagName="button"
              onClick={wrap(this.add.skillNode, point, skill.id)}
              icon={skill.icon}
            />
          ))}
        </MenuItem>
        <MenuItem tagName="button" text={lang.tr('prompt')} icon="take-action">
          {this.props.prompts.map(({ id, config }) => (
            <MenuItem
              key={id}
              text={lang.tr(config.label)}
              tagName="button"
              onClick={wrap(this.add.promptNode, point, id)}
              icon={config.icon as any}
            />
          ))}
        </MenuItem>
      </Menu>,
      { left: event.clientX, top: event.clientY },
      () => {
        if (clearStartPortOnClose) {
          this.dragPortSource = undefined
        }
      }
    )
  }

  handleContextMenu = (event: React.MouseEvent) => {
    event.preventDefault()

    const target = this.diagramWidget.getMouseElement(event)
    if (!target && !this.props.readOnly) {
      this.handleContextMenuNoElement(event)
      return
    }

    const targetModel = target && target.model
    const point = this.manager.getRealPosition(event)

    const isNodeTargeted = targetModel instanceof NodeModel
    const isTriggerNode = targetModel instanceof TriggerNodeModel
    const isLibraryNode = targetModel instanceof SaySomethingNodeModel || targetModel instanceof ExecuteNodeModel

    const isSuccessNode = targetModel instanceof SuccessNodeModel
    const isFailureNode = targetModel instanceof FailureNodeModel
    const canDeleteNode = !(isSuccessNode || isFailureNode)

    // Prevents displaying an empty menu
    if ((!isNodeTargeted && !this.props.canPasteNode) || this.props.readOnly) {
      return
    }

    const canAddChipToTarget = this._canAddTransitionChipToTarget(target)

    const addTransitionNode = async () => {
      await this._addTransitionChipToRouter(target)
    }

    ContextMenu.show(
      <Menu>
        {!isNodeTargeted && this.props.canPasteNode && (
          <MenuItem icon="clipboard" text={lang.tr('paste')} onClick={() => this.pasteElementFromBuffer(point)} />
        )}
        {isNodeTargeted && (
          <Fragment>
            {isTriggerNode && (
              <MenuItem icon="edit" text={lang.tr('edit')} onClick={() => this.editTriggers(targetModel)} />
            )}
            <MenuItem
              icon="trash"
              text={lang.tr('delete')}
              disabled={!canDeleteNode}
              onClick={() => this.deleteSelectedElements()}
            />
            <MenuItem
              icon="duplicate"
              text={lang.tr('copy')}
              onClick={() => {
                this.props.switchFlowNode(targetModel.id)
                this.copySelectedElementToBuffer()
              }}
            />
            {isLibraryNode && (
              <MenuItem
                icon="book"
                text={lang.tr('studio.flow.addToLibrary')}
                onClick={() => {
                  const elementId = textToItemId((targetModel as SaySomethingNodeModel).onEnter?.[0])
                  this.props.addElementToLibrary(elementId)
                  toastSuccess(`Added to library`)
                }}
              />
            )}
            {this.props.flowPreview && canAddChipToTarget ? (
              <React.Fragment>
                <MenuDivider />
                <MenuItem text={lang.tr('studio.flow.chips')}>
                  <MenuItem text={lang.tr('studio.flow.transition')} onClick={addTransitionNode} icon="flow-end" />
                </MenuItem>
              </React.Fragment>
            ) : null}
          </Fragment>
        )}
      </Menu>,
      { left: event.clientX, top: event.clientY }
    )
  }

  checkForProblems = _.debounce(() => {
    this.props.updateFlowProblems(this.manager.getNodeProblems())
  }, 500)

  createFlow(name: string) {
    this.props.createFlow(name + '.flow.json')
  }

  canTargetOpenInspector = target => {
    if (!target) {
      return false
    }

    const targetModel = target.model
    return (
      targetModel instanceof StandardNodeModel ||
      targetModel instanceof SkillCallNodeModel ||
      targetModel instanceof RouterNodeModel ||
      targetModel instanceof PromptNodeModel
    )
  }

  onDiagramClick = (event: MouseEvent) => {
    const selectedNode = this.manager.getSelectedNode() as BpNodeModel
    const currentNode = this.props.currentFlowNode
    const target = this.diagramWidget.getMouseElement(event)

    this.manager.sanitizeLinks()
    this.manager.cleanPortLinks()

    if (selectedNode && selectedNode instanceof PointModel) {
      this.dragPortSource = selectedNode
      this.handleContextMenu(event as any)
    }

    this.canTargetOpenInspector(target) ? this.props.openFlowNodeProps() : this.props.closeFlowNodeProps()

    if (!selectedNode) {
      this.props.closeFlowNodeProps()
      this.props.switchFlowNode(null)
    } else if (selectedNode && (!currentNode || selectedNode.id !== currentNode.id)) {
      // Different node selected
      this.props.switchFlowNode(selectedNode.id)
    }

    if (selectedNode && (selectedNode.oldX !== selectedNode.x || selectedNode.oldY !== selectedNode.y)) {
      this.props.updateFlowNode({ x: selectedNode.x, y: selectedNode.y })
      Object.assign(selectedNode, { oldX: selectedNode.x, oldY: selectedNode.y })
    }

    this.checkForLinksUpdate()
  }

  checkForLinksUpdate = _.debounce(
    () => {
      if (this.props.readOnly) {
        return
      }

      const links = this.manager.getLinksRequiringUpdate()
      if (links) {
        this.props.updateFlow({ links })
      }

      this.checkForProblems()
    },
    500,
    { leading: true }
  )

  editTriggers(node) {
    this.setState({
      currentTriggerNode: node,
      isTriggerEditOpen: true
    })
  }

  editContent(node, index) {
    clearTimeout(this.timeout)
    if (node.isNew) {
      this.props.updateFlowNode({ isNew: false })
    }

    this.setState({ editingNodeContent: { node, index } })
  }

  updateNodeAndRefresh(args) {
    this.props.updateFlowNode({ ...args })
    this.props.refreshFlowsLinks()
  }

  getCurrentLang() {
    return this.state.currentLang
  }

  getCurrentFlow() {
    return this.props.currentFlow
  }

  getEditingContent() {
    return this.state.editingNodeContent
  }

  switchFlowNode(nodeId) {
    this.props.switchFlowNode(nodeId)
  }

  deleteSelectedElements() {
    const elements = _.sortBy(this.diagramEngine.getDiagramModel().getSelectedItems(), 'nodeType')
    this.setState({ editingNodeContent: null })

    // Use sorting to make the nodes first in the array, deleting the node before the links
    for (const element of elements) {
      if (!this.diagramEngine.isModelLocked(element)) {
        if (element.type === 'success') {
          return alert(lang.tr('studio.flow.cantDeleteSuccess'))
        } else if (element.type === 'failure') {
          return alert(lang.tr('studio.flow.cantDeleteFailure'))
        } else if (_.includes(nodeTypes, element['nodeType']) || _.includes(nodeTypes, element.type)) {
          this.props.removeFlowNode(element)
        } else if (element.type === 'default') {
          element.remove()
          this.checkForLinksUpdate()
        } else {
          element.remove() // it's a point or something else
        }
      }
    }

    this.props.closeFlowNodeProps()
    this.diagramWidget.forceUpdate()
    this.checkForProblems()
  }

  copySelectedElementToBuffer() {
    this.props.copyFlowNode()
    Toaster.create({
      className: 'recipe-toaster',
      position: Position.TOP_RIGHT
    }).show({ message: lang.tr('studio.flow.copiedToBuffer') })
  }

  pasteElementFromBuffer(position?) {
    if (position) {
      this.props.pasteFlowNode(position)
    } else {
      const { offsetX, offsetY } = this.manager.getActiveModelOffset()
      this.props.pasteFlowNode({ x: -offsetX + DIAGRAM_PADDING, y: -offsetY + DIAGRAM_PADDING })
    }

    this.manager.unselectAllElements()
  }

  onKeyDown = event => {
    if ((event.ctrlKey || event.metaKey) && event.key === 'c') {
      this.copySelectedElementToBuffer()
    } else if ((event.ctrlKey || event.metaKey) && event.key === 'v') {
      this.pasteElementFromBuffer()
    }
  }

  handleFlowWideClicked = () => {
    this.props.switchFlowNode(null)
    this.props.openFlowNodeProps()
  }

  handleFilterChanged = event => {
    this.setState({ highlightFilter: event.target.value })
  }

  renderCatchAllInfo() {
    const nbNext = _.get(this.props.currentFlow, 'catchAll.next.length', 0)
    const nbReceive = _.get(this.props.currentFlow, 'catchAll.onReceive.length', 0)

    return (
      <div style={{ display: 'flex', marginTop: 5 }}>
        <Button onClick={this.handleFlowWideClicked} minimal={true}>
          <Tag intent={nbNext > 0 ? Intent.PRIMARY : Intent.NONE}>{nbNext}</Tag>
          {lang.tr('studio.flow.flowWideTransitions', { count: nbNext })}
        </Button>
        <Button onClick={this.handleFlowWideClicked} minimal={true}>
          <Tag intent={nbReceive > 0 ? Intent.PRIMARY : Intent.NONE}>{nbReceive}</Tag>
          {lang.tr('studio.flow.flowWideOnReceives', { count: nbReceive })}
        </Button>
        {this.props.showSearch && (
          <ControlGroup>
            <InputGroup
              id="input-highlight-name"
              tabIndex={1}
              placeholder={lang.tr('studio.flow.highlightByName')}
              value={this.props.highlightFilter}
              onChange={this.props.handleFilterChanged}
              autoFocus={true}
            />
            <Button icon="small-cross" onClick={this.props.hideSearch} />
          </ControlGroup>
        )}
      </div>
    )
  }

  handleToolDropped = async (event: React.DragEvent) => {
    if (this.props.readOnly) {
      return
    }

    this.manager.unselectAllElements()
    const data = JSON.parse(event.dataTransfer.getData('diagram-node'))

    const point = this.manager.getRealPosition(event)

    if (data.type === 'chip') {
      const target = this.diagramWidget.getMouseElement(event)
      if (this._canAddTransitionChipToTarget(target)) {
        await this._addTransitionChipToRouter(target)
      }
    } else if (data.type === 'skill') {
      this.add.skillNode(point, data.id)
    } else if (data.type === 'node') {
      switch (data.id) {
        case 'trigger':
          this.add.triggerNode(point, {})
          break
        case 'say_something':
          this.add.say(point, {})
          break
        case 'execute':
          this.add.executeNode(point, data.contentId ? { onReceive: [`${data.contentId}`] } : {})
          break
        case 'listen':
          this.add.listenNode(point)
          break
        case 'router':
          this.add.routerNode(point)
          break
        case 'action':
          this.add.actionNode(point)
          break
        default:
          this.add.flowNode(point)
          break
      }
    }
  }

  private async _addTransitionChipToRouter(target) {
    await this.props.switchFlowNode(target.model.id)
    this.props.updateFlowNode({ next: [...this.props.currentFlowNode.next, defaultTransition] })
  }

  private _canAddTransitionChipToTarget(target): boolean {
    if (this.props.readOnly) {
      return false
    }

    return target && target.model instanceof RouterNodeModel
  }

  updateNodeContent(data) {
    const {
      node: { contents },
      index
    } = this.state.editingNodeContent
    const newContents = [...contents]
    const currentType = newContents[index][this.state.currentLang]?.contentType

    if (currentType && currentType !== data.contentType) {
      newContents[index] = { [this.state.currentLang]: data }
    } else {
      newContents[index][this.state.currentLang] = data
    }

    this.props.updateFlowNode({ contents: newContents })
  }

  deleteNodeContent() {
    const {
      node: { contents },
      index
    } = this.state.editingNodeContent
    const newContents = [...contents]

    newContents[index] = Object.keys(newContents[index]).reduce((acc, lang) => {
      if (lang !== this.state.currentLang) {
        acc = { ...acc, [lang]: { ...newContents[index][lang] } }
      }

      return acc
    }, {})

    if (this.isContentEmpty(newContents[index])) {
      this.deleteSelectedElements()
    } else {
      this.props.updateFlowNode({ contents: newContents })
    }

    this.setState({ editingNodeContent: null })
  }

  isContentEmpty(content) {
    return !_.flatMap(content).length
  }

  getEmptyContent(content) {
    return {
      contentType: content[Object.keys(content)[0]]?.contentType
    }
  }

  handleTabChanged = (tab: string) => {
    this.setState({ currentTab: tab })
  }

  render() {
    const editingContent = this.state.editingNodeContent?.node?.contents?.[this.state.editingNodeContent.index]

    const isQnA = this.props.selectedWorkflow === 'qna'
    return (
      <Fragment>
        {isQnA && (
          <InjectedModuleView
            key={`${this.props.selectedTopic}`}
            moduleName="qna"
            componentName="LiteEditor"
            contentLang={this.props.contentLang}
            extraProps={{
              isLite: true,
              topicName: this.props.selectedTopic,
              languages: this.props.languages,
              defaultLanguage: this.props.defaultLanguage,
              refreshQnaCount: () => {
                // So it's processed on the next tick, otherwise it won't update with the latest update
                setTimeout(() => {
                  this.props.getQnaCountByTopic()
                }, 100)
              }
            }}
          />
        )}
        <MainContent.Wrapper className={cx({ [style.hidden]: isQnA })}>
          <WorkflowToolbar
            currentLang={this.state.currentLang}
            languages={this.props.languages}
            setCurrentLang={lang => this.setState({ currentLang: lang })}
            tabChange={this.handleTabChanged}
          />
          {this.state.currentTab === 'variables' && <VariablesEditor />}
          <Fragment>
            <div
              id="diagramContainer"
              ref={ref => (this.diagramContainer = ref)}
              tabIndex={1}
              className={style.diagramContainer}
              style={{
                display: this.state.currentTab === 'workflow' ? 'inherit' : 'none'
              }}
              onContextMenu={this.handleContextMenu}
              onDrop={this.handleToolDropped}
              onDragOver={event => event.preventDefault()}
            >
              <div className={style.floatingInfo}>{this.renderCatchAllInfo()}</div>

              <DiagramWidget
                ref={w => (this.diagramWidget = w)}
                deleteKeys={[]}
                diagramEngine={this.diagramEngine}
                inverseZoom={true}
              />
            </div>

            <Toolbar />
          </Fragment>

          <TriggerEditor
            node={this.state.currentTriggerNode}
            isOpen={this.state.isTriggerEditOpen}
            diagramEngine={this.diagramEngine}
            toggle={() => this.setState({ isTriggerEditOpen: !this.state.isTriggerEditOpen })}
          />

          {this.state.editingNodeContent && (
            <ContentForm
              customKey={`${this.state.editingNodeContent.node.name}${this.state.editingNodeContent.index}`}
              contentTypes={this.props.contentTypes.filter(type =>
                type.schema.newJson?.displayedIn.includes('sayNode')
              )}
              deleteContent={() => this.deleteNodeContent()}
              editingContent={this.state.editingNodeContent.index}
              formData={editingContent?.[this.state.currentLang] || this.getEmptyContent(editingContent)}
              onUpdate={this.updateNodeContent.bind(this)}
              close={() => {
                this.timeout = setTimeout(() => {
                  this.setState({ editingNodeContent: null })
                }, 200)
              }}
            />
          )}
        </MainContent.Wrapper>
      </Fragment>
    )
  }
}

const mapStateToProps = (state: RootReducer) => ({
  currentFlow: getCurrentFlow(state),
  currentFlowNode: getCurrentFlowNode(state),
  currentDiagramAction: state.flows.currentDiagramAction,
  canPasteNode: Boolean(state.flows.nodeInBuffer),
  skills: state.skills.installed,
  library: state.content.library,
<<<<<<< HEAD
  prompts: state.ndu.prompts
=======
  prompts: state.ndu.prompts,
  contentTypes: state.content.categories
>>>>>>> f4406741
})

const mapDispatchToProps = {
  fetchFlows,
  fetchPrompts,
  switchFlowNode,
  openFlowNodeProps,
  closeFlowNodeProps,
  createFlowNode,
  removeFlowNode,
  createFlow,
  updateFlowNode,
  switchFlow,
  updateFlow,
  copyFlowNode,
  pasteFlowNode,
  insertNewSkillNode,
  updateFlowProblems,
  buildSkill: buildNewSkill,
  addElementToLibrary,
  refreshFlowsLinks,
  fetchContentCategories,
  getQnaCountByTopic
}

export default connect<StateProps, DispatchProps, OwnProps>(mapStateToProps, mapDispatchToProps, null, {
  withRef: true
})(withLanguage(Diagram))<|MERGE_RESOLUTION|>--- conflicted
+++ resolved
@@ -66,10 +66,7 @@
 import { SaySomethingNodeModel, SaySomethingWidgetFactory } from '~/views/OneFlow/diagram/nodes/SaySomethingNode'
 
 import { PromptNodeModel, PromptWidgetFactory } from './nodes/PromptNode'
-<<<<<<< HEAD
-=======
 import ContentForm from './ContentForm'
->>>>>>> f4406741
 import Toolbar from './Toolbar'
 import TriggerEditor from './TriggerEditor'
 import VariablesEditor from './VariablesEditor'
@@ -184,11 +181,8 @@
   componentDidMount() {
     this.props.fetchFlows()
     this.props.fetchPrompts()
-<<<<<<< HEAD
-=======
     this.setState({ currentLang: this.props.contentLang })
     this.props.fetchContentCategories()
->>>>>>> f4406741
     ReactDOM.findDOMNode(this.diagramWidget).addEventListener('click', this.onDiagramClick)
     ReactDOM.findDOMNode(this.diagramWidget).addEventListener('dblclick', this.onDiagramDoubleClick)
     document.getElementById('diagramContainer').addEventListener('keydown', this.onKeyDown)
@@ -926,12 +920,8 @@
   canPasteNode: Boolean(state.flows.nodeInBuffer),
   skills: state.skills.installed,
   library: state.content.library,
-<<<<<<< HEAD
-  prompts: state.ndu.prompts
-=======
   prompts: state.ndu.prompts,
   contentTypes: state.content.categories
->>>>>>> f4406741
 })
 
 const mapDispatchToProps = {
