--- conflicted
+++ resolved
@@ -1191,118 +1191,6 @@
           </Fragment>
         </MainContent.Wrapper>
 
-<<<<<<< HEAD
-          {formType === 'say_something' && (
-            <ContentForm
-              customKey={`${node.id}${index}`}
-              contentTypes={this.props.contentTypes.filter(type =>
-                type.schema.newJson?.displayedIn.includes('sayNode')
-              )}
-              deleteContent={() => this.deleteNodeContent()}
-              variables={this.props.variables}
-              events={this.props.hints || []}
-              contentLang={this.props.currentLang}
-              defaultLang={this.props.defaultLang}
-              editingContent={index}
-              formData={currentItem || getEmptyContent(currentItem)}
-              onUpdate={this.updateNodeContent.bind(this)}
-              onUpdateVariables={this.addVariable}
-              close={() => {
-                this.timeout = setTimeout(() => {
-                  this.setState({ editingNodeItem: null })
-                }, 200)
-              }}
-            />
-          )}
-          {formType === 'trigger' && (
-            <ConditionForm
-              customKey={`${node.id}${index}`}
-              conditions={this.props.conditions}
-              deleteCondition={() => this.deleteNodeCondition()}
-              editingCondition={index}
-              topicName={this.props.selectedTopic}
-              variables={this.props.variables}
-              events={this.props.hints}
-              formData={currentItem}
-              contentLang={this.props.currentLang}
-              defaultLang={this.props.defaultLang}
-              onUpdate={this.updateNodeCondition.bind(this)}
-              onUpdateVariables={this.addVariable}
-              close={() => {
-                this.timeout = setTimeout(() => {
-                  this.setState({ editingNodeItem: null })
-                }, 200)
-              }}
-            />
-          )}
-          {formType === 'prompt' && (
-            <PromptForm
-              prompts={this.props.prompts}
-              customKey={`${node?.id}${node?.prompt?.type}`}
-              formData={node?.prompt}
-              onUpdate={this.updatePromptNode.bind(this)}
-              deletePrompt={this.deleteSelectedElements.bind(this)}
-              variables={this.props.variables}
-              onUpdateVariables={this.addVariable}
-              contentLang={this.props.currentLang}
-              defaultLang={this.props.defaultLang}
-              close={() => {
-                this.timeout = setTimeout(() => {
-                  this.setState({ editingNodeItem: null })
-                }, 200)
-              }}
-            />
-          )}
-          {formType === 'execute' && (
-            <ExecuteForm
-              node={this.props.currentFlowNode}
-              customKey={`${node?.id}`}
-              deleteNode={this.deleteSelectedElements.bind(this)}
-              contentLang={this.props.currentLang}
-              editorPortal={this.props.editorPortal}
-              formData={currentItem}
-              events={this.props.hints}
-              actions={this.props.actions}
-              variables={this.props.variables}
-              onUpdate={this.updateExecute.bind(this)}
-              onUpdateVariables={this.addVariable}
-              close={() => {
-                this.timeout = setTimeout(() => {
-                  this.setState({ editingNodeItem: null })
-                }, 200)
-              }}
-            />
-          )}
-          {formType === 'action' && (
-            <ActionForm
-              node={this.props.currentFlowNode}
-              deleteNode={this.deleteSelectedElements.bind(this)}
-              diagramEngine={this.diagramEngine}
-              close={() => {
-                this.timeout = setTimeout(() => {
-                  this.setState({ editingNodeItem: null })
-                }, 200)
-              }}
-            />
-          )}
-          {formType === 'sub-workflow' && (
-            <SubWorkflowForm
-              variables={this.props.variables}
-              node={this.props.currentFlowNode}
-              customKey={`${node?.id}${node?.type}`}
-              updateSubWorkflow={this.updateSubWorkflow}
-              onUpdateVariables={this.addVariable}
-              formData={currentItem}
-              flows={this.props.flows}
-              type={index === 0 ? 'in' : 'out'}
-              close={() => {
-                this.timeout = setTimeout(() => {
-                  this.setState({ editingNodeItem: null })
-                }, 200)
-              }}
-            />
-          )}
-=======
         {formType === 'say_something' && (
           <ContentForm
             customKey={`${node.id}${index}`}
@@ -1365,8 +1253,16 @@
         {formType === 'execute' && (
           <ExecuteForm
             node={this.props.currentFlowNode}
+            customKey={`${node?.id}`}
             deleteNode={this.deleteSelectedElements.bind(this)}
-            diagramEngine={this.diagramEngine}
+            contentLang={this.props.currentLang}
+            editorPortal={this.props.editorPortal}
+            formData={currentItem}
+            events={this.props.hints}
+            actions={this.props.actions}
+            variables={this.props.variables}
+            onUpdate={this.updateExecute.bind(this)}
+            onUpdateVariables={this.addVariable}
             close={() => {
               this.timeout = setTimeout(() => {
                 this.setState({ editingNodeItem: null })
@@ -1403,7 +1299,6 @@
             }}
           />
         )}
->>>>>>> 2ba077d5
 
         {formType === 'router' && (
           <RouterForm
