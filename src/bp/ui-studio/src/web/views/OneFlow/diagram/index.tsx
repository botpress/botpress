import {
  Button,
  ContextMenu,
  ControlGroup,
  InputGroup,
  Intent,
  Menu,
  MenuDivider,
  MenuItem,
  Position,
  Tag,
  Toaster
} from '@blueprintjs/core'
import { lang, MainContent } from 'botpress/shared'
import _ from 'lodash'
import React, { Component, Fragment } from 'react'
import ReactDOM from 'react-dom'
import { connect } from 'react-redux'
import { DefaultPortModel, DiagramEngine, DiagramWidget, NodeModel, PointModel } from 'storm-react-diagrams'
import {
  addElementToLibrary,
  buildNewSkill,
  closeFlowNodeProps,
  copyFlowNode,
  createFlow,
  createFlowNode,
  fetchContentCategories,
  fetchFlows,
  insertNewSkillNode,
  openFlowNodeProps,
  pasteFlowNode,
  refreshFlowsLinks,
  removeFlowNode,
  switchFlow,
  switchFlowNode,
  updateFlow,
  updateFlowNode,
  updateFlowProblems
} from '~/actions'
import { toastSuccess } from '~/components/Shared/Utils'
import withLanguage from '~/components/Util/withLanguage'
import { getCurrentFlow, getCurrentFlowNode, RootReducer } from '~/reducers'
import {
  defaultTransition,
  DIAGRAM_PADDING,
  DiagramManager,
  nodeTypes,
  Point
} from '~/views/FlowBuilder/diagram/manager'
import { DeletableLinkFactory } from '~/views/FlowBuilder/diagram/nodes/LinkWidget'
import { SkillCallNodeModel, SkillCallWidgetFactory } from '~/views/FlowBuilder/diagram/nodes/SkillCallNode'
import { StandardNodeModel, StandardWidgetFactory } from '~/views/FlowBuilder/diagram/nodes/StandardNode'
import { textToItemId } from '~/views/FlowBuilder/diagram/nodes_v2/utils'
import { ActionWidgetFactory } from '~/views/FlowBuilder/diagram/nodes_v2/ActionNode'
import { ExecuteNodeModel, ExecuteWidgetFactory } from '~/views/FlowBuilder/diagram/nodes_v2/ExecuteNode'
import { FailureNodeModel, FailureWidgetFactory } from '~/views/FlowBuilder/diagram/nodes_v2/FailureNode'
import { ListenWidgetFactory } from '~/views/FlowBuilder/diagram/nodes_v2/ListenNode'
import { RouterNodeModel, RouterWidgetFactory } from '~/views/FlowBuilder/diagram/nodes_v2/RouterNode'
import { SuccessNodeModel, SuccessWidgetFactory } from '~/views/FlowBuilder/diagram/nodes_v2/SuccessNode'
import { TriggerNodeModel, TriggerWidgetFactory } from '~/views/FlowBuilder/diagram/nodes_v2/TriggerNode'
import style from '~/views/FlowBuilder/diagram/style.scss'
import { SaySomethingNodeModel, SaySomethingWidgetFactory } from '~/views/OneFlow/diagram/nodes/SaySomethingNode'

import ContentForm from './ContentForm'
import Toolbar from './Toolbar'
import TriggerEditor from './TriggerEditor'
import VariablesEditor from './VariablesEditor'
import WorkflowToolbar from './WorkflowToolbar'

interface OwnProps {
  childRef: (el: any) => void
  showSearch: boolean
  hideSearch: () => void
  readOnly: boolean
  canPasteNode: boolean
  flowPreview: boolean
  highlightFilter: string
  handleFilterChanged: (event: any) => void
}

interface LangProps {
  contentLang: string
  languages: string[]
  defaultLanguage: string
}

type StateProps = ReturnType<typeof mapStateToProps>
type DispatchProps = typeof mapDispatchToProps

type Props = DispatchProps & StateProps & OwnProps & LangProps

type BpNodeModel = StandardNodeModel | SkillCallNodeModel

type ExtendedDiagramEngine = {
  enableLinkPoints?: boolean
  flowBuilder?: any
} & DiagramEngine

class Diagram extends Component<Props> {
  private diagramEngine: ExtendedDiagramEngine
  private diagramWidget: DiagramWidget
  private diagramContainer: HTMLDivElement
  private manager: DiagramManager
  private timeout
  /** Represents the source port clicked when the user is connecting a node */
  private dragPortSource: any

  state = {
    highlightFilter: '',
    currentTriggerNode: null,
    isTriggerEditOpen: false,
    editingNodeContent: null,
    currentLang: '',
    currentTab: 'workflow'
  }

  constructor(props) {
    super(props)

    this.diagramEngine = new DiagramEngine()
    this.diagramEngine.registerNodeFactory(new StandardWidgetFactory())
    this.diagramEngine.registerNodeFactory(new SkillCallWidgetFactory(this.props.skills))
    this.diagramEngine.registerNodeFactory(
<<<<<<< HEAD
      new SaySomethingWidgetFactory(
        this.editContent.bind(this),
        this.getEditingContent.bind(this),
        this.deleteSelectedElements.bind(this),
        this.getCurrentFlow.bind(this),
        this.updateNodeAndRefresh.bind(this),
        this.getCurrentLang.bind(this)
      )
=======
      new SaySomethingWidgetFactory({
        editContent: this.editContent.bind(this),
        selectedNodeContent: this.getEditingContent.bind(this),
        deleteSelectedElements: this.deleteSelectedElements.bind(this),
        getCurrentFlow: this.getCurrentFlow.bind(this),
        updateNodeAndRefresh: this.updateNodeAndRefresh.bind(this),
        getCurrentLang: this.getCurrentLang.bind(this)
      })
>>>>>>> 1bcf69d7
    )
    this.diagramEngine.registerNodeFactory(new ExecuteWidgetFactory())
    this.diagramEngine.registerNodeFactory(new ListenWidgetFactory())
    this.diagramEngine.registerNodeFactory(new RouterWidgetFactory())
    this.diagramEngine.registerNodeFactory(new ActionWidgetFactory())
    this.diagramEngine.registerNodeFactory(new SuccessWidgetFactory())
    this.diagramEngine.registerNodeFactory(new TriggerWidgetFactory())
    this.diagramEngine.registerNodeFactory(new FailureWidgetFactory())
    this.diagramEngine.registerLinkFactory(new DeletableLinkFactory())

    // This reference allows us to update flow nodes from widgets
    this.diagramEngine.flowBuilder = this
    this.manager = new DiagramManager(this.diagramEngine, { switchFlowNode: this.props.switchFlowNode })

    if (this.props.highlightFilter) {
      this.manager.setHighlightedNodes(this.props.highlightFilter)
    }

    // @ts-ignore
    window.highlightNode = (flowName: string, nodeName: string) => {
      this.manager.setHighlightedNodes(nodeName)

      if (!flowName || !nodeName) {
        // Refreshing the model anyway, to remove the highlight if node is undefined
        this.manager.syncModel()
        return
      }

      try {
        if (this.props.currentFlow.name !== flowName) {
          this.props.switchFlow(flowName)
        } else {
          this.manager.syncModel()
        }
      } catch (err) {
        console.error('Error when switching flow or refreshing', err)
      }
    }
  }

  componentDidMount() {
    this.props.fetchFlows()
    this.setState({ currentLang: this.props.contentLang })
    this.props.fetchContentCategories()
    ReactDOM.findDOMNode(this.diagramWidget).addEventListener('click', this.onDiagramClick)
    ReactDOM.findDOMNode(this.diagramWidget).addEventListener('dblclick', this.onDiagramDoubleClick)
    document.getElementById('diagramContainer').addEventListener('keydown', this.onKeyDown)
    this.props.childRef({
      deleteSelectedElements: this.deleteSelectedElements.bind(this),
      createFlow: this.createFlow.bind(this)
    })
  }

  componentWillUnmount() {
    ReactDOM.findDOMNode(this.diagramWidget).removeEventListener('click', this.onDiagramClick)
    ReactDOM.findDOMNode(this.diagramWidget).removeEventListener('dblclick', this.onDiagramDoubleClick)
    document.getElementById('diagramContainer').removeEventListener('keydown', this.onKeyDown)
  }

  componentDidUpdate(prevProps, prevState) {
    this.manager.setCurrentFlow(this.props.currentFlow)
    this.manager.setReadOnly(this.props.readOnly)

    if (
      !prevState.editingNodeContent &&
      this.props.currentFlowNode?.isNew &&
      this.props.currentFlowNode?.type === 'say_something'
    ) {
      this.editContent(this.props.currentFlowNode, 0)
    }

    if (this.diagramContainer) {
      this.manager.setDiagramContainer(this.diagramWidget, {
        width: this.diagramContainer.offsetWidth,
        height: this.diagramContainer.offsetHeight
      })
    }

    if (this.dragPortSource && !prevProps.currentFlowNode && this.props.currentFlowNode) {
      // tslint:disable-next-line: no-floating-promises
      this.linkCreatedNode()
    }

    const isDifferentFlow = _.get(prevProps, 'currentFlow.name') !== _.get(this, 'props.currentFlow.name')

    if (!this.props.currentFlow) {
      this.manager.clearModel()
    } else if (!prevProps.currentFlow || isDifferentFlow) {
      // Update the diagram model only if we changed the current flow
      this.manager.initializeModel()
      this.checkForProblems()
    } else {
      // Update the current model with the new properties
      this.manager.syncModel()
    }

    // Refresh nodes when the filter is displayed
    if (this.props.highlightFilter && this.props.showSearch) {
      this.manager.setHighlightedNodes(this.props.highlightFilter)
      this.manager.syncModel()
    }

    // Refresh nodes when the filter is updated
    if (this.props.highlightFilter !== prevProps.highlightFilter) {
      this.manager.setHighlightedNodes(this.props.highlightFilter)
      this.manager.syncModel()
    }

    // Clear nodes when search field is hidden
    if (!this.props.showSearch && prevProps.showSearch) {
      this.manager.setHighlightedNodes([])
      this.manager.syncModel()
    }
  }

  updateTransitionNode = async (nodeId: string, index: number, newName: string) => {
    await this.props.switchFlowNode(nodeId)
    const next = this.props.currentFlowNode.next

    if (!next.length) {
      this.props.updateFlowNode({ next: [{ condition: 'true', node: newName }] })
    } else {
      await this.props.updateFlowNode({
        next: Object.assign([], next, { [index]: { ...next[index], node: newName } })
      })
    }

    this.checkForLinksUpdate()
    this.diagramWidget.forceUpdate()
  }

  linkCreatedNode = async () => {
    const sourcePort: DefaultPortModel = _.get(this.dragPortSource, 'parent.sourcePort')
    this.dragPortSource = undefined

    if (!sourcePort || sourcePort.parent.id === this.props.currentFlowNode.id) {
      return
    }

    if (!sourcePort.in) {
      const sourcePortIndex = Number(sourcePort.name.replace('out', ''))
      await this.updateTransitionNode(sourcePort.parent.id, sourcePortIndex, this.props.currentFlowNode.name)
    } else {
      await this.updateTransitionNode(this.props.currentFlowNode.id, 0, sourcePort.parent['name'])
    }
  }

  add = {
    flowNode: (point: Point) => this.props.createFlowNode({ ...point, type: 'standard' }),
    skillNode: (point: Point, skillId: string) => this.props.buildSkill({ location: point, id: skillId }),
    triggerNode: (point: Point, moreProps) => {
      this.props.createFlowNode({ ...point, type: 'trigger', conditions: [], next: [defaultTransition], ...moreProps })
    },
    say: (point: Point, moreProps) => {
      this.props.createFlowNode({
        ...point,
        type: 'say_something',
<<<<<<< HEAD
        contents: [{ [this.state.currentLang]: { renderType: 'text', contentType: 'builtin_text' } }],
=======
        contents: [{ [this.state.currentLang]: { contentType: 'builtin_text' } }],
>>>>>>> 1bcf69d7
        next: [defaultTransition],
        isNew: true,
        ...moreProps
      })
    },
    executeNode: (point: Point, moreProps) =>
      this.props.createFlowNode({ ...point, type: 'execute', next: [defaultTransition], ...moreProps }),
    listenNode: (point: Point) =>
      this.props.createFlowNode({
        ...point,
        type: 'listen',
        onReceive: [],
        next: [defaultTransition],
        triggers: [{ conditions: [{ id: 'always' }] }]
      }),
    routerNode: (point: Point) => this.props.createFlowNode({ ...point, type: 'router' }),
    actionNode: (point: Point) => this.props.createFlowNode({ ...point, type: 'action' })
  }

  onDiagramDoubleClick = (event?: MouseEvent) => {
    if (!event) {
      return
    }

    const target = this.diagramWidget.getMouseElement(event)

    if (target?.model instanceof TriggerNodeModel) {
      this.editTriggers(target.model)
    }
  }

  handleContextMenuNoElement = (event: React.MouseEvent) => {
    const point = this.manager.getRealPosition(event)
    const originatesFromOutPort = _.get(this.dragPortSource, 'parent.sourcePort.name', '').startsWith('out')

    // When no element is chosen from the context menu, we reset the start port so it doesn't impact the next selected node
    let clearStartPortOnClose = true

    const wrap = (addNodeMethod, ...args) => () => {
      clearStartPortOnClose = false
      addNodeMethod(...args)
    }

    ContextMenu.show(
      <Menu>
        {this.props.canPasteNode && (
          <MenuItem icon="clipboard" text={lang.tr('paste')} onClick={() => this.pasteElementFromBuffer(point)} />
        )}
        <MenuDivider title={lang.tr('studio.flow.addNode')} />
        {!originatesFromOutPort && (
          <MenuItem
            text={lang.tr('studio.flow.nodeType.trigger')}
            onClick={wrap(this.add.triggerNode, point)}
            icon="send-to-graph"
          />
        )}
        <MenuItem
          text={lang.tr('studio.flow.nodeType.sendMessage')}
          onClick={wrap(this.add.say, point)}
          icon="comment"
        />
        <MenuItem
          text={lang.tr('studio.flow.nodeType.executeAction')}
          onClick={wrap(this.add.executeNode, point)}
          icon="code-block"
        />
        <MenuItem text={lang.tr('listen')} onClick={wrap(this.add.listenNode, point)} icon="hand" />
        <MenuItem text={lang.tr('split')} onClick={wrap(this.add.routerNode, point)} icon="flow-branch" />
        <MenuItem text={lang.tr('action')} onClick={wrap(this.add.actionNode, point)} icon="offline" />

        <MenuItem tagName="button" text={lang.tr('skills')} icon="add">
          {this.props.skills.map(skill => (
            <MenuItem
              key={skill.id}
              text={lang.tr(skill.name)}
              tagName="button"
              onClick={wrap(this.add.skillNode, point, skill.id)}
              icon={skill.icon}
            />
          ))}
        </MenuItem>
      </Menu>,
      { left: event.clientX, top: event.clientY },
      () => {
        if (clearStartPortOnClose) {
          this.dragPortSource = undefined
        }
      }
    )
  }

  handleContextMenu = (event: React.MouseEvent) => {
    event.preventDefault()

    const target = this.diagramWidget.getMouseElement(event)
    if (!target && !this.props.readOnly) {
      this.handleContextMenuNoElement(event)
      return
    }

    const targetModel = target && target.model
    const point = this.manager.getRealPosition(event)

    const isNodeTargeted = targetModel instanceof NodeModel
    const isTriggerNode = targetModel instanceof TriggerNodeModel
    const isLibraryNode = targetModel instanceof SaySomethingNodeModel || targetModel instanceof ExecuteNodeModel

    const isSuccessNode = targetModel instanceof SuccessNodeModel
    const isFailureNode = targetModel instanceof FailureNodeModel
    const canDeleteNode = !(isSuccessNode || isFailureNode)

    // Prevents displaying an empty menu
    if ((!isNodeTargeted && !this.props.canPasteNode) || this.props.readOnly) {
      return
    }

    const canAddChipToTarget = this._canAddTransitionChipToTarget(target)

    const addTransitionNode = async () => {
      await this._addTransitionChipToRouter(target)
    }

    ContextMenu.show(
      <Menu>
        {!isNodeTargeted && this.props.canPasteNode && (
          <MenuItem icon="clipboard" text={lang.tr('paste')} onClick={() => this.pasteElementFromBuffer(point)} />
        )}
        {isNodeTargeted && (
          <Fragment>
            {isTriggerNode && (
              <MenuItem icon="edit" text={lang.tr('edit')} onClick={() => this.editTriggers(targetModel)} />
            )}
            <MenuItem
              icon="trash"
              text={lang.tr('delete')}
              disabled={!canDeleteNode}
              onClick={() => this.deleteSelectedElements()}
            />
            <MenuItem
              icon="duplicate"
              text={lang.tr('copy')}
              onClick={() => {
                this.props.switchFlowNode(targetModel.id)
                this.copySelectedElementToBuffer()
              }}
            />
            {isLibraryNode && (
              <MenuItem
                icon="book"
                text={lang.tr('studio.flow.addToLibrary')}
                onClick={() => {
                  const elementId = textToItemId((targetModel as SaySomethingNodeModel).onEnter?.[0])
                  this.props.addElementToLibrary(elementId)
                  toastSuccess(`Added to library`)
                }}
              />
            )}
            {this.props.flowPreview && canAddChipToTarget ? (
              <React.Fragment>
                <MenuDivider />
                <MenuItem text={lang.tr('studio.flow.chips')}>
                  <MenuItem text={lang.tr('studio.flow.transition')} onClick={addTransitionNode} icon="flow-end" />
                </MenuItem>
              </React.Fragment>
            ) : null}
          </Fragment>
        )}
      </Menu>,
      { left: event.clientX, top: event.clientY }
    )
  }

  checkForProblems = _.debounce(() => {
    this.props.updateFlowProblems(this.manager.getNodeProblems())
  }, 500)

  createFlow(name: string) {
    this.props.createFlow(name + '.flow.json')
  }

  canTargetOpenInspector = target => {
    if (!target) {
      return false
    }

    const targetModel = target.model
    return (
      targetModel instanceof StandardNodeModel ||
      targetModel instanceof SkillCallNodeModel ||
      targetModel instanceof RouterNodeModel
    )
  }

  onDiagramClick = (event: MouseEvent) => {
    const selectedNode = this.manager.getSelectedNode() as BpNodeModel
    const currentNode = this.props.currentFlowNode
    const target = this.diagramWidget.getMouseElement(event)

    this.manager.sanitizeLinks()
    this.manager.cleanPortLinks()

    if (selectedNode && selectedNode instanceof PointModel) {
      this.dragPortSource = selectedNode
      this.handleContextMenu(event as any)
    }

    this.canTargetOpenInspector(target) ? this.props.openFlowNodeProps() : this.props.closeFlowNodeProps()

    if (!selectedNode) {
      this.props.closeFlowNodeProps()
      this.props.switchFlowNode(null)
    } else if (selectedNode && (!currentNode || selectedNode.id !== currentNode.id)) {
      // Different node selected
      this.props.switchFlowNode(selectedNode.id)
    }

    if (selectedNode && (selectedNode.oldX !== selectedNode.x || selectedNode.oldY !== selectedNode.y)) {
      this.props.updateFlowNode({ x: selectedNode.x, y: selectedNode.y })
      Object.assign(selectedNode, { oldX: selectedNode.x, oldY: selectedNode.y })
    }

    this.checkForLinksUpdate()
  }

  checkForLinksUpdate = _.debounce(
    () => {
      if (this.props.readOnly) {
        return
      }

      const links = this.manager.getLinksRequiringUpdate()
      if (links) {
        this.props.updateFlow({ links })
      }

      this.checkForProblems()
    },
    500,
    { leading: true }
  )

  editTriggers(node) {
    this.setState({
      currentTriggerNode: node,
      isTriggerEditOpen: true
    })
  }

  editContent(node, index) {
    clearTimeout(this.timeout)
    if (node.isNew) {
      this.props.updateFlowNode({ isNew: false })
    }

    this.setState({ editingNodeContent: { node, index } })
  }

  updateNodeAndRefresh(args) {
    this.props.updateFlowNode({ ...args })
    this.props.refreshFlowsLinks()
  }

  getCurrentLang() {
    return this.state.currentLang
  }

  getCurrentFlow() {
    return this.props.currentFlow
  }

  getEditingContent() {
    return this.state.editingNodeContent
  }

  deleteSelectedElements() {
    const elements = _.sortBy(this.diagramEngine.getDiagramModel().getSelectedItems(), 'nodeType')
    this.setState({ editingNodeContent: null })

    // Use sorting to make the nodes first in the array, deleting the node before the links
    for (const element of elements) {
      if (!this.diagramEngine.isModelLocked(element)) {
        if (element.type === 'success') {
          return alert(lang.tr('studio.flow.cantDeleteSuccess'))
        } else if (element.type === 'failure') {
          return alert(lang.tr('studio.flow.cantDeleteFailure'))
        } else if (_.includes(nodeTypes, element['nodeType']) || _.includes(nodeTypes, element.type)) {
          this.props.removeFlowNode(element)
        } else if (element.type === 'default') {
          element.remove()
          this.checkForLinksUpdate()
        } else {
          element.remove() // it's a point or something else
        }
      }
    }

    this.props.closeFlowNodeProps()
    this.diagramWidget.forceUpdate()
    this.checkForProblems()
  }

  copySelectedElementToBuffer() {
    this.props.copyFlowNode()
    Toaster.create({
      className: 'recipe-toaster',
      position: Position.TOP_RIGHT
    }).show({ message: lang.tr('studio.flow.copiedToBuffer') })
  }

  pasteElementFromBuffer(position?) {
    if (position) {
      this.props.pasteFlowNode(position)
    } else {
      const { offsetX, offsetY } = this.manager.getActiveModelOffset()
      this.props.pasteFlowNode({ x: -offsetX + DIAGRAM_PADDING, y: -offsetY + DIAGRAM_PADDING })
    }

    this.manager.unselectAllElements()
  }

  onKeyDown = event => {
    if ((event.ctrlKey || event.metaKey) && event.key === 'c') {
      this.copySelectedElementToBuffer()
    } else if ((event.ctrlKey || event.metaKey) && event.key === 'v') {
      this.pasteElementFromBuffer()
    }
  }

  handleFlowWideClicked = () => {
    this.props.switchFlowNode(null)
    this.props.openFlowNodeProps()
  }

  handleFilterChanged = event => {
    this.setState({ highlightFilter: event.target.value })
  }

  renderCatchAllInfo() {
    const nbNext = _.get(this.props.currentFlow, 'catchAll.next.length', 0)
    const nbReceive = _.get(this.props.currentFlow, 'catchAll.onReceive.length', 0)

    return (
      <div style={{ display: 'flex', marginTop: 5 }}>
        <Button onClick={this.handleFlowWideClicked} minimal={true}>
          <Tag intent={nbNext > 0 ? Intent.PRIMARY : Intent.NONE}>{nbNext}</Tag>
          {lang.tr('studio.flow.flowWideTransitions', { count: nbNext })}
        </Button>
        <Button onClick={this.handleFlowWideClicked} minimal={true}>
          <Tag intent={nbReceive > 0 ? Intent.PRIMARY : Intent.NONE}>{nbReceive}</Tag>
          {lang.tr('studio.flow.flowWideOnReceives', { count: nbReceive })}
        </Button>
        {this.props.showSearch && (
          <ControlGroup>
            <InputGroup
              id="input-highlight-name"
              tabIndex={1}
              placeholder={lang.tr('studio.flow.highlightByName')}
              value={this.props.highlightFilter}
              onChange={this.props.handleFilterChanged}
              autoFocus={true}
            />
            <Button icon="small-cross" onClick={this.props.hideSearch} />
          </ControlGroup>
        )}
      </div>
    )
  }

  handleToolDropped = async (event: React.DragEvent) => {
    if (this.props.readOnly) {
      return
    }

    this.manager.unselectAllElements()
    const data = JSON.parse(event.dataTransfer.getData('diagram-node'))

    const point = this.manager.getRealPosition(event)

    if (data.type === 'chip') {
      const target = this.diagramWidget.getMouseElement(event)
      if (this._canAddTransitionChipToTarget(target)) {
        await this._addTransitionChipToRouter(target)
      }
    } else if (data.type === 'skill') {
      this.add.skillNode(point, data.id)
    } else if (data.type === 'node') {
      switch (data.id) {
        case 'trigger':
          this.add.triggerNode(point, {})
          break
        case 'say_something':
          this.add.say(point, {})
          break
        case 'execute':
          this.add.executeNode(point, data.contentId ? { onReceive: [`${data.contentId}`] } : {})
          break
        case 'listen':
          this.add.listenNode(point)
          break
        case 'router':
          this.add.routerNode(point)
          break
        case 'action':
          this.add.actionNode(point)
          break
        default:
          this.add.flowNode(point)
          break
      }
    }
  }

  private async _addTransitionChipToRouter(target) {
    await this.props.switchFlowNode(target.model.id)
    this.props.updateFlowNode({ next: [...this.props.currentFlowNode.next, defaultTransition] })
  }

  private _canAddTransitionChipToTarget(target): boolean {
    if (this.props.readOnly) {
      return false
    }

    return target && target.model instanceof RouterNodeModel
  }

  updateNodeContent(data) {
    const {
      node: { contents },
      index
    } = this.state.editingNodeContent
    const newContents = [...contents]
<<<<<<< HEAD

    newContents[index][this.state.currentLang] = data
=======
    const currentType = newContents[index][this.state.currentLang]?.contentType

    if (currentType && currentType !== data.contentType) {
      newContents[index] = { [this.state.currentLang]: data }
    } else {
      newContents[index][this.state.currentLang] = data
    }

>>>>>>> 1bcf69d7
    this.props.updateFlowNode({ contents: newContents })
  }

  deleteNodeContent() {
    const {
      node: { contents },
      index
    } = this.state.editingNodeContent
    const newContents = [...contents]

    newContents[index] = Object.keys(newContents[index]).reduce((acc, lang) => {
      if (lang !== this.state.currentLang) {
        acc = { ...acc, [lang]: { ...newContents[index][lang] } }
      }

      return acc
    }, {})

    if (this.isContentEmpty(newContents[index])) {
      this.deleteSelectedElements()
    } else {
      this.props.updateFlowNode({ contents: newContents })
    }

    this.setState({ editingNodeContent: null })
  }

  isContentEmpty(content) {
    return !_.flatMap(content).length
  }

  getEmptyContent(content) {
    return {
<<<<<<< HEAD
      contentType: content[Object.keys(content)[0]]?.contentType,
      renderType: content[Object.keys(content)[0]]?.renderType
=======
      contentType: content[Object.keys(content)[0]]?.contentType
>>>>>>> 1bcf69d7
    }
  }

  handleTabChanged = (tab: string) => {
    this.setState({ currentTab: tab })
  }

  render() {
    const editingContent = this.state.editingNodeContent?.node?.contents?.[this.state.editingNodeContent.index]

    return (
      <MainContent.Wrapper>
        <WorkflowToolbar
          currentLang={this.state.currentLang}
          languages={this.props.languages}
          setCurrentLang={lang => this.setState({ currentLang: lang })}
          tabChange={this.handleTabChanged}
        />
        {this.state.currentTab === 'variables' && <VariablesEditor />}
        <Fragment>
          <div
            id="diagramContainer"
            ref={ref => (this.diagramContainer = ref)}
            tabIndex={1}
            style={{
              outline: 'none',
              width: '100%',
              height: '100%',
              display: this.state.currentTab === 'workflow' ? 'inherit' : 'none'
            }}
            onContextMenu={this.handleContextMenu}
            onDrop={this.handleToolDropped}
            onDragOver={event => event.preventDefault()}
          >
            <div className={style.floatingInfo}>{this.renderCatchAllInfo()}</div>

            <DiagramWidget
              ref={w => (this.diagramWidget = w)}
              deleteKeys={[]}
              diagramEngine={this.diagramEngine}
              inverseZoom={true}
            />

            <Toolbar />
          </div>
        </Fragment>

        <TriggerEditor
          node={this.state.currentTriggerNode}
          isOpen={this.state.isTriggerEditOpen}
          diagramEngine={this.diagramEngine}
          toggle={() => this.setState({ isTriggerEditOpen: !this.state.isTriggerEditOpen })}
        />

        {this.state.editingNodeContent && (
          <ContentForm
            customKey={`${this.state.editingNodeContent.node.name}${this.state.editingNodeContent.index}`}
            contentTypes={this.props.contentTypes.filter(type => type.schema.newJson?.displayedIn.includes('sayNode'))}
            deleteContent={() => this.deleteNodeContent()}
            editingContent={this.state.editingNodeContent.index}
            formData={editingContent?.[this.state.currentLang] || this.getEmptyContent(editingContent)}
            onUpdate={this.updateNodeContent.bind(this)}
            close={() => {
              this.timeout = setTimeout(() => {
                this.setState({ editingNodeContent: null })
              }, 200)
            }}
          />
        )}
      </MainContent.Wrapper>
    )
  }

  render22() {
    return (
      <Fragment>
        <div
          id="diagramContainer"
          ref={ref => (this.diagramContainer = ref)}
          tabIndex={1}
          style={{ outline: 'none', width: '100%', height: '100%' }}
          onContextMenu={this.handleContextMenu}
          onDrop={this.handleToolDropped}
          onDragOver={event => event.preventDefault()}
        >
          <div className={style.floatingInfo}>{this.renderCatchAllInfo()}</div>

          <DiagramWidget
            ref={w => (this.diagramWidget = w)}
            deleteKeys={[]}
            diagramEngine={this.diagramEngine}
            inverseZoom={true}
          />
        </div>

        <TriggerEditor
          node={this.state.currentTriggerNode}
          isOpen={this.state.isTriggerEditOpen}
          diagramEngine={this.diagramEngine}
          toggle={() => this.setState({ isTriggerEditOpen: !this.state.isTriggerEditOpen })}
        />
      </Fragment>
    )
  }
}

const mapStateToProps = (state: RootReducer) => ({
  currentFlow: getCurrentFlow(state),
  currentFlowNode: getCurrentFlowNode(state),
  currentDiagramAction: state.flows.currentDiagramAction,
  canPasteNode: Boolean(state.flows.nodeInBuffer),
  skills: state.skills.installed,
  library: state.content.library,
  contentTypes: state.content.categories
})

const mapDispatchToProps = {
  fetchFlows,
  switchFlowNode,
  openFlowNodeProps,
  closeFlowNodeProps,
  createFlowNode,
  removeFlowNode,
  createFlow,
  updateFlowNode,
  switchFlow,
  updateFlow,
  copyFlowNode,
  pasteFlowNode,
  insertNewSkillNode,
  updateFlowProblems,
  buildSkill: buildNewSkill,
  addElementToLibrary,
  refreshFlowsLinks,
  fetchContentCategories
}

export default connect<StateProps, DispatchProps, OwnProps>(mapStateToProps, mapDispatchToProps, null, {
  withRef: true
})(withLanguage(Diagram))<|MERGE_RESOLUTION|>--- conflicted
+++ resolved
@@ -121,16 +121,6 @@
     this.diagramEngine.registerNodeFactory(new StandardWidgetFactory())
     this.diagramEngine.registerNodeFactory(new SkillCallWidgetFactory(this.props.skills))
     this.diagramEngine.registerNodeFactory(
-<<<<<<< HEAD
-      new SaySomethingWidgetFactory(
-        this.editContent.bind(this),
-        this.getEditingContent.bind(this),
-        this.deleteSelectedElements.bind(this),
-        this.getCurrentFlow.bind(this),
-        this.updateNodeAndRefresh.bind(this),
-        this.getCurrentLang.bind(this)
-      )
-=======
       new SaySomethingWidgetFactory({
         editContent: this.editContent.bind(this),
         selectedNodeContent: this.getEditingContent.bind(this),
@@ -139,7 +129,6 @@
         updateNodeAndRefresh: this.updateNodeAndRefresh.bind(this),
         getCurrentLang: this.getCurrentLang.bind(this)
       })
->>>>>>> 1bcf69d7
     )
     this.diagramEngine.registerNodeFactory(new ExecuteWidgetFactory())
     this.diagramEngine.registerNodeFactory(new ListenWidgetFactory())
@@ -297,11 +286,7 @@
       this.props.createFlowNode({
         ...point,
         type: 'say_something',
-<<<<<<< HEAD
-        contents: [{ [this.state.currentLang]: { renderType: 'text', contentType: 'builtin_text' } }],
-=======
         contents: [{ [this.state.currentLang]: { contentType: 'builtin_text' } }],
->>>>>>> 1bcf69d7
         next: [defaultTransition],
         isNew: true,
         ...moreProps
@@ -733,10 +718,6 @@
       index
     } = this.state.editingNodeContent
     const newContents = [...contents]
-<<<<<<< HEAD
-
-    newContents[index][this.state.currentLang] = data
-=======
     const currentType = newContents[index][this.state.currentLang]?.contentType
 
     if (currentType && currentType !== data.contentType) {
@@ -745,7 +726,6 @@
       newContents[index][this.state.currentLang] = data
     }
 
->>>>>>> 1bcf69d7
     this.props.updateFlowNode({ contents: newContents })
   }
 
@@ -779,12 +759,7 @@
 
   getEmptyContent(content) {
     return {
-<<<<<<< HEAD
-      contentType: content[Object.keys(content)[0]]?.contentType,
-      renderType: content[Object.keys(content)[0]]?.renderType
-=======
       contentType: content[Object.keys(content)[0]]?.contentType
->>>>>>> 1bcf69d7
     }
   }
 
