import {
  Button,
  ContextMenu,
  ControlGroup,
  InputGroup,
  Intent,
  Menu,
  MenuDivider,
  MenuItem,
  Position,
  Tag,
  Toaster
} from '@blueprintjs/core'
import { FlowVariable } from 'botpress/sdk'
import { Contents, contextMenu, Icons, lang, MainContent } from 'botpress/shared'
import cx from 'classnames'
import _ from 'lodash'
import React, { Component, Fragment } from 'react'
import ReactDOM from 'react-dom'
import { connect } from 'react-redux'
import { DefaultPortModel, DiagramEngine, DiagramWidget, NodeModel, PointModel } from 'storm-react-diagrams'
import {
  addElementToLibrary,
  buildNewSkill,
  closeFlowNodeProps,
  copyFlowNode,
  createFlow,
  createFlowNode,
  fetchContentCategories,
  fetchFlows,
  fetchPrompts,
  fetchVariables,
  getQnaCountByTopic,
  insertNewSkillNode,
  openFlowNodeProps,
  pasteFlowNode,
  refreshFlowsLinks,
  refreshHints,
  removeFlowNode,
  switchFlow,
  switchFlowNode,
  updateFlow,
  updateFlowNode,
  updateFlowProblems
} from '~/actions'
import InjectedModuleView from '~/components/PluginInjectionSite/module'
import { toastSuccess } from '~/components/Shared/Utils'
import withLanguage from '~/components/Util/withLanguage'
import { getCurrentFlow, getCurrentFlowNode, RootReducer } from '~/reducers'
import storage from '~/util/storage'
import {
  defaultTransition,
  DiagramManager,
  DIAGRAM_PADDING,
  nodeTypes,
  Point
} from '~/views/FlowBuilder/diagram/manager'
import { DeletableLinkFactory } from '~/views/FlowBuilder/diagram/nodes/LinkWidget'
import { SkillCallNodeModel, SkillCallWidgetFactory } from '~/views/FlowBuilder/diagram/nodes/SkillCallNode'
import { StandardNodeModel, StandardWidgetFactory } from '~/views/FlowBuilder/diagram/nodes/StandardNode'
import { textToItemId } from '~/views/FlowBuilder/diagram/nodes_v2/utils'
import style from '~/views/FlowBuilder/diagram/style.scss'

import { BlockModel, BlockWidgetFactory } from './nodes/Block'
import menuStyle from './style.scss'
import ActionForm from './ActionForm'
import ConditionForm from './ConditionForm'
import ContentForm from './ContentForm'
import ExecuteForm from './ExecuteForm'
import PromptForm from './PromptForm'
import Toolbar from './Toolbar'
import VariablesEditor from './VariablesEditor'
import VariableForm from './VariableForm'
import WorkflowToolbar from './WorkflowToolbar'

interface OwnProps {
  childRef: (el: any) => void
  showSearch: boolean
  hideSearch: () => void
  readOnly: boolean
  canPasteNode: boolean
  selectedTopic: string
  selectedWorkflow: string
  flowPreview: boolean
  highlightFilter: string
  handleFilterChanged: (event: any) => void
}

interface LangProps {
  contentLang: string
  languages: string[]
  defaultLanguage: string
}

type StateProps = ReturnType<typeof mapStateToProps>
type DispatchProps = typeof mapDispatchToProps

type Props = DispatchProps & StateProps & OwnProps & LangProps

type BpNodeModel = StandardNodeModel | SkillCallNodeModel

type ExtendedDiagramEngine = {
  enableLinkPoints?: boolean
  flowBuilder?: any
} & DiagramEngine

const EXPANDED_NODES_KEY = `bp::${window.BOT_ID}::expandedNodes`

const isContentEmpty = content => {
  return !_.flatMap(content).length
}

const getEmptyContent = content => {
  return {
    contentType: content[Object.keys(content)[0]]?.contentType
  }
}

const getExpandedNodes = () => {
  try {
    return JSON.parse(storage.get(EXPANDED_NODES_KEY) || '[]')
  } catch (error) {
    return []
  }
}

class Diagram extends Component<Props> {
  private diagramEngine: ExtendedDiagramEngine
  private diagramWidget: DiagramWidget
  private diagramContainer: HTMLDivElement
  private manager: DiagramManager
  private timeout
  /** Represents the source port clicked when the user is connecting a node */
  private dragPortSource: any

  state = {
    highlightFilter: '',
    editingNodeItem: null,
    currentLang: '',
    currentTab: 'workflow',
    expandedNodes: []
  }

  constructor(props) {
    super(props)

    const commonProps = {
      editNodeItem: this.editNodeItem.bind(this),
      selectedNodeItem: () => this.getStateProperty('editingNodeItem'),
      deleteSelectedElements: this.deleteSelectedElements.bind(this),
      getCurrentFlow: () => this.getPropsProperty('currentFlow'),
      updateFlowNode: this.updateNodeAndRefresh.bind(this),
      switchFlowNode: this.switchFlowNode.bind(this),
      getCurrentLang: () => this.getStateProperty('currentLang'),
      getConditions: () => this.getPropsProperty('conditions'),
      addCondition: this.addCondition.bind(this),
      getExpandedNodes: () => this.getStateProperty('expandedNodes'),
      setExpandedNodes: this.updateExpandedNodes.bind(this)
    }

    this.diagramEngine = new DiagramEngine()
    this.diagramEngine.registerNodeFactory(new StandardWidgetFactory())
    this.diagramEngine.registerNodeFactory(new SkillCallWidgetFactory(this.props.skills))
    this.diagramEngine.registerNodeFactory(new BlockWidgetFactory(commonProps))
    this.diagramEngine.registerLinkFactory(new DeletableLinkFactory())

    // This reference allows us to update flow nodes from widgets
    this.diagramEngine.flowBuilder = this
    this.manager = new DiagramManager(this.diagramEngine, { switchFlowNode: this.props.switchFlowNode })

    if (this.props.highlightFilter) {
      this.manager.setHighlightedNodes(this.props.highlightFilter)
    }

    // @ts-ignore
    window.highlightNode = (flowName: string, nodeName: string) => {
      this.manager.setHighlightedNodes(nodeName)

      if (!flowName || !nodeName) {
        // Refreshing the model anyway, to remove the highlight if node is undefined
        this.manager.syncModel()
        return
      }

      try {
        if (this.props.currentFlow.name !== flowName) {
          this.props.switchFlow(flowName)
        } else {
          this.manager.syncModel()
        }
      } catch (err) {
        console.error('Error when switching flow or refreshing', err)
      }
    }
  }

  componentDidMount() {
    this.props.fetchFlows()
    this.props.fetchPrompts()
    this.props.fetchVariables()
    this.props.fetchContentCategories()
    ReactDOM.findDOMNode(this.diagramWidget).addEventListener('click', this.onDiagramClick)
    document.getElementById('diagramContainer').addEventListener('keydown', this.onKeyDown)

    this.setState({ currentLang: this.props.contentLang, expandedNodes: getExpandedNodes() })
    this.props.childRef({
      deleteSelectedElements: this.deleteSelectedElements.bind(this),
      createFlow: this.createFlow.bind(this)
    })
  }

  componentWillUnmount() {
    ReactDOM.findDOMNode(this.diagramWidget).removeEventListener('click', this.onDiagramClick)
    document.getElementById('diagramContainer').removeEventListener('keydown', this.onKeyDown)
  }

  componentDidUpdate(prevProps, prevState) {
    this.manager.setCurrentFlow(this.props.currentFlow)
    this.manager.setReadOnly(this.props.readOnly)

    if (
      !prevState.editingNodeItem &&
      this.props.currentFlowNode?.isNew &&
      ['say_something', 'trigger', 'prompt'].includes(this.props.currentFlowNode?.type)
    ) {
      this.editNodeItem(this.props.currentFlowNode, 0)
    }

    if (this.diagramContainer) {
      this.manager.setDiagramContainer(this.diagramWidget, {
        width: this.diagramContainer.offsetWidth,
        height: this.diagramContainer.offsetHeight
      })
    }

    if (this.dragPortSource && !prevProps.currentFlowNode && this.props.currentFlowNode) {
      // tslint:disable-next-line: no-floating-promises
      this.linkCreatedNode()
    }

    const isDifferentFlow = _.get(prevProps, 'currentFlow.name') !== _.get(this, 'props.currentFlow.name')

    if (!this.props.currentFlow) {
      this.manager.clearModel()
    } else if (!prevProps.currentFlow || isDifferentFlow) {
      // Update the diagram model only if we changed the current flow
      this.manager.initializeModel()
      this.checkForProblems()
    } else {
      // Update the current model with the new properties
      this.manager.syncModel()
    }

    // Refresh nodes when the filter is displayed
    if (this.props.highlightFilter && this.props.showSearch) {
      this.manager.setHighlightedNodes(this.props.highlightFilter)
      this.manager.syncModel()
    }

    // Refresh nodes when the filter is updated
    if (this.props.highlightFilter !== prevProps.highlightFilter) {
      this.manager.setHighlightedNodes(this.props.highlightFilter)
      this.manager.syncModel()
    }

    // Clear nodes when search field is hidden
    if (!this.props.showSearch && prevProps.showSearch) {
      this.manager.setHighlightedNodes([])
      this.manager.syncModel()
    }
  }

  updateTransitionNode = async (nodeId: string, index: number, newName: string) => {
    await this.props.switchFlowNode(nodeId)
    const next = this.props.currentFlowNode.next

    if (!next.length) {
      this.props.updateFlowNode({ next: [{ condition: 'true', node: newName }] })
    } else {
      await this.props.updateFlowNode({
        next: Object.assign([], next, { [index]: { ...next[index], node: newName } })
      })
    }

    this.checkForLinksUpdate()
    this.diagramWidget.forceUpdate()
  }

  linkCreatedNode = async () => {
    const sourcePort: DefaultPortModel = _.get(this.dragPortSource, 'parent.sourcePort')
    this.dragPortSource = undefined

    if (!sourcePort || sourcePort.parent.id === this.props.currentFlowNode.id) {
      return
    }

    if (!sourcePort.in) {
      const sourcePortIndex = Number(sourcePort.name.replace('out', ''))
      await this.updateTransitionNode(sourcePort.parent.id, sourcePortIndex, this.props.currentFlowNode.name)
    } else {
      await this.updateTransitionNode(this.props.currentFlowNode.id, 0, sourcePort.parent['name'])
    }
  }

  add = {
    flowNode: (point: Point) => this.props.createFlowNode({ ...point, type: 'standard' }),
    skillNode: (point: Point, skillId: string) => this.props.buildSkill({ location: point, id: skillId }),
    triggerNode: (point: Point, moreProps) => {
      this.props.createFlowNode({
        ...point,
        type: 'trigger',
        conditions: [{ params: {} }],
        next: [defaultTransition],
        isNew: true,
        ...moreProps
      })
    },
    say: (point: Point, moreProps) => {
      const { fields, advancedSettings } =
        this.props.contentTypes.find(contentType => contentType.id === 'builtin_text')?.schema?.newJson || {}
      const schemaFields = [...(fields || []), ...(advancedSettings || [])]

      this.props.createFlowNode({
        ...point,
        type: 'say_something',
        contents: [
          { contentType: 'builtin_text', ...Contents.createEmptyDataFromSchema(schemaFields, this.state.currentLang) }
        ],
        next: [defaultTransition],
        isNew: true,
        ...moreProps
      })
    },
    executeNode: (point: Point, moreProps) =>
      this.props.createFlowNode({ ...point, type: 'execute', next: [defaultTransition], ...moreProps }),
    routerNode: (point: Point) => this.props.createFlowNode({ ...point, type: 'router' }),
    actionNode: (point: Point) => this.props.createFlowNode({ ...point, type: 'action' }),
    promptNode: (point: Point, promptType: string) => {
      this.props.createFlowNode({
        ...point,
        type: 'prompt',
        isNew: true,
        prompt: {
          type: promptType,
          params: {
            output: '',
            question: {}
          }
        },
        next: [
          {
            caption: lang.tr('studio.prompt.userAnswersCorrectly'),
            condition: 'thisNode.extracted === true',
            node: ''
          },
          {
            caption: lang.tr('studio.prompt.userDoesNotAnswer'),
            condition: 'thisNode.timeout === true',
            node: ''
          },
          {
            caption: lang.tr('studio.prompt.userCancels'),
            condition: 'thisNode.cancelled === true',
            node: ''
          }
        ]
      })
    }
  }

  handleContextMenuNoElement = (event: React.MouseEvent) => {
    const point = this.manager.getRealPosition(event)
    const originatesFromOutPort = _.get(this.dragPortSource, 'parent.sourcePort.name', '').startsWith('out')

    // When no element is chosen from the context menu, we reset the start port so it doesn't impact the next selected node
    let clearStartPortOnClose = true

    const wrap = (addNodeMethod, ...args) => () => {
      clearStartPortOnClose = false
      addNodeMethod(...args)
    }

    contextMenu(
      event,
      <Menu>
        {this.props.canPasteNode && (
          <MenuItem icon="clipboard" text={lang.tr('paste')} onClick={() => this.pasteElementFromBuffer(point)} />
        )}
        <MenuDivider title={lang.tr('studio.flow.addNode')} />
        {!originatesFromOutPort && (
          <MenuItem text={lang.tr('trigger')} onClick={wrap(this.add.triggerNode, point)} icon="send-to-graph" />
        )}
        <MenuItem
          className={menuStyle.sayNodeContextMenu}
          text={lang.tr('say')}
          onClick={wrap(this.add.say, point)}
          icon={<Icons.Say />}
        />
        <MenuItem tagName="span" text={lang.tr('prompt')} icon="citation">
          {this.props.prompts.map(({ id, config }) => (
            <MenuItem
              key={id}
              text={lang.tr(config.label)}
              tagName="button"
              onClick={wrap(this.add.promptNode, point, id)}
              icon={config.icon as any}
            />
          ))}
        </MenuItem>
        <MenuItem text={lang.tr('execute')} onClick={wrap(this.add.executeNode, point)} icon="code" />
        <MenuItem text={lang.tr('ifElse')} onClick={wrap(this.add.routerNode, point)} icon="fork" />
        <MenuItem text={lang.tr('action')} onClick={wrap(this.add.actionNode, point)} icon="offline" />

        <MenuItem tagName="span" text={lang.tr('skills')} icon="add">
          {this.props.skills.map(skill => (
            <MenuItem
              key={skill.id}
              text={lang.tr(skill.name)}
              tagName="button"
              onClick={wrap(this.add.skillNode, point, skill.id)}
              icon={skill.icon}
            />
          ))}
        </MenuItem>
      </Menu>,
      () => {
        if (clearStartPortOnClose) {
          this.dragPortSource = undefined
        }
      }
    )
  }

  handleContextMenu = (event: React.MouseEvent) => {
    event.preventDefault()

    const target = this.diagramWidget.getMouseElement(event)
    if (!target && !this.props.readOnly) {
      this.handleContextMenuNoElement(event)
      return
    }

    const targetModel = target && target.model
    const { nodeType } = targetModel as BlockModel
    const point = this.manager.getRealPosition(event)

    const isNodeTargeted = targetModel instanceof NodeModel
    const isLibraryNode = nodeType === 'say_something' || nodeType === 'execute'

    // Prevents displaying an empty menu
    if ((!isNodeTargeted && !this.props.canPasteNode) || this.props.readOnly) {
      return
    }

    const canAddChipToTarget = this._canAddTransitionChipToTarget(target)

    const addTransitionNode = async () => {
      await this._addTransitionChipToRouter(target)
    }

    ContextMenu.show(
      <Menu>
        {!isNodeTargeted && this.props.canPasteNode && (
          <MenuItem icon="clipboard" text={lang.tr('paste')} onClick={() => this.pasteElementFromBuffer(point)} />
        )}
        {isNodeTargeted && (
          <Fragment>
            <MenuItem icon="trash" text={lang.tr('delete')} onClick={() => this.deleteSelectedElements()} />
            <MenuItem
              icon="duplicate"
              text={lang.tr('copy')}
              onClick={() => {
                this.props.switchFlowNode(targetModel.id)
                this.copySelectedElementToBuffer()
              }}
            />
            {isLibraryNode && (
              <MenuItem
                icon="book"
                text={lang.tr('studio.flow.addToLibrary')}
                onClick={() => {
                  const elementId = textToItemId((targetModel as BlockModel).onEnter?.[0])
                  this.props.addElementToLibrary(elementId)
                  toastSuccess('Added to library')
                }}
              />
            )}
            {this.props.flowPreview && canAddChipToTarget ? (
              <React.Fragment>
                <MenuDivider />
                <MenuItem text={lang.tr('studio.flow.chips')}>
                  <MenuItem text={lang.tr('studio.flow.transition')} onClick={addTransitionNode} icon="flow-end" />
                </MenuItem>
              </React.Fragment>
            ) : null}
          </Fragment>
        )}
      </Menu>,
      { left: event.clientX, top: event.clientY }
    )
  }

  checkForProblems = _.debounce(() => {
    this.props.updateFlowProblems(this.manager.getNodeProblems())
  }, 500)

  createFlow(name: string) {
    this.props.createFlow(`${name}.flow.json`)
  }

  canTargetOpenInspector = target => {
    if (!target) {
      return false
    }

    const targetModel = target.model
    const { nodeType } = targetModel

    return (
      targetModel instanceof StandardNodeModel || targetModel instanceof SkillCallNodeModel || nodeType === 'router'
    )
  }

  onDiagramClick = (event: MouseEvent) => {
    const selectedNode = this.manager.getSelectedNode() as BpNodeModel
    const currentNode = this.props.currentFlowNode
    const target = this.diagramWidget.getMouseElement(event)

    this.manager.sanitizeLinks()
    this.manager.cleanPortLinks()

    if (selectedNode && selectedNode instanceof PointModel) {
      this.dragPortSource = selectedNode
      this.handleContextMenu(event as any)
    }

    this.canTargetOpenInspector(target) ? this.props.openFlowNodeProps() : this.props.closeFlowNodeProps()

    if (!selectedNode) {
      this.props.closeFlowNodeProps()
      this.props.switchFlowNode(null)
    } else if (selectedNode && (!currentNode || selectedNode.id !== currentNode.id)) {
      // Different node selected
      this.props.switchFlowNode(selectedNode.id)
    }

    if (selectedNode && (selectedNode.oldX !== selectedNode.x || selectedNode.oldY !== selectedNode.y)) {
      this.props.updateFlowNode({ x: selectedNode.x, y: selectedNode.y })
      Object.assign(selectedNode, { oldX: selectedNode.x, oldY: selectedNode.y })
    }

    this.checkForLinksUpdate()

    if ((target?.model as BlockModel)?.nodeType === 'prompt') {
      this.editNodeItem(selectedNode, 0)
    }
  }

  checkForLinksUpdate = _.debounce(
    () => {
      if (this.props.readOnly) {
        return
      }

      const links = this.manager.getLinksRequiringUpdate()
      if (links) {
        this.props.updateFlow({ links })
      }

      this.checkForProblems()
    },
    500,
    { leading: true }
  )

  editNodeItem(node, index) {
    clearTimeout(this.timeout)
    if (node.isNew) {
      this.props.updateFlowNode({ isNew: false })
    }

    this.setState({ editingNodeItem: { node, index } })
  }

  updateNodeAndRefresh(args) {
    this.props.updateFlowNode({ ...args })
    this.props.refreshFlowsLinks()
  }

  updateExpandedNodes(nodeId: string, expanded: boolean): void {
    const expandedNodes = this.state.expandedNodes.filter(id => id !== nodeId)

    if (expanded) {
      expandedNodes.push(nodeId)
    }

    storage.set(EXPANDED_NODES_KEY, JSON.stringify(expandedNodes))
    this.setState({ expandedNodes })
  }

  getStateProperty(propertyName) {
    return this.state[propertyName]
  }

  getPropsProperty(propertyName) {
    return this.props[propertyName]
  }

  addCondition(nodeId) {
    this.props.updateFlowNode({ conditions: [...this.props.currentFlowNode.conditions, { params: {} }] })
  }

  switchFlowNode(nodeId) {
    this.props.switchFlowNode(nodeId)
  }

  deleteSelectedElements() {
    const elements = _.sortBy(this.diagramEngine.getDiagramModel().getSelectedItems(), 'nodeType')
    this.setState({ editingNodeItem: null })

    // Use sorting to make the nodes first in the array, deleting the node before the links
    for (const element of elements) {
      if (!this.diagramEngine.isModelLocked(element)) {
        if (element.type === 'success') {
          return alert(lang.tr('studio.flow.cantDeleteSuccess'))
        } else if (element.type === 'failure') {
          return alert(lang.tr('studio.flow.cantDeleteFailure'))
        } else if (_.includes(nodeTypes, element['nodeType']) || _.includes(nodeTypes, element.type)) {
          this.props.removeFlowNode(element)
        } else if (element.type === 'default') {
          element.remove()
          this.checkForLinksUpdate()
        } else {
          element.remove() // it's a point or something else
        }
      }
    }

    this.props.closeFlowNodeProps()
    this.diagramWidget.forceUpdate()
    this.checkForProblems()
  }

  copySelectedElementToBuffer() {
    this.props.copyFlowNode()
    Toaster.create({
      className: 'recipe-toaster',
      position: Position.TOP_RIGHT
    }).show({ message: lang.tr('studio.flow.copiedToBuffer') })
  }

  pasteElementFromBuffer(position?) {
    if (position) {
      this.props.pasteFlowNode(position)
    } else {
      const { offsetX, offsetY } = this.manager.getActiveModelOffset()
      this.props.pasteFlowNode({ x: -offsetX + DIAGRAM_PADDING, y: -offsetY + DIAGRAM_PADDING })
    }

    this.manager.unselectAllElements()
  }

  onKeyDown = event => {
    if ((event.ctrlKey || event.metaKey) && event.key === 'c') {
      this.copySelectedElementToBuffer()
    } else if ((event.ctrlKey || event.metaKey) && event.key === 'v') {
      this.pasteElementFromBuffer()
    }
  }

  handleFlowWideClicked = () => {
    this.props.switchFlowNode(null)
    this.props.openFlowNodeProps()
  }

  handleFilterChanged = event => {
    this.setState({ highlightFilter: event.target.value })
  }

  renderCatchAllInfo() {
    const nbNext = _.get(this.props.currentFlow, 'catchAll.next.length', 0)
    const nbReceive = _.get(this.props.currentFlow, 'catchAll.onReceive.length', 0)

    return (
      <div style={{ display: 'flex', marginTop: 5 }}>
        <Button onClick={this.handleFlowWideClicked} minimal={true}>
          <Tag intent={nbNext > 0 ? Intent.PRIMARY : Intent.NONE}>{nbNext}</Tag>
          {lang.tr('studio.flow.flowWideTransitions', { count: nbNext })}
        </Button>
        <Button onClick={this.handleFlowWideClicked} minimal={true}>
          <Tag intent={nbReceive > 0 ? Intent.PRIMARY : Intent.NONE}>{nbReceive}</Tag>
          {lang.tr('studio.flow.flowWideOnReceives', { count: nbReceive })}
        </Button>
        {this.props.showSearch && (
          <ControlGroup>
            <InputGroup
              id="input-highlight-name"
              tabIndex={1}
              placeholder={lang.tr('studio.flow.highlightByName')}
              value={this.props.highlightFilter}
              onChange={this.props.handleFilterChanged}
              autoFocus={true}
            />
            <Button icon="small-cross" onClick={this.props.hideSearch} />
          </ControlGroup>
        )}
      </div>
    )
  }

  handleToolDropped = async (event: React.DragEvent) => {
    if (this.props.readOnly) {
      return
    }

    this.manager.unselectAllElements()
    const data = JSON.parse(event.dataTransfer.getData('diagram-node'))

    const point = this.manager.getRealPosition(event)

    if (data.type === 'chip') {
      const target = this.diagramWidget.getMouseElement(event)
      if (this._canAddTransitionChipToTarget(target)) {
        await this._addTransitionChipToRouter(target)
      }
    } else if (data.type === 'skill') {
      this.add.skillNode(point, data.id)
    } else if (data.type === 'node') {
      switch (data.id) {
        case 'trigger':
          this.add.triggerNode(point, {})
          break
        case 'prompt':
          this.add.promptNode(point, '')
          break
        case 'say_something':
          this.add.say(point, {})
          break
        case 'execute':
          this.add.executeNode(point, data.contentId ? { onReceive: [`${data.contentId}`] } : {})
          break
        case 'router':
          this.add.routerNode(point)
          break
        case 'action':
          this.add.actionNode(point)
          break
        default:
          this.add.flowNode(point)
          break
      }
    }
  }

  private async _addTransitionChipToRouter(target) {
    await this.props.switchFlowNode(target.model.id)
    this.props.updateFlowNode({ next: [...this.props.currentFlowNode.next, defaultTransition] })
  }

  private _canAddTransitionChipToTarget(target): boolean {
    if (this.props.readOnly) {
      return false
    }

    return target?.model?.nodeType === 'router'
  }

  updateNodeContent(data) {
    const { node, index } = this.state.editingNodeItem
    const newContents = [...node.contents]

    newContents[index] = data

    this.props.switchFlowNode(node.id)
    this.setState({ editingNodeItem: { node: { ...node, contents: newContents }, index } })

    this.props.updateFlowNode({ contents: newContents })
  }

  updateNodeCondition(data) {
    const { node, index } = this.state.editingNodeItem
    const newConditions = [...node.conditions]

    newConditions[index] = data

    this.props.switchFlowNode(node.id)
    this.setState({ editingNodeItem: { node: { ...node, conditions: newConditions }, index } })

    this.props.updateFlowNode({ conditions: newConditions })
  }

  updatePromptNode(args) {
    const { node } = this.state.editingNodeItem

    this.props.switchFlowNode(node.id)
    this.props.updateFlowNode({ prompt: { ...args } })
  }

  deleteNodeContent() {
    const {
      node: { contents },
      index
    } = this.state.editingNodeItem
    const newContents = [...contents]

    newContents[index] = Object.keys(newContents[index]).reduce((acc, lang) => {
      if (lang !== this.state.currentLang) {
        acc = { ...acc, [lang]: { ...newContents[index][lang] } }
      }

      return acc
    }, {})

    if (isContentEmpty(newContents[index])) {
      this.deleteSelectedElements()
    } else {
      this.props.updateFlowNode({ contents: newContents })
    }

    this.setState({ editingNodeItem: null })
  }

  deleteNodeCondition() {
    const {
      node: { conditions },
      index
    } = this.state.editingNodeItem
    const newConditions = conditions.filter((cond, i) => index !== i)

    if (!newConditions.length) {
      this.deleteSelectedElements()
    } else {
      this.props.updateFlowNode({ conditions: newConditions })
    }

    this.setState({ editingNodeItem: null })
  }

  handleTabChanged = (tab: string) => {
    this.setState({ currentTab: tab })
  }

  addVariable = (variable?: FlowVariable & { isNew?: boolean }) => {
    const vars = this.props.currentFlow?.variables ?? []

    if (!variable) {
      variable = {
        type: 'string',
        params: { name: `new-variable-${vars.length ?? 0}` },
        isNew: true
      }
    }

    this.props.updateFlow({ ...this.props.currentFlow, variables: [...vars, variable] })

    if (variable?.isNew) {
      this.editVariable(variable)
    }
  }

  editVariable = variable => {
    const vars = this.props.currentFlow?.variables ?? []

    let index = vars.findIndex(x => x === variable)
    if (index === -1 && variable.isNew) {
      index = vars.length
    }

    this.setState({ editingNodeItem: { node: { type: 'variable', variable }, index } })
  }

  updateFlowVariable = data => {
    const { node, index } = this.state.editingNodeItem
    const vars = this.props.currentFlow.variables ?? []

    this.setState({ editingNodeItem: { node: { ...node, variable: data }, index } })

    this.props.updateFlow({
      ...this.props.currentFlow,
      variables: [...vars.slice(0, index), data, ...vars.slice(index + 1)]
    })
  }

  deleteVariable = () => {
    const { index } = this.state.editingNodeItem
    const vars = this.props.currentFlow.variables ?? []

    this.props.updateFlow({
      ...this.props.currentFlow,
      variables: [...vars.slice(0, index), ...vars.slice(index + 1)]
    })
  }

  render() {
    const { node, index } = this.state.editingNodeItem || {}
    const formType: string = node?.nodeType || node?.type

    let editingNodeItem
    if (formType === 'say_something') {
      editingNodeItem = node?.contents?.[index]
    } else if (formType === 'trigger') {
      editingNodeItem = node?.conditions?.[index]
    } else if (formType === 'variable') {
      editingNodeItem = node?.variable
    }

    const isQnA = this.props.selectedWorkflow === 'qna'
    const { currentTab } = this.state

    return (
      <Fragment>
        {isQnA && (
          <InjectedModuleView
            key={`${this.props.selectedTopic}`}
            moduleName="qna"
            componentName="LiteEditor"
            contentLang={this.props.contentLang}
            extraProps={{
              isLite: true,
              topicName: this.props.selectedTopic,
              languages: this.props.languages,
              defaultLanguage: this.props.defaultLanguage,
              events: this.props.hints || [],
              refreshQnaCount: () => {
                // So it's processed on the next tick, otherwise it won't update with the latest update
                setTimeout(() => {
                  this.props.getQnaCountByTopic()
                }, 100)
              }
            }}
          />
        )}
        <MainContent.Wrapper className={cx({ [style.hidden]: isQnA })}>
          <WorkflowToolbar
            currentLang={this.state.currentLang}
            languages={this.props.languages}
            currentTab={this.state.currentTab}
            setCurrentLang={lang => this.setState({ currentLang: lang })}
            addVariable={this.addVariable}
            tabChange={this.handleTabChanged}
          />
          {currentTab === 'variables' && <VariablesEditor editVariable={this.editVariable} />}
          <Fragment>
            <div
              id="diagramContainer"
              ref={ref => (this.diagramContainer = ref)}
              tabIndex={1}
              className={style.diagramContainer}
              style={{
                display: currentTab === 'workflow' ? 'inherit' : 'none'
              }}
              onContextMenu={this.handleContextMenu}
              onDrop={this.handleToolDropped}
              onDragOver={event => event.preventDefault()}
            >
              <div className={style.floatingInfo}>{this.renderCatchAllInfo()}</div>

              <DiagramWidget
                ref={w => (this.diagramWidget = w)}
                deleteKeys={[]}
                diagramEngine={this.diagramEngine}
                inverseZoom={true}
              />
            </div>

<<<<<<< HEAD
            {currentTab === 'workflow' && <Toolbar />}
=======
            {this.state.currentTab === 'workflow' && <Toolbar />}
>>>>>>> 593c3a96
          </Fragment>

          {formType === 'say_something' && (
            <ContentForm
              customKey={`${node.id}${index}`}
              contentTypes={this.props.contentTypes.filter(type =>
                type.schema.newJson?.displayedIn.includes('sayNode')
              )}
              deleteContent={() => this.deleteNodeContent()}
              variables={this.props.currentFlow?.variables || []}
              events={this.props.hints || []}
              contentLang={this.state.currentLang}
              editingContent={index}
              formData={editingNodeItem || getEmptyContent(editingNodeItem)}
              onUpdate={this.updateNodeContent.bind(this)}
              onUpdateVariables={this.addVariable}
              close={() => {
                this.timeout = setTimeout(() => {
                  this.setState({ editingNodeItem: null })
                }, 200)
              }}
            />
          )}
          {formType === 'trigger' && (
            <ConditionForm
              customKey={`${node.id}${index}`}
              conditions={this.props.conditions}
              deleteCondition={() => this.deleteNodeCondition()}
              editingCondition={index}
              topicName={this.props.selectedTopic}
              variables={this.props.currentFlow?.variables}
              events={this.props.hints}
              formData={editingNodeItem}
              contentLang={this.state.currentLang}
              onUpdate={this.updateNodeCondition.bind(this)}
              onUpdateVariables={this.addVariable}
              close={() => {
                this.timeout = setTimeout(() => {
                  this.setState({ editingNodeItem: null })
                }, 200)
              }}
            />
          )}
          {formType === 'prompt' && (
            <PromptForm
              prompts={this.props.prompts}
              customKey={`${node?.id}${node?.prompt?.type}`}
              formData={node?.prompt}
              onUpdate={this.updatePromptNode.bind(this)}
              deletePrompt={this.deleteSelectedElements.bind(this)}
              variables={this.props.currentFlow?.variables}
              onUpdateVariables={this.addVariable}
              contentLang={this.state.currentLang}
              close={() => {
                this.timeout = setTimeout(() => {
                  this.setState({ editingNodeItem: null })
                }, 200)
              }}
            />
          )}
          {formType === 'execute' && (
            <ExecuteForm
              node={this.props.currentFlowNode}
              deleteNode={this.deleteSelectedElements.bind(this)}
              diagramEngine={this.diagramEngine}
              close={() => {
                this.timeout = setTimeout(() => {
                  this.setState({ editingNodeItem: null })
                }, 200)
              }}
            />
          )}
          {formType === 'action' && (
            <ActionForm
              node={this.props.currentFlowNode}
              deleteNode={this.deleteSelectedElements.bind(this)}
              diagramEngine={this.diagramEngine}
              close={() => {
                this.timeout = setTimeout(() => {
                  this.setState({ editingNodeItem: null })
                }, 200)
              }}
            />
          )}
          {formType === 'variable' && (
            <VariableForm
              variables={this.props.variables}
              contentLang={this.state.currentLang}
              customKey={`${node?.id}${node?.prompt?.type}`}
              deleteVariable={this.deleteVariable.bind(this)}
              formData={editingNodeItem}
              onUpdate={this.updateFlowVariable.bind(this)}
              close={() => {
                this.timeout = setTimeout(() => {
                  this.setState({ editingNodeItem: null })
                }, 200)
              }}
            />
          )}
        </MainContent.Wrapper>
      </Fragment>
    )
  }
}

const mapStateToProps = (state: RootReducer) => ({
  currentFlow: getCurrentFlow(state),
  currentFlowNode: getCurrentFlowNode(state),
  currentDiagramAction: state.flows.currentDiagramAction,
  canPasteNode: Boolean(state.flows.nodeInBuffer),
  skills: state.skills.installed,
  library: state.content.library,
  prompts: state.ndu.prompts,
  variables: state.ndu.variables,
  contentTypes: state.content.categories,
  conditions: state.ndu.conditions,
  hints: state.hints.inputs
})

const mapDispatchToProps = {
  fetchFlows,
  fetchPrompts,
  fetchVariables,
  switchFlowNode,
  openFlowNodeProps,
  closeFlowNodeProps,
  createFlowNode,
  removeFlowNode,
  createFlow,
  updateFlowNode,
  switchFlow,
  updateFlow,
  copyFlowNode,
  pasteFlowNode,
  insertNewSkillNode,
  updateFlowProblems,
  buildSkill: buildNewSkill,
  addElementToLibrary,
  refreshFlowsLinks,
  fetchContentCategories,
  getQnaCountByTopic,
  refreshHints
}

export default connect<StateProps, DispatchProps, OwnProps>(mapStateToProps, mapDispatchToProps, null, {
  withRef: true
})(withLanguage(Diagram))<|MERGE_RESOLUTION|>--- conflicted
+++ resolved
@@ -963,11 +963,7 @@
               />
             </div>
 
-<<<<<<< HEAD
             {currentTab === 'workflow' && <Toolbar />}
-=======
-            {this.state.currentTab === 'workflow' && <Toolbar />}
->>>>>>> 593c3a96
           </Fragment>
 
           {formType === 'say_something' && (
