--- conflicted
+++ resolved
@@ -1,4 +1,3 @@
-<<<<<<< HEAD
 import {
   Button,
   ContextMenu,
@@ -12,10 +11,6 @@
   Toaster
 } from '@blueprintjs/core'
 import { FlowVariable, NodeTransition } from 'botpress/sdk'
-=======
-import { ContextMenu, Menu, MenuDivider, MenuItem, Position, Toaster } from '@blueprintjs/core'
-import { FlowVariable } from 'botpress/sdk'
->>>>>>> fa4d3770
 import { Contents, contextMenu, EmptyState, Icons, lang, MainContent, toast } from 'botpress/shared'
 import cx from 'classnames'
 import _ from 'lodash'
@@ -998,7 +993,6 @@
     this.props.updateFlowNode({ subflow: data })
   }
 
-<<<<<<< HEAD
   deleteTransition = () => {
     const { node, index } = this.state.editingNodeItem
     const next = this.props.currentFlowNode.next
@@ -1038,8 +1032,6 @@
     )
   }
 
-=======
->>>>>>> fa4d3770
   render() {
     const { node, index, data } = this.state.editingNodeItem || {}
     const formType: string = node?.nodeType || node?.type || this.state.editingNodeItem?.type
