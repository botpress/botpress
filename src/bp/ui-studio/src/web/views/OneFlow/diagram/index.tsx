import {
  Button,
  ContextMenu,
  ControlGroup,
  InputGroup,
  Intent,
  Menu,
  MenuDivider,
  MenuItem,
  Position,
  Tag,
  Toaster
} from '@blueprintjs/core'
import { throws } from 'assert'
import { lang, MainContent } from 'botpress/shared'
import cx from 'classnames'
import _ from 'lodash'
import React, { Component, Fragment } from 'react'
import ReactDOM from 'react-dom'
import { connect } from 'react-redux'
import { DefaultPortModel, DiagramEngine, DiagramWidget, NodeModel, PointModel } from 'storm-react-diagrams'
import {
  addElementToLibrary,
  buildNewSkill,
  closeFlowNodeProps,
  copyFlowNode,
  createFlow,
  createFlowNode,
  fetchContentCategories,
  fetchFlows,
  getQnaCountByTopic,
  insertNewSkillNode,
  openFlowNodeProps,
  pasteFlowNode,
  refreshFlowsLinks,
  removeFlowNode,
  switchFlow,
  switchFlowNode,
  updateFlow,
  updateFlowNode,
  updateFlowProblems
} from '~/actions'
import InjectedModuleView from '~/components/PluginInjectionSite/module'
import { toastSuccess } from '~/components/Shared/Utils'
import withLanguage from '~/components/Util/withLanguage'
import { getCurrentFlow, getCurrentFlowNode, RootReducer } from '~/reducers'
import {
  defaultTransition,
  DIAGRAM_PADDING,
  DiagramManager,
  nodeTypes,
  Point
} from '~/views/FlowBuilder/diagram/manager'
import { DeletableLinkFactory } from '~/views/FlowBuilder/diagram/nodes/LinkWidget'
import { SkillCallNodeModel, SkillCallWidgetFactory } from '~/views/FlowBuilder/diagram/nodes/SkillCallNode'
import { StandardNodeModel, StandardWidgetFactory } from '~/views/FlowBuilder/diagram/nodes/StandardNode'
import { textToItemId } from '~/views/FlowBuilder/diagram/nodes_v2/utils'
import { ActionWidgetFactory } from '~/views/FlowBuilder/diagram/nodes_v2/ActionNode'
import { ExecuteNodeModel, ExecuteWidgetFactory } from '~/views/FlowBuilder/diagram/nodes_v2/ExecuteNode'
import { FailureNodeModel, FailureWidgetFactory } from '~/views/FlowBuilder/diagram/nodes_v2/FailureNode'
import { ListenWidgetFactory } from '~/views/FlowBuilder/diagram/nodes_v2/ListenNode'
import { RouterNodeModel, RouterWidgetFactory } from '~/views/FlowBuilder/diagram/nodes_v2/RouterNode'
import { SuccessNodeModel, SuccessWidgetFactory } from '~/views/FlowBuilder/diagram/nodes_v2/SuccessNode'
import style from '~/views/FlowBuilder/diagram/style.scss'

import { SaySomethingNodeModel, SaySomethingWidgetFactory } from './nodes/SaySomethingNode'
import { TriggerNodeModel, TriggerWidgetFactory } from './nodes/TriggerNode'
import ConditionForm from './ConditionForm'
import ContentForm from './ContentForm'
import Toolbar from './Toolbar'
import TriggerEditor from './TriggerEditor'
import VariablesEditor from './VariablesEditor'
import WorkflowToolbar from './WorkflowToolbar'

interface OwnProps {
  childRef: (el: any) => void
  showSearch: boolean
  hideSearch: () => void
  readOnly: boolean
  canPasteNode: boolean
  selectedTopic: string
  selectedWorkflow: string
  flowPreview: boolean
  highlightFilter: string
  handleFilterChanged: (event: any) => void
}

interface LangProps {
  contentLang: string
  languages: string[]
  defaultLanguage: string
}

type StateProps = ReturnType<typeof mapStateToProps>
type DispatchProps = typeof mapDispatchToProps

type Props = DispatchProps & StateProps & OwnProps & LangProps

type BpNodeModel = StandardNodeModel | SkillCallNodeModel

type ExtendedDiagramEngine = {
  enableLinkPoints?: boolean
  flowBuilder?: any
} & DiagramEngine

class Diagram extends Component<Props> {
  private diagramEngine: ExtendedDiagramEngine
  private diagramWidget: DiagramWidget
  private diagramContainer: HTMLDivElement
  private manager: DiagramManager
  private timeout
  /** Represents the source port clicked when the user is connecting a node */
  private dragPortSource: any

  state = {
    highlightFilter: '',
    currentTriggerNode: null,
    isTriggerEditOpen: false,
    editingNodeItem: null,
    currentLang: '',
    currentTab: 'workflow'
  }

  constructor(props) {
    super(props)

    this.diagramEngine = new DiagramEngine()
    this.diagramEngine.registerNodeFactory(new StandardWidgetFactory())
    this.diagramEngine.registerNodeFactory(new SkillCallWidgetFactory(this.props.skills))
    this.diagramEngine.registerNodeFactory(
      new SaySomethingWidgetFactory({
        editNodeItem: this.editNodeItem.bind(this),
        selectedNodeItem: this.getEditingNodeItem.bind(this),
        deleteSelectedElements: this.deleteSelectedElements.bind(this),
        getCurrentFlow: this.getCurrentFlow.bind(this),
<<<<<<< HEAD
        getCurrentLang: this.getCurrentLang.bind(this),
        updateFlowNode: this.updateNodeAndRefresh.bind(this),
=======
        updateFlowNode: this.updateNodeAndRefresh.bind(this),
        getCurrentLang: this.getCurrentLang.bind(this),
>>>>>>> ecbe636d
        switchFlowNode: this.switchFlowNode.bind(this)
      })
    )
    this.diagramEngine.registerNodeFactory(new ExecuteWidgetFactory())
    this.diagramEngine.registerNodeFactory(new ListenWidgetFactory())
    this.diagramEngine.registerNodeFactory(new RouterWidgetFactory())
    this.diagramEngine.registerNodeFactory(new ActionWidgetFactory())
    this.diagramEngine.registerNodeFactory(new SuccessWidgetFactory())
    this.diagramEngine.registerNodeFactory(
      new TriggerWidgetFactory({
        editNodeItem: this.editNodeItem.bind(this),
        selectedNodeItem: this.getEditingNodeItem.bind(this),
        deleteSelectedElements: this.deleteSelectedElements.bind(this),
        getCurrentFlow: this.getCurrentFlow.bind(this),
        getCurrentLang: this.getCurrentLang.bind(this),
        updateFlowNode: this.updateNodeAndRefresh.bind(this),
        switchFlowNode: this.switchFlowNode.bind(this),
        addCondition: this.addCondition.bind(this)
      })
    )
    this.diagramEngine.registerNodeFactory(new FailureWidgetFactory())
    this.diagramEngine.registerLinkFactory(new DeletableLinkFactory())

    // This reference allows us to update flow nodes from widgets
    this.diagramEngine.flowBuilder = this
    this.manager = new DiagramManager(this.diagramEngine, { switchFlowNode: this.props.switchFlowNode })

    if (this.props.highlightFilter) {
      this.manager.setHighlightedNodes(this.props.highlightFilter)
    }

    // @ts-ignore
    window.highlightNode = (flowName: string, nodeName: string) => {
      this.manager.setHighlightedNodes(nodeName)

      if (!flowName || !nodeName) {
        // Refreshing the model anyway, to remove the highlight if node is undefined
        this.manager.syncModel()
        return
      }

      try {
        if (this.props.currentFlow.name !== flowName) {
          this.props.switchFlow(flowName)
        } else {
          this.manager.syncModel()
        }
      } catch (err) {
        console.error('Error when switching flow or refreshing', err)
      }
    }
  }

  componentDidMount() {
    this.props.fetchFlows()
    this.setState({ currentLang: this.props.contentLang })
    this.props.fetchContentCategories()
    ReactDOM.findDOMNode(this.diagramWidget).addEventListener('click', this.onDiagramClick)
    document.getElementById('diagramContainer').addEventListener('keydown', this.onKeyDown)
    this.props.childRef({
      deleteSelectedElements: this.deleteSelectedElements.bind(this),
      createFlow: this.createFlow.bind(this)
    })
  }

  componentWillUnmount() {
    ReactDOM.findDOMNode(this.diagramWidget).removeEventListener('click', this.onDiagramClick)
    document.getElementById('diagramContainer').removeEventListener('keydown', this.onKeyDown)
  }

  componentDidUpdate(prevProps, prevState) {
    this.manager.setCurrentFlow(this.props.currentFlow)
    this.manager.setReadOnly(this.props.readOnly)

    if (
      !prevState.editingNodeItem &&
      this.props.currentFlowNode?.isNew &&
      (this.props.currentFlowNode?.type === 'say_something' || this.props.currentFlowNode?.type === 'trigger')
    ) {
      this.editNodeItem(this.props.currentFlowNode, 0)
    }

    if (this.diagramContainer) {
      this.manager.setDiagramContainer(this.diagramWidget, {
        width: this.diagramContainer.offsetWidth,
        height: this.diagramContainer.offsetHeight
      })
    }

    if (this.dragPortSource && !prevProps.currentFlowNode && this.props.currentFlowNode) {
      // tslint:disable-next-line: no-floating-promises
      this.linkCreatedNode()
    }

    const isDifferentFlow = _.get(prevProps, 'currentFlow.name') !== _.get(this, 'props.currentFlow.name')

    if (!this.props.currentFlow) {
      this.manager.clearModel()
    } else if (!prevProps.currentFlow || isDifferentFlow) {
      // Update the diagram model only if we changed the current flow
      this.manager.initializeModel()
      this.checkForProblems()
    } else {
      // Update the current model with the new properties
      this.manager.syncModel()
    }

    // Refresh nodes when the filter is displayed
    if (this.props.highlightFilter && this.props.showSearch) {
      this.manager.setHighlightedNodes(this.props.highlightFilter)
      this.manager.syncModel()
    }

    // Refresh nodes when the filter is updated
    if (this.props.highlightFilter !== prevProps.highlightFilter) {
      this.manager.setHighlightedNodes(this.props.highlightFilter)
      this.manager.syncModel()
    }

    // Clear nodes when search field is hidden
    if (!this.props.showSearch && prevProps.showSearch) {
      this.manager.setHighlightedNodes([])
      this.manager.syncModel()
    }
  }

  updateTransitionNode = async (nodeId: string, index: number, newName: string) => {
    await this.props.switchFlowNode(nodeId)
    const next = this.props.currentFlowNode.next

    if (!next.length) {
      this.props.updateFlowNode({ next: [{ condition: 'true', node: newName }] })
    } else {
      await this.props.updateFlowNode({
        next: Object.assign([], next, { [index]: { ...next[index], node: newName } })
      })
    }

    this.checkForLinksUpdate()
    this.diagramWidget.forceUpdate()
  }

  linkCreatedNode = async () => {
    const sourcePort: DefaultPortModel = _.get(this.dragPortSource, 'parent.sourcePort')
    this.dragPortSource = undefined

    if (!sourcePort || sourcePort.parent.id === this.props.currentFlowNode.id) {
      return
    }

    if (!sourcePort.in) {
      const sourcePortIndex = Number(sourcePort.name.replace('out', ''))
      await this.updateTransitionNode(sourcePort.parent.id, sourcePortIndex, this.props.currentFlowNode.name)
    } else {
      await this.updateTransitionNode(this.props.currentFlowNode.id, 0, sourcePort.parent['name'])
    }
  }

  add = {
    flowNode: (point: Point) => this.props.createFlowNode({ ...point, type: 'standard' }),
    skillNode: (point: Point, skillId: string) => this.props.buildSkill({ location: point, id: skillId }),
    triggerNode: (point: Point, moreProps) => {
      this.props.createFlowNode({
        ...point,
        type: 'trigger',
        conditions: [{ params: {} }],
        next: [defaultTransition],
        isNew: true,
        ...moreProps
      })
    },
    say: (point: Point, moreProps) => {
      this.props.createFlowNode({
        ...point,
        type: 'say_something',
        contents: [{ [this.state.currentLang]: { contentType: 'builtin_text' } }],
        next: [defaultTransition],
        isNew: true,
        ...moreProps
      })
    },
    executeNode: (point: Point, moreProps) =>
      this.props.createFlowNode({ ...point, type: 'execute', next: [defaultTransition], ...moreProps }),
    listenNode: (point: Point) =>
      this.props.createFlowNode({
        ...point,
        type: 'listen',
        onReceive: [],
        next: [defaultTransition],
        triggers: [{ conditions: [{ id: 'always' }] }]
      }),
    routerNode: (point: Point) => this.props.createFlowNode({ ...point, type: 'router' }),
    actionNode: (point: Point) => this.props.createFlowNode({ ...point, type: 'action' })
  }

  handleContextMenuNoElement = (event: React.MouseEvent) => {
    const point = this.manager.getRealPosition(event)
    const originatesFromOutPort = _.get(this.dragPortSource, 'parent.sourcePort.name', '').startsWith('out')

    // When no element is chosen from the context menu, we reset the start port so it doesn't impact the next selected node
    let clearStartPortOnClose = true

    const wrap = (addNodeMethod, ...args) => () => {
      clearStartPortOnClose = false
      addNodeMethod(...args)
    }

    ContextMenu.show(
      <Menu>
        {this.props.canPasteNode && (
          <MenuItem icon="clipboard" text={lang.tr('paste')} onClick={() => this.pasteElementFromBuffer(point)} />
        )}
        <MenuDivider title={lang.tr('studio.flow.addNode')} />
        {!originatesFromOutPort && (
          <MenuItem
            text={lang.tr('studio.flow.nodeType.trigger')}
            onClick={wrap(this.add.triggerNode, point)}
            icon="send-to-graph"
          />
        )}
        <MenuItem
          text={lang.tr('studio.flow.nodeType.sendMessage')}
          onClick={wrap(this.add.say, point)}
          icon="comment"
        />
        <MenuItem
          text={lang.tr('studio.flow.nodeType.executeAction')}
          onClick={wrap(this.add.executeNode, point)}
          icon="code-block"
        />
        <MenuItem text={lang.tr('listen')} onClick={wrap(this.add.listenNode, point)} icon="hand" />
        <MenuItem text={lang.tr('split')} onClick={wrap(this.add.routerNode, point)} icon="flow-branch" />
        <MenuItem text={lang.tr('action')} onClick={wrap(this.add.actionNode, point)} icon="offline" />

        <MenuItem tagName="button" text={lang.tr('skills')} icon="add">
          {this.props.skills.map(skill => (
            <MenuItem
              key={skill.id}
              text={lang.tr(skill.name)}
              tagName="button"
              onClick={wrap(this.add.skillNode, point, skill.id)}
              icon={skill.icon}
            />
          ))}
        </MenuItem>
      </Menu>,
      { left: event.clientX, top: event.clientY },
      () => {
        if (clearStartPortOnClose) {
          this.dragPortSource = undefined
        }
      }
    )
  }

  handleContextMenu = (event: React.MouseEvent) => {
    event.preventDefault()

    const target = this.diagramWidget.getMouseElement(event)
    if (!target && !this.props.readOnly) {
      this.handleContextMenuNoElement(event)
      return
    }

    const targetModel = target && target.model
    const point = this.manager.getRealPosition(event)

    const isNodeTargeted = targetModel instanceof NodeModel
    const isTriggerNode = targetModel instanceof TriggerNodeModel
    const isLibraryNode = targetModel instanceof SaySomethingNodeModel || targetModel instanceof ExecuteNodeModel

    const isSuccessNode = targetModel instanceof SuccessNodeModel
    const isFailureNode = targetModel instanceof FailureNodeModel
    const canDeleteNode = !(isSuccessNode || isFailureNode)

    // Prevents displaying an empty menu
    if ((!isNodeTargeted && !this.props.canPasteNode) || this.props.readOnly) {
      return
    }

    const canAddChipToTarget = this._canAddTransitionChipToTarget(target)

    const addTransitionNode = async () => {
      await this._addTransitionChipToRouter(target)
    }

    ContextMenu.show(
      <Menu>
        {!isNodeTargeted && this.props.canPasteNode && (
          <MenuItem icon="clipboard" text={lang.tr('paste')} onClick={() => this.pasteElementFromBuffer(point)} />
        )}
        {isNodeTargeted && (
          <Fragment>
            {isTriggerNode && (
              <MenuItem icon="edit" text={lang.tr('edit')} onClick={() => this.editTriggers(targetModel)} />
            )}
            <MenuItem
              icon="trash"
              text={lang.tr('delete')}
              disabled={!canDeleteNode}
              onClick={() => this.deleteSelectedElements()}
            />
            <MenuItem
              icon="duplicate"
              text={lang.tr('copy')}
              onClick={() => {
                this.props.switchFlowNode(targetModel.id)
                this.copySelectedElementToBuffer()
              }}
            />
            {isLibraryNode && (
              <MenuItem
                icon="book"
                text={lang.tr('studio.flow.addToLibrary')}
                onClick={() => {
                  const elementId = textToItemId((targetModel as SaySomethingNodeModel).onEnter?.[0])
                  this.props.addElementToLibrary(elementId)
                  toastSuccess(`Added to library`)
                }}
              />
            )}
            {this.props.flowPreview && canAddChipToTarget ? (
              <React.Fragment>
                <MenuDivider />
                <MenuItem text={lang.tr('studio.flow.chips')}>
                  <MenuItem text={lang.tr('studio.flow.transition')} onClick={addTransitionNode} icon="flow-end" />
                </MenuItem>
              </React.Fragment>
            ) : null}
          </Fragment>
        )}
      </Menu>,
      { left: event.clientX, top: event.clientY }
    )
  }

  checkForProblems = _.debounce(() => {
    this.props.updateFlowProblems(this.manager.getNodeProblems())
  }, 500)

  createFlow(name: string) {
    this.props.createFlow(name + '.flow.json')
  }

  canTargetOpenInspector = target => {
    if (!target) {
      return false
    }

    const targetModel = target.model
    return (
      targetModel instanceof StandardNodeModel ||
      targetModel instanceof SkillCallNodeModel ||
      targetModel instanceof RouterNodeModel
    )
  }

  onDiagramClick = (event: MouseEvent) => {
    const selectedNode = this.manager.getSelectedNode() as BpNodeModel
    const currentNode = this.props.currentFlowNode
    const target = this.diagramWidget.getMouseElement(event)

    this.manager.sanitizeLinks()
    this.manager.cleanPortLinks()

    if (selectedNode && selectedNode instanceof PointModel) {
      this.dragPortSource = selectedNode
      this.handleContextMenu(event as any)
    }

    this.canTargetOpenInspector(target) ? this.props.openFlowNodeProps() : this.props.closeFlowNodeProps()

    if (!selectedNode) {
      this.props.closeFlowNodeProps()
      this.props.switchFlowNode(null)
    } else if (selectedNode && (!currentNode || selectedNode.id !== currentNode.id)) {
      // Different node selected
      this.props.switchFlowNode(selectedNode.id)
    }

    if (selectedNode && (selectedNode.oldX !== selectedNode.x || selectedNode.oldY !== selectedNode.y)) {
      this.props.updateFlowNode({ x: selectedNode.x, y: selectedNode.y })
      Object.assign(selectedNode, { oldX: selectedNode.x, oldY: selectedNode.y })
    }

    this.checkForLinksUpdate()
  }

  checkForLinksUpdate = _.debounce(
    () => {
      if (this.props.readOnly) {
        return
      }

      const links = this.manager.getLinksRequiringUpdate()
      if (links) {
        this.props.updateFlow({ links })
      }

      this.checkForProblems()
    },
    500,
    { leading: true }
  )

  editTriggers(node) {
    this.setState({
      currentTriggerNode: node,
      isTriggerEditOpen: true
    })
  }

  editNodeItem(node, index) {
    clearTimeout(this.timeout)
    if (node.isNew) {
      this.props.updateFlowNode({ isNew: false })
    }

    this.setState({ editingNodeItem: { node, index } })
  }

  updateNodeAndRefresh(args) {
    this.props.updateFlowNode({ ...args })
    this.props.refreshFlowsLinks()
  }

  getCurrentLang() {
    return this.state.currentLang
  }

  getCurrentFlow() {
    return this.props.currentFlow
  }

  getEditingNodeItem() {
    return this.state.editingNodeItem
  }

  switchFlowNode(nodeId) {
    this.props.switchFlowNode(nodeId)
  }

  addCondition(nodeId) {
    this.props.updateFlowNode({ conditions: [...this.props.currentFlowNode.conditions, { params: {} }] })
  }

  switchFlowNode(nodeId) {
    this.props.switchFlowNode(nodeId)
  }

  deleteSelectedElements() {
    const elements = _.sortBy(this.diagramEngine.getDiagramModel().getSelectedItems(), 'nodeType')
    this.setState({ editingNodeItem: null })

    // Use sorting to make the nodes first in the array, deleting the node before the links
    for (const element of elements) {
      if (!this.diagramEngine.isModelLocked(element)) {
        if (element.type === 'success') {
          return alert(lang.tr('studio.flow.cantDeleteSuccess'))
        } else if (element.type === 'failure') {
          return alert(lang.tr('studio.flow.cantDeleteFailure'))
        } else if (_.includes(nodeTypes, element['nodeType']) || _.includes(nodeTypes, element.type)) {
          this.props.removeFlowNode(element)
        } else if (element.type === 'default') {
          element.remove()
          this.checkForLinksUpdate()
        } else {
          element.remove() // it's a point or something else
        }
      }
    }

    this.props.closeFlowNodeProps()
    this.diagramWidget.forceUpdate()
    this.checkForProblems()
  }

  copySelectedElementToBuffer() {
    this.props.copyFlowNode()
    Toaster.create({
      className: 'recipe-toaster',
      position: Position.TOP_RIGHT
    }).show({ message: lang.tr('studio.flow.copiedToBuffer') })
  }

  pasteElementFromBuffer(position?) {
    if (position) {
      this.props.pasteFlowNode(position)
    } else {
      const { offsetX, offsetY } = this.manager.getActiveModelOffset()
      this.props.pasteFlowNode({ x: -offsetX + DIAGRAM_PADDING, y: -offsetY + DIAGRAM_PADDING })
    }

    this.manager.unselectAllElements()
  }

  onKeyDown = event => {
    if ((event.ctrlKey || event.metaKey) && event.key === 'c') {
      this.copySelectedElementToBuffer()
    } else if ((event.ctrlKey || event.metaKey) && event.key === 'v') {
      this.pasteElementFromBuffer()
    }
  }

  handleFlowWideClicked = () => {
    this.props.switchFlowNode(null)
    this.props.openFlowNodeProps()
  }

  handleFilterChanged = event => {
    this.setState({ highlightFilter: event.target.value })
  }

  renderCatchAllInfo() {
    const nbNext = _.get(this.props.currentFlow, 'catchAll.next.length', 0)
    const nbReceive = _.get(this.props.currentFlow, 'catchAll.onReceive.length', 0)

    return (
      <div style={{ display: 'flex', marginTop: 5 }}>
        <Button onClick={this.handleFlowWideClicked} minimal={true}>
          <Tag intent={nbNext > 0 ? Intent.PRIMARY : Intent.NONE}>{nbNext}</Tag>
          {lang.tr('studio.flow.flowWideTransitions', { count: nbNext })}
        </Button>
        <Button onClick={this.handleFlowWideClicked} minimal={true}>
          <Tag intent={nbReceive > 0 ? Intent.PRIMARY : Intent.NONE}>{nbReceive}</Tag>
          {lang.tr('studio.flow.flowWideOnReceives', { count: nbReceive })}
        </Button>
        {this.props.showSearch && (
          <ControlGroup>
            <InputGroup
              id="input-highlight-name"
              tabIndex={1}
              placeholder={lang.tr('studio.flow.highlightByName')}
              value={this.props.highlightFilter}
              onChange={this.props.handleFilterChanged}
              autoFocus={true}
            />
            <Button icon="small-cross" onClick={this.props.hideSearch} />
          </ControlGroup>
        )}
      </div>
    )
  }

  handleToolDropped = async (event: React.DragEvent) => {
    if (this.props.readOnly) {
      return
    }

    this.manager.unselectAllElements()
    const data = JSON.parse(event.dataTransfer.getData('diagram-node'))

    const point = this.manager.getRealPosition(event)

    if (data.type === 'chip') {
      const target = this.diagramWidget.getMouseElement(event)
      if (this._canAddTransitionChipToTarget(target)) {
        await this._addTransitionChipToRouter(target)
      }
    } else if (data.type === 'skill') {
      this.add.skillNode(point, data.id)
    } else if (data.type === 'node') {
      switch (data.id) {
        case 'trigger':
          this.add.triggerNode(point, {})
          break
        case 'say_something':
          this.add.say(point, {})
          break
        case 'execute':
          this.add.executeNode(point, data.contentId ? { onReceive: [`${data.contentId}`] } : {})
          break
        case 'listen':
          this.add.listenNode(point)
          break
        case 'router':
          this.add.routerNode(point)
          break
        case 'action':
          this.add.actionNode(point)
          break
        default:
          this.add.flowNode(point)
          break
      }
    }
  }

  private async _addTransitionChipToRouter(target) {
    await this.props.switchFlowNode(target.model.id)
    this.props.updateFlowNode({ next: [...this.props.currentFlowNode.next, defaultTransition] })
  }

  private _canAddTransitionChipToTarget(target): boolean {
    if (this.props.readOnly) {
      return false
    }

    return target && target.model instanceof RouterNodeModel
  }

  updateNodeContent(data) {
    const { node, index } = this.state.editingNodeItem
    const newContents = [...node.contents]
    const currentType = newContents[index][this.state.currentLang]?.contentType

    if (currentType && currentType !== data.contentType) {
      newContents[index] = { [this.state.currentLang]: data }
    } else {
      newContents[index][this.state.currentLang] = data
    }

    this.setState({ editingNodeItem: { node: { ...node, contents: newContents }, index } })

    this.props.updateFlowNode({ contents: newContents })
  }

  updateNodeCondition(data) {
    const { node, index } = this.state.editingNodeItem
    const newConditions = [...node.conditions]

    newConditions[index] = data

    this.setState({ editingNodeItem: { node: { ...node, conditions: newConditions }, index } })

    this.props.updateFlowNode({ conditions: newConditions })
  }

  deleteNodeContent() {
    const {
      node: { contents },
      index
    } = this.state.editingNodeItem
    const newContents = [...contents]

    newContents[index] = Object.keys(newContents[index]).reduce((acc, lang) => {
      if (lang !== this.state.currentLang) {
        acc = { ...acc, [lang]: { ...newContents[index][lang] } }
      }

      return acc
    }, {})

    if (this.isContentEmpty(newContents[index])) {
      this.deleteSelectedElements()
    } else {
      this.props.updateFlowNode({ contents: newContents })
    }

    this.setState({ editingNodeItem: null })
  }

  deleteNodeCondition() {
    const {
      node: { conditions },
      index
    } = this.state.editingNodeItem
    const newConditions = conditions.filter((cond, i) => index !== i)

    if (!newConditions.length) {
      this.deleteSelectedElements()
    } else {
      this.props.updateFlowNode({ conditions: newConditions })
    }

    this.setState({ editingNodeItem: null })
  }

  isContentEmpty(content) {
    return !_.flatMap(content).length
  }

  getEmptyContent(content) {
    return {
      contentType: content[Object.keys(content)[0]]?.contentType
    }
  }

  handleTabChanged = (tab: string) => {
    this.setState({ currentTab: tab })
  }

  render() {
    const formType: string = this.state.editingNodeItem?.node?.type
    let editingNodeItem
    if (formType === 'say_something') {
      editingNodeItem = this.state.editingNodeItem?.node?.contents?.[this.state.editingNodeItem.index]
    } else if (formType === 'trigger') {
      editingNodeItem = this.state.editingNodeItem?.node?.conditions?.[this.state.editingNodeItem.index]
    }

    const isQnA = this.props.selectedWorkflow === 'qna'

    return (
      <Fragment>
        {isQnA && (
          <InjectedModuleView
            key={`${this.props.selectedTopic}`}
            moduleName="qna"
            componentName="LiteEditor"
            contentLang={this.props.contentLang}
            extraProps={{
              isLite: true,
              topicName: this.props.selectedTopic,
              languages: this.props.languages,
              defaultLanguage: this.props.defaultLanguage,
              refreshQnaCount: () => {
                // So it's processed on the next tick, otherwise it won't update with the latest update
                setTimeout(() => {
                  this.props.getQnaCountByTopic()
                }, 100)
              }
            }}
          />
        )}
        <MainContent.Wrapper className={cx({ [style.hidden]: isQnA })}>
          <WorkflowToolbar
            currentLang={this.state.currentLang}
            languages={this.props.languages}
            setCurrentLang={lang => this.setState({ currentLang: lang })}
            tabChange={this.handleTabChanged}
          />
          {this.state.currentTab === 'variables' && <VariablesEditor />}
          <Fragment>
            <div
              id="diagramContainer"
              ref={ref => (this.diagramContainer = ref)}
              tabIndex={1}
              className={style.diagramContainer}
              style={{
                display: this.state.currentTab === 'workflow' ? 'inherit' : 'none'
              }}
              onContextMenu={this.handleContextMenu}
              onDrop={this.handleToolDropped}
              onDragOver={event => event.preventDefault()}
            >
              <div className={style.floatingInfo}>{this.renderCatchAllInfo()}</div>

              <DiagramWidget
                ref={w => (this.diagramWidget = w)}
                deleteKeys={[]}
                diagramEngine={this.diagramEngine}
                inverseZoom={true}
              />
            </div>

            <Toolbar />
          </Fragment>

          <TriggerEditor
            node={this.state.currentTriggerNode}
            isOpen={this.state.isTriggerEditOpen}
            diagramEngine={this.diagramEngine}
            toggle={() => this.setState({ isTriggerEditOpen: !this.state.isTriggerEditOpen })}
          />

          {formType === 'say_something' && (
            <ContentForm
              customKey={`${this.state.editingNodeItem.node.name}${this.state.editingNodeItem.index}`}
              contentTypes={this.props.contentTypes.filter(type =>
                type.schema.newJson?.displayedIn.includes('sayNode')
              )}
              deleteContent={() => this.deleteNodeContent()}
              editingContent={this.state.editingNodeItem.index}
              formData={editingNodeItem?.[this.state.currentLang] || this.getEmptyContent(editingNodeItem)}
              onUpdate={this.updateNodeContent.bind(this)}
              close={() => {
                this.timeout = setTimeout(() => {
                  this.setState({ editingNodeItem: null })
                }, 200)
              }}
            />
          )}
          {formType === 'trigger' && (
            <ConditionForm
              customKey={`${this.state.editingNodeItem.node.name}${this.state.editingNodeItem.index}`}
              conditions={this.props.conditions}
              deleteCondition={() => this.deleteNodeCondition()}
              editingCondition={this.state.editingNodeItem.index}
              formData={editingNodeItem}
              onUpdate={this.updateNodeCondition.bind(this)}
              close={() => {
                this.timeout = setTimeout(() => {
                  this.setState({ editingNodeItem: null })
                }, 200)
              }}
            />
          )}
        </MainContent.Wrapper>
      </Fragment>
    )
  }
}

const mapStateToProps = (state: RootReducer) => ({
  currentFlow: getCurrentFlow(state),
  currentFlowNode: getCurrentFlowNode(state),
  currentDiagramAction: state.flows.currentDiagramAction,
  canPasteNode: Boolean(state.flows.nodeInBuffer),
  skills: state.skills.installed,
  library: state.content.library,
  contentTypes: state.content.categories,
  conditions: state.ndu.conditions
})

const mapDispatchToProps = {
  fetchFlows,
  switchFlowNode,
  openFlowNodeProps,
  closeFlowNodeProps,
  createFlowNode,
  removeFlowNode,
  createFlow,
  updateFlowNode,
  switchFlow,
  updateFlow,
  copyFlowNode,
  pasteFlowNode,
  insertNewSkillNode,
  updateFlowProblems,
  buildSkill: buildNewSkill,
  addElementToLibrary,
  refreshFlowsLinks,
  fetchContentCategories,
  getQnaCountByTopic
}

export default connect<StateProps, DispatchProps, OwnProps>(mapStateToProps, mapDispatchToProps, null, {
  withRef: true
})(withLanguage(Diagram))<|MERGE_RESOLUTION|>--- conflicted
+++ resolved
@@ -133,13 +133,8 @@
         selectedNodeItem: this.getEditingNodeItem.bind(this),
         deleteSelectedElements: this.deleteSelectedElements.bind(this),
         getCurrentFlow: this.getCurrentFlow.bind(this),
-<<<<<<< HEAD
-        getCurrentLang: this.getCurrentLang.bind(this),
-        updateFlowNode: this.updateNodeAndRefresh.bind(this),
-=======
         updateFlowNode: this.updateNodeAndRefresh.bind(this),
         getCurrentLang: this.getCurrentLang.bind(this),
->>>>>>> ecbe636d
         switchFlowNode: this.switchFlowNode.bind(this)
       })
     )
@@ -578,10 +573,6 @@
     return this.state.editingNodeItem
   }
 
-  switchFlowNode(nodeId) {
-    this.props.switchFlowNode(nodeId)
-  }
-
   addCondition(nodeId) {
     this.props.updateFlowNode({ conditions: [...this.props.currentFlowNode.conditions, { params: {} }] })
   }
