--- conflicted
+++ resolved
@@ -12,11 +12,7 @@
   Toaster
 } from '@blueprintjs/core'
 import { FlowVariable } from 'botpress/sdk'
-<<<<<<< HEAD
 import { Contents, contextMenu, Icons, lang, MainContent } from 'botpress/shared'
-=======
-import { Contents, Icons, lang, MainContent, toast } from 'botpress/shared'
->>>>>>> dd44a81e
 import cx from 'classnames'
 import _ from 'lodash'
 import React, { Component, Fragment } from 'react'
@@ -39,7 +35,6 @@
   pasteFlowNode,
   refreshFlowsLinks,
   refreshHints,
-  refreshParentFlow,
   removeFlowNode,
   switchFlow,
   switchFlowNode,
@@ -50,41 +45,19 @@
 import InjectedModuleView from '~/components/PluginInjectionSite/module'
 import { toastSuccess } from '~/components/Shared/Utils'
 import withLanguage from '~/components/Util/withLanguage'
-<<<<<<< HEAD
 import { getCurrentFlow, getCurrentFlowNode, RootReducer } from '~/reducers'
 import storage from '~/util/storage'
-=======
-import {
-  getCurrentFlow,
-  getCurrentFlowNode,
-  getCurrentFlowSubFlows,
-  getParentFlowOutcomeUsage,
-  RootReducer
-} from '~/reducers'
->>>>>>> dd44a81e
 import {
   defaultTransition,
+  DIAGRAM_PADDING,
   DiagramManager,
-  DIAGRAM_PADDING,
   nodeTypes,
-  outcomeNodeTypes,
   Point
 } from '~/views/FlowBuilder/diagram/manager'
-import { BaseNodeModel } from '~/views/FlowBuilder/diagram/nodes/BaseNodeModel'
 import { DeletableLinkFactory } from '~/views/FlowBuilder/diagram/nodes/LinkWidget'
 import { SkillCallNodeModel, SkillCallWidgetFactory } from '~/views/FlowBuilder/diagram/nodes/SkillCallNode'
 import { StandardNodeModel, StandardWidgetFactory } from '~/views/FlowBuilder/diagram/nodes/StandardNode'
 import { textToItemId } from '~/views/FlowBuilder/diagram/nodes_v2/utils'
-<<<<<<< HEAD
-=======
-import { ActionWidgetFactory } from '~/views/FlowBuilder/diagram/nodes_v2/ActionNode'
-import { ExecuteNodeModel, ExecuteWidgetFactory } from '~/views/FlowBuilder/diagram/nodes_v2/ExecuteNode'
-import { FailureNodeModel, FailureWidgetFactory } from '~/views/FlowBuilder/diagram/nodes_v2/FailureNode'
-import { ListenWidgetFactory } from '~/views/FlowBuilder/diagram/nodes_v2/ListenNode'
-import { RouterNodeModel, RouterWidgetFactory } from '~/views/FlowBuilder/diagram/nodes_v2/RouterNode'
-import { SubWorkflowNodeModel, SubWorkflowWidgetFactory } from '~/views/FlowBuilder/diagram/nodes_v2/SubWorkflowNode'
-import { SuccessNodeModel, SuccessWidgetFactory } from '~/views/FlowBuilder/diagram/nodes_v2/SuccessNode'
->>>>>>> dd44a81e
 import style from '~/views/FlowBuilder/diagram/style.scss'
 
 import { BlockModel, BlockWidgetFactory } from './nodes/Block'
@@ -188,11 +161,6 @@
     this.diagramEngine.registerNodeFactory(new SkillCallWidgetFactory(this.props.skills))
     this.diagramEngine.registerNodeFactory(new BlockWidgetFactory(commonProps))
     this.diagramEngine.registerLinkFactory(new DeletableLinkFactory())
-<<<<<<< HEAD
-=======
-    this.diagramEngine.registerNodeFactory(new SubWorkflowWidgetFactory())
-    this.diagramEngine.registerNodeFactory(new PromptWidgetFactory(commonProps))
->>>>>>> dd44a81e
 
     // This reference allows us to update flow nodes from widgets
     this.diagramEngine.flowBuilder = this
@@ -372,22 +340,6 @@
       }),
     routerNode: (point: Point) => this.props.createFlowNode({ ...point, type: 'router' }),
     actionNode: (point: Point) => this.props.createFlowNode({ ...point, type: 'action' }),
-<<<<<<< HEAD
-=======
-    successNode: (point: Point) => {
-      this.props.createFlowNode({ ...point, type: 'success' })
-      this.props.refreshParentFlow()
-    },
-    failureNode: (point: Point) => {
-      this.props.createFlowNode({ ...point, type: 'failure' })
-      this.props.refreshParentFlow()
-    },
-    gotoSubWorkflow: (point: Point, flowName: string) => {
-      this.props.createFlowNode({ ...point, type: 'sub-workflow', flow: flowName })
-      this.props.refreshParentFlow(flowName)
-    },
-
->>>>>>> dd44a81e
     promptNode: (point: Point, promptType: string) => {
       this.props.createFlowNode({
         ...point,
@@ -433,14 +385,8 @@
       addNodeMethod(...args)
     }
 
-<<<<<<< HEAD
     contextMenu(
       event,
-=======
-    const hasSubFlows = !!this.props.currentFlowSubFlows?.length
-
-    ContextMenu.show(
->>>>>>> dd44a81e
       <Menu>
         {this.props.canPasteNode && (
           <MenuItem icon="clipboard" text={lang.tr('paste')} onClick={() => this.pasteElementFromBuffer(point)} />
@@ -471,22 +417,7 @@
         <MenuItem text={lang.tr('split')} onClick={wrap(this.add.routerNode, point)} icon="flow-branch" />
         <MenuItem text={lang.tr('action')} onClick={wrap(this.add.actionNode, point)} icon="offline" />
 
-<<<<<<< HEAD
         <MenuItem tagName="span" text={lang.tr('skills')} icon="add">
-=======
-        <MenuItem text="Outcome" icon="take-action">
-          <MenuItem text="Success" onClick={wrap(this.add.successNode, point)} icon="tick" />
-          <MenuItem text="Failure" onClick={wrap(this.add.failureNode, point)} icon="cross" />
-        </MenuItem>
-
-        <MenuItem text="Go to Sub Workflow" icon="pivot" disabled={!hasSubFlows}>
-          {this.props.currentFlowSubFlows?.map(flow => (
-            <MenuItem text={flow.workflow} onClick={wrap(this.add.gotoSubWorkflow, point, flow.workflowPath)} />
-          ))}
-        </MenuItem>
-
-        <MenuItem tagName="button" text={lang.tr('skills')} icon="add">
->>>>>>> dd44a81e
           {this.props.skills.map(skill => (
             <MenuItem
               key={skill.id}
@@ -515,23 +446,12 @@
       return
     }
 
-<<<<<<< HEAD
     const targetModel = target && target.model
     const { nodeType } = targetModel as BlockModel
     const point = this.manager.getRealPosition(event)
 
     const isNodeTargeted = targetModel instanceof NodeModel
     const isLibraryNode = nodeType === 'say_something' || nodeType === 'execute'
-=======
-    const targetModel = target && (target.model as BaseNodeModel)
-    const point = this.manager.getRealPosition(event)
-
-    const isNodeTargeted = targetModel instanceof NodeModel
-    const isLibraryNode = targetModel instanceof SaySomethingNodeModel || targetModel instanceof ExecuteNodeModel
-
-    const isOutcomeNode = targetModel instanceof SuccessNodeModel || targetModel instanceof FailureNodeModel
-    const canDeleteNode = !isOutcomeNode || this.canDeleteOutcome(targetModel.type, targetModel.name)
->>>>>>> dd44a81e
 
     // Prevents displaying an empty menu
     if ((!isNodeTargeted && !this.props.canPasteNode) || this.props.readOnly) {
@@ -551,16 +471,7 @@
         )}
         {isNodeTargeted && (
           <Fragment>
-<<<<<<< HEAD
             <MenuItem icon="trash" text={lang.tr('delete')} onClick={() => this.deleteSelectedElements()} />
-=======
-            <MenuItem
-              icon="trash"
-              text={lang.tr('delete')}
-              disabled={!canDeleteNode}
-              onClick={() => this.deleteElement(targetModel)}
-            />
->>>>>>> dd44a81e
             <MenuItem
               icon="duplicate"
               text={lang.tr('copy')}
@@ -612,16 +523,7 @@
     const { nodeType } = targetModel
 
     return (
-<<<<<<< HEAD
       targetModel instanceof StandardNodeModel || targetModel instanceof SkillCallNodeModel || nodeType === 'router'
-=======
-      targetModel instanceof StandardNodeModel ||
-      targetModel instanceof SkillCallNodeModel ||
-      targetModel instanceof RouterNodeModel ||
-      targetModel instanceof SuccessNodeModel ||
-      targetModel instanceof FailureNodeModel ||
-      targetModel instanceof SubWorkflowNodeModel
->>>>>>> dd44a81e
     )
   }
 
@@ -718,52 +620,26 @@
     this.props.switchFlowNode(nodeId)
   }
 
-  canDeleteOutcome(type: string, nodeName?: string, toastReason?: boolean) {
-    const successCount = this.props.currentFlow.nodes.filter(x => x.type === 'success').length
-    const failureCount = this.props.currentFlow.nodes.filter(x => x.type === 'failure').length
-    const isUsed =
-      nodeName === undefined ? false : !!this.props.outcomeUsage?.find(x => x.condition === `lastNode=${nodeName}`)
-
-    if (isUsed) {
-      toastReason && toast.failure(`Cannot delete an outcome which is currently used in the parent flow`)
-      return false
-    }
-
-    if ((type === 'success' && successCount === 1) || (type === 'failure' && failureCount === 1)) {
-      toastReason && toast.failure(`Workflows must have at least one success and one failure outcome`)
-      return false
-    }
-
-    return true
-  }
-
-  deleteElement(element) {
-    if (this.diagramEngine.isModelLocked(element)) {
-      return
-    }
-
-    if (outcomeNodeTypes.includes(element.type)) {
-      if (this.canDeleteOutcome(element.type, element['name'], true)) {
-        this.props.removeFlowNode(element)
-        this.props.refreshParentFlow()
-      }
-    } else if (_.includes(nodeTypes, element['nodeType']) || _.includes(nodeTypes, element.type)) {
-      this.props.removeFlowNode(element)
-    } else if (element.type === 'default') {
-      element.remove()
-      this.checkForLinksUpdate()
-    } else {
-      element.remove() // it's a point or something else
-    }
-  }
-
   deleteSelectedElements() {
     const elements = _.sortBy(this.diagramEngine.getDiagramModel().getSelectedItems(), 'nodeType')
     this.setState({ editingNodeItem: null })
 
     // Use sorting to make the nodes first in the array, deleting the node before the links
     for (const element of elements) {
-      this.deleteElement(element)
+      if (!this.diagramEngine.isModelLocked(element)) {
+        if (element.type === 'success') {
+          return alert(lang.tr('studio.flow.cantDeleteSuccess'))
+        } else if (element.type === 'failure') {
+          return alert(lang.tr('studio.flow.cantDeleteFailure'))
+        } else if (_.includes(nodeTypes, element['nodeType']) || _.includes(nodeTypes, element.type)) {
+          this.props.removeFlowNode(element)
+        } else if (element.type === 'default') {
+          element.remove()
+          this.checkForLinksUpdate()
+        } else {
+          element.remove() // it's a point or something else
+        }
+      }
     }
 
     this.props.closeFlowNodeProps()
@@ -1138,8 +1014,6 @@
 
 const mapStateToProps = (state: RootReducer) => ({
   currentFlow: getCurrentFlow(state),
-  currentFlowSubFlows: getCurrentFlowSubFlows(state),
-  outcomeUsage: getParentFlowOutcomeUsage(state),
   currentFlowNode: getCurrentFlowNode(state),
   currentDiagramAction: state.flows.currentDiagramAction,
   canPasteNode: Boolean(state.flows.nodeInBuffer),
@@ -1159,7 +1033,6 @@
   closeFlowNodeProps,
   createFlowNode,
   removeFlowNode,
-  refreshParentFlow,
   createFlow,
   updateFlowNode,
   switchFlow,
