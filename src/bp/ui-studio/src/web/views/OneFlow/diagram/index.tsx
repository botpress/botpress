import {
  Button,
  ContextMenu,
  ControlGroup,
  InputGroup,
  Menu,
  MenuDivider,
  MenuItem,
  Position,
  Tag,
  Toaster
} from '@blueprintjs/core'
import { FlowVariable, NodeTransition } from 'botpress/sdk'
import { Contents, contextMenu, EmptyState, Icons, lang, MainContent, toast } from 'botpress/shared'
import cx from 'classnames'
import _ from 'lodash'
import React, { Component, Fragment } from 'react'
import ReactDOM from 'react-dom'
import { connect } from 'react-redux'
import { DefaultPortModel, DiagramEngine, DiagramWidget, NodeModel, PointModel } from 'storm-react-diagrams'
import {
  addElementToLibrary,
  buildNewSkill,
  closeFlowNodeProps,
  copyFlowNode,
  createFlow,
  createFlowNode,
  fetchContentCategories,
  fetchFlows,
  fetchPrompts,
  fetchVariables,
  getQnaCountByTopic,
  insertNewSkillNode,
  openFlowNodeProps,
  pasteFlowNode,
  refreshCallerFlows,
  refreshEntities,
  refreshFlowsLinks,
  refreshHints,
  removeFlowNode,
  setActiveFormItem,
  switchFlow,
  switchFlowNode,
  updateFlow,
  updateFlowNode,
  updateFlowProblems
} from '~/actions'
import InjectedModuleView from '~/components/PluginInjectionSite/module'
import { SearchBar } from '~/components/Shared/Interface'
import { toastSuccess } from '~/components/Shared/Utils'
import withLanguage from '~/components/Util/withLanguage'
import {
  getAllFlows,
  getCallerFlowsOutcomeUsage,
  getCurrentFlow,
  getCurrentFlowNode,
  getPrompts,
  getReusableWorkflows,
  getVariables,
  RootReducer
} from '~/reducers'
import storage from '~/util/storage'
import {
  defaultTransition,
  DiagramManager,
  DIAGRAM_PADDING,
  nodeTypes,
  outcomeNodeTypes,
  Point
} from '~/views/FlowBuilder/diagram/manager'
import { DeletableLinkFactory } from '~/views/FlowBuilder/diagram/nodes/LinkWidget'
import { SkillCallNodeModel, SkillCallWidgetFactory } from '~/views/FlowBuilder/diagram/nodes/SkillCallNode'
import { StandardNodeModel, StandardWidgetFactory } from '~/views/FlowBuilder/diagram/nodes/StandardNode'
import { textToItemId } from '~/views/FlowBuilder/diagram/nodes_v2/utils'
import style from '~/views/FlowBuilder/diagram/style.scss'

import WarningMessage from '../../../components/Layout/WarningMessage'

import { BlockModel, BlockWidgetFactory } from './nodes/Block'
import menuStyle from './style.scss'
import ActionForm from './ActionForm'
import ConditionForm from './ConditionForm'
import ContentForm from './ContentForm'
import EmptyStateIcon from './EmptyStateIcon'
import ExecuteForm from './ExecuteForm'
import PromptForm from './PromptForm'
import RouterForm from './RouterForm'
import SubWorkflowForm from './SubWorkflowForm'
import Toolbar from './Toolbar'
import VariablesEditor from './VariablesEditor'
import VariableForm from './VariableForm'
import VariableTypesForm from './VariableTypesForm'
import WorkflowToolbar from './WorkflowToolbar'

interface OwnProps {
  childRef: (el: any) => void
  readOnly: boolean
  canPasteNode: boolean
  selectedTopic: string
  selectedWorkflow: string
  flowPreview: boolean
  highlightFilter: string
  showSearch: boolean
  hideSearch: () => void
  currentLang: string
  setCurrentLang: (lang: string) => void
  languages: string[]
  defaultLang: string
  handleFilterChanged: (event: any) => void
}

type StateProps = ReturnType<typeof mapStateToProps>
type DispatchProps = typeof mapDispatchToProps

type Props = DispatchProps & StateProps & OwnProps

type BpNodeModel = StandardNodeModel | SkillCallNodeModel

type ExtendedDiagramEngine = {
  enableLinkPoints?: boolean
  flowBuilder?: any
} & DiagramEngine

const EXPANDED_NODES_KEY = `bp::${window.BOT_ID}::expandedNodes`

const getEmptyContent = content => {
  return {
    contentType: content[Object.keys(content)[0]]?.contentType
  }
}

const getExpandedNodes = () => {
  try {
    return JSON.parse(storage.get(EXPANDED_NODES_KEY) || '[]')
  } catch (error) {
    return []
  }
}

class Diagram extends Component<Props> {
  private diagramEngine: ExtendedDiagramEngine
  private diagramWidget: DiagramWidget
  private diagramContainer: HTMLDivElement
  private searchRef: React.RefObject<HTMLInputElement>
  private manager: DiagramManager
  private timeout
  /** Represents the source port clicked when the user is connecting a node */
  private dragPortSource: any

  state = {
    editingNodeItem: null,
    currentTab: 'workflow',
    expandedNodes: []
  }

  constructor(props) {
    super(props)

    const commonProps = {
      editNodeItem: this.editNodeItem.bind(this),
      selectedNodeItem: () => this.getStateProperty('editingNodeItem'),
      deleteSelectedElements: this.deleteSelectedElements.bind(this),
      getCurrentFlow: () => this.getPropsProperty('currentFlow'),
      updateFlowNode: this.updateNodeAndRefresh.bind(this),
      switchFlowNode: this.switchFlowNode.bind(this),
      getLanguage: () => ({
        currentLang: this.getPropsProperty('currentLang'),
        defaultLang: this.getPropsProperty('defaultLang')
      }),
      getConditions: () => this.getPropsProperty('conditions'),
      addCondition: this.addCondition.bind(this),
      addMessage: this.addMessage.bind(this),
      getExpandedNodes: () => this.getStateProperty('expandedNodes'),
      setExpandedNodes: this.updateExpandedNodes.bind(this)
    }

    this.diagramEngine = new DiagramEngine()
    this.diagramEngine.registerNodeFactory(new StandardWidgetFactory())
    this.diagramEngine.registerNodeFactory(new SkillCallWidgetFactory(this.props.skills))
    this.diagramEngine.registerNodeFactory(new BlockWidgetFactory(commonProps))
    this.diagramEngine.registerLinkFactory(new DeletableLinkFactory())

    // This reference allows us to update flow nodes from widgets
    this.diagramEngine.flowBuilder = this
    this.manager = new DiagramManager(this.diagramEngine, { switchFlowNode: this.props.switchFlowNode })

    if (this.props.highlightFilter) {
      this.manager.setHighlightedNodes(this.props.highlightFilter)
    }

    // @ts-ignore
    window.highlightNode = (flowName: string, nodeName: string) => {
      this.manager.setHighlightedNodes(nodeName)

      if (!flowName || !nodeName) {
        // Refreshing the model anyway, to remove the highlight if node is undefined
        this.manager.syncModel()
        return
      }

      try {
        if (this.props.currentFlow.name !== flowName) {
          this.props.switchFlow(flowName)
        } else {
          this.manager.syncModel()
        }
      } catch (err) {
        console.error('Error when switching flow or refreshing', err)
      }
    }
    this.searchRef = React.createRef()
  }

  componentDidMount() {
    this.props.fetchFlows()
    this.props.fetchPrompts()
    this.props.fetchVariables()
    this.props.refreshEntities()
    this.props.fetchContentCategories()
    ReactDOM.findDOMNode(this.diagramWidget).addEventListener('click', this.onDiagramClick)
    document.getElementById('diagramContainer').addEventListener('keydown', this.onKeyDown)

    this.setState({
      expandedNodes: getExpandedNodes()
    })
    this.props.childRef({
      deleteSelectedElements: this.deleteSelectedElements.bind(this),
      createFlow: this.createFlow.bind(this)
    })
  }

  componentWillUnmount() {
    ReactDOM.findDOMNode(this.diagramWidget).removeEventListener('click', this.onDiagramClick)
    document.getElementById('diagramContainer').removeEventListener('keydown', this.onKeyDown)
  }

  componentDidUpdate(prevProps, prevState) {
    this.manager.setCurrentFlow(this.props.currentFlow)
    this.manager.setReadOnly(this.props.readOnly)

    if (!prevProps.showSearch && this.props.showSearch) {
      this.searchRef.current.focus()
    }

    if (
      !prevState.editingNodeItem &&
      this.props.currentFlowNode?.isNew &&
      ['say_something', 'trigger', 'prompt'].includes(this.props.currentFlowNode?.type)
    ) {
      this.editNodeItem(this.props.currentFlowNode, 0)
    }

    if (this.props.activeFormItem !== undefined && prevProps.activeFormItem !== this.props.activeFormItem) {
      clearTimeout(this.timeout)
      this.setState({ editingNodeItem: this.props.activeFormItem })
    }

    if (this.diagramContainer) {
      const { offsetWidth, offsetHeight } = this.diagramContainer

      if (offsetHeight !== 0 && offsetWidth !== 0) {
        this.manager.setDiagramContainer(this.diagramWidget, { width: offsetWidth, height: offsetHeight })
      }
    }

    if (this.dragPortSource && !prevProps.currentFlowNode && this.props.currentFlowNode) {
      // tslint:disable-next-line: no-floating-promises
      this.linkCreatedNode()
    }

    const isDifferentFlow = _.get(prevProps, 'currentFlow.name') !== _.get(this, 'props.currentFlow.name')

    if (!this.props.currentFlow) {
      this.manager.clearModel()
    } else if (!prevProps.currentFlow || isDifferentFlow) {
      // Update the diagram model only if we changed the current flow
      this.manager.initializeModel()
      this.checkForProblems()
    } else {
      // Update the current model with the new properties
      this.manager.syncModel()
    }

    // Refresh nodes when the filter is displayed
    if (this.props.highlightFilter) {
      this.manager.setHighlightedNodes(this.props.highlightFilter)
      this.manager.syncModel()
    }

    // Refresh nodes when the filter is updated
    if (this.props.highlightFilter !== prevProps.highlightFilter) {
      this.manager.setHighlightedNodes(this.props.highlightFilter)
      this.manager.syncModel()
    }

    // Clear nodes when search field is hidden
    if (!this.props.highlightFilter) {
      this.manager.setHighlightedNodes([])
      this.manager.syncModel()
    }
  }

  updateTransitionNode = async (nodeId: string, index: number, newName: string) => {
    await this.props.switchFlowNode(nodeId)
    const next = this.props.currentFlowNode.next

    if (!next.length) {
      this.props.updateFlowNode({ next: [{ condition: 'true', node: newName }] })
    } else {
      await this.props.updateFlowNode({
        next: Object.assign([], next, { [index]: { ...next[index], node: newName } })
      })
    }

    this.checkForLinksUpdate()
    this.diagramWidget.forceUpdate()
  }

  linkCreatedNode = async () => {
    const sourcePort: DefaultPortModel = _.get(this.dragPortSource, 'parent.sourcePort')
    this.dragPortSource = undefined

    if (!sourcePort || sourcePort.parent.id === this.props.currentFlowNode.id) {
      return
    }

    if (!sourcePort.in) {
      const sourcePortIndex = Number(sourcePort.name.replace('out', ''))
      await this.updateTransitionNode(sourcePort.parent.id, sourcePortIndex, this.props.currentFlowNode.name)
    } else {
      await this.updateTransitionNode(this.props.currentFlowNode.id, 0, sourcePort.parent['name'])
    }
  }

  getTextFields = () => {
    const { fields, advancedSettings } =
      this.props.contentTypes.find(contentType => contentType.id === 'builtin_text')?.schema?.newJson || {}
    return [...(fields || []), ...(advancedSettings || [])]
  }

  add = {
    flowNode: (point: Point) => this.props.createFlowNode({ ...point, type: 'standard' }),
    skillNode: (point: Point, skillId: string) => this.props.buildSkill({ location: point, id: skillId }),
    triggerNode: (point: Point, moreProps) => {
      this.props.createFlowNode({
        ...point,
        type: 'trigger',
        conditions: [{ params: {} }],
        next: [defaultTransition],
        isNew: true,
        ...moreProps
      })
    },
    say: (point: Point, moreProps) => {
      this.props.createFlowNode({
        ...point,
        type: 'say_something',
        contents: [
          {
            contentType: 'builtin_text',
            ...Contents.createEmptyDataFromSchema(this.getTextFields(), this.props.currentLang)
          }
        ],
        next: [defaultTransition],
        isNew: true,
        ...moreProps
      })
    },
    executeNode: (point: Point, moreProps) =>
      this.props.createFlowNode({ ...point, type: 'execute', next: [defaultTransition], ...moreProps }),
    routerNode: (point: Point) =>
      this.props.createFlowNode({
        ...point,
        type: 'router',
        next: [
          { condition: '', node: '' },
          { condition: 'true', node: '' }
        ]
      }),
    actionNode: (point: Point) => this.props.createFlowNode({ ...point, type: 'action' }),
    promptNode: (point: Point, promptType: string, subType?: string) => {
      this.props.createFlowNode({
        ...point,
        type: 'prompt',
        isNew: true,
        prompt: {
          type: promptType,
          params: {
            output: '',
            question: {},
            subType
          }
        },
        next: [
          {
            caption: lang.tr('studio.prompt.userAnswersCorrectly'),
            condition: 'thisNode.extracted === true',
            node: ''
          },
          {
            caption: lang.tr('studio.prompt.userDoesNotAnswer'),
            condition: 'thisNode.timeout === true',
            node: ''
          },
          {
            caption: lang.tr('studio.prompt.userCancels'),
            condition: 'thisNode.cancelled === true',
            node: ''
          }
        ]
      })
    },
    successNode: (point: Point) => {
      this.props.createFlowNode({ ...point, type: 'success' })
      this.props.refreshCallerFlows()
    },
    failureNode: (point: Point) => {
      this.props.createFlowNode({ ...point, type: 'failure' })
      this.props.refreshCallerFlows()
    },
    gotoSubWorkflow: (point: Point, flowName: string) => {
      this.props.createFlowNode({ ...point, type: 'sub-workflow', flow: flowName })
      this.props.refreshCallerFlows(flowName)
    }
  }

  handleContextMenuNoElement = (event: React.MouseEvent) => {
    if (this.props.defaultLang && this.props.defaultLang !== this.props.currentLang) {
      return
    }

    const point = this.manager.getRealPosition(event)
    const originatesFromOutPort = _.get(this.dragPortSource, 'parent.sourcePort.name', '').startsWith('out')

    // When no element is chosen from the context menu, we reset the start port so it doesn't impact the next selected node
    let clearStartPortOnClose = true

    const wrap = (addNodeMethod, ...args) => () => {
      clearStartPortOnClose = false
      addNodeMethod(...args)
    }

    const hasSubFlows = !!this.props.reusableFlows?.length

    contextMenu(
      event,
      <Menu>
        {this.props.canPasteNode && (
          <MenuItem icon="clipboard" text={lang.tr('paste')} onClick={() => this.pasteElementFromBuffer(point)} />
        )}
        <MenuDivider title={lang.tr('studio.flow.addNode')} />
        {!originatesFromOutPort && (
          <MenuItem text={lang.tr('trigger')} onClick={wrap(this.add.triggerNode, point)} icon="send-to-graph" />
        )}
        <MenuItem
          className={menuStyle.sayNodeContextMenu}
          text={lang.tr('say')}
          onClick={wrap(this.add.say, point)}
          icon={<Icons.Say />}
        />
        <MenuItem tagName="span" text={lang.tr('prompt')} icon="citation">
          {this.props.prompts.display.map(({ type, subType, label, icon }) => (
            <MenuItem
              key={`${type}-${subType}`}
              text={lang.tr(label)}
              tagName="button"
              onClick={wrap(this.add.promptNode, point, type, subType)}
              icon={icon as any}
            />
          ))}
        </MenuItem>
        <MenuItem text={lang.tr('execute')} onClick={wrap(this.add.executeNode, point)} icon="code" />
        <MenuItem text={lang.tr('ifElse')} onClick={wrap(this.add.routerNode, point)} icon="fork" />
        <MenuItem text={lang.tr('action')} onClick={wrap(this.add.actionNode, point)} icon="offline" />

        {this.props.currentFlow?.type === 'reusable' && (
          <MenuItem text="Outcome" icon="take-action">
            <MenuItem text="Success" onClick={wrap(this.add.successNode, point)} icon="tick" />
            <MenuItem text="Failure" onClick={wrap(this.add.failureNode, point)} icon="cross" />
          </MenuItem>
        )}

        <MenuItem text="Go to Reusable Workflow" icon="pivot" disabled={!hasSubFlows}>
          {this.props.reusableFlows?.map(flow => (
            <MenuItem text={flow.workflow} onClick={wrap(this.add.gotoSubWorkflow, point, flow.workflowPath)} />
          ))}
        </MenuItem>

        <MenuItem tagName="span" text={lang.tr('skills')} icon="add">
          {this.props.skills.map(skill => (
            <MenuItem
              key={skill.id}
              text={lang.tr(skill.name)}
              tagName="button"
              onClick={wrap(this.add.skillNode, point, skill.id)}
              icon={skill.icon}
            />
          ))}
        </MenuItem>
      </Menu>,
      () => {
        if (clearStartPortOnClose) {
          this.dragPortSource = undefined
        }
      }
    )
  }

  handleContextMenu = (event: React.MouseEvent) => {
    event.preventDefault()

    const target = this.diagramWidget.getMouseElement(event)
    if (!target && !this.props.readOnly) {
      this.handleContextMenuNoElement(event)
      return
    }

    const targetModel = target && target.model
    const { nodeType } = targetModel as BlockModel
    const point = this.manager.getRealPosition(event)

    const isNodeTargeted = targetModel instanceof NodeModel
    const isLibraryNode = nodeType === 'say_something' || nodeType === 'execute'

    // Prevents displaying an empty menu
    if ((!isNodeTargeted && !this.props.canPasteNode) || this.props.readOnly) {
      return
    }

    const canAddChipToTarget = this._canAddTransitionChipToTarget(target)

    const addTransitionNode = async () => {
      await this._addTransitionChipToRouter(target)
    }

    ContextMenu.show(
      <Menu>
        {!isNodeTargeted && this.props.canPasteNode && (
          <MenuItem icon="clipboard" text={lang.tr('paste')} onClick={() => this.pasteElementFromBuffer(point)} />
        )}
        {isNodeTargeted && (
          <Fragment>
            <MenuItem icon="trash" text={lang.tr('delete')} onClick={() => this.deleteSelectedElements()} />
            <MenuItem
              icon="duplicate"
              text={lang.tr('copy')}
              onClick={() => {
                this.props.switchFlowNode(targetModel.id)
                this.copySelectedElementToBuffer()
              }}
            />
            {isLibraryNode && (
              <MenuItem
                icon="book"
                text={lang.tr('studio.flow.addToLibrary')}
                onClick={() => {
                  const elementId = textToItemId((targetModel as BlockModel).onEnter?.[0])
                  this.props.addElementToLibrary(elementId)
                  toastSuccess('Added to library')
                }}
              />
            )}
            {this.props.flowPreview && canAddChipToTarget ? (
              <React.Fragment>
                <MenuDivider />
                <MenuItem text={lang.tr('studio.flow.chips')}>
                  <MenuItem text={lang.tr('studio.flow.transition')} onClick={addTransitionNode} icon="flow-end" />
                </MenuItem>
              </React.Fragment>
            ) : null}
          </Fragment>
        )}
      </Menu>,
      { left: event.clientX, top: event.clientY }
    )
  }

  checkForProblems = _.debounce(() => {
    this.props.updateFlowProblems(this.manager.getNodeProblems())
  }, 500)

  createFlow(name: string) {
    this.props.createFlow(`${name}.flow.json`)
  }

  canTargetOpenInspector = target => {
    if (!target) {
      return false
    }

    const targetModel = target.model
    const { nodeType } = targetModel

    return targetModel instanceof StandardNodeModel || targetModel instanceof SkillCallNodeModel
  }

  onDiagramClick = (event: MouseEvent) => {
    const selectedNode = this.manager.getSelectedNode() as BpNodeModel
    const currentNode = this.props.currentFlowNode
    const target = this.diagramWidget.getMouseElement(event)

    this.manager.sanitizeLinks()
    this.manager.cleanPortLinks()

    if (selectedNode && selectedNode instanceof PointModel) {
      this.dragPortSource = selectedNode
      this.handleContextMenu(event as any)
    }

    this.canTargetOpenInspector(target) ? this.props.openFlowNodeProps() : this.props.closeFlowNodeProps()

    if (!selectedNode) {
      this.props.closeFlowNodeProps()
      this.props.switchFlowNode(null)
    } else if (selectedNode && (!currentNode || selectedNode.id !== currentNode.id)) {
      // Different node selected
      this.props.switchFlowNode(selectedNode.id)
    }

    if (selectedNode && (selectedNode.oldX !== selectedNode.x || selectedNode.oldY !== selectedNode.y)) {
      this.props.updateFlowNode({ x: selectedNode.x, y: selectedNode.y })
      Object.assign(selectedNode, { oldX: selectedNode.x, oldY: selectedNode.y })
    }

    this.checkForLinksUpdate()

    if ((target?.model as BlockModel)?.nodeType === 'prompt') {
      this.editNodeItem(selectedNode, 0)
    }
  }

  checkForLinksUpdate = _.debounce(
    () => {
      if (this.props.readOnly) {
        return
      }

      const links = this.manager.getLinksRequiringUpdate()
      if (links) {
        this.props.updateFlow({ links })
      }

      this.checkForProblems()
    },
    500,
    { leading: true }
  )

  editNodeItem(node, index) {
    clearTimeout(this.timeout)
    if (node.isNew) {
      this.updateExpandedNodes(node.id, true)
      this.props.updateFlowNode({ isNew: false })
    }

    this.setState({ editingNodeItem: { node, index } })
  }

  updateNodeAndRefresh(args) {
    this.props.updateFlowNode({ ...args })
    this.props.refreshFlowsLinks()
  }

  updateExpandedNodes(nodeId: string, expanded: boolean): void {
    const expandedNodes = this.state.expandedNodes.filter(id => id !== nodeId)

    if (expanded) {
      expandedNodes.push(nodeId)
    }

    storage.set(EXPANDED_NODES_KEY, JSON.stringify(expandedNodes))
    this.setState({ expandedNodes })
  }

  getStateProperty(propertyName) {
    return this.state[propertyName]
  }

  getPropsProperty(propertyName) {
    return this.props[propertyName]
  }

  addCondition(nodeType) {
    if (nodeType === 'trigger') {
      this.props.updateFlowNode({ conditions: [...this.props.currentFlowNode.conditions, { params: {} }] })
    } else if (nodeType === 'router') {
      const next = this.props.currentFlowNode.next
      const lastItem = next.length - 1

      // Inserting before the last element to keep "otherwise" at the end
      this.props.updateFlowNode({
        next: [...next.slice(0, lastItem), { condition: '', node: '' }, ...next.slice(lastItem)]
      })
    }
  }

  addMessage() {
    const schema = Contents.createEmptyDataFromSchema(this.getTextFields(), this.props.currentLang)
    this.props.updateFlowNode({
      contents: [...this.props.currentFlowNode.contents, { contentType: 'builtin_text', ...schema }]
    })
  }

  switchFlowNode(nodeId) {
    this.props.switchFlowNode(nodeId)
  }

  canDeleteOutcome(type: string, nodeName?: string, toastReason?: boolean) {
    const successCount = this.props.currentFlow.nodes.filter(x => x.type === 'success').length
    const failureCount = this.props.currentFlow.nodes.filter(x => x.type === 'failure').length
    const isUsed =
      nodeName === undefined ? false : !!this.props.outcomeUsage?.find(x => x.condition === `lastNode=${nodeName}`)

    if (isUsed) {
      toastReason && toast.failure(lang.tr('studio.flow.cantDeleteOutcome'))
      return false
    }

    if ((type === 'success' && successCount === 1) || (type === 'failure' && failureCount === 1)) {
      toastReason && toast.failure(lang.tr('studio.flow.mustHaveOutcomes'))
      return false
    }

    return true
  }

  deleteElement(element) {
    if (this.diagramEngine.isModelLocked(element)) {
      return
    }

    const type = element['nodeType']

    if (outcomeNodeTypes.includes(type)) {
      if (this.canDeleteOutcome(type, element['name'], true)) {
        this.props.removeFlowNode(element)
        this.props.refreshCallerFlows()
      }
    } else if (this.props.currentFlow.type === 'reusable' && this.props.currentFlow.startNode === element['name']) {
      toast.failure(lang.tr('studio.flow.cantDeleteStartReusable'))
    } else if (_.includes(nodeTypes, type) || _.includes(nodeTypes, element.type)) {
      this.props.removeFlowNode(element)
    } else if (element.type === 'default') {
      element.remove()
      this.checkForLinksUpdate()
    } else {
      element.remove() // it's a point or something else
    }
  }

  deleteSelectedElements() {
    const elements = _.sortBy(this.diagramEngine.getDiagramModel().getSelectedItems(), 'nodeType')
    this.setState({ editingNodeItem: null })

    // Use sorting to make the nodes first in the array, deleting the node before the links
    for (const element of elements) {
      this.deleteElement(element)
    }

    this.props.closeFlowNodeProps()
    this.diagramWidget.forceUpdate()
    this.checkForProblems()
  }

  copySelectedElementToBuffer() {
    this.props.copyFlowNode()
    Toaster.create({
      className: 'recipe-toaster',
      position: Position.TOP_RIGHT
    }).show({ message: lang.tr('studio.flow.copiedToBuffer') })
  }

  pasteElementFromBuffer(position?) {
    if (position) {
      this.props.pasteFlowNode(position)
    } else {
      const { offsetX, offsetY } = this.manager.getActiveModelOffset()
      this.props.pasteFlowNode({ x: -offsetX + DIAGRAM_PADDING, y: -offsetY + DIAGRAM_PADDING })
    }

    this.manager.unselectAllElements()
  }

  onKeyDown = event => {
    if ((event.ctrlKey || event.metaKey) && event.key === 'c') {
      this.copySelectedElementToBuffer()
    } else if ((event.ctrlKey || event.metaKey) && event.key === 'v') {
      this.pasteElementFromBuffer()
    }
  }

  handleFlowWideClicked = () => {
    this.props.switchFlowNode(null)
    this.props.openFlowNodeProps()
  }

  handleToolDropped = async (event: React.DragEvent) => {
    if (this.props.readOnly) {
      return
    }

    this.manager.unselectAllElements()
    const data = JSON.parse(event.dataTransfer.getData('diagram-node'))

    const point = this.manager.getRealPosition(event)
    const target = this.diagramWidget.getMouseElement(event)
    const targetNodeType = target?.model['nodeType']

    if (data.type === 'chip') {
      const target = this.diagramWidget.getMouseElement(event)
      if (this._canAddTransitionChipToTarget(target)) {
        await this._addTransitionChipToRouter(target)
      }
    } else if (data.type === 'skill') {
      this.add.skillNode(point, data.id)
    } else if (data.type === 'node') {
      switch (data.id) {
        case 'trigger':
          if (targetNodeType === 'trigger') {
            await this.props.switchFlowNode(target.model.id)
            this.addCondition(targetNodeType)
          } else {
            this.add.triggerNode(point, {})
          }

          break
        case 'prompt':
          this.add.promptNode(point, '')
          break
        case 'say_something':
          if (targetNodeType === 'say_something') {
            await this.props.switchFlowNode(target.model.id)
            this.addMessage()
          } else {
            this.add.say(point, {})
          }

          break
        case 'execute':
          this.add.executeNode(point, data.contentId ? { onReceive: [`${data.contentId}`] } : {})
          break
        case 'router':
          if (targetNodeType === 'router') {
            await this.props.switchFlowNode(target.model.id)
            this.addCondition(targetNodeType)
          } else {
            this.add.routerNode(point)
          }
          break
        case 'action':
          this.add.actionNode(point)
          break
        default:
          this.add.flowNode(point)
          break
      }
    }
  }

  private async _addTransitionChipToRouter(target) {
    await this.props.switchFlowNode(target.model.id)
    this.props.updateFlowNode({ next: [...this.props.currentFlowNode.next, defaultTransition] })
  }

  private _canAddTransitionChipToTarget(target): boolean {
    if (this.props.readOnly) {
      return false
    }

    return target?.model?.nodeType === 'router'
  }

  updateNodeContent(data) {
    const { node, index } = this.state.editingNodeItem
    const newContents = [...node.contents]

    newContents[index] = data

    this.props.switchFlowNode(node.id)
    this.setState({ editingNodeItem: { node: { ...node, contents: newContents }, index } })

    this.props.updateFlowNode({ contents: newContents })
  }

  updateNodeCondition(data) {
    const { node, index } = this.state.editingNodeItem
    const newConditions = [...node.conditions]

    newConditions[index] = data

    this.props.switchFlowNode(node.id)
    this.setState({ editingNodeItem: { node: { ...node, conditions: newConditions }, index } })

    this.props.updateFlowNode({ conditions: newConditions })
  }

  updatePromptNode(args) {
    const { node } = this.state.editingNodeItem

    this.props.switchFlowNode(node.id)
    this.props.updateFlowNode({ prompt: { ...args } })
  }

  deleteNodeContent() {
    const {
      node: { contents },
      index
    } = this.state.editingNodeItem
    const newContents = [...contents.filter((_, i) => index !== i)]

    if (!newContents.length) {
      this.deleteSelectedElements()
    } else {
      this.props.updateFlowNode({ contents: newContents })
    }

    this.setState({ editingNodeItem: null })
  }

  deleteNodeCondition() {
    const {
      node: { conditions },
      index
    } = this.state.editingNodeItem
    const newConditions = conditions.filter((cond, i) => index !== i)

    if (!newConditions.length) {
      this.deleteSelectedElements()
    } else {
      this.props.updateFlowNode({ conditions: newConditions })
    }

    this.setState({ editingNodeItem: null })
  }

  handleTabChanged = (tab: string) => {
    this.setState({ currentTab: tab })
  }

  addVariable = (variable?: FlowVariable & { isNew?: boolean }) => {
    const vars = this.props.variables.currentFlow ?? []

    if (!variable) {
      variable = {
        type: 'string',
        params: { name: `new-variable-${vars.length ?? 0}` },
        isNew: true
      }
    }

    this.props.updateFlow({ ...this.props.currentFlow, variables: [...vars, variable] })

    if (variable?.isNew) {
      this.editVariable(variable)
    }
  }

  editVariable = variable => {
    const vars = this.props.currentFlow?.variables ?? []

    let index = vars.findIndex(x => x === variable)
    if (index === -1 && variable.isNew) {
      index = vars.length
    }

    this.setState({ editingNodeItem: { node: { type: 'variable', variable }, index } })
  }

  updateFlowVariable = data => {
    const { node, index } = this.state.editingNodeItem
    const vars = this.props.variables.currentFlow ?? []

    this.setState({ editingNodeItem: { node: { ...node, variable: data }, index } })

    this.props.updateFlow({
      ...this.props.currentFlow,
      variables: [...vars.slice(0, index), data, ...vars.slice(index + 1)]
    })
  }

  deleteVariable = () => {
    const { index } = this.state.editingNodeItem
    const vars = this.props.variables.currentFlow ?? []

    this.props.updateFlow({
      ...this.props.currentFlow,
      variables: [...vars.slice(0, index), ...vars.slice(index + 1)]
    })
  }

  updateSubWorkflow = data => {
    const { node, index } = this.state.editingNodeItem

    this.props.switchFlowNode(node.id)
    this.setState({ editingNodeItem: { node: { ...node, subflow: { ...node.subflow, ...data } }, index } })

    this.props.updateFlowNode({ subflow: data })
  }

  updateLang = lang => {
    this.props.setCurrentLang(lang)
  }

  deleteTransition = () => {
    const { node, index } = this.state.editingNodeItem
    const next = this.props.currentFlowNode.next

    this.props.switchFlowNode(node.id)
    this.props.updateFlowNode({ next: [...next.slice(0, index), ...next.slice(index + 1)] })
  }

  updateRouter = (data: NodeTransition) => {
    const { node, index } = this.state.editingNodeItem

    this.props.switchFlowNode(node.id)

    const newTransitions = [...node.next.slice(0, index), data, ...node.next.slice(index + 1)]

    this.setState({ editingNodeItem: { node: { ...node, next: newTransitions }, index } })
    this.props.updateFlowNode({ next: newTransitions })
  }

  renderSearch = () => {
    return (
      this.props.showSearch && (
        <div className={style.floatingInfo}>
          <ControlGroup>
            <InputGroup
              id="input-highlight-name"
              tabIndex={1}
              placeholder={lang.tr('studio.flow.highlightByName')}
              value={this.props.highlightFilter}
              onChange={this.props.handleFilterChanged}
              autoFocus={true}
            />
            <Button icon="small-cross" onClick={this.props.hideSearch} />
          </ControlGroup>
        </div>
      )
    )
  }

  render() {
    const { node, index, data } = this.state.editingNodeItem || {}
    const formType: string = node?.nodeType || node?.type || this.state.editingNodeItem?.type

    let currentItem
    if (formType === 'say_something') {
      currentItem = node?.contents?.[index]
    } else if (formType === 'trigger') {
      currentItem = node?.conditions?.[index]
    } else if (formType === 'sub-workflow') {
      currentItem = node.subflow
    } else if (formType === 'variableType') {
      currentItem = data
    } else if (formType === 'variable') {
      currentItem = node?.variable
    } else if (formType === 'router') {
      currentItem = node?.next
    }

    const isQnA = this.props.selectedWorkflow === 'qna'
    const { currentTab } = this.state
    const canAdd = !this.props.defaultLang || this.props.defaultLang === this.props.currentLang

    return (
      <Fragment>
        {isQnA && (
          <InjectedModuleView
            key={`${this.props.selectedTopic}`}
            moduleName="qna"
            componentName="LiteEditor"
            contentLang={this.props.currentLang}
            extraProps={{
              updateLocalLang: lang => this.updateLang(lang),
              isLite: true,
              topicName: this.props.selectedTopic,
              languages: this.props.languages,
              defaultLang: this.props.defaultLang,
              events: this.props.hints || [],
              refreshQnaCount: () => {
                // So it's processed on the next tick, otherwise it won't update with the latest update
                setTimeout(() => {
                  this.props.getQnaCountByTopic()
                }, 100)
              }
            }}
          />
        )}
        <MainContent.Wrapper className={cx({ [style.hidden]: isQnA || this.props.currentFlow === undefined })}>
          <WorkflowToolbar
            currentLang={this.props.currentLang}
            languages={this.props.languages}
            currentTab={this.state.currentTab}
            setCurrentLang={lang => this.updateLang(lang)}
            addVariable={this.addVariable}
            canAdd={canAdd}
            tabChange={this.handleTabChanged}
          />
          {currentTab === 'variables' && <VariablesEditor editVariable={this.editVariable} />}
          <div className={style.searchWrapper}>
            <SearchBar
              ref={this.searchRef}
              onBlur={this.props.hideSearch}
              value={this.props.highlightFilter}
              placeholder={lang.tr('studio.flow.filterBlocks')}
              onChange={this.props.handleFilterChanged}
            />
          </div>
          <Fragment>
            <div
              id="diagramContainer"
              ref={ref => (this.diagramContainer = ref)}
              tabIndex={1}
              className={cx(style.diagramContainer, { [style.diagramHidden]: currentTab !== 'workflow' })}
              onContextMenu={this.handleContextMenu}
              onDrop={this.handleToolDropped}
              onDragOver={event => event.preventDefault()}
            >
              <DiagramWidget
                ref={w => (this.diagramWidget = w)}
                deleteKeys={[]}
                diagramEngine={this.diagramEngine}
                maxNumberPointsPerLink={0}
                inverseZoom={true}
              />
            </div>
            {currentTab === 'workflow' && this.props.currentFlow?.nodes?.length === 0 && (
              <div className={style.centered}>
                <EmptyState
                  text={lang.tr('studio.flow.emptyWorkflow')}
                  icon={<EmptyStateIcon />}
                  className={style.emptyState}
                />
              </div>
            )}
            {currentTab === 'workflow' && canAdd && <Toolbar />}
          </Fragment>

          {formType === 'say_something' && (
            <ContentForm
              customKey={`${node.id}${index}`}
              contentTypes={this.props.contentTypes.filter(type =>
                type.schema.newJson?.displayedIn.includes('sayNode')
              )}
              deleteContent={() => this.deleteNodeContent()}
              variables={this.props.variables}
              events={this.props.hints || []}
              contentLang={this.props.currentLang}
              defaultLang={this.props.defaultLang}
              editingContent={index}
              formData={currentItem || getEmptyContent(currentItem)}
              onUpdate={this.updateNodeContent.bind(this)}
              onUpdateVariables={this.addVariable}
              close={() => {
                this.timeout = setTimeout(() => {
                  this.setState({ editingNodeItem: null })
                }, 200)
              }}
            />
          )}
          {formType === 'trigger' && (
            <ConditionForm
              customKey={`${node.id}${index}`}
              conditions={this.props.conditions}
              deleteCondition={() => this.deleteNodeCondition()}
              editingCondition={index}
              topicName={this.props.selectedTopic}
              variables={this.props.variables}
              events={this.props.hints}
              formData={currentItem}
              contentLang={this.props.currentLang}
              defaultLang={this.props.defaultLang}
              onUpdate={this.updateNodeCondition.bind(this)}
              onUpdateVariables={this.addVariable}
              close={() => {
                this.timeout = setTimeout(() => {
                  this.setState({ editingNodeItem: null })
                }, 200)
              }}
            />
          )}
          {formType === 'prompt' && (
            <PromptForm
              prompts={this.props.prompts}
              customKey={`${node?.id}${node?.prompt?.type}`}
              formData={node?.prompt}
              onUpdate={this.updatePromptNode.bind(this)}
              deletePrompt={this.deleteSelectedElements.bind(this)}
              variables={this.props.variables}
              onUpdateVariables={this.addVariable}
              contentLang={this.props.currentLang}
              defaultLang={this.props.defaultLang}
              close={() => {
                this.timeout = setTimeout(() => {
                  this.setState({ editingNodeItem: null })
                }, 200)
              }}
            />
          )}
          {formType === 'execute' && (
            <ExecuteForm
              node={this.props.currentFlowNode}
              deleteNode={this.deleteSelectedElements.bind(this)}
              diagramEngine={this.diagramEngine}
              close={() => {
                this.timeout = setTimeout(() => {
                  this.setState({ editingNodeItem: null })
                }, 200)
              }}
            />
          )}
          {formType === 'action' && (
            <ActionForm
              node={this.props.currentFlowNode}
              deleteNode={this.deleteSelectedElements.bind(this)}
              diagramEngine={this.diagramEngine}
              close={() => {
                this.timeout = setTimeout(() => {
                  this.setState({ editingNodeItem: null })
                }, 200)
              }}
            />
          )}
          {formType === 'sub-workflow' && (
            <SubWorkflowForm
              variables={this.props.variables}
              node={this.props.currentFlowNode}
              customKey={`${node?.id}${node?.type}`}
              updateSubWorkflow={this.updateSubWorkflow}
              onUpdateVariables={this.addVariable}
              formData={currentItem}
              flows={this.props.flows}
              type={index === 0 ? 'in' : 'out'}
              close={() => {
                this.timeout = setTimeout(() => {
                  this.setState({ editingNodeItem: null })
                }, 200)
              }}
            />
          )}
<<<<<<< HEAD
          {formType === 'variableType' && (
            <VariableTypesForm
              contentLang={this.props.currentLang}
              defaultLang={this.props.defaultLang}
              customKey={data.id}
              formData={currentItem}
              variables={this.props.variables}
              close={() => {
                this.timeout = setTimeout(() => {
                  this.setState({ editingNodeItem: null })
                }, 200)
              }}
            />
          )}
=======

>>>>>>> 011c3db5
          {formType === 'router' && (
            <RouterForm
              transition={currentItem?.[index]}
              deleteTransition={this.deleteTransition.bind(this)}
              variables={this.props.variables}
              onUpdateVariables={this.addVariable}
              customKey={`${node?.type}${node?.id}${index}`}
              updateRouter={this.updateRouter}
              contentLang={this.props.currentLang}
              close={() => {
                this.timeout = setTimeout(() => {
                  this.setState({ editingNodeItem: null })
                }, 200)
              }}
            />
          )}

          {formType === 'variable' && (
            <VariableForm
              variables={this.props.variables}
              contentLang={this.props.currentLang}
              defaultLang={this.props.defaultLang}
              customKey={`${node?.id}${node?.prompt?.type}`}
              deleteVariable={this.deleteVariable.bind(this)}
              formData={currentItem}
              currentFlow={this.props.currentFlow}
              onUpdate={this.updateFlowVariable.bind(this)}
              close={() => {
                this.timeout = setTimeout(() => {
                  this.setState({ editingNodeItem: null })
                }, 200)
              }}
            />
          )}
        </MainContent.Wrapper>
<<<<<<< HEAD
        {this.props.defaultLang !== this.props.currentLang && (
          <WarningMessage
            message={lang.tr('notViewingDefaultLang', {
              language: lang.tr(lang.tr(`isoLangs.${this.props.currentLang}.name`).toLowerCase())
            })}
=======

        {formType === 'variableType' && (
          <VariableTypesForm
            contentLang={this.state.currentLang}
            customKey={data.id}
            formData={currentItem}
            variables={this.props.variables}
            close={() => {
              this.timeout = setTimeout(() => {
                this.setState({ editingNodeItem: null })
              }, 200)
            }}
>>>>>>> 011c3db5
          />
        )}
      </Fragment>
    )
  }
}

const mapStateToProps = (state: RootReducer) => ({
  currentFlow: getCurrentFlow(state),
  flows: getAllFlows(state),
  reusableFlows: getReusableWorkflows(state),
  outcomeUsage: getCallerFlowsOutcomeUsage(state),
  currentFlowNode: getCurrentFlowNode(state),
  currentDiagramAction: state.flows.currentDiagramAction,
  canPasteNode: Boolean(state.flows.nodeInBuffer),
  skills: state.skills.installed,
  library: state.content.library,
  prompts: getPrompts(state),
  variables: getVariables(state),
  contentTypes: state.content.categories,
  conditions: state.ndu.conditions,
  hints: state.hints.inputs,
  activeFormItem: state.flows.activeFormItem
})

const mapDispatchToProps = {
  fetchFlows,
  fetchPrompts,
  fetchVariables,
  refreshEntities,
  switchFlowNode,
  openFlowNodeProps,
  closeFlowNodeProps,
  createFlowNode,
  removeFlowNode,
  refreshCallerFlows,
  createFlow,
  updateFlowNode,
  switchFlow,
  updateFlow,
  copyFlowNode,
  pasteFlowNode,
  insertNewSkillNode,
  updateFlowProblems,
  buildSkill: buildNewSkill,
  addElementToLibrary,
  refreshFlowsLinks,
  fetchContentCategories,
  getQnaCountByTopic,
  refreshHints,
  setActiveFormItem
}

export default connect<StateProps, DispatchProps, OwnProps>(mapStateToProps, mapDispatchToProps, null, {
  withRef: true
})(Diagram)<|MERGE_RESOLUTION|>--- conflicted
+++ resolved
@@ -1239,24 +1239,7 @@
               }}
             />
           )}
-<<<<<<< HEAD
-          {formType === 'variableType' && (
-            <VariableTypesForm
-              contentLang={this.props.currentLang}
-              defaultLang={this.props.defaultLang}
-              customKey={data.id}
-              formData={currentItem}
-              variables={this.props.variables}
-              close={() => {
-                this.timeout = setTimeout(() => {
-                  this.setState({ editingNodeItem: null })
-                }, 200)
-              }}
-            />
-          )}
-=======
-
->>>>>>> 011c3db5
+
           {formType === 'router' && (
             <RouterForm
               transition={currentItem?.[index]}
@@ -1291,27 +1274,25 @@
               }}
             />
           )}
+          {formType === 'variableType' && (
+            <VariableTypesForm
+              contentLang={this.state.currentLang}
+              customKey={data.id}
+              formData={currentItem}
+              variables={this.props.variables}
+              close={() => {
+                this.timeout = setTimeout(() => {
+                  this.setState({ editingNodeItem: null })
+                }, 200)
+              }}
+            />
+          )}
         </MainContent.Wrapper>
-<<<<<<< HEAD
         {this.props.defaultLang !== this.props.currentLang && (
           <WarningMessage
             message={lang.tr('notViewingDefaultLang', {
               language: lang.tr(lang.tr(`isoLangs.${this.props.currentLang}.name`).toLowerCase())
             })}
-=======
-
-        {formType === 'variableType' && (
-          <VariableTypesForm
-            contentLang={this.state.currentLang}
-            customKey={data.id}
-            formData={currentItem}
-            variables={this.props.variables}
-            close={() => {
-              this.timeout = setTimeout(() => {
-                this.setState({ editingNodeItem: null })
-              }, 200)
-            }}
->>>>>>> 011c3db5
           />
         )}
       </Fragment>
