--- conflicted
+++ resolved
@@ -1169,310 +1169,158 @@
             )}
             {currentTab === 'workflow' && canAdd && <Toolbar />}
           </Fragment>
-<<<<<<< HEAD
-=======
-
-          {formType === 'say_something' && (
-            <ContentForm
-              customKey={`${node.id}${index}`}
-              contentTypes={this.props.contentTypes.filter(type =>
-                type.schema.newJson?.displayedIn.includes('sayNode')
-              )}
-              deleteContent={() => this.deleteNodeContent()}
-              variables={this.props.variables}
-              events={this.props.hints || []}
-              contentLang={this.props.currentLang}
-              defaultLang={this.props.defaultLang}
-              editingContent={index}
-              formData={currentItem || getEmptyContent(currentItem)}
-              onUpdate={this.updateNodeContent.bind(this)}
-              onUpdateVariables={this.addVariable}
-              close={() => {
-                this.timeout = setTimeout(() => {
-                  this.setState({ editingNodeItem: null })
-                }, 200)
-              }}
-            />
+        </MainContent.Wrapper>
+
+      {formType === 'say_something' && (
+        <ContentForm
+          customKey={`${node.id}${index}`}
+          contentTypes={this.props.contentTypes.filter(type =>
+            type.schema.newJson?.displayedIn.includes('sayNode')
           )}
-          {formType === 'trigger' && (
-            <ConditionForm
-              customKey={`${node.id}${index}`}
-              conditions={this.props.conditions}
-              deleteCondition={() => this.deleteNodeCondition()}
-              editingCondition={index}
-              topicName={this.props.selectedTopic}
-              variables={this.props.variables}
-              events={this.props.hints}
-              formData={currentItem}
-              contentLang={this.props.currentLang}
-              defaultLang={this.props.defaultLang}
-              onUpdate={this.updateNodeCondition.bind(this)}
-              onUpdateVariables={this.addVariable}
-              close={() => {
-                this.timeout = setTimeout(() => {
-                  this.setState({ editingNodeItem: null })
-                }, 200)
-              }}
-            />
-          )}
-          {formType === 'prompt' && (
-            <PromptForm
-              prompts={this.props.prompts}
-              customKey={`${node?.id}${node?.prompt?.type}`}
-              formData={node?.prompt}
-              onUpdate={this.updatePromptNode.bind(this)}
-              deletePrompt={this.deleteSelectedElements.bind(this)}
-              variables={this.props.variables}
-              onUpdateVariables={this.addVariable}
-              contentLang={this.props.currentLang}
-              defaultLang={this.props.defaultLang}
-              close={() => {
-                this.timeout = setTimeout(() => {
-                  this.setState({ editingNodeItem: null })
-                }, 200)
-              }}
-            />
-          )}
-          {formType === 'execute' && (
-            <ExecuteForm
-              node={this.props.currentFlowNode}
-              deleteNode={this.deleteSelectedElements.bind(this)}
-              diagramEngine={this.diagramEngine}
-              close={() => {
-                this.timeout = setTimeout(() => {
-                  this.setState({ editingNodeItem: null })
-                }, 200)
-              }}
-            />
-          )}
-          {formType === 'action' && (
-            <ActionForm
-              node={this.props.currentFlowNode}
-              deleteNode={this.deleteSelectedElements.bind(this)}
-              diagramEngine={this.diagramEngine}
-              close={() => {
-                this.timeout = setTimeout(() => {
-                  this.setState({ editingNodeItem: null })
-                }, 200)
-              }}
-            />
-          )}
-          {formType === 'sub-workflow' && (
-            <SubWorkflowForm
-              variables={this.props.variables}
-              node={this.props.currentFlowNode}
-              customKey={`${node?.id}${node?.type}`}
-              updateSubWorkflow={this.updateSubWorkflow}
-              onUpdateVariables={this.addVariable}
-              formData={currentItem}
-              flows={this.props.flows}
-              type={index === 0 ? 'in' : 'out'}
-              close={() => {
-                this.timeout = setTimeout(() => {
-                  this.setState({ editingNodeItem: null })
-                }, 200)
-              }}
-            />
-          )}
-
-          {formType === 'router' && (
-            <RouterForm
-              transition={currentItem?.[index]}
-              deleteTransition={this.deleteTransition.bind(this)}
-              variables={this.props.variables}
-              onUpdateVariables={this.addVariable}
-              customKey={`${node?.type}${node?.id}${index}`}
-              updateRouter={this.updateRouter}
-              contentLang={this.props.currentLang}
-              close={() => {
-                this.timeout = setTimeout(() => {
-                  this.setState({ editingNodeItem: null })
-                }, 200)
-              }}
-            />
-          )}
-
-          {formType === 'variable' && (
-            <VariableForm
-              variables={this.props.variables}
-              contentLang={this.props.currentLang}
-              defaultLang={this.props.defaultLang}
-              customKey={`${node?.id}${currentItem?.type}`}
-              deleteVariable={this.deleteVariable.bind(this)}
-              formData={currentItem}
-              currentFlow={this.props.currentFlow}
-              onUpdate={this.updateFlowVariable.bind(this)}
-              close={() => {
-                this.timeout = setTimeout(() => {
-                  this.setState({ editingNodeItem: null })
-                }, 200)
-              }}
-            />
-          )}
-          {formType === 'variableType' && (
-            <VariableTypesForm
-              contentLang={this.props.currentLang}
-              customKey={data.id}
-              formData={currentItem}
-              variables={this.props.variables}
-              close={() => {
-                this.timeout = setTimeout(() => {
-                  this.setState({ editingNodeItem: null })
-                }, 200)
-              }}
-            />
-          )}
->>>>>>> bd3187b4
-        </MainContent.Wrapper>
-
-        {formType === 'say_something' && (
-          <ContentForm
-            customKey={`${node.id}${index}`}
-            contentTypes={this.props.contentTypes.filter(type => type.schema.newJson?.displayedIn.includes('sayNode'))}
-            deleteContent={() => this.deleteNodeContent()}
-            variables={this.props.variables}
-            events={this.props.hints || []}
-            contentLang={this.props.currentLang}
-            defaultLang={this.props.defaultLang}
-            editingContent={index}
-            formData={currentItem || getEmptyContent(currentItem)}
-            onUpdate={this.updateNodeContent.bind(this)}
-            onUpdateVariables={this.addVariable}
-            close={() => {
-              this.timeout = setTimeout(() => {
-                this.setState({ editingNodeItem: null })
-              }, 200)
-            }}
-          />
-        )}
-        {formType === 'trigger' && (
-          <ConditionForm
-            customKey={`${node.id}${index}`}
-            conditions={this.props.conditions}
-            deleteCondition={() => this.deleteNodeCondition()}
-            editingCondition={index}
-            topicName={this.props.selectedTopic}
-            variables={this.props.variables}
-            events={this.props.hints}
-            formData={currentItem}
-            contentLang={this.props.currentLang}
-            defaultLang={this.props.defaultLang}
-            onUpdate={this.updateNodeCondition.bind(this)}
-            onUpdateVariables={this.addVariable}
-            close={() => {
-              this.timeout = setTimeout(() => {
-                this.setState({ editingNodeItem: null })
-              }, 200)
-            }}
-          />
-        )}
-        {formType === 'prompt' && (
-          <PromptForm
-            prompts={this.props.prompts}
-            customKey={`${node?.id}${node?.prompt?.type}`}
-            formData={node?.prompt}
-            onUpdate={this.updatePromptNode.bind(this)}
-            deletePrompt={this.deleteSelectedElements.bind(this)}
-            variables={this.props.variables}
-            onUpdateVariables={this.addVariable}
-            contentLang={this.props.currentLang}
-            defaultLang={this.props.defaultLang}
-            close={() => {
-              this.timeout = setTimeout(() => {
-                this.setState({ editingNodeItem: null })
-              }, 200)
-            }}
-          />
-        )}
-        {formType === 'execute' && (
-          <ExecuteForm
-            node={this.props.currentFlowNode}
-            deleteNode={this.deleteSelectedElements.bind(this)}
-            diagramEngine={this.diagramEngine}
-            close={() => {
-              this.timeout = setTimeout(() => {
-                this.setState({ editingNodeItem: null })
-              }, 200)
-            }}
-          />
-        )}
-        {formType === 'action' && (
-          <ActionForm
-            node={this.props.currentFlowNode}
-            deleteNode={this.deleteSelectedElements.bind(this)}
-            diagramEngine={this.diagramEngine}
-            close={() => {
-              this.timeout = setTimeout(() => {
-                this.setState({ editingNodeItem: null })
-              }, 200)
-            }}
-          />
-        )}
-        {formType === 'sub-workflow' && (
-          <SubWorkflowForm
-            variables={this.props.variables}
-            node={this.props.currentFlowNode}
-            customKey={`${node?.id}${node?.type}`}
-            updateSubWorkflow={this.updateSubWorkflow}
-            onUpdateVariables={this.addVariable}
-            formData={currentItem}
-            flows={this.props.flows}
-            type={index === 0 ? 'in' : 'out'}
-            close={() => {
-              this.timeout = setTimeout(() => {
-                this.setState({ editingNodeItem: null })
-              }, 200)
-            }}
-          />
-        )}
-
-        {formType === 'router' && (
-          <RouterForm
-            transition={currentItem?.[index]}
-            deleteTransition={this.deleteTransition.bind(this)}
-            variables={this.props.variables}
-            onUpdateVariables={this.addVariable}
-            customKey={`${node?.type}${node?.id}${index}`}
-            updateRouter={this.updateRouter}
-            contentLang={this.props.currentLang}
-            close={() => {
-              this.timeout = setTimeout(() => {
-                this.setState({ editingNodeItem: null })
-              }, 200)
-            }}
-          />
-        )}
-
-        {formType === 'variable' && (
-          <VariableForm
-            variables={this.props.variables}
-            contentLang={this.props.currentLang}
-            defaultLang={this.props.defaultLang}
-            customKey={`${node?.id}${node?.prompt?.type}`}
-            deleteVariable={this.deleteVariable.bind(this)}
-            formData={currentItem}
-            currentFlow={this.props.currentFlow}
-            onUpdate={this.updateFlowVariable.bind(this)}
-            close={() => {
-              this.timeout = setTimeout(() => {
-                this.setState({ editingNodeItem: null })
-              }, 200)
-            }}
-          />
-        )}
-        {formType === 'variableType' && (
-          <VariableTypesForm
-            contentLang={this.props.currentLang}
-            customKey={data.id}
-            formData={currentItem}
-            variables={this.props.variables}
-            close={() => {
-              this.timeout = setTimeout(() => {
-                this.setState({ editingNodeItem: null })
-              }, 200)
-            }}
-          />
-        )}
+          deleteContent={() => this.deleteNodeContent()}
+          variables={this.props.variables}
+          events={this.props.hints || []}
+          contentLang={this.props.currentLang}
+          defaultLang={this.props.defaultLang}
+          editingContent={index}
+          formData={currentItem || getEmptyContent(currentItem)}
+          onUpdate={this.updateNodeContent.bind(this)}
+          onUpdateVariables={this.addVariable}
+          close={() => {
+            this.timeout = setTimeout(() => {
+              this.setState({ editingNodeItem: null })
+            }, 200)
+          }}
+        />
+      )}
+      {formType === 'trigger' && (
+        <ConditionForm
+          customKey={`${node.id}${index}`}
+          conditions={this.props.conditions}
+          deleteCondition={() => this.deleteNodeCondition()}
+          editingCondition={index}
+          topicName={this.props.selectedTopic}
+          variables={this.props.variables}
+          events={this.props.hints}
+          formData={currentItem}
+          contentLang={this.props.currentLang}
+          defaultLang={this.props.defaultLang}
+          onUpdate={this.updateNodeCondition.bind(this)}
+          onUpdateVariables={this.addVariable}
+          close={() => {
+            this.timeout = setTimeout(() => {
+              this.setState({ editingNodeItem: null })
+            }, 200)
+          }}
+        />
+      )}
+      {formType === 'prompt' && (
+        <PromptForm
+          prompts={this.props.prompts}
+          customKey={`${node?.id}${node?.prompt?.type}`}
+          formData={node?.prompt}
+          onUpdate={this.updatePromptNode.bind(this)}
+          deletePrompt={this.deleteSelectedElements.bind(this)}
+          variables={this.props.variables}
+          onUpdateVariables={this.addVariable}
+          contentLang={this.props.currentLang}
+          defaultLang={this.props.defaultLang}
+          close={() => {
+            this.timeout = setTimeout(() => {
+              this.setState({ editingNodeItem: null })
+            }, 200)
+          }}
+        />
+      )}
+      {formType === 'execute' && (
+        <ExecuteForm
+          node={this.props.currentFlowNode}
+          deleteNode={this.deleteSelectedElements.bind(this)}
+          diagramEngine={this.diagramEngine}
+          close={() => {
+            this.timeout = setTimeout(() => {
+              this.setState({ editingNodeItem: null })
+            }, 200)
+          }}
+        />
+      )}
+      {formType === 'action' && (
+        <ActionForm
+          node={this.props.currentFlowNode}
+          deleteNode={this.deleteSelectedElements.bind(this)}
+          diagramEngine={this.diagramEngine}
+          close={() => {
+            this.timeout = setTimeout(() => {
+              this.setState({ editingNodeItem: null })
+            }, 200)
+          }}
+        />
+      )}
+      {formType === 'sub-workflow' && (
+        <SubWorkflowForm
+          variables={this.props.variables}
+          node={this.props.currentFlowNode}
+          customKey={`${node?.id}${node?.type}`}
+          updateSubWorkflow={this.updateSubWorkflow}
+          onUpdateVariables={this.addVariable}
+          formData={currentItem}
+          flows={this.props.flows}
+          type={index === 0 ? 'in' : 'out'}
+          close={() => {
+            this.timeout = setTimeout(() => {
+              this.setState({ editingNodeItem: null })
+            }, 200)
+          }}
+        />
+      )}
+
+      {formType === 'router' && (
+        <RouterForm
+          transition={currentItem?.[index]}
+          deleteTransition={this.deleteTransition.bind(this)}
+          variables={this.props.variables}
+          onUpdateVariables={this.addVariable}
+          customKey={`${node?.type}${node?.id}${index}`}
+          updateRouter={this.updateRouter}
+          contentLang={this.props.currentLang}
+          close={() => {
+            this.timeout = setTimeout(() => {
+              this.setState({ editingNodeItem: null })
+            }, 200)
+          }}
+        />
+      )}
+
+      {formType === 'variable' && (
+        <VariableForm
+          variables={this.props.variables}
+          contentLang={this.props.currentLang}
+          defaultLang={this.props.defaultLang}
+          customKey={`${node?.id}${currentItem?.type}`}
+          deleteVariable={this.deleteVariable.bind(this)}
+          formData={currentItem}
+          currentFlow={this.props.currentFlow}
+          onUpdate={this.updateFlowVariable.bind(this)}
+          close={() => {
+            this.timeout = setTimeout(() => {
+              this.setState({ editingNodeItem: null })
+            }, 200)
+          }}
+        />
+      )}
+      {formType === 'variableType' && (
+        <VariableTypesForm
+          contentLang={this.props.currentLang}
+          customKey={data.id}
+          formData={currentItem}
+          variables={this.props.variables}
+          close={() => {
+            this.timeout = setTimeout(() => {
+              this.setState({ editingNodeItem: null })
+            }, 200)
+          }}
+        />
+      )}
         {this.props.defaultLang !== this.props.currentLang && (
           <WarningMessage
             message={lang.tr('notViewingDefaultLang', {
