import {
  Button,
  ContextMenu,
  ControlGroup,
  InputGroup,
  Intent,
  Menu,
  MenuDivider,
  MenuItem,
  Position,
  Tag,
  Toaster
} from '@blueprintjs/core'
<<<<<<< HEAD
import { lang } from 'botpress/shared'
=======
import { lang, MainContent } from 'botpress/shared'
>>>>>>> 6d5dc7a7
import _ from 'lodash'
import React, { Component, Fragment } from 'react'
import ReactDOM from 'react-dom'
import { connect } from 'react-redux'
import { DefaultPortModel, DiagramEngine, DiagramWidget, NodeModel, PointModel } from 'storm-react-diagrams'
import {
  addElementToLibrary,
  buildNewSkill,
  closeFlowNodeProps,
  copyFlowNode,
  createFlow,
  createFlowNode,
  fetchFlows,
  insertNewSkillNode,
  openFlowNodeProps,
  pasteFlowNode,
  removeFlowNode,
  switchFlow,
  switchFlowNode,
  updateFlow,
  updateFlowNode,
  updateFlowProblems
} from '~/actions'
import { toastSuccess } from '~/components/Shared/Utils'
import { getCurrentFlow, getCurrentFlowNode, RootReducer } from '~/reducers'
import {
  defaultTransition,
  DIAGRAM_PADDING,
  DiagramManager,
  nodeTypes,
  Point
} from '~/views/FlowBuilder/diagram/manager'
import { DeletableLinkFactory } from '~/views/FlowBuilder/diagram/nodes/LinkWidget'
import { SkillCallNodeModel, SkillCallWidgetFactory } from '~/views/FlowBuilder/diagram/nodes/SkillCallNode'
import { StandardNodeModel, StandardWidgetFactory } from '~/views/FlowBuilder/diagram/nodes/StandardNode'
import { textToItemId } from '~/views/FlowBuilder/diagram/nodes_v2/utils'
import { ActionWidgetFactory } from '~/views/FlowBuilder/diagram/nodes_v2/ActionNode'
import { ExecuteNodeModel, ExecuteWidgetFactory } from '~/views/FlowBuilder/diagram/nodes_v2/ExecuteNode'
import { FailureNodeModel, FailureWidgetFactory } from '~/views/FlowBuilder/diagram/nodes_v2/FailureNode'
import { ListenWidgetFactory } from '~/views/FlowBuilder/diagram/nodes_v2/ListenNode'
import { RouterNodeModel, RouterWidgetFactory } from '~/views/FlowBuilder/diagram/nodes_v2/RouterNode'
import { SuccessNodeModel, SuccessWidgetFactory } from '~/views/FlowBuilder/diagram/nodes_v2/SuccessNode'
import { TriggerNodeModel, TriggerWidgetFactory } from '~/views/FlowBuilder/diagram/nodes_v2/TriggerNode'
import style from '~/views/FlowBuilder/diagram/style.scss'
import { SaySomethingNodeModel, SaySomethingWidgetFactory } from '~/views/OneFlow/diagram/nodes/SaySomethingNode'

import TriggerEditor from './TriggerEditor'
import WorkflowToolbar from './WorkflowToolbar'

interface OwnProps {
  showSearch: boolean
  hideSearch: () => void
  readOnly: boolean
  canPasteNode: boolean
  flowPreview: boolean
  highlightFilter: string
  handleFilterChanged: (event: any) => void
}

type StateProps = ReturnType<typeof mapStateToProps>
type DispatchProps = typeof mapDispatchToProps

type Props = DispatchProps & StateProps & OwnProps

type BpNodeModel = StandardNodeModel | SkillCallNodeModel

type ExtendedDiagramEngine = {
  enableLinkPoints?: boolean
  flowBuilder?: any
} & DiagramEngine

class Diagram extends Component<Props> {
  private diagramEngine: ExtendedDiagramEngine
  private diagramWidget: DiagramWidget
  private diagramContainer: HTMLDivElement
  private manager: DiagramManager
  /** Represents the source port clicked when the user is connecting a node */
  private dragPortSource: any

  state = {
    highlightFilter: '',
    currentTriggerNode: null,
    isTriggerEditOpen: false
  }

  constructor(props) {
    super(props)

    this.diagramEngine = new DiagramEngine()
    this.diagramEngine.registerNodeFactory(new StandardWidgetFactory())
    this.diagramEngine.registerNodeFactory(new SkillCallWidgetFactory(this.props.skills))
    this.diagramEngine.registerNodeFactory(new SaySomethingWidgetFactory())
    this.diagramEngine.registerNodeFactory(new ExecuteWidgetFactory())
    this.diagramEngine.registerNodeFactory(new ListenWidgetFactory())
    this.diagramEngine.registerNodeFactory(new RouterWidgetFactory())
    this.diagramEngine.registerNodeFactory(new ActionWidgetFactory())
    this.diagramEngine.registerNodeFactory(new SuccessWidgetFactory())
    this.diagramEngine.registerNodeFactory(new TriggerWidgetFactory())
    this.diagramEngine.registerNodeFactory(new FailureWidgetFactory())
    this.diagramEngine.registerLinkFactory(new DeletableLinkFactory())

    // This reference allows us to update flow nodes from widgets
    this.diagramEngine.flowBuilder = this
    this.manager = new DiagramManager(this.diagramEngine, { switchFlowNode: this.props.switchFlowNode })

    if (this.props.highlightFilter) {
      this.manager.setHighlightedNodes(this.props.highlightFilter)
    }

    // @ts-ignore
    window.highlightNode = (flowName: string, nodeName: string) => {
      this.manager.setHighlightedNodes(nodeName)

      if (!flowName || !nodeName) {
        // Refreshing the model anyway, to remove the highlight if node is undefined
        this.manager.syncModel()
        return
      }

      try {
        if (this.props.currentFlow.name !== flowName) {
          this.props.switchFlow(flowName)
        } else {
          this.manager.syncModel()
        }
      } catch (err) {
        console.error('Error when switching flow or refreshing', err)
      }
    }
  }

  componentDidMount() {
    this.props.fetchFlows()
    ReactDOM.findDOMNode(this.diagramWidget).addEventListener('click', this.onDiagramClick)
    ReactDOM.findDOMNode(this.diagramWidget).addEventListener('dblclick', this.onDiagramDoubleClick)
    document.getElementById('diagramContainer').addEventListener('keydown', this.onKeyDown)
  }

  componentWillUnmount() {
    ReactDOM.findDOMNode(this.diagramWidget).removeEventListener('click', this.onDiagramClick)
    ReactDOM.findDOMNode(this.diagramWidget).removeEventListener('dblclick', this.onDiagramDoubleClick)
    document.getElementById('diagramContainer').removeEventListener('keydown', this.onKeyDown)
  }

  componentDidUpdate(prevProps, prevState) {
    this.manager.setCurrentFlow(this.props.currentFlow)
    this.manager.setReadOnly(this.props.readOnly)

    if (this.diagramContainer) {
      this.manager.setDiagramContainer(this.diagramWidget, {
        width: this.diagramContainer.offsetWidth,
        height: this.diagramContainer.offsetHeight
      })
    }

    if (this.dragPortSource && !prevProps.currentFlowNode && this.props.currentFlowNode) {
      // tslint:disable-next-line: no-floating-promises
      this.linkCreatedNode()
    }

    const isDifferentFlow = _.get(prevProps, 'currentFlow.name') !== _.get(this, 'props.currentFlow.name')

    if (!this.props.currentFlow) {
      this.manager.clearModel()
    } else if (!prevProps.currentFlow || isDifferentFlow) {
      // Update the diagram model only if we changed the current flow
      this.manager.initializeModel()
      this.checkForProblems()
    } else {
      // Update the current model with the new properties
      this.manager.syncModel()
    }

    // Refresh nodes when the filter is displayed
    if (this.props.highlightFilter && this.props.showSearch) {
      this.manager.setHighlightedNodes(this.props.highlightFilter)
      this.manager.syncModel()
    }

    // Refresh nodes when the filter is updated
    if (this.props.highlightFilter !== prevProps.highlightFilter) {
      this.manager.setHighlightedNodes(this.props.highlightFilter)
      this.manager.syncModel()
    }

    // Clear nodes when search field is hidden
    if (!this.props.showSearch && prevProps.showSearch) {
      this.manager.setHighlightedNodes([])
      this.manager.syncModel()
    }
  }

  updateTransitionNode = async (nodeId: string, index: number, newName: string) => {
    await this.props.switchFlowNode(nodeId)
    const next = this.props.currentFlowNode.next

    if (!next.length) {
      this.props.updateFlowNode({ next: [{ condition: 'true', node: newName }] })
    } else {
      await this.props.updateFlowNode({
        next: Object.assign([], next, { [index]: { ...next[index], node: newName } })
      })
    }

    this.checkForLinksUpdate()
    this.diagramWidget.forceUpdate()
  }

  linkCreatedNode = async () => {
    const sourcePort: DefaultPortModel = _.get(this.dragPortSource, 'parent.sourcePort')
    this.dragPortSource = undefined

    if (!sourcePort || sourcePort.parent.id === this.props.currentFlowNode.id) {
      return
    }

    if (!sourcePort.in) {
      const sourcePortIndex = Number(sourcePort.name.replace('out', ''))
      await this.updateTransitionNode(sourcePort.parent.id, sourcePortIndex, this.props.currentFlowNode.name)
    } else {
      await this.updateTransitionNode(this.props.currentFlowNode.id, 0, sourcePort.parent['name'])
    }
  }

  add = {
    flowNode: (point: Point) => this.props.createFlowNode({ ...point, type: 'standard' }),
    skillNode: (point: Point, skillId: string) => this.props.buildSkill({ location: point, id: skillId }),
    triggerNode: (point: Point, moreProps) => {
      this.props.createFlowNode({ ...point, type: 'trigger', conditions: [], next: [defaultTransition], ...moreProps })
    },
    sayNode: (point: Point, moreProps) => {
      this.props.createFlowNode({
        ...point,
        type: 'say_something',
        content: { contentType: 'builtin_text' },
        next: [defaultTransition],
        ...moreProps
      })
    },
    executeNode: (point: Point, moreProps) =>
      this.props.createFlowNode({ ...point, type: 'execute', next: [defaultTransition], ...moreProps }),
    listenNode: (point: Point) =>
      this.props.createFlowNode({
        ...point,
        type: 'listen',
        onReceive: [],
        next: [defaultTransition],
        triggers: [{ conditions: [{ id: 'always' }] }]
      }),
    routerNode: (point: Point) => this.props.createFlowNode({ ...point, type: 'router' }),
    actionNode: (point: Point) => this.props.createFlowNode({ ...point, type: 'action' })
  }

  onDiagramDoubleClick = (event?: MouseEvent) => {
    if (!event) {
      return
    }

    const target = this.diagramWidget.getMouseElement(event)

    if (target?.model instanceof TriggerNodeModel) {
      this.editTriggers(target.model)
    }
  }

  handleContextMenuNoElement = (event: React.MouseEvent) => {
    const point = this.manager.getRealPosition(event)
    const originatesFromOutPort = _.get(this.dragPortSource, 'parent.sourcePort.name', '').startsWith('out')

    // When no element is chosen from the context menu, we reset the start port so it doesn't impact the next selected node
    let clearStartPortOnClose = true

    const wrap = (addNodeMethod, ...args) => () => {
      clearStartPortOnClose = false
      addNodeMethod(...args)
    }

    ContextMenu.show(
      <Menu>
        {this.props.canPasteNode && (
          <MenuItem icon="clipboard" text={lang.tr('paste')} onClick={() => this.pasteElementFromBuffer(point)} />
        )}
        <MenuDivider title={lang.tr('studio.flow.addNode')} />
        {!originatesFromOutPort && (
          <MenuItem
            text={lang.tr('studio.flow.nodeType.trigger')}
            onClick={wrap(this.add.triggerNode, point)}
            icon="send-to-graph"
          />
        )}
        <MenuItem
          text={lang.tr('studio.flow.nodeType.sendMessage')}
          onClick={wrap(this.add.sayNode, point)}
          icon="comment"
        />
        <MenuItem
          text={lang.tr('studio.flow.nodeType.executeAction')}
          onClick={wrap(this.add.executeNode, point)}
          icon="code-block"
        />
        <MenuItem text={lang.tr('listen')} onClick={wrap(this.add.listenNode, point)} icon="hand" />
        <MenuItem text={lang.tr('split')} onClick={wrap(this.add.routerNode, point)} icon="flow-branch" />
        <MenuItem text={lang.tr('action')} onClick={wrap(this.add.actionNode, point)} icon="offline" />

        <MenuItem tagName="button" text={lang.tr('skills')} icon="add">
          {this.props.skills.map(skill => (
            <MenuItem
              key={skill.id}
              text={lang.tr(skill.name)}
              tagName="button"
              onClick={wrap(this.add.skillNode, point, skill.id)}
              icon={skill.icon}
            />
          ))}
        </MenuItem>
      </Menu>,
      { left: event.clientX, top: event.clientY },
      () => {
        if (clearStartPortOnClose) {
          this.dragPortSource = undefined
        }
      }
    )
  }

  handleContextMenu = (event: React.MouseEvent) => {
    event.preventDefault()

    const target = this.diagramWidget.getMouseElement(event)
    if (!target && !this.props.readOnly) {
      this.handleContextMenuNoElement(event)
      return
    }

    const targetModel = target && target.model
    const point = this.manager.getRealPosition(event)

    const isNodeTargeted = targetModel instanceof NodeModel
    const isTriggerNode = targetModel instanceof TriggerNodeModel
    const isLibraryNode = targetModel instanceof SaySomethingNodeModel || targetModel instanceof ExecuteNodeModel

    const isSuccessNode = targetModel instanceof SuccessNodeModel
    const isFailureNode = targetModel instanceof FailureNodeModel
    const canDeleteNode = !(isSuccessNode || isFailureNode)

    // Prevents displaying an empty menu
    if ((!isNodeTargeted && !this.props.canPasteNode) || this.props.readOnly) {
      return
    }

    const canAddChipToTarget = this._canAddTransitionChipToTarget(target)

    const addTransitionNode = async () => {
      await this._addTransitionChipToRouter(target)
    }

    ContextMenu.show(
      <Menu>
        {!isNodeTargeted && this.props.canPasteNode && (
          <MenuItem icon="clipboard" text={lang.tr('paste')} onClick={() => this.pasteElementFromBuffer(point)} />
        )}
        {isNodeTargeted && (
          <Fragment>
            {isTriggerNode && (
              <MenuItem icon="edit" text={lang.tr('edit')} onClick={() => this.editTriggers(targetModel)} />
            )}
            <MenuItem
              icon="trash"
              text={lang.tr('delete')}
              disabled={!canDeleteNode}
              onClick={() => this.deleteSelectedElements()}
            />
            <MenuItem
              icon="duplicate"
              text={lang.tr('copy')}
              onClick={() => {
                this.props.switchFlowNode(targetModel.id)
                this.copySelectedElementToBuffer()
              }}
            />
            {isLibraryNode && (
              <MenuItem
                icon="book"
                text={lang.tr('studio.flow.addToLibrary')}
                onClick={() => {
                  const elementId = textToItemId((targetModel as SaySomethingNodeModel).onEnter?.[0])
                  this.props.addElementToLibrary(elementId)
                  toastSuccess(`Added to library`)
                }}
              />
            )}
            {this.props.flowPreview && canAddChipToTarget ? (
              <React.Fragment>
                <MenuDivider />
                <MenuItem text={lang.tr('studio.flow.chips')}>
                  <MenuItem text={lang.tr('studio.flow.transition')} onClick={addTransitionNode} icon="flow-end" />
                </MenuItem>
              </React.Fragment>
            ) : null}
          </Fragment>
        )}
      </Menu>,
      { left: event.clientX, top: event.clientY }
    )
  }

  checkForProblems = _.debounce(() => {
    this.props.updateFlowProblems(this.manager.getNodeProblems())
  }, 500)

  createFlow(name: string) {
    this.props.createFlow(name + '.flow.json')
  }

  canTargetOpenInspector = target => {
    if (!target) {
      return false
    }

    const targetModel = target.model
    return (
      targetModel instanceof SaySomethingNodeModel ||
      targetModel instanceof StandardNodeModel ||
      targetModel instanceof SkillCallNodeModel ||
      targetModel instanceof RouterNodeModel
    )
  }

  onDiagramClick = (event: MouseEvent) => {
    const selectedNode = this.manager.getSelectedNode() as BpNodeModel
    const currentNode = this.props.currentFlowNode
    const target = this.diagramWidget.getMouseElement(event)

    this.manager.sanitizeLinks()
    this.manager.cleanPortLinks()

    if (selectedNode && selectedNode instanceof PointModel) {
      this.dragPortSource = selectedNode
      this.handleContextMenu(event as any)
    }

    this.canTargetOpenInspector(target) ? this.props.openFlowNodeProps() : this.props.closeFlowNodeProps()

    if (!selectedNode) {
      this.props.closeFlowNodeProps()
      this.props.switchFlowNode(null)
    } else if (selectedNode && (!currentNode || selectedNode.id !== currentNode.id)) {
      // Different node selected
      this.props.switchFlowNode(selectedNode.id)
    }

    if (selectedNode && (selectedNode.oldX !== selectedNode.x || selectedNode.oldY !== selectedNode.y)) {
      this.props.updateFlowNode({ x: selectedNode.x, y: selectedNode.y })
      Object.assign(selectedNode, { oldX: selectedNode.x, oldY: selectedNode.y })
    }

    this.checkForLinksUpdate()
  }

  checkForLinksUpdate = _.debounce(
    () => {
      if (this.props.readOnly) {
        return
      }

      const links = this.manager.getLinksRequiringUpdate()
      if (links) {
        this.props.updateFlow({ links })
      }

      this.checkForProblems()
    },
    500,
    { leading: true }
  )

  editTriggers(node) {
    this.setState({
      currentTriggerNode: node,
      isTriggerEditOpen: true
    })
  }

  deleteSelectedElements() {
    const elements = _.sortBy(this.diagramEngine.getDiagramModel().getSelectedItems(), 'nodeType')

    // Use sorting to make the nodes first in the array, deleting the node before the links
    for (const element of elements) {
      if (!this.diagramEngine.isModelLocked(element)) {
        if (element.type === 'success') {
          return alert(lang.tr('studio.flow.cantDeleteSuccess'))
        } else if (element.type === 'failure') {
          return alert(lang.tr('studio.flow.cantDeleteFailure'))
        } else if (_.includes(nodeTypes, element['nodeType']) || _.includes(nodeTypes, element.type)) {
          this.props.removeFlowNode(element)
        } else if (element.type === 'default') {
          element.remove()
          this.checkForLinksUpdate()
        } else {
          element.remove() // it's a point or something else
        }
      }
    }

    this.props.closeFlowNodeProps()
    this.diagramWidget.forceUpdate()
    this.checkForProblems()
  }

  copySelectedElementToBuffer() {
    this.props.copyFlowNode()
    Toaster.create({
      className: 'recipe-toaster',
      position: Position.TOP_RIGHT
    }).show({ message: lang.tr('studio.flow.copiedToBuffer') })
  }

  pasteElementFromBuffer(position?) {
    if (position) {
      this.props.pasteFlowNode(position)
    } else {
      const { offsetX, offsetY } = this.manager.getActiveModelOffset()
      this.props.pasteFlowNode({ x: -offsetX + DIAGRAM_PADDING, y: -offsetY + DIAGRAM_PADDING })
    }

    this.manager.unselectAllElements()
  }

  onKeyDown = event => {
    if ((event.ctrlKey || event.metaKey) && event.key === 'c') {
      this.copySelectedElementToBuffer()
    } else if ((event.ctrlKey || event.metaKey) && event.key === 'v') {
      this.pasteElementFromBuffer()
    }
  }

  handleFlowWideClicked = () => {
    this.props.switchFlowNode(null)
    this.props.openFlowNodeProps()
  }

  handleFilterChanged = event => {
    this.setState({ highlightFilter: event.target.value })
  }

  renderCatchAllInfo() {
    const nbNext = _.get(this.props.currentFlow, 'catchAll.next.length', 0)
    const nbReceive = _.get(this.props.currentFlow, 'catchAll.onReceive.length', 0)

    return (
      <div style={{ display: 'flex', marginTop: 5 }}>
        <Button onClick={this.handleFlowWideClicked} minimal={true}>
          <Tag intent={nbNext > 0 ? Intent.PRIMARY : Intent.NONE}>{nbNext}</Tag>
          {lang.tr('studio.flow.flowWideTransitions', { count: nbNext })}
        </Button>
        <Button onClick={this.handleFlowWideClicked} minimal={true}>
          <Tag intent={nbReceive > 0 ? Intent.PRIMARY : Intent.NONE}>{nbReceive}</Tag>
          {lang.tr('studio.flow.flowWideOnReceives', { count: nbReceive })}
        </Button>
        {this.props.showSearch && (
          <ControlGroup>
            <InputGroup
              id="input-highlight-name"
              tabIndex={1}
              placeholder={lang.tr('studio.flow.highlightByName')}
              value={this.props.highlightFilter}
              onChange={this.props.handleFilterChanged}
              autoFocus={true}
            />
            <Button icon="small-cross" onClick={this.props.hideSearch} />
          </ControlGroup>
        )}
      </div>
    )
  }

  handleToolDropped = async (event: React.DragEvent) => {
    if (this.props.readOnly) {
      return
    }

    this.manager.unselectAllElements()
    const data = JSON.parse(event.dataTransfer.getData('diagram-node'))

    const point = this.manager.getRealPosition(event)

    if (data.type === 'chip') {
      const target = this.diagramWidget.getMouseElement(event)
      if (this._canAddTransitionChipToTarget(target)) {
        await this._addTransitionChipToRouter(target)
      }
    } else if (data.type === 'skill') {
      this.add.skillNode(point, data.id)
    } else if (data.type === 'node') {
      switch (data.id) {
        case 'say_something':
          const contentId = data.contentId?.startsWith('#!') ? data.contentId : `#!${data.contentId}`
          this.add.sayNode(point, contentId ? { onEnter: [`say ${contentId}`] } : {})
          break
        case 'execute':
          this.add.executeNode(point, data.contentId ? { onReceive: [`${data.contentId}`] } : {})
          break
        case 'listen':
          this.add.listenNode(point)
          break
        case 'router':
          this.add.routerNode(point)
          break
        case 'action':
          this.add.actionNode(point)
          break
        default:
          this.add.flowNode(point)
          break
      }
    }
  }

  private async _addTransitionChipToRouter(target) {
    await this.props.switchFlowNode(target.model.id)
    this.props.updateFlowNode({ next: [...this.props.currentFlowNode.next, defaultTransition] })
  }

  private _canAddTransitionChipToTarget(target): boolean {
    if (this.props.readOnly) {
      return false
    }

    return target && target.model instanceof RouterNodeModel
  }

  render() {
    return (
      <MainContent.Wrapper>
        <WorkflowToolbar />
        <Fragment>
          <div
            id="diagramContainer"
            ref={ref => (this.diagramContainer = ref)}
            tabIndex={1}
            style={{ outline: 'none', width: '100%', height: '100%' }}
            onContextMenu={this.handleContextMenu}
            onDrop={this.handleToolDropped}
            onDragOver={event => event.preventDefault()}
          >
            <div className={style.floatingInfo}>{this.renderCatchAllInfo()}</div>

            <DiagramWidget
              ref={w => (this.diagramWidget = w)}
              deleteKeys={[]}
              diagramEngine={this.diagramEngine}
              inverseZoom={true}
            />
          </div>

          <TriggerEditor
            node={this.state.currentTriggerNode}
            isOpen={this.state.isTriggerEditOpen}
            diagramEngine={this.diagramEngine}
            toggle={() => this.setState({ isTriggerEditOpen: !this.state.isTriggerEditOpen })}
          />
        </Fragment>
      </MainContent.Wrapper>
    )
  }

  render22() {
    return (
      <Fragment>
        <div
          id="diagramContainer"
          ref={ref => (this.diagramContainer = ref)}
          tabIndex={1}
          style={{ outline: 'none', width: '100%', height: '100%' }}
          onContextMenu={this.handleContextMenu}
          onDrop={this.handleToolDropped}
          onDragOver={event => event.preventDefault()}
        >
          <div className={style.floatingInfo}>{this.renderCatchAllInfo()}</div>

          <DiagramWidget
            ref={w => (this.diagramWidget = w)}
            deleteKeys={[]}
            diagramEngine={this.diagramEngine}
            inverseZoom={true}
          />
        </div>

        <TriggerEditor
          node={this.state.currentTriggerNode}
          isOpen={this.state.isTriggerEditOpen}
          diagramEngine={this.diagramEngine}
          toggle={() => this.setState({ isTriggerEditOpen: !this.state.isTriggerEditOpen })}
        />
      </Fragment>
    )
  }
}

const mapStateToProps = (state: RootReducer) => ({
  currentFlow: getCurrentFlow(state),
  currentFlowNode: getCurrentFlowNode(state),
  currentDiagramAction: state.flows.currentDiagramAction,
  canPasteNode: Boolean(state.flows.nodeInBuffer),
  skills: state.skills.installed,
  library: state.content.library
})

const mapDispatchToProps = {
  fetchFlows,
  switchFlowNode,
  openFlowNodeProps,
  closeFlowNodeProps,
  createFlowNode,
  removeFlowNode,
  createFlow,
  updateFlowNode,
  switchFlow,
  updateFlow,
  copyFlowNode,
  pasteFlowNode,
  insertNewSkillNode,
  updateFlowProblems,
  buildSkill: buildNewSkill,
  addElementToLibrary
}

export default connect<StateProps, DispatchProps, OwnProps>(mapStateToProps, mapDispatchToProps, null, {
  withRef: true
})(Diagram)<|MERGE_RESOLUTION|>--- conflicted
+++ resolved
@@ -11,11 +11,7 @@
   Tag,
   Toaster
 } from '@blueprintjs/core'
-<<<<<<< HEAD
-import { lang } from 'botpress/shared'
-=======
 import { lang, MainContent } from 'botpress/shared'
->>>>>>> 6d5dc7a7
 import _ from 'lodash'
 import React, { Component, Fragment } from 'react'
 import ReactDOM from 'react-dom'
