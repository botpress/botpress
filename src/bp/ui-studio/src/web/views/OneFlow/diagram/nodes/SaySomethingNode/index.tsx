--- conflicted
+++ resolved
@@ -1,13 +1,7 @@
 import { Button, Icon, Intent, Menu, MenuItem, Tooltip } from '@blueprintjs/core'
-<<<<<<< HEAD
-import { Contents, contextMenu, lang, ShortcutLabel } from 'botpress/shared'
-import cx from 'classnames'
-import { FormData } from 'common/typings'
-=======
 import { FormData } from 'botpress/sdk'
 import { Contents, contextMenu, lang, ShortcutLabel } from 'botpress/shared'
 import cx from 'classnames'
->>>>>>> 1bcf69d7
 import _ from 'lodash'
 import React, { FC, Fragment, useRef, useState } from 'react'
 import { AbstractNodeFactory, DiagramEngine } from 'storm-react-diagrams'
@@ -104,8 +98,6 @@
 
   const selectedContent = selectedNodeContent()
 
-<<<<<<< HEAD
-=======
   const getTranslatedContent = content => {
     const langArr = Object.keys(content)
     if (!langArr.length) {
@@ -119,7 +111,6 @@
     return content[currentLang]
   }
 
->>>>>>> 1bcf69d7
   return (
     <div
       className={style.nodeWrapper}
@@ -171,11 +162,7 @@
               active={selectedContent?.node?.id === node.id && index === selectedContent?.index}
               key={`${index}${currentLang}`}
               onEdit={() => editContent?.(node, index)}
-<<<<<<< HEAD
-              content={content[currentLang] || {}}
-=======
               content={getTranslatedContent(content)}
->>>>>>> 1bcf69d7
             />
           ))}
         </div>
@@ -223,24 +210,6 @@
   private getCurrentFlow: any
   private updateFlowNode: any
 
-<<<<<<< HEAD
-  constructor(
-    editContent: (node, index) => void,
-    selectedNodeContent: () => { node: SaySomethingNodeModel; index: number },
-    deleteSelectedElements: () => void,
-    getCurrentFlow: any,
-    updateFlowNode: any,
-    getCurrentLang: () => string
-  ) {
-    super('say_something')
-
-    this.editContent = editContent
-    this.selectedNodeContent = selectedNodeContent
-    this.deleteSelectedElements = deleteSelectedElements
-    this.getCurrentFlow = getCurrentFlow
-    this.updateFlowNode = updateFlowNode
-    this.getCurrentLang = getCurrentLang
-=======
   constructor(methods) {
     super('say_something')
 
@@ -250,7 +219,6 @@
     this.getCurrentFlow = methods.getCurrentFlow
     this.updateFlowNode = methods.updateFlowNode
     this.getCurrentLang = methods.getCurrentLang
->>>>>>> 1bcf69d7
   }
 
   generateReactWidget(diagramEngine: DiagramEngine, node: SaySomethingNodeModel) {
