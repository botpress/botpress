--- conflicted
+++ resolved
@@ -1,12 +1,7 @@
 import { Tab, Tabs } from '@blueprintjs/core'
 import axios from 'axios'
-<<<<<<< HEAD
-import { BotEvent, FlowVariable, FormData } from 'botpress/sdk'
+import { BotEvent, FlowNode, FlowVariable, FormData, NodeTransition } from 'botpress/sdk'
 import { Contents, Dropdown, lang, MainContent, MoreOptions, MoreOptionsItems, sharedStyle } from 'botpress/shared'
-=======
-import { BotEvent, FlowNode, FlowVariable, FormData, NodeTransition } from 'botpress/sdk'
-import { Contents, Dropdown, lang, MoreOptions, MoreOptionsItems, RightSidebar, sharedStyle } from 'botpress/shared'
->>>>>>> f58a8647
 import cx from 'classnames'
 import { Variables } from 'common/typings'
 import _ from 'lodash'
