--- conflicted
+++ resolved
@@ -1,11 +1,6 @@
 import { Intent, Menu, MenuItem } from '@blueprintjs/core'
-<<<<<<< HEAD
 import { DecisionTriggerCondition, Flow, FormData, SubWorkflowNode } from 'botpress/sdk'
-import { contextMenu, lang, ShortcutLabel } from 'botpress/shared'
-=======
-import { DecisionTriggerCondition, FormData, SubWorkflowNode } from 'botpress/sdk'
 import { contextMenu, lang, ShortcutLabel, toast } from 'botpress/shared'
->>>>>>> a6475514
 import { FlowView } from 'common/typings'
 import React, { FC } from 'react'
 import { AbstractNodeFactory, DiagramEngine } from 'storm-react-diagrams'
