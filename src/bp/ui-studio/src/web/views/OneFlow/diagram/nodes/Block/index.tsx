import { Intent, Menu, MenuItem } from '@blueprintjs/core'
import { DecisionTriggerCondition, FormData, SubWorkflowNode } from 'botpress/sdk'
import { contextMenu, lang, ShortcutLabel } from 'botpress/shared'
import { FlowView } from 'common/typings'
import React, { FC, useEffect, useState } from 'react'
import { AbstractNodeFactory, DiagramEngine } from 'storm-react-diagrams'
import { AllPartialNode } from '~/actions'
import { BaseNodeModel } from '~/views/FlowBuilder/diagram/nodes/BaseNodeModel'
import { StandardPortWidget } from '~/views/FlowBuilder/diagram/nodes/Ports'

import ActionContents from '../ActionContents'
import style from '../Components/style.scss'
import NodeHeader from '../Components/NodeHeader'
import NodeWrapper from '../Components/NodeWrapper'
import ExecuteContents from '../ExecuteContents'
import OutcomeContents from '../OutcomeContents'
import PromptContents from '../PromptContents'
import RouterContents from '../RouterContents'
import SaySomethingContents from '../SaySomethingContents'
import SubworkflowContents from '../SubworkflowContents'
import TriggerContents from '../TriggerContents'

interface Props {
  node: BlockModel
  getCurrentFlow: () => FlowView
  updateFlowNode: (props: AllPartialNode) => void
  onDeleteSelectedElements: () => void
  editNodeItem: (node: BlockModel, index: number) => void
  selectedNodeItem: () => { node: BlockModel; index: number }
  getConditions: () => DecisionTriggerCondition[]
  switchFlowNode: (id: string) => void
<<<<<<< HEAD
  addCondition: (nodeType: string) => void
=======
  addCondition: () => void
  addMessage: () => void
>>>>>>> 2f40d6e5
  getCurrentLang: () => string
  getExpandedNodes: () => string[]
  setExpanded: (id: string, expanded: boolean) => void
}

const defaultLabels = {
  action: 'studio.flow.node.chatbotExecutes',
  execute: 'studio.flow.node.chatbotExecutes',
  failure: 'studio.flow.node.workflowFails',
  prompt: 'studio.flow.node.chatbotPromptsUser',
  router: 'if',
  say_something: 'studio.flow.node.chatbotSays',
  success: 'studio.flow.node.workflowSucceeds',
  trigger: 'studio.flow.node.triggeredBy',
  'sub-workflow': 'studio.flow.node.subworkflow'
}

const BlockWidget: FC<Props> = ({
  node,
  getCurrentFlow,
  editNodeItem,
  onDeleteSelectedElements,
  selectedNodeItem,
  updateFlowNode,
  getConditions,
  switchFlowNode,
  addCondition,
  addMessage,
  getCurrentLang,
  getExpandedNodes,
  setExpanded
}) => {
  const { nodeType } = node

  const handleContextMenu = e => {
    e.stopPropagation()
    e.preventDefault()
    switchFlowNode(node.id)
    contextMenu(
      e,
      <Menu>
<<<<<<< HEAD
        <MenuItem
          text={lang.tr('studio.flow.node.renameBlock')}
          onClick={() => {
            setIsEditing(true)
          }}
        />
        {(nodeType === 'trigger' || nodeType === 'router') && (
=======
        {nodeType === 'trigger' && (
>>>>>>> 2f40d6e5
          <MenuItem
            text={lang.tr('studio.flow.node.addCondition')}
            onClick={() => {
              addCondition(nodeType)
            }}
          />
        )}
        {nodeType === 'say_something' && (
          <MenuItem
            text={lang.tr('studio.flow.node.addMessage')}
            onClick={() => {
              addMessage()
            }}
          />
        )}
        <MenuItem
          text={
            <div className={style.contextMenuLabel}>
              {lang.tr('delete')}
              <ShortcutLabel light keys={['backspace']} />
            </div>
          }
          intent={Intent.DANGER}
          onClick={onDeleteSelectedElements}
        />
      </Menu>
    )
  }

  const inputPortInHeader = !['trigger'].includes(nodeType)
  const outPortInHeader = !['failure', 'prompt', 'router', 'success', 'sub-workflow'].includes(nodeType)
  const canCollapse = !['failure', 'prompt', 'router', 'success', 'sub-workflow'].includes(nodeType)
  const hasContextMenu = !['failure', 'success'].includes(nodeType)

  const renderContents = () => {
    switch (nodeType) {
      case 'action':
        return <ActionContents node={node} editNodeItem={editNodeItem} />
      case 'execute':
        return <ExecuteContents node={node} editNodeItem={editNodeItem} />
      case 'prompt':
        return <PromptContents node={node} selectedNodeItem={selectedNodeItem} getCurrentLang={getCurrentLang} />
      case 'router':
        return <RouterContents node={node} editNodeItem={editNodeItem} selectedNodeItem={selectedNodeItem} />
      case 'success':
        return <OutcomeContents node={node} selectedNodeItem={selectedNodeItem} getCurrentLang={getCurrentLang} />
      case 'failure':
        return <OutcomeContents node={node} selectedNodeItem={selectedNodeItem} getCurrentLang={getCurrentLang} />
      case 'say_something':
        return (
          <SaySomethingContents
            node={node}
            editNodeItem={editNodeItem}
            selectedNodeItem={selectedNodeItem}
            getCurrentLang={getCurrentLang}
          />
        )
      case 'trigger':
        return (
          <TriggerContents
            node={node}
            editNodeItem={editNodeItem}
            selectedNodeItem={selectedNodeItem}
            getConditions={getConditions}
          />
        )
      case 'sub-workflow':
        return (
          <SubworkflowContents
            node={node}
            selectedNodeItem={selectedNodeItem}
            getCurrentLang={getCurrentLang}
            editNodeItem={editNodeItem}
          />
        )
      default:
        return null
    }
  }

  const handleExpanded = expanded => {
    setExpanded(node.id, expanded)
  }

  const expanded = getExpandedNodes().includes(node.id)

  return (
    <NodeWrapper isHighlighed={node.isHighlighted}>
      <NodeHeader
        className={style[nodeType]}
        setExpanded={canCollapse && handleExpanded}
        expanded={canCollapse && expanded}
        handleContextMenu={hasContextMenu && handleContextMenu}
        defaultLabel={lang.tr(defaultLabels[nodeType])}
      >
        <StandardPortWidget hidden={!inputPortInHeader} name="in" node={node} className={style.in} />
        {outPortInHeader && <StandardPortWidget name="out0" node={node} className={style.out} />}
      </NodeHeader>
      {(!canCollapse || expanded) && renderContents()}
    </NodeWrapper>
  )
}

export class BlockModel extends BaseNodeModel {
  public conditions: DecisionTriggerCondition[] = []
  public activeWorkflow: boolean
  public isNew: boolean
  public nodeType: string
  public prompt?
  public contents?: { [lang: string]: FormData }[] = []
  public subflow: SubWorkflowNode

  constructor({
    id,
    x,
    y,
    name,
    type,
    prompt,
    contents,
    onEnter = [],
    next = [],
    conditions = [],
    subflow = {},
    activeWorkflow = false,
    isNew = false,
    isStartNode = false,
    isHighlighted = false
  }) {
    super('block', id)

    this.setData({
      name,
      prompt,
      contents,
      type,
      onEnter,
      next,
      isStartNode,
      isHighlighted,
      conditions,
      subflow,
      activeWorkflow,
      isNew
    })

    this.x = this.oldX = x
    this.y = this.oldY = y
  }

  setData({ conditions = [], activeWorkflow = false, isNew = false, ...data }) {
    super.setData(data as any)

    this.conditions = conditions
    this.activeWorkflow = activeWorkflow
    this.isNew = isNew
    this.nodeType = data.type
    this.prompt = data.prompt
    this.contents = data.contents
    this.subflow = data.subflow
  }
}

export class BlockWidgetFactory extends AbstractNodeFactory {
  private editNodeItem: (node: BlockModel, index: number) => void
  private selectedNodeItem: () => { node: BlockModel; index: number }
  private deleteSelectedElements: () => void
  private getConditions: () => DecisionTriggerCondition[]
  private getCurrentFlow: () => FlowView
  private updateFlowNode: (props: AllPartialNode) => void
  private switchFlowNode: (id: string) => void
  private addCondition: () => void
  private addMessage: () => void
  private getCurrentLang: () => string
  private getExpandedNodes: () => string[]
  private setExpandedNodes: (id: string, expanded: boolean) => void

  constructor(methods) {
    super('block')

    this.editNodeItem = methods.editNodeItem
    this.selectedNodeItem = methods.selectedNodeItem
    this.deleteSelectedElements = methods.deleteSelectedElements
    this.getCurrentFlow = methods.getCurrentFlow
    this.updateFlowNode = methods.updateFlowNode
    this.getConditions = methods.getConditions
    this.switchFlowNode = methods.switchFlowNode
    this.addCondition = methods.addCondition
    this.addMessage = methods.addMessage
    this.getCurrentLang = methods.getCurrentLang
    this.getExpandedNodes = methods.getExpandedNodes
    this.setExpandedNodes = methods.setExpandedNodes
  }

  generateReactWidget(diagramEngine: DiagramEngine, node: BlockModel) {
    return (
      <BlockWidget
        node={node}
        getCurrentFlow={this.getCurrentFlow}
        getCurrentLang={this.getCurrentLang}
        editNodeItem={this.editNodeItem}
        onDeleteSelectedElements={this.deleteSelectedElements}
        updateFlowNode={this.updateFlowNode}
        selectedNodeItem={this.selectedNodeItem}
        getConditions={this.getConditions}
        switchFlowNode={this.switchFlowNode}
        addCondition={this.addCondition}
        addMessage={this.addMessage}
        getExpandedNodes={this.getExpandedNodes}
        setExpanded={this.setExpandedNodes}
      />
    )
  }

  getNewInstance() {
    // @ts-ignore
    return new BlockModel()
  }
}<|MERGE_RESOLUTION|>--- conflicted
+++ resolved
@@ -29,12 +29,8 @@
   selectedNodeItem: () => { node: BlockModel; index: number }
   getConditions: () => DecisionTriggerCondition[]
   switchFlowNode: (id: string) => void
-<<<<<<< HEAD
-  addCondition: (nodeType: string) => void
-=======
   addCondition: () => void
   addMessage: () => void
->>>>>>> 2f40d6e5
   getCurrentLang: () => string
   getExpandedNodes: () => string[]
   setExpanded: (id: string, expanded: boolean) => void
@@ -76,21 +72,11 @@
     contextMenu(
       e,
       <Menu>
-<<<<<<< HEAD
-        <MenuItem
-          text={lang.tr('studio.flow.node.renameBlock')}
-          onClick={() => {
-            setIsEditing(true)
-          }}
-        />
-        {(nodeType === 'trigger' || nodeType === 'router') && (
-=======
         {nodeType === 'trigger' && (
->>>>>>> 2f40d6e5
           <MenuItem
             text={lang.tr('studio.flow.node.addCondition')}
             onClick={() => {
-              addCondition(nodeType)
+              addCondition()
             }}
           />
         )}
