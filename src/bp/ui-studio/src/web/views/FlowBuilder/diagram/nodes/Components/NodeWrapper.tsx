--- conflicted
+++ resolved
@@ -3,20 +3,14 @@
 
 import style from './style.scss'
 
-<<<<<<< HEAD
-export default ({ children, isHighlighed, onClick }) => (
-  <div
-    className={cx(style.nodeWrapper, { [style.highlighted]: isHighlighed })}
-    onClick={onClick}
-=======
-export default ({ children, isHighlighed, isLarge }) => (
+export default ({ children, isHighlighed, isLarge, onClick }) => (
   <div
     className={cx(style.nodeWrapper, { [style.highlighted]: isHighlighed, [style.large]: isLarge })}
->>>>>>> 6114e00f
     onContextMenu={e => {
       e.stopPropagation()
       e.preventDefault()
     }}
+    onClick={onClick}
   >
     {children}
   </div>
