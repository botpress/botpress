--- conflicted
+++ resolved
@@ -11,12 +11,7 @@
   Tag,
   Toaster
 } from '@blueprintjs/core'
-<<<<<<< HEAD
-import { lang, MainLayout } from 'botpress/shared'
-import cx from 'classnames'
-=======
 import { lang, MainLayout, sharedStyle } from 'botpress/shared'
->>>>>>> a187bc4b
 import _ from 'lodash'
 import React, { Component, Fragment } from 'react'
 import ReactDOM from 'react-dom'
@@ -547,15 +542,11 @@
 
   render() {
     return (
-<<<<<<< HEAD
       <MainLayout.Wrapper
         className={cx({
           'emulator-open': this.props.emulatorOpen
         })}
-      >
-        <WorkflowToolbar />
-=======
-      <MainLayout.Wrapper>
+       >
         <WorkflowToolbar />
 
         <div className={style.searchWrapper}>
@@ -569,7 +560,6 @@
             onChange={value => this.props.handleFilterChanged({ target: { value } })}
           />
         </div>
->>>>>>> a187bc4b
         <div
           id="diagramContainer"
           ref={ref => (this.diagramContainer = ref)}
@@ -615,11 +605,8 @@
   buildSkill: any
   readOnly: boolean
   canPasteNode: boolean
-<<<<<<< HEAD
   emulatorOpen: boolean
   showSearch: boolean
-=======
->>>>>>> a187bc4b
   hideSearch: () => void
   handleFilterChanged: (event: any) => void
   highlightFilter: string
