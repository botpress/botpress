--- conflicted
+++ resolved
@@ -258,11 +258,7 @@
   }
 
   generateReactWidget(diagramEngine, link) {
-<<<<<<< HEAD
-    return <DeletableLinkWidget link={link} color="#bec5c9" width={2} diagramEngine={diagramEngine} />
-=======
     return <DeletableLinkWidget link={link} color="var(--gray)" width={2} diagramEngine={diagramEngine} />
->>>>>>> 50f077d2
   }
 
   getNewInstance() {
