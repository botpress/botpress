--- conflicted
+++ resolved
@@ -69,13 +69,6 @@
   }
 }
 
-const mapStateToProps = state => ({ skills: state.skills.installed })
-export const ConnectedSkillCallNodeWidget = connect(
-  mapStateToProps,
-  undefined,
-  null
-)(SkillCallNodeWidget)
-
 export class SkillCallNodeModel extends BaseNodeModel {
   public skill?
 
@@ -137,11 +130,7 @@
   }
 
   generateReactWidget(diagramEngine, node) {
-<<<<<<< HEAD
-    return <ConnectedSkillCallNodeWidget node={node} />
-=======
     return <SkillCallNodeWidget node={node} skills={this.skillsDefinitions} />
->>>>>>> 5506f20d
   }
 
   getNewInstance() {
