<<<<<<< HEAD
:global(.srd-node--selected)>.baseNode.nodeSaySomething {
  border: 1px solid #52B1EE !important;
=======
.srd-node--selected>.baseNode {
  border: 1px solid #48AFF0;
>>>>>>> b774c574
}

.baseNode {
  background-color: #FCFCFC;
  border-radius: 3px;
  border: 1px solid #000;
  padding: 8px 18px;
  width: 200px;

  :global(.port) {
    border-radius: 3px;
    height: 10px;
    width: 10px;
    background: #D1E5F2;

    &:global(.selected) {
      background: rgba(19, 124, 189, 0.5);
    }
  }

  .header {
    background: #D1E5F2;
    border-radius: 15px;
    color: #000;
    display: flex;
    display: inline-block;
    font-size: 12px;
    line-height: 1;
    height: 20px;
    justify-content: space-between;
    padding: 3px 8px 2px;

    & > span + span {
      margin-left: 4px;
    }

    span {
      display: inline-block;
      vertical-align: middle;
    }
  }

  .content {
    padding: 8px 0 0;
    word-wrap: break-word;
    text-overflow: ellipsis;
    max-height: 78px;
    overflow-y: scroll;
    font-size: 12px;
  }

  .ports {
    .in {
      position: absolute;
      bottom: 20%;
      left: 0;
      transform: translate(-50%, 0);
    }
    .out {
      position: absolute;
      bottom: 20%;
      right: 0;
      transform: translate(50%, 0);
    }
    .outRouting {
      position: absolute;
      right: 0;
      transform: translate(50%, 25%);
    }
  }
}

.highlightedNode {
  box-shadow: 0 0 0 4pt #ffde33;
}

.nodeSaySomething {
  .header {
    background: #D1E5F2;
    color: #182026;
  }
}

.nodeExecute {
  .header {
    background: #d5a5bc;
    color: #182026;
  }
}

.nodeListen {
  .header {
    background: #ffe699;
    color: #182026;
  }
}

.nodeRouter {
  .header {
    background: #a1c4c9;
    color: #182026;
  }

  .content {
    overflow: auto;
    max-height: 250px;
  }
}

.section-next .item :global(.port) {
  background: rgba(0, 0, 0, 0.2);

  &:global(.selected) {
    background: rgba(0, 0, 0, 0.5);
  }
}<|MERGE_RESOLUTION|>--- conflicted
+++ resolved
@@ -1,10 +1,5 @@
-<<<<<<< HEAD
 :global(.srd-node--selected)>.baseNode.nodeSaySomething {
   border: 1px solid #52B1EE !important;
-=======
-.srd-node--selected>.baseNode {
-  border: 1px solid #48AFF0;
->>>>>>> b774c574
 }
 
 .baseNode {
