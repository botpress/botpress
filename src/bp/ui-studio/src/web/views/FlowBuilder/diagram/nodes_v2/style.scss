.baseNode {
  width: 200px;
  background-color: #ededed;
  border: 1px solid #dedede;
  border-radius: 10px;
  overflow: hidden;

  :global(.port) {
    background: rgba(0, 0, 0, 0.2);

    &:global(.selected) {
      background: rgba(0, 0, 0, 0.5);
    }
  }

  .header {
    background: #a1c6e8;
    color: #ffffff;
    height: 20px;
    padding: 2px 10px;
    font-size: 12px;
    display: flex;
    justify-content: space-between;
  }

  .content {
    padding: 4px;
    word-wrap: break-word;
    text-overflow: ellipsis;
    max-height: 78px;
    overflow-y: scroll;
    font-size: 12px;
  }

  .ports {
    .in {
      position: absolute;
      bottom: 0px;
      left: -8px;
    }
    .out {
      position: absolute;
      bottom: 0px;
      right: -8px;
    }
  }
}

.highlightedNode {
  box-shadow: 0 0 0 4pt #ffde33;
}

.nodeSaySomething {
  .header {
    background: #a1c6e8;
    color: #ffffff;
  }
}

.nodeExecute {
  .header {
    background: #d5a5bc;
    color: #ffffff;
  }
}

.nodeListen {
  .header {
    background: #ffe699;
    color: #000000;
  }
}

<<<<<<< HEAD
.nodeAction {
  .header {
    background: #397eff;
    color: #000000;
=======
.nodeTrigger {
  .header {
    text-align: center;
    background: #ffde33;
    color: #000000;
    .fullSize {
      width: 100%;
    }
  }

  &Conditions {
    list-style: none;
    padding: 5px;
    margin: 0;

    li {
      overflow: hidden;
      text-overflow: ellipsis;
      white-space: nowrap;
      margin-bottom: 5px;

      &:last-child {
        margin-bottom: 0;
      }
    }
>>>>>>> dad6b6b7
  }
}

.nodeRouter {
  .header {
    background: #a1c4c9;
    color: #000000;
  }

  .content {
    overflow: auto;
    max-height: 250px;
  }
}

.nodeSuccess {
  .header {
    background: #3bcf00;
    color: #000000;
  }
}

.nodeFailure {
  .header {
    background: #eb4034;
    color: #000000;
  }
}

.section-next .item :global(.port) {
  background: rgba(0, 0, 0, 0.2);

  &:global(.selected) {
    background: rgba(0, 0, 0, 0.5);
  }
}<|MERGE_RESOLUTION|>--- conflicted
+++ resolved
@@ -71,12 +71,13 @@
   }
 }
 
-<<<<<<< HEAD
 .nodeAction {
   .header {
     background: #397eff;
     color: #000000;
-=======
+  }
+}
+
 .nodeTrigger {
   .header {
     text-align: center;
@@ -102,7 +103,6 @@
         margin-bottom: 0;
       }
     }
->>>>>>> dad6b6b7
   }
 }
 
