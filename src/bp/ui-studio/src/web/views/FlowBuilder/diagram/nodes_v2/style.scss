--- conflicted
+++ resolved
@@ -26,13 +26,8 @@
   .header {
     background: $node-say-something;
     border-radius: 15px;
-<<<<<<< HEAD
     color: $main-dark-color;
     display: flex;
-=======
-    color: #000;
->>>>>>> f7a8c112
-    display: inline-block;
     font-size: 12px;
     line-height: 1;
     height: 20px;
