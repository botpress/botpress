.srd-node--selected>.baseNode {
  border: 1px solid #48AFF0;
}

.baseNode {
  background-color: #FCFCFC;
  border-radius: 3px;
  border: 1px solid #000;
  padding: 8px 18px;
  width: 200px;
<<<<<<< HEAD
=======
  background-color: #ededed;
  border: 1px solid #dedede;
  border-radius: 10px;
  overflow: hidden;
>>>>>>> 60159ec8

  :global(.port) {
    border-radius: 3px;
    height: 10px;
    width: 10px;
    background: #D1E5F2;

    &:global(.selected) {
      background: rgba(19, 124, 189, 0.5);
    }
  }

  .header {
<<<<<<< HEAD
    background: #D1E5F2;
    border-radius: 15px;
    color: #000;
=======
    background: #a1c6e8;
    color: #ffffff;
    height: 20px;
    padding: 2px 10px;
    font-size: 12px;
>>>>>>> 60159ec8
    display: flex;
    display: inline-block;
    font-size: 12px;
    line-height: 1;
    height: 20px;
    justify-content: space-between;
    padding: 3px 8px 2px;

    & > span + span {
      margin-left: 4px;
    }

    span {
      display: inline-block;
      vertical-align: middle;
    }
  }

  .content {
    padding: 8px 0 0;
    word-wrap: break-word;
    text-overflow: ellipsis;
    max-height: 78px;
    overflow-y: scroll;
    font-size: 12px;
  }

  .ports {
    .in {
      position: absolute;
      bottom: 20%;
      left: 0;
      transform: translate(-50%, 0);
    }
    .out {
      position: absolute;
      bottom: 20%;
      right: 0;
      transform: translate(50%, 0);
    }
  }
}

.highlightedNode {
  box-shadow: 0 0 0 4pt #ffde33;
}

.nodeSaySomething {
  .header {
    background: #D1E5F2;
    color: #182026;
  }
}

.nodeExecute {
  .header {
    background: #d5a5bc;
    color: #182026;
  }
}

.nodeListen {
  .header {
    background: #ffe699;
    color: #182026;
  }
}

.nodeAction {
  .header {
    background: #397eff;
    color: #000000;
  }
}

.nodeTrigger {
  .header {
    text-align: center;
    background: #ffde33;
    color: #000000;
    .fullSize {
      width: 100%;
    }
  }

  &Conditions {
    list-style: none;
    padding: 5px;
    margin: 0;

    li {
      overflow: hidden;
      text-overflow: ellipsis;
      white-space: nowrap;
      margin-bottom: 5px;

      &:last-child {
        margin-bottom: 0;
      }
    }
  }
}

.nodeRouter {
  .header {
    background: #a1c4c9;
    color: #182026;
  }

  .content {
    overflow: auto;
    max-height: 250px;
  }
}

.nodeSuccess {
  .header {
    background: #3bcf00;
    color: #000000;
  }
}

.nodeFailure {
  .header {
    background: #eb4034;
    color: #000000;
  }
}

.section-next .item :global(.port) {
  background: rgba(0, 0, 0, 0.2);

  &:global(.selected) {
    background: rgba(0, 0, 0, 0.5);
  }
}<|MERGE_RESOLUTION|>--- conflicted
+++ resolved
@@ -8,13 +8,6 @@
   border: 1px solid #000;
   padding: 8px 18px;
   width: 200px;
-<<<<<<< HEAD
-=======
-  background-color: #ededed;
-  border: 1px solid #dedede;
-  border-radius: 10px;
-  overflow: hidden;
->>>>>>> 60159ec8
 
   :global(.port) {
     border-radius: 3px;
@@ -28,18 +21,9 @@
   }
 
   .header {
-<<<<<<< HEAD
     background: #D1E5F2;
     border-radius: 15px;
     color: #000;
-=======
-    background: #a1c6e8;
-    color: #ffffff;
-    height: 20px;
-    padding: 2px 10px;
-    font-size: 12px;
->>>>>>> 60159ec8
-    display: flex;
     display: inline-block;
     font-size: 12px;
     line-height: 1;
