--- conflicted
+++ resolved
@@ -24,14 +24,9 @@
   'next',
   'skill',
   'conditions',
-<<<<<<< HEAD
-  'content',
+  'contents',
   'activeWorkflow',
   'prompt'
-=======
-  'contents',
-  'activeWorkflow'
->>>>>>> 3eb0b28d
 ]
 export const DIAGRAM_PADDING: number = 100
 
