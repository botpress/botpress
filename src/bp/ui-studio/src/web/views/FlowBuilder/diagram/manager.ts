import { FlowView, NodeView } from 'common/typings'
import _ from 'lodash'
import { DefaultLinkModel, DiagramEngine, DiagramModel, DiagramWidget, PointModel } from 'storm-react-diagrams'
import { hashCode } from '~/util'

import { SaySomethingNodeModel } from '../../OneFlow/diagram/nodes/SaySomethingNode'

import { BaseNodeModel } from './nodes/BaseNodeModel'
import { SkillCallNodeModel } from './nodes/SkillCallNode'
import { StandardNodeModel } from './nodes/StandardNode'
import { ActionNodeModel } from './nodes_v2/ActionNode'
import { ExecuteNodeModel } from './nodes_v2/ExecuteNode'
import { FailureNodeModel } from './nodes_v2/FailureNode'
import { ListenNodeModel } from './nodes_v2/ListenNode'
import { RouterNodeModel } from './nodes_v2/RouterNode'
import { SuccessNodeModel } from './nodes_v2/SuccessNode'
import { TriggerNodeModel } from './nodes_v2/TriggerNode'

const passThroughNodeProps: string[] = [
  'name',
  'onEnter',
  'onReceive',
  'next',
  'skill',
  'conditions',
<<<<<<< HEAD
  'content',
  'contents',
  'blockType',
=======
  'contents',
>>>>>>> 865f12b1
  'activeWorkflow'
]
export const DIAGRAM_PADDING: number = 100

// Must be identified by the deleteSelectedElement logic to know it needs to delete something
export const nodeTypes = ['standard', 'trigger', 'skill-call', 'say_something', 'execute', 'listen', 'router', 'action']

// Using the new node types to prevent displaying start port
export const newNodeTypes = ['block', 'say_something', 'execute', 'listen', 'router']

// Default transition applied for new nodes 1.5
export const defaultTransition = { condition: 'true', node: '' }

export interface Point {
  x: number
  y: number
}

const createNodeModel = (node, modelProps) => {
  const { type } = node
  if (type === 'skill-call') {
    return new SkillCallNodeModel(modelProps)
  } else if (type === 'say_something') {
    return new SaySomethingNodeModel(modelProps)
  } else if (type === 'execute') {
    return new ExecuteNodeModel(modelProps)
  } else if (type === 'listen') {
    return new ListenNodeModel(modelProps)
  } else if (type === 'router') {
    return new RouterNodeModel(modelProps)
  } else if (type === 'action') {
    return new ActionNodeModel(modelProps)
  } else if (type === 'success') {
    return new SuccessNodeModel(modelProps)
  } else if (type === 'trigger') {
    return new TriggerNodeModel(modelProps)
  } else if (type === 'failure') {
    return new FailureNodeModel(modelProps)
  } else {
    return new StandardNodeModel(modelProps)
  }
}

export class DiagramManager {
  private diagramEngine: DiagramEngine
  private activeModel: ExtendedDiagramModel
  private diagramWidget: DiagramWidget
  private highlightedNodeNames?: string[]
  private currentFlow: FlowView
  private isReadOnly: boolean
  private diagramContainerSize: DiagramContainerSize
  private storeDispatch

  constructor(engine, storeActions) {
    this.diagramEngine = engine
    this.storeDispatch = storeActions
  }

  initializeModel() {
    this.activeModel = new DiagramModel()
    this.activeModel.setGridSize(5)
    this.activeModel.linksHash = null
    this.activeModel.setLocked(this.isReadOnly)

    const currentFlow = this.currentFlow
    if (!currentFlow) {
      return
    }

    const nodes = currentFlow.nodes.map((node: NodeView) => {
      node.x = _.round(node.x)
      node.y = _.round(node.y)

      return createNodeModel(node, {
        ...node,
        isStartNode: currentFlow.startNode === node.name,
        isHighlighted: this.shouldHighlightNode(node.name)
      })
    })

    this.activeModel.addAll(...nodes)
    nodes.forEach(node => this._createNodeLinks(node, nodes, this.currentFlow.links))

    this.diagramEngine.setDiagramModel(this.activeModel)
    this._updateZoomLevel(nodes)

    // Setting the initial links hash when changing flow
    this.getLinksRequiringUpdate()
  }

  shouldHighlightNode(nodeName): boolean {
    return this.highlightedNodeNames && !!this.highlightedNodeNames.find(x => nodeName.includes(x))
  }

  // Syncs model with the store (only update changes instead of complete initialization)
  syncModel() {
    if (!this.activeModel) {
      return this.initializeModel()
    }

    // Don't serialize more than once
    const snapshot = _.once(this._serialize)

    // Remove nodes that have been deleted
    _.keys(this.activeModel.getNodes()).forEach(nodeId => {
      if (!_.find(this.currentFlow.nodes, { id: nodeId })) {
        this._deleteNode(nodeId)
      }
    })

    this.currentFlow &&
      this.currentFlow.nodes.forEach((node: NodeView) => {
        const model = this.activeModel.getNode(node.id) as BpNodeModel
        if (!model) {
          // Node doesn't exist
          this._addNode(node)
        } else if (model.lastModified !== node.lastModified) {
          // Node has been modified
          this._syncNode(node, model, snapshot())
          // TODO: Implement this correctly.
          // Fixes an issue where links are at position 0,0 after adding a transition)
          this.diagramEngine['flowBuilder'].checkForLinksUpdate()
        } else {
          // @ts-ignore
          model.setData({
            ..._.pick(node, passThroughNodeProps),
            isStartNode: this.currentFlow.startNode === node.name,
            isHighlighted: this.shouldHighlightNode(node.name)
          })
        }
      })

    this.cleanPortLinks()
    this.activeModel.setLocked(this.isReadOnly)
    this.diagramWidget.forceUpdate()
  }

  clearModel() {
    this.activeModel = new DiagramModel()
    this.activeModel.setGridSize(5)
    this.activeModel.linksHash = null
    this.activeModel.setLocked(this.isReadOnly)

    this.diagramEngine.setDiagramModel(this.activeModel)
    this.diagramWidget && this.diagramWidget.forceUpdate()
  }

  disconnectPorts(model: any) {
    const ports = model.getPorts()

    Object.keys(ports).forEach(p => {
      _.values(ports[p].links).forEach(link => {
        this.activeModel.removeLink(link)
        ports[p].removeLink(link)
      })
    })
  }

  sanitizeLinks() {
    // Sanitizing the links, making sure that:
    // 1) All links are connected to ONE [out] and [in] port
    // 2) All ports have only ONE outbound link
    const links = _.values(this.activeModel.getLinks())
    links.forEach(link => {
      // If there's not two ports attached to the link
      if (!link.getSourcePort() || !link.getTargetPort()) {
        link.remove()
        return this.diagramWidget.forceUpdate()
      }

      // We need at least one input port
      if (link.getSourcePort().name !== 'in' && link.getTargetPort().name !== 'in') {
        link.remove()
        return this.diagramWidget.forceUpdate()
      }

      // We need at least one output port
      if (!link.getSourcePort().name.startsWith('out') && !link.getTargetPort().name.startsWith('out')) {
        link.remove()
        return this.diagramWidget.forceUpdate()
      }

      // If ports have more than one output link
      const ports = [link.getSourcePort(), link.getTargetPort()]
      ports.forEach(port => {
        if (!port) {
          return
        }
        const portLinks = _.values(port.getLinks())
        if (port.name.startsWith('out') && portLinks.length > 1) {
          _.last(portLinks).remove()
          this.diagramWidget.forceUpdate()
        }
      })

      // We don't want to link node to itself
      const outPort = link.getSourcePort().name.startsWith('out') ? link.getSourcePort() : link.getTargetPort()
      const targetPort = link.getSourcePort().name.startsWith('out') ? link.getTargetPort() : link.getSourcePort()
      if (outPort.getParent().getID() === targetPort.getParent().getID()) {
        link.remove()
        return this.diagramWidget.forceUpdate()
      }
    })
  }

  getRealPosition(event): Point {
    let { x, y } = this.diagramEngine.getRelativePoint(event.x || event.clientX, event.y || event.clientY)

    const zoomFactor = this.activeModel.getZoomLevel() / 100

    x /= zoomFactor
    y /= zoomFactor

    x -= this.activeModel.getOffsetX() / zoomFactor
    y -= this.activeModel.getOffsetY() / zoomFactor

    return { x, y }
  }

  cleanPortLinks() {
    const allLinkIds = _.values(this.activeModel.getLinks()).map(x => x.getID())

    // Loops through all nodes to extract all their ports
    const allPorts = _.flatten(
      _.values(this.activeModel.getNodes())
        .map(x => x.ports)
        .map(_.values)
    )

    // For each ports, if it has an invalid link, it will be removed
    allPorts.map(port =>
      Object.keys(port.links)
        .filter(x => !allLinkIds.includes(x))
        .map(x => port.links[x].remove())
    )
  }

  getLinksRequiringUpdate() {
    this.cleanPortLinks()
    const newLinks = this._serializeLinks()
    const newLinksHash = hashCode(JSON.stringify(newLinks))

    if (!this.activeModel.linksHash || this.activeModel.linksHash !== newLinksHash) {
      this.activeModel.linksHash = newLinksHash
      return newLinks
    }
  }

  getActiveModelOffset(): { offsetX: number; offsetY: number } {
    return { offsetX: this.activeModel.offsetX, offsetY: this.activeModel.offsetY }
  }

  setCurrentFlow(currentFlow: FlowView) {
    this.currentFlow = currentFlow
  }

  setHighlightedNodes(nodeName: string | string[]) {
    this.highlightedNodeNames = _.isArray(nodeName) ? nodeName : [nodeName]
  }

  setReadOnly(readOnly: boolean) {
    this.isReadOnly = readOnly
  }

  setDiagramContainer(diagramWidget, diagramContainerSize: DiagramContainerSize) {
    this.diagramContainerSize = diagramContainerSize
    this.diagramWidget = diagramWidget
  }

  getSelectedNode() {
    return _.first(this.activeModel.getSelectedItems() || [])
  }

  unselectAllElements() {
    this.activeModel.getSelectedItems().map(x => x.setSelected(false))
  }

  getNodeProblems(): NodeProblem[] {
    const nodes = this.activeModel.getNodes()
    return Object.keys(nodes)
      .map(node => ({
        nodeName: (nodes[node] as BpNodeModel).name,
        missingPorts: (nodes[node] as BpNodeModel).next.filter(n => n.node === '').length
      }))
      .filter(x => x.missingPorts > 0)
  }

  private _deleteNode(nodeId: string) {
    const ports = this.activeModel.getNode(nodeId).getPorts()
    this.activeModel.removeNode(nodeId)

    _.values(ports).forEach(port => {
      _.values(port.getLinks()).forEach(link => {
        this.activeModel.removeLink(link)
      })
    })
  }

  private _addNode(node: NodeView) {
    const model = createNodeModel(node, {
      ...node,
      isStartNode: this.currentFlow.startNode === node.name,
      isHighlighted: this.shouldHighlightNode(node.name)
    })

    this.activeModel.addNode(model)

    setTimeout(() => {
      // Select newly inserted nodes
      model.setSelected(true)
      this.storeDispatch.switchFlowNode(node.id)
    }, 150)

    model.lastModified = node.lastModified
  }

  private _syncNode(node: NodeView, model: BpNodeModel, snapshot) {
    // @ts-ignore
    model.setData({
      ..._.pick(node, passThroughNodeProps),
      isStartNode: this.currentFlow.startNode === node.name,
      isHighlighted: this.shouldHighlightNode(node.name)
    })

    model.setPosition(node.x, node.y)

    const ports = model.getOutPorts()
    ports.forEach(port => {
      _.values(port.links).forEach(link => {
        this.activeModel.removeLink(link)
        port.removeLink(link)
      })
    })

    // Recreate all the links
    // If there's an existing link saved for target,port .. reuse the point locations

    const allNodes = _.values(this.activeModel.getNodes())
    this._createNodeLinks(model, allNodes, snapshot.links)
    model.lastModified = node.lastModified
  }

  private _createNodeLinks(node, allNodes, existingLinks = []) {
    if (!_.isArray(node.next)) {
      return
    }

    node.next.forEach((next, index) => {
      const target = next.node
      if (/^END$/i.test(target)) {
        // Handle end connection
      } else if (/\.flow/i.test(target)) {
        // Handle subflow connection
      } else {
        const sourcePort = node.ports['out' + index]
        const targetNode = _.find(allNodes, { name: next.node })

        if (!targetNode) {
          // TODO Show warning that target node doesn't exist
          return
        }

        const existingLink = _.find(existingLinks, {
          source: node.id,
          target: targetNode.id,
          sourcePort: sourcePort.name
        })

        const targetPort = targetNode.ports['in']

        const link = new DefaultLinkModel()
        link.setSourcePort(sourcePort)
        link.setTargetPort(targetPort)

        if (existingLink) {
          link.setPoints(
            existingLink.points.map(pt => {
              return new PointModel(link, { x: pt.x, y: pt.y })
            })
          )
        }

        this.activeModel.addLink(link)
      }
    })
  }

  private _updateZoomLevel(nodes) {
    const { width: diagramWidth, height: diagramHeight } = this.diagramContainerSize
    const totalFlowWidth = _.max(_.map(nodes, 'x')) - _.min(_.map(nodes, 'x')) || 0
    const totalFlowHeight = _.max(_.map(nodes, 'y')) - _.min(_.map(nodes, 'y')) || 0
    const zoomLevelX = Math.min(1, diagramWidth / (totalFlowWidth + 2 * DIAGRAM_PADDING))
    const zoomLevelY = Math.min(1, diagramHeight / (totalFlowHeight + 2 * DIAGRAM_PADDING))
    const zoomLevel = Math.min(zoomLevelX, zoomLevelY)

    const offsetX = DIAGRAM_PADDING - _.min(_.map(nodes, 'x')) || 100
    const offsetY = DIAGRAM_PADDING - _.min(_.map(nodes, 'y')) || 100

    this.activeModel.setZoomLevel(zoomLevel * 100)
    this.activeModel.setOffsetX(offsetX * zoomLevel)
    this.activeModel.setOffsetY(offsetY * zoomLevel)

    this.diagramWidget && this.diagramWidget.forceUpdate()
  }

  private _serialize = () => {
    const model = this.activeModel.serializeDiagram()
    const nodes = model.nodes.map((node: any) => {
      return {
        ..._.pick(node, 'id', 'name', 'onEnter', 'onReceive'),
        next: node.next.map((next, index) => {
          const port = _.find(node.ports, { name: 'out' + index })

          if (!port || !port.links || !port.links.length) {
            return next
          }

          const link = _.find(model.links, { id: port.links[0] })
          // @ts-ignore
          const otherNodeId = link && (link.source === node.id ? link.target : link.source)
          const otherNode = _.find(model.nodes, { id: otherNodeId })

          if (!otherNode) {
            return next
          }

          return { condition: next.condition, node: otherNode['name'] }
        }),
        position: _.pick(node, 'x', 'y')
      }
    })

    const links = this._serializeLinks()

    return { links, nodes }
  }

  private _serializeLinks() {
    const diagram = this.activeModel.serializeDiagram()

    const links = diagram.links.map(link => {
      const instance = this.activeModel.getLink(link.id)
      const model = {
        source: link.source,
        sourcePort: instance.getSourcePort().name,
        target: link.target,
        points: link.points.map(pt => ({ x: Math.floor(pt.x), y: Math.floor(pt.y) }))
      }

      if (instance.getSourcePort().name === 'in') {
        // We reverse the model so that target is always an input port
        model.source = link.target
        model.sourcePort = instance.getTargetPort().name
        model.target = link.source
        model.points = _.reverse(model.points)
      }

      return model
    })

    return _.sortBy(links, ['source', 'target'])
  }
}

interface NodeProblem {
  nodeName: string
  missingPorts: any
}

interface DiagramContainerSize {
  width: number
  height: number
}
type BpNodeModel = SkillCallNodeModel | BaseNodeModel
type ExtendedDiagramModel = {
  linksHash?: number
} & DiagramModel<|MERGE_RESOLUTION|>--- conflicted
+++ resolved
@@ -23,13 +23,7 @@
   'next',
   'skill',
   'conditions',
-<<<<<<< HEAD
-  'content',
   'contents',
-  'blockType',
-=======
-  'contents',
->>>>>>> 865f12b1
   'activeWorkflow'
 ]
 export const DIAGRAM_PADDING: number = 100
