import { FlowView, NodeView } from 'common/typings'
import _ from 'lodash'
import { DefaultLinkModel, DiagramEngine, DiagramModel, DiagramWidget, PointModel } from 'storm-react-diagrams'
import { hashCode } from '~/util'
import { BlockModel } from '~/views/OneFlow/diagram/nodes/Block'

import { BaseNodeModel } from './nodes/BaseNodeModel'
import { SkillCallNodeModel } from './nodes/SkillCallNode'
import { StandardNodeModel } from './nodes/StandardNode'
<<<<<<< HEAD
=======
import { ActionNodeModel } from './nodes_v2/ActionNode'
import { ExecuteNodeModel } from './nodes_v2/ExecuteNode'
import { FailureNodeModel } from './nodes_v2/FailureNode'
import { ListenNodeModel } from './nodes_v2/ListenNode'
import { RouterNodeModel } from './nodes_v2/RouterNode'
import { SubWorkflowNodeModel } from './nodes_v2/SubWorkflowNode'
import { SuccessNodeModel } from './nodes_v2/SuccessNode'
>>>>>>> dd44a81e

const passThroughNodeProps: string[] = [
  'name',
  'onEnter',
  'onReceive',
  'next',
  'skill',
  'conditions',
  'type',
  'contents',
  'activeWorkflow',
  'prompt',
  'friendlyName'
]
export const DIAGRAM_PADDING: number = 100

// Must be identified by the deleteSelectedElement logic to know it needs to delete something
export const nodeTypes = [
  'standard',
  'trigger',
  'skill-call',
  'say_something',
  'execute',
  'listen',
  'router',
  'action',
  'prompt',
  'sub-workflow'
]

export const outcomeNodeTypes = ['success', 'failure']

// Using the new node types to prevent displaying start port
export const newNodeTypes = ['say_something', 'execute', 'listen', 'router']

// Default transition applied for new nodes 1.5
export const defaultTransition = { condition: 'true', node: '' }

export interface Point {
  x: number
  y: number
}

const createNodeModel = (node, modelProps) => {
  const { type } = node
  if (type === 'skill-call') {
    return new SkillCallNodeModel(modelProps)
<<<<<<< HEAD
  } else if (
    ['say_something', 'prompt', 'execute', 'listen', 'router', 'action', 'success', 'trigger', 'failure'].includes(type)
  ) {
    return new BlockModel(modelProps)
=======
  } else if (type === 'sub-workflow') {
    return new SubWorkflowNodeModel(modelProps)
  } else if (type === 'say_something') {
    return new SaySomethingNodeModel(modelProps)
  } else if (type === 'prompt') {
    return new PromptNodeModel(modelProps)
  } else if (type === 'execute') {
    return new ExecuteNodeModel(modelProps)
  } else if (type === 'listen') {
    return new ListenNodeModel(modelProps)
  } else if (type === 'router') {
    return new RouterNodeModel(modelProps)
  } else if (type === 'action') {
    return new ActionNodeModel(modelProps)
  } else if (type === 'success') {
    return new SuccessNodeModel(modelProps)
  } else if (type === 'trigger') {
    return new TriggerNodeModel(modelProps)
  } else if (type === 'failure') {
    return new FailureNodeModel(modelProps)
>>>>>>> dd44a81e
  } else {
    return new StandardNodeModel(modelProps)
  }
}

export class DiagramManager {
  private diagramEngine: DiagramEngine
  private activeModel: ExtendedDiagramModel
  private diagramWidget: DiagramWidget
  private highlightedNodeNames?: string[]
  private currentFlow: FlowView
  private isReadOnly: boolean
  private diagramContainerSize: DiagramContainerSize
  private storeDispatch

  constructor(engine, storeActions) {
    this.diagramEngine = engine
    this.storeDispatch = storeActions
  }

  initializeModel() {
    this.activeModel = new DiagramModel()
    this.activeModel.setGridSize(5)
    this.activeModel.linksHash = null
    this.activeModel.setLocked(this.isReadOnly)

    const currentFlow = this.currentFlow
    if (!currentFlow) {
      return
    }

    const nodes = currentFlow.nodes.map((node: NodeView) => {
      node.x = _.round(node.x)
      node.y = _.round(node.y)

      return createNodeModel(node, {
        ...node,
        isStartNode: currentFlow.startNode === node.name,
        isHighlighted: this.shouldHighlightNode(node.name)
      })
    })

    this.activeModel.addAll(...nodes)
    nodes.forEach(node => this._createNodeLinks(node, nodes, this.currentFlow.links))

    this.diagramEngine.setDiagramModel(this.activeModel)
    this._updateZoomLevel(nodes)

    // Setting the initial links hash when changing flow
    this.getLinksRequiringUpdate()
  }

  shouldHighlightNode(nodeName): boolean {
    return this.highlightedNodeNames && !!this.highlightedNodeNames.find(x => nodeName.includes(x))
  }

  // Syncs model with the store (only update changes instead of complete initialization)
  syncModel() {
    if (!this.activeModel) {
      return this.initializeModel()
    }

    // Don't serialize more than once
    const snapshot = _.once(this._serialize)

    // Remove nodes that have been deleted
    _.keys(this.activeModel.getNodes()).forEach(nodeId => {
      if (!_.find(this.currentFlow.nodes, { id: nodeId })) {
        this._deleteNode(nodeId)
      }
    })

    this.currentFlow &&
      this.currentFlow.nodes.forEach((node: NodeView) => {
        const model = this.activeModel.getNode(node.id) as BpNodeModel
        if (!model) {
          // Node doesn't exist
          this._addNode(node)
        } else if (model.lastModified !== node.lastModified) {
          // Node has been modified
          this._syncNode(node, model, snapshot())
          // TODO: Implement this correctly.
          // Fixes an issue where links are at position 0,0 after adding a transition)
          this.diagramEngine['flowBuilder'].checkForLinksUpdate()
        } else {
          // @ts-ignore
          model.setData({
            ..._.pick(node, passThroughNodeProps),
            isStartNode: this.currentFlow.startNode === node.name,
            isHighlighted: this.shouldHighlightNode(node.name)
          })
        }
      })

    this.cleanPortLinks()
    this.activeModel.setLocked(this.isReadOnly)
    this.diagramWidget.forceUpdate()
  }

  clearModel() {
    this.activeModel = new DiagramModel()
    this.activeModel.setGridSize(5)
    this.activeModel.linksHash = null
    this.activeModel.setLocked(this.isReadOnly)

    this.diagramEngine.setDiagramModel(this.activeModel)
    this.diagramWidget && this.diagramWidget.forceUpdate()
  }

  disconnectPorts(model: any) {
    const ports = model.getPorts()

    Object.keys(ports).forEach(p => {
      _.values(ports[p].links).forEach(link => {
        this.activeModel.removeLink(link)
        ports[p].removeLink(link)
      })
    })
  }

  sanitizeLinks() {
    // Sanitizing the links, making sure that:
    // 1) All links are connected to ONE [out] and [in] port
    // 2) All ports have only ONE outbound link
    const links = _.values(this.activeModel.getLinks())
    links.forEach(link => {
      // If there's not two ports attached to the link
      if (!link.getSourcePort() || !link.getTargetPort()) {
        link.remove()
        return this.diagramWidget.forceUpdate()
      }

      // We need at least one input port
      if (link.getSourcePort().name !== 'in' && link.getTargetPort().name !== 'in') {
        link.remove()
        return this.diagramWidget.forceUpdate()
      }

      // We need at least one output port
      if (!link.getSourcePort().name.startsWith('out') && !link.getTargetPort().name.startsWith('out')) {
        link.remove()
        return this.diagramWidget.forceUpdate()
      }

      // If ports have more than one output link
      const ports = [link.getSourcePort(), link.getTargetPort()]
      ports.forEach(port => {
        if (!port) {
          return
        }
        const portLinks = _.values(port.getLinks())
        if (port.name.startsWith('out') && portLinks.length > 1) {
          _.last(portLinks).remove()
          this.diagramWidget.forceUpdate()
        }
      })

      // We don't want to link node to itself
      const outPort = link.getSourcePort().name.startsWith('out') ? link.getSourcePort() : link.getTargetPort()
      const targetPort = link.getSourcePort().name.startsWith('out') ? link.getTargetPort() : link.getSourcePort()
      if (outPort.getParent().getID() === targetPort.getParent().getID()) {
        link.remove()
        return this.diagramWidget.forceUpdate()
      }
    })
  }

  getRealPosition(event): Point {
    let { x, y } = this.diagramEngine.getRelativePoint(event.x || event.clientX, event.y || event.clientY)

    const zoomFactor = this.activeModel.getZoomLevel() / 100

    x /= zoomFactor
    y /= zoomFactor

    x -= this.activeModel.getOffsetX() / zoomFactor
    y -= this.activeModel.getOffsetY() / zoomFactor

    return { x, y }
  }

  cleanPortLinks() {
    const allLinkIds = _.values(this.activeModel.getLinks()).map(x => x.getID())

    // Loops through all nodes to extract all their ports
    const allPorts = _.flatten(
      _.values(this.activeModel.getNodes())
        .map(x => x.ports)
        .map(_.values)
    )

    // For each ports, if it has an invalid link, it will be removed
    allPorts.map(port =>
      Object.keys(port.links)
        .filter(x => !allLinkIds.includes(x))
        .map(x => port.links[x].remove())
    )
  }

  getLinksRequiringUpdate() {
    this.cleanPortLinks()
    const newLinks = this._serializeLinks()
    const newLinksHash = hashCode(JSON.stringify(newLinks))

    if (!this.activeModel.linksHash || this.activeModel.linksHash !== newLinksHash) {
      this.activeModel.linksHash = newLinksHash
      return newLinks
    }
  }

  getActiveModelOffset(): { offsetX: number; offsetY: number } {
    return { offsetX: this.activeModel.offsetX, offsetY: this.activeModel.offsetY }
  }

  setCurrentFlow(currentFlow: FlowView) {
    this.currentFlow = currentFlow
  }

  setHighlightedNodes(nodeName: string | string[]) {
    this.highlightedNodeNames = _.isArray(nodeName) ? nodeName : [nodeName]
  }

  setReadOnly(readOnly: boolean) {
    this.isReadOnly = readOnly
  }

  setDiagramContainer(diagramWidget, diagramContainerSize: DiagramContainerSize) {
    this.diagramContainerSize = diagramContainerSize
    this.diagramWidget = diagramWidget
  }

  getSelectedNode() {
    return _.first(this.activeModel.getSelectedItems() || [])
  }

  unselectAllElements() {
    this.activeModel.getSelectedItems().map(x => x.setSelected(false))
  }

  getNodeProblems(): NodeProblem[] {
    const nodes = this.activeModel.getNodes()
    return Object.keys(nodes)
      .map(node => ({
        nodeName: (nodes[node] as BpNodeModel).name,
        missingPorts: (nodes[node] as BpNodeModel).next.filter(n => n.node === '').length
      }))
      .filter(x => x.missingPorts > 0)
  }

  private _deleteNode(nodeId: string) {
    const ports = this.activeModel.getNode(nodeId).getPorts()
    this.activeModel.removeNode(nodeId)

    _.values(ports).forEach(port => {
      _.values(port.getLinks()).forEach(link => {
        this.activeModel.removeLink(link)
      })
    })
  }

  private _addNode(node: NodeView) {
    const model = createNodeModel(node, {
      ...node,
      isStartNode: this.currentFlow.startNode === node.name,
      isHighlighted: this.shouldHighlightNode(node.name)
    })

    this.activeModel.addNode(model)

    setTimeout(() => {
      // Select newly inserted nodes
      model.setSelected(true)
      this.storeDispatch.switchFlowNode(node.id)
    }, 150)

    model.lastModified = node.lastModified
  }

  private _syncNode(node: NodeView, model: BpNodeModel, snapshot) {
    // @ts-ignore
    model.setData({
      ..._.pick(node, passThroughNodeProps),
      isStartNode: this.currentFlow.startNode === node.name,
      isHighlighted: this.shouldHighlightNode(node.name)
    })

    model.setPosition(node.x, node.y)

    const ports = model.getOutPorts()
    ports.forEach(port => {
      _.values(port.links).forEach(link => {
        this.activeModel.removeLink(link)
        port.removeLink(link)
      })
    })

    // Recreate all the links
    // If there's an existing link saved for target,port .. reuse the point locations

    const allNodes = _.values(this.activeModel.getNodes())
    this._createNodeLinks(model, allNodes, snapshot.links)
    model.lastModified = node.lastModified
  }

  private _createNodeLinks(node, allNodes, existingLinks = []) {
    if (!_.isArray(node.next)) {
      return
    }

    node.next.forEach((next, index) => {
      const target = next.node
      if (/^END$/i.test(target)) {
        // Handle end connection
      } else if (/\.flow/i.test(target)) {
        // Handle subflow connection
      } else {
        const sourcePort = node.ports['out' + index]
        const targetNode = _.find(allNodes, { name: next.node })

        if (!targetNode) {
          // TODO Show warning that target node doesn't exist
          return
        }

        const existingLink = _.find(existingLinks, {
          source: node.id,
          target: targetNode.id,
          sourcePort: sourcePort.name
        })

        const targetPort = targetNode.ports['in']

        const link = new DefaultLinkModel()
        link.setSourcePort(sourcePort)
        link.setTargetPort(targetPort)

        if (existingLink) {
          link.setPoints(
            existingLink.points.map(pt => {
              return new PointModel(link, { x: pt.x, y: pt.y })
            })
          )
        }

        this.activeModel.addLink(link)
      }
    })
  }

  private _updateZoomLevel(nodes) {
    const { width: diagramWidth, height: diagramHeight } = this.diagramContainerSize
    const totalFlowWidth = _.max(_.map(nodes, 'x')) - _.min(_.map(nodes, 'x')) || 0
    const totalFlowHeight = _.max(_.map(nodes, 'y')) - _.min(_.map(nodes, 'y')) || 0
    const zoomLevelX = Math.min(1, diagramWidth / (totalFlowWidth + 2 * DIAGRAM_PADDING))
    const zoomLevelY = Math.min(1, diagramHeight / (totalFlowHeight + 2 * DIAGRAM_PADDING))
    const zoomLevel = Math.min(zoomLevelX, zoomLevelY)

    const offsetX = DIAGRAM_PADDING - _.min(_.map(nodes, 'x')) || 100
    const offsetY = DIAGRAM_PADDING - _.min(_.map(nodes, 'y')) || 100

    this.activeModel.setZoomLevel(zoomLevel * 100)
    this.activeModel.setOffsetX(offsetX * zoomLevel)
    this.activeModel.setOffsetY(offsetY * zoomLevel)

    this.diagramWidget && this.diagramWidget.forceUpdate()
  }

  private _serialize = () => {
    const model = this.activeModel.serializeDiagram()
    const nodes = model.nodes.map((node: any) => {
      return {
        ..._.pick(node, 'id', 'name', 'onEnter', 'onReceive'),
        next: node.next.map((next, index) => {
          const port = _.find(node.ports, { name: 'out' + index })

          if (!port || !port.links || !port.links.length) {
            return next
          }

          const link = _.find(model.links, { id: port.links[0] })
          // @ts-ignore
          const otherNodeId = link && (link.source === node.id ? link.target : link.source)
          const otherNode = _.find(model.nodes, { id: otherNodeId })

          if (!otherNode) {
            return next
          }

          return { condition: next.condition, node: otherNode['name'] }
        }),
        position: _.pick(node, 'x', 'y')
      }
    })

    const links = this._serializeLinks()

    return { links, nodes }
  }

  private _serializeLinks() {
    const diagram = this.activeModel.serializeDiagram()

    const links = diagram.links.map(link => {
      const instance = this.activeModel.getLink(link.id)
      const model = {
        source: link.source,
        sourcePort: instance.getSourcePort().name,
        target: link.target,
        points: link.points.map(pt => ({ x: Math.floor(pt.x), y: Math.floor(pt.y) }))
      }

      if (instance.getSourcePort().name === 'in') {
        // We reverse the model so that target is always an input port
        model.source = link.target
        model.sourcePort = instance.getTargetPort().name
        model.target = link.source
        model.points = _.reverse(model.points)
      }

      return model
    })

    return _.sortBy(links, ['source', 'target'])
  }
}

interface NodeProblem {
  nodeName: string
  missingPorts: any
}

interface DiagramContainerSize {
  width: number
  height: number
}
type BpNodeModel = SkillCallNodeModel | BaseNodeModel
type ExtendedDiagramModel = {
  linksHash?: number
} & DiagramModel<|MERGE_RESOLUTION|>--- conflicted
+++ resolved
@@ -7,16 +7,6 @@
 import { BaseNodeModel } from './nodes/BaseNodeModel'
 import { SkillCallNodeModel } from './nodes/SkillCallNode'
 import { StandardNodeModel } from './nodes/StandardNode'
-<<<<<<< HEAD
-=======
-import { ActionNodeModel } from './nodes_v2/ActionNode'
-import { ExecuteNodeModel } from './nodes_v2/ExecuteNode'
-import { FailureNodeModel } from './nodes_v2/FailureNode'
-import { ListenNodeModel } from './nodes_v2/ListenNode'
-import { RouterNodeModel } from './nodes_v2/RouterNode'
-import { SubWorkflowNodeModel } from './nodes_v2/SubWorkflowNode'
-import { SuccessNodeModel } from './nodes_v2/SuccessNode'
->>>>>>> dd44a81e
 
 const passThroughNodeProps: string[] = [
   'name',
@@ -64,33 +54,10 @@
   const { type } = node
   if (type === 'skill-call') {
     return new SkillCallNodeModel(modelProps)
-<<<<<<< HEAD
   } else if (
     ['say_something', 'prompt', 'execute', 'listen', 'router', 'action', 'success', 'trigger', 'failure'].includes(type)
   ) {
     return new BlockModel(modelProps)
-=======
-  } else if (type === 'sub-workflow') {
-    return new SubWorkflowNodeModel(modelProps)
-  } else if (type === 'say_something') {
-    return new SaySomethingNodeModel(modelProps)
-  } else if (type === 'prompt') {
-    return new PromptNodeModel(modelProps)
-  } else if (type === 'execute') {
-    return new ExecuteNodeModel(modelProps)
-  } else if (type === 'listen') {
-    return new ListenNodeModel(modelProps)
-  } else if (type === 'router') {
-    return new RouterNodeModel(modelProps)
-  } else if (type === 'action') {
-    return new ActionNodeModel(modelProps)
-  } else if (type === 'success') {
-    return new SuccessNodeModel(modelProps)
-  } else if (type === 'trigger') {
-    return new TriggerNodeModel(modelProps)
-  } else if (type === 'failure') {
-    return new FailureNodeModel(modelProps)
->>>>>>> dd44a81e
   } else {
     return new StandardNodeModel(modelProps)
   }
