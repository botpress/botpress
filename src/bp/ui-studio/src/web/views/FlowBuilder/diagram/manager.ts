--- conflicted
+++ resolved
@@ -19,11 +19,7 @@
 export const DIAGRAM_PADDING: number = 100
 
 // Must be identified by the deleteSelectedElement logic to know it needs to delete something
-<<<<<<< HEAD
-export const nodeTypes = ['standard', 'skill-call', 'say_something', 'execute', 'listen', 'router', 'action']
-=======
-export const nodeTypes = ['standard', 'trigger', 'skill-call', 'say_something', 'execute', 'listen', 'router']
->>>>>>> dad6b6b7
+export const nodeTypes = ['standard', 'trigger', 'skill-call', 'say_something', 'execute', 'listen', 'router', 'action']
 
 // Using the new node types to prevent displaying start port
 export const newNodeTypes = ['say_something', 'execute', 'listen', 'router']
