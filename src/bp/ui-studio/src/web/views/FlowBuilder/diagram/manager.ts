import { FlowView, NodeView } from 'common/typings'
import _ from 'lodash'
import { DefaultLinkModel, DiagramEngine, DiagramModel, DiagramWidget, PointModel } from 'storm-react-diagrams'
import { hashCode } from '~/util'
import { PromptNodeModel } from '~/views/OneFlow/diagram/nodes/PromptNode'

import { SaySomethingNodeModel } from '../../OneFlow/diagram/nodes/SaySomethingNode'

import { BaseNodeModel } from './nodes/BaseNodeModel'
import { SkillCallNodeModel } from './nodes/SkillCallNode'
import { StandardNodeModel } from './nodes/StandardNode'
import { ActionNodeModel } from './nodes_v2/ActionNode'
import { ExecuteNodeModel } from './nodes_v2/ExecuteNode'
import { FailureNodeModel } from './nodes_v2/FailureNode'
import { ListenNodeModel } from './nodes_v2/ListenNode'
import { RouterNodeModel } from './nodes_v2/RouterNode'
import { SuccessNodeModel } from './nodes_v2/SuccessNode'
import { TriggerNodeModel } from './nodes_v2/TriggerNode'

const passThroughNodeProps: string[] = [
  'name',
  'onEnter',
  'onReceive',
  'next',
  'skill',
  'conditions',
<<<<<<< HEAD
  'content',
=======
  'contents',
>>>>>>> f4406741
  'activeWorkflow',
  'prompt'
]
export const DIAGRAM_PADDING: number = 100

// Must be identified by the deleteSelectedElement logic to know it needs to delete something
export const nodeTypes = [
  'standard',
  'trigger',
  'skill-call',
  'say_something',
  'execute',
  'listen',
  'router',
  'action',
  'prompt'
]

// Using the new node types to prevent displaying start port
export const newNodeTypes = ['say_something', 'execute', 'listen', 'router']

// Default transition applied for new nodes 1.5
export const defaultTransition = { condition: 'true', node: '' }

export interface Point {
  x: number
  y: number
}

const createNodeModel = (node, modelProps) => {
  const { type } = node
  if (type === 'skill-call') {
    return new SkillCallNodeModel(modelProps)
  } else if (type === 'say_something') {
    return new SaySomethingNodeModel(modelProps)
  } else if (type === 'prompt') {
    return new PromptNodeModel(modelProps)
  } else if (type === 'execute') {
    return new ExecuteNodeModel(modelProps)
  } else if (type === 'listen') {
    return new ListenNodeModel(modelProps)
  } else if (type === 'router') {
    return new RouterNodeModel(modelProps)
  } else if (type === 'action') {
    return new ActionNodeModel(modelProps)
  } else if (type === 'success') {
    return new SuccessNodeModel(modelProps)
  } else if (type === 'trigger') {
    return new TriggerNodeModel(modelProps)
  } else if (type === 'failure') {
    return new FailureNodeModel(modelProps)
  } else {
    return new StandardNodeModel(modelProps)
  }
}

export class DiagramManager {
  private diagramEngine: DiagramEngine
  private activeModel: ExtendedDiagramModel
  private diagramWidget: DiagramWidget
  private highlightedNodeNames?: string[]
  private currentFlow: FlowView
  private isReadOnly: boolean
  private diagramContainerSize: DiagramContainerSize
  private storeDispatch

  constructor(engine, storeActions) {
    this.diagramEngine = engine
    this.storeDispatch = storeActions
  }

  initializeModel() {
    this.activeModel = new DiagramModel()
    this.activeModel.setGridSize(5)
    this.activeModel.linksHash = null
    this.activeModel.setLocked(this.isReadOnly)

    const currentFlow = this.currentFlow
    if (!currentFlow) {
      return
    }

    const nodes = currentFlow.nodes.map((node: NodeView) => {
      node.x = _.round(node.x)
      node.y = _.round(node.y)

      return createNodeModel(node, {
        ...node,
        isStartNode: currentFlow.startNode === node.name,
        isHighlighted: this.shouldHighlightNode(node.name)
      })
    })

    this.activeModel.addAll(...nodes)
    nodes.forEach(node => this._createNodeLinks(node, nodes, this.currentFlow.links))

    this.diagramEngine.setDiagramModel(this.activeModel)
    this._updateZoomLevel(nodes)

    // Setting the initial links hash when changing flow
    this.getLinksRequiringUpdate()
  }

  shouldHighlightNode(nodeName): boolean {
    return this.highlightedNodeNames && !!this.highlightedNodeNames.find(x => nodeName.includes(x))
  }

  // Syncs model with the store (only update changes instead of complete initialization)
  syncModel() {
    if (!this.activeModel) {
      return this.initializeModel()
    }

    // Don't serialize more than once
    const snapshot = _.once(this._serialize)

    // Remove nodes that have been deleted
    _.keys(this.activeModel.getNodes()).forEach(nodeId => {
      if (!_.find(this.currentFlow.nodes, { id: nodeId })) {
        this._deleteNode(nodeId)
      }
    })

    this.currentFlow &&
      this.currentFlow.nodes.forEach((node: NodeView) => {
        const model = this.activeModel.getNode(node.id) as BpNodeModel
        if (!model) {
          // Node doesn't exist
          this._addNode(node)
        } else if (model.lastModified !== node.lastModified) {
          // Node has been modified
          this._syncNode(node, model, snapshot())
          // TODO: Implement this correctly.
          // Fixes an issue where links are at position 0,0 after adding a transition)
          this.diagramEngine['flowBuilder'].checkForLinksUpdate()
        } else {
          // @ts-ignore
          model.setData({
            ..._.pick(node, passThroughNodeProps),
            isStartNode: this.currentFlow.startNode === node.name,
            isHighlighted: this.shouldHighlightNode(node.name)
          })
        }
      })

    this.cleanPortLinks()
    this.activeModel.setLocked(this.isReadOnly)
    this.diagramWidget.forceUpdate()
  }

  clearModel() {
    this.activeModel = new DiagramModel()
    this.activeModel.setGridSize(5)
    this.activeModel.linksHash = null
    this.activeModel.setLocked(this.isReadOnly)

    this.diagramEngine.setDiagramModel(this.activeModel)
    this.diagramWidget && this.diagramWidget.forceUpdate()
  }

  disconnectPorts(model: any) {
    const ports = model.getPorts()

    Object.keys(ports).forEach(p => {
      _.values(ports[p].links).forEach(link => {
        this.activeModel.removeLink(link)
        ports[p].removeLink(link)
      })
    })
  }

  sanitizeLinks() {
    // Sanitizing the links, making sure that:
    // 1) All links are connected to ONE [out] and [in] port
    // 2) All ports have only ONE outbound link
    const links = _.values(this.activeModel.getLinks())
    links.forEach(link => {
      // If there's not two ports attached to the link
      if (!link.getSourcePort() || !link.getTargetPort()) {
        link.remove()
        return this.diagramWidget.forceUpdate()
      }

      // We need at least one input port
      if (link.getSourcePort().name !== 'in' && link.getTargetPort().name !== 'in') {
        link.remove()
        return this.diagramWidget.forceUpdate()
      }

      // We need at least one output port
      if (!link.getSourcePort().name.startsWith('out') && !link.getTargetPort().name.startsWith('out')) {
        link.remove()
        return this.diagramWidget.forceUpdate()
      }

      // If ports have more than one output link
      const ports = [link.getSourcePort(), link.getTargetPort()]
      ports.forEach(port => {
        if (!port) {
          return
        }
        const portLinks = _.values(port.getLinks())
        if (port.name.startsWith('out') && portLinks.length > 1) {
          _.last(portLinks).remove()
          this.diagramWidget.forceUpdate()
        }
      })

      // We don't want to link node to itself
      const outPort = link.getSourcePort().name.startsWith('out') ? link.getSourcePort() : link.getTargetPort()
      const targetPort = link.getSourcePort().name.startsWith('out') ? link.getTargetPort() : link.getSourcePort()
      if (outPort.getParent().getID() === targetPort.getParent().getID()) {
        link.remove()
        return this.diagramWidget.forceUpdate()
      }
    })
  }

  getRealPosition(event): Point {
    let { x, y } = this.diagramEngine.getRelativePoint(event.x || event.clientX, event.y || event.clientY)

    const zoomFactor = this.activeModel.getZoomLevel() / 100

    x /= zoomFactor
    y /= zoomFactor

    x -= this.activeModel.getOffsetX() / zoomFactor
    y -= this.activeModel.getOffsetY() / zoomFactor

    return { x, y }
  }

  cleanPortLinks() {
    const allLinkIds = _.values(this.activeModel.getLinks()).map(x => x.getID())

    // Loops through all nodes to extract all their ports
    const allPorts = _.flatten(
      _.values(this.activeModel.getNodes())
        .map(x => x.ports)
        .map(_.values)
    )

    // For each ports, if it has an invalid link, it will be removed
    allPorts.map(port =>
      Object.keys(port.links)
        .filter(x => !allLinkIds.includes(x))
        .map(x => port.links[x].remove())
    )
  }

  getLinksRequiringUpdate() {
    this.cleanPortLinks()
    const newLinks = this._serializeLinks()
    const newLinksHash = hashCode(JSON.stringify(newLinks))

    if (!this.activeModel.linksHash || this.activeModel.linksHash !== newLinksHash) {
      this.activeModel.linksHash = newLinksHash
      return newLinks
    }
  }

  getActiveModelOffset(): { offsetX: number; offsetY: number } {
    return { offsetX: this.activeModel.offsetX, offsetY: this.activeModel.offsetY }
  }

  setCurrentFlow(currentFlow: FlowView) {
    this.currentFlow = currentFlow
  }

  setHighlightedNodes(nodeName: string | string[]) {
    this.highlightedNodeNames = _.isArray(nodeName) ? nodeName : [nodeName]
  }

  setReadOnly(readOnly: boolean) {
    this.isReadOnly = readOnly
  }

  setDiagramContainer(diagramWidget, diagramContainerSize: DiagramContainerSize) {
    this.diagramContainerSize = diagramContainerSize
    this.diagramWidget = diagramWidget
  }

  getSelectedNode() {
    return _.first(this.activeModel.getSelectedItems() || [])
  }

  unselectAllElements() {
    this.activeModel.getSelectedItems().map(x => x.setSelected(false))
  }

  getNodeProblems(): NodeProblem[] {
    const nodes = this.activeModel.getNodes()
    return Object.keys(nodes)
      .map(node => ({
        nodeName: (nodes[node] as BpNodeModel).name,
        missingPorts: (nodes[node] as BpNodeModel).next.filter(n => n.node === '').length
      }))
      .filter(x => x.missingPorts > 0)
  }

  private _deleteNode(nodeId: string) {
    const ports = this.activeModel.getNode(nodeId).getPorts()
    this.activeModel.removeNode(nodeId)

    _.values(ports).forEach(port => {
      _.values(port.getLinks()).forEach(link => {
        this.activeModel.removeLink(link)
      })
    })
  }

  private _addNode(node: NodeView) {
    const model = createNodeModel(node, {
      ...node,
      isStartNode: this.currentFlow.startNode === node.name,
      isHighlighted: this.shouldHighlightNode(node.name)
    })

    this.activeModel.addNode(model)

    setTimeout(() => {
      // Select newly inserted nodes
      model.setSelected(true)
      this.storeDispatch.switchFlowNode(node.id)
    }, 150)

    model.lastModified = node.lastModified
  }

  private _syncNode(node: NodeView, model: BpNodeModel, snapshot) {
    // @ts-ignore
    model.setData({
      ..._.pick(node, passThroughNodeProps),
      isStartNode: this.currentFlow.startNode === node.name,
      isHighlighted: this.shouldHighlightNode(node.name)
    })

    model.setPosition(node.x, node.y)

    const ports = model.getOutPorts()
    ports.forEach(port => {
      _.values(port.links).forEach(link => {
        this.activeModel.removeLink(link)
        port.removeLink(link)
      })
    })

    // Recreate all the links
    // If there's an existing link saved for target,port .. reuse the point locations

    const allNodes = _.values(this.activeModel.getNodes())
    this._createNodeLinks(model, allNodes, snapshot.links)
    model.lastModified = node.lastModified
  }

  private _createNodeLinks(node, allNodes, existingLinks = []) {
    if (!_.isArray(node.next)) {
      return
    }

    node.next.forEach((next, index) => {
      const target = next.node
      if (/^END$/i.test(target)) {
        // Handle end connection
      } else if (/\.flow/i.test(target)) {
        // Handle subflow connection
      } else {
        const sourcePort = node.ports['out' + index]
        const targetNode = _.find(allNodes, { name: next.node })

        if (!targetNode) {
          // TODO Show warning that target node doesn't exist
          return
        }

        const existingLink = _.find(existingLinks, {
          source: node.id,
          target: targetNode.id,
          sourcePort: sourcePort.name
        })

        const targetPort = targetNode.ports['in']

        const link = new DefaultLinkModel()
        link.setSourcePort(sourcePort)
        link.setTargetPort(targetPort)

        if (existingLink) {
          link.setPoints(
            existingLink.points.map(pt => {
              return new PointModel(link, { x: pt.x, y: pt.y })
            })
          )
        }

        this.activeModel.addLink(link)
      }
    })
  }

  private _updateZoomLevel(nodes) {
    const { width: diagramWidth, height: diagramHeight } = this.diagramContainerSize
    const totalFlowWidth = _.max(_.map(nodes, 'x')) - _.min(_.map(nodes, 'x')) || 0
    const totalFlowHeight = _.max(_.map(nodes, 'y')) - _.min(_.map(nodes, 'y')) || 0
    const zoomLevelX = Math.min(1, diagramWidth / (totalFlowWidth + 2 * DIAGRAM_PADDING))
    const zoomLevelY = Math.min(1, diagramHeight / (totalFlowHeight + 2 * DIAGRAM_PADDING))
    const zoomLevel = Math.min(zoomLevelX, zoomLevelY)

    const offsetX = DIAGRAM_PADDING - _.min(_.map(nodes, 'x')) || 100
    const offsetY = DIAGRAM_PADDING - _.min(_.map(nodes, 'y')) || 100

    this.activeModel.setZoomLevel(zoomLevel * 100)
    this.activeModel.setOffsetX(offsetX * zoomLevel)
    this.activeModel.setOffsetY(offsetY * zoomLevel)

    this.diagramWidget && this.diagramWidget.forceUpdate()
  }

  private _serialize = () => {
    const model = this.activeModel.serializeDiagram()
    const nodes = model.nodes.map((node: any) => {
      return {
        ..._.pick(node, 'id', 'name', 'onEnter', 'onReceive'),
        next: node.next.map((next, index) => {
          const port = _.find(node.ports, { name: 'out' + index })

          if (!port || !port.links || !port.links.length) {
            return next
          }

          const link = _.find(model.links, { id: port.links[0] })
          // @ts-ignore
          const otherNodeId = link && (link.source === node.id ? link.target : link.source)
          const otherNode = _.find(model.nodes, { id: otherNodeId })

          if (!otherNode) {
            return next
          }

          return { condition: next.condition, node: otherNode['name'] }
        }),
        position: _.pick(node, 'x', 'y')
      }
    })

    const links = this._serializeLinks()

    return { links, nodes }
  }

  private _serializeLinks() {
    const diagram = this.activeModel.serializeDiagram()

    const links = diagram.links.map(link => {
      const instance = this.activeModel.getLink(link.id)
      const model = {
        source: link.source,
        sourcePort: instance.getSourcePort().name,
        target: link.target,
        points: link.points.map(pt => ({ x: Math.floor(pt.x), y: Math.floor(pt.y) }))
      }

      if (instance.getSourcePort().name === 'in') {
        // We reverse the model so that target is always an input port
        model.source = link.target
        model.sourcePort = instance.getTargetPort().name
        model.target = link.source
        model.points = _.reverse(model.points)
      }

      return model
    })

    return _.sortBy(links, ['source', 'target'])
  }
}

interface NodeProblem {
  nodeName: string
  missingPorts: any
}

interface DiagramContainerSize {
  width: number
  height: number
}
type BpNodeModel = SkillCallNodeModel | BaseNodeModel
type ExtendedDiagramModel = {
  linksHash?: number
} & DiagramModel<|MERGE_RESOLUTION|>--- conflicted
+++ resolved
@@ -24,11 +24,7 @@
   'next',
   'skill',
   'conditions',
-<<<<<<< HEAD
-  'content',
-=======
   'contents',
->>>>>>> f4406741
   'activeWorkflow',
   'prompt'
 ]
