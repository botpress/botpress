--- conflicted
+++ resolved
@@ -25,15 +25,10 @@
   'next',
   'skill',
   'conditions',
-<<<<<<< HEAD
-  'content',
-  'activeWorkflow',
-  'friendlyName'
-=======
   'contents',
   'activeWorkflow',
-  'prompt'
->>>>>>> 8371bf39
+  'prompt',
+  'friendlyName'
 ]
 export const DIAGRAM_PADDING: number = 100
 
@@ -47,15 +42,11 @@
   'listen',
   'router',
   'action',
-<<<<<<< HEAD
+  'prompt',
   'sub-workflow'
 ]
 
 export const outcomeNodeTypes = ['success', 'failure']
-=======
-  'prompt'
-]
->>>>>>> 8371bf39
 
 // Using the new node types to prevent displaying start port
 export const newNodeTypes = ['say_something', 'execute', 'listen', 'router']
