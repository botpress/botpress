import { FlowView, NodeView } from 'common/typings'
import _ from 'lodash'
import { DefaultLinkModel, DiagramEngine, DiagramModel, DiagramWidget, PointModel } from 'storm-react-diagrams'
import { hashCode } from '~/util'

import { SaySomethingNodeModel } from '../../OneFlow/diagram/nodes/SaySomethingNode'

import { BaseNodeModel } from './nodes/BaseNodeModel'
import { SkillCallNodeModel } from './nodes/SkillCallNode'
import { StandardNodeModel } from './nodes/StandardNode'
import { ActionNodeModel } from './nodes_v2/ActionNode'
import { ExecuteNodeModel } from './nodes_v2/ExecuteNode'
import { FailureNodeModel } from './nodes_v2/FailureNode'
import { ListenNodeModel } from './nodes_v2/ListenNode'
import { RouterNodeModel } from './nodes_v2/RouterNode'
import { SuccessNodeModel } from './nodes_v2/SuccessNode'
import { TriggerNodeModel } from './nodes_v2/TriggerNode'

<<<<<<< HEAD
const passThroughNodeProps: string[] = ['name', 'onEnter', 'onReceive', 'next', 'skill', 'conditions', 'content']
=======
const passThroughNodeProps: string[] = ['name', 'onEnter', 'onReceive', 'next', 'skill', 'conditions', 'activeWorkflow']
>>>>>>> c65a5e08
export const DIAGRAM_PADDING: number = 100

// Must be identified by the deleteSelectedElement logic to know it needs to delete something
export const nodeTypes = ['standard', 'trigger', 'skill-call', 'say_something', 'execute', 'listen', 'router', 'action']

// Using the new node types to prevent displaying start port
export const newNodeTypes = ['say_something', 'execute', 'listen', 'router']

// Default transition applied for new nodes 1.5
export const defaultTransition = { condition: 'true', node: '' }

export interface Point {
  x: number
  y: number
}

const createNodeModel = (node, modelProps) => {
  const { type } = node
  if (type === 'skill-call') {
    return new SkillCallNodeModel(modelProps)
  } else if (type === 'say_something') {
    return new SaySomethingNodeModel(modelProps)
  } else if (type === 'execute') {
    return new ExecuteNodeModel(modelProps)
  } else if (type === 'listen') {
    return new ListenNodeModel(modelProps)
  } else if (type === 'router') {
    return new RouterNodeModel(modelProps)
  } else if (type === 'action') {
    return new ActionNodeModel(modelProps)
  } else if (type === 'success') {
    return new SuccessNodeModel(modelProps)
  } else if (type === 'trigger') {
    return new TriggerNodeModel(modelProps)
  } else if (type === 'failure') {
    return new FailureNodeModel(modelProps)
  } else {
    return new StandardNodeModel(modelProps)
  }
}

export class DiagramManager {
  private diagramEngine: DiagramEngine
  private activeModel: ExtendedDiagramModel
  private diagramWidget: DiagramWidget
  private highlightedNodeNames?: string[]
  private currentFlow: FlowView
  private isReadOnly: boolean
  private diagramContainerSize: DiagramContainerSize
  private storeDispatch

  constructor(engine, storeActions) {
    this.diagramEngine = engine
    this.storeDispatch = storeActions
  }

  initializeModel() {
    this.activeModel = new DiagramModel()
    this.activeModel.setGridSize(5)
    this.activeModel.linksHash = null
    this.activeModel.setLocked(this.isReadOnly)

    const currentFlow = this.currentFlow
    if (!currentFlow) {
      return
    }

    const nodes = currentFlow.nodes.map((node: NodeView) => {
      node.x = _.round(node.x)
      node.y = _.round(node.y)

      return createNodeModel(node, {
        ...node,
        isStartNode: currentFlow.startNode === node.name,
        isHighlighted: this.shouldHighlightNode(node.name)
      })
    })

    this.activeModel.addAll(...nodes)
    nodes.forEach(node => this._createNodeLinks(node, nodes, this.currentFlow.links))

    this.diagramEngine.setDiagramModel(this.activeModel)
    this._updateZoomLevel(nodes)

    // Setting the initial links hash when changing flow
    this.getLinksRequiringUpdate()
  }

  shouldHighlightNode(nodeName): boolean {
    return this.highlightedNodeNames && !!this.highlightedNodeNames.find(x => nodeName.includes(x))
  }

  // Syncs model with the store (only update changes instead of complete initialization)
  syncModel() {
    if (!this.activeModel) {
      return this.initializeModel()
    }

    // Don't serialize more than once
    const snapshot = _.once(this._serialize)

    // Remove nodes that have been deleted
    _.keys(this.activeModel.getNodes()).forEach(nodeId => {
      if (!_.find(this.currentFlow.nodes, { id: nodeId })) {
        this._deleteNode(nodeId)
      }
    })

    this.currentFlow &&
      this.currentFlow.nodes.forEach((node: NodeView) => {
        const model = this.activeModel.getNode(node.id) as BpNodeModel
        if (!model) {
          // Node doesn't exist
          this._addNode(node)
        } else if (model.lastModified !== node.lastModified) {
          // Node has been modified
          this._syncNode(node, model, snapshot())
          // TODO: Implement this correctly.
          // Fixes an issue where links are at position 0,0 after adding a transition)
          this.diagramEngine['flowBuilder'].checkForLinksUpdate()
        } else {
          // @ts-ignore
          model.setData({
            ..._.pick(node, passThroughNodeProps),
            isStartNode: this.currentFlow.startNode === node.name,
            isHighlighted: this.shouldHighlightNode(node.name)
          })
        }
      })

    this.cleanPortLinks()
    this.activeModel.setLocked(this.isReadOnly)
    this.diagramWidget.forceUpdate()
  }

  clearModel() {
    this.activeModel = new DiagramModel()
    this.activeModel.setGridSize(5)
    this.activeModel.linksHash = null
    this.activeModel.setLocked(this.isReadOnly)

    this.diagramEngine.setDiagramModel(this.activeModel)
    this.diagramWidget && this.diagramWidget.forceUpdate()
  }

  disconnectPorts(model: any) {
    const ports = model.getPorts()

    Object.keys(ports).forEach(p => {
      _.values(ports[p].links).forEach(link => {
        this.activeModel.removeLink(link)
        ports[p].removeLink(link)
      })
    })
  }

  sanitizeLinks() {
    // Sanitizing the links, making sure that:
    // 1) All links are connected to ONE [out] and [in] port
    // 2) All ports have only ONE outbound link
    const links = _.values(this.activeModel.getLinks())
    links.forEach(link => {
      // If there's not two ports attached to the link
      if (!link.getSourcePort() || !link.getTargetPort()) {
        link.remove()
        return this.diagramWidget.forceUpdate()
      }

      // We need at least one input port
      if (link.getSourcePort().name !== 'in' && link.getTargetPort().name !== 'in') {
        link.remove()
        return this.diagramWidget.forceUpdate()
      }

      // We need at least one output port
      if (!link.getSourcePort().name.startsWith('out') && !link.getTargetPort().name.startsWith('out')) {
        link.remove()
        return this.diagramWidget.forceUpdate()
      }

      // If ports have more than one output link
      const ports = [link.getSourcePort(), link.getTargetPort()]
      ports.forEach(port => {
        if (!port) {
          return
        }
        const portLinks = _.values(port.getLinks())
        if (port.name.startsWith('out') && portLinks.length > 1) {
          _.last(portLinks).remove()
          this.diagramWidget.forceUpdate()
        }
      })

      // We don't want to link node to itself
      const outPort = link.getSourcePort().name.startsWith('out') ? link.getSourcePort() : link.getTargetPort()
      const targetPort = link.getSourcePort().name.startsWith('out') ? link.getTargetPort() : link.getSourcePort()
      if (outPort.getParent().getID() === targetPort.getParent().getID()) {
        link.remove()
        return this.diagramWidget.forceUpdate()
      }
    })
  }

  getRealPosition(event): Point {
    let { x, y } = this.diagramEngine.getRelativePoint(event.x || event.clientX, event.y || event.clientY)

    const zoomFactor = this.activeModel.getZoomLevel() / 100

    x /= zoomFactor
    y /= zoomFactor

    x -= this.activeModel.getOffsetX() / zoomFactor
    y -= this.activeModel.getOffsetY() / zoomFactor

    return { x, y }
  }

  cleanPortLinks() {
    const allLinkIds = _.values(this.activeModel.getLinks()).map(x => x.getID())

    // Loops through all nodes to extract all their ports
    const allPorts = _.flatten(
      _.values(this.activeModel.getNodes())
        .map(x => x.ports)
        .map(_.values)
    )

    // For each ports, if it has an invalid link, it will be removed
    allPorts.map(port =>
      Object.keys(port.links)
        .filter(x => !allLinkIds.includes(x))
        .map(x => port.links[x].remove())
    )
  }

  getLinksRequiringUpdate() {
    this.cleanPortLinks()
    const newLinks = this._serializeLinks()
    const newLinksHash = hashCode(JSON.stringify(newLinks))

    if (!this.activeModel.linksHash || this.activeModel.linksHash !== newLinksHash) {
      this.activeModel.linksHash = newLinksHash
      return newLinks
    }
  }

  getActiveModelOffset(): { offsetX: number; offsetY: number } {
    return { offsetX: this.activeModel.offsetX, offsetY: this.activeModel.offsetY }
  }

  setCurrentFlow(currentFlow: FlowView) {
    this.currentFlow = currentFlow
  }

  setHighlightedNodes(nodeName: string | string[]) {
    this.highlightedNodeNames = _.isArray(nodeName) ? nodeName : [nodeName]
  }

  setReadOnly(readOnly: boolean) {
    this.isReadOnly = readOnly
  }

  setDiagramContainer(diagramWidget, diagramContainerSize: DiagramContainerSize) {
    this.diagramContainerSize = diagramContainerSize
    this.diagramWidget = diagramWidget
  }

  getSelectedNode() {
    return _.first(this.activeModel.getSelectedItems() || [])
  }

  unselectAllElements() {
    this.activeModel.getSelectedItems().map(x => x.setSelected(false))
  }

  getNodeProblems(): NodeProblem[] {
    const nodes = this.activeModel.getNodes()
    return Object.keys(nodes)
      .map(node => ({
        nodeName: (nodes[node] as BpNodeModel).name,
        missingPorts: (nodes[node] as BpNodeModel).next.filter(n => n.node === '').length
      }))
      .filter(x => x.missingPorts > 0)
  }

  private _deleteNode(nodeId: string) {
    const ports = this.activeModel.getNode(nodeId).getPorts()
    this.activeModel.removeNode(nodeId)

    _.values(ports).forEach(port => {
      _.values(port.getLinks()).forEach(link => {
        this.activeModel.removeLink(link)
      })
    })
  }

  private _addNode(node: NodeView) {
    const model = createNodeModel(node, {
      ...node,
      isStartNode: this.currentFlow.startNode === node.name,
      isHighlighted: this.shouldHighlightNode(node.name)
    })

    this.activeModel.addNode(model)

    setTimeout(() => {
      // Select newly inserted nodes
      model.setSelected(true)
      this.storeDispatch.switchFlowNode(node.id)
    }, 150)

    model.lastModified = node.lastModified
  }

  private _syncNode(node: NodeView, model: BpNodeModel, snapshot) {
    // @ts-ignore
    model.setData({
      ..._.pick(node, passThroughNodeProps),
      isStartNode: this.currentFlow.startNode === node.name,
      isHighlighted: this.shouldHighlightNode(node.name)
    })

    model.setPosition(node.x, node.y)

    const ports = model.getOutPorts()
    ports.forEach(port => {
      _.values(port.links).forEach(link => {
        this.activeModel.removeLink(link)
        port.removeLink(link)
      })
    })

    // Recreate all the links
    // If there's an existing link saved for target,port .. reuse the point locations

    const allNodes = _.values(this.activeModel.getNodes())
    this._createNodeLinks(model, allNodes, snapshot.links)
    model.lastModified = node.lastModified
  }

  private _createNodeLinks(node, allNodes, existingLinks = []) {
    if (!_.isArray(node.next)) {
      return
    }

    node.next.forEach((next, index) => {
      const target = next.node
      if (/^END$/i.test(target)) {
        // Handle end connection
      } else if (/\.flow/i.test(target)) {
        // Handle subflow connection
      } else {
        const sourcePort = node.ports['out' + index]
        const targetNode = _.find(allNodes, { name: next.node })

        if (!targetNode) {
          // TODO Show warning that target node doesn't exist
          return
        }

        const existingLink = _.find(existingLinks, {
          source: node.id,
          target: targetNode.id,
          sourcePort: sourcePort.name
        })

        const targetPort = targetNode.ports['in']

        const link = new DefaultLinkModel()
        link.setSourcePort(sourcePort)
        link.setTargetPort(targetPort)

        if (existingLink) {
          link.setPoints(
            existingLink.points.map(pt => {
              return new PointModel(link, { x: pt.x, y: pt.y })
            })
          )
        }

        this.activeModel.addLink(link)
      }
    })
  }

  private _updateZoomLevel(nodes) {
    const { width: diagramWidth, height: diagramHeight } = this.diagramContainerSize
    const totalFlowWidth = _.max(_.map(nodes, 'x')) - _.min(_.map(nodes, 'x')) || 0
    const totalFlowHeight = _.max(_.map(nodes, 'y')) - _.min(_.map(nodes, 'y')) || 0
    const zoomLevelX = Math.min(1, diagramWidth / (totalFlowWidth + 2 * DIAGRAM_PADDING))
    const zoomLevelY = Math.min(1, diagramHeight / (totalFlowHeight + 2 * DIAGRAM_PADDING))
    const zoomLevel = Math.min(zoomLevelX, zoomLevelY)

    const offsetX = DIAGRAM_PADDING - _.min(_.map(nodes, 'x')) || 100
    const offsetY = DIAGRAM_PADDING - _.min(_.map(nodes, 'y')) || 100

    this.activeModel.setZoomLevel(zoomLevel * 100)
    this.activeModel.setOffsetX(offsetX * zoomLevel)
    this.activeModel.setOffsetY(offsetY * zoomLevel)

    this.diagramWidget && this.diagramWidget.forceUpdate()
  }

  private _serialize = () => {
    const model = this.activeModel.serializeDiagram()
    const nodes = model.nodes.map((node: any) => {
      return {
        ..._.pick(node, 'id', 'name', 'onEnter', 'onReceive'),
        next: node.next.map((next, index) => {
          const port = _.find(node.ports, { name: 'out' + index })

          if (!port || !port.links || !port.links.length) {
            return next
          }

          const link = _.find(model.links, { id: port.links[0] })
          // @ts-ignore
          const otherNodeId = link && (link.source === node.id ? link.target : link.source)
          const otherNode = _.find(model.nodes, { id: otherNodeId })

          if (!otherNode) {
            return next
          }

          return { condition: next.condition, node: otherNode['name'] }
        }),
        position: _.pick(node, 'x', 'y')
      }
    })

    const links = this._serializeLinks()

    return { links, nodes }
  }

  private _serializeLinks() {
    const diagram = this.activeModel.serializeDiagram()

    const links = diagram.links.map(link => {
      const instance = this.activeModel.getLink(link.id)
      const model = {
        source: link.source,
        sourcePort: instance.getSourcePort().name,
        target: link.target,
        points: link.points.map(pt => ({ x: Math.floor(pt.x), y: Math.floor(pt.y) }))
      }

      if (instance.getSourcePort().name === 'in') {
        // We reverse the model so that target is always an input port
        model.source = link.target
        model.sourcePort = instance.getTargetPort().name
        model.target = link.source
        model.points = _.reverse(model.points)
      }

      return model
    })

    return _.sortBy(links, ['source', 'target'])
  }
}

interface NodeProblem {
  nodeName: string
  missingPorts: any
}

interface DiagramContainerSize {
  width: number
  height: number
}
type BpNodeModel = SkillCallNodeModel | BaseNodeModel
type ExtendedDiagramModel = {
  linksHash?: number
} & DiagramModel<|MERGE_RESOLUTION|>--- conflicted
+++ resolved
@@ -16,11 +16,16 @@
 import { SuccessNodeModel } from './nodes_v2/SuccessNode'
 import { TriggerNodeModel } from './nodes_v2/TriggerNode'
 
-<<<<<<< HEAD
-const passThroughNodeProps: string[] = ['name', 'onEnter', 'onReceive', 'next', 'skill', 'conditions', 'content']
-=======
-const passThroughNodeProps: string[] = ['name', 'onEnter', 'onReceive', 'next', 'skill', 'conditions', 'activeWorkflow']
->>>>>>> c65a5e08
+const passThroughNodeProps: string[] = [
+  'name',
+  'onEnter',
+  'onReceive',
+  'next',
+  'skill',
+  'conditions',
+  'content',
+  'activeWorkflow'
+]
 export const DIAGRAM_PADDING: number = 100
 
 // Must be identified by the deleteSelectedElement logic to know it needs to delete something
