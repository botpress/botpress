import _ from 'lodash'
import React, { FC, Fragment } from 'react'
import { connect } from 'react-redux'
import { loadInEditor, setActiveFormItem, setActiveView, switchFlowNode, updateFlow, updateFlowNode } from '~/actions'
import { getAllFlows, getCurrentFlow, getCurrentFlowNode, RootReducer } from '~/reducers'
import { ViewType } from '~/reducers/ui'

import ContentForm from './ContentForm'
import ExecuteForm from './ExecuteForm'

interface OwnProps {
  currentLang: string
  defaultLang: string
  deleteSelectedElements: () => void
  updateEditingNodeItem: (editingNodeItem: any) => void
  diagramEngine: any

  updateTimeout: (timeout) => void
}

type StateProps = ReturnType<typeof mapStateToProps>
type DispatchProps = typeof mapDispatchToProps

type Props = DispatchProps & StateProps & OwnProps

const Forms: FC<Props> = ({
  contentTypes,
  currentLang,
  defaultLang,
  currentFlowNode,
  switchFlowNode,
  updateFlowNode,
  updateEditingNodeItem,
  deleteSelectedElements,
  diagramEngine,
  activeFormItem,
  updateFlowNode,
  switchFlowNode,
  setActiveFormItem,
  updateTimeout,
  actions,
  loadInEditor,
  hints,
  setActiveView,
  activeView
}) => {
  const { node, index, data } = activeFormItem || {}
  const formType: string = node?.nodeType || node?.type || activeFormItem?.type

  let currentItem
  if (formType === 'say_something') {
    currentItem = node?.content
  } else if (formType === 'execute') {
    currentItem = node?.execute
  }

  const getEmptyContent = (content?: { contentType: string; [prop: string]: any }) => {
    if (!content) {
      return { contentType: 'builtin_text' }
    }
    return {
      contentType: Object.values(content)[0]?.contentType
    }
  }

  const updateNodeContent = data => {
    switchFlowNode(node.id)
    updateEditingNodeItem({ node: { ...node, content: data.content }, index })
    updateFlowNode({ content: data.content })
  }

  const deleteNodeContent = () => {
    deleteSelectedElements()
    setActiveFormItem(null)
  }

  const updateExecute = data => {
    switchFlowNode(node.id)
    updateEditingNodeItem({ node: { ...node, execute: { ...node.execute, ...data } }, index })
    updateFlowNode({ execute: { ...node.execute, ...data } })
  }

  const close = () => {
    updateTimeout(
      setTimeout(() => {
        setActiveFormItem(null)
      }, 200)
    )
  }

  return (
    <Fragment>
      {/* {formType === 'say_something' && (
        <ContentForm
          customKey={`${node.id}${index}`}
          contentTypes={contentTypes.filter(type => type.schema.newJson?.displayedIn.includes('sayNode'))}
          deleteContent={() => deleteNodeContent()}
          contentLang={currentLang}
          node={currentFlowNode}
          defaultLang={defaultLang}
          editingContent={index}
          formData={currentItem || getEmptyContent(currentItem)}
          onUpdate={updateNodeContent}
          close={close}
        />
      )} */}
<<<<<<< HEAD
      {formType === 'execute' && (
        <ExecuteForm
          node={currentFlowNode}
          customKey={`${node?.id}`}
          deleteNode={deleteSelectedElements}
          contentLang={currentLang}
          actions={actions}
          events={hints}
          formData={currentItem}
          onUpdate={updateExecute}
          onCodeEdit={(code, editorCallback, template) => {
            loadInEditor({ code, editorCallback, template })
            setActiveView(ViewType.CodeEditor)
          }}
          keepOpen={activeView === ViewType.CodeEditor}
          close={close}
        />
      )}
=======
>>>>>>> 09607f2f
    </Fragment>
  )
}

const mapStateToProps = (state: RootReducer) => ({
  currentFlow: getCurrentFlow(state),
  flows: getAllFlows(state),
  currentFlowNode: getCurrentFlowNode(state),
  activeFormItem: state.flows.activeFormItem,
  contentTypes: state.content.categories,
  actions: state.skills.actions,
  hints: state.hints.inputs,
  activeView: state.ui.activeView
})

const mapDispatchToProps = {
  switchFlowNode,
  updateFlowNode,
  updateFlow,
  loadInEditor,
  setActiveFormItem,
  setActiveView
}

export default connect<StateProps, DispatchProps, OwnProps>(mapStateToProps, mapDispatchToProps)(Forms)<|MERGE_RESOLUTION|>--- conflicted
+++ resolved
@@ -34,8 +34,6 @@
   deleteSelectedElements,
   diagramEngine,
   activeFormItem,
-  updateFlowNode,
-  switchFlowNode,
   setActiveFormItem,
   updateTimeout,
   actions,
@@ -104,7 +102,6 @@
           close={close}
         />
       )} */}
-<<<<<<< HEAD
       {formType === 'execute' && (
         <ExecuteForm
           node={currentFlowNode}
@@ -123,8 +120,6 @@
           close={close}
         />
       )}
-=======
->>>>>>> 09607f2f
     </Fragment>
   )
 }
