--- conflicted
+++ resolved
@@ -105,7 +105,6 @@
 
 const SidePanelInspectorContent: FC<Props> = props => {
   return (
-<<<<<<< HEAD
     <div className={props.showFlowNodeProps ? style.rightPanelActive : style.rightPanel}>
       <SidePanel>
         <SidePanelSection label="Inspector">
@@ -113,20 +112,6 @@
         {props.showFlowNodeProps ? ( <Inspector /> ) : null}
       </SidePanel>
     </div>
-=======
-    <SidePanel
-      style={{
-        position: 'absolute',
-        right: 0,
-        width: 240,
-        zIndex: 1,
-        paddingTop: 70,
-        ...(!props.showFlowNodeProps && { width: 0 })
-      }}
-    >
-      {props.showFlowNodeProps ? <Inspector /> : null}
-    </SidePanel>
->>>>>>> 597c6ca9
   )
 }
 
