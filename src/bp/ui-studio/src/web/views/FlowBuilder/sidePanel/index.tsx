import { Icon } from '@blueprintjs/core'
import _ from 'lodash'
import reject from 'lodash/reject'
import React, { Component } from 'react'
import { RouteComponentProps } from 'react-router'
import { SidePanel, SidePanelSection } from '~/components/Shared/Interface'

import FlowsList from './FlowsList'
import FlowTools from './FlowTools'
import Toolbar from './Toolbar'

type Props = {
  flowsNames: string[]
  onCreateFlow: (flowName: string) => void
  flows: any
  deleteFlow: (flowName: string) => void
  renameFlow: any
  history: any
  readOnly: boolean
  dirtyFlows: any
  duplicateFlow: any
  currentFlow: any
<<<<<<< HEAD
  mutexInfo: string
=======
  flowPreview: boolean
>>>>>>> 63c3d7c1
} & RouteComponentProps

export default class PanelContent extends Component<Props> {
  createFlow = () => {
    let name = prompt('Enter the name of the new flow')

    if (!name) {
      return
    }

    name = name.replace(/\.flow\.json$/i, '')

    if (/[^A-Z0-9-_\/]/i.test(name)) {
      return alert('ERROR: The flow name can only contain letters, numbers, underscores and hyphens.')
    }

    if (_.includes(this.props.flowsNames, name + '.flow.json')) {
      return alert('ERROR: This flow already exists')
    }

    this.props.onCreateFlow(name)
  }

  goToFlow = flow => this.props.history.push(`/flows/${flow.replace(/\.flow\.json/, '')}`)

  render() {
    const normalFlows = reject(this.props.flows, x => x.name.startsWith('skills/'))
    const flowsName = normalFlows.map(x => {
      return { name: x.name }
    })
    const createFlowAction = {
      icon: <Icon icon="add" />,
      key: 'create',
      tooltip: 'Create new flow',
      onClick: this.createFlow
    }

    return (
      <SidePanel>
        <Toolbar mutexInfo={this.props.mutexInfo} />

        <SidePanelSection label={'Flows'} actions={!this.props.readOnly && [createFlowAction]}>
          <FlowsList
            readOnly={this.props.readOnly}
            flows={flowsName}
            dirtyFlows={this.props.dirtyFlows}
            goToFlow={this.goToFlow}
            deleteFlow={this.props.deleteFlow}
            duplicateFlow={this.props.duplicateFlow}
            renameFlow={this.props.renameFlow}
            currentFlow={this.props.currentFlow}
          />
        </SidePanelSection>

        <SidePanelSection label="Tools">
          <FlowTools flowPreview={this.props.flowPreview} />
        </SidePanelSection>
      </SidePanel>
    )
  }
}<|MERGE_RESOLUTION|>--- conflicted
+++ resolved
@@ -20,11 +20,8 @@
   dirtyFlows: any
   duplicateFlow: any
   currentFlow: any
-<<<<<<< HEAD
+  flowPreview: boolean
   mutexInfo: string
-=======
-  flowPreview: boolean
->>>>>>> 63c3d7c1
 } & RouteComponentProps
 
 export default class PanelContent extends Component<Props> {
