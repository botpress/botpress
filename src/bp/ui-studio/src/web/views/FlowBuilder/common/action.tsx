import { lang } from 'botpress/shared'
import classnames from 'classnames'
import { parseActionInstruction } from 'common/action'
import _ from 'lodash'
import Mustache from 'mustache'
import React, { Component } from 'react'
import { OverlayTrigger, Popover } from 'react-bootstrap'
import Markdown from 'react-markdown'
import { connect } from 'react-redux'
import { fetchContentItem, refreshFlowsLinks } from '~/actions'

import withLanguage from '../../../components/Util/withLanguage'
import { textToItemId } from '../diagram/nodes_v2/utils'

import style from './style.scss'

interface Props {
  text: string
  fetchContentItem: any
  refreshFlowsLinks: any
  className: string
  items: any
  contentLang: string
  layoutv2?: boolean
}

class ActionItem extends Component<Props> {
  state = {
    itemId: null
  }

  componentDidMount() {
    this.loadElement()
  }

  componentDidUpdate(prevProps, prevState) {
    if (prevProps.text !== this.props.text) {
      this.loadElement()
    }

    if (prevState.itemId !== this.state.itemId && this.state.itemId) {
      this.props.fetchContentItem(this.state.itemId, { force: true, batched: true }).then(this.props.refreshFlowsLinks)
    }
  }

  loadElement() {
    this.setState({ itemId: textToItemId(this.props.text) })
  }

  renderAction() {
    const actionInstruction = parseActionInstruction(this.props.text.trim())

    const actionName = `${actionInstruction.actionName} (args)`

    let callPreview
    if (actionInstruction.argsStr) {
      try {
        const parameters = JSON.parse(actionInstruction.argsStr)
        callPreview = JSON.stringify(parameters, null, 2)
      } catch (err) {
        console.error(err)
      }
    }

    const popoverHoverFocus = (
      <Popover id="popover-action" title={`⚡ ${actionName}`}>
        Called with these arguments:
        <pre>{callPreview}</pre>
      </Popover>
    )

    return (
      <OverlayTrigger trigger={['hover', 'focus']} placement="top" delayShow={500} overlay={popoverHoverFocus}>
        <div className={classnames(this.props.className, style['fn'], style['action-item'])}>
          <span className={style.icon}>⚡</span>
          <span className={style.name}>{actionName}</span>
          {this.props.children}
        </div>
      </OverlayTrigger>
    )
  }

  render() {
    const action = this.props.text
    const isAction = typeof action !== 'string' || !action.startsWith('say ')

    if (isAction) {
      return this.renderAction()
    }

    const item = this.props.items[this.state.itemId]

    const preview = item?.previews?.[this.props.contentLang]
    const className = classnames(style.name, {
      [style.missingTranslation]: preview?.startsWith('(missing translation) ')
    })

    if (preview && item?.schema?.title === 'Image') {
      const markdownRender = (
        <Markdown
          source={preview}
          renderers={{
            image: props => <img {...props} className={style.imagePreview} />,
            link: props => (
              <a href={props.href} target="_blank">
                {props.children}
              </a>
            )
          }}
        />
      )

      if (this.props.layoutv2) {
        return (
          <div className={classnames(this.props.className, style['action-item'])}>
            {markdownRender}
            {this.props.children}
          </div>
        )
      }

      return (
        <div className={classnames(this.props.className, style['action-item'], style.msg)}>
          <span className={style.icon}>💬</span>
          {markdownRender}
          {this.props.children}
        </div>
      )
    }

<<<<<<< HEAD
    const textContent = item && this.props.layoutv2 ? preview : item ? `${item.schema?.title} | ${preview}` : ''
=======
    const textContent = (item && `${lang.tr(item.schema?.title)} | ${preview}`) || ''
>>>>>>> 7820133f
    const vars = {}

    const stripDots = str => str.replace(/\./g, '--dot--')
    const restoreDots = str => str.replace(/--dot--/g, '.')

    const htmlTpl = textContent.replace(/{{([a-z$@0-9. _-]*?)}}/gi, x => {
      const name = stripDots(x.replace(/{|}/g, ''))
      vars[name] = '<span class="var">' + x + '</span>'
      return '{' + stripDots(x) + '}'
    })

    const mustached = restoreDots(Mustache.render(htmlTpl, vars))

    const html = { __html: mustached }

    if (this.props.layoutv2) {
      return (
        <div className={classnames(this.props.className, style['action-item'])}>
          <span className={className} dangerouslySetInnerHTML={html} />
          {this.props.children}
        </div>
      )
    }

    return (
      <div className={classnames(this.props.className, style['action-item'], style.msg)}>
        <span className={style.icon}>💬</span>
        <span className={className} dangerouslySetInnerHTML={html} />
        {this.props.children}
      </div>
    )
  }
}

const mapStateToProps = state => ({ items: state.content.itemsById })
const mapDispatchToProps = { fetchContentItem, refreshFlowsLinks }

export default connect(mapStateToProps, mapDispatchToProps)(withLanguage(ActionItem))<|MERGE_RESOLUTION|>--- conflicted
+++ resolved
@@ -128,11 +128,8 @@
       )
     }
 
-<<<<<<< HEAD
-    const textContent = item && this.props.layoutv2 ? preview : item ? `${item.schema?.title} | ${preview}` : ''
-=======
-    const textContent = (item && `${lang.tr(item.schema?.title)} | ${preview}`) || ''
->>>>>>> 7820133f
+    const textContent =
+      item && this.props.layoutv2 ? preview : item ? `${lang.tr(item.schema?.title)} | ${preview}` : ''
     const vars = {}
 
     const stripDots = str => str.replace(/\./g, '--dot--')
