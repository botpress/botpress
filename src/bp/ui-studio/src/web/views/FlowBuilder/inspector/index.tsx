import { Button, H4 } from '@blueprintjs/core'
import cx from 'classnames'
import _ from 'lodash'
import React, { Component, Fragment } from 'react'
import { connect } from 'react-redux'
import {
  closeFlowNodeProps,
  copyFlowNodeElement,
  pasteFlowNodeElement,
  refreshFlowsLinks,
  refreshParentFlow,
  requestEditSkill,
  updateFlow,
  updateFlowNode
} from '~/actions'
import { getCurrentFlow, getCurrentFlowNode } from '~/reducers'

import SaySomethingForm from '../../OneFlow/sidePanel/form/SaySomethingForm'
import { nodeTypes } from '../diagram/manager'
import FlowInformation from '../nodeProps/FlowInformation'
import { SimpleNode } from '../nodeProps/SimpleNode'
import SkillCallNode from '../nodeProps/SkillCallNode'
import StandardNode from '../nodeProps/StandardNode'

import style from './style.scss'

interface OwnProps {
  history: any
  onDeleteSelectedElements: () => void
  pasteFlowNode: any
  readOnly: any
  show: any
  updateFlowNode: any
<<<<<<< HEAD
  refreshFlowsLinks: any
  flows: any
  currentFlow: any
  requestEditSkill: any
  copyFlowNodeElement: any
  pasteFlowNodeElement: any
  buffer: any
  updateFlow: any
  user: any
  refreshParentFlow: any
=======
>>>>>>> cacc5ecd
}

type StateProps = ReturnType<typeof mapStateToProps>
type DispatchProps = typeof mapDispatchToProps
type Props = DispatchProps & StateProps & OwnProps

class Inspector extends Component<Props> {
  render() {
    const { currentFlowNode } = this.props

    const goBackToMain = () => {
      this.props.closeFlowNodeProps()
      this.props.refreshFlowsLinks()
    }

    const node = currentFlowNode
    const nodeType = currentFlowNode?.type || (currentFlowNode ? 'standard' : null)
    return (
      <div className={cx(style.inspector, { [style.sideForm]: nodeType === 'say_something' })}>
        {nodeType !== 'say_something' && (
          <Fragment>
            {node && (
              <Button id="btn-back-element" className={style.noLineHeight} onClick={goBackToMain} small={true}>
                <i className="material-icons">keyboard_backspace</i>
              </Button>
            )}
            <H4>{node ? 'Node Properties' : 'Flow Properties'}</H4>
          </Fragment>
        )}
        {this.renderNodeProperties(nodeType)}
      </div>
    )
  }

  renderNodeProperties(nodeType: string) {
    const {
      buffer,
      currentFlow,
      currentFlowNode,
      onDeleteSelectedElements,
      readOnly,
      refreshFlowsLinks,
      requestEditSkill,
      updateFlow,
      updateFlowNode,
      flows,
      user
    } = this.props

    const subflows = _.filter(
      _.map(flows, f => f.name),
      f => f !== currentFlow?.name
    )

    const updateNodeAndRefresh = (...args) => {
      updateFlowNode(...args)
      refreshFlowsLinks()
    }

<<<<<<< HEAD
    if (['success', 'failure', 'sub-workflow'].includes(flowType)) {
      return (
        <SimpleNode
          user={this.props.user}
          flow={this.props.currentFlow}
          node={this.props.currentFlowNode}
          updateNode={updateNodeAndRefresh}
          updateFlow={this.props.updateFlow}
          refreshParentFlow={this.props.refreshParentFlow}
        />
      )
    }

    if (flowType === 'skill-call') {
=======
    if (nodeType === 'skill-call') {
>>>>>>> cacc5ecd
      return (
        <SkillCallNode
          readOnly={readOnly}
          user={user}
          flow={currentFlow}
          subflows={subflows}
          node={currentFlowNode}
          updateNode={updateNodeAndRefresh}
          updateFlow={updateFlow}
          requestEditSkill={requestEditSkill}
          copyFlowNodeElement={copyFlowNodeElement}
          pasteFlowNodeElement={pasteFlowNodeElement}
          buffer={buffer}
        />
      )
    }

    if (nodeType === 'say_something') {
      return (
        <SaySomethingForm
          onDeleteSelectedElements={onDeleteSelectedElements}
          contentType={currentFlowNode.content?.contentType}
          formData={currentFlowNode.content?.formData}
          updateNode={updateNodeAndRefresh}
          readOnly={readOnly}
          subflows={subflows}
        />
      )
    }

    if (nodeTypes.includes(nodeType)) {
      return (
        <StandardNode
          readOnly={readOnly}
          flow={currentFlow}
          subflows={subflows}
          node={currentFlowNode}
          updateNode={updateNodeAndRefresh}
          updateFlow={updateFlow}
          copyFlowNodeElement={copyFlowNodeElement}
          pasteFlowNodeElement={pasteFlowNodeElement}
          transitionOnly={nodeType === 'router'}
          buffer={buffer}
        />
      )
    }

    return <FlowInformation {...this.props} subflows={subflows} />
  }
}

const mapStateToProps = state => ({
  flows: _.values(state.flows.flowsByName),
  currentFlow: getCurrentFlow(state),
  currentFlowNode: getCurrentFlowNode(state) as any,
  buffer: state.flows.buffer,
  user: state.user
})

const mapDispatchToProps = {
  updateFlow,
  requestEditSkill,
  copyFlowNodeElement,
  pasteFlowNodeElement,
  closeFlowNodeProps,
  updateFlowNode,
  refreshFlowsLinks,
  refreshParentFlow
}

export default connect(mapStateToProps, mapDispatchToProps)(Inspector)<|MERGE_RESOLUTION|>--- conflicted
+++ resolved
@@ -31,19 +31,6 @@
   readOnly: any
   show: any
   updateFlowNode: any
-<<<<<<< HEAD
-  refreshFlowsLinks: any
-  flows: any
-  currentFlow: any
-  requestEditSkill: any
-  copyFlowNodeElement: any
-  pasteFlowNodeElement: any
-  buffer: any
-  updateFlow: any
-  user: any
-  refreshParentFlow: any
-=======
->>>>>>> cacc5ecd
 }
 
 type StateProps = ReturnType<typeof mapStateToProps>
@@ -103,8 +90,7 @@
       refreshFlowsLinks()
     }
 
-<<<<<<< HEAD
-    if (['success', 'failure', 'sub-workflow'].includes(flowType)) {
+    if (['success', 'failure', 'sub-workflow'].includes(nodeType)) {
       return (
         <SimpleNode
           user={this.props.user}
@@ -117,10 +103,7 @@
       )
     }
 
-    if (flowType === 'skill-call') {
-=======
     if (nodeType === 'skill-call') {
->>>>>>> cacc5ecd
       return (
         <SkillCallNode
           readOnly={readOnly}
