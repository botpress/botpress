import { Button, H4 } from '@blueprintjs/core'
import cx from 'classnames'
import _ from 'lodash'
import React, { Component, Fragment } from 'react'
import { connect } from 'react-redux'
import {
  closeFlowNodeProps,
  copyFlowNodeElement,
  pasteFlowNodeElement,
  refreshFlowsLinks,
  requestEditSkill,
  updateFlow,
  updateFlowNode
} from '~/actions'
import { getCurrentFlow, getCurrentFlowNode } from '~/reducers'
import PromptNode from '~/views/OneFlow/sidePanel/form/PromptNode'

import { nodeTypes } from '../diagram/manager'
import FlowInformation from '../nodeProps/FlowInformation'
import SkillCallNode from '../nodeProps/SkillCallNode'
import StandardNode from '../nodeProps/StandardNode'

import style from './style.scss'

interface OwnProps {
  history: any
  onDeleteSelectedElements: () => void
  pasteFlowNode: any
  readOnly: any
  show: any
  updateFlowNode: any
}

type StateProps = ReturnType<typeof mapStateToProps>
type DispatchProps = typeof mapDispatchToProps
type Props = DispatchProps & StateProps & OwnProps

class Inspector extends Component<Props> {
  render() {
    const { currentFlowNode } = this.props

    const goBackToMain = () => {
      this.props.closeFlowNodeProps()
      this.props.refreshFlowsLinks()
    }

    const node = currentFlowNode
    const nodeType = currentFlowNode?.type || (currentFlowNode ? 'standard' : null)
    return (
      <div className={cx(style.inspector, { [style.sideForm]: nodeType === 'say_something' })}>
        {nodeType !== 'say_something' && (
          <Fragment>
            {node && (
              <Button id="btn-back-element" className={style.noLineHeight} onClick={goBackToMain} small={true}>
                <i className="material-icons">keyboard_backspace</i>
              </Button>
            )}
            <H4>{node ? 'Node Properties' : 'Flow Properties'}</H4>
          </Fragment>
        )}
        {this.renderNodeProperties(nodeType)}
      </div>
    )
  }

  renderNodeProperties(nodeType: string) {
    const {
      buffer,
      currentFlow,
      currentFlowNode,
      onDeleteSelectedElements,
      readOnly,
      refreshFlowsLinks,
      requestEditSkill,
      updateFlow,
      updateFlowNode,
      flows,
      user
    } = this.props

    const subflows = _.filter(
      _.map(flows, f => f.name),
      f => f !== currentFlow?.name
    )

    const updateNodeAndRefresh = (...args) => {
      updateFlowNode(...args)
      refreshFlowsLinks()
    }

    if (nodeType === 'skill-call') {
      return (
        <SkillCallNode
          readOnly={readOnly}
          user={user}
          flow={currentFlow}
          subflows={subflows}
          node={currentFlowNode}
          updateNode={updateNodeAndRefresh}
          updateFlow={updateFlow}
          requestEditSkill={requestEditSkill}
          copyFlowNodeElement={copyFlowNodeElement}
          pasteFlowNodeElement={pasteFlowNodeElement}
          buffer={buffer}
        />
      )
    }

    if (nodeType === 'prompt') {
      return (
        <PromptNode
          readOnly={readOnly}
          user={this.props.user}
          flow={this.props.currentFlow}
          subflows={subflows}
          node={this.props.currentFlowNode}
          updateNode={updateNodeAndRefresh}
          updateFlow={this.props.updateFlow}
        />
      )
    }

<<<<<<< HEAD
    if (nodeType === 'prompt') {
      return (
        <PromptNode
          readOnly={readOnly}
          user={this.props.user}
          flow={this.props.currentFlow}
          subflows={subflows}
          node={this.props.currentFlowNode}
          updateNode={updateNodeAndRefresh}
          updateFlow={this.props.updateFlow}
        />
      )
    }

=======
>>>>>>> 26caf88f
    if (nodeTypes.includes(nodeType)) {
      return (
        <StandardNode
          readOnly={readOnly}
          flow={currentFlow}
          subflows={subflows}
          node={currentFlowNode}
          updateNode={updateNodeAndRefresh}
          updateFlow={updateFlow}
          copyFlowNodeElement={copyFlowNodeElement}
          pasteFlowNodeElement={pasteFlowNodeElement}
          transitionOnly={nodeType === 'router'}
          buffer={buffer}
        />
      )
    }

    return <FlowInformation {...this.props} subflows={subflows} />
  }
}

const mapStateToProps = state => ({
  flows: _.values(state.flows.flowsByName),
  currentFlow: getCurrentFlow(state),
  currentFlowNode: getCurrentFlowNode(state) as any,
  buffer: state.flows.buffer,
  user: state.user
})

const mapDispatchToProps = {
  updateFlow,
  requestEditSkill,
  copyFlowNodeElement,
  pasteFlowNodeElement,
  closeFlowNodeProps,
  updateFlowNode,
  refreshFlowsLinks
}

export default connect(mapStateToProps, mapDispatchToProps)(Inspector)<|MERGE_RESOLUTION|>--- conflicted
+++ resolved
@@ -120,23 +120,6 @@
       )
     }
 
-<<<<<<< HEAD
-    if (nodeType === 'prompt') {
-      return (
-        <PromptNode
-          readOnly={readOnly}
-          user={this.props.user}
-          flow={this.props.currentFlow}
-          subflows={subflows}
-          node={this.props.currentFlowNode}
-          updateNode={updateNodeAndRefresh}
-          updateFlow={this.props.updateFlow}
-        />
-      )
-    }
-
-=======
->>>>>>> 26caf88f
     if (nodeTypes.includes(nodeType)) {
       return (
         <StandardNode
