<<<<<<< HEAD
import { lang, utils } from 'botpress/shared'
=======
import { lang, toast } from 'botpress/shared'
>>>>>>> c65a5e08
import { FlowView } from 'common/typings'
import _ from 'lodash'
import React, { Component } from 'react'
import { connect } from 'react-redux'
import { RouteComponentProps, withRouter } from 'react-router-dom'
import {
  clearErrorSaveFlows,
  closeFlowNodeProps,
  flowEditorRedo,
  flowEditorUndo,
  refreshActions,
  refreshIntents,
  setDiagramAction,
  switchFlow
} from '~/actions'
import { Container } from '~/components/Shared/Interface'
import { isOperationAllowed } from '~/components/Shared/Utils/AccessControl'
import DocumentationProvider from '~/components/Util/DocumentationProvider'
import { getDirtyFlows, RootReducer } from '~/reducers'
import { UserReducer } from '~/reducers/user'

import Diagram from './diagram'
import SidePanel from './sidePanel'
import { PanelPermissions } from './sidePanel'
import { MutexInfo } from './sidePanel/Toolbar'
import SkillsBuilder from './skills'
import style from './style.scss'

const searchTag = '#search:'

type Props = {
  currentFlow: string
  showFlowNodeProps: boolean
  dirtyFlows: string[]
  user: UserReducer
  setDiagramAction: (action: string) => void
  switchFlow: (flowName: string) => void
  flowEditorUndo: () => void
  flowEditorRedo: () => void
  errorSavingFlows: any
  clearErrorSaveFlows: () => void
  clearFlowsModification: () => void
  closeFlowNodeProps: () => void
  refreshActions: () => void
  refreshIntents: () => void
  flowsByName: _.Dictionary<FlowView>
} & RouteComponentProps

interface State {
  initialized: any
  readOnly: boolean
  panelPermissions: PanelPermissions[]
  mutexInfo: MutexInfo
  showSearch: boolean
  highlightFilter: string
}

class FlowBuilder extends Component<Props, State> {
  private diagram
  private userAllowed = false
  private hash = this.props.location.hash
  private highlightFilter = this.hash.startsWith(searchTag) ? this.hash.replace(searchTag, '') : ''

  state = {
    initialized: false,
    readOnly: false,
    panelPermissions: this.allPermissions,
    mutexInfo: undefined,
    showSearch: Boolean(this.highlightFilter),
    highlightFilter: this.highlightFilter
  }

  get allPermissions(): PanelPermissions[] {
    return ['create', 'rename', 'delete']
  }

  init() {
    if (this.state.initialized || !this.props.user || this.props.user.email == null) {
      return
    }
    this.userAllowed = isOperationAllowed({ operation: 'write', resource: 'bot.flows' })
    this.setState({
      initialized: true
    })
    if (!this.userAllowed) {
      this.freezeAll()
    }
  }

  freezeAll() {
    this.setState({
      readOnly: true,
      panelPermissions: []
    })
  }

  componentDidMount() {
    this.init()
    this.props.refreshActions()
    this.props.refreshIntents()
  }

  componentDidUpdate(prevProps: Props) {
    this.init()

    const { flow } = this.props.match.params as any
    const nextRouteFlow = `${flow}.flow.json`

    if (prevProps.currentFlow !== this.props.currentFlow) {
      this.pushFlowState(this.props.currentFlow)
    } else if (flow && prevProps.currentFlow !== nextRouteFlow) {
      this.props.switchFlow(nextRouteFlow)
    }

    if (!prevProps.errorSavingFlows && this.props.errorSavingFlows) {
      const { status, data } = this.props.errorSavingFlows
      const message = status === 403 ? 'studio.flow.unauthUpdate' : 'studio.flow.errorWhileSaving'
      toast.failure(message, data, { timeout: 'long', delayed: true, onDismiss: this.props.clearErrorSaveFlows })
    }

    const flowsHaveChanged = !_.isEqual(prevProps.flowsByName, this.props.flowsByName)
    const currentFlowHasSwitched = prevProps.currentFlow !== this.props.currentFlow
    if (flowsHaveChanged || currentFlowHasSwitched) {
      this.handleFlowFreezing()
    }
  }

  handleFlowFreezing() {
    if (!this.userAllowed) {
      this.freezeAll()
      return
    }

    const me = this.props.user.email

    const currentFlow = this.props.flowsByName[this.props.currentFlow]
    const { currentMutex } = (currentFlow || {}) as FlowView

    if (currentMutex && currentMutex.lastModifiedBy !== me && currentMutex.remainingSeconds) {
      this.setState({
        readOnly: true,
        panelPermissions: ['create'],
        mutexInfo: { currentMutex }
      })
      return
    }

    const someoneElseIsEditingOtherFlow = _.values(this.props.flowsByName).some(
      f => f.currentMutex && f.currentMutex.lastModifiedBy !== me && !!f.currentMutex.remainingSeconds
    )

    if (someoneElseIsEditingOtherFlow) {
      this.setState({
        readOnly: false,
        panelPermissions: ['create'],
        mutexInfo: { someoneElseIsEditingOtherFlow: true }
      })
      return
    }

    this.setState({
      readOnly: false,
      panelPermissions: this.allPermissions,
      mutexInfo: undefined
    })
  }

  handleFilterChanged = ({ target: { value: highlightFilter } }) => {
    const newUrl = this.props.location.pathname + searchTag + highlightFilter
    this.setState({ highlightFilter })
    this.props.history.replace(newUrl)
  }

  pushFlowState = flow => {
    const hash = this.state.showSearch ? searchTag + this.state.highlightFilter : ''
    this.props.history.push(`/flows/${flow.replace(/\.flow\.json$/i, '')}${hash}`)
  }

  hideSearch = () => {
    this.setState({ showSearch: false })
    this.props.history.replace(this.props.location.pathname)
  }

  render() {
    if (!this.state.initialized) {
      return null
    }

    const { readOnly, panelPermissions } = this.state

    const keyHandlers = {
      add: e => {
        e.preventDefault()
        this.props.setDiagramAction('insert_node')
      },
      undo: e => {
        e.preventDefault()
        this.props.flowEditorUndo()
      },
      redo: e => {
        e.preventDefault()
        this.props.flowEditorRedo()
      },
      find: e => {
        e.preventDefault()
        this.setState({ showSearch: !this.state.showSearch })
        const { pathname } = this.props.location
        this.props.history.replace(this.state.showSearch ? pathname + searchTag + this.state.highlightFilter : pathname)
      },
      save: e => {
        e.preventDefault()
        toast.info('studio.flow.nowSaveAuto')
      },
      delete: e => {
        if (!utils.isInputFocused()) {
          e.preventDefault()
          this.diagram.deleteSelectedElements()
        }
      },
      cancel: e => {
        e.preventDefault()
        this.props.closeFlowNodeProps()
        this.hideSearch()
      }
    }

    return (
      <Container keyHandlers={keyHandlers}>
        <SidePanel
          readOnly={this.state.readOnly}
          mutexInfo={this.state.mutexInfo}
          permissions={panelPermissions}
          onCreateFlow={name => {
            this.diagram.createFlow(name)
            this.props.switchFlow(`${name}.flow.json`)
          }}
        />
        <div className={style.diagram}>
          <Diagram
            readOnly={readOnly}
            showSearch={this.state.showSearch}
            hideSearch={this.hideSearch}
            ref={el => {
              if (!!el) {
                this.diagram = el.getWrappedInstance()
              }
            }}
            handleFilterChanged={this.handleFilterChanged}
            highlightFilter={this.state.highlightFilter}
          />
        </div>

        <DocumentationProvider file="main/dialog" />
        <SkillsBuilder />
      </Container>
    )
  }
}

const mapStateToProps = (state: RootReducer) => ({
  currentFlow: state.flows.currentFlow,
  flowsByName: state.flows.flowsByName,
  showFlowNodeProps: state.flows.showFlowNodeProps,
  dirtyFlows: getDirtyFlows(state),
  user: state.user,
  errorSavingFlows: state.flows.errorSavingFlows
})

const mapDispatchToProps = {
  switchFlow,
  setDiagramAction,
  flowEditorUndo,
  flowEditorRedo,
  clearErrorSaveFlows,
  closeFlowNodeProps,
  refreshActions,
  refreshIntents
}

export default connect(mapStateToProps, mapDispatchToProps)(withRouter(FlowBuilder))<|MERGE_RESOLUTION|>--- conflicted
+++ resolved
@@ -1,8 +1,4 @@
-<<<<<<< HEAD
-import { lang, utils } from 'botpress/shared'
-=======
-import { lang, toast } from 'botpress/shared'
->>>>>>> c65a5e08
+import { toast, utils } from 'botpress/shared'
 import { FlowView } from 'common/typings'
 import _ from 'lodash'
 import React, { Component } from 'react'
