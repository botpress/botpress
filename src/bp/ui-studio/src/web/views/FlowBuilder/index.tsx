--- conflicted
+++ resolved
@@ -1,24 +1,10 @@
 import { Intent, Position, Toaster } from '@blueprintjs/core'
-<<<<<<< HEAD
-=======
 import { FlowView } from 'common/typings'
->>>>>>> 86356e03
 import _ from 'lodash'
 import React, { Component } from 'react'
 import { connect } from 'react-redux'
 import { RouteComponentProps, withRouter } from 'react-router-dom'
-<<<<<<< HEAD
-import {
-  clearErrorSaveFlows,
-  clearFlowsModification,
-  flowEditorRedo,
-  flowEditorUndo,
-  setDiagramAction,
-  switchFlow
-} from '~/actions'
-=======
 import { clearErrorSaveFlows, flowEditorRedo, flowEditorUndo, setDiagramAction, switchFlow } from '~/actions'
->>>>>>> 86356e03
 import { operationAllowed } from '~/components/Layout/PermissionsChecker'
 import { Container } from '~/components/Shared/Interface'
 import DocumentationProvider from '~/components/Util/DocumentationProvider'
@@ -29,11 +15,8 @@
 import NodeProps from './containers/NodeProps'
 import SidePanel from './containers/SidePanel'
 import SkillsBuilder from './containers/SkillsBuilder'
-<<<<<<< HEAD
-=======
 import { PannelPermissions } from './sidePanel'
 import { MutexInfo } from './sidePanel/Toolbar'
->>>>>>> 86356e03
 import style from './style.scss'
 
 const FlowToaster = Toaster.create({
@@ -47,9 +30,6 @@
   state = {
     initialized: false,
     readOnly: false,
-<<<<<<< HEAD
-    flowPreview: false
-=======
     pannelPermissions: this.allPermissions,
     flowPreview: false,
     mutexInfo: undefined
@@ -57,7 +37,6 @@
 
   get allPermissions(): PannelPermissions[] {
     return ['create', 'rename', 'delete']
->>>>>>> 86356e03
   }
 
   init() {
@@ -95,7 +74,6 @@
     } else if (flow && prevProps.currentFlow !== nextRouteFlow) {
       this.props.switchFlow(nextRouteFlow)
     }
-<<<<<<< HEAD
 
     if (!prevProps.errorSavingFlows && this.props.errorSavingFlows) {
       const { status } = this.props.errorSavingFlows
@@ -111,33 +89,6 @@
       })
     }
 
-    if (!prevProps.lastModification && this.props.lastModification) {
-      FlowToaster.show({
-        message: `The modification "${this.props.lastModification.modification}" was applied on the flow "${
-          this.props.lastModification.name
-        }" by ${
-          this.props.lastModification.userEmail
-        }. Please reload the page before continuing edition or changes will be overriden.`,
-        intent: Intent.WARNING,
-        timeout: 0,
-        onDismiss: this.props.clearFlowsModification
-      })
-=======
-
-    if (!prevProps.errorSavingFlows && this.props.errorSavingFlows) {
-      const { status } = this.props.errorSavingFlows
-      const message =
-        status === 403
-          ? 'Unauthorized flow update. You have insufficient role privileges to modify flows.'
-          : 'There was an error while saving, deleting or renaming a flow. Last modification might not have been saved on server. Please reload page before continuing flow edition'
-      FlowToaster.show({
-        message,
-        intent: Intent.DANGER,
-        timeout: 0,
-        onDismiss: this.props.clearErrorSaveFlows
-      })
-    }
-
     const flowsHaveChanged = !_.isEqual(prevProps.flowsByName, this.props.flowsByName)
     const currentFlowHasSwitched = prevProps.currentFlow !== this.props.currentFlow
     if (flowsHaveChanged || currentFlowHasSwitched) {
@@ -175,7 +126,6 @@
         mutexInfo: { someoneElseIsEditingOtherFlow: true }
       })
       return
->>>>>>> 86356e03
     }
 
     this.setState({
@@ -188,9 +138,6 @@
   pushFlowState = flow => {
     this.props.history.push(`/flows/${flow.replace(/\.flow\.json/, '')}`)
   }
-  pushFlowState = flow => {
-    this.props.history.push(`/flows/${flow.replace(/\.flow\.json/, '')}`)
-  }
 
   render() {
     if (!this.state.initialized) {
@@ -221,12 +168,8 @@
     return (
       <Container keyHandlers={keyHandlers}>
         <SidePanel
-<<<<<<< HEAD
-          readOnly={readOnly}
-=======
           mutexInfo={this.state.mutexInfo}
           permissions={pannelPermissions}
->>>>>>> 86356e03
           flowPreview={this.state.flowPreview}
           onCreateFlow={name => {
             this.diagram.createFlow(name)
@@ -260,12 +203,7 @@
   showFlowNodeProps: state.flows.showFlowNodeProps,
   dirtyFlows: getDirtyFlows(state),
   user: state.user,
-<<<<<<< HEAD
-  errorSavingFlows: state.flows.errorSavingFlows,
-  lastModification: state.flows.lastServerModification
-=======
   errorSavingFlows: state.flows.errorSavingFlows
->>>>>>> 86356e03
 })
 
 const mapDispatchToProps = {
@@ -273,12 +211,7 @@
   setDiagramAction,
   flowEditorUndo,
   flowEditorRedo,
-<<<<<<< HEAD
-  clearErrorSaveFlows,
-  clearFlowsModification
-=======
   clearErrorSaveFlows
->>>>>>> 86356e03
 }
 
 export default connect(
@@ -297,24 +230,14 @@
   flowEditorRedo: any
   errorSavingFlows: any
   clearErrorSaveFlows: () => void
-<<<<<<< HEAD
-  lastModification: any
-  clearFlowsModification: () => void
-=======
   clearFlowsModification: () => void
   flowsByName: _.Dictionary<FlowView>
->>>>>>> 86356e03
 } & RouteComponentProps
 
 interface State {
   initialized: any
-<<<<<<< HEAD
-  readOnly: any
-  flowPreview: boolean
-=======
   readOnly: boolean
   pannelPermissions: PannelPermissions[]
   flowPreview: boolean
   mutexInfo: MutexInfo
->>>>>>> 86356e03
 }