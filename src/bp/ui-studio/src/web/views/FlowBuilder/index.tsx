import { lang, MainContainer, utils } from 'botpress/shared'
import cx from 'classnames'
import { FlowView } from 'common/typings'
import _ from 'lodash'
import React, { Fragment, useEffect, useRef, useState } from 'react'
import { connect } from 'react-redux'
import { RouteComponentProps, withRouter } from 'react-router-dom'
import {
  clearErrorSaveFlows,
  closeFlowNodeProps,
  flowEditorRedo,
  flowEditorUndo,
  refreshActions,
  refreshConditions,
  refreshIntents,
  setActiveView,
  setDiagramAction,
  switchFlow
} from '~/actions'
import { Timeout, toastFailure, toastInfo } from '~/components/Shared/Utils'
import { isOperationAllowed } from '~/components/Shared/Utils/AccessControl'
import DocumentationProvider from '~/components/Util/DocumentationProvider'
import { RootReducer } from '~/reducers'
import { ViewType } from '~/reducers/ui'

import SidePanelOneFlow from '../FlowBuilder/sidePanelTopics'

import Diagram from './diagram'
import SidePanel, { PanelPermissions } from './sidePanelFlows'
import SkillsBuilder from './skills'
import style from './style.scss'
import CodeEditor from './CodeEditor'

interface OwnProps {
  currentMutex: any
}

type StateProps = ReturnType<typeof mapStateToProps>
type DispatchProps = typeof mapDispatchToProps
type Props = DispatchProps & StateProps & OwnProps & RouteComponentProps

const allActions: PanelPermissions[] = ['create', 'rename', 'delete']
const searchTag = '#search:'

const FlowBuilder = (props: Props) => {
  const { flow } = props.match.params as any

  const diagram: any = useRef(null)
  const [showSearch, setShowSearch] = useState(false)
  const [readOnly, setReadOnly] = useState(false)
  const [mutex, setMutex] = useState<any>()
  const [actions, setActions] = useState(allActions)
  const [highlightFilter, setHighlightFilter] = useState<string>()

  useEffect(() => {
    props.refreshActions()
    props.refreshIntents()

    if (window.USE_ONEFLOW) {
      props.refreshConditions()
    }

    if (!isOperationAllowed({ operation: 'write', resource: 'bot.flows' })) {
      setReadOnly(true)
      setActions([])
    }

    const { hash } = props.location
    setHighlightFilter(hash.startsWith(searchTag) ? hash.replace(searchTag, '') : '')
  }, [])

  useEffect(() => {
    props.currentFlow && pushFlowState(props.currentFlow)
    utils.inspect(props.flowsByName[props.currentFlow])
  }, [props.currentFlow])

  useEffect(() => {
    const nextRouteFlow = `${flow}.flow.json`
    if (flow && props.currentFlow !== nextRouteFlow) {
      props.switchFlow(nextRouteFlow)
    }
  }, [flow])

  useEffect(() => {
    if (props.errorSavingFlows) {
      const { status } = props.errorSavingFlows
      const message = status === 403 ? lang.tr('studio.unauthUpdate') : lang.tr('studio.errorWhileSaving')
      toastFailure(message, Timeout.LONG, props.clearErrorSaveFlows, { delayed: true })
    }
  }, [props.errorSavingFlows])

  useEffect(() => {
    const me = props.user.email

    const currentFlow = props.flowsByName[props.currentFlow]
    const { currentMutex } = (currentFlow || {}) as FlowView

    if (currentMutex?.remainingSeconds && currentMutex.lastModifiedBy !== me) {
      setReadOnly(true)
      setActions(['create'])
      setMutex({ currentMutex })
      return
    }

    const someoneElseIsEditingOtherFlow = _.values(props.flowsByName).some(
      f => f.currentMutex?.remainingSeconds && f.currentMutex.lastModifiedBy !== me
    )

    setReadOnly(false)
    setMutex(undefined)

    if (someoneElseIsEditingOtherFlow) {
      setActions(['create'])
      setMutex({ someoneElseIsEditingOtherFlow: true })
    } else {
      setActions(allActions)
    }
  }, [props.flowsByName, props.currentFlow])

  const pushFlowState = flow => props.history.push(`/flows/${flow.replace(/\.flow\.json/i, '')}`)

  const keyHandlers = {
    add: e => {
      e.preventDefault()
      props.setDiagramAction('insert_node')
    },
    undo: e => {
      e.preventDefault()
      props.flowEditorUndo()
    },
    redo: e => {
      e.preventDefault()
      props.flowEditorRedo()
    },
    find: e => {
      e.preventDefault()
      setShowSearch(!showSearch)
    },
    save: e => {
      e.preventDefault()
      toastInfo(lang.tr('studio.nowSaveAuto'), Timeout.LONG)
    },
    delete: e => {
      if (!utils.isInputFocused()) {
        e.preventDefault()
        diagram?.deleteSelectedElements()
      }
    },
    cancel: e => {
      e.preventDefault()
      props.closeFlowNodeProps()
      setShowSearch(false)
    }
  }

  const handleFilterChanged = ({ target: { value: highlightFilter } }) => {
    const newUrl = props.location.pathname + searchTag + highlightFilter
    setHighlightFilter(highlightFilter)
    props.history.replace(newUrl)
  }

  const createFlow = name => {
    diagram.createFlow(name)
    props.switchFlow(`${name}.flow.json`)
  }

  return (
<<<<<<< HEAD
    <Fragment>
      <CodeEditor />
      <MainContainer
        keyHandlers={keyHandlers}
        className={cx({ [style.hidden]: props.activeView !== ViewType.Diagram })}
      >
        {window.USE_ONEFLOW ? (
          <SidePanelOneFlow
            onDeleteSelectedElements={() => diagram?.deleteSelectedElements()}
            readOnly={readOnly}
            mutexInfo={mutex}
            permissions={actions}
            onCreateFlow={createFlow}
          />
        ) : (
          <SidePanel
            onDeleteSelectedElements={() => diagram?.deleteSelectedElements()}
            readOnly={readOnly}
            mutexInfo={mutex}
            permissions={actions}
            onCreateFlow={createFlow}
          />
        )}

        <div className={style.diagram}>
          <Diagram
            readOnly={readOnly}
            showSearch={showSearch}
            hideSearch={() => setShowSearch(false)}
            handleFilterChanged={handleFilterChanged}
            highlightFilter={highlightFilter}
            ref={el => {
              if (!!el) {
                // @ts-ignore
                diagram = el.getWrappedInstance()
              }
            }}
          />
        </div>

        <DocumentationProvider file="flows" />
        <SkillsBuilder />
      </MainContainer>
    </Fragment>
=======
    <MainContainer keyHandlers={keyHandlers}>
      {window.USE_ONEFLOW ? (
        <SidePanelOneFlow
          onDeleteSelectedElements={() => diagram?.deleteSelectedElements()}
          readOnly={readOnly}
          mutexInfo={mutex}
          permissions={actions}
          onCreateFlow={createFlow}
        />
      ) : (
        <SidePanel
          onDeleteSelectedElements={() => diagram?.deleteSelectedElements()}
          readOnly={readOnly}
          mutexInfo={mutex}
          permissions={actions}
          onCreateFlow={createFlow}
        />
      )}

      <div className={style.diagram}>
        <Diagram
          readOnly={readOnly}
          showSearch={showSearch}
          hideSearch={() => setShowSearch(false)}
          handleFilterChanged={handleFilterChanged}
          highlightFilter={highlightFilter}
          mutexInfo={mutex}
          ref={el => {
            if (!!el) {
              // @ts-ignore
              diagram = el.getWrappedInstance()
            }
          }}
        />
      </div>

      <DocumentationProvider file="flows" />
      <SkillsBuilder />
    </MainContainer>
>>>>>>> 09607f2f
  )
}

const mapStateToProps = (state: RootReducer) => ({
  currentFlow: state.flows.currentFlow,
  flowsByName: state.flows.flowsByName,
  showFlowNodeProps: state.flows.showFlowNodeProps,
  user: state.user,
  errorSavingFlows: state.flows.errorSavingFlows,
  activeView: state.ui.activeView
})

const mapDispatchToProps = {
  switchFlow,
  setDiagramAction,
  flowEditorUndo,
  flowEditorRedo,
  clearErrorSaveFlows,
  closeFlowNodeProps,
  refreshActions,
  refreshIntents,
  refreshConditions,
  setActiveView
}

export default connect<StateProps, DispatchProps, OwnProps>(
  mapStateToProps,
  mapDispatchToProps
)(withRouter(FlowBuilder))<|MERGE_RESOLUTION|>--- conflicted
+++ resolved
@@ -165,7 +165,6 @@
   }
 
   return (
-<<<<<<< HEAD
     <Fragment>
       <CodeEditor />
       <MainContainer
@@ -210,47 +209,6 @@
         <SkillsBuilder />
       </MainContainer>
     </Fragment>
-=======
-    <MainContainer keyHandlers={keyHandlers}>
-      {window.USE_ONEFLOW ? (
-        <SidePanelOneFlow
-          onDeleteSelectedElements={() => diagram?.deleteSelectedElements()}
-          readOnly={readOnly}
-          mutexInfo={mutex}
-          permissions={actions}
-          onCreateFlow={createFlow}
-        />
-      ) : (
-        <SidePanel
-          onDeleteSelectedElements={() => diagram?.deleteSelectedElements()}
-          readOnly={readOnly}
-          mutexInfo={mutex}
-          permissions={actions}
-          onCreateFlow={createFlow}
-        />
-      )}
-
-      <div className={style.diagram}>
-        <Diagram
-          readOnly={readOnly}
-          showSearch={showSearch}
-          hideSearch={() => setShowSearch(false)}
-          handleFilterChanged={handleFilterChanged}
-          highlightFilter={highlightFilter}
-          mutexInfo={mutex}
-          ref={el => {
-            if (!!el) {
-              // @ts-ignore
-              diagram = el.getWrappedInstance()
-            }
-          }}
-        />
-      </div>
-
-      <DocumentationProvider file="flows" />
-      <SkillsBuilder />
-    </MainContainer>
->>>>>>> 09607f2f
   )
 }
 
