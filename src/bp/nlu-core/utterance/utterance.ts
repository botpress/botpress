--- conflicted
+++ resolved
@@ -3,13 +3,8 @@
 
 import { POSClass } from '../language/pos-tagger'
 import { SPECIAL_CHARSET } from '../tools/chars'
-<<<<<<< HEAD
-import { computeNorm, scalarDivide, scalarMultiply, vectorAdd } from '../tools/math'
+import { computeNorm, scalarDivide, scalarMultiply, vectorAdd, zeroes } from '../tools/math'
 import { replaceConsecutiveSpaces, replaceEllipsis } from '../tools/strings'
-=======
-import { computeNorm, scalarDivide, scalarMultiply, vectorAdd, zeroes } from '../tools/math'
-import { replaceConsecutiveSpaces } from '../tools/strings'
->>>>>>> b1461de7
 import { convertToRealSpaces, isSpace, isWord, SPACE } from '../tools/token-utils'
 import { getClosestToken } from '../tools/vocab'
 import { ExtractedEntity, ExtractedSlot, TFIDF, Token2Vec, Tools } from '../typings'
