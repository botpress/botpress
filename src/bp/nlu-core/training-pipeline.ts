--- conflicted
+++ resolved
@@ -312,12 +312,8 @@
       )
   }).filter(x => x.coordinates.filter(isNaN).length === 0)
 
-<<<<<<< HEAD
-  if (points.length === 0 || contexts.length <= 1) {
-=======
   const classCount = _.uniq(points.map(p => p.label)).length
   if (points.length === 0 || classCount <= 1) {
->>>>>>> a2a22a02
     progress()
     debugTraining.forBot(input.botId, 'No context to train')
     return ''
