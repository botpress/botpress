--- conflicted
+++ resolved
@@ -42,10 +42,7 @@
 }>
 
 export type TrainStep = Readonly<{
-<<<<<<< HEAD
-=======
   trainId: string
->>>>>>> 0d112d6f
   nluSeed: number
   languageCode: string
   list_entities: WarmedListEntityModel[]
@@ -69,29 +66,12 @@
   slots_model_by_intent: Dic<string>
 }
 
+interface Tools extends LanguageTools {
+  logger?: sdk.NLU.Logger
+}
+
 type progressCB = (p?: number) => void
 
-<<<<<<< HEAD
-const debugTraining = DEBUG('nlu').sub('training')
-
-=======
-type Tools = LanguageTools & {
-  logger?: sdk.NLU.Logger
-}
-
-const NONE_INTENT = 'none'
-const NONE_UTTERANCES_BOUNDS = {
-  MIN: 20,
-  MAX: 200
-}
-export const EXACT_MATCH_STR_OPTIONS: UtteranceToStringOptions = {
-  lowerCase: true,
-  onlyWords: true,
-  slots: 'keep-value', // slot extraction is done in || with intent prediction
-  entities: 'keep-name'
-}
-export const MIN_NB_UTTERANCES = 3
->>>>>>> 0d112d6f
 const NUM_CLUSTERS = 8
 const KMEANS_OPTIONS = {
   iterations: 250,
@@ -108,8 +88,9 @@
   const intents = await ProcessIntents(input.intents, input.languageCode, tools)
   const vocabVectors = buildVectorsVocab(intents)
 
-  const { nluSeed, languageCode, pattern_entities, contexts, ctxToTrain } = input
+  const { trainId, nluSeed, languageCode, pattern_entities, contexts, ctxToTrain } = input
   return {
+    trainId,
     nluSeed,
     languageCode,
     pattern_entities,
@@ -146,14 +127,10 @@
   }
 }
 
-<<<<<<< HEAD
-const computeKmeans = (intents: Intent<Utterance>[], tools: Tools): sdk.MLToolkit.KMeans.KmeansResult | undefined => {
-=======
 export function computeKmeans(
   intents: Intent<Utterance>[],
   tools: Tools
 ): sdk.MLToolkit.KMeans.KmeansResult | undefined {
->>>>>>> 0d112d6f
   const data = _.chain(intents)
     .flatMap(i => i.utterances)
     .flatMap(u => u.tokens)
@@ -178,25 +155,7 @@
   return copy
 }
 
-<<<<<<< HEAD
-const buildVectorsVocab = (intents: Intent<Utterance>[]): _.Dictionary<number[]> => {
-=======
-export function buildIntentVocab(utterances: Utterance[], intentEntities: ListEntityModel[]): _.Dictionary<boolean> {
-  // @ts-ignore
-  const entitiesTokens: string[] = _.chain(intentEntities)
-    .flatMapDeep(e => Object.values(e.mappingsTokens))
-    .map((t: string) => t.toLowerCase().replace(SPACE, ' '))
-    .value()
-
-  return _.chain(utterances)
-    .flatMap(u => u.tokens.filter(t => _.isEmpty(t.slots)).map(t => t.toString({ lowerCase: true })))
-    .concat(entitiesTokens)
-    .reduce((vocab: _.Dictionary<boolean>, tok) => ({ ...vocab, [tok]: true }), {})
-    .value()
-}
-
 function buildVectorsVocab(intents: Intent<Utterance>[]): _.Dictionary<number[]> {
->>>>>>> 0d112d6f
   return _.chain(intents)
     .flatMap((intent: Intent<Utterance>) => intent.utterances)
     .flatMap((utt: Utterance) => utt.tokens)
@@ -207,59 +166,22 @@
     .value()
 }
 
-<<<<<<< HEAD
-const TrainIntentClassifiers = async (
-  input: TrainStep,
-  tools: Tools,
-  progress: progressCB
-): Promise<_.Dictionary<string>> => {
-  debugTraining('Training intent classifier')
-=======
-export function BuildExactMatchIndex(input: TrainStep): ExactMatchIndex {
-  const exact_match_index = _.chain(input.intents)
-    .filter(i => i.name !== NONE_INTENT)
-    .flatMap(i =>
-      i.utterances.map(u => ({
-        utterance: u.toString(EXACT_MATCH_STR_OPTIONS),
-        contexts: i.contexts,
-        intent: i.name
-      }))
-    )
-    .filter(({ utterance }) => !!utterance)
-    .reduce((index, { utterance, contexts, intent }) => {
-      index[utterance] = { intent, contexts }
-      return index
-    }, {} as ExactMatchIndex)
-    .value()
-
-  return exact_match_index
-}
-
-function getCustomEntitiesNames(input: TrainStep): string[] {
-  return [...input.list_entities.map(e => e.entityName), ...input.pattern_entities.map(e => e.name)]
-}
-
-async function TrainIntentClassifier(
+async function TrainIntentClassifiers(
   input: TrainStep,
   tools: Tools,
   progress: progressCB
 ): Promise<_.Dictionary<string>> {
-  const customEntities = getCustomEntitiesNames(input)
+  const { list_entities, pattern_entities, intents, ctxToTrain, nluSeed, languageCode } = input
+
   const svmPerCtx: _.Dictionary<string> = {}
->>>>>>> 0d112d6f
-
-  const { list_entities, pattern_entities, intents, ctxToTrain, nluSeed, languageCode } = input
-
-  const svmPerCtx: _.Dictionary<string> = {}
-
-<<<<<<< HEAD
+
   for (let i = 0; i < ctxToTrain.length; i++) {
     const ctx = ctxToTrain[i]
 
     const allUtterances = _.flatMap(intents, i => i.utterances)
     const trainableIntents = intents.filter(i => i.contexts.includes(ctx))
 
-    const intentClf = new OOSIntentClassifier(tools)
+    const intentClf = new OOSIntentClassifier(tools, tools.logger)
     await intentClf.train(
       {
         languageCode,
@@ -274,51 +196,15 @@
         progress(completion)
       }
     )
-=======
-    if (points.length <= 0) {
-      tools.logger?.debug(`[${input.trainId}] No intent classifier to train for ctx: ${ctx}`)
-      progress(1 / input.ctxToTrain.length)
-      continue
-    }
-    const svm = new tools.mlToolkit.SVM.Trainer()
->>>>>>> 0d112d6f
 
     const model = intentClf.serialize()
     svmPerCtx[ctx] = model
   }
 
-<<<<<<< HEAD
-  debugTraining('Done training intent classifier')
   return svmPerCtx
 }
 
-const TrainContextClassifier = async (input: TrainStep, tools: Tools, progress: progressCB): Promise<string> => {
-  debugTraining('Training context classifier')
-=======
-  return svmPerCtx
-}
-
 async function TrainContextClassifier(input: TrainStep, tools: Tools, progress: progressCB): Promise<string> {
-  const customEntities = getCustomEntitiesNames(input)
-  const points = _.flatMapDeep(input.contexts, ctx => {
-    return input.intents
-      .filter(intent => intent.contexts.includes(ctx) && intent.name !== NONE_INTENT)
-      .map(intent =>
-        intent.utterances.map(utt => ({
-          label: ctx,
-          coordinates: getCtxFeatures(utt, customEntities)
-        }))
-      )
-  }).filter(x => x.coordinates.filter(isNaN).length === 0)
-
-  const classCount = _.uniq(points.map(p => p.label)).length
-  if (points.length === 0 || classCount <= 1) {
-    progress()
-    tools.logger?.debug(`[${input.trainId}] No context to train`)
-    return ''
-  }
->>>>>>> 0d112d6f
-
   const { languageCode, intents, contexts, list_entities, pattern_entities, nluSeed } = input
 
   const rootIntents = contexts.map(ctx => {
@@ -335,7 +221,6 @@
     }
   })
 
-<<<<<<< HEAD
   const rootIntentClassifier = new SvmIntentClassifier(tools, getCtxFeatures)
   await rootIntentClassifier.train(
     {
@@ -350,17 +235,10 @@
     }
   )
 
-  debugTraining('Done training context classifier')
   return rootIntentClassifier.serialize()
 }
 
-const ProcessIntents = async (
-=======
-  return model
-}
-
-export async function ProcessIntents(
->>>>>>> 0d112d6f
+async function ProcessIntents(
   intents: Intent<string>[],
   languageCode: string,
   tools: Tools
@@ -372,11 +250,7 @@
   })
 }
 
-<<<<<<< HEAD
-const ExtractEntities = async (input: TrainStep, tools: Tools): Promise<TrainStep> => {
-=======
 async function ExtractEntities(input: TrainStep, tools: Tools): Promise<TrainStep> {
->>>>>>> 0d112d6f
   const utterances: Utterance[] = _.chain(input.intents)
     .flatMap('utterances')
     .value()
@@ -404,75 +278,7 @@
   return input
 }
 
-<<<<<<< HEAD
-export const TfidfTokens = async (input: TrainStep): Promise<TrainStep> => {
-=======
-async function AppendNoneIntent(input: TrainStep, tools: Tools): Promise<TrainStep> {
-  if (input.intents.length === 0) {
-    return input
-  }
-
-  const lo = tools.seededLodashProvider.getSeededLodash()
-
-  // TODO: we should filter out augmented + we should create none utterances by context
-  const allUtterances = lo.flatten(input.intents.map(x => x.utterances))
-  const vocabWithDupes = lo
-    .chain(allUtterances)
-    .map(x => x.tokens.map(x => x.value))
-    .flattenDeep<string>()
-    .value()
-
-  const junkWords = await tools.generateSimilarJunkWords(Object.keys(input.vocabVectors), input.languageCode)
-  const avgTokens = lo.meanBy(allUtterances, x => x.tokens.length)
-  const nbOfNoneUtterances = lo.clamp(
-    (allUtterances.length * 2) / 3,
-    NONE_UTTERANCES_BOUNDS.MIN,
-    NONE_UTTERANCES_BOUNDS.MAX
-  )
-  const stopWords = await getStopWordsForLang(input.languageCode)
-  const vocabWords = lo
-    .chain(input.tfIdf)
-    .toPairs()
-    .filter(([word, tfidf]) => tfidf <= SMALL_TFIDF)
-    .map('0')
-    .value()
-
-  // If 30% in utterances is a space, language is probably space-separated so we'll join tokens using spaces
-  const joinChar = vocabWithDupes.filter(x => isSpace(x)).length >= vocabWithDupes.length * 0.3 ? SPACE : ''
-
-  const vocabUtts = lo.range(0, nbOfNoneUtterances).map(() => {
-    const nbWords = Math.round(lo.random(1, avgTokens * 2, false))
-    return lo.sampleSize(lo.uniq([...stopWords, ...vocabWords]), nbWords).join(joinChar)
-  })
-
-  const junkWordsUtts = lo.range(0, nbOfNoneUtterances).map(() => {
-    const nbWords = Math.round(lo.random(1, avgTokens * 2, false))
-    return lo.sampleSize(junkWords, nbWords).join(joinChar)
-  })
-
-  const mixedUtts = lo.range(0, nbOfNoneUtterances).map(() => {
-    const nbWords = Math.round(lo.random(1, avgTokens * 2, false))
-    return lo.sampleSize([...junkWords, ...stopWords], nbWords).join(joinChar)
-  })
-
-  const intent: Intent<Utterance> = {
-    name: NONE_INTENT,
-    slot_definitions: [],
-    utterances: await buildUtteranceBatch(
-      [...mixedUtts, ...vocabUtts, ...junkWordsUtts, ...stopWords],
-      input.languageCode,
-      tools
-    ),
-    contexts: [...input.contexts],
-    vocab: {},
-    slot_entities: []
-  }
-
-  return { ...input, intents: [...input.intents, intent] }
-}
-
 export async function TfidfTokens(input: TrainStep): Promise<TrainStep> {
->>>>>>> 0d112d6f
   const tfidfInput = input.intents.reduce(
     (tfidfInput, intent) => ({
       ...tfidfInput,
@@ -488,45 +294,13 @@
   return copy
 }
 
-<<<<<<< HEAD
-const TrainSlotTaggers = async (
-  input: TrainStep,
-  tools: Tools,
-  progress: progressCB
-): Promise<_.Dictionary<string>> => {
-  debugTraining('Training slot tagger')
-
+async function TrainSlotTaggers(input: TrainStep, tools: Tools, progress: progressCB): Promise<_.Dictionary<string>> {
   const slotModelByIntent: _.Dictionary<string> = {}
-=======
-async function TrainSlotTagger(input: TrainStep, tools: Tools, progress: progressCB): Promise<Buffer> {
-  const hasSlots = _.flatMap(input.intents, i => i.slot_definitions).length > 0
-
-  if (!hasSlots) {
-    progress()
-    return Buffer.from('')
-  }
-
-  const slotTagger = new SlotTagger(tools.mlToolkit)
-
-  await slotTagger.train(input.intents.filter(i => i.name !== NONE_INTENT))
-
-  progress()
->>>>>>> 0d112d6f
 
   for (let i = 0; i < input.intents.length; i++) {
     const intent = input.intents[i]
 
-<<<<<<< HEAD
     const slotTagger = new SlotTagger(tools)
-=======
-async function TrainOutOfScope(input: TrainStep, tools: Tools, progress: progressCB): Promise<_.Dictionary<string>> {
-  const trainingOptions: sdk.MLToolkit.SVM.SVMOptions = {
-    c: [10], // so there's no grid search
-    kernel: 'LINEAR',
-    classifier: 'C_SVC',
-    seed: input.nluSeed
-  }
->>>>>>> 0d112d6f
 
     await slotTagger.train(
       {
@@ -542,18 +316,7 @@
     slotModelByIntent[intent.name] = slotTagger.serialize()
   }
 
-  debugTraining('Done training slot tagger')
-
-<<<<<<< HEAD
   return slotModelByIntent
-=======
-  progress(1)
-  return ctxModels.reduce((acc, cur) => {
-    const [ctx, model] = cur!
-    acc[ctx] = model
-    return acc
-  }, {} as _.Dictionary<string>)
->>>>>>> 0d112d6f
 }
 
 const NB_STEPS = 5 // change this if the training pipeline changes
@@ -593,30 +356,15 @@
   let step = await logger(PreprocessInput)(input, tools)
   reportProgress() // 10%
 
-<<<<<<< HEAD
-  step = await TfidfTokens(step)
-  step = ClusterTokens(step, tools)
-  step = await ExtractEntities(step, tools)
-  reportProgress() // 20%
-
-  const models = await Promise.all([
-    TrainContextClassifier(step, tools, reportProgress),
-    TrainIntentClassifiers(step, tools, reportProgress),
-    TrainSlotTaggers(step, tools, reportProgress)
-=======
   step = await logger(TfidfTokens)(step)
   step = logger(ClusterTokens)(step, tools)
   step = await logger(ExtractEntities)(step, tools)
-  step = await logger(AppendNoneIntent)(step, tools)
-  const exact_match_index = logger(BuildExactMatchIndex)(step)
   reportProgress() // 20%
 
   const models = await Promise.all([
-    logger(TrainOutOfScope)(step, tools, reportProgress),
     logger(TrainContextClassifier)(step, tools, reportProgress),
-    logger(TrainIntentClassifier)(step, tools, reportProgress),
-    logger(TrainSlotTagger)(step, tools, reportProgress)
->>>>>>> 0d112d6f
+    logger(TrainIntentClassifiers)(step, tools, reportProgress),
+    logger(TrainSlotTaggers)(step, tools, reportProgress)
   ])
 
   debouncedProgress.flush()
