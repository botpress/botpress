--- conflicted
+++ resolved
@@ -42,13 +42,8 @@
 
     const botpressConfig = await this.configProvider.getBotpressConfig()
     const mediaUploadMulter = fileUploadMulter(
-<<<<<<< HEAD
-      botpressConfig.fileUpload.allowedMimeTypes ?? ['image/jpeg', 'image/png', 'image/gif'],
-      botpressConfig.fileUpload.maxFileSize ?? '10mb'
-=======
       botpressConfig.fileUpload.allowedMimeTypes ?? DEFAULT_ALLOWED_MIME_TYPES,
       botpressConfig.fileUpload.maxFileSize ?? DEFAULT_MAX_FILE_SIZE
->>>>>>> eabe84ea
     )
 
     router.post(
