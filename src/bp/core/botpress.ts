--- conflicted
+++ resolved
@@ -3,22 +3,15 @@
 import { CMSService } from 'core/cms'
 import { BotpressConfig, ConfigProvider } from 'core/config'
 import { buildUserKey, converseApiEvents } from 'core/converse'
-<<<<<<< HEAD
-=======
 import Database from 'core/database'
 import { StateManager } from 'core/dialog'
->>>>>>> c571ab13
 import { SessionIdFactory } from 'core/dialog/sessions'
 import { addStepToEvent, EventCollector, StepScopes, StepStatus, EventEngine } from 'core/events'
 import { LoggerDbPersister, LoggerFilePersister, LoggerProvider, LogsJanitor } from 'core/logger'
 import { copyDir } from 'core/misc/pkg-fs'
-<<<<<<< HEAD
-import { StatsService } from 'core/telemetry'
-=======
 import { ModuleLoader } from 'core/modules'
 import { StatsService } from 'core/telemetry'
 import { DataRetentionJanitor, DataRetentionService } from 'core/users'
->>>>>>> c571ab13
 import { WrapErrorsWith } from 'errors'
 import fse from 'fs-extra'
 import { inject, injectable, tagged } from 'inversify'
@@ -34,13 +27,6 @@
 import { startLocalActionServer } from '../cluster'
 import { setDebugScopes } from '../debug'
 import { createForGlobalHooks } from './api'
-<<<<<<< HEAD
-
-import Database from './database'
-import { StateManager } from './dialog/state-manager'
-import { ModuleLoader } from './module-loader'
-=======
->>>>>>> c571ab13
 import { WellKnownFlags } from './sdk/enums'
 import { Event } from './sdk/impl'
 import HTTPServer from './server'
@@ -59,11 +45,6 @@
 import { MonitoringService } from './services/monitoring'
 import { NotificationsService } from './services/notification/service'
 import RealtimeService from './services/realtime'
-<<<<<<< HEAD
-import { DataRetentionJanitor } from './services/retention/janitor'
-import { DataRetentionService } from './services/retention/service'
-=======
->>>>>>> c571ab13
 import { WorkspaceService } from './services/workspace-service'
 import { Statistics } from './stats'
 import { TYPES } from './types'
