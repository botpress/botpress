import * as sdk from 'botpress/sdk'
import { copyDir } from 'core/misc/pkg-fs'
import { WrapErrorsWith } from 'errors'
import fse from 'fs-extra'
import { inject, injectable, tagged } from 'inversify'
import { AppLifecycle, AppLifecycleEvents } from 'lifecycle'
import _ from 'lodash'
import moment from 'moment'
import nanoid from 'nanoid'
import path from 'path'
import plur from 'plur'

import { setDebugScopes } from '../debug'

import { createForGlobalHooks } from './api'
import { BotConfig } from './config/bot.config'
import { BotpressConfig } from './config/botpress.config'
import { ConfigProvider } from './config/config-loader'
import Database, { DatabaseType } from './database'
import { LoggerDbPersister, LoggerFilePersister, LoggerProvider } from './logger'
import { ModuleLoader } from './module-loader'
import HTTPServer from './server'
import { GhostService } from './services'
import { AlertingService } from './services/alerting-service'
import { BotService } from './services/bot-service'
import { CMSService } from './services/cms'
import { converseApiEvents } from './services/converse'
import { DecisionEngine } from './services/dialog/decision-engine'
import { DialogEngine } from './services/dialog/dialog-engine'
import { ProcessingError } from './services/dialog/errors'
import { DialogJanitor } from './services/dialog/janitor'
import { SessionIdFactory } from './services/dialog/session/id-factory'
import { Hooks, HookService } from './services/hook/hook-service'
import { LogsJanitor } from './services/logs/janitor'
import { EventEngine } from './services/middleware/event-engine'
import { StateManager } from './services/middleware/state-manager'
import { MonitoringService } from './services/monitoring'
import { NotificationsService } from './services/notification/service'
import RealtimeService from './services/realtime'
import { DataRetentionJanitor } from './services/retention/janitor'
import { DataRetentionService } from './services/retention/service'
import { WorkspaceService } from './services/workspace-service'
import { Statistics } from './stats'
import { TYPES } from './types'

export type StartOptions = {
  modules: sdk.ModuleEntryPoint[]
}

@injectable()
export class Botpress {
  botpressPath: string
  configLocation: string
  modulesConfig: any
  version: string
  config!: BotpressConfig | undefined
  api!: typeof sdk

  constructor(
    @inject(TYPES.Statistics) private stats: Statistics,
    @inject(TYPES.ConfigProvider) private configProvider: ConfigProvider,
    @inject(TYPES.Database) private database: Database,
    @inject(TYPES.Logger)
    @tagged('name', 'Server')
    private logger: sdk.Logger,
    @inject(TYPES.GhostService) private ghostService: GhostService,
    @inject(TYPES.HTTPServer) private httpServer: HTTPServer,
    @inject(TYPES.ModuleLoader) private moduleLoader: ModuleLoader,
    @inject(TYPES.HookService) private hookService: HookService,
    @inject(TYPES.RealtimeService) private realtimeService: RealtimeService,
    @inject(TYPES.EventEngine) private eventEngine: EventEngine,
    @inject(TYPES.CMSService) private cmsService: CMSService,
    @inject(TYPES.DialogEngine) private dialogEngine: DialogEngine,
    @inject(TYPES.DecisionEngine) private decisionEngine: DecisionEngine,
    @inject(TYPES.LoggerProvider) private loggerProvider: LoggerProvider,
    @inject(TYPES.DialogJanitorRunner) private dialogJanitor: DialogJanitor,
    @inject(TYPES.LogJanitorRunner) private logJanitor: LogsJanitor,
    @inject(TYPES.LoggerDbPersister) private loggerDbPersister: LoggerDbPersister,
    @inject(TYPES.LoggerFilePersister) private loggerFilePersister: LoggerFilePersister,
    @inject(TYPES.NotificationsService) private notificationService: NotificationsService,
    @inject(TYPES.StateManager) private stateManager: StateManager,
    @inject(TYPES.DataRetentionJanitor) private dataRetentionJanitor: DataRetentionJanitor,
    @inject(TYPES.DataRetentionService) private dataRetentionService: DataRetentionService,
    @inject(TYPES.WorkspaceService) private workspaceService: WorkspaceService,
    @inject(TYPES.BotService) private botService: BotService,
    @inject(TYPES.MonitoringService) private monitoringService: MonitoringService,
    @inject(TYPES.AlertingService) private alertingService: AlertingService
  ) {
    this.version = '12.0.1'
    this.botpressPath = path.join(process.cwd(), 'dist')
    this.configLocation = path.join(this.botpressPath, '/config')
  }

  async start(options: StartOptions) {
    const beforeDt = moment()
    await this.initialize(options)
    const bootTime = moment().diff(beforeDt, 'milliseconds')
    this.logger.info(`Started in ${bootTime}ms`)
  }

  private async initialize(options: StartOptions) {
    this.trackStart()

    setDebugScopes(process.core_env.DEBUG || (process.IS_PRODUCTION ? '' : 'bp:dialog'))

    this.config = await this.loadConfiguration()
    await this.createDatabase()
    await this.initializeGhost()

    // Invalidating the configuration to force it to load it from the ghost if enabled
    this.config = await this.loadConfiguration(true)

    await AppLifecycle.setDone(AppLifecycleEvents.CONFIGURATION_LOADED)

    await this.checkJwtSecret()
    await this.loadModules(options.modules)
    await this.initializeServices()
    await this.checkEditionRequirements()
    await this.deployAssets()
    await this.startRealtime()
    await this.startServer()
    await this.discoverBots()

    this.api = await createForGlobalHooks()
    await this.hookService.executeHook(new Hooks.AfterServerStart(this.api))
  }

  async checkJwtSecret() {
    // @deprecated > 11: .jwtSecret has been renamed for appSecret. botpress > 11 jwtSecret will not be supported
    // @ts-ignore
    let appSecret = this.config.appSecret || this.config.jwtSecret
    if (!appSecret) {
      appSecret = nanoid(40)
      this.configProvider.mergeBotpressConfig({ appSecret })
      this.logger.debug(`JWT Secret isn't defined. Generating a random key...`)
    }

    process.APP_SECRET = appSecret
  }

  async checkEditionRequirements() {
    const databaseType = this.getDatabaseType()

    if (!process.IS_PRO_ENABLED && process.CLUSTER_ENABLED) {
      this.logger.warn(
        'Redis is enabled in your Botpress configuration. To use Botpress in a cluster, please upgrade to Botpress Pro.'
      )
    }
    const nStage = (await this.workspaceService.getPipeline()).length
    if (!process.IS_PRO_ENABLED && nStage > 1) {
      throw new Error(
        'Your pipeline has more than a single stage. To enable the pipeline feature, please upgrade to Botpress Pro.'
      )
    }
    if (process.IS_PRO_ENABLED && !process.CLUSTER_ENABLED) {
      this.logger.warn(
        'Botpress can be run on a cluster. If you want to do so, make sure Redis is running and properly configured in your environment variables'
      )
    }
    if (process.IS_PRO_ENABLED && databaseType !== 'postgres' && process.CLUSTER_ENABLED) {
      throw new Error(
        'Postgres is required to use Botpress in a cluster. Please migrate your database to Postgres and enable it in your Botpress configuration file.'
      )
    }
    if (process.CLUSTER_ENABLED && !process.env.REDIS_URL) {
      throw new Error('The environment variable REDIS_URL is required when cluster is enabled')
    }
  }

  async deployAssets() {
    try {
      const assets = path.resolve(process.PROJECT_LOCATION, 'assets')
      await copyDir(path.join(__dirname, '../ui-admin'), `${assets}/ui-admin`)

      // Avoids overwriting the folder when developping locally on the studio
      if (fse.pathExistsSync(`${assets}/ui-studio/public`)) {
        const studioPath = await fse.lstatSync(`${assets}/ui-studio/public`)
        if (studioPath.isSymbolicLink()) {
          return
        }
      }

      await copyDir(path.join(__dirname, '../ui-studio'), `${assets}/ui-studio`)
    } catch (err) {
      this.logger.attachError(err).error('Error deploying assets')
    }
  }

  @WrapErrorsWith('Error while discovering bots')
  async discoverBots(): Promise<void> {
    const botsRef = await this.workspaceService.getBotRefs()
    const botsIds = await this.botService.getBotsIds()
    const unlinked = _.difference(botsIds, botsRef)
    const deleted = _.difference(botsRef, botsIds)

    if (unlinked.length) {
      this.logger.warn(
        `Some unlinked bots exist on your server, to enable them add them to workspaces.json [${unlinked.join(', ')}]`
      )
    }

    if (deleted.length) {
      this.logger.warn(
        `Some bots have been deleted from the disk but are still referenced in your workspaces.json file.
          Please delete them from workspaces.json to get rid of this warning. [${deleted.join(', ')}]`
      )
    }

<<<<<<< HEAD
    const bots = await this.botService.getBots()
    // @deprecated > 11: bots will define a default language by default
    await this._ensureBotsDefineLanguage(bots)
    const disabledBots = [...bots.values()].filter(b => b.disabled).map(b => b.id)
=======
    let bots = await this.botService.getBots()
    const pipeline = await this.workspaceService.getPipeline()
    if (pipeline.length > 4) {
      this.logger.warn('It seems like you have more than 4 stages in your pipeline, consider to join stages together.')
    }
    // @deprecated > 11: bot will always include default pipeline stage
    const changes = await this._ensureBotsDefineStage(bots, pipeline[0])
    if (changes) {
      bots = await this.botService.getBots()
    }

    const disabledBots = [...bots.values()]
      .filter(b => {
        const isStage0 = b.pipeline_status.current_stage.id === pipeline[0].id
        const stageExist = pipeline.findIndex(s => s.id === b.pipeline_status.current_stage.id) !== -1
        return b.disabled || ((!process.IS_PRO_ENABLED && !isStage0) || !stageExist)
      })
      .map(b => b.id)
>>>>>>> 0cff2a08
    const botsToMount = _.without(botsRef, ...disabledBots, ...deleted)

    await Promise.map(botsToMount, botId => this.botService.mountBot(botId))
  }

  @WrapErrorsWith('Error initializing Ghost Service')
  async initializeGhost(): Promise<void> {
    this.ghostService.initialize(process.IS_PRODUCTION)
    await this.ghostService.global().sync()
  }

<<<<<<< HEAD
  private async _ensureBotsDefineLanguage(bots: Map<string, sdk.BotConfig>) {
    for (const [id, bot] of bots) {
      if (!bot.languages || !bot.defaultLanguage) {
        bot.defaultLanguage = 'en'
        bot.languages = ['en']
        await this.configProvider.setBotConfig(id, bot)
      }
    }
=======
  // @deprecated > 11: bot will always include default pipeline stage
  private async _ensureBotsDefineStage(bots: Map<string, BotConfig>, stage: sdk.Stage): Promise<Boolean> {
    let hasChanges = false
    await Promise.mapSeries(bots.values(), async bot => {
      if (!bot.pipeline_status) {
        hasChanges = true
        const pipeline_migration_configs = {
          pipeline_status: <sdk.BotPipelineStatus>{
            current_stage: {
              id: stage.id,
              promoted_by: 'system',
              promoted_on: new Date()
            }
          },
          locked: false
        }

        await this.configProvider.mergeBotConfig(bot.id, pipeline_migration_configs)
      }
    })

    return hasChanges
>>>>>>> 0cff2a08
  }

  private async initializeServices() {
    await this.loggerDbPersister.initialize(this.database, await this.loggerProvider('LogDbPersister'))
    this.loggerDbPersister.start()

    await this.loggerFilePersister.initialize(this.config!, await this.loggerProvider('LogFilePersister'))

    await this.workspaceService.initialize()
    await this.cmsService.initialize()

    this.eventEngine.onBeforeIncomingMiddleware = async (event: sdk.IO.IncomingEvent) => {
      await this.stateManager.restore(event)
      await this.hookService.executeHook(new Hooks.BeforeIncomingMiddleware(this.api, event))
    }

    this.eventEngine.onAfterIncomingMiddleware = async (event: sdk.IO.IncomingEvent) => {
      if (event.isPause) {
        return
      }

      await this.hookService.executeHook(new Hooks.AfterIncomingMiddleware(this.api, event))
      const sessionId = SessionIdFactory.createIdFromEvent(event)
      await this.decisionEngine.processEvent(sessionId, event)
      await converseApiEvents.emitAsync(`done.${event.target}`, event)
    }

    this.eventEngine.onBeforeOutgoingMiddleware = async (event: sdk.IO.IncomingEvent) => {
      await this.hookService.executeHook(new Hooks.BeforeOutgoingMiddleware(this.api, event))
    }

    this.decisionEngine.onBeforeSuggestionsElection = async (
      sessionId: string,
      event: sdk.IO.IncomingEvent,
      suggestions: sdk.IO.Suggestion[]
    ) => {
      await this.hookService.executeHook(new Hooks.BeforeSuggestionsElection(this.api, sessionId, event, suggestions))
    }

    this.dataRetentionService.initialize()

    const dialogEngineLogger = await this.loggerProvider('DialogEngine')
    this.dialogEngine.onProcessingError = err => {
      const message = this.formatProcessingError(err)
      dialogEngineLogger
        .forBot(err.botId)
        .attachError(err)
        .warn(message)
    }

    this.notificationService.onNotification = notification => {
      const payload: sdk.RealTimePayload = {
        eventName: 'notifications.new',
        payload: notification
      }
      this.realtimeService.sendToSocket(payload)
    }

    await this.logJanitor.start()
    await this.dialogJanitor.start()
    await this.monitoringService.start()
    await this.alertingService.start()

    if (this.config!.dataRetention) {
      await this.dataRetentionJanitor.start()
    }

    await AppLifecycle.setDone(AppLifecycleEvents.SERVICES_READY)
  }

  private async loadConfiguration(forceInvalidate?): Promise<BotpressConfig> {
    if (forceInvalidate) {
      await this.configProvider.invalidateBotpressConfig()
    }
    return this.configProvider.getBotpressConfig()
  }

  private getDatabaseType(): DatabaseType {
    const databaseUrl = process.env.DATABASE_URL
    const databaseType = databaseUrl && databaseUrl.toLowerCase().startsWith('postgres') ? 'postgres' : 'sqlite'

    return databaseType
  }

  @WrapErrorsWith(`Error initializing Database. Please check your configuration`)
  private async createDatabase(): Promise<void> {
    const databaseType = this.getDatabaseType()
    await this.database.initialize(<DatabaseType>databaseType.toLowerCase(), process.env.DATABASE_URL)
  }

  private async loadModules(modules: sdk.ModuleEntryPoint[]): Promise<void> {
    const loadedModules = await this.moduleLoader.loadModules(modules)
    this.logger.info(`Loaded ${loadedModules.length} ${plur('module', loadedModules.length)}`)
  }

  private async startServer() {
    await this.httpServer.start()
    AppLifecycle.setDone(AppLifecycleEvents.HTTP_SERVER_READY)
  }

  private startRealtime() {
    this.realtimeService.installOnHttpServer(this.httpServer.httpServer)
  }

  private formatProcessingError(err: ProcessingError) {
    return `Error processing "${err.instruction}"
Err: ${err.message}
Flow: ${err.flowName}
Node: ${err.nodeName}`
  }

  private trackStart() {
    this.stats.track(
      'server',
      'start',
      `version: ${process.BOTPRESS_VERSION}, pro: ${process.IS_PRO_ENABLED}, licensed: ${process.IS_LICENSED}`
    )
  }
}<|MERGE_RESOLUTION|>--- conflicted
+++ resolved
@@ -4,7 +4,7 @@
 import fse from 'fs-extra'
 import { inject, injectable, tagged } from 'inversify'
 import { AppLifecycle, AppLifecycleEvents } from 'lifecycle'
-import _ from 'lodash'
+import _, { Partial } from 'lodash'
 import moment from 'moment'
 import nanoid from 'nanoid'
 import path from 'path'
@@ -206,20 +206,17 @@
       )
     }
 
-<<<<<<< HEAD
-    const bots = await this.botService.getBots()
-    // @deprecated > 11: bots will define a default language by default
-    await this._ensureBotsDefineLanguage(bots)
-    const disabledBots = [...bots.values()].filter(b => b.disabled).map(b => b.id)
-=======
     let bots = await this.botService.getBots()
     const pipeline = await this.workspaceService.getPipeline()
     if (pipeline.length > 4) {
       this.logger.warn('It seems like you have more than 4 stages in your pipeline, consider to join stages together.')
     }
+
     // @deprecated > 11: bot will always include default pipeline stage
-    const changes = await this._ensureBotsDefineStage(bots, pipeline[0])
-    if (changes) {
+    // @deprecated > 11: bots will define a default language
+    const langChanges = await this._disableBotsForUnsetLang(bots)
+    const pipelineChanges = await this._ensureBotsDefineStage(bots, pipeline[0])
+    if (langChanges || pipelineChanges) {
       bots = await this.botService.getBots()
     }
 
@@ -230,7 +227,6 @@
         return b.disabled || ((!process.IS_PRO_ENABLED && !isStage0) || !stageExist)
       })
       .map(b => b.id)
->>>>>>> 0cff2a08
     const botsToMount = _.without(botsRef, ...disabledBots, ...deleted)
 
     await Promise.map(botsToMount, botId => this.botService.mountBot(botId))
@@ -242,16 +238,23 @@
     await this.ghostService.global().sync()
   }
 
-<<<<<<< HEAD
-  private async _ensureBotsDefineLanguage(bots: Map<string, sdk.BotConfig>) {
+  // @deprecated > 11: bots will define a default language
+  private async _disableBotsForUnsetLang(bots: Map<string, sdk.BotConfig>): Promise<Boolean> {
+    let hasChanges = false
     for (const [id, bot] of bots) {
       if (!bot.languages || !bot.defaultLanguage) {
-        bot.defaultLanguage = 'en'
-        bot.languages = ['en']
-        await this.configProvider.setBotConfig(id, bot)
-      }
-    }
-=======
+        hasChanges = true
+        const disabledConfig = {
+          defaultLanguage: '',
+          languages: [],
+          disabled: true
+        }
+        await this.configProvider.mergeBotConfig(id, disabledConfig)
+      }
+    }
+    return hasChanges
+  }
+
   // @deprecated > 11: bot will always include default pipeline stage
   private async _ensureBotsDefineStage(bots: Map<string, BotConfig>, stage: sdk.Stage): Promise<Boolean> {
     let hasChanges = false
@@ -274,7 +277,6 @@
     })
 
     return hasChanges
->>>>>>> 0cff2a08
   }
 
   private async initializeServices() {
