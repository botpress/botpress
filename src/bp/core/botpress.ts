--- conflicted
+++ resolved
@@ -1,10 +1,5 @@
 import * as sdk from 'botpress/sdk'
 import { copyDir } from 'core/misc/pkg-fs'
-<<<<<<< HEAD
-import { WellKnownFlags } from 'core/sdk/enums'
-=======
-
->>>>>>> f9105ffe
 import fse from 'fs-extra'
 import { inject, injectable, tagged } from 'inversify'
 import { AppLifecycle, AppLifecycleEvents } from 'lifecycle'
