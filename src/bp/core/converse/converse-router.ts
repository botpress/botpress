import { Logger } from 'botpress/sdk'
import { StandardError, UnauthorizedError } from 'common/http'
import { HTTPServer } from 'core/app/server'
import { ConfigProvider } from 'core/config'
import { ConverseService } from 'core/converse'
import { CustomRouter } from 'core/routers/customRouter'
import { AuthService, TOKEN_AUDIENCE, checkTokenHeader } from 'core/security'
import { enabled } from 'core/user-code/utils'
import { RequestHandler, Router } from 'express'
import joi from 'joi'
import _ from 'lodash'

// this schema ensures a non breaking api signature (> 11.5)
// see https://botpress.com/docs/build/channels/#usage-public-api
const conversePayloadSchema = {
  type: joi.string().valid('text'), // add other types as we need
  text: joi.string().required(),
  includedContexts: joi
    .array()
    .items(joi.string())
    .optional()
    .default(['global'])
}

export class ConverseRouter extends CustomRouter {
  private checkTokenHeader!: RequestHandler

  constructor(
    logger: Logger,
    private converseService: ConverseService,
    private authService: AuthService,
    private httpServer: HTTPServer,
    private configProvider: ConfigProvider
  ) {
    super('Converse', logger, Router({ mergeParams: true }))
    this.checkTokenHeader = checkTokenHeader(this.authService, TOKEN_AUDIENCE)
<<<<<<< HEAD
    this.shouldRespondToPublicEndpoint = this.shouldRespondToPublicEndpoint.bind(this)
    this.setupRoutes()
  }

  setupRoutes() {
    // Unauthenticated route
    this.router.post(
      '/:userId',
      this.shouldRespondToPublicEndpoint.bind(this),
=======
    this.setupSecuredRoute()
    this.setupPublicRoute()
  }

  setupPublicRoute() {
    this.router.post(
      '/:userId',
      this.shouldRespondToPublicEndpoint,
>>>>>>> 9911e133
      this.httpServer.extractExternalToken,
      this.asyncMiddleware(async (req, res) => {
        try {
          await joi.validate(req.body, conversePayloadSchema)
        } catch (err) {
          throw new StandardError('Invalid payload', err)
        }

        const { userId, botId } = req.params
        const params = req.query.include

        if (params && params.toLowerCase() !== 'responses') {
          return res.status(403).send('Unauthenticated converse API can only return "responses"')
        }

        const rawOutput = await this.converseService.sendMessage(
          botId,
          userId,
          _.omit(req.body, ['includedContexts']),
          req.credentials,
          req.body.includedContexts || ['global']
        )
        const formatedOutput = this.prepareResponse(rawOutput, params)

        return res.json(formatedOutput)
      })
    )
  }

<<<<<<< HEAD
    // Authenticated route
=======
  setupSecuredRoute() {
>>>>>>> 9911e133
    this.router.post(
      '/:userId/secured',
      this.checkTokenHeader,
      // Secured endpoint does not validate schema on purpose
      // DO NOT add this middleware: this.validatePayload
      // This is to validate user-created (non-trusted) payloads only
      this.httpServer.extractExternalToken,
      this.asyncMiddleware(async (req, res) => {
        const { userId, botId } = req.params

        const rawOutput = await this.converseService.sendMessage(
          botId,
          userId,
          _.omit(req.body, ['includedContexts']),
          req.credentials,
          req.body.includedContexts || ['global']
        )
        const formatedOutput = this.prepareResponse(rawOutput, req.query.include)

        return res.json(formatedOutput)
      })
    )
  }

<<<<<<< HEAD
  private async shouldRespondToPublicEndpoint(req, res, next) {
    const { botId } = req.params

    const enabledForBot = (await this.configProvider.getBotConfig(botId)).converse?.enableUnsecuredEndPoint ?? true
    if (!enabledForBot) {
      return res.status(401).send(`Unauthenticated Converse API is disabled for ${botId}`)
    }

    const enabledGlobal = (await this.configProvider.getBotpressConfig()).converse?.enableUnsecuredEndPoint ?? true
    if (!enabledGlobal) {
      return res.status(401).send(`Unauthenticated Converse API is disabled for all bots`)
=======
  private shouldRespondToPublicEndpoint = async (req, res, next) => {
    const { botId } = req.params

    const enabledForBot = (await this.configProvider.getBotConfig(botId)).converse?.enableUnsecuredEndpoint ?? true
    if (!enabledForBot) {
      return res.status(403).send(`Unauthenticated Converse API is disabled for ${botId}`)
    }

    const enabledGlobal = (await this.configProvider.getBotpressConfig()).converse?.enableUnsecuredEndpoint ?? true
    if (!enabledGlobal) {
      return res.status(403).send('Unauthenticated Converse API is disabled for all bots')
>>>>>>> 9911e133
    }

    next()
  }

  private prepareResponse(output, params: string) {
    const parts = (params && params.toLowerCase().split(',')) || []

    if (!parts.includes('nlu')) {
      delete output.nlu
    }

    if (!parts.includes('state')) {
      delete output.state
    }

    if (!parts.includes('suggestions')) {
      delete output.suggestions
    }

    if (!parts.includes('decision')) {
      delete output.decision
    }

    if (!parts.includes('credentials')) {
      delete output.credentials
    }

    return output
  }
}<|MERGE_RESOLUTION|>--- conflicted
+++ resolved
@@ -1,5 +1,5 @@
 import { Logger } from 'botpress/sdk'
-import { StandardError, UnauthorizedError } from 'common/http'
+import { StandardError } from 'common/http'
 import { HTTPServer } from 'core/app/server'
 import { ConfigProvider } from 'core/config'
 import { ConverseService } from 'core/converse'
@@ -34,17 +34,6 @@
   ) {
     super('Converse', logger, Router({ mergeParams: true }))
     this.checkTokenHeader = checkTokenHeader(this.authService, TOKEN_AUDIENCE)
-<<<<<<< HEAD
-    this.shouldRespondToPublicEndpoint = this.shouldRespondToPublicEndpoint.bind(this)
-    this.setupRoutes()
-  }
-
-  setupRoutes() {
-    // Unauthenticated route
-    this.router.post(
-      '/:userId',
-      this.shouldRespondToPublicEndpoint.bind(this),
-=======
     this.setupSecuredRoute()
     this.setupPublicRoute()
   }
@@ -53,7 +42,6 @@
     this.router.post(
       '/:userId',
       this.shouldRespondToPublicEndpoint,
->>>>>>> 9911e133
       this.httpServer.extractExternalToken,
       this.asyncMiddleware(async (req, res) => {
         try {
@@ -83,11 +71,7 @@
     )
   }
 
-<<<<<<< HEAD
-    // Authenticated route
-=======
   setupSecuredRoute() {
->>>>>>> 9911e133
     this.router.post(
       '/:userId/secured',
       this.checkTokenHeader,
@@ -112,19 +96,6 @@
     )
   }
 
-<<<<<<< HEAD
-  private async shouldRespondToPublicEndpoint(req, res, next) {
-    const { botId } = req.params
-
-    const enabledForBot = (await this.configProvider.getBotConfig(botId)).converse?.enableUnsecuredEndPoint ?? true
-    if (!enabledForBot) {
-      return res.status(401).send(`Unauthenticated Converse API is disabled for ${botId}`)
-    }
-
-    const enabledGlobal = (await this.configProvider.getBotpressConfig()).converse?.enableUnsecuredEndPoint ?? true
-    if (!enabledGlobal) {
-      return res.status(401).send(`Unauthenticated Converse API is disabled for all bots`)
-=======
   private shouldRespondToPublicEndpoint = async (req, res, next) => {
     const { botId } = req.params
 
@@ -136,7 +107,6 @@
     const enabledGlobal = (await this.configProvider.getBotpressConfig()).converse?.enableUnsecuredEndpoint ?? true
     if (!enabledGlobal) {
       return res.status(403).send('Unauthenticated Converse API is disabled for all bots')
->>>>>>> 9911e133
     }
 
     next()
