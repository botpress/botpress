import bodyParser from 'body-parser'
import { AxiosBotConfig, AxiosOptions, http, Logger, RouterOptions } from 'botpress/sdk'
import LicensingService from 'common/licensing-service'
import session from 'cookie-session'
import cors from 'cors'
import errorHandler from 'errorhandler'
import { UnlicensedError } from 'errors'
import express from 'express'
import { Request } from 'express-serve-static-core'
import rewrite from 'express-urlrewrite'
import { createServer, Server } from 'http'
import { inject, injectable, postConstruct, tagged } from 'inversify'
import jsonwebtoken from 'jsonwebtoken'
import { AppLifecycle, AppLifecycleEvents } from 'lifecycle'
import _ from 'lodash'
import { Memoize } from 'lodash-decorators'
import ms from 'ms'
import path from 'path'
import portFinder from 'portfinder'

import { ExternalAuthConfig } from './config/botpress.config'
import { ConfigProvider } from './config/config-loader'
import { ModuleLoader } from './module-loader'
import { AdminRouter, AuthRouter, BotsRouter, ModulesRouter } from './routers'
import { ContentRouter } from './routers/bots/content'
import { ConverseRouter } from './routers/bots/converse'
import { HintsRouter } from './routers/bots/hints'
import { isDisabled } from './routers/conditionalMiddleware'
import { InvalidExternalToken, PaymentRequiredError } from './routers/errors'
import { ShortLinksRouter } from './routers/shortlinks'
import { monitoringMiddleware } from './routers/util'
import { GhostService } from './services'
import ActionService from './services/action/action-service'
import { AlertingService } from './services/alerting-service'
import { AuthStrategies } from './services/auth-strategies'
import AuthService, { TOKEN_AUDIENCE } from './services/auth/auth-service'
import { generateUserToken } from './services/auth/util'
import { BotService } from './services/bot-service'
import { CMSService } from './services/cms'
import { ConverseService } from './services/converse'
import { FlowService } from './services/dialog/flow/service'
import { SkillService } from './services/dialog/skill/service'
import { HintsService } from './services/hints'
import { LogsService } from './services/logs/service'
import MediaService from './services/media'
import { MonitoringService } from './services/monitoring'
import { NotificationsService } from './services/notification/service'
import { WorkspaceService } from './services/workspace-service'
import { TYPES } from './types'

const BASE_API_PATH = '/api/v1'
export const SERVER_USER = 'server::modules'
const isProd = process.env.NODE_ENV === 'production'

const debug = DEBUG('api')
const debugRequest = debug.sub('request')

const debugRequestMw = (req: Request, _res, next) => {
  debugRequest(`${req.path} %o`, {
    method: req.method,
    ip: req.ip,
    originalUrl: req.originalUrl
  })

  next()
}

@injectable()
export default class HTTPServer {
  public readonly httpServer: Server
  public readonly app: express.Express
  private isBotpressReady = false

  private readonly authRouter: AuthRouter
  private readonly adminRouter: AdminRouter
  private readonly botsRouter: BotsRouter
  private contentRouter!: ContentRouter
  private readonly modulesRouter: ModulesRouter
  private readonly shortlinksRouter: ShortLinksRouter
  private converseRouter!: ConverseRouter
  private hintsRouter!: HintsRouter

  constructor(
    @inject(TYPES.ConfigProvider) private configProvider: ConfigProvider,
    @inject(TYPES.Logger)
    @tagged('name', 'HTTP')
    private logger: Logger,
    @inject(TYPES.CMSService) private cmsService: CMSService,
    @inject(TYPES.FlowService) flowService: FlowService,
    @inject(TYPES.ActionService) actionService: ActionService,
    @inject(TYPES.ModuleLoader) moduleLoader: ModuleLoader,
    @inject(TYPES.AuthService) private authService: AuthService,
    @inject(TYPES.MediaService) mediaService: MediaService,
    @inject(TYPES.LogsService) logsService: LogsService,
    @inject(TYPES.NotificationsService) notificationService: NotificationsService,
    @inject(TYPES.SkillService) skillService: SkillService,
    @inject(TYPES.GhostService) private ghostService: GhostService,
    @inject(TYPES.HintsService) private hintsService: HintsService,
    @inject(TYPES.LicensingService) licenseService: LicensingService,
    @inject(TYPES.ConverseService) private converseService: ConverseService,
    @inject(TYPES.WorkspaceService) private workspaceService: WorkspaceService,
    @inject(TYPES.BotService) private botService: BotService,
    @inject(TYPES.AuthStrategies) private authStrategies: AuthStrategies,
    @inject(TYPES.MonitoringService) private monitoringService: MonitoringService,
    @inject(TYPES.AlertingService) private alertingService: AlertingService
  ) {
    this.app = express()

    if (!process.IS_PRODUCTION) {
      this.app.use(errorHandler())
    }

    if (process.core_env.REVERSE_PROXY) {
      this.app.set('trust proxy', process.core_env.REVERSE_PROXY)
    }

    this.httpServer = createServer(this.app)

    this.app.use(debugRequestMw)

    this.modulesRouter = new ModulesRouter(
      this.logger,
      this.authService,
      moduleLoader,
      skillService,
      this.configProvider
    )

    this.authRouter = new AuthRouter(
      this.logger,
      this.authService,
      this.configProvider,
      this.workspaceService,
      this.authStrategies
    )
    this.adminRouter = new AdminRouter(
      this.logger,
      this.authService,
      this.workspaceService,
      this.botService,
      licenseService,
      this.ghostService,
      this.configProvider,
      this.monitoringService,
      this.alertingService,
      moduleLoader
    )
    this.shortlinksRouter = new ShortLinksRouter(this.logger)
    this.botsRouter = new BotsRouter({
      actionService,
      botService,
      configProvider,
      flowService,
      mediaService,
      logsService,
      notificationService,
      authService,
      ghostService,
      workspaceService,
      logger: this.logger
    })
  }

  @postConstruct()
  async initialize() {
    await this.botsRouter.initialize()
    this.contentRouter = new ContentRouter(this.logger, this.authService, this.cmsService, this.workspaceService)
    this.converseRouter = new ConverseRouter(this.logger, this.converseService, this.authService, this)
    this.hintsRouter = new HintsRouter(this.logger, this.hintsService, this.authService, this.workspaceService)
    this.botsRouter.router.use('/content', this.contentRouter.router)
    this.botsRouter.router.use('/converse', this.converseRouter.router)
<<<<<<< HEAD

    AppLifecycle.waitFor(AppLifecycleEvents.BOTPRESS_READY).then(() => {
      this.isBotpressReady = true
    })
=======
    this.botsRouter.router.use('/hints', this.hintsRouter.router)
>>>>>>> 883f167e
  }

  resolveAsset = file => path.resolve(process.PROJECT_LOCATION, 'assets', file)

  async start() {
    const botpressConfig = await this.configProvider.getBotpressConfig()
    const config = botpressConfig.httpServer

    /**
     * The loading of language models can take some time, access to Botpress is disabled until it is completed
     * During this time, internal calls between modules can be made
     */
    this.app.use((req, res, next) => {
      res.header('X-Powered-By', 'Botpress')
      if (!this.isBotpressReady) {
        if (!(req.headers['user-agent'] || '').includes('axios') || !req.headers.authorization) {
          return res.status(503).send('Botpress is loading. Please try again in a minute.')
        }
      }
      next()
    })

    this.app.use(monitoringMiddleware)

    if (config.session && config.session.enabled) {
      this.app.use(
        session({
          secret: process.APP_SECRET,
          secure: true,
          httpOnly: true,
          domain: config.externalUrl,
          maxAge: ms(config.session.maxAge)
        })
      )
    }

    this.app.use((req, res, next) => {
      if (!isDisabled('bodyParser', req)) {
        bodyParser.json({ limit: config.bodyLimit })(req, res, next)
      } else {
        next()
      }
    })

    // this.app.use(bodyParser.json({ limit: config.bodyLimit }))
    this.app.use(bodyParser.urlencoded({ extended: true }))

    if (config.cors && config.cors.enabled) {
      this.app.use(cors(config.cors.origin ? { origin: config.cors.origin } : {}))
    }

    this.app.get('/status', async (req, res, next) => {
      res.send(await this.monitoringService.getStatus())
    })

    this.app.use('/assets', this.guardWhiteLabel(), express.static(this.resolveAsset('')))
    this.app.use(rewrite('/:app/:botId/*env.js', '/api/v1/bots/:botId/:app/js/env.js'))

    this.app.use(`${BASE_API_PATH}/auth`, this.authRouter.router)
    this.app.use(`${BASE_API_PATH}/admin`, this.adminRouter.router)
    this.app.use(`${BASE_API_PATH}/modules`, this.modulesRouter.router)
    this.app.use(`${BASE_API_PATH}/bots/:botId`, this.botsRouter.router)
    this.app.use(`/s`, this.shortlinksRouter.router)

    this.app.use(function handleErrors(err, req, res, next) {
      if (err instanceof UnlicensedError) {
        next(new PaymentRequiredError(`Server is unlicensed "${err.message}"`))
      } else {
        next(err)
      }
    })

    this.app.use(function handleUnexpectedError(err, req, res, next) {
      const statusCode = err.statusCode || 500
      const errorCode = err.errorCode || 'BP_000'
      const message = (err.errorCode && err.message) || 'Unexpected error'
      const docs = err.docs || 'https://botpress.io/docs'
      const devOnly = isProd ? {} : { showStackInDev: true, stack: err.stack, full: err.message }

      res.status(statusCode).json({
        statusCode,
        errorCode,
        type: err.type || Object.getPrototypeOf(err).name || 'Exception',
        message,
        docs,
        ...devOnly
      })
    })

    this.setupStaticRoutes(this.app)

    process.HOST = config.host
    process.PORT = await portFinder.getPortPromise({ port: config.port })
    process.EXTERNAL_URL = process.env.EXTERNAL_URL || config.externalUrl || `http://${process.HOST}:${process.PORT}`
    process.LOCAL_URL = `http://${process.HOST}:${process.PORT}`

    if (process.PORT !== config.port) {
      this.logger.warn(`Configured port ${config.port} is already in use. Using next port available: ${process.PORT}`)
    }

    const hostname = config.host === 'localhost' ? undefined : config.host
    await Promise.fromCallback(callback => {
      this.httpServer.listen(process.PORT, hostname, config.backlog, callback)
    })

    return this.app
  }

  private guardWhiteLabel() {
    return (req, res, next) => {
      if (path.normalize(req.path) === '/custom-theme.css' && (!process.IS_PRO_ENABLED || !process.IS_LICENSED)) {
        return res.sendStatus(404)
      }
      next()
    }
  }

  setupStaticRoutes(app) {
    app.get('/studio', (req, res, next) => res.redirect('/admin'))

    app.use('/:app(studio)/:botId', express.static(this.resolveAsset('ui-studio/public')))
    app.use('/:app(lite)/:botId?', express.static(this.resolveAsset('ui-studio/public/lite')))
    app.use('/:app(lite)/:botId', express.static(this.resolveAsset('ui-studio/public')))

    app.get(['/:app(studio)/:botId/*'], (req, res) => {
      res.contentType('text/html')
      res.sendFile(this.resolveAsset('ui-studio/public/index.html'))
    })

    app.use('/admin', express.static(this.resolveAsset('ui-admin/public')))

    app.get(['/admin', '/admin/*'], (req, res) => {
      res.contentType('text/html')
      res.sendFile(this.resolveAsset('ui-admin/public/index.html'))
    })

    app.get('/api/community/hero', (req, res) => res.send({ hidden: true }))
    app.get('/', (req, res) => res.redirect('/admin'))
  }

  createRouterForBot(router: string, identity: string, options: RouterOptions): any & http.RouterExtension {
    return this.botsRouter.getNewRouter(router, identity, options)
  }

  deleteRouterForBot(router: string): void {
    return this.botsRouter.deleteRouter(router, this.app)
  }

  createShortLink(name: string, destination: string, params: any) {
    this.shortlinksRouter.createShortLink(name, destination, params)
  }

  deleteShortLink(name: string) {
    this.shortlinksRouter.deleteShortLink(name)
  }

  async getAxiosConfigForBot(botId: string, options?: AxiosOptions): Promise<AxiosBotConfig> {
    const basePath = options && options.localUrl ? process.LOCAL_URL : process.EXTERNAL_URL
    const serverToken = generateUserToken(SERVER_USER, false, '5m', TOKEN_AUDIENCE)
    return {
      baseURL: `${basePath}/api/v1/bots/${botId}`,
      headers: {
        Authorization: `Bearer ${serverToken}`
      }
    }
  }

  extractExternalToken = async (req, res, next) => {
    if (req.headers['x-bp-externalauth']) {
      try {
        req.credentials = await this.decodeExternalToken(req.headers['x-bp-externalauth'])
      } catch (error) {
        return next(new InvalidExternalToken(error.message))
      }
    }

    next()
  }

  async decodeExternalToken(externalToken): Promise<any | undefined> {
    const externalAuth = await this._getExternalAuthConfig()

    if (!externalAuth || !externalAuth.enabled) {
      return undefined
    }

    const { publicKey, audience, algorithms, issuer } = externalAuth

    const [scheme, token] = externalToken.split(' ')
    if (scheme.toLowerCase() !== 'bearer') {
      return new Error(`Unknown scheme "${scheme}"`)
    }

    return Promise.fromCallback(cb => {
      jsonwebtoken.verify(token, publicKey, { issuer, audience, algorithms }, (err, user) => {
        cb(err, !err ? user : undefined)
      })
    })
  }

  @Memoize
  private async _getExternalAuthConfig(): Promise<ExternalAuthConfig | undefined> {
    const botpressConfig = await this.configProvider.getBotpressConfig()
    const config = botpressConfig.pro.externalAuth

    if (!config) {
      return
    }

    if (config.enabled) {
      if (!config.publicKey) {
        try {
          config.publicKey = await this.ghostService.global().readFileAsString('/', 'end_users_auth.pub')
        } catch (error) {
          this.logger
            .attachError(error)
            .error(`External User Auth: Couldn't open public key file /data/global/end_users_auth.pub`)
          return undefined
        }
      } else if (config.publicKey.length < 256) {
        this.logger.error(`External User Auth: The provided publicKey is invalid (too short)`)
        return undefined
      }
    }

    return config
  }
}<|MERGE_RESOLUTION|>--- conflicted
+++ resolved
@@ -169,14 +169,12 @@
     this.hintsRouter = new HintsRouter(this.logger, this.hintsService, this.authService, this.workspaceService)
     this.botsRouter.router.use('/content', this.contentRouter.router)
     this.botsRouter.router.use('/converse', this.converseRouter.router)
-<<<<<<< HEAD
 
     AppLifecycle.waitFor(AppLifecycleEvents.BOTPRESS_READY).then(() => {
       this.isBotpressReady = true
     })
-=======
+
     this.botsRouter.router.use('/hints', this.hintsRouter.router)
->>>>>>> 883f167e
   }
 
   resolveAsset = file => path.resolve(process.PROJECT_LOCATION, 'assets', file)
