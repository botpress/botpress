import AdminRouter from 'admin'
import bodyParser from 'body-parser'
import { AxiosBotConfig, AxiosOptions, http, Logger, RouterOptions } from 'botpress/sdk'
import { CSRF_TOKEN_HEADER_LC, CSRF_TOKEN_HEADER, JWT_COOKIE_NAME } from 'common/auth'
import LicensingService from 'common/licensing-service'
import { RequestWithUser } from 'common/typings'
import compression from 'compression'
import cookieParser from 'cookie-parser'
import session from 'cookie-session'
import { CMSRouter, CMSService } from 'core/cms'
import { ExternalAuthConfig, ConfigProvider } from 'core/config'
import { ConverseRouter, ConverseService } from 'core/converse'
import { LogsService, LogsRepository } from 'core/logger'
import { ModuleLoader, ModulesRouter } from 'core/modules'
import { TelemetryRouter, TelemetryRepository } from 'core/telemetry'
import cors from 'cors'
import errorHandler from 'errorhandler'
import { UnlicensedError } from 'errors'
import express, { NextFunction, Response } from 'express'
import rateLimit from 'express-rate-limit'
import { Request } from 'express-serve-static-core'
import rewrite from 'express-urlrewrite'
import fs from 'fs'
import { createServer, Server } from 'http'
import { inject, injectable, postConstruct, tagged } from 'inversify'
import jsonwebtoken from 'jsonwebtoken'
import jwksRsa from 'jwks-rsa'
import { AppLifecycle, AppLifecycleEvents } from 'lifecycle'
import _ from 'lodash'
import { Memoize } from 'lodash-decorators'
import ms from 'ms'
import path from 'path'
import portFinder from 'portfinder'
import { URL } from 'url'
import yn from 'yn'

<<<<<<< HEAD
import { ExternalAuthConfig } from './config/botpress.config'
import { ConfigProvider } from './config/config-loader'
import { ModuleLoader } from './module-loader'
import { LogsRepository } from './repositories/logs'
import { TelemetryRepository } from './repositories/telemetry'
import { BotsRouter, MediaRouter, ModulesRouter } from './routers'
import { ContentRouter } from './routers/bots/content'
import { ConverseRouter } from './routers/bots/converse'
=======
import { AdminRouter, AuthRouter, BotsRouter, MediaRouter } from './routers'
>>>>>>> fdc60551
import { HintsRouter } from './routers/bots/hints'
import { NLURouter } from './routers/bots/nlu'
import { isDisabled } from './routers/conditionalMiddleware'
import { InvalidExternalToken, PaymentRequiredError } from './routers/errors'
import { SdkApiRouter } from './routers/sdk/router'
import { ShortLinksRouter } from './routers/shortlinks'
import { hasPermissions, monitoringMiddleware, needPermissions } from './routers/util'
import { GhostService } from './services'
import ActionServersService from './services/action/action-servers-service'
import ActionService from './services/action/action-service'
import { AlertingService } from './services/alerting-service'
import { AuthStrategies } from './services/auth-strategies'
import AuthService, { EXTERNAL_AUTH_HEADER, SERVER_USER, TOKEN_AUDIENCE } from './services/auth/auth-service'
import { generateUserToken } from './services/auth/util'
import { BotService } from './services/bot-service'

import { FlowService } from './services/dialog/flow/service'
import { SkillService } from './services/dialog/skill/service'
import { HintsService } from './services/hints'
import { JobService } from './services/job-service'
import { MediaServiceProvider } from './services/media'
import { MonitoringService } from './services/monitoring'
import { NLUService } from './services/nlu/nlu-service'
import { NotificationsService } from './services/notification/service'
import { WorkspaceService } from './services/workspace-service'
import { TYPES } from './types'

const BASE_API_PATH = '/api/v1'
const SERVER_USER_STRATEGY = 'default' // The strategy isn't validated for the userver user, it could be anything.

const debug = DEBUG('api')
const debugRequest = debug.sub('request')

const debugRequestMw = (req: Request, _res, next) => {
  debugRequest(`${req.path} %o`, {
    method: req.method,
    ip: req.ip,
    originalUrl: req.originalUrl
  })

  next()
}

@injectable()
export default class HTTPServer {
  public httpServer!: Server
  public readonly app: express.Express
  private isBotpressReady = false

  private readonly adminRouter: AdminRouter
  private readonly botsRouter: BotsRouter
  private cmsRouter!: CMSRouter
  private nluRouter!: NLURouter
  private readonly modulesRouter: ModulesRouter
  private readonly shortLinksRouter: ShortLinksRouter
  private converseRouter!: ConverseRouter
  private hintsRouter!: HintsRouter
  private telemetryRouter!: TelemetryRouter
  private mediaRouter: MediaRouter
  private readonly sdkApiRouter!: SdkApiRouter
  private _needPermissions: (
    operation: string,
    resource: string
  ) => (req: RequestWithUser, res: Response, next: NextFunction) => Promise<void>
  private _hasPermissions: (
    req: RequestWithUser,
    operation: string,
    resource: string,
    noAudit?: boolean
  ) => Promise<boolean>
  private indexCache: { [pageUrl: string]: string } = {}

  private jwksClient?: jwksRsa.JwksClient
  private jwksKeyId?: string

  constructor(
    @inject(TYPES.ConfigProvider) private configProvider: ConfigProvider,
    @inject(TYPES.Logger)
    @tagged('name', 'HTTP')
    private logger: Logger,
    @inject(TYPES.CMSService) private cmsService: CMSService,
    @inject(TYPES.FlowService) flowService: FlowService,
    @inject(TYPES.ActionService) actionService: ActionService,
    @inject(TYPES.ActionServersService) actionServersService: ActionServersService,
    @inject(TYPES.ModuleLoader) moduleLoader: ModuleLoader,
    @inject(TYPES.AuthService) private authService: AuthService,
    @inject(TYPES.MediaServiceProvider) mediaServiceProvider: MediaServiceProvider,
    @inject(TYPES.LogsService) logsService: LogsService,
    @inject(TYPES.NotificationsService) notificationService: NotificationsService,
    @inject(TYPES.SkillService) skillService: SkillService,
    @inject(TYPES.GhostService) private ghostService: GhostService,
    @inject(TYPES.HintsService) private hintsService: HintsService,
    @inject(TYPES.LicensingService) licenseService: LicensingService,
    @inject(TYPES.ConverseService) private converseService: ConverseService,
    @inject(TYPES.WorkspaceService) private workspaceService: WorkspaceService,
    @inject(TYPES.BotService) private botService: BotService,
    @inject(TYPES.AuthStrategies) private authStrategies: AuthStrategies,
    @inject(TYPES.MonitoringService) private monitoringService: MonitoringService,
    @inject(TYPES.AlertingService) private alertingService: AlertingService,
    @inject(TYPES.JobService) private jobService: JobService,
    @inject(TYPES.LogsRepository) private logsRepo: LogsRepository,
    @inject(TYPES.NLUService) private nluService: NLUService,
    @inject(TYPES.TelemetryRepository) private telemetryRepo: TelemetryRepository
  ) {
    this.app = express()

    if (!process.IS_PRODUCTION) {
      this.app.use(errorHandler())
    }

    if (process.core_env.REVERSE_PROXY) {
      const boolVal = yn(process.core_env.REVERSE_PROXY)
      this.app.set('trust proxy', boolVal === null ? process.core_env.REVERSE_PROXY : boolVal)
    }

    this.app.use(debugRequestMw)

    if (!yn(process.core_env.BP_HTTP_DISABLE_GZIP)) {
      this.app.use(compression())
    }

    this.modulesRouter = new ModulesRouter(
      this.logger,
      this.authService,
      moduleLoader,
      skillService,
      this.configProvider
    )

    this.adminRouter = new AdminRouter(
      this.logger,
      this.authService,
      this.workspaceService,
      this.botService,
      licenseService,
      this.ghostService,
      this.configProvider,
      this.monitoringService,
      this.alertingService,
      moduleLoader,
      this.jobService,
      this.logsRepo,
      authStrategies
    )
    this.shortLinksRouter = new ShortLinksRouter(this.logger)
    this.botsRouter = new BotsRouter({
      actionService,
      actionServersService,
      botService,
      cmsService,
      configProvider,
      flowService,
      mediaServiceProvider,
      logsService,
      notificationService,
      authService,
      workspaceService,
      moduleLoader,
      logger: this.logger
    })
    this.sdkApiRouter = new SdkApiRouter(this.logger)
    this.telemetryRouter = new TelemetryRouter(this.logger, this.authService, this.telemetryRepo)
    this.mediaRouter = new MediaRouter(
      this.logger,
      this.authService,
      this.workspaceService,
      mediaServiceProvider,
      this.configProvider
    )

    this._needPermissions = needPermissions(this.workspaceService)
    this._hasPermissions = hasPermissions(this.workspaceService)

    // Necessary to prevent circular dependency
    this.authService.jobService = this.jobService
  }

  async setupRootPath() {
    const botpressConfig = await this.configProvider.getBotpressConfig()
    const externalUrl = process.env.EXTERNAL_URL || botpressConfig.httpServer.externalUrl

    if (!externalUrl) {
      process.ROOT_PATH = ''
    } else {
      const pathname = new URL(externalUrl).pathname
      process.ROOT_PATH = pathname.replace(/\/+$/, '')
    }
  }

  @postConstruct()
  async initialize() {
    await AppLifecycle.waitFor(AppLifecycleEvents.CONFIGURATION_LOADED)
    await this.setupRootPath()

    const app = express()
    app.use(process.ROOT_PATH, this.app)
    this.httpServer = createServer(app)

    await this.mediaRouter.initialize()
    await this.botsRouter.initialize()
    this.cmsRouter = new CMSRouter(
      this.logger,
      this.authService,
      this.cmsService,
      this.workspaceService,
      this.ghostService
    )
    this.nluRouter = new NLURouter(this.logger, this.authService, this.workspaceService, this.nluService)
    this.converseRouter = new ConverseRouter(this.logger, this.converseService, this.authService, this)
    this.hintsRouter = new HintsRouter(this.logger, this.hintsService, this.authService, this.workspaceService)
    this.botsRouter.router.use('/content', this.cmsRouter.router)
    this.botsRouter.router.use('/converse', this.converseRouter.router)
    this.botsRouter.router.use('/nlu', this.nluRouter.router)

    // eslint-disable-next-line @typescript-eslint/no-floating-promises
    AppLifecycle.waitFor(AppLifecycleEvents.BOTPRESS_READY).then(() => {
      this.isBotpressReady = true
    })

    this.botsRouter.router.use('/hints', this.hintsRouter.router)
  }

  resolveAsset = file => path.resolve(process.PROJECT_LOCATION, 'data/assets', file)

  async start() {
    const botpressConfig = await this.configProvider.getBotpressConfig()
    const config = botpressConfig.httpServer
    await this.sdkApiRouter.initialize()

    process.USE_JWT_COOKIES = yn(botpressConfig.jwtToken.useCookieStorage)

    /**
     * The loading of language models can take some time, access to Botpress is disabled until it is completed
     * During this time, internal calls between modules can be made
     */
    this.app.use((req, res, next) => {
      res.removeHeader('X-Powered-By') // Removes the default X-Powered-By: Express
      res.set(config.headers)
      if (!this.isBotpressReady) {
        if (
          !(req.headers['user-agent'] || '').includes('axios') ||
          (!req.headers.authorization && !req.headers[CSRF_TOKEN_HEADER_LC])
        ) {
          return res
            .status(503)
            .send(
              '<html><head><meta http-equiv="refresh" content="2"> </head><body>Botpress is loading. Please try again in a minute.</body></html>'
            )
        }
      }
      next()
    })

    this.app.use(monitoringMiddleware)

    if (config.session && config.session.enabled) {
      this.app.use(
        session({
          secret: process.APP_SECRET,
          secure: true,
          httpOnly: true,
          domain: config.externalUrl,
          maxAge: ms(config.session.maxAge)
        })
      )
    }

    if (process.USE_JWT_COOKIES) {
      this.app.use(cookieParser())
    }

    this.app.use((req, res, next) => {
      if (!isDisabled('bodyParserJson', req)) {
        bodyParser.json({ limit: config.bodyLimit })(req, res, next)
      } else {
        next()
      }
    })

    this.app.use((req, res, next) => {
      if (!isDisabled('bodyParserUrlEncoder', req)) {
        bodyParser.urlencoded({ extended: true })(req, res, next)
      } else {
        next()
      }
    })

    if (config.cors?.enabled) {
      this.app.use(cors(config.cors))
    }

    if (config.rateLimit?.enabled) {
      this.app.use(
        rateLimit({
          windowMs: ms(config.rateLimit.limitWindow),
          max: config.rateLimit.limit,
          message: 'Too many requests, please slow down.'
        })
      )
    }

    this.app.get('/status', async (req, res, next) => {
      res.send(await this.monitoringService.getStatus())
    })

    this.app.get('/version', async (req, res) => {
      res.send(process.BOTPRESS_VERSION)
    })

    this.app.get('/env.js', async (req, res) => {
      const branding = await this.configProvider.getBrandingConfig('admin')

      res.contentType('text/javascript')
      res.send(`
      (function(window) {
          window.USE_JWT_COOKIES = ${process.USE_JWT_COOKIES};
          window.APP_VERSION = "${process.BOTPRESS_VERSION}";
          window.APP_NAME = "${branding.title}";
          window.APP_FAVICON = "${branding.favicon}";
          window.APP_CUSTOM_CSS = "${branding.customCss}";
          window.TELEMETRY_URL = "${process.TELEMETRY_URL}";
          window.SEND_USAGE_STATS = "${botpressConfig!.sendUsageStats}";
        })(typeof window != 'undefined' ? window : {})
      `)
    })

    this.app.use('/assets', this.guardWhiteLabel(), express.static(this.resolveAsset('')))
    this.app.use(rewrite('/:app/:botId/*env.js', '/api/v1/bots/:botId/:app/js/env.js'))

    this.adminRouter.setupRoutes(this.app)

    this.app.use(`${BASE_API_PATH}/modules`, this.modulesRouter.router)
    this.app.use(`${BASE_API_PATH}/bots/:botId`, this.botsRouter.router)
    this.app.use(`${BASE_API_PATH}/sdk`, this.sdkApiRouter.router)
    this.app.use(`${BASE_API_PATH}/telemetry`, this.telemetryRouter.router)
    this.app.use(`${BASE_API_PATH}/media`, this.mediaRouter.router)
    this.app.use('/s', this.shortLinksRouter.router)

    this.app.use((err, _req, _res, next) => {
      if (err instanceof UnlicensedError) {
        next(new PaymentRequiredError(`Server is unlicensed "${err.message}"`))
      } else {
        if (err.statusCode === 413) {
          this.logger.error('You may need to increase httpServer.bodyLimit in file data/global/botpress.config.json')
        }
        next(err)
      }
    })

    this.app.use(function handleUnexpectedError(err, req, res, next) {
      const statusCode = err.statusCode || 400
      const errorCode = err.errorCode
      const message = err.message || err || 'Unexpected error'
      const details = err.details || ''
      const docs = err.docs || 'https://botpress.com/docs'
      const devOnly = process.IS_PRODUCTION ? {} : { showStackInDev: true, stack: err.stack, full: err.message }

      res.status(statusCode).json({
        statusCode,
        errorCode,
        type: err.type || Object.getPrototypeOf(err).name || 'Exception',
        message,
        details,
        docs,
        ...devOnly
      })
    })

    this.setupStaticRoutes(this.app)

    process.HOST = config.host
    process.PORT = await portFinder.getPortPromise({ port: config.port })
    process.EXTERNAL_URL = process.env.EXTERNAL_URL || config.externalUrl || `http://${process.HOST}:${process.PORT}`
    process.LOCAL_URL = `http://${process.HOST}:${process.PORT}${process.ROOT_PATH}`

    if (process.PORT !== config.port) {
      this.logger.warn(`Configured port ${config.port} is already in use. Using next port available: ${process.PORT}`)
    }

    if (!process.env.EXTERNAL_URL && !config.externalUrl) {
      this.logger.warn(
        `External URL is not configured. Using default value of ${process.EXTERNAL_URL}. Some features may not work properly`
      )
    }

    const hostname = config.host === 'localhost' ? undefined : config.host
    await Promise.fromCallback(callback => {
      this.httpServer.listen(process.PORT, hostname, config.backlog, callback)
    })

    return this.app
  }

  private guardWhiteLabel() {
    return (req, res, next) => {
      if (path.normalize(req.path) === '/custom-theme.css' && (!process.IS_PRO_ENABLED || !process.IS_LICENSED)) {
        return res.sendStatus(404)
      }
      next()
    }
  }

  setupStaticRoutes(app) {
    // Dynamically updates the static paths of index files
    const resolveIndexPaths = page => (req, res) => {
      res.contentType('text/html')

      // Not caching pages in dev (issue with webpack )
      if (this.indexCache[page] && process.IS_PRODUCTION) {
        return res.send(this.indexCache[page])
      }

      fs.readFile(this.resolveAsset(page), (err, data) => {
        if (data) {
          this.indexCache[page] = data
            .toString()
            .replace(/\<base href=\"\/\" ?\/\>/, `<base href="${process.ROOT_PATH}/" />`)
            .replace(/ROOT_PATH=""|ROOT_PATH = ''/, `window.ROOT_PATH="${process.ROOT_PATH}"`)

          res.send(this.indexCache[page])
        } else {
          res.sendStatus(404)
        }
      })
    }

    app.get('/studio', (req, res, next) => res.redirect('/admin'))

    app.use('/:app(studio)/:botId', express.static(this.resolveAsset('ui-studio/public'), { index: false }))
    app.use('/:app(studio)/:botId', resolveIndexPaths('ui-studio/public/index.html'))

    app.use('/:app(lite)/:botId?', express.static(this.resolveAsset('ui-studio/public/lite'), { index: false }))
    app.use('/:app(lite)/:botId?', resolveIndexPaths('ui-studio/public/lite/index.html'))

    app.use('/:app(lite)/:botId', express.static(this.resolveAsset('ui-studio/public'), { index: false }))
    app.use('/:app(lite)/:botId', resolveIndexPaths('ui-studio/public/index.html'))

    app.get(['/:app(studio)/:botId/*'], resolveIndexPaths('ui-studio/public/index.html'))

    app.use('/admin', express.static(this.resolveAsset('admin/ui/public'), { index: false }))
    app.get(['/admin', '/admin/*'], resolveIndexPaths('admin/ui/public/index.html'))

    app.get('/', (req, res) => res.redirect(`${process.ROOT_PATH}/admin`))
  }

  createRouterForBot(router: string, identity: string, options: RouterOptions): any & http.RouterExtension {
    return this.botsRouter.getNewRouter(router, identity, options)
  }

  needPermission(operation: string, resource: string) {
    return this._needPermissions(operation, resource)
  }

  hasPermission(req: RequestWithUser, operation: string, resource: string, noAudit?: boolean) {
    return this._hasPermissions(req, operation, resource, noAudit)
  }

  deleteRouterForBot(router: string): void {
    return this.botsRouter.deleteRouter(router, this.app)
  }

  createShortLink(name: string, destination: string, params: any) {
    this.shortLinksRouter.createShortLink(name, destination, params)
  }

  deleteShortLink(name: string) {
    this.shortLinksRouter.deleteShortLink(name)
  }

  async getAxiosConfigForBot(botId: string, options?: AxiosOptions): Promise<AxiosBotConfig> {
    const basePath = options && options.localUrl ? process.LOCAL_URL : process.EXTERNAL_URL
    const serverToken = generateUserToken({
      email: SERVER_USER,
      strategy: SERVER_USER_STRATEGY,
      tokenVersion: 1,
      isSuperAdmin: false,
      expiresIn: '5m',
      audience: TOKEN_AUDIENCE
    })

    return {
      baseURL: `${basePath}/api/v1/bots/${botId}`,
      headers: {
        ...(process.USE_JWT_COOKIES
          ? { Cookie: `${JWT_COOKIE_NAME}=${serverToken.jwt};`, [CSRF_TOKEN_HEADER]: serverToken.csrf }
          : { Authorization: `Bearer ${serverToken.jwt}` })
      }
    }
  }

  extractExternalToken = async (req, res, next) => {
    if (req.headers[EXTERNAL_AUTH_HEADER]) {
      try {
        req.credentials = await this.decodeExternalToken(req.headers[EXTERNAL_AUTH_HEADER])
      } catch (error) {
        return next(new InvalidExternalToken(error.message))
      }
    }

    next()
  }

  async decodeExternalToken(externalToken): Promise<any | undefined> {
    const externalAuth = await this._getExternalAuthConfig()

    if (!externalAuth || !externalAuth.enabled) {
      return
    }

    const { audience, algorithms, issuer } = externalAuth
    let publicKey = externalAuth.publicKey

    if (this.jwksClient && this.jwksKeyId) {
      try {
        const key = await Promise.fromCallback<jwksRsa.SigningKey>(cb =>
          this.jwksClient!.getSigningKey(this.jwksKeyId!, cb)
        )
        publicKey = key.getPublicKey()
      } catch (err) {
        return new Error(`There was an error while trying to fetch the jwks keys. ${err}`)
      }
    }

    const [scheme, token] = externalToken.split(' ')
    if (scheme.toLowerCase() !== 'bearer') {
      return new Error(`Unknown scheme "${scheme}"`)
    }

    return Promise.fromCallback(cb => {
      jsonwebtoken.verify(token, publicKey!, { issuer, audience, algorithms }, (err, user) => {
        cb(err, !err ? user : undefined)
      })
    })
  }

  @Memoize()
  private async _getExternalAuthConfig(): Promise<ExternalAuthConfig | undefined> {
    const botpressConfig = await this.configProvider.getBotpressConfig()
    const config = botpressConfig.pro.externalAuth

    if (!config || !config.enabled) {
      return
    }

    if (config.jwksClient) {
      const { keyId, jwksUri } = config.jwksClient

      if (!keyId || !jwksUri) {
        this.logger.error(
          "External User Auth: Couldn't configure the JWKS Client. They keyId and jwksUri parameters must be set"
        )
        return
      }

      this.jwksClient = jwksRsa(config.jwksClient)
      this.jwksKeyId = config.jwksClient.keyId
    } else if (!config.publicKey) {
      try {
        config.publicKey = await this.ghostService.global().readFileAsString('/', 'end_users_auth.pub')
      } catch (error) {
        this.logger
          .attachError(error)
          .error("External User Auth: Couldn't open public key file /data/global/end_users_auth.pub")
        return
      }
    } else if (config.publicKey.length < 128) {
      this.logger.error('External User Auth: The provided publicKey is invalid (too short). Min length is 128 chars.')
      return
    }

    return config
  }
}<|MERGE_RESOLUTION|>--- conflicted
+++ resolved
@@ -34,18 +34,7 @@
 import { URL } from 'url'
 import yn from 'yn'
 
-<<<<<<< HEAD
-import { ExternalAuthConfig } from './config/botpress.config'
-import { ConfigProvider } from './config/config-loader'
-import { ModuleLoader } from './module-loader'
-import { LogsRepository } from './repositories/logs'
-import { TelemetryRepository } from './repositories/telemetry'
-import { BotsRouter, MediaRouter, ModulesRouter } from './routers'
-import { ContentRouter } from './routers/bots/content'
-import { ConverseRouter } from './routers/bots/converse'
-=======
-import { AdminRouter, AuthRouter, BotsRouter, MediaRouter } from './routers'
->>>>>>> fdc60551
+import { BotsRouter, MediaRouter } from './routers'
 import { HintsRouter } from './routers/bots/hints'
 import { NLURouter } from './routers/bots/nlu'
 import { isDisabled } from './routers/conditionalMiddleware'
