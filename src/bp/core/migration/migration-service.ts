import * as sdk from 'botpress/sdk'
import chalk from 'chalk'
import { BotpressAPIProvider } from 'core/app/api'
import { container } from 'core/app/inversify/app.inversify'
import { TYPES } from 'core/app/types'
import { GhostService } from 'core/bpfs'
import { ConfigProvider } from 'core/config'
import Database from 'core/database'
import { PersistedConsoleLogger, centerText } from 'core/logger'
import { BotMigrationService } from 'core/migration'
import fse from 'fs-extra'
import glob from 'glob'
import { Container, inject, injectable, tagged } from 'inversify'
import _ from 'lodash'
import path from 'path'
import semver from 'semver'
import stripAnsi from 'strip-ansi'
import yn from 'yn'

const debug = DEBUG('migration')

export const types = {
  database: 'Database Changes',
  config: 'Config File Changes',
  content: 'Changes to Content Files (*.json)'
}
/**
 * Use a combination of these environment variables to easily test migrations.
 * TESTMIG_ALL: Runs every migration since 12.0.0
 * TESTMIG_NEW: Runs new migrations after package.json version
 * TESTMIG_BP_VERSION: Change the target version of your migration
 * TESTMIG_CONFIG_VERSION: Override the current version of the server configuration
 * TESTMIG_DB_VERSION: Override the current version of the database
 * TESTMIG_IGNORE_LIST: Comma separated list of migration filename part to ignore
 */

export interface MigrationEntry {
  initialVersion: string
  targetVersion: string
  details: string | string[]
  created_at: any
}
@injectable()
export class MigrationService {
  /** This is the version we want to migrate to (either up or down) */
  public targetVersion: string
  /** Version of the content of the data folder */
  private configVersion!: string
  /** The current version of the database tables */
  private dbVersion!: string
  public loadedMigrations: { [filename: string]: Migration | sdk.ModuleMigration } = {}
  public botMigration!: BotMigrationService

  constructor(
    @tagged('name', 'Migration')
    @inject(TYPES.Logger)
    private logger: sdk.Logger,
    @inject(TYPES.Database) private database: Database,
    @inject(TYPES.ConfigProvider) private configProvider: ConfigProvider,
    @inject(TYPES.GhostService) private bpfs: GhostService
  ) {
    this.botMigration = new BotMigrationService(this, logger, configProvider, bpfs)
    this.targetVersion = process.MIGRATE_TARGET || process.env.TESTMIG_BP_VERSION || process.BOTPRESS_VERSION
  }

  async initialize() {
    if (yn(process.env.SKIP_MIGRATIONS)) {
      debug('Skipping Migrations')
      return
    }

    const allMigrations = this.getAllMigrations()
    await this.detectAndSetupVersions(allMigrations)

    const migrationsToExecute = this.getMigrationsToExecute(allMigrations)
    if (!migrationsToExecute.length && process.MIGRATE_CMD === undefined) {
      return
    }

    const logs: string[] = []
    const captureLogger = PersistedConsoleLogger.listenForAllLogs((level, message) => {
      logs.push(`[${level}] ${stripAnsi(message)}`)
    })

    this.displayMigrationStatus(migrationsToExecute, this.logger)

    if (process.MIGRATE_DRYRUN) {
      process.exit(0)
    }

    if (!process.AUTO_MIGRATE) {
      this.logger.error(
        'Botpress needs to migrate your data. Please make a copy of your data, then start it with "./bp --auto-migrate"'
      )

      // When failsafe is enabled, simply stop executing migrations
      if (!process.IS_FAILSAFE) {
        process.exit(0)
      } else {
        return
      }
    }

    await this.executeMigrations(migrationsToExecute)

    captureLogger.dispose()

    await this.persistMigrationStatus(logs, migrationsToExecute)

    if (process.MIGRATE_CMD !== undefined) {
      process.exit(0)
    }
  }

  getMigrationsToExecute(allMigrations: MigrationFile[]): MigrationFile[] {
    const isDown = process.MIGRATE_CMD === 'down'

    return _.sortBy(
      [
        ...this.filterMigrations(allMigrations, this.dbVersion, { isDown, type: 'database' }),
        ...this.filterMigrations(allMigrations, this.configVersion, { isDown, type: 'config' }),
        ...this.filterMigrations(allMigrations, this.configVersion, { isDown, type: 'content' })
      ],
      x => x.date
    )
  }

  async detectAndSetupVersions(migrations: MigrationFile[]) {
    if (process.MIGRATE_TARGET && !semver.valid(process.MIGRATE_TARGET)) {
      this.logger.error('A target version was specified but the format is invalid. Valid format: 12.0.0')
      process.exit(0)
    }

    this.configVersion = process.env.TESTMIG_CONFIG_VERSION || (await this.configProvider.getBotpressConfig()).version
    this.dbVersion = process.env.TESTMIG_DB_VERSION || (await this._getCurrentDbVersion())

    if (process.core_env.TESTMIG_ALL || process.core_env.TESTMIG_NEW) {
      const versions = migrations.map(x => x.version).sort(semver.compare)

      this.targetVersion = _.last(versions)!
      this.configVersion = yn(process.core_env.TESTMIG_NEW) ? process.BOTPRESS_VERSION : '12.0.0'
    }

    debug('Migration Check: %o', { config: this.configVersion, db: this.dbVersion, target: this.targetVersion })
  }

  async persistMigrationStatus(logs: string[], migrationsToExecute: MigrationFile[]) {
    const entry: MigrationEntry = {
      initialVersion: this.configVersion,
      targetVersion: this.targetVersion,
      details: logs,
      created_at: new Date()
    }

    // srv_migrations tracks migration of botpress config, while srv_metadata is for the database
    try {
      await this.database
        .knex('srv_migrations')
        .insert({ ...entry, details: logs.join('\n'), created_at: this.database.knex.date.now() })
    } catch (err) {
      this.logger.attachError(err).warn("Couldn't save logs to database")
    }

    if (this.dbVersion !== this.targetVersion) {
      await this.database.knex('srv_metadata').insert({ server_version: this.targetVersion })
    }

    await this.botMigration.coreMigrationCompleted(entry, migrationsToExecute)
  }

  async executeMigrations(missingMigrations: MigrationFile[]) {
    const isDown = process.MIGRATE_CMD === 'down'
    const opts = await this.getMigrationOpts()

    this.logger.info(chalk`
${_.repeat(' ', 9)}========================================
{bold ${centerText(
      `Executing ${missingMigrations.length} migration${missingMigrations.length === 1 ? '' : 's'}`,
      40,
      9
    )}}
${_.repeat(' ', 9)}========================================`)

    let hasFailures = false

    // Clear the Botpress cache before executing any migrations
    try {
      const cachePath = path.join(process.APP_DATA_PATH, 'cache')
      if (process.APP_DATA_PATH && fse.pathExistsSync(cachePath)) {
        fse.removeSync(cachePath)
        this.logger.info('Cleared cache')
      }
    } catch (err) {
      this.logger.attachError(err).warn('Could not clear cache')
    }

    await Promise.mapSeries(missingMigrations, async ({ filename }) => {
      if (process.env.TESTMIG_IGNORE_LIST?.split(',').filter(x => filename.includes(x)).length) {
        return this.logger.info(`Skipping ignored migration file "${filename}"`)
      }

      this.logger.info(`Running ${filename}`)

      let result
      if (isDown && this.loadedMigrations[filename].down) {
        result = await this.loadedMigrations[filename].down!(opts)
      } else if (!isDown) {
        result = await this.loadedMigrations[filename].up(opts)
      }

      if (result.success) {
        this.logger.info(`- ${result.message || 'Success'}`)
      } else {
        hasFailures = true
        this.logger.error(`- ${result.message || 'Failure'}`)
      }
    })

    if (hasFailures) {
      this.logger.error(
        'Some steps failed to complete. Please fix errors manually, then restart Botpress so the update process may finish.'
      )

      if (!process.IS_FAILSAFE) {
        process.exit(0)
      }
    }

    await this.configProvider.mergeBotpressConfig({ version: this.targetVersion })
    this.logger.info(`Migration${missingMigrations.length === 1 ? '' : 's'} completed successfully! `)
  }

  private displayMigrationStatus(missingMigrations: MigrationFile[], logger: sdk.Logger) {
    const isDown = process.MIGRATE_CMD === 'down'
    const migrations = missingMigrations.map(x => this.loadedMigrations[x.filename].info)

    let headerLabel = chalk`{bold ${centerText(`Migration${migrations.length === 1 ? '' : 's'} Required`, 40, 9)}}`

    if (process.MIGRATE_DRYRUN) {
      headerLabel = chalk`{bold ${centerText('DRY RUN', 40, 9)}}`
    }

    let versionLabel = chalk`{dim ${centerText(`Version ${this.configVersion} => ${this.targetVersion} `, 40, 9)}}`

    if (this.configVersion !== this.dbVersion) {
      versionLabel = chalk`{dim ${centerText(`Database Version ${this.dbVersion} => ${this.targetVersion} `, 40, 9)}}
{dim ${centerText(`Config Version ${this.configVersion} => ${this.targetVersion} `, 40, 9)}}`
    }

    logger.warn(chalk`
${_.repeat(' ', 9)}========================================
${headerLabel}
${versionLabel}
{dim ${centerText(`${migrations.length} change${migrations.length === 1 ? '' : 's'}`, 40, 9)}}
${_.repeat(' ', 9)}========================================`)

    Object.keys(types).map(type => {
      logger.warn(chalk`{bold ${types[type]}}`)
      const filtered = migrations.filter(x => x.type === type)

      if (filtered.length) {
        filtered.map(x => logger.warn(`- ${isDown ? '[rollback]' : ''} ${x.description}`))
      } else {
        logger.warn('- None')
      }
    })
  }

  public async getMigrationOpts(metadata?: sdk.MigrationMetadata) {
    return {
      bp: await container.get<BotpressAPIProvider>(TYPES.BotpressAPIProvider).create('Migration', 'core'),
      configProvider: this.configProvider,
      database: this.database,
      inversify: container,
      metadata: metadata || {}
    }
  }

  public getAllMigrations(): MigrationFile[] {
<<<<<<< HEAD
    const coreMigrations = this._getMigrations(path.join(__dirname, '../../migrations'))
=======
    const coreMigrations = this._getMigrations(path.join(__dirname, '../../migrations'), true)
>>>>>>> 256fcf41
    const moduleMigrations = _.flatMap(Object.keys(process.LOADED_MODULES), module =>
      this._getMigrations(path.join(process.LOADED_MODULES[module], 'dist/migrations'))
    )

    const migrations = [...coreMigrations, ...moduleMigrations]
    migrations.map(file => {
      if (!this.loadedMigrations[file.filename]) {
        this.loadedMigrations[file.filename] = require(file.location).default
      }
    })

    return migrations
  }

  private async _getCurrentDbVersion(): Promise<string> {
    const query = await this.database
      .knex('srv_metadata')
      .select('server_version')
      .orderBy('created_at', 'desc')
      .then()
      .get(0)

    return query?.server_version || this.configVersion
  }

  private _getMigrations(rootPath: string, assertExists = false): MigrationFile[] {
    if (assertExists && !fse.existsSync(rootPath)) {
      throw new Error(`The migration directory '${rootPath}' does not exists`)
    }

    return _.orderBy(
      glob.sync('**/*.js', { cwd: rootPath }).map(filepath => {
        const [rawVersion, timestamp, title] = path.basename(filepath).split('-')
        return {
          filename: path.basename(filepath),
          version: semver.valid(rawVersion.replace(/_/g, '.')) as string,
          title: (title || '').replace(/\.js$/i, ''),
          date: Number(timestamp),
          location: path.join(rootPath, filepath)
        }
      }),
      'date'
    )
  }

  public filterMigrations = (
    files: MigrationFile[],
    currentVersion: string,
    { isDown, type, target }: { isDown?: boolean; type?: MigrationType; target?: MigrationTarget } = {
      isDown: false,
      type: undefined,
      target: undefined
    }
  ) => {
    const comparator = isDown
      ? `>${this.targetVersion} <= ${currentVersion}`
      : `>${currentVersion} <= ${this.targetVersion}`

    const filteredFiles = files.filter(file => semver.satisfies(file.version, comparator))

    if (_.isEmpty(this.loadedMigrations)) {
      return filteredFiles
    }

    return filteredFiles.filter(file => {
      const content = this.loadedMigrations[file.filename]

      return (
        ((isDown && content?.down) || (!isDown && content?.up)) &&
        (type === undefined || type === content?.info.type) &&
        (target === undefined || target === content?.info.target)
      )
    })
  }
}

export interface MigrationFile {
  date: number
  version: string
  location: string
  filename: string
  title: string
}

export interface MigrationOpts {
  bp: typeof sdk
  configProvider: ConfigProvider
  database: Database
  inversify: Container
  metadata: sdk.MigrationMetadata
}

export type MigrationType = 'database' | 'config' | 'content'
export type MigrationTarget = 'core' | 'bot'

export interface Migration {
  info: {
    description: string
    target?: MigrationTarget
    type: MigrationType
  }
  up: (opts: MigrationOpts | sdk.ModuleMigrationOpts) => Promise<sdk.MigrationResult>
  down?: (opts: MigrationOpts | sdk.ModuleMigrationOpts) => Promise<sdk.MigrationResult>
}<|MERGE_RESOLUTION|>--- conflicted
+++ resolved
@@ -277,11 +277,7 @@
   }
 
   public getAllMigrations(): MigrationFile[] {
-<<<<<<< HEAD
-    const coreMigrations = this._getMigrations(path.join(__dirname, '../../migrations'))
-=======
     const coreMigrations = this._getMigrations(path.join(__dirname, '../../migrations'), true)
->>>>>>> 256fcf41
     const moduleMigrations = _.flatMap(Object.keys(process.LOADED_MODULES), module =>
       this._getMigrations(path.join(process.LOADED_MODULES[module], 'dist/migrations'))
     )
