--- conflicted
+++ resolved
@@ -1,16 +1,3 @@
-<<<<<<< HEAD
-import { StrategyUsersRepository, WorkspaceInviteCodesRepository, WorkspaceUsersRepository } from 'core/collaborators'
-import { SessionRepository } from 'core/dialog/sessions'
-import { EventRepository } from 'core/events'
-import { LogsRepository } from 'core/logger'
-import { TelemetryRepository } from 'core/telemetry'
-import { ContainerModule, interfaces } from 'inversify'
-
-import { TYPES } from '../types'
-import { KnexNotificationsRepository, KnexUserRepository, NotificationsRepository, UserRepository } from '.'
-import { ConversationRepository, KnexConversationRepository } from './conversations'
-import { KnexMessageRepository, MessageRepository } from './messages'
-=======
 import { SessionRepository } from 'core/dialog/sessions'
 import { EventRepository } from 'core/events'
 import { LogsRepository } from 'core/logger'
@@ -26,7 +13,6 @@
 import { ContainerModule, interfaces } from 'inversify'
 
 import { KnexNotificationsRepository, NotificationsRepository } from '.'
->>>>>>> c571ab13
 import { TasksRepository } from './tasks'
 
 const RepositoriesContainerModule = new ContainerModule((bind: interfaces.Bind) => {
