import { StrategyUsersRepository } from 'core/collaborators/repositories/strategy_users'
import { WorkspaceUsersRepository } from 'core/collaborators/repositories/workspace_users'
import { EventRepository, KnexEventRepository } from 'core/events/event-repository'
import { KnexLogsRepository, LogsRepository } from 'core/logger'
import { ContainerModule, interfaces } from 'inversify'

import { TYPES } from '../types'

import {
  KnexNotificationsRepository,
  KnexSessionRepository,
  KnexUserRepository,
  NotificationsRepository,
  SessionRepository,
  UserRepository,
  WorkspaceInviteCodesRepository
} from '.'
<<<<<<< HEAD
import { ConversationRepository, KnexConversationRepository } from './conversations'
import { KnexLogsRepository, LogsRepository } from './logs'
import { KnexMessageRepository, MessageRepository } from './messages'
import { StrategyUsersRepository } from './strategy_users'
=======

import { ConversationRepository, KnexConversationRepository } from './conversations'

import { KnexMessageRepository, MessageRepository } from './messages'
>>>>>>> a7c882b1
import { TasksRepository } from './tasks'
import { TelemetryRepository } from './telemetry'

const RepositoriesContainerModule = new ContainerModule((bind: interfaces.Bind) => {
  bind<SessionRepository>(TYPES.SessionRepository)
    .to(KnexSessionRepository)
    .inSingletonScope()

  bind<UserRepository>(TYPES.UserRepository)
    .to(KnexUserRepository)
    .inSingletonScope()

  bind<LogsRepository>(TYPES.LogsRepository)
    .to(KnexLogsRepository)
    .inSingletonScope()

  bind<NotificationsRepository>(TYPES.NotificationsRepository)
    .to(KnexNotificationsRepository)
    .inSingletonScope()

  bind<EventRepository>(TYPES.EventRepository)
    .to(KnexEventRepository)
    .inSingletonScope()

  bind<StrategyUsersRepository>(TYPES.StrategyUsersRepository)
    .to(StrategyUsersRepository)
    .inSingletonScope()

  bind<TelemetryRepository>(TYPES.TelemetryRepository)
    .to(TelemetryRepository)
    .inSingletonScope()

  bind<WorkspaceUsersRepository>(TYPES.WorkspaceUsersRepository)
    .to(WorkspaceUsersRepository)
    .inSingletonScope()

  bind<WorkspaceInviteCodesRepository>(TYPES.WorkspaceInviteCodesRepository)
    .to(WorkspaceInviteCodesRepository)
    .inSingletonScope()

  bind<TasksRepository>(TYPES.TasksRepository)
    .to(TasksRepository)
    .inSingletonScope()

  bind<MessageRepository>(TYPES.MessageRepository)
    .to(KnexMessageRepository)
    .inSingletonScope()

  bind<ConversationRepository>(TYPES.ConversationRepository)
    .to(KnexConversationRepository)
    .inSingletonScope()
})

export const RepositoriesContainerModules = [RepositoriesContainerModule]<|MERGE_RESOLUTION|>--- conflicted
+++ resolved
@@ -15,17 +15,10 @@
   UserRepository,
   WorkspaceInviteCodesRepository
 } from '.'
-<<<<<<< HEAD
-import { ConversationRepository, KnexConversationRepository } from './conversations'
-import { KnexLogsRepository, LogsRepository } from './logs'
-import { KnexMessageRepository, MessageRepository } from './messages'
-import { StrategyUsersRepository } from './strategy_users'
-=======
 
 import { ConversationRepository, KnexConversationRepository } from './conversations'
 
 import { KnexMessageRepository, MessageRepository } from './messages'
->>>>>>> a7c882b1
 import { TasksRepository } from './tasks'
 import { TelemetryRepository } from './telemetry'
 
