import * as sdk from 'botpress/sdk'
import AnalyticsService from 'core/services/analytics-service'
import { inject, injectable } from 'inversify'
import Knex from 'knex'
import _ from 'lodash'

import Database from '../database'
import { TYPES } from '../types'

export class DialogSession {
  constructor(
    public id: string,
    public botId: string,
    public context?: sdk.IO.DialogContext,
    public temp_data?: any,
    public session_data?: sdk.IO.CurrentSession
  ) {}

  // Timestamps are optional because they have default values in the database
  created_on?: Date
  modified_on?: Date
  context_expiry?: Date
  session_expiry?: Date
}

export interface SessionRepository {
  insert(session: DialogSession): Promise<DialogSession>
<<<<<<< HEAD
  getOrCreateSession(sessionId: string, botId: string): Knex.GetOrCreateResult<DialogSession>
=======
  getOrCreateSession(sessionId: string, botId: string, trx?: Knex.Transaction): Promise<DialogSession>
>>>>>>> 39a1d360
  get(id: string): Promise<DialogSession>
  getExpiredContextSessionIds(botId: string): Promise<string[]>
  deleteExpiredSessions(botId: string)
  delete(id: string)
  update(session: DialogSession, trx?: Knex.Transaction)
}

export interface DialogSessionResult {
  session: DialogSession
  created: boolean
}

@injectable()
export class KnexSessionRepository implements SessionRepository {
  private readonly tableName = 'dialog_sessions'

  constructor(
    @inject(TYPES.Database) private database: Database,
    @inject(TYPES.AnalyticsService) private analytics: AnalyticsService
  ) {}

<<<<<<< HEAD
  async getOrCreateSession(sessionId: string, botId: string): Knex.GetOrCreateResult<DialogSession> {
    const session = await this.get(sessionId)
    if (!session) {
      return { result: await this.createSession(sessionId, botId, {}, {}, {}), created: true }
=======
  async getOrCreateSession(sessionId: string, botId: string, trx?: Knex.Transaction): Promise<DialogSession> {
    const session = await this.get(sessionId)
    if (!session) {
      return this.createSession(sessionId, botId, {}, {}, {}, trx)
>>>>>>> 39a1d360
    }
    return { result: session, created: false }
  }

  async createSession(
    sessionId,
    botId,
    context,
    temp_data,
    session_data,
    trx?: Knex.Transaction
  ): Promise<DialogSession> {
    const session = new DialogSession(sessionId, botId, context, temp_data, session_data)
    return this.insert(session, trx)
  }

  async insert(session: DialogSession, trx?: Knex.Transaction): Promise<DialogSession> {
    const newSession = await this.database.knex.insertAndRetrieve<DialogSession>(
      this.tableName,
      {
        id: session.id,
        botId: session.botId,
        context: this.database.knex.json.set(session.context || {}),
        temp_data: this.database.knex.json.set(session.temp_data || {}),
        session_data: this.database.knex.json.set(session.session_data || {}),
        modified_on: this.database.knex.date.now(),
        created_on: this.database.knex.date.now(),
        context_expiry: session.context_expiry ? this.database.knex.date.format(session.context_expiry) : eval('null'),
        session_expiry: session.session_expiry ? this.database.knex.date.format(session.session_expiry) : eval('null')
      },
      ['id', 'botId', 'context', 'temp_data', 'session_data', 'modified_on', 'created_on'],
      undefined,
      trx
    )

    if (newSession) {
      newSession.context = this.database.knex.json.get(newSession.context)
      newSession.temp_data = this.database.knex.json.get(newSession.temp_data)
      newSession.session_data = this.database.knex.json.get(newSession.session_data)
    }
    return newSession
  }

  async get(id: string): Promise<DialogSession> {
    const session = <DialogSession>await this.database
      .knex<DialogSession>(this.tableName)
      .where({ id })
      .select('*')
      .first()
      .then()

    if (session) {
      session.context = this.database.knex.json.get(session.context)
      session.temp_data = this.database.knex.json.get(session.temp_data)
      session.session_data = this.database.knex.json.get(session.session_data)
    }
    return session
  }

  async getExpiredContextSessionIds(botId: string): Promise<string[]> {
    return (await this.database
      .knex(this.tableName)
      .where('botId', botId)
      .andWhere(this.database.knex.date.isBefore('context_expiry', new Date()))
      .select('id')
      .limit(250)
      .then(rows => {
        return rows.map(r => r.id)
      })) as string[]
  }

  async deleteExpiredSessions(botId: string): Promise<void> {
    await this.database
      .knex(this.tableName)
      .where('botId', botId)
      .andWhere(this.database.knex.date.isBefore('session_expiry', new Date()))
      .del()
  }

  async update(session: DialogSession, trx?: Knex.Transaction): Promise<void> {
    const req = this.database
      .knex(this.tableName)
      .where('id', session.id)
      .update({
        context: this.database.knex.json.set(session.context),
        temp_data: this.database.knex.json.set(session.temp_data),
        session_data: this.database.knex.json.set(session.session_data),
        context_expiry: session.context_expiry ? this.database.knex.date.format(session.context_expiry) : eval('null'),
        session_expiry: session.session_expiry ? this.database.knex.date.format(session.session_expiry) : eval('null'),
        modified_on: this.database.knex.date.now()
      })

    if (trx) {
      req.transacting(trx)
    }

    await req
  }

  async delete(id: string) {
    await this.database
      .knex(this.tableName)
      .where({ id })
      .del()
  }
}<|MERGE_RESOLUTION|>--- conflicted
+++ resolved
@@ -25,11 +25,7 @@
 
 export interface SessionRepository {
   insert(session: DialogSession): Promise<DialogSession>
-<<<<<<< HEAD
-  getOrCreateSession(sessionId: string, botId: string): Knex.GetOrCreateResult<DialogSession>
-=======
-  getOrCreateSession(sessionId: string, botId: string, trx?: Knex.Transaction): Promise<DialogSession>
->>>>>>> 39a1d360
+  getOrCreateSession(sessionId: string, botId: string, trx?: Knex.Transaction): Knex.GetOrCreateResult<DialogSession>
   get(id: string): Promise<DialogSession>
   getExpiredContextSessionIds(botId: string): Promise<string[]>
   deleteExpiredSessions(botId: string)
@@ -51,17 +47,14 @@
     @inject(TYPES.AnalyticsService) private analytics: AnalyticsService
   ) {}
 
-<<<<<<< HEAD
-  async getOrCreateSession(sessionId: string, botId: string): Knex.GetOrCreateResult<DialogSession> {
+  async getOrCreateSession(
+    sessionId: string,
+    botId: string,
+    trx?: Knex.Transaction
+  ): Knex.GetOrCreateResult<DialogSession> {
     const session = await this.get(sessionId)
     if (!session) {
-      return { result: await this.createSession(sessionId, botId, {}, {}, {}), created: true }
-=======
-  async getOrCreateSession(sessionId: string, botId: string, trx?: Knex.Transaction): Promise<DialogSession> {
-    const session = await this.get(sessionId)
-    if (!session) {
-      return this.createSession(sessionId, botId, {}, {}, {}, trx)
->>>>>>> 39a1d360
+      return { result: await this.createSession(sessionId, botId, {}, {}, {}, trx), created: true }
     }
     return { result: session, created: false }
   }
