/** ONLY FOR SCHEMA BUILDING - ALSO EDIT IN BOTPRESS.D.TS */

export type BotConfig = {
  $schema?: string
  id: string
  name: string
  description?: string
  category?: string
  details: BotDetails
  author?: string
  disabled?: boolean
  private?: boolean
  version: string
  imports: {
    /** Defines the list of content types supported by the bot */
    contentTypes: string[]
  }
  dialog?: DialogConfig
  logs?: LogsConfig
<<<<<<< HEAD
  defaultLanguage: string
  languages: string[]
=======
  locked: boolean
  pipeline_status: BotPipelineStatus
}

export interface BotPipelineStatus {
  current_stage: {
    promoted_by: string
    promoted_on: Date
    id: string
  }
  stage_request?: {
    requested_on: Date
    expires_on?: Date
    requested_by: string
    id: string
  }
>>>>>>> 0cff2a08
}

export interface BotDetails {
  website?: string
  phoneNumber?: string
  termsConditions?: string
  privacyPolicy?: string
  emailAddress?: string
}

export interface LogsConfig {
  expiration: string
}

export interface DialogConfig {
  timeoutInterval: string
  sessionTimeoutInterval: string
}<|MERGE_RESOLUTION|>--- conflicted
+++ resolved
@@ -17,10 +17,8 @@
   }
   dialog?: DialogConfig
   logs?: LogsConfig
-<<<<<<< HEAD
   defaultLanguage: string
   languages: string[]
-=======
   locked: boolean
   pipeline_status: BotPipelineStatus
 }
@@ -37,7 +35,6 @@
     requested_by: string
     id: string
   }
->>>>>>> 0cff2a08
 }
 
 export interface BotDetails {
