--- conflicted
+++ resolved
@@ -296,7 +296,6 @@
      * @default true
      */
     allowRefresh: boolean
-<<<<<<< HEAD
 
     apiKey: {
       /**
@@ -310,7 +309,6 @@
        */
       keyExpiry: string
     }
-=======
     /**
      * Use an HTTP-Only secure cookie instead of the local storage for the JWT Token
      * @default false
@@ -321,7 +319,6 @@
      * @default {}
      */
     cookieOptions?: CookieOptions
->>>>>>> 66949d17
   }
   /**
    * When enabled, a bot revision will be stored in the revisions directory when it change or its about to change stage
