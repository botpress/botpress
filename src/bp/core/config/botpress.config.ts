--- conflicted
+++ resolved
@@ -49,14 +49,11 @@
   dialog: DialogConfig
   logs: LogsConfig
   modules: Array<ModuleConfigEntry>
-<<<<<<< HEAD
   /**
    * The license key for the server.  Optionally you can use the BP_LICENSE_KEY env variable.
    * You can purchase a license on https://botpress.io
    * For usage with Botpress Pro/Enterprise.
    */
   licenseKey: string
-=======
   allowStats: boolean
->>>>>>> 711483af
 }