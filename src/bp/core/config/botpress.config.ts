--- conflicted
+++ resolved
@@ -142,15 +142,12 @@
        */
       allowSelfSignup: boolean
     }
-<<<<<<< HEAD
     monitoring: MonitoringConfig
-=======
     /**
      * External Authentication allows your backend to issue a JWT token to securely pass data to Botpress through the user
      * The token is validated each time a message is sent and the content is available on `event.credentials`
      */
     externalAuth: ExternalAuthConfig
->>>>>>> 52a77767
   }
   /**
    * An array of e-mails of users which will have root access to Botpress (manage users, server settings)
