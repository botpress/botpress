import { BotConfig, BotTemplate, Logger, Stage } from 'botpress/sdk'
import { BotCreationSchema, BotEditSchema } from 'common/validation'
import { createForGlobalHooks } from 'core/api'
import { ConfigProvider } from 'core/config/config-loader'
import { listDir } from 'core/misc/list-dir'
import { ModuleLoader } from 'core/module-loader'
import { Statistics } from 'core/stats'
import { TYPES } from 'core/types'
import { WrapErrorsWith } from 'errors'
import fse from 'fs-extra'
import { inject, injectable, postConstruct, tagged } from 'inversify'
import Joi from 'joi'
import _ from 'lodash'
import moment from 'moment'
import path from 'path'
import tmp from 'tmp'
import { VError } from 'verror'

import { extractArchive } from '../misc/archive'

import { InvalidOperationError } from './auth/errors'
import { CMSService } from './cms'
import { FileContent, GhostService } from './ghost/service'
import { Hooks, HookService } from './hook/hook-service'
import { JobService } from './job-service'
import { ModuleResourceLoader } from './module/resources-loader'
import { WorkspaceService } from './workspace-service'

const BOT_DIRECTORIES = ['actions', 'flows', 'entities', 'content-elements', 'intents', 'qna']
const BOT_CONFIG_FILENAME = 'bot.config.json'
const REVISIONS_DIR = './revisions'
const REV_SPLIT_CHAR = '++'
const MAX_REV = 10
const DEFAULT_BOT_CONFIGS = {
  locked: false,
  disabled: false,
  private: false,
  details: {}
}

@injectable()
export class BotService {
  public mountBot: Function = this._localMount
  public unmountBot: Function = this._localUnmount

  private _botIds: string[] | undefined
  private static _mountedBots: Map<string, boolean> = new Map()

  constructor(
    @inject(TYPES.Logger)
    @tagged('name', 'BotService')
    private logger: Logger,
    @inject(TYPES.ConfigProvider) private configProvider: ConfigProvider,
    @inject(TYPES.CMSService) private cms: CMSService,
    @inject(TYPES.GhostService) private ghostService: GhostService,
    @inject(TYPES.HookService) private hookService: HookService,
    @inject(TYPES.ModuleLoader) private moduleLoader: ModuleLoader,
    @inject(TYPES.JobService) private jobService: JobService,
    @inject(TYPES.Statistics) private stats: Statistics,
    @inject(TYPES.WorkspaceService) private workspaceService: WorkspaceService
  ) {
    this._botIds = undefined
  }

  @postConstruct()
  async init() {
    this.mountBot = await this.jobService.broadcast<void>(this._localMount.bind(this))
    this.unmountBot = await this.jobService.broadcast<void>(this._localUnmount.bind(this))
  }

  async findBotById(botId: string): Promise<BotConfig | undefined> {
    const bot = await this.configProvider.getBotConfig(botId)
    !bot && this.logger.warn(`Bot "${botId}" not found. Make sure it exists on your filesystem or database.`)

    // @deprecated > 11 : New bots all define default language
    if (!bot.defaultLanguage) {
      bot.disabled = true
    }

    return bot
  }

  async findBotsByIds(botsIds: string[]): Promise<BotConfig[]> {
    const actualBotsIds = await this.getBotsIds()
    const unlinkedBots = _.difference(actualBotsIds, botsIds)
    const linkedBots = _.without(actualBotsIds, ...unlinkedBots)
    const botConfigs: BotConfig[] = []

    for (const botId of linkedBots) {
      const config = await this.findBotById(botId)
      config && botConfigs.push(config)
    }

    return botConfigs
  }

  async getBots(): Promise<Map<string, BotConfig>> {
    const botIds = await this.getBotsIds()
    const bots = new Map<string, BotConfig>()

    for (const botId of botIds) {
      try {
        const bot = await this.findBotById(botId)
        bot && bots.set(botId, bot)
      } catch (err) {
        this.logger.attachError(err).error(`Bot configuration file not found for bot "${botId}"`)
      }
    }

    return bots
  }

  async getBotsIds(): Promise<string[]> {
    if (this._botIds) {
      return this._botIds
    }

    const bots = await this.ghostService.bots().directoryListing('/', BOT_CONFIG_FILENAME)
    return (this._botIds = _.map(bots, x => path.dirname(x)))
  }

  async addBot(bot: BotConfig, botTemplate: BotTemplate): Promise<void> {
    this.stats.track('bot', 'create')

    const { error } = Joi.validate(bot, BotCreationSchema)
    if (error) {
      throw new InvalidOperationError(`An error occurred while creating the bot: ${error.message}`)
    }

    const mergedConfigs = await this._createBotFromTemplate(bot, botTemplate)
    if (mergedConfigs) {
      if (!mergedConfigs.disabled) {
        await this.mountBot(bot.id)
        await this.cms.translateContentProps(bot.id, undefined, mergedConfigs.defaultLanguage)
      }
      this._invalidateBotIds()
    }
  }

  async updateBot(botId: string, updatedBot: Partial<BotConfig>): Promise<void> {
    this.stats.track('bot', 'update')

    const { error } = Joi.validate(updatedBot, BotEditSchema)
    if (error) {
      throw new InvalidOperationError(`An error occurred while updating the bot: ${error.message}`)
    }

    if (!process.IS_PRO_ENABLED && updatedBot.languages && updatedBot.languages.length > 1) {
      throw new Error('A single language is allowed on community edition.')
    }

    const actualBot = await this.configProvider.getBotConfig(botId)
    const updatedFields = _.pick(updatedBot, [
      'name',
      'description',
      'category',
      'details',
      'disabled',
      'private',
      'defaultLanguage',
      'languages',
      'locked'
    ]) as Partial<BotConfig>

    // bot needs to be mounted to perform the language changes
    updatedFields.disabled = updatedFields.disabled && actualBot.defaultLanguage == updatedFields.defaultLanguage

    await this.configProvider.setBotConfig(botId, {
      ...actualBot,
      ...updatedFields
    })

    if (actualBot.disabled && !updatedBot.disabled) {
      await this.mountBot(botId)
    }

    if (actualBot.defaultLanguage !== updatedBot.defaultLanguage) {
      await this.cms.translateContentProps(botId, actualBot.defaultLanguage, updatedBot.defaultLanguage)
    }

    // This will regenerate previews for all the bot's languages
    if (actualBot.languages !== updatedBot.languages) {
      await this.cms.recomputeElementsForBot(botId)
    }

    if (!actualBot.disabled && updatedBot.disabled) {
      await this.unmountBot(botId)
    }
  }

  async exportBot(botId: string): Promise<Buffer> {
    return this.ghostService.forBot(botId).exportToArchiveBuffer('models/*')
  }

  async importBot(botId: string, archive: Buffer, allowOverwrite?: boolean): Promise<void> {
    if (await this.botExists(botId)) {
      if (!allowOverwrite) {
        return this.logger.error(`Cannot import the bot ${botId}, it already exists, and overwrite is not allowed`)
      } else {
        this.logger.warn(`The bot ${botId} already exists, files in the archive will overwrite existing ones`)
      }
    }
    const tmpDir = tmp.dirSync({ unsafeCleanup: true })
    const tmpFolder = tmpDir.name

    try {
      await extractArchive(archive, tmpFolder)
      const api = await createForGlobalHooks()

      const hookResult = {
        allowImport: true
      }

      await this.hookService.executeHook(new Hooks.BeforeBotImport(api, botId, tmpFolder, hookResult))

      if (hookResult.allowImport) {
        await this.ghostService.forBot(botId).importFromDirectory(tmpDir.name)
        const newConfigs = <Partial<BotConfig>>{
          id: botId,
          pipeline_status: {
            current_stage: {
              id: (await this.workspaceService.getPipeline())[0].id,
              promoted_by: 'system',
              promoted_on: new Date()
            }
          }
        }
        if (await this.botExists(botId)) {
          await this.unmountBot(botId)
        }
        await this.configProvider.mergeBotConfig(botId, newConfigs)
        await this.workspaceService.addBotRef(botId)
        await this.mountBot(botId)
        this.logger.info(`Import of bot ${botId} successful`)
      } else {
        this.logger.info(`Import of bot ${botId} was denied by hook validation`)
      }
    } finally {
      tmpDir.removeCallback()
    }
  }

  async requestStageChange(botId: string, requested_by: string) {
    const botConfig = (await this.findBotById(botId)) as BotConfig
    if (!botConfig) {
      throw Error('bot does not exist')
    }
    const pipeline = await this.workspaceService.getPipeline()
    const nextStageIdx = pipeline.findIndex(s => s.id === botConfig.pipeline_status.current_stage.id) + 1
    if (nextStageIdx >= pipeline.length) {
      this.logger.debug('end of pipeline')
      return
    }

    const stage_request = {
      id: pipeline[nextStageIdx].id,
      status: 'pending',
      requested_on: new Date(),
      requested_by
    }

    const newConfig = await this.configProvider.mergeBotConfig(botId, { pipeline_status: { stage_request } })
    await this._executeStageChangeHooks(botConfig, newConfig)
  }

  async duplicateBot(sourceBotId: string, destBotId: string, overwriteDest: boolean = false) {
    if (!(await this.botExists(sourceBotId))) {
      throw new Error('Source bot does not exist')
    }
    if (sourceBotId === destBotId) {
      throw new Error('New bot id needs to differ from original bot')
    }
    if (!overwriteDest && (await this.botExists(destBotId))) {
      this.logger.warn('Tried to duplicate a bot to existing destination id without allowing to overwrite')
      return
    }

    const sourceGhost = this.ghostService.forBot(sourceBotId)
    const destGhost = this.ghostService.forBot(destBotId)
    const botContent = await sourceGhost.directoryListing('/')
    await Promise.all(
      botContent.map(async file => destGhost.upsertFile('/', file, await sourceGhost.readFileAsBuffer('/', file)))
    )

    await this.workspaceService.addBotRef(destBotId)
    await this.mountBot(destBotId)
  }

  public async botExists(botId: string): Promise<boolean> {
    return (await this.getBotsIds()).includes(botId)
  }

  private async _executeStageChangeHooks(beforeRequestConfig: BotConfig, currentConfig: BotConfig) {
    const bpConfig = await this.configProvider.getBotpressConfig()
    const alteredBot = _.cloneDeep(currentConfig)
    const users = await this.workspaceService.listUsers(['email', 'role'])
    const pipeline = await this.workspaceService.getPipeline()
    const api = await createForGlobalHooks()
    const currentStage = <Stage>pipeline.find(s => s.id === currentConfig.pipeline_status.current_stage.id)
    const hookResult = {
      actions: [currentStage.action]
    }

    await this.hookService.executeHook(new Hooks.OnStageChangeRequest(api, alteredBot, users, pipeline, hookResult))
    if (_.isArray(hookResult.actions)) {
      await Promise.map(hookResult.actions, async action => {
        if (bpConfig.autoRevision) {
          await this.createRevision(alteredBot.id)
        }
        if (action === 'promote_copy') {
          return this._promoteCopy(currentConfig, alteredBot)
        } else if (action === 'promote_move') {
          return this._promoteMove(alteredBot)
        }
      })
    }
    // stage has changed
    if (currentConfig.pipeline_status.current_stage.id !== alteredBot.pipeline_status.current_stage.id) {
      await this.hookService.executeHook(
        new Hooks.AfterStageChanged(api, beforeRequestConfig, alteredBot, users, pipeline)
      )
      if (bpConfig.autoRevision) {
        await this.createRevision(alteredBot.id)
      }
    }
  }

  private async _promoteMove(bot: BotConfig) {
    bot.pipeline_status.current_stage = {
      id: bot.pipeline_status.stage_request!.id,
      promoted_by: bot.pipeline_status.stage_request!.requested_by,
      promoted_on: new Date()
    }
    delete bot.pipeline_status.stage_request
    return this.configProvider.setBotConfig(bot.id, bot)
  }

  private async _promoteCopy(initialBot: BotConfig, newBot: BotConfig) {
    if (initialBot.id == newBot.id) {
      newBot.id = `${newBot.id}__${moment().format('YY-MM-DD')}__${Math.round(Math.random() * 100)}`
    }

    newBot.pipeline_status.current_stage = {
      id: newBot.pipeline_status.stage_request!.id,
      promoted_by: newBot.pipeline_status.stage_request!.requested_by,
      promoted_on: new Date()
    }
    delete newBot.pipeline_status.stage_request

    try {
      await this.duplicateBot(initialBot.id, newBot.id, true)
      await this.configProvider.setBotConfig(newBot.id, newBot)

      delete initialBot.pipeline_status.stage_request
      return this.configProvider.setBotConfig(initialBot.id, initialBot)
    } catch (err) {
      this.logger.attachError(err).error(`Error trying to "promote_copy" bot : ${initialBot.id}`)
    }
  }

  @WrapErrorsWith(args => `Could not delete bot '${args[0]}'`, { hideStackTrace: true })
  async deleteBot(botId: string) {
    this.stats.track('bot', 'delete')

    await this.unmountBot(botId)
    await this._cleanupRevisions(botId, true)
    await this.ghostService.forBot(botId).deleteFolder('/')
    this._invalidateBotIds()
  }

  private async _createBotFromTemplate(botConfig: BotConfig, template: BotTemplate): Promise<BotConfig | undefined> {
    const resourceLoader = new ModuleResourceLoader(this.logger, template.moduleId!, this.ghostService)
    const templatePath = await resourceLoader.getBotTemplatePath(template.id)
    const templateConfigPath = path.resolve(templatePath, BOT_CONFIG_FILENAME)

    try {
      const scopedGhost = this.ghostService.forBot(botConfig.id)
      const files = this._loadBotTemplateFiles(templatePath)
      if (fse.existsSync(templateConfigPath)) {
        const templateConfig = JSON.parse(await fse.readFileSync(templateConfigPath, 'utf-8'))
        const mergedConfigs = {
          ...DEFAULT_BOT_CONFIGS,
          ...templateConfig,
          ...botConfig
        }

        if (!mergedConfigs.imports.contentTypes) {
          const allContentTypes = await this.cms.getAllContentTypes()
          mergedConfigs.imports.contentTypes = allContentTypes.map(x => x.id)
        }

        if (!mergedConfigs.defaultLanguage) {
          mergedConfigs.disabled = true
        }

        await scopedGhost.ensureDirs('/', BOT_DIRECTORIES)
        await scopedGhost.upsertFile('/', BOT_CONFIG_FILENAME, JSON.stringify(mergedConfigs, undefined, 2))
        await scopedGhost.upsertFiles('/', files)

        return mergedConfigs
      } else {
        throw new Error("Bot template doesn't exist")
      }
    } catch (err) {
      this.logger.attachError(err).error(`Error creating bot ${botConfig.id} from template "${template.name}"`)
    }
  }

  private _loadBotTemplateFiles(templatePath: string): FileContent[] {
    const startsWithADot = /^\./gm
    const templateFiles = listDir(templatePath, [startsWithADot, new RegExp(BOT_CONFIG_FILENAME)])
    return templateFiles.map(
      f =>
        <FileContent>{
          name: f.relativePath,
          content: fse.readFileSync(f.absolutePath)
        }
    )
  }

  private _isBotMounted(botId: string): boolean {
    return BotService._mountedBots.get(botId) || false
  }

  // Do not use directly use the public version instead due to broadcasting
  private async _localMount(botId: string) {
    if (this._isBotMounted(botId)) {
      return
    }

    try {
      await this.ghostService.forBot(botId).sync()

      await this.cms.loadElementsForBot(botId)
      await this.moduleLoader.loadModulesForBot(botId)

      const api = await createForGlobalHooks()
      await this.hookService.executeHook(new Hooks.AfterBotMount(api, botId))
      BotService._mountedBots.set(botId, true)
      this._invalidateBotIds()
    } catch (err) {
      this.logger
        .attachError(err)
        .error(`Cannot mount bot "${botId}". Make sure it exists on the filesytem or the database.`)
    }
  }

  // Do not use directly use the public version instead due to broadcasting
  private async _localUnmount(botId: string) {
    if (!this._isBotMounted(botId)) {
      return
    }

<<<<<<< HEAD
    await this.cms.clearElementsFromCache(botId)
    this.moduleLoader.unloadModulesForBot(botId)
=======
    await this.cms.unloadContentElementsForBot(botId)
    await this.moduleLoader.unloadModulesForBot(botId)
>>>>>>> bcc4d58b

    const api = await createForGlobalHooks()
    await this.hookService.executeHook(new Hooks.AfterBotUnmount(api, botId))
    BotService._mountedBots.set(botId, false)
    this._invalidateBotIds()
  }

  private _invalidateBotIds(): void {
    this._botIds = undefined
  }

  public static getMountedBots() {
    const bots: string[] = []
    BotService._mountedBots.forEach((isMounted, bot) => isMounted && bots.push(bot))
    return bots
  }

  public async listRevisions(botId: string): Promise<string[]> {
    const globalGhost = this.ghostService.global()

    let stageID = ''
    if (await this.workspaceService.hasPipeline()) {
      const botConfig = await this.configProvider.getBotConfig(botId)
      stageID = botConfig.pipeline_status.current_stage.id
    }

    const revisions = await globalGhost.directoryListing(REVISIONS_DIR, '*.tgz')
    return revisions
      .filter(rev => rev.startsWith(`${botId}${REV_SPLIT_CHAR}`) && rev.includes(stageID))
      .sort((revA, revB) => {
        const dateA = revA.split(REV_SPLIT_CHAR)[1].replace('.tgz', '')
        const dateB = revB.split(REV_SPLIT_CHAR)[1].replace('.tgz', '')

        return parseInt(dateA, 10) - parseInt(dateB, 10)
      })
  }

  public async createRevision(botId: string): Promise<void> {
    let revName = botId + REV_SPLIT_CHAR + Date.now()

    if (await this.workspaceService.hasPipeline()) {
      const botConfig = await this.configProvider.getBotConfig(botId)
      revName = revName + REV_SPLIT_CHAR + botConfig.pipeline_status.current_stage.id
    }

    const botGhost = this.ghostService.forBot(botId)
    const globalGhost = this.ghostService.global()
    await globalGhost.upsertFile(REVISIONS_DIR, `${revName}.tgz`, await botGhost.exportToArchiveBuffer('models/*'))
    return this._cleanupRevisions(botId)
  }

  public async rollback(botId: string, revision: string): Promise<void> {
    const revParts = revision.replace('.tgz', '').split(REV_SPLIT_CHAR)
    if (revParts.length < 2) {
      throw new VError('invalid revision')
    }

    if (revParts[0] !== botId) {
      throw new VError('cannot rollback a bot with a different Id')
    }

    if (await this.workspaceService.hasPipeline()) {
      const botConfig = await this.configProvider.getBotConfig(botId)
      if (revParts.length < 3 || revParts[2] != botConfig.pipeline_status.current_stage.id) {
        throw new VError('cannot rollback a bot to a different stage')
      }
    }

    const revArchive = await this.ghostService.global().readFileAsBuffer(REVISIONS_DIR, revision)
    const tmpDir = tmp.dirSync({ unsafeCleanup: true })
    const tmpFolder = tmpDir.name

    try {
      await extractArchive(revArchive, tmpFolder)
      await this.unmountBot(botId)
      await this.ghostService.forBot(botId).deleteFolder('/')
      await this.ghostService.forBot(botId).importFromDirectory(tmpDir.name)
      await this.mountBot(botId)
      this.logger.info(`Rollback of bot ${botId} successful`)
    } finally {
      tmpDir.removeCallback()
    }
  }

  private async _cleanupRevisions(botId: string, cleanAll: boolean = false): Promise<void> {
    const revs = await this.listRevisions(botId)
    const outDated = revs.filter((_, i) => cleanAll || i > MAX_REV)

    const globalGhost = this.ghostService.global()
    await Promise.mapSeries(outDated, rev => globalGhost.deleteFile(REVISIONS_DIR, rev))
  }
}<|MERGE_RESOLUTION|>--- conflicted
+++ resolved
@@ -451,13 +451,8 @@
       return
     }
 
-<<<<<<< HEAD
     await this.cms.clearElementsFromCache(botId)
-    this.moduleLoader.unloadModulesForBot(botId)
-=======
-    await this.cms.unloadContentElementsForBot(botId)
     await this.moduleLoader.unloadModulesForBot(botId)
->>>>>>> bcc4d58b
 
     const api = await createForGlobalHooks()
     await this.hookService.executeHook(new Hooks.AfterBotUnmount(api, botId))
