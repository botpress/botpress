import { BotConfig, BotTemplate, Logger, Stage } from 'botpress/sdk'
import cluster from 'cluster'
import { BotHealth, ServerHealth } from 'common/typings'
import { BotCreationSchema, BotEditSchema, isValidBotId } from 'common/validation'
import { createForGlobalHooks } from 'core/api'
import { ConfigProvider } from 'core/config/config-loader'
import { PersistedConsoleLogger } from 'core/logger'
import { IDisposable } from 'core/misc/disposable'
import { listDir } from 'core/misc/list-dir'
import { stringify } from 'core/misc/utils'
import { ModuleLoader } from 'core/module-loader'
import { RealTimePayload } from 'core/sdk/impl'
import { Statistics } from 'core/stats'
import { TYPES } from 'core/types'
import { WrapErrorsWith } from 'errors'
import fse from 'fs-extra'
import glob from 'glob'
import { inject, injectable, postConstruct, tagged } from 'inversify'
import Joi from 'joi'
import _ from 'lodash'
import moment from 'moment'
import ms from 'ms'
import os from 'os'
import path from 'path'
import replace from 'replace-in-file'
import tmp from 'tmp'
import { VError } from 'verror'

import { extractArchive } from '../misc/archive'

import { InvalidOperationError } from './auth/errors'
import { CMSService } from './cms'
import { ReplaceContent } from './ghost'
import { FileContent, GhostService } from './ghost/service'
import { Hooks, HookService } from './hook/hook-service'
import { JobService } from './job-service'
import { MigrationService } from './migration'
import { ModuleResourceLoader } from './module/resources-loader'
import RealtimeService from './realtime'
import { WorkspaceService } from './workspace-service'

const BOT_DIRECTORIES = ['actions', 'flows', 'entities', 'content-elements', 'intents', 'qna']
const BOT_CONFIG_FILENAME = 'bot.config.json'
const REVISIONS_DIR = './revisions'
const BOT_ID_PLACEHOLDER = '/bots/BOT_ID_PLACEHOLDER/'
const REV_SPLIT_CHAR = '++'
const MAX_REV = 10
const DEFAULT_BOT_CONFIGS = {
  locked: false,
  disabled: false,
  private: false,
  details: {}
}

const STATUS_REFRESH_INTERVAL = ms('15s')
const STATUS_EXPIRY = ms('20s')
const DEFAULT_BOT_HEALTH: BotHealth = { status: 'unmounted', errorCount: 0, warningCount: 0 }

const getBotStatusKey = (serverId: string) => `bp_server_${serverId}_bots`

@injectable()
export class BotService {
  public mountBot: Function = this._localMount
  public unmountBot: Function = this._localUnmount

  private _botIds: string[] | undefined
  private static _mountedBots: Map<string, boolean> = new Map()
  private static _botListenerHandles: Map<string, IDisposable> = new Map()
  private static _botHealth: { [botId: string]: BotHealth } = {}
  private _updateBotHealthDebounce = _.debounce(this._updateBotHealth, 500)

  constructor(
    @inject(TYPES.Logger)
    @tagged('name', 'BotService')
    private logger: Logger,
    @inject(TYPES.ConfigProvider) private configProvider: ConfigProvider,
    @inject(TYPES.CMSService) private cms: CMSService,
    @inject(TYPES.GhostService) private ghostService: GhostService,
    @inject(TYPES.HookService) private hookService: HookService,
    @inject(TYPES.ModuleLoader) private moduleLoader: ModuleLoader,
    @inject(TYPES.JobService) private jobService: JobService,
    @inject(TYPES.Statistics) private stats: Statistics,
    @inject(TYPES.WorkspaceService) private workspaceService: WorkspaceService,
    @inject(TYPES.RealtimeService) private realtimeService: RealtimeService,
    @inject(TYPES.MigrationService) private migrationService: MigrationService
  ) {
    this._botIds = undefined
  }

  @postConstruct()
  async init() {
    this.mountBot = await this.jobService.broadcast<void>(this._localMount.bind(this))
    this.unmountBot = await this.jobService.broadcast<void>(this._localUnmount.bind(this))

    if (!cluster.isMaster) {
      setInterval(() => this._updateBotHealthDebounce(), STATUS_REFRESH_INTERVAL)
    }
  }

  async findBotById(botId: string): Promise<BotConfig | undefined> {
    if (!(await this.ghostService.forBot(botId).fileExists('/', 'bot.config.json'))) {
      this.logger.warn(`Bot "${botId}" not found. Make sure it exists on your filesystem or database.`)
      return
    }

    return this.configProvider.getBotConfig(botId)
  }

  async findBotsByIds(botsIds: string[]): Promise<BotConfig[]> {
    const actualBotsIds = await this.getBotsIds()
    const unlinkedBots = _.difference(actualBotsIds, botsIds)
    const linkedBots = _.without(actualBotsIds, ...unlinkedBots)
    const botConfigs: BotConfig[] = []

    for (const botId of linkedBots) {
      const config = await this.findBotById(botId)
      config && botConfigs.push(config)
    }

    return botConfigs
  }

  async getBots(): Promise<Map<string, BotConfig>> {
    const botIds = await this.getBotsIds()
    const bots = new Map<string, BotConfig>()

    for (const botId of botIds) {
      try {
        const bot = await this.findBotById(botId)
        bot && bots.set(botId, bot)
      } catch (err) {
        this.logger.attachError(err).error(`Bot configuration file not found for bot "${botId}"`)
      }
    }

    return bots
  }

  async getBotsIds(): Promise<string[]> {
    if (!this._botIds) {
      this._botIds = (await this.ghostService.bots().directoryListing('/', BOT_CONFIG_FILENAME)).map(path.dirname)
    }

    return this._botIds
  }

  async addBot(bot: BotConfig, botTemplate: BotTemplate): Promise<void> {
    this.stats.track('bot', 'create')

    const { error } = Joi.validate(bot, BotCreationSchema)
    if (error) {
      throw new InvalidOperationError(`An error occurred while creating the bot: ${error.message}`)
    }

    const mergedConfigs = await this._createBotFromTemplate(bot, botTemplate)
    if (mergedConfigs) {
      if (!mergedConfigs.disabled) {
        await this.mountBot(bot.id)
        await this.cms.translateContentProps(bot.id, undefined, mergedConfigs.defaultLanguage)
      }
      this._invalidateBotIds()
    }
  }

  async updateBot(botId: string, updatedBot: Partial<BotConfig>): Promise<void> {
    this.stats.track('bot', 'update')

    const { error } = Joi.validate(updatedBot, BotEditSchema)
    if (error) {
      throw new InvalidOperationError(`An error occurred while updating the bot: ${error.message}`)
    }

    if (!process.IS_PRO_ENABLED && updatedBot.languages && updatedBot.languages.length > 1) {
      throw new Error('A single language is allowed on community edition.')
    }

    const actualBot = await this.configProvider.getBotConfig(botId)
    const updatedFields = _.pick(updatedBot, [
      'name',
      'description',
      'category',
      'details',
      'disabled',
      'private',
      'defaultLanguage',
      'languages',
      'locked'
    ]) as Partial<BotConfig>

    // bot needs to be mounted to perform the language changes
    updatedFields.disabled = updatedFields.disabled && actualBot.defaultLanguage == updatedFields.defaultLanguage

    await this.configProvider.setBotConfig(botId, {
      ...actualBot,
      ...updatedFields
    })

    if (!updatedBot.disabled) {
      if (this.isBotMounted(botId)) {
        // we need to remount the bot to update the config
        await this.unmountBot(botId)
      }

      await this.mountBot(botId)
    }

    if (actualBot.defaultLanguage !== updatedBot.defaultLanguage) {
      await this.cms.translateContentProps(botId, actualBot.defaultLanguage, updatedBot.defaultLanguage)
    }

    // This will regenerate previews for all the bot's languages
    if (actualBot.languages !== updatedBot.languages) {
      await this.cms.recomputeElementsForBot(botId)
    }

    if (!actualBot.disabled && updatedBot.disabled) {
      await this.unmountBot(botId, true)
    }
  }

  async exportBot(botId: string): Promise<Buffer> {
    const replaceContent: ReplaceContent = {
      from: [new RegExp(`/bots/${botId}/`, 'g')],
      to: [BOT_ID_PLACEHOLDER]
    }

    return this.ghostService.forBot(botId).exportToArchiveBuffer('models/**/*', replaceContent)
  }

  async importBot(botId: string, archive: Buffer, workspaceId: string, allowOverwrite?: boolean): Promise<void> {
    if (!isValidBotId(botId)) {
      throw new InvalidOperationError(`Can't import bot; the bot ID contains invalid characters`)
    }

    if (await this.botExists(botId)) {
      if (!allowOverwrite) {
        throw new InvalidOperationError(
          `Cannot import the bot ${botId}, it already exists, and overwriting is not allowed`
        )
      } else {
        this.logger.warn(`The bot ${botId} already exists, files in the archive will overwrite existing ones`)
      }
    }
    const tmpDir = tmp.dirSync({ unsafeCleanup: true })
    const tmpFolder = tmpDir.name

    try {
      await extractArchive(archive, tmpFolder)
      const api = await createForGlobalHooks()

      const hookResult = {
        allowImport: true
      }

      await this.hookService.executeHook(new Hooks.BeforeBotImport(api, botId, tmpFolder, hookResult))

      if (hookResult.allowImport) {
        const pipeline = await this.workspaceService.getPipeline(workspaceId)

        await replace({
          files: `${tmpDir.name}/**/*.json`,
          from: new RegExp(BOT_ID_PLACEHOLDER, 'g'),
          to: `/bots/${botId}/`
        })

        const folder = await this._validateBotArchive(tmpDir.name)
        await this.ghostService.forBot(botId).importFromDirectory(folder)
        const originalConfig = await this.configProvider.getBotConfig(botId)

        const newConfigs = <Partial<BotConfig>>{
          id: botId,
          name: botId === originalConfig.name ? originalConfig.name : `${originalConfig.name} (${botId})`,
          pipeline_status: {
            current_stage: {
              id: pipeline && pipeline[0].id,
              promoted_by: 'system',
              promoted_on: new Date()
            }
          }
        }
        if (await this.botExists(botId)) {
          await this.unmountBot(botId)
        }

        await this.configProvider.mergeBotConfig(botId, newConfigs, true)

        await this.workspaceService.addBotRef(botId, workspaceId)

        await this._migrateBotContent(botId)

        if (!originalConfig.disabled) {
          if (!(await this.mountBot(botId))) {
            this.logger.forBot(botId).warn(`Import of bot ${botId} completed, but it couldn't be mounted`)
            return
          }
        } else {
          BotService.setBotStatus(botId, 'disabled')
        }

        this.logger.forBot(botId).info(`Import of bot ${botId} successful`)
      } else {
        this.logger.forBot(botId).info(`Import of bot ${botId} was denied by hook validation`)
      }
    } finally {
      this._invalidateBotIds()
      tmpDir.removeCallback()
    }
  }

  private async _validateBotArchive(directory: string): Promise<string> {
    const configFile = await Promise.fromCallback<string[]>(cb => glob('**/bot.config.json', { cwd: directory }, cb))
    if (configFile.length > 1) {
      throw new InvalidOperationError(`Bots must be imported in separate archives`)
    } else if (configFile.length !== 1) {
      throw new InvalidOperationError(`The archive doesn't seem to contain a bot`)
    }

    return path.join(directory, path.dirname(configFile[0]))
  }

  private async _migrateBotContent(botId: string): Promise<void> {
    const config = await this.configProvider.getBotConfig(botId)
    return this.migrationService.executeMissingBotMigrations(botId, config.version)
  }

  async requestStageChange(botId: string, requested_by: string) {
    const botConfig = (await this.findBotById(botId)) as BotConfig
    if (!botConfig) {
      throw Error('bot does not exist')
    }

    const workspaceId = await this.workspaceService.getBotWorkspaceId(botId)
    const pipeline = await this.workspaceService.getPipeline(workspaceId)
    if (!pipeline) {
      return
    }

    const nextStageIdx = pipeline.findIndex(s => s.id === botConfig.pipeline_status.current_stage.id) + 1
    if (nextStageIdx >= pipeline.length) {
      this.logger.debug('end of pipeline')
      return
    }

    const stage_request = {
      id: pipeline[nextStageIdx].id,
      status: 'pending',
      requested_on: new Date(),
      requested_by
    }

    const newConfig = await this.configProvider.mergeBotConfig(botId, { pipeline_status: { stage_request } })
    await this._executeStageChangeHooks(botConfig, newConfig)
  }

  async duplicateBot(sourceBotId: string, destBotId: string, overwriteDest: boolean = false) {
    if (!(await this.botExists(sourceBotId))) {
      throw new Error('Source bot does not exist')
    }
    if (sourceBotId === destBotId) {
      throw new Error('New bot id needs to differ from original bot')
    }
    if (!overwriteDest && (await this.botExists(destBotId))) {
      this.logger
        .forBot(destBotId)
        .warn('Tried to duplicate a bot to existing destination id without allowing to overwrite')
      return
    }

    const sourceGhost = this.ghostService.forBot(sourceBotId)
    const destGhost = this.ghostService.forBot(destBotId)
    const botContent = await sourceGhost.directoryListing('/')
    await Promise.all(
      botContent.map(async file => destGhost.upsertFile('/', file, await sourceGhost.readFileAsBuffer('/', file)))
    )
    const workspaceId = await this.workspaceService.getBotWorkspaceId(sourceBotId)
    await this.workspaceService.addBotRef(destBotId, workspaceId)
    await this.mountBot(destBotId)
  }

  public async botExists(botId: string): Promise<boolean> {
    return (await this.getBotsIds()).includes(botId)
  }

  private async _executeStageChangeHooks(beforeRequestConfig: BotConfig, currentConfig: BotConfig) {
    const workspaceId = await this.workspaceService.getBotWorkspaceId(currentConfig.id)
    const pipeline = await this.workspaceService.getPipeline(workspaceId)
    if (!pipeline) {
      return
    }

    const bpConfig = await this.configProvider.getBotpressConfig()
    const alteredBot = _.cloneDeep(currentConfig)

    const attributes = ['last_logon', 'firstname', 'lastname']
    const users = await this.workspaceService.getWorkspaceUsersAttributes(workspaceId, attributes)

    const api = await createForGlobalHooks()
    const currentStage = <Stage>pipeline.find(s => s.id === currentConfig.pipeline_status.current_stage.id)
    const hookResult = {
      actions: [currentStage.action]
    }

    await this.hookService.executeHook(new Hooks.OnStageChangeRequest(api, alteredBot, users, pipeline, hookResult))
    if (_.isArray(hookResult.actions)) {
      await Promise.map(hookResult.actions, async action => {
        if (bpConfig.autoRevision && (await this.botExists(alteredBot.id))) {
          await this.createRevision(alteredBot.id)
        }
        if (action === 'promote_copy') {
          return this._promoteCopy(currentConfig, alteredBot)
        } else if (action === 'promote_move') {
          return this._promoteMove(currentConfig, alteredBot)
        }
      })
    }
    // stage has changed
    if (currentConfig.pipeline_status.current_stage.id !== alteredBot.pipeline_status.current_stage.id) {
      await this.hookService.executeHook(
        new Hooks.AfterStageChanged(api, beforeRequestConfig, alteredBot, users, pipeline)
      )
      if (bpConfig.autoRevision) {
        await this.createRevision(alteredBot.id)
      }
    }
  }

  private async _promoteMove(bot: BotConfig, finalBot: BotConfig) {
    finalBot.pipeline_status.current_stage = {
      id: finalBot.pipeline_status.stage_request!.id,
      promoted_by: finalBot.pipeline_status.stage_request!.requested_by,
      promoted_on: new Date()
    }
    delete finalBot.pipeline_status.stage_request
    if (bot.id === finalBot.id) {
      return this.configProvider.setBotConfig(bot.id, finalBot)
    }

    await this.configProvider.setBotConfig(bot.id, finalBot)
    await this.duplicateBot(bot.id, finalBot.id, true)
    await this.deleteBot(bot.id)
  }

  private async _promoteCopy(initialBot: BotConfig, newBot: BotConfig) {
    if (initialBot.id == newBot.id) {
      newBot.id = `${newBot.id}__${moment().format('YY-MM-DD')}__${Math.round(Math.random() * 100)}`
    }

    newBot.pipeline_status.current_stage = {
      id: newBot.pipeline_status.stage_request!.id,
      promoted_by: newBot.pipeline_status.stage_request!.requested_by,
      promoted_on: new Date()
    }
    delete newBot.pipeline_status.stage_request

    try {
      await this.duplicateBot(initialBot.id, newBot.id, true)
      await this.configProvider.setBotConfig(newBot.id, newBot)

      delete initialBot.pipeline_status.stage_request
      return this.configProvider.setBotConfig(initialBot.id, initialBot)
    } catch (err) {
      this.logger
        .forBot(newBot.id)
        .attachError(err)
        .error(`Error trying to "promote_copy" bot : ${initialBot.id}`)
    }
  }

  @WrapErrorsWith(args => `Could not delete bot '${args[0]}'`, { hideStackTrace: true })
  async deleteBot(botId: string) {
    this.stats.track('bot', 'delete')

    await this.unmountBot(botId)
    await this._cleanupRevisions(botId, true)
    await this.ghostService.forBot(botId).deleteFolder('/')
    this._invalidateBotIds()
  }

  private async _createBotFromTemplate(botConfig: BotConfig, template: BotTemplate): Promise<BotConfig | undefined> {
    const resourceLoader = new ModuleResourceLoader(this.logger, template.moduleId!, this.ghostService)
    const templatePath = await resourceLoader.getBotTemplatePath(template.id)
    const templateConfigPath = path.resolve(templatePath, BOT_CONFIG_FILENAME)

    try {
      const scopedGhost = this.ghostService.forBot(botConfig.id)
      const files = this._loadBotTemplateFiles(templatePath)
      if (fse.existsSync(templateConfigPath)) {
        const templateConfig = JSON.parse(await fse.readFileSync(templateConfigPath, 'utf-8'))
        const mergedConfigs = {
          ...DEFAULT_BOT_CONFIGS,
          ...templateConfig,
          ...botConfig,
          version: process.BOTPRESS_VERSION
        }

        if (!mergedConfigs.imports.contentTypes) {
          const allContentTypes = await this.cms.getAllContentTypes()
          mergedConfigs.imports.contentTypes = allContentTypes.map(x => x.id)
        }

        if (!mergedConfigs.defaultLanguage) {
          mergedConfigs.disabled = true
        }

        await scopedGhost.ensureDirs('/', BOT_DIRECTORIES)
        await scopedGhost.upsertFile('/', BOT_CONFIG_FILENAME, stringify(mergedConfigs))
        await scopedGhost.upsertFiles('/', files)

        return mergedConfigs
      } else {
        throw new Error("Bot template doesn't exist")
      }
    } catch (err) {
      this.logger.attachError(err).error(`Error creating bot ${botConfig.id} from template "${template.name}"`)
    }
  }

  private _loadBotTemplateFiles(templatePath: string): FileContent[] {
    const startsWithADot = /^\./gm
    const templateFiles = listDir(templatePath, [startsWithADot, new RegExp(BOT_CONFIG_FILENAME)])
    return templateFiles.map(
      f =>
        <FileContent>{
          name: f.relativePath,
          content: fse.readFileSync(f.absolutePath)
        }
    )
  }

  public isBotMounted(botId: string): boolean {
    return BotService._mountedBots.get(botId) || false
  }

  // Do not use directly use the public version instead due to broadcasting
  private async _localMount(botId: string): Promise<boolean> {
    if (this.isBotMounted(botId)) {
      return true
    }

    if (!(await this.ghostService.forBot(botId).fileExists('/', 'bot.config.json'))) {
      this.logger.error(`Cannot mount bot "${botId}". Make sure it exists on the filesystem or the database.`)
      return
    }

    try {
      await this.cms.loadElementsForBot(botId)
      await this.moduleLoader.loadModulesForBot(botId)

      const api = await createForGlobalHooks()
      await this.hookService.executeHook(new Hooks.AfterBotMount(api, botId))
      BotService._mountedBots.set(botId, true)
      this._invalidateBotIds()

      if (BotService._botListenerHandles.has(botId)) {
        BotService._botListenerHandles.get(botId)!.dispose()
        BotService._botListenerHandles.delete(botId)
      }

      BotService._botListenerHandles.set(
        botId,
        PersistedConsoleLogger.listenForAllLogs((level, message, args) => {
          this.realtimeService.sendToSocket(
            RealTimePayload.forAdmins('logs::' + botId, {
              level,
              message,
              args
            })
          )
        }, botId)
      )

      BotService.setBotStatus(botId, 'mounted')
      return true
    } catch (err) {
<<<<<<< HEAD
      BotService.setBotStatus(botId, 'error')

      this.logger
        .attachError(err)
        .error(`Cannot mount bot "${botId}". Make sure it exists on the filesystem or the database.`)
      return false
    } finally {
      await this._updateBotHealthDebounce()
=======
      this.logger.attachError(err).error(`Cannot mount bot "${botId}"`)
>>>>>>> fa2cd25d
    }
  }

  // Do not use directly use the public version instead due to broadcasting
  private async _localUnmount(botId: string, isDisabled?: boolean) {
    if (!this.isBotMounted(botId)) {
      this._invalidateBotIds()
      return
    }

    await this.cms.clearElementsFromCache(botId)
    await this.moduleLoader.unloadModulesForBot(botId)

    const api = await createForGlobalHooks()
    await this.hookService.executeHook(new Hooks.AfterBotUnmount(api, botId))

    BotService._mountedBots.set(botId, false)
    BotService.setBotStatus(botId, isDisabled ? 'disabled' : 'unmounted')

    await this._updateBotHealthDebounce()
    this._invalidateBotIds()
  }

  private _invalidateBotIds(): void {
    this._botIds = undefined
  }

  public static getMountedBots() {
    const bots: string[] = []
    BotService._mountedBots.forEach((isMounted, bot) => isMounted && bots.push(bot))
    return bots
  }

  public async listRevisions(botId: string): Promise<string[]> {
    const globalGhost = this.ghostService.global()
    const workspaceId = await this.workspaceService.getBotWorkspaceId(botId)

    let stageID = ''
    if (await this.workspaceService.hasPipeline(workspaceId)) {
      const botConfig = await this.configProvider.getBotConfig(botId)
      stageID = botConfig.pipeline_status.current_stage.id
    }

    const revisions = await globalGhost.directoryListing(REVISIONS_DIR, '*.tgz')
    return revisions
      .filter(rev => rev.startsWith(`${botId}${REV_SPLIT_CHAR}`) && rev.includes(stageID))
      .sort((revA, revB) => {
        const dateA = revA.split(REV_SPLIT_CHAR)[1].replace(/\.tgz$/i, '')
        const dateB = revB.split(REV_SPLIT_CHAR)[1].replace(/\.tgz$/i, '')

        return parseInt(dateA, 10) - parseInt(dateB, 10)
      })
  }

  public async createRevision(botId: string): Promise<void> {
    const workspaceId = await this.workspaceService.getBotWorkspaceId(botId)
    let revName = botId + REV_SPLIT_CHAR + Date.now()

    if (await this.workspaceService.hasPipeline(workspaceId)) {
      const botConfig = await this.configProvider.getBotConfig(botId)
      revName = revName + REV_SPLIT_CHAR + botConfig.pipeline_status.current_stage.id
    }

    const botGhost = this.ghostService.forBot(botId)
    const globalGhost = this.ghostService.global()
    await globalGhost.upsertFile(REVISIONS_DIR, `${revName}.tgz`, await botGhost.exportToArchiveBuffer('models/**/*'))
    return this._cleanupRevisions(botId)
  }

  public async rollback(botId: string, revision: string): Promise<void> {
    const workspaceId = await this.workspaceService.getBotWorkspaceId(botId)
    const revParts = revision.replace(/\.tgz$/i, '').split(REV_SPLIT_CHAR)
    if (revParts.length < 2) {
      throw new VError('invalid revision')
    }

    if (revParts[0] !== botId) {
      throw new VError('cannot rollback a bot with a different Id')
    }

    if (await this.workspaceService.hasPipeline(workspaceId)) {
      const botConfig = await this.configProvider.getBotConfig(botId)
      if (revParts.length < 3 || revParts[2] != botConfig.pipeline_status.current_stage.id) {
        throw new VError('cannot rollback a bot to a different stage')
      }
    }

    const revArchive = await this.ghostService.global().readFileAsBuffer(REVISIONS_DIR, revision)
    const tmpDir = tmp.dirSync({ unsafeCleanup: true })
    const tmpFolder = tmpDir.name

    try {
      await extractArchive(revArchive, tmpFolder)
      await this.unmountBot(botId)
      await this.ghostService.forBot(botId).deleteFolder('/')
      await this.ghostService.forBot(botId).importFromDirectory(tmpDir.name)
      await this.mountBot(botId)
      this.logger.forBot(botId).info(`Rollback of bot ${botId} successful`)
    } finally {
      tmpDir.removeCallback()
    }
  }

  private async _cleanupRevisions(botId: string, cleanAll: boolean = false): Promise<void> {
    const revs = await this.listRevisions(botId)
    const outDated = revs.filter((_, i) => cleanAll || i > MAX_REV)

    const globalGhost = this.ghostService.global()
    await Promise.mapSeries(outDated, rev => globalGhost.deleteFile(REVISIONS_DIR, rev))
  }

  private async _updateBotHealth(): Promise<void> {
    const botIds = await this.getBotsIds()

    Object.keys(BotService._botHealth)
      .filter(x => !botIds.includes(x))
      .forEach(id => delete BotService._botHealth[id])

    const redis = this.jobService.getRedisClient()
    if (redis) {
      const data = JSON.stringify({ serverId: process.SERVER_ID, hostname: os.hostname(), bots: BotService._botHealth })
      await redis.set(getBotStatusKey(process.SERVER_ID), data, 'PX', STATUS_EXPIRY)
    }
  }

  public async getBotHealth(): Promise<ServerHealth[]> {
    const redis = this.jobService.getRedisClient()
    if (!redis) {
      return [{ serverId: process.SERVER_ID, hostname: os.hostname(), bots: BotService._botHealth }]
    }

    const serverIds = await redis.keys(getBotStatusKey('*'))
    if (!serverIds.length) {
      return []
    }

    const servers = await redis.mget(...serverIds)
    return Promise.mapSeries(servers, data => JSON.parse(data as string))
  }

  public static incrementBotStats(botId: string, type: 'error' | 'warning') {
    const info = this._botHealth[botId] || DEFAULT_BOT_HEALTH

    this._botHealth[botId] = {
      ...info,
      errorCount: info.errorCount + (type === 'error' ? 1 : 0),
      warningCount: info.warningCount + (type === 'warning' ? 1 : 0)
    }
  }

  public static setBotStatus(botId: string, status: 'mounted' | 'unmounted' | 'disabled' | 'error') {
    this._botHealth[botId] = {
      ...(this._botHealth[botId] || DEFAULT_BOT_HEALTH),
      status
    }

    if (['unmounted', 'disabled'].includes(status)) {
      this._botHealth[botId].errorCount = 0
      this._botHealth[botId].warningCount = 0
    }
  }
}<|MERGE_RESOLUTION|>--- conflicted
+++ resolved
@@ -539,7 +539,7 @@
 
     if (!(await this.ghostService.forBot(botId).fileExists('/', 'bot.config.json'))) {
       this.logger.error(`Cannot mount bot "${botId}". Make sure it exists on the filesystem or the database.`)
-      return
+      return false
     }
 
     try {
@@ -572,18 +572,12 @@
       BotService.setBotStatus(botId, 'mounted')
       return true
     } catch (err) {
-<<<<<<< HEAD
       BotService.setBotStatus(botId, 'error')
 
-      this.logger
-        .attachError(err)
-        .error(`Cannot mount bot "${botId}". Make sure it exists on the filesystem or the database.`)
+      this.logger.attachError(err).error(`Cannot mount bot "${botId}"`)
       return false
     } finally {
       await this._updateBotHealthDebounce()
-=======
-      this.logger.attachError(err).error(`Cannot mount bot "${botId}"`)
->>>>>>> fa2cd25d
     }
   }
 
