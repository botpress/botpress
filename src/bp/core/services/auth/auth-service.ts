--- conflicted
+++ resolved
@@ -5,11 +5,7 @@
 import { AuthStrategy } from 'core/config/botpress.config'
 import { ConfigProvider } from 'core/config/config-loader'
 import Database from 'core/database'
-<<<<<<< HEAD
-import { StrategyUserTable } from 'core/database/tables/server-wide/strategy_users'
 import { EventEngine } from 'core/events/event-engine'
-=======
->>>>>>> 50a0e50e
 import { KeyValueStore } from 'core/kvs'
 import { getMessageSignature } from 'core/misc/security'
 import { ModuleLoader } from 'core/module-loader'
