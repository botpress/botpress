import { Logger, RolloutStrategy, StrategyUser } from 'botpress/sdk'
import { JWT_COOKIE_NAME } from 'common/auth'
import { AuthStrategy, AuthStrategyBasic } from 'core/config/botpress.config'
import { ConfigProvider } from 'core/config/config-loader'
import Database from 'core/database'
import { StrategyUserTable } from 'core/database/tables/server-wide/strategy_users'
<<<<<<< HEAD
import { EventEngine } from 'core/events/event-engine'
=======
import { KeyValueStore } from 'core/kvs'
>>>>>>> f13ca8be
import { getMessageSignature } from 'core/misc/security'
import { ModuleLoader } from 'core/module-loader'
import { StrategyUsersRepository } from 'core/repositories/strategy_users'
import { BadRequestError } from 'core/routers/errors'
import { Event } from 'core/sdk/impl'
import { Response } from 'express'
import { inject, injectable, tagged } from 'inversify'
import jsonwebtoken from 'jsonwebtoken'
import _ from 'lodash'
import moment from 'moment'
import ms from 'ms'

import { AuthPayload, AuthStrategyConfig, ChatUserAuth, TokenUser, TokenResponse } from '../../../common/typings'
import { Resource } from '../../misc/resources'
import { TYPES } from '../../types'
import { SessionIdFactory } from '../dialog/session/id-factory'
import { JobService } from '../job-service'
<<<<<<< HEAD
import { KeyValueStore } from '../kvs'
=======
import { EventEngine } from '../middleware/event-engine'
>>>>>>> f13ca8be
import { WorkspaceService } from '../workspace-service'

import StrategyBasic from './basic'
import { generateUserToken } from './util'

export const TOKEN_AUDIENCE = 'collaborators'
export const CHAT_USERS_AUDIENCE = 'chat_users'
export const WORKSPACE_HEADER = 'x-bp-workspace'
export const EXTERNAL_AUTH_HEADER = 'x-bp-externalauth'
export const SERVER_USER = 'server::modules'
const DEFAULT_CHAT_USER_AUTH_DURATION = '24h'

const getUserKey = (email, strategy) => `${email}_${strategy}`

@injectable()
export default class AuthService {
  public strategyBasic!: StrategyBasic
  private tokenVersions: Dic<number> = {}
  private broadcastTokenChange: Function = this.local__tokenVersionChange
  public jobService!: JobService

  constructor(
    @inject(TYPES.Logger)
    @tagged('name', 'Auth')
    private logger: Logger,
    @inject(TYPES.ConfigProvider) private configProvider: ConfigProvider,
    @inject(TYPES.Database) private database: Database,
    @inject(TYPES.StrategyUsersRepository) private users: StrategyUsersRepository,
    @inject(TYPES.KeyValueStore) private kvs: KeyValueStore,
    @inject(TYPES.EventEngine) private eventEngine: EventEngine,
    @inject(TYPES.ModuleLoader) private moduleLoader: ModuleLoader,
    @inject(TYPES.WorkspaceService) private workspaceService: WorkspaceService
  ) {}

  async initialize() {
    this.broadcastTokenChange = await this.jobService.broadcast<void>(this.local__tokenVersionChange.bind(this))

    const config = await this.configProvider.getBotpressConfig()
    const strategyTable = new StrategyUserTable()

    return Promise.map(Object.keys(config.authStrategies), async strategy => {
      const created = await strategyTable.createStrategyTable(this.database.knex, `strategy_${strategy}`)
      if (created) {
        this.logger.info(`Created table for strategy ${strategy}`)
      }
    })
  }

  private async local__tokenVersionChange(email: string, strategy: string, tokenVersion: number): Promise<void> {
    this.tokenVersions[getUserKey(email, strategy)] = tokenVersion
  }

  async isFirstUser() {
    return (await this.getAllUsers()).length === 0
  }

  async getAllUsers() {
    return _.flatten(
      await Promise.mapSeries(this.getAllStrategies(), strategy =>
        Promise.mapSeries(this.users.getAllUsers(strategy.id!), user => {
          return { email: user.email, strategy: user.strategy }
        })
      )
    )
  }

  async getCollaboratorsConfig() {
    const config = await this.configProvider.getBotpressConfig()
    if (!config.pro.collaboratorsAuthStrategies || !config.pro.collaboratorsAuthStrategies.length) {
      throw new Error('There must be at least one global strategy configured.')
    }

    const strategies = await Promise.mapSeries(_.uniq(config.pro.collaboratorsAuthStrategies), async strategyName => {
      const strategy = (await this.getStrategy(strategyName)) as AuthStrategy
      return strategy && this._getStrategyConfig(strategy, strategyName)
    })

    return { strategies: strategies.filter(Boolean), isFirstUser: await this.isFirstUser() }
  }

  async generateSecureToken(email: string, strategy: string) {
    const config = await this.configProvider.getBotpressConfig()
    const isGlobalStrategy = config.pro.collaboratorsAuthStrategies.includes(strategy)
    const user = await this.users.findUser(email, strategy)

    const duration = config.jwtToken && config.jwtToken.duration
    const audience = isGlobalStrategy ? TOKEN_AUDIENCE : CHAT_USERS_AUDIENCE

    const isSuperAdmin =
      audience === TOKEN_AUDIENCE &&
      !!config.superAdmins.find(x => x.strategy === strategy && x.email.toLowerCase() === email.toLowerCase())

    return generateUserToken({
      email,
      strategy,
      tokenVersion: user!.tokenVersion!,
      isSuperAdmin,
      expiresIn: duration,
      audience
    })
  }

  async generateChatUserToken(email: string, strategy: string, channel: string, target: string) {
    const config = await this.configProvider.getBotpressConfig()
    const duration = config.jwtToken && config.jwtToken.duration

    const key = `${channel}::${target}`
    await this.kvs.global().set(key, { email, strategy }, undefined, duration)

    return generateUserToken({
      email,
      strategy,
      tokenVersion: 1,
      isSuperAdmin: false,
      expiresIn: duration,
      audience: CHAT_USERS_AUDIENCE
    })
  }

  async findUser(email: string, strategy: string): Promise<StrategyUser | undefined> {
    return this.users.findUser(email, strategy) as Promise<StrategyUser>
  }

  async createUser(user: Partial<StrategyUser>, strategy: string): Promise<StrategyUser | string> {
    if (!user.email || !strategy) {
      throw new Error('Email and strategy are required.')
    }

    if (await this.isFirstUser()) {
      return this._createFirstUser(user, strategy)
    }

    const createdUser = await this.users.createUser({
      email: user.email,
      strategy,
      tokenVersion: 1,
      attributes: { ...(user.attributes || {}), created_at: new Date() }
    })

    if (_.get(await this.getStrategy(strategy), 'type') === 'basic') {
      return this.strategyBasic.resetPassword(user.email, strategy)
    }

    return createdUser.result
  }

  async resetPassword(email: string, strategy: string): Promise<string> {
    await this.incrementTokenVersion(email, strategy)
    return this.strategyBasic.resetPassword(email, strategy)
  }

  async updateUser(email: string, strategy: string, userFields: any): Promise<void> {
    return this.users.updateUser(email, strategy, userFields)
  }

  async updateAttributes(email: string, strategy: string, newAttributes: any): Promise<void> {
    return this.users.updateAttributes(email, strategy, newAttributes)
  }

  async deleteUser(email: string, strategy: string) {
    return this.users.deleteUser(email, strategy)
  }

  async isTokenVersionValid({ email, strategy, tokenVersion }: TokenUser) {
    if (email === SERVER_USER) {
      return true
    }

    const currentVersion = this.tokenVersions[getUserKey(email, strategy)]
    if (currentVersion !== undefined) {
      return currentVersion === tokenVersion
    }

    const user = await this.users.findUser(email, strategy)
    if (user) {
      this.tokenVersions[getUserKey(email, strategy)] = user.tokenVersion!
      return user.tokenVersion === tokenVersion
    }
  }

  async checkToken(jwtToken: string, csrfToken: string, audience?: string): Promise<TokenUser> {
    return Promise.fromCallback<TokenUser>(cb => {
      jsonwebtoken.verify(jwtToken, process.APP_SECRET, { audience }, async (err, user) => {
        const tokenUser = user as TokenUser

        if (!err && (await this.isTokenVersionValid(tokenUser))) {
          if (process.USE_JWT_COOKIES && tokenUser.csrfToken !== csrfToken) {
            cb('Invalid CSRF Token')
          } else {
            cb(undefined, tokenUser)
          }
        }
        cb(err, undefined)
      })
    })
  }

  async getAllStrategies(): Promise<AuthStrategy[]> {
    const config = await this.configProvider.getBotpressConfig()
    if (!config.authStrategies) {
      return []
    }

    return Object.keys(config.authStrategies).map(x => {
      return { id: x, ...config.authStrategies[x] }
    })
  }

  async getStrategy(strategyId: string): Promise<AuthStrategy> {
    const config = await this.configProvider.getBotpressConfig()
    return config.authStrategies[strategyId]
  }

  async refreshToken(tokenUser: TokenUser): Promise<TokenResponse> {
    return this.generateSecureToken(tokenUser.email, tokenUser.strategy)
  }

  async incrementTokenVersion(email: string, strategy: string) {
    const currentUser = await this.users.findUser(email, strategy)
    if (currentUser) {
      const newVersion = currentUser.tokenVersion! + 1

      await this.users.updateUser(email, strategy, { tokenVersion: newVersion })
      await this.broadcastTokenChange(email, strategy, newVersion)
    }
  }

  async invalidateToken({ email, strategy, tokenVersion }: TokenUser): Promise<boolean> {
    const currentUser = await this.users.findUser(email, strategy)

    if (currentUser?.tokenVersion === tokenVersion) {
      await this.incrementTokenVersion(email, strategy)
      return true
    }

    return false
  }

  async getResources(): Promise<Resource[]> {
    if (process.IS_PRO_ENABLED) {
      const resources = require('pro/services/admin/pro-resources')
      return resources.PRO_RESOURCES
    }
    return []
  }

  private async _createFirstUser(user: Partial<StrategyUser>, strategy: string): Promise<StrategyUser> {
    if (!(await this.isFirstUser())) {
      throw new Error('Only the first user can be created from this method.')
    }

    const createdUser = await this.users.createUser({
      email: user.email!,
      strategy,
      tokenVersion: 1,
      password: user.password,
      salt: user.salt,
      attributes: user.attributes || {}
    })

    await this.configProvider.mergeBotpressConfig({ superAdmins: [{ email: user.email, strategy }] })
    return createdUser.result
  }

  private _getStrategyConfig(strategy: AuthStrategy, id: string): AuthStrategyConfig {
    const config: AuthStrategyConfig = {
      strategyType: strategy.type,
      strategyId: id,
      label: strategy.label
    }

    if (strategy.type !== 'saml') {
      config.loginUrl = `/login/${strategy.type}/${id}`
      config.registerUrl = `/register/${strategy.type}/${id}`
    }

    return config
  }

  private async _getChatAuthExpiry(channel: string, botId: string): Promise<Date | undefined> {
    try {
      const config = await this.moduleLoader.configReader.getForBot(`channel-${channel}`, botId)
      const authDuration = ms(_.get(config, 'chatUserAuthDuration', DEFAULT_CHAT_USER_AUTH_DURATION))
      return moment()
        .add(authDuration)
        .toDate()
    } catch (err) {
      this.logger.attachError(err).error(`Could not get auth duration for channel ${channel} and bot ${botId}`)
    }
  }

  public async authChatUser(chatUserAuth: ChatUserAuth, identity: TokenUser): Promise<void> {
    const { botId, sessionId, signature } = chatUserAuth
    const { email, strategy, isSuperAdmin } = identity
    const { channel, target, threadId } = SessionIdFactory.extractDestinationFromId(sessionId)

    const sendEvent = async (payload: AuthPayload) => {
      const incomingEvent = Event({
        direction: 'incoming',
        type: 'auth',
        botId,
        payload: { identity, ...payload },
        channel,
        target,
        threadId
      })

      await this.eventEngine.sendEvent(incomingEvent)
    }

    if (signature !== (await getMessageSignature(JSON.stringify({ botId, sessionId })))) {
      await sendEvent({ authenticatedUntil: undefined })
      throw new BadRequestError('Payload signature is invalid')
    }

    const workspaceId = await this.workspaceService.getBotWorkspaceId(botId)
    const isMember = !!(await this.workspaceService.findUser(email, strategy, workspaceId))
    const authenticatedUntil = await this._getChatAuthExpiry(channel, botId)
    const { rolloutStrategy } = await this.workspaceService.getWorkspaceRollout(workspaceId)

    if (rolloutStrategy.includes('anonymous')) {
      throw new BadRequestError('Authentication not required for anonymous strategies')
    }

    if (rolloutStrategy === 'authenticated-invite' && !isMember && !isSuperAdmin) {
      return sendEvent({ authenticatedUntil, inviteRequired: true })
    }

    if (rolloutStrategy === 'authenticated' && !isMember && !isSuperAdmin) {
      await this.workspaceService.addUserToWorkspace(email, strategy, workspaceId, { asChatUser: true })
      return sendEvent({ authenticatedUntil, isAuthorized: true })
    }

    return sendEvent({ authenticatedUntil, isAuthorized: isMember || isSuperAdmin })
  }

  public async setJwtCookieResponse(token: TokenResponse, res: Response): Promise<boolean> {
    if (!process.USE_JWT_COOKIES) {
      return false
    }

    const config = await this.configProvider.getBotpressConfig()
    const cookieOptions = config.jwtToken.cookieOptions

    res.cookie(JWT_COOKIE_NAME, token.jwt, { maxAge: token.exp, httpOnly: true, ...cookieOptions })
    return true
  }
}<|MERGE_RESOLUTION|>--- conflicted
+++ resolved
@@ -4,11 +4,8 @@
 import { ConfigProvider } from 'core/config/config-loader'
 import Database from 'core/database'
 import { StrategyUserTable } from 'core/database/tables/server-wide/strategy_users'
-<<<<<<< HEAD
 import { EventEngine } from 'core/events/event-engine'
-=======
 import { KeyValueStore } from 'core/kvs'
->>>>>>> f13ca8be
 import { getMessageSignature } from 'core/misc/security'
 import { ModuleLoader } from 'core/module-loader'
 import { StrategyUsersRepository } from 'core/repositories/strategy_users'
@@ -26,11 +23,6 @@
 import { TYPES } from '../../types'
 import { SessionIdFactory } from '../dialog/session/id-factory'
 import { JobService } from '../job-service'
-<<<<<<< HEAD
-import { KeyValueStore } from '../kvs'
-=======
-import { EventEngine } from '../middleware/event-engine'
->>>>>>> f13ca8be
 import { WorkspaceService } from '../workspace-service'
 
 import StrategyBasic from './basic'
