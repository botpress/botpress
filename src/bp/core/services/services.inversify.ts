import { IO } from 'botpress/sdk'
import LicensingService from 'common/licensing-service'
<<<<<<< HEAD
import { EventEngine } from 'core/events/event-engine'
import { Queue } from 'core/events/queue'
import MemoryQueue from 'core/events/queue/memory-queue'
=======
import { KeyValueStore } from 'core/kvs'
>>>>>>> f13ca8be
import { DialogContainerModule } from 'core/services/dialog/dialog.inversify'
import { CEJobService, JobService } from 'core/services/job-service'
import { ContainerModule, interfaces } from 'inversify'

import { TYPES } from '../types'

import ActionServersService from './action/action-servers-service'
import ActionService from './action/action-service'
import { AlertingService, CEAlertingService } from './alerting-service'
import { AuthStrategies, CEAuthStrategies } from './auth-strategies'
import AuthService from './auth/auth-service'
import { BotMonitoringService } from './bot-monitoring-service'
import { BotService } from './bot-service'
import { CMSService } from './cms'
import { ConverseService } from './converse'
import { SkillService } from './dialog/skill/service'
import { GhostContainerModule } from './ghost/ghost.inversify'
import { HintsService } from './hints'
import { HookService } from './hook/hook-service'
import CELicensingService from './licensing'
import { LogsJanitor } from './logs/janitor'
import { LogsService } from './logs/service'
import { MediaServiceProvider } from './media'
import { CEMonitoringService, MonitoringService } from './monitoring'
import { NLUService } from './nlu/nlu-service'
import { NotificationsService } from './notification/service'
import RealtimeService from './realtime'
import { StatsService } from './stats-service'

const ServicesContainerModule = new ContainerModule((bind: interfaces.Bind) => {
  bind<CMSService>(TYPES.CMSService)
    .to(CMSService)
    .inSingletonScope()

  bind<NLUService>(TYPES.NLUService)
    .to(NLUService)
    .inSingletonScope()

  bind<MediaServiceProvider>(TYPES.MediaServiceProvider)
    .to(MediaServiceProvider)
    .inSingletonScope()

  bind<ActionService>(TYPES.ActionService)
    .to(ActionService)
    .inSingletonScope()

  bind<ActionServersService>(TYPES.ActionServersService)
    .to(ActionServersService)
    .inSingletonScope()

  bind<LicensingService>(TYPES.LicensingService)
    .to(CELicensingService)
    .inSingletonScope()
    .when(() => !process.IS_PRO_ENABLED)

  bind<JobService>(TYPES.JobService)
    .to(CEJobService)
    .inSingletonScope()
    .when(() => !process.IS_PRODUCTION || !process.CLUSTER_ENABLED || !process.IS_PRO_ENABLED)

  bind<MonitoringService>(TYPES.MonitoringService)
    .to(CEMonitoringService)
    .inSingletonScope()
    .when(() => !process.CLUSTER_ENABLED || !process.IS_PRO_ENABLED)

  bind<AlertingService>(TYPES.AlertingService)
    .to(CEAlertingService)
    .inSingletonScope()
    .when(() => !process.CLUSTER_ENABLED || !process.IS_PRO_ENABLED)

  bind<BotMonitoringService>(TYPES.BotMonitoringService)
    .to(BotMonitoringService)
    .inSingletonScope()

  bind<AuthStrategies>(TYPES.AuthStrategies)
    .to(CEAuthStrategies)
    .inSingletonScope()
    .when(() => !process.IS_PRO_ENABLED)

  bind<Queue<IO.IncomingEvent>>(TYPES.IncomingQueue).toDynamicValue((context: interfaces.Context) => {
    return new MemoryQueue('Incoming', context.container.getTagged(TYPES.Logger, 'name', 'IQueue'))
  })

  bind<Queue<IO.OutgoingEvent>>(TYPES.OutgoingQueue).toDynamicValue((context: interfaces.Context) => {
    return new MemoryQueue('Outgoing', context.container.getTagged(TYPES.Logger, 'name', 'OQueue'))
  })

  bind<HookService>(TYPES.HookService)
    .to(HookService)
    .inSingletonScope()

  bind<HintsService>(TYPES.HintsService)
    .to(HintsService)
    .inSingletonScope()

  bind<EventEngine>(TYPES.EventEngine)
    .to(EventEngine)
    .inSingletonScope()

  bind<RealtimeService>(TYPES.RealtimeService)
    .to(RealtimeService)
    .inSingletonScope()

  bind<AuthService>(TYPES.AuthService)
    .to(AuthService)
    .inSingletonScope()

  bind<LogsJanitor>(TYPES.LogJanitorRunner)
    .to(LogsJanitor)
    .inSingletonScope()

  bind<LogsService>(TYPES.LogsService)
    .to(LogsService)
    .inSingletonScope()

  bind<NotificationsService>(TYPES.NotificationsService)
    .to(NotificationsService)
    .inSingletonScope()

  bind<KeyValueStore>(TYPES.KeyValueStore)
    .to(KeyValueStore)
    .inSingletonScope()

  bind<SkillService>(TYPES.SkillService)
    .to(SkillService)
    .inSingletonScope()

  bind<ConverseService>(TYPES.ConverseService)
    .to(ConverseService)
    .inSingletonScope()

  bind<BotService>(TYPES.BotService)
    .to(BotService)
    .inSingletonScope()

  bind<StatsService>(TYPES.StatsService)
    .to(StatsService)
    .inSingletonScope()
})

export const ServicesContainerModules = [ServicesContainerModule, DialogContainerModule, GhostContainerModule]<|MERGE_RESOLUTION|>--- conflicted
+++ resolved
@@ -1,12 +1,9 @@
 import { IO } from 'botpress/sdk'
 import LicensingService from 'common/licensing-service'
-<<<<<<< HEAD
 import { EventEngine } from 'core/events/event-engine'
 import { Queue } from 'core/events/queue'
 import MemoryQueue from 'core/events/queue/memory-queue'
-=======
 import { KeyValueStore } from 'core/kvs'
->>>>>>> f13ca8be
 import { DialogContainerModule } from 'core/services/dialog/dialog.inversify'
 import { CEJobService, JobService } from 'core/services/job-service'
 import { ContainerModule, interfaces } from 'inversify'
