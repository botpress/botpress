import { IO } from 'botpress/sdk'
import LicensingService from 'common/licensing-service'
import { CMSService } from 'core/cms'
import { ConverseService } from 'core/converse'
import { EventEngine, Queue, MemoryQueue } from 'core/events'
import { KeyValueStore } from 'core/kvs'
import { LogsJanitor, LogsService } from 'core/logger'
import { MessageService, ConversationService } from 'core/messaging'
import { DialogContainerModule } from 'core/services/dialog/dialog.inversify'
import { CEJobService, JobService } from 'core/services/job-service'
import { StatsService } from 'core/telemetry'
import { TYPES } from 'core/types'
import { ContainerModule, interfaces } from 'inversify'

import ActionServersService from './action/action-servers-service'
import ActionService from './action/action-service'
import { AlertingService, CEAlertingService } from './alerting-service'
import { AuthStrategies, CEAuthStrategies } from './auth-strategies'
import AuthService from './auth/auth-service'
import { BotMonitoringService } from './bot-monitoring-service'
import { BotService } from './bot-service'
import { SkillService } from './dialog/skill/service'
import { GhostContainerModule } from './ghost/ghost.inversify'
import { HintsService } from './hints'
import { HookService } from './hook/hook-service'
import CELicensingService from './licensing'
import { MediaServiceProvider } from './media'
import { CEMonitoringService, MonitoringService } from './monitoring'
import { NLUService } from './nlu/nlu-service'
import { NotificationsService } from './notification/service'
import RealtimeService from './realtime'
<<<<<<< HEAD
import { RenderService } from './render/render'
=======
>>>>>>> c571ab13

const ServicesContainerModule = new ContainerModule((bind: interfaces.Bind) => {
  bind<ConversationService>(TYPES.ConversationService)
    .to(ConversationService)
    .inSingletonScope()

  bind<MessageService>(TYPES.MessageService)
    .to(MessageService)
    .inSingletonScope()

  bind<CMSService>(TYPES.CMSService)
    .to(CMSService)
    .inSingletonScope()

  bind<NLUService>(TYPES.NLUService)
    .to(NLUService)
    .inSingletonScope()

  bind<MediaServiceProvider>(TYPES.MediaServiceProvider)
    .to(MediaServiceProvider)
    .inSingletonScope()

  bind<ActionService>(TYPES.ActionService)
    .to(ActionService)
    .inSingletonScope()

  bind<ActionServersService>(TYPES.ActionServersService)
    .to(ActionServersService)
    .inSingletonScope()

  bind<LicensingService>(TYPES.LicensingService)
    .to(CELicensingService)
    .inSingletonScope()
    .when(() => !process.IS_PRO_ENABLED)

  bind<JobService>(TYPES.JobService)
    .to(CEJobService)
    .inSingletonScope()
    .when(() => !process.IS_PRODUCTION || !process.CLUSTER_ENABLED || !process.IS_PRO_ENABLED)

  bind<MonitoringService>(TYPES.MonitoringService)
    .to(CEMonitoringService)
    .inSingletonScope()
    .when(() => !process.CLUSTER_ENABLED || !process.IS_PRO_ENABLED)

  bind<AlertingService>(TYPES.AlertingService)
    .to(CEAlertingService)
    .inSingletonScope()
    .when(() => !process.CLUSTER_ENABLED || !process.IS_PRO_ENABLED)

  bind<BotMonitoringService>(TYPES.BotMonitoringService)
    .to(BotMonitoringService)
    .inSingletonScope()

  bind<AuthStrategies>(TYPES.AuthStrategies)
    .to(CEAuthStrategies)
    .inSingletonScope()
    .when(() => !process.IS_PRO_ENABLED)

  bind<Queue<IO.IncomingEvent>>(TYPES.IncomingQueue).toDynamicValue((context: interfaces.Context) => {
    return new MemoryQueue('Incoming', context.container.getTagged(TYPES.Logger, 'name', 'IQueue'))
  })

  bind<Queue<IO.OutgoingEvent>>(TYPES.OutgoingQueue).toDynamicValue((context: interfaces.Context) => {
    return new MemoryQueue('Outgoing', context.container.getTagged(TYPES.Logger, 'name', 'OQueue'))
  })

  bind<HookService>(TYPES.HookService)
    .to(HookService)
    .inSingletonScope()

  bind<HintsService>(TYPES.HintsService)
    .to(HintsService)
    .inSingletonScope()

  bind<EventEngine>(TYPES.EventEngine)
    .to(EventEngine)
    .inSingletonScope()

  bind<RealtimeService>(TYPES.RealtimeService)
    .to(RealtimeService)
    .inSingletonScope()

  bind<AuthService>(TYPES.AuthService)
    .to(AuthService)
    .inSingletonScope()

  bind<LogsJanitor>(TYPES.LogJanitorRunner)
    .to(LogsJanitor)
    .inSingletonScope()

  bind<LogsService>(TYPES.LogsService)
    .to(LogsService)
    .inSingletonScope()

  bind<NotificationsService>(TYPES.NotificationsService)
    .to(NotificationsService)
    .inSingletonScope()

  bind<KeyValueStore>(TYPES.KeyValueStore)
    .to(KeyValueStore)
    .inSingletonScope()

  bind<SkillService>(TYPES.SkillService)
    .to(SkillService)
    .inSingletonScope()

  bind<ConverseService>(TYPES.ConverseService)
    .to(ConverseService)
    .inSingletonScope()

  bind<BotService>(TYPES.BotService)
    .to(BotService)
    .inSingletonScope()

  bind<StatsService>(TYPES.StatsService)
    .to(StatsService)
    .inSingletonScope()

  bind<RenderService>(TYPES.RenderService)
    .to(RenderService)
    .inSingletonScope()
})

export const ServicesContainerModules = [ServicesContainerModule, DialogContainerModule, GhostContainerModule]<|MERGE_RESOLUTION|>--- conflicted
+++ resolved
@@ -29,10 +29,7 @@
 import { NLUService } from './nlu/nlu-service'
 import { NotificationsService } from './notification/service'
 import RealtimeService from './realtime'
-<<<<<<< HEAD
 import { RenderService } from './render/render'
-=======
->>>>>>> c571ab13
 
 const ServicesContainerModule = new ContainerModule((bind: interfaces.Bind) => {
   bind<ConversationService>(TYPES.ConversationService)
