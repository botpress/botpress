--- conflicted
+++ resolved
@@ -30,11 +30,7 @@
 import { NLUService } from './nlu/nlu-service'
 import { NotificationsService } from './notification/service'
 import RealtimeService from './realtime'
-<<<<<<< HEAD
-=======
 import { RenderService } from './render/render'
-import { StatsService } from './stats-service'
->>>>>>> b933c7c7
 
 const ServicesContainerModule = new ContainerModule((bind: interfaces.Bind) => {
   bind<ConversationService>(TYPES.ConversationService)
