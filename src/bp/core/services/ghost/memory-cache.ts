--- conflicted
+++ resolved
@@ -2,7 +2,7 @@
 import { asBytes } from 'core/misc/utils'
 import { EventEmitter } from 'events'
 import { inject, injectable } from 'inversify'
-import lru from 'lru-cache'
+import LRU from 'lru-cache'
 
 import { TYPES } from '../../types'
 
@@ -15,12 +15,6 @@
   public readonly events: EventEmitter = new EventEmitter()
 
   constructor(@inject(TYPES.FileCacheInvalidator) private cacheInvalidator: CacheInvalidators.FileChangedInvalidator) {
-<<<<<<< HEAD
-    this.cache = new lru({
-      // For now we cache up to 5000 elements, whatever the size
-      // We will probably want to assign different length to various element types in the future
-      max: 5000
-=======
     this.cache = LRU({
       max: asBytes(process.core_env.BP_MAX_MEMORY_CACHE_SIZE || '1gb'),
       length: obj => {
@@ -32,7 +26,6 @@
 
         return 1024 // Assuming 1kb per object, this is kind of random
       }
->>>>>>> 81bdf281
     })
 
     this.cacheInvalidator.install(this)
