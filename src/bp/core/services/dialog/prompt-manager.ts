--- conflicted
+++ resolved
@@ -1,8 +1,4 @@
 import { IO, Prompt, PromptConfig, PromptDefinition, PromptNode } from 'botpress/sdk'
-<<<<<<< HEAD
-=======
-import { extractEventCommonArgs } from 'common/action'
->>>>>>> f4406741
 import { createForBotpress } from 'core/api'
 import { ModuleLoader } from 'core/module-loader'
 import { EventRepository } from 'core/repositories'
@@ -87,11 +83,7 @@
     const { minConfidence, prompt, valueType } = this._getPrompt(node, event)
 
     const extractedVars = await this.evaluateEventVariables(events, prompt)
-<<<<<<< HEAD
     const highest = _.orderBy(extractedVars, 'confidence', 'desc')[0] ?? { confidence: 0, extracted: undefined }
-=======
-    const highest = _.orderBy(extractedVars, 'confidence', 'desc')[0] ?? { confidence: 0, extracted: false }
->>>>>>> f4406741
 
     debugPrompt('before processing %o', { highest })
 
@@ -148,14 +140,10 @@
     if (status.extracted) {
       debugPrompt('successfully extracted!', status.value)
 
-<<<<<<< HEAD
       event.state.setVariable(node.output, status.value, valueType ?? '')
       await this._continueOriginalEvent(event)
     } else if (status.turns > node?.params?.duration) {
       debugPrompt('prompt expired', status.value)
-=======
-      event.state.setVariable(node.output, status.value, node.type)
->>>>>>> f4406741
       await this._continueOriginalEvent(event)
     }
   }
