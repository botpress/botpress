--- conflicted
+++ resolved
@@ -1,10 +1,6 @@
 import { Flow, Logger } from 'botpress/sdk'
 import { ObjectCache } from 'common/object-cache'
-<<<<<<< HEAD
-import { FlowView, NodeView } from 'common/typings'
-=======
 import { FlowView, NodeView, FlowMutex } from 'common/typings'
->>>>>>> 86356e03
 import { ModuleLoader } from 'core/module-loader'
 import { inject, injectable, tagged } from 'inversify'
 import _ from 'lodash'
@@ -16,21 +12,15 @@
 
 import { RealTimePayload } from 'core/sdk/impl'
 import RealtimeService from 'core/services/realtime'
-<<<<<<< HEAD
-=======
 import { KeyValueStore } from 'core/services/kvs'
 import moment = require('moment')
->>>>>>> 86356e03
 
 const PLACING_STEP = 250
 const MIN_POS_X = 50
 const FLOW_DIR = 'flows'
 
-<<<<<<< HEAD
-=======
 const MUTEX_LOCK_DELAY_SECONDS = 30
 
->>>>>>> 86356e03
 interface FlowModification {
   name: string
   botId: string
@@ -40,13 +30,10 @@
   payload?: any
 }
 
-<<<<<<< HEAD
-=======
 export class MutexError extends Error {
   type = MutexError.name
 }
 
->>>>>>> 86356e03
 @injectable()
 export class FlowService {
   private _allFlows: Map<string, FlowView[]> = new Map()
@@ -58,12 +45,8 @@
     @inject(TYPES.GhostService) private ghost: GhostService,
     @inject(TYPES.ModuleLoader) private moduleLoader: ModuleLoader,
     @inject(TYPES.ObjectCache) private cache: ObjectCache,
-<<<<<<< HEAD
-    @inject(TYPES.RealtimeService) private realtime: RealtimeService
-=======
     @inject(TYPES.RealtimeService) private realtime: RealtimeService,
     @inject(TYPES.KeyValueStore) private kvs: KeyValueStore
->>>>>>> 86356e03
   ) {
     this._listenForCacheInvalidation()
   }
@@ -143,27 +126,47 @@
     }
   }
 
-<<<<<<< HEAD
+  private _getRemainingSeconds(lastModifiedAt: Date): number {
+    const now = moment()
+    const freeTime = moment(lastModifiedAt).add(MUTEX_LOCK_DELAY_SECONDS, 'seconds')
+    return Math.ceil(Math.max(0, freeTime.diff(now, 'seconds')))
+  }
+
   async insertFlow(botId: string, flow: FlowView, userEmail: string) {
+    const ghost = this.ghost.forBot(botId)
+
+    const flowFiles = await ghost.directoryListing(FLOW_DIR, '*.json')
+    const fileToCreate = flowFiles.find(f => f === flow.name)
+    if (fileToCreate) {
+      throw new Error(`Can not create an already existant flow : ${flow.name}`)
+    }
+
     await this._upsertFlow(botId, flow)
+
+    const currentMutex = await this._testAndLockMutex(botId, userEmail, flow.location || flow.name)
+    const mutexFlow: FlowView = { ...flow, currentMutex }
 
     this.notifyChanges({
       botId,
       name: flow.name,
       modification: 'create',
-      payload: flow,
+      payload: mutexFlow,
       userEmail
     })
   }
 
   async updateFlow(botId: string, flow: FlowView, userEmail: string) {
+    const currentMutex = await this._testAndLockMutex(botId, userEmail, flow.location || flow.name)
+
     await this._upsertFlow(botId, flow)
+
+    const mutexFlow: FlowView = { ...flow, currentMutex }
 
     this.notifyChanges({
       name: flow.name,
       botId,
       modification: 'update',
-      payload: flow,
+      payload: mutexFlow,
       userEmail
     })
   }
@@ -230,115 +233,6 @@
     this._allFlows.clear()
 
     this.notifyChanges({
-=======
-  private _getRemainingSeconds(lastModifiedAt: Date): number {
-    const now = moment()
-    const freeTime = moment(lastModifiedAt).add(MUTEX_LOCK_DELAY_SECONDS, 'seconds')
-    return Math.ceil(Math.max(0, freeTime.diff(now, 'seconds')))
-  }
-
-  async insertFlow(botId: string, flow: FlowView, userEmail: string) {
-    const ghost = this.ghost.forBot(botId)
-
-    const flowFiles = await ghost.directoryListing(FLOW_DIR, '*.json')
-    const fileToCreate = flowFiles.find(f => f === flow.name)
-    if (fileToCreate) {
-      throw new Error(`Can not create an already existant flow : ${flow.name}`)
-    }
-
-    await this._upsertFlow(botId, flow)
-
-    const currentMutex = await this._testAndLockMutex(botId, userEmail, flow.location || flow.name)
-    const mutexFlow: FlowView = { ...flow, currentMutex }
-
-    this.notifyChanges({
-      botId,
-      name: flow.name,
-      modification: 'create',
-      payload: mutexFlow,
-      userEmail
-    })
-  }
-
-  async updateFlow(botId: string, flow: FlowView, userEmail: string) {
-    const currentMutex = await this._testAndLockMutex(botId, userEmail, flow.location || flow.name)
-
-    await this._upsertFlow(botId, flow)
-
-    const mutexFlow: FlowView = { ...flow, currentMutex }
-
-    this.notifyChanges({
-      name: flow.name,
-      botId,
-      modification: 'update',
-      payload: mutexFlow,
-      userEmail
-    })
-  }
-
-  private async _upsertFlow(botId: string, flow: FlowView) {
-    process.ASSERT_LICENSED()
-
-    const ghost = this.ghost.forBot(botId)
-
-    const flowFiles = await ghost.directoryListing(FLOW_DIR, '**/*.json')
-
-    const isNew = !flowFiles.find(x => flow.location === x)
-    const { flowPath, uiPath, flowContent, uiContent } = await this.prepareSaveFlow(botId, flow, isNew)
-
-    await Promise.all([
-      ghost.upsertFile(FLOW_DIR, flowPath, JSON.stringify(flowContent, undefined, 2)),
-      ghost.upsertFile(FLOW_DIR, uiPath, JSON.stringify(uiContent, undefined, 2))
-    ])
-
-    this._allFlows.clear()
-  }
-
-  async deleteFlow(botId: string, flowName: string, userEmail: string) {
-    process.ASSERT_LICENSED()
-
-    const ghost = this.ghost.forBot(botId)
-
-    const flowFiles = await ghost.directoryListing(FLOW_DIR, '*.json')
-    const fileToDelete = flowFiles.find(f => f === flowName)
-    if (!fileToDelete) {
-      throw new Error(`Can not delete a flow that does not exist: ${flowName}`)
-    }
-
-    const uiPath = this.uiPath(fileToDelete)
-    await Promise.all([ghost.deleteFile(FLOW_DIR, fileToDelete!), ghost.deleteFile(FLOW_DIR, uiPath)])
-
-    this._allFlows.clear()
-
-    this.notifyChanges({
-      name: flowName,
-      botId,
-      modification: 'delete',
-      userEmail
-    })
-  }
-
-  async renameFlow(botId: string, previousName: string, newName: string, userEmail: string) {
-    process.ASSERT_LICENSED()
-
-    const ghost = this.ghost.forBot(botId)
-
-    const flowFiles = await ghost.directoryListing(FLOW_DIR, '*.json')
-    const fileToRename = flowFiles.find(f => f === previousName)
-    if (!fileToRename) {
-      throw new Error(`Can not rename a flow that does not exist: ${previousName}`)
-    }
-
-    const previousUiName = this.uiPath(fileToRename)
-    const newUiName = this.uiPath(newName)
-    await Promise.all([
-      ghost.renameFile(FLOW_DIR, fileToRename!, newName),
-      ghost.renameFile(FLOW_DIR, previousUiName, newUiName)
-    ])
-    this._allFlows.clear()
-
-    this.notifyChanges({
->>>>>>> 86356e03
       name: previousName,
       botId,
       modification: 'rename',
@@ -350,8 +244,6 @@
   private notifyChanges = (modification: FlowModification) => {
     const payload = RealTimePayload.forAdmins('flow.changes', modification)
     this.realtime.sendToSocket(payload)
-<<<<<<< HEAD
-=======
   }
 
   private _buildFlowMutexKey(flowLocation: string): string {
@@ -391,7 +283,6 @@
     }
 
     throw new MutexError('Flow is currently locked by someone else')
->>>>>>> 86356e03
   }
 
   async createMainFlow(botId: string) {
