import { Flow, Logger } from 'botpress/sdk'
import { ObjectCache } from 'common/object-cache'
import { TreeSearch, PATH_SEPARATOR } from 'common/treeSearch'
import { FlowMutex, FlowView, NodeView } from 'common/typings'
import { TYPES } from 'core/app/types'
import { BotService } from 'core/bots'
import { GhostService } from 'core/bpfs'
import { KeyValueStore, KvsService } from 'core/kvs'
import { ModuleLoader } from 'core/modules'
<<<<<<< HEAD
import { RealTimePayload } from 'core/sdk/impl'
import { BotService } from 'core/services/bot-service'
import { JobService } from 'core/services/job-service'
import RealtimeService from 'core/services/realtime'
import { inject, injectable, postConstruct, tagged } from 'inversify'
=======
import { RealtimeService, RealTimePayload } from 'core/realtime'
import { inject, injectable, tagged } from 'inversify'
>>>>>>> 6d1c0903
import Joi from 'joi'
import { AppLifecycle, AppLifecycleEvents } from 'lifecycle'
import _ from 'lodash'
import { Memoize } from 'lodash-decorators'
import LRUCache from 'lru-cache'
import moment from 'moment'
import ms from 'ms'
import nanoid from 'nanoid/generate'

<<<<<<< HEAD
import { GhostService } from '../..'
import { TYPES } from '../../../types'
import { ScopedGhostService } from '../../ghost/service'
=======
>>>>>>> 6d1c0903
import { validateFlowSchema } from '../validator'

const PLACING_STEP = 250
const MIN_POS_X = 50
const FLOW_DIR = 'flows'

const MUTEX_LOCK_DELAY_SECONDS = 30

export const TopicSchema = Joi.object().keys({
  name: Joi.string().required(),
  description: Joi.string()
    .optional()
    .allow('')
})

interface FlowModification {
  name: string
  botId: string
  userEmail: string
  modification: 'rename' | 'delete' | 'create' | 'update'
  newName?: string
  payload?: any
}

interface Topic {
  name: string
  description: string
}

export class MutexError extends Error {
  type = MutexError.name
}

class ArrayCache<K, V> {
  private array: V[] = []

  constructor(private getKey: (value: V) => K, private renameVal: (value: V, prevKey: K, newKey: K) => V) {}

  values() {
    return this.array
  }

  initialize(values: V[]) {
    this.array = values
  }

  reset() {
    this.array = []
  }

  get(key: K) {
    return this.array.find(x => this.getKey(x) === key)
  }

  update(key: K, value: V) {
    const index = this.indexOf(key)
    if (index >= 0) {
      this.array[index] = value
    } else {
      this.array.push(value)
    }
  }

  rename(prevKey: K, newKey: K) {
    const index = this.indexOf(prevKey)
    this.array[index] = this.renameVal(this.array[index], prevKey, newKey)
  }

  remove(key: K) {
    const index = this.indexOf(key)
    this.array.splice(index, 1)
  }

  private indexOf(key: K) {
    return this.array.findIndex(x => this.getKey(x) === key)
  }
}

@injectable()
export class FlowService {
  private scopes: { [botId: string]: ScopedFlowService } = {}
  private invalidateFlow: (botId: string, key: string, flow?: FlowView, newKey?: string) => void = this
    ._localInvalidateFlow

  constructor(
    @inject(TYPES.Logger)
    @tagged('name', 'FlowService')
    private logger: Logger,
    @inject(TYPES.GhostService) private ghost: GhostService,
    @inject(TYPES.ModuleLoader) private moduleLoader: ModuleLoader,
    @inject(TYPES.ObjectCache) private cache: ObjectCache,
    @inject(TYPES.RealtimeService) private realtime: RealtimeService,
    @inject(TYPES.KeyValueStore) private kvs: KeyValueStore,
    @inject(TYPES.BotService) private botService: BotService,
    @inject(TYPES.JobService) private jobService: JobService
  ) {
    this._listenForCacheInvalidation()
  }

  @postConstruct()
  async init() {
    await AppLifecycle.waitFor(AppLifecycleEvents.CONFIGURATION_LOADED)

    this.invalidateFlow = <any>await this.jobService.broadcast<void>(this._localInvalidateFlow.bind(this))
  }

  private _localInvalidateFlow(botId: string, key: string, flow?: FlowView, newKey?: string) {
    this.forBot(botId).localInvalidateFlow(key, flow, newKey)
  }

  private _listenForCacheInvalidation() {
    this.cache.events.on('userFileUpdate', async (key: string) => {
      const matches = key.match(/^data\/bots\/([A-Z0-9-_]+)\/flows\/([\s\S]+(flow|ui)\.json)/i)

      if (matches && matches.length >= 2) {
        const [key, botId, flowName] = matches
        await this.forBot(botId).handleInvalidatedCache(flowName)
      }
    })
  }

  public forBot(botId: string): ScopedFlowService {
    let scope = this.scopes[botId]
    if (!scope) {
      scope = new ScopedFlowService(
        botId,
        this.ghost.forBot(botId),
        this.kvs.forBot(botId),
        this.logger,
        this.moduleLoader,
        this.realtime,
        this.botService,
        (key, flow, newKey) => this.invalidateFlow(botId, key, flow, newKey)
      )
      this.scopes[botId] = scope
    }
    return scope
  }
}

export class ScopedFlowService {
  private cache: ArrayCache<string, FlowView>
  private expectedSavesCache: LRUCache<string, number>

  constructor(
    private botId: string,
    private ghost: ScopedGhostService,
    private kvs: KvsService,
    private logger: Logger,
    private moduleLoader: ModuleLoader,
    private realtime: RealtimeService,
    private botService: BotService,
    private invalidateFlow: (key: string, flow?: FlowView, newKey?: string) => void
  ) {
    this.cache = new ArrayCache<string, FlowView>(
      x => x.name,
      // TODO not sure about this
      (x, pkey, nkey) => ({ ...x, name: nkey, location: nkey })
    )
    this.expectedSavesCache = new LRUCache({ max: 100, maxAge: ms('20s') })
  }

  public localInvalidateFlow(key: string, flow?: FlowView, newKey?: string) {
    if (!this.cache.values().length) {
      return
    }

    if (flow) {
      this.cache.update(key, flow)
    } else if (newKey) {
      this.cache.rename(key, newKey)
    } else {
      this.cache.remove(key)
    }
  }

  public async handleInvalidatedCache(flowName: string) {
    const flowPath = this.toFlowPath(flowName)
    const expectedSaves = this.expectedSavesCache.get(flowPath)

    if (!expectedSaves) {
      if (await this.ghost.fileExists(FLOW_DIR, flowPath)) {
        const flow = await this.parseFlow(flowPath)
        this.invalidateFlow(flowPath, flow)
      } else {
        this.invalidateFlow(flowPath, undefined)
      }
    } else {
      this.expectedSavesCache.set(flowPath, expectedSaves - 1)
    }

    /* TODO : is this still necessary?

    // parent flows are only used by the NDU
    if (this._isOneFlow()) {
      const flows = this._flowCache.get(this.botId)
      const flowsWithParents = this.addParentsToFlows(flows)

      this._flowCache.set(this.botId, flowsWithParents)
    }

    */
  }

  private incrementExpectedSaves(flowName: string) {
    const current = this.expectedSavesCache.get(flowName)
    // we increment by 2 because we always write the .flow and .ui at the same time
    this.expectedSavesCache.set(flowName, current === undefined ? 2 : current + 2)
  }

  async loadAll(): Promise<FlowView[]> {
    if (this.cache.values().length) {
      return this.cache.values()
    }

    const flowsPath = this.ghost.directoryListing(FLOW_DIR, '*.flow.json', undefined, undefined, {
      sortOrder: { column: 'filePath' }
    })

    try {
      const flows = await Promise.map(flowsPath, async (flowPath: string) => {
        return this.parseFlow(flowPath)
      })

      // parent flows are only used by the NDU
      if (this._isOneFlow()) {
        const flowsWithParents = this.addParentsToFlows(flows)
        this.cache.initialize(flowsWithParents)

        return flowsWithParents
      } else {
        this.cache.initialize(flows)

        return flows
      }
    } catch (err) {
      this.logger
        .forBot(this.botId)
        .attachError(err)
        .error('Could not load flows')
      return []
    }
  }

  @Memoize()
  private async _isOneFlow(): Promise<boolean> {
    const botConfig = await this.botService.findBotById(this.botId)
    return !!botConfig?.oneflow
  }

  private addParentsToFlows(flows: FlowView[]): FlowView[] {
    const tree = new TreeSearch(PATH_SEPARATOR)

    flows.forEach(f => {
      const filename = f.name.replace('.flow.json', '')
      // the value we are looking for is the parent filename
      tree.insert(filename, filename)
    })

    return flows.map(f => {
      const filename = f.name.replace('.flow.json', '')

      return {
        ...f,
        parent: tree.getParent(filename)
      }
    })
  }

  private async parseFlow(flowPath: string): Promise<FlowView> {
    const flow = await this.ghost.readFileAsObject<Flow>(FLOW_DIR, flowPath)
    const schemaError = validateFlowSchema(flow, await this._isOneFlow())

    if (!flow || schemaError) {
      throw new Error(`Invalid schema for "${flowPath}". ${schemaError} `)
    }

    const uiEq = await this.ghost.readFileAsObject<FlowView>(FLOW_DIR, this.toUiPath(flowPath))
    let unplacedIndex = -1

    const nodeViews: NodeView[] = flow.nodes.map(node => {
      const position = _.get(_.find(uiEq.nodes, { id: node.id }), 'position')
      unplacedIndex = position ? unplacedIndex : unplacedIndex + 1
      return {
        ...node,
        x: position ? position.x : MIN_POS_X + unplacedIndex * PLACING_STEP,
        y: position ? position.y : (_.maxBy(flow.nodes, 'y') || { y: 0 })['y'] + PLACING_STEP
      }
    })

    const key = this._buildFlowMutexKey(flowPath)
    const currentMutex = (await this.kvs.get(key)) as FlowMutex
    if (currentMutex) {
      currentMutex.remainingSeconds = this._getRemainingSeconds(currentMutex.lastModifiedAt)
    }

    return {
      name: flowPath,
      location: flowPath,
      nodes: nodeViews,
      links: uiEq.links,
      currentMutex,
      ..._.pick(flow, ['version', 'catchAll', 'startNode', 'skillData', 'label', 'description'])
    }
  }

  private _getRemainingSeconds(lastModifiedAt: Date): number {
    const now = moment()
    const freeTime = moment(lastModifiedAt).add(MUTEX_LOCK_DELAY_SECONDS, 'seconds')
    return Math.ceil(Math.max(0, freeTime.diff(now, 'seconds')))
  }

  async insertFlow(flow: FlowView, userEmail: string) {
    const flowFiles = await this.ghost.directoryListing(FLOW_DIR, '*.json')
    const fileToCreate = flowFiles.find(f => f === flow.name)
    if (fileToCreate) {
      throw new Error(`Can not create an already existent flow : ${flow.name}`)
    }

    await this._upsertFlow(flow)

    const currentMutex = await this._testAndLockMutex(userEmail, flow.location || flow.name)
    const mutexFlow: FlowView = { ...flow, currentMutex }

    this.notifyChanges({
      botId: this.botId,
      name: flow.name,
      modification: 'create',
      payload: mutexFlow,
      userEmail
    })
  }

  async updateFlow(flow: FlowView, userEmail: string) {
    const currentMutex = await this._testAndLockMutex(userEmail, flow.location || flow.name)

    await this._upsertFlow(flow)

    const mutexFlow: FlowView = { ...flow, currentMutex }

    this.notifyChanges({
      name: flow.name,
      botId: this.botId,
      modification: 'update',
      payload: mutexFlow,
      userEmail
    })
  }

  private async _upsertFlow(flow: FlowView) {
    process.ASSERT_LICENSED()

    const flowFiles = await this.ghost.directoryListing(FLOW_DIR, '**/*.json')

    const isNew = !flowFiles.find(x => flow.location === x)
    const { flowPath, uiPath, flowContent, uiContent } = await this.prepareSaveFlow(flow, isNew)

    this.invalidateFlow(flow.name, flow)
    this.incrementExpectedSaves(flow.name)

    await Promise.all([
      this.ghost.upsertFile(FLOW_DIR, flowPath!, JSON.stringify(flowContent, undefined, 2)),
      this.ghost.upsertFile(FLOW_DIR, uiPath, JSON.stringify(uiContent, undefined, 2))
    ])
  }

  async deleteFlow(flowName: string, userEmail: string) {
    process.ASSERT_LICENSED()

    const flowFiles = await this.ghost.directoryListing(FLOW_DIR, '*.json')
    const fileToDelete = flowFiles.find(f => f === flowName)
    if (!fileToDelete) {
      throw new Error(`Can not delete a flow that does not exist: ${flowName}`)
    }

    const uiPath = this.toUiPath(fileToDelete)

    this.invalidateFlow(flowName)
    this.incrementExpectedSaves(flowName)
    await Promise.all([this.ghost.deleteFile(FLOW_DIR, fileToDelete!), this.ghost.deleteFile(FLOW_DIR, uiPath)])

    this.notifyChanges({
      name: flowName,
      botId: this.botId,
      modification: 'delete',
      userEmail
    })
  }

  async renameFlow(previousName: string, newName: string, userEmail: string) {
    process.ASSERT_LICENSED()

    const flowFiles = await this.ghost.directoryListing(FLOW_DIR, '*.json')
    const fileToRename = flowFiles.find(f => f === previousName)
    if (!fileToRename) {
      throw new Error(`Can not rename a flow that does not exist: ${previousName}`)
    }

    this.invalidateFlow(previousName, undefined, newName)
    this.incrementExpectedSaves(newName)

    const previousUiName = this.toUiPath(fileToRename)
    const newUiName = this.toUiPath(newName)
    await Promise.all([
      this.ghost.renameFile(FLOW_DIR, fileToRename!, newName),
      this.ghost.renameFile(FLOW_DIR, previousUiName, newUiName)
    ])

    await this.moduleLoader.onFlowRenamed(this.botId, previousName, newName)

    this.notifyChanges({
      name: previousName,
      botId: this.botId,
      modification: 'rename',
      newName,
      userEmail
    })
  }

  private notifyChanges = (modification: FlowModification) => {
    const payload = RealTimePayload.forAdmins('flow.changes', modification)
    this.realtime.sendToSocket(payload)
  }

  private _buildFlowMutexKey(flowLocation: string): string {
    return `FLOWMUTEX: ${flowLocation}`
  }

  private async _testAndLockMutex(currentFlowEditor: string, flowLocation: string): Promise<FlowMutex> {
    const key = this._buildFlowMutexKey(flowLocation)

    const currentMutex = ((await this.kvs.get(key)) || {}) as FlowMutex
    const { lastModifiedBy: flowOwner, lastModifiedAt } = currentMutex

    const now = new Date()
    const remainingSeconds = this._getRemainingSeconds(now)

    if (currentFlowEditor === flowOwner) {
      const mutex: FlowMutex = {
        lastModifiedBy: flowOwner,
        lastModifiedAt: now
      }
      await this.kvs.set(key, mutex)

      mutex.remainingSeconds = remainingSeconds
      return mutex
    }

    const isMutexExpired = !this._getRemainingSeconds(lastModifiedAt)
    if (!flowOwner || isMutexExpired) {
      const mutex: FlowMutex = {
        lastModifiedBy: currentFlowEditor,
        lastModifiedAt: now
      }
      await this.kvs.set(key, mutex)

      mutex.remainingSeconds = remainingSeconds
      return mutex
    }

    throw new MutexError('Flow is currently locked by someone else')
  }

  async createMainFlow() {
    const defaultNode: NodeView = {
      name: 'entry',
      id: nanoid('1234567890', 6),
      onEnter: [],
      onReceive: eval('null'),
      next: [],
      x: 100,
      y: 100
    }

    const flow: FlowView = {
      version: '0.0',
      name: 'main.flow.json',
      location: 'main.flow.json',
      catchAll: {},
      startNode: defaultNode.name,
      nodes: [defaultNode],
      links: []
    }

    return this._upsertFlow(flow)
  }

  private async prepareSaveFlow(flow: FlowView, isNew: boolean) {
    const schemaError = validateFlowSchema(flow, await this._isOneFlow())
    if (schemaError) {
      throw new Error(schemaError)
    }

    if (!isNew) {
      await this.moduleLoader.onFlowChanged(this.botId, flow)
    }

    const uiContent = {
      nodes: flow.nodes.map(node => ({ id: node.id, position: _.pick(node, 'x', 'y') })),
      links: flow.links
    }

    const flowContent = {
      // TODO: NDU Remove triggers
      ..._.pick(flow, ['version', 'catchAll', 'startNode', 'skillData', 'triggers', 'label', 'description']),
      nodes: flow.nodes.map(node => _.omit(node, 'x', 'y', 'lastModified'))
    }

    const flowPath = flow.location
    return { flowPath, uiPath: this.toUiPath(flowPath!), flowContent, uiContent }
  }

  private toUiPath(flowPath: string) {
    return flowPath.replace(/\.flow\.json$/i, '.ui.json')
  }

  private toFlowPath(uiPath: string) {
    return uiPath.replace(/\.ui\.json$/i, '.flow.json')
  }

  public async getTopics(): Promise<Topic[]> {
    if (await this.ghost.fileExists('ndu', 'topics.json')) {
      const topics: any = this.ghost.readFileAsObject('ndu', 'topics.json')
      return topics
    }
    return []
  }

  public async deleteTopic(topicName: string) {
    let topics = await this.getTopics()
    topics = topics.filter(x => x.name !== topicName)

    await this.ghost.upsertFile('ndu', 'topics.json', JSON.stringify(topics, undefined, 2))
    await this.moduleLoader.onTopicChanged(this.botId, topicName, undefined)
  }

  public async createTopic(topic: Topic) {
    let topics = await this.getTopics()
    topics = _.uniqBy([...topics, topic], x => x.name)

    await this.ghost.upsertFile('ndu', 'topics.json', JSON.stringify(topics, undefined, 2))
    await this.moduleLoader.onTopicChanged(this.botId, undefined, topic.name)
  }

  public async updateTopic(topic: Topic, topicName: string) {
    let topics = await this.getTopics()
    topics = _.uniqBy([...topics.filter(x => x.name !== topicName), topic], x => x.name)

    await this.ghost.upsertFile('ndu', 'topics.json', JSON.stringify(topics, undefined, 2))

    if (topicName !== topic.name) {
      await this.moduleLoader.onTopicChanged(this.botId, topicName, topic.name)

      const flows = await this.loadAll()

      for (const flow of flows.filter(f => f.name.startsWith(`${topicName}/`))) {
        await this.renameFlow(flow.name, flow.name.replace(`${topicName}/`, `${topic.name}/`), 'server')
      }
    }
  }
}<|MERGE_RESOLUTION|>--- conflicted
+++ resolved
@@ -4,19 +4,12 @@
 import { FlowMutex, FlowView, NodeView } from 'common/typings'
 import { TYPES } from 'core/app/types'
 import { BotService } from 'core/bots'
-import { GhostService } from 'core/bpfs'
+import { GhostService, ScopedGhostService } from 'core/bpfs'
+import { JobService } from 'core/distributed/job-service'
 import { KeyValueStore, KvsService } from 'core/kvs'
 import { ModuleLoader } from 'core/modules'
-<<<<<<< HEAD
-import { RealTimePayload } from 'core/sdk/impl'
-import { BotService } from 'core/services/bot-service'
-import { JobService } from 'core/services/job-service'
-import RealtimeService from 'core/services/realtime'
+import { RealtimeService, RealTimePayload } from 'core/realtime'
 import { inject, injectable, postConstruct, tagged } from 'inversify'
-=======
-import { RealtimeService, RealTimePayload } from 'core/realtime'
-import { inject, injectable, tagged } from 'inversify'
->>>>>>> 6d1c0903
 import Joi from 'joi'
 import { AppLifecycle, AppLifecycleEvents } from 'lifecycle'
 import _ from 'lodash'
@@ -26,12 +19,6 @@
 import ms from 'ms'
 import nanoid from 'nanoid/generate'
 
-<<<<<<< HEAD
-import { GhostService } from '../..'
-import { TYPES } from '../../../types'
-import { ScopedGhostService } from '../../ghost/service'
-=======
->>>>>>> 6d1c0903
 import { validateFlowSchema } from '../validator'
 
 const PLACING_STEP = 250
