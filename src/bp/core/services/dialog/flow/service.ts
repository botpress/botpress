import { Flow, Logger } from 'botpress/sdk'
import { ArrayCache } from 'common/array-cache'
import { ObjectCache } from 'common/object-cache'
import { TreeSearch, PATH_SEPARATOR } from 'common/treeSearch'
import { FlowMutex, FlowView, NodeView } from 'common/typings'
import { TYPES } from 'core/app/types'
import { BotService } from 'core/bots'
import { GhostService, ScopedGhostService } from 'core/bpfs'
import { JobService } from 'core/distributed/job-service'
import { KeyValueStore, KvsService } from 'core/kvs'
import { ModuleLoader } from 'core/modules'
import { RealtimeService, RealTimePayload } from 'core/realtime'
import { inject, injectable, postConstruct, tagged } from 'inversify'
import Joi from 'joi'
import { AppLifecycle, AppLifecycleEvents } from 'lifecycle'
import _ from 'lodash'
import { Memoize } from 'lodash-decorators'
import LRUCache from 'lru-cache'
import moment from 'moment'
import ms from 'ms'
import nanoid from 'nanoid/generate'

import { validateFlowSchema } from '../validator'

const PLACING_STEP = 250
const MIN_POS_X = 50
const FLOW_DIR = 'flows'

const MUTEX_LOCK_DELAY_SECONDS = 30

export const TopicSchema = Joi.object().keys({
  name: Joi.string().required(),
  description: Joi.string()
    .optional()
    .allow('')
})

interface FlowModification {
  name: string
  botId: string
  userEmail: string
  modification: 'rename' | 'delete' | 'create' | 'update'
  newName?: string
  payload?: any
}

interface Topic {
  name: string
  description: string
}

export class MutexError extends Error {
  type = MutexError.name
}

@injectable()
export class FlowService {
  private scopes: { [botId: string]: ScopedFlowService } = {}
  private invalidateFlow: (botId: string, key: string, flow?: FlowView, newKey?: string) => void = this
    ._localInvalidateFlow

  private n: number = 0

  constructor(
    @inject(TYPES.Logger)
    @tagged('name', 'FlowService')
    private logger: Logger,
    @inject(TYPES.GhostService) private ghost: GhostService,
    @inject(TYPES.ModuleLoader) private moduleLoader: ModuleLoader,
    @inject(TYPES.ObjectCache) private cache: ObjectCache,
    @inject(TYPES.RealtimeService) private realtime: RealtimeService,
    @inject(TYPES.KeyValueStore) private kvs: KeyValueStore,
    @inject(TYPES.BotService) private botService: BotService,
    @inject(TYPES.JobService) private jobService: JobService
  ) {
    this._listenForCacheInvalidation()
  }

  @postConstruct()
  async init() {
    await AppLifecycle.waitFor(AppLifecycleEvents.CONFIGURATION_LOADED)

    this.invalidateFlow = <any>await this.jobService.broadcast<void>(this._localInvalidateFlow.bind(this))
  }

  private _localInvalidateFlow(botId: string, key: string, flow?: FlowView, newKey?: string) {
    this.forBot(botId).localInvalidateFlow(key, flow, newKey)
  }

  private _listenForCacheInvalidation() {
    this.cache.events.on('invalidation', async key => {
      console.log(this.n++, 'Cache invalidation event', key)
      const matches = key.match(/^([A-Z0-9-_]+)::data\/bots\/([A-Z0-9-_]+)\/flows\/([\s\S]+(flow|ui)\.json)/i)

      if (matches && matches.length >= 2) {
        const [key, type, botId, flowName] = matches
        if (type === 'file' || type === 'object') {
          await this.forBot(botId).handleInvalidatedCache(flowName, type === 'file')
        }
      }
    })
  }

  public forBot(botId: string): ScopedFlowService {
    let scope = this.scopes[botId]
    if (!scope) {
      scope = new ScopedFlowService(
        botId,
        this.ghost.forBot(botId),
        this.kvs.forBot(botId),
        this.logger,
        this.moduleLoader,
        this.realtime,
        this.botService,
        (key, flow, newKey) => this.invalidateFlow(botId, key, flow, newKey)
      )
      this.scopes[botId] = scope
    }
    return scope
  }
}

export class ScopedFlowService {
  private cache: ArrayCache<string, FlowView>
  private expectedSavesCache: LRUCache<string, number>

  constructor(
    private botId: string,
    private ghost: ScopedGhostService,
    private kvs: KvsService,
    private logger: Logger,
    private moduleLoader: ModuleLoader,
    private realtime: RealtimeService,
    private botService: BotService,
    private invalidateFlow: (key: string, flow?: FlowView, newKey?: string) => void
  ) {
    this.cache = new ArrayCache<string, FlowView>(
      x => x.name,
      (x, prevKey, newKey) => ({ ...x, name: newKey, location: newKey })
    )
    this.expectedSavesCache = new LRUCache({ max: 100, maxAge: ms('20s') })
  }

  public localInvalidateFlow(key: string, flow?: FlowView, newKey?: string) {
    if (!this.cache.values().length) {
      return
    }

    if (flow) {
      console.log('Flow cache updated')
      this.cache.update(key, flow)
    } else if (newKey) {
      this.cache.rename(key, newKey)
    } else {
      this.cache.remove(key)
    }

    // parent flows are only used by the NDU
    if (this._isOneFlow()) {
      const flows = this.cache.values()
      const flowsWithParents = this.addParentsToFlows(flows)

      this.cache.initialize(flowsWithParents)
    }
  }

  public async handleInvalidatedCache(flowName: string, isFromFile: boolean) {
    const flowPath = this.toFlowPath(flowName)
    const expectedSaves = this.expectedSavesCache.get(flowPath)

    console.log('Flow handle invalidated cache', flowName)

    if (!expectedSaves) {
      console.log(' Invalidated')
      if (await this.ghost.fileExists(FLOW_DIR, flowPath)) {
        const flow = await this.parseFlow(flowPath)
        this.invalidateFlow(flowPath, flow)
      } else {
        this.invalidateFlow(flowPath, undefined)
      }
    } else {
<<<<<<< HEAD
      console.log(' Invalidation skipped')
=======
>>>>>>> ee057a42
      if (!isFromFile) {
        this.expectedSavesCache.set(flowPath, expectedSaves - 1)
      }
    }
  }

  private setExpectedSaves(flowName: string, amount: number) {
    this.expectedSavesCache.set(flowName, amount)
  }

  async loadAll(): Promise<FlowView[]> {
    if (this.cache.values().length) {
      return this.cache.values()
    }

    const flowsPath = this.ghost.directoryListing(FLOW_DIR, '*.flow.json', undefined, undefined, {
      sortOrder: { column: 'filePath' }
    })

    try {
      const flows = await Promise.map(flowsPath, async (flowPath: string) => {
        return this.parseFlow(flowPath)
      })

      // parent flows are only used by the NDU
      if (this._isOneFlow()) {
        const flowsWithParents = this.addParentsToFlows(flows)
        this.cache.initialize(flowsWithParents)

        return flowsWithParents
      } else {
        this.cache.initialize(flows)

        return flows
      }
    } catch (err) {
      this.logger
        .forBot(this.botId)
        .attachError(err)
        .error('Could not load flows')
      return []
    }
  }

  @Memoize()
  private async _isOneFlow(): Promise<boolean> {
    const botConfig = await this.botService.findBotById(this.botId)
    return !!botConfig?.oneflow
  }

  private addParentsToFlows(flows: FlowView[]): FlowView[] {
    const tree = new TreeSearch(PATH_SEPARATOR)

    flows.forEach(f => {
      const filename = f.name.replace('.flow.json', '')
      // the value we are looking for is the parent filename
      tree.insert(filename, filename)
    })

    return flows.map(f => {
      const filename = f.name.replace('.flow.json', '')

      return {
        ...f,
        parent: tree.getParent(filename)
      }
    })
  }

  private async parseFlow(flowPath: string): Promise<FlowView> {
    const flow = await this.ghost.readFileAsObject<Flow>(FLOW_DIR, flowPath)
    const schemaError = validateFlowSchema(flow, await this._isOneFlow())

    if (!flow || schemaError) {
      throw new Error(`Invalid schema for "${flowPath}". ${schemaError} `)
    }

    const uiEq = await this.ghost.readFileAsObject<FlowView>(FLOW_DIR, this.toUiPath(flowPath))
    let unplacedIndex = -1

    const nodeViews: NodeView[] = flow.nodes.map(node => {
      const position = _.get(_.find(uiEq.nodes, { id: node.id }), 'position')
      unplacedIndex = position ? unplacedIndex : unplacedIndex + 1
      return {
        ...node,
        x: position ? position.x : MIN_POS_X + unplacedIndex * PLACING_STEP,
        y: position ? position.y : (_.maxBy(flow.nodes, 'y') || { y: 0 })['y'] + PLACING_STEP
      }
    })

    const key = this._buildFlowMutexKey(flowPath)
    const currentMutex = (await this.kvs.get(key)) as FlowMutex
    if (currentMutex) {
      currentMutex.remainingSeconds = this._getRemainingSeconds(currentMutex.lastModifiedAt)
    }

    return {
      name: flowPath,
      location: flowPath,
      nodes: nodeViews,
      links: uiEq.links,
      currentMutex,
      ..._.pick(flow, ['version', 'catchAll', 'startNode', 'skillData', 'label', 'description'])
    }
  }

  private _getRemainingSeconds(lastModifiedAt: Date): number {
    const now = moment()
    const freeTime = moment(lastModifiedAt).add(MUTEX_LOCK_DELAY_SECONDS, 'seconds')
    return Math.ceil(Math.max(0, freeTime.diff(now, 'seconds')))
  }

  async insertFlow(flow: FlowView, userEmail: string) {
    const flowFiles = await this.ghost.directoryListing(FLOW_DIR, '*.json')
    const fileToCreate = flowFiles.find(f => f === flow.name)
    if (fileToCreate) {
      throw new Error(`Can not create an already existent flow : ${flow.name}`)
    }

    await this._upsertFlow(flow)

    const currentMutex = await this._testAndLockMutex(userEmail, flow.location || flow.name)
    const mutexFlow: FlowView = { ...flow, currentMutex }

    this.notifyChanges({
      botId: this.botId,
      name: flow.name,
      modification: 'create',
      payload: mutexFlow,
      userEmail
    })
  }

  async updateFlow(flow: FlowView, userEmail: string) {
    console.log('Update flow')

    const currentMutex = await this._testAndLockMutex(userEmail, flow.location || flow.name)

    await this._upsertFlow(flow)

    const mutexFlow: FlowView = { ...flow, currentMutex }

    this.notifyChanges({
      name: flow.name,
      botId: this.botId,
      modification: 'update',
      payload: mutexFlow,
      userEmail
    })
  }

  private async _upsertFlow(flow: FlowView) {
    process.ASSERT_LICENSED()

    const flowFiles = await this.ghost.directoryListing(FLOW_DIR, '**/*.json')

    const isNew = !flowFiles.find(x => flow.location === x)

    // the onFlowChange function called inside prepareSaveFlow can cause
    // cache events to be fired. We aren't interested in catching any of those
    this.setExpectedSaves(flow.name, 999999)
    const { flowPath, uiPath, flowContent, uiContent } = await this.prepareSaveFlow(flow, isNew)

    this.setExpectedSaves(flow.name, 2)
    this.invalidateFlow(flow.name, flow)

    await Promise.all([
      this.ghost.upsertFile(FLOW_DIR, flowPath!, JSON.stringify(flowContent, undefined, 2)),
      this.ghost.upsertFile(FLOW_DIR, uiPath, JSON.stringify(uiContent, undefined, 2))
    ])
  }

  async deleteFlow(flowName: string, userEmail: string) {
    process.ASSERT_LICENSED()

    const flowFiles = await this.ghost.directoryListing(FLOW_DIR, '*.json')
    const fileToDelete = flowFiles.find(f => f === flowName)
    if (!fileToDelete) {
      throw new Error(`Can not delete a flow that does not exist: ${flowName}`)
    }

    const uiPath = this.toUiPath(fileToDelete)

    this.invalidateFlow(flowName)
    this.setExpectedSaves(flowName, 2)
    await Promise.all([this.ghost.deleteFile(FLOW_DIR, fileToDelete!), this.ghost.deleteFile(FLOW_DIR, uiPath)])

    this.notifyChanges({
      name: flowName,
      botId: this.botId,
      modification: 'delete',
      userEmail
    })
  }

  async renameFlow(previousName: string, newName: string, userEmail: string) {
    process.ASSERT_LICENSED()

    const flowFiles = await this.ghost.directoryListing(FLOW_DIR, '*.json')
    const fileToRename = flowFiles.find(f => f === previousName)
    if (!fileToRename) {
      throw new Error(`Can not rename a flow that does not exist: ${previousName}`)
    }

    this.invalidateFlow(previousName, undefined, newName)
    this.setExpectedSaves(newName, 2)

    const previousUiName = this.toUiPath(fileToRename)
    const newUiName = this.toUiPath(newName)
    await Promise.all([
      this.ghost.renameFile(FLOW_DIR, fileToRename!, newName),
      this.ghost.renameFile(FLOW_DIR, previousUiName, newUiName)
    ])

    await this.moduleLoader.onFlowRenamed(this.botId, previousName, newName)

    this.notifyChanges({
      name: previousName,
      botId: this.botId,
      modification: 'rename',
      newName,
      userEmail
    })
  }

  private notifyChanges = (modification: FlowModification) => {
    const payload = RealTimePayload.forAdmins('flow.changes', modification)
    this.realtime.sendToSocket(payload)
  }

  private _buildFlowMutexKey(flowLocation: string): string {
    return `FLOWMUTEX: ${flowLocation}`
  }

  private async _testAndLockMutex(currentFlowEditor: string, flowLocation: string): Promise<FlowMutex> {
    const key = this._buildFlowMutexKey(flowLocation)

    const currentMutex = ((await this.kvs.get(key)) || {}) as FlowMutex
    const { lastModifiedBy: flowOwner, lastModifiedAt } = currentMutex

    const now = new Date()
    const remainingSeconds = this._getRemainingSeconds(now)

    if (currentFlowEditor === flowOwner) {
      const mutex: FlowMutex = {
        lastModifiedBy: flowOwner,
        lastModifiedAt: now
      }
      await this.kvs.set(key, mutex)

      mutex.remainingSeconds = remainingSeconds
      return mutex
    }

    const isMutexExpired = !this._getRemainingSeconds(lastModifiedAt)
    if (!flowOwner || isMutexExpired) {
      const mutex: FlowMutex = {
        lastModifiedBy: currentFlowEditor,
        lastModifiedAt: now
      }
      await this.kvs.set(key, mutex)

      mutex.remainingSeconds = remainingSeconds
      return mutex
    }

    throw new MutexError('Flow is currently locked by someone else')
  }

  async createMainFlow() {
    const defaultNode: NodeView = {
      name: 'entry',
      id: nanoid('1234567890', 6),
      onEnter: [],
      onReceive: eval('null'),
      next: [],
      x: 100,
      y: 100
    }

    const flow: FlowView = {
      version: '0.0',
      name: 'main.flow.json',
      location: 'main.flow.json',
      catchAll: {},
      startNode: defaultNode.name,
      nodes: [defaultNode],
      links: []
    }

    return this._upsertFlow(flow)
  }

  private async prepareSaveFlow(flow: FlowView, isNew: boolean) {
    const schemaError = validateFlowSchema(flow, await this._isOneFlow())
    if (schemaError) {
      throw new Error(schemaError)
    }

    if (!isNew) {
      await this.moduleLoader.onFlowChanged(this.botId, flow)
    }

    const uiContent = {
      nodes: flow.nodes.map(node => ({ id: node.id, position: _.pick(node, 'x', 'y') })),
      links: flow.links
    }

    const flowContent = {
      // TODO: NDU Remove triggers
      ..._.pick(flow, ['version', 'catchAll', 'startNode', 'skillData', 'triggers', 'label', 'description']),
      nodes: flow.nodes.map(node => _.omit(node, 'x', 'y', 'lastModified'))
    }

    const flowPath = flow.location
    return { flowPath, uiPath: this.toUiPath(flowPath!), flowContent, uiContent }
  }

  private toUiPath(flowPath: string) {
    return flowPath.replace(/\.flow\.json$/i, '.ui.json')
  }

  private toFlowPath(uiPath: string) {
    return uiPath.replace(/\.ui\.json$/i, '.flow.json')
  }

  public async getTopics(): Promise<Topic[]> {
    if (await this.ghost.fileExists('ndu', 'topics.json')) {
      const topics: any = this.ghost.readFileAsObject('ndu', 'topics.json')
      return topics
    }
    return []
  }

  public async deleteTopic(topicName: string) {
    let topics = await this.getTopics()
    topics = topics.filter(x => x.name !== topicName)

    await this.ghost.upsertFile('ndu', 'topics.json', JSON.stringify(topics, undefined, 2))
    await this.moduleLoader.onTopicChanged(this.botId, topicName, undefined)
  }

  public async createTopic(topic: Topic) {
    let topics = await this.getTopics()
    topics = _.uniqBy([...topics, topic], x => x.name)

    await this.ghost.upsertFile('ndu', 'topics.json', JSON.stringify(topics, undefined, 2))
    await this.moduleLoader.onTopicChanged(this.botId, undefined, topic.name)
  }

  public async updateTopic(topic: Topic, topicName: string) {
    let topics = await this.getTopics()
    topics = _.uniqBy([...topics.filter(x => x.name !== topicName), topic], x => x.name)

    await this.ghost.upsertFile('ndu', 'topics.json', JSON.stringify(topics, undefined, 2))

    if (topicName !== topic.name) {
      await this.moduleLoader.onTopicChanged(this.botId, topicName, topic.name)

      const flows = await this.loadAll()

      for (const flow of flows.filter(f => f.name.startsWith(`${topicName}/`))) {
        await this.renameFlow(flow.name, flow.name.replace(`${topicName}/`, `${topic.name}/`), 'server')
      }
    }
  }
}<|MERGE_RESOLUTION|>--- conflicted
+++ resolved
@@ -179,10 +179,7 @@
         this.invalidateFlow(flowPath, undefined)
       }
     } else {
-<<<<<<< HEAD
       console.log(' Invalidation skipped')
-=======
->>>>>>> ee057a42
       if (!isFromFile) {
         this.expectedSavesCache.set(flowPath, expectedSaves - 1)
       }
