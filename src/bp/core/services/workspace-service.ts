--- conflicted
+++ resolved
@@ -158,13 +158,9 @@
     let role = workspace.defaultRole
 
     if (options) {
-<<<<<<< HEAD
-      if (options.asAdmin) {
-=======
       if (options.role) {
         role = options.role
       } else if (options.asAdmin) {
->>>>>>> 5506f20d
         role = workspace.adminRole
       } else if (options.asChatUser) {
         role = CHAT_USER_ROLE.id
