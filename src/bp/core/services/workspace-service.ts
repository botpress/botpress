--- conflicted
+++ resolved
@@ -1,24 +1,16 @@
 import {
   AddWorkspaceUserOptions,
-<<<<<<< HEAD
-  Logger,
-  RolloutStrategy,
-=======
   GetWorkspaceUsersOptions,
   Logger,
   RolloutStrategy,
   StrategyUser,
->>>>>>> 8226f7ee
   WorkspaceRollout,
   WorkspaceUser,
   WorkspaceUserWithAttributes
 } from 'botpress/sdk'
 import { CHAT_USER_ROLE, defaultPipelines, defaultWorkspace } from 'common/defaults'
 import { AuthRole, CreateWorkspace, Pipeline, Workspace } from 'common/typings'
-<<<<<<< HEAD
-=======
 import { ConfigProvider } from 'core/config/config-loader'
->>>>>>> 8226f7ee
 import { WorkspaceInviteCode, WorkspaceInviteCodesRepository } from 'core/repositories'
 import { StrategyUsersRepository } from 'core/repositories/strategy_users'
 import { WorkspaceUsersRepository } from 'core/repositories/workspace_users'
@@ -267,25 +259,11 @@
     }))
   }
 
-<<<<<<< HEAD
-  async getWorkspaceUsers(workspace: string) {
-    return this.workspaceRepo.getWorkspaceUsers(workspace)
-  }
-
-  async getWorkspaceUsersWithAttributes(
-    workspace: string,
-    attributes?: string[]
-  ): Promise<WorkspaceUserWithAttributes[]> {
-    const workspaceUsers = await this.workspaceRepo.getWorkspaceUsers(workspace)
-    const uniqStrategies = _.uniq(_.map(workspaceUsers, 'strategy'))
-    const usersInfo = await this._getUsersAttributes(workspaceUsers, uniqStrategies, attributes)
-=======
   async getWorkspaceUsers(
     workspace: string,
     options: Partial<GetWorkspaceUsersOptions> = {}
   ): Promise<WorkspaceUser[] | WorkspaceUserWithAttributes[]> {
     const opts: GetWorkspaceUsersOptions = { attributes: [], includeSuperAdmins: false, ...options }
->>>>>>> 8226f7ee
 
     const superAdmins = opts.includeSuperAdmins ? await this.getSuperAdmins(workspace) : []
     const workspaceUsers = [...superAdmins, ...(await this.workspaceRepo.getWorkspaceUsers(workspace))]
