import { Logger } from 'botpress/sdk'
import { inject, injectable, tagged } from 'inversify'
import path from 'path'
import { VError } from 'verror'
import { NodeVM } from 'vm2'

import { GhostService } from '..'
import { createForAction } from '../../api'
import { TYPES } from '../../types'

import { ActionMetadata, extractMetadata } from './metadata'
import { requireAtPaths } from './require'
import { VmRunner } from './vm'

@injectable()
export default class ActionService {
  constructor(
    @inject(TYPES.GhostService) private ghost: GhostService,
    @inject(TYPES.Logger)
    @tagged('name', 'Actions')
    private logger: Logger
  ) {}

  forBot(botId: string): ScopedActionService {
    return new ScopedActionService(this.ghost, this.logger, botId)
  }
}

type ActionLocation = 'local' | 'global'

export type ActionDefinition = {
  name: string
  isRemote: boolean
  location: ActionLocation
  metadata?: ActionMetadata
}

export class ScopedActionService {
  constructor(private ghost: GhostService, private logger, private botId: string) {}

  async listActions({ includeMetadata = false } = {}): Promise<ActionDefinition[]> {
    // node_production_modules are node_modules that are compressed for production
    const exclude = ['**/node_modules/**', '**/node_production_modules/**']
    const globalActionsFiles = await this.ghost.global().directoryListing('actions', '*.js', exclude)
    const localActionsFiles = await this.ghost.forBot(this.botId).directoryListing('actions', '*.js', exclude)

    const actions: ActionDefinition[] = (await Promise.map(globalActionsFiles, async file =>
      this.getActionDefinition(file, 'global', includeMetadata)
    )).concat(
      await Promise.map(localActionsFiles, async file => this.getActionDefinition(file, 'local', includeMetadata))
    )

    return actions
  }

  private async getActionDefinition(
    file: string,
    location: ActionLocation,
    includeMetadata: boolean
  ): Promise<ActionDefinition> {
    let action: ActionDefinition = {
      name: file.replace(/.js$/i, ''),
      isRemote: false,
      location: location
    }

    if (includeMetadata) {
      const script = await this.getActionScript(action)
      action = { ...action, metadata: extractMetadata(script) }
    }

    return action
  }

  private async getActionScript(action: ActionDefinition): Promise<string> {
    let script: string
    if (action.location === 'global') {
      script = await this.ghost.global().readFileAsString('actions', action.name + '.js')
    } else {
      script = await this.ghost.forBot(this.botId).readFileAsString('actions', action.name + '.js')
    }

    return script
  }

  async hasAction(actionName: string): Promise<boolean> {
    const actions = await this.listActions()
    return !!actions.find(x => x.name === actionName)
  }

  private _prepareRequire(actionLocation: string) {
    let parts = path.relative(process.PROJECT_LOCATION, actionLocation).split(path.sep)
    parts = parts.slice(parts.indexOf('actions') + 1) // We only keep the parts after /actions/...

    const lookups: string[] = [actionLocation]

    if (parts[0] in process.LOADED_MODULES) {
      // the action is in a directory by the same name as a module
      lookups.unshift(process.LOADED_MODULES[parts[0]])
    }

    return module => requireAtPaths(module, lookups)
  }

  async runAction(actionName: string, dialogState: any, incomingEvent: any, actionArgs: any): Promise<any> {
<<<<<<< HEAD
    process.ASSERT_LICENSED()
    this.logger.forBot(this.botId).debug(`Running action "${actionName}"`)
=======
    this.logger.forBot(this.botId).debug(`Running "${actionName}"`)

>>>>>>> 8fc6fdcc
    const action = await this.findAction(actionName)
    const code = await this.getActionScript(action)
    const api = await createForAction()

    const botFolder = action.location === 'global' ? 'global' : 'bots/' + this.botId
    const dirPath = path.resolve(path.join(process.PROJECT_LOCATION, `/data/${botFolder}/actions/${actionName}.js`))

    const _require = this._prepareRequire(path.dirname(dirPath))

    const modRequire = new Proxy(
      {},
      {
        get: (_obj, prop) => _require(prop)
      }
    )

    const vm = new NodeVM({
      wrapper: 'none',
      sandbox: {
        bp: api,
        event: incomingEvent,
        state: dialogState,
        args: actionArgs
      },
      require: {
        external: true,
        mock: modRequire
      },
      timeout: 5000
    })

    const runner = new VmRunner()

    return runner.runInVm(vm, code, dirPath).catch(err => {
      throw new VError(err, `An error occurred while executing the action "${actionName}"`)
    })
  }

  private async findAction(actionName: string): Promise<ActionDefinition> {
    const actions = await this.listActions()
    const action = actions.find(x => x.name === actionName)

    if (!action) {
      throw new Error(`Action "${actionName}" not found`)
    }

    return action
  }
}<|MERGE_RESOLUTION|>--- conflicted
+++ resolved
@@ -103,13 +103,8 @@
   }
 
   async runAction(actionName: string, dialogState: any, incomingEvent: any, actionArgs: any): Promise<any> {
-<<<<<<< HEAD
     process.ASSERT_LICENSED()
-    this.logger.forBot(this.botId).debug(`Running action "${actionName}"`)
-=======
     this.logger.forBot(this.botId).debug(`Running "${actionName}"`)
-
->>>>>>> 8fc6fdcc
     const action = await this.findAction(actionName)
     const code = await this.getActionScript(action)
     const api = await createForAction()
