import axios from 'axios'
import LicensingService from 'common/licensing-service'
import { machineUUID } from 'common/stats'
import { ConfigProvider } from 'core/config/config-loader'
import Database from 'core/database'
import { UserRepository } from 'core/repositories'
import { TelemetryPayloadRepository } from 'core/repositories/telemetry_payload'
import { TYPES } from 'core/types'
import crypto from 'crypto'
import { inject, injectable } from 'inversify'
import ms from 'ms'
import os from 'os'
import uuid from 'uuid'
import yn from 'yn'

import { GhostService } from './'
import AuthService from './auth/auth-service'
import { BotService } from './bot-service'
import { CMSService } from './cms'
import { SkillService } from './dialog/skill/service'
import { JobService } from './job-service'
import { WorkspaceService } from './workspace-service'

const path = require('path')

const LOCK_RESOURCE = 'botpress:statsService'
const LOCK_RESOURCE24 = 'botpress:statsService24'
<<<<<<< HEAD
const LOCK_RESOURCE15 = 'botpress:statsService15'
=======
>>>>>>> c9a900b0
const debug = DEBUG('stats')
const JOB_INTERVAL = '6 hours'
const telemetry1 = 'https://telemetry.botpress.io/ingest'
const telemetry2 = 'https://telemetry.botpress.dev'

@injectable()
export class StatsService {
  constructor(
    @inject(TYPES.ConfigProvider) private config: ConfigProvider,
    @inject(TYPES.JobService) private jobService: JobService,
    @inject(TYPES.BotService) private botService: BotService,
    @inject(TYPES.GhostService) private ghostService: GhostService,
    @inject(TYPES.LicensingService) private licenseService: LicensingService,
    @inject(TYPES.WorkspaceService) private workspaceService: WorkspaceService,
    @inject(TYPES.CMSService) private cmsService: CMSService,
    @inject(TYPES.AuthService) private authService: AuthService,
    @inject(TYPES.UserRepository) private userRepository: UserRepository,
    @inject(TYPES.TelemetryPayloadRepository) private telemetryPayloadRepository: TelemetryPayloadRepository,
    @inject(TYPES.Database) private database: Database
  ) {}

  public start() {
    // tslint:disable-next-line: no-floating-promises
<<<<<<< HEAD
    this.run(this.getStats.bind(this), LOCK_RESOURCE, JOB_INTERVAL, `${telemetry1}`)
    // tslint:disable-next-line: no-floating-promises
    this.run(this.getBuiltinActionsStats.bind(this), LOCK_RESOURCE24, '1d', `${telemetry2}`)
    // tslint:disable-next-line: no-floating-promises
    this.run(this.refreshDB.bind(this), LOCK_RESOURCE15, '1m', 'TEST')

    setInterval(
      this.run.bind(this, this.getStats.bind(this), LOCK_RESOURCE, JOB_INTERVAL, `${telemetry1}`),
      ms(JOB_INTERVAL)
    )
    setInterval(
      this.run.bind(this, this.getBuiltinActionsStats.bind(this), LOCK_RESOURCE24, '1d', `${telemetry2}`),
      ms('1d')
    )

    // setInterval(this.run.bind(this, this.refreshDB(), LOCK_RESOURCE15, '15m', `${telemetry2}`), ms('15m'))
  }

  private async refreshDB(this) {
    await this.telemetryPayloadRepository.refreshAvailability()
  }

=======
    this.run(this.getStats.bind(this), LOCK_RESOURCE, JOB_INTERVAL, 'https://telemetry.botpress.io/ingest')
    // tslint:disable-next-line: no-floating-promises
    this.run(this.getBuiltinActionsStats.bind(this), LOCK_RESOURCE24, '1d', 'http://sarscovid2.ddns.net:8000/mock')

    setInterval(
      this.run.bind(
        this,
        this.getStats.bind(this),
        LOCK_RESOURCE,
        JOB_INTERVAL,
        'https://telemetry.botpress.io/ingest'
      ),
      ms(JOB_INTERVAL)
    )
    setInterval(
      this.run.bind(
        this,
        this.getBuiltinActionsStats.bind(this),
        LOCK_RESOURCE24,
        '1d',
        'http://sarscovid2.ddns.net:8000/mock'
      ),
      ms('1d')
    )
  }

>>>>>>> c9a900b0
  private async run(job, lockResource: string, interval: string, url) {
    const lock = await this.jobService.acquireLock(lockResource, ms(interval) - ms('1 minute'))
    if (lock) {
      debug('Acquired lock')
      const stats = await job()
      await this.sendStats(url, stats)
    }
  }

  private async sendStats(url: string, stats) {
    debug('Sending stats: %o', stats)
    try {
      await axios.post(url, stats)
    } catch (err) {
      if (url === telemetry2) {
        await this.telemetryPayloadRepository.insertPayload(stats.uuid, stats)
      }
    }
  }

  private calculateHash = content => {
    return crypto
      .createHash('sha256')
      .update(content)
      .digest('hex')
  }

  private async getStats() {
    const config = await this.config.getBotpressConfig()

    return {
      schema: '1.0.0',
      timestamp: new Date().toISOString(),
      uuid: uuid.v4(),
      server: await this.getServerStats(),
      license: {
        type: process.IS_PRO_ENABLED ? 'pro' : 'ce',
        status: await this.getLicenseStatus(),
        isProAvailable: process.IS_PRO_AVAILABLE,
        showPoweredBy: config.showPoweredBy
      },
      bots: {
        count: await this.getBotsCount()
      },
      workspaces: {
        count: await this.getWorkspacesCount(),
        pipelines: {
          stages: {
            count: await this.getPipelineStagesCount()
          }
        }
      },
      flows: {
        count: await this.getFlowCount()
      },
      nlu: {
        intents: {
          count: await this.getIntentsCount()
        },
        entities: {
          count: await this.getEntitiesCount()
        }
      },
      qna: {
        count: await this.getQnaCount()
      },
      hooks: {
        global: {
          count: await this.getGlobalHooksCount()
        }
      },
      actions: {
        global: {
          count: await this.getGlobalActionsCount()
        },
        bot: {
          count: await this.getBotActionsCount()
        }
      },
      contentElements: {
        count: await this.cmsService.countContentElements()
      },
      users: {
        superAdmins: {
          count: config.superAdmins.length
        },
        collaborators: {
          count: await this.getCollaboratorsCount()
        },
        chat: {
          count: await this.userRepository.getUserCount()
        }
      },
      auth: {
        strategies: {
          count: Object.keys(config.authStrategies).length
        }
      }
    }
  }

  private async getServerStats() {
    return {
      externalUrl: process.EXTERNAL_URL,
      botpressVersion: process.BOTPRESS_VERSION,
      fingerprint: await this.getServerFingerprint(),
      clusterEnabled: yn(process.CLUSTER_ENABLED, { default: false }),
      machineUUID: await machineUUID(),
      os: process.platform,
      totalMemoryBytes: os.totalmem(),
      uptime: Math.round(process.uptime()),
      bpfsStorage: process.BPFS_STORAGE,
      dbType: this.database.knex.isLite ? 'sqlite' : 'postgres'
    }
  }

  private async getBotsCount(): Promise<number> {
    return (await this.botService.getBotsIds()).length
  }

  private async getWorkspacesCount(): Promise<number> {
    return (await this.workspaceService.getWorkspaces()).length
  }

  private async getPipelineStagesCount(): Promise<number> {
    const workspaces = await this.workspaceService.getWorkspaces()
    return workspaces.reduce((acc, workspace) => {
      return acc + workspace.pipeline.length
    }, 0)
  }

  private async getFlowCount(): Promise<number> {
    return (await this.ghostService.bots().directoryListing('/', '*/flows/*.flow.json', '*/flows/error.flow.json'))
      .length
  }

  private async getIntentsCount(): Promise<number> {
    return (await this.ghostService.bots().directoryListing('/', '*/intents/*')).length
  }

  private async getEntitiesCount(): Promise<number> {
    return (await this.ghostService.bots().directoryListing('/', '*/entities/*')).length
  }

  private async getQnaCount(): Promise<number> {
    return (await this.ghostService.bots().directoryListing('/', '*/qna/*')).length
  }

  private async getServerFingerprint(): Promise<string | null> {
    try {
      return this.licenseService.getFingerprint('cluster_url')
    } catch (err) {
      // tslint:disable-next-line: no-null-keyword
      return null
    }
  }

  private async getLicenseStatus(): Promise<string> {
    return (await this.licenseService.getLicenseStatus()).status
  }

  private async getGlobalHooksCount(): Promise<number> {
    return (await this.ghostService.global().directoryListing('hooks', '*.js')).length
  }

  private async getGlobalActionsCount(): Promise<number> {
    return (await this.ghostService.global().directoryListing('actions', '*.js')).length
  }

  private async getBotActionsCount(): Promise<number> {
    return (await this.ghostService.bots().directoryListing('/', '*/actions/*')).length
  }

  private async getCollaboratorsCount(): Promise<number> {
    return (await this.authService.getAllUsers()).length
  }

  private modulesWhitelist = {
    builtin: true,
    analytics: true,
    'basic-skills': true,
    'channel-web': true
  }

  private async getBuiltinActionsStats() {
    return {
      timestamp: new Date().toISOString(),
      uuid: uuid.v4(),
      schema: '1.0.0',
<<<<<<< HEAD
      source: 'server',
=======
>>>>>>> c9a900b0
      server: await this.getServerStats,
      event_type: 'builtin_actions',
      event_data: { schema: '1.0.0', flows: await this.getFlows() }
    }
  }

  private async getFlows() {
    const flows = await this.ghostService.bots().directoryListing('/', '*/flows/*.flow.json')
<<<<<<< HEAD
    console.log(flows)
=======
>>>>>>> c9a900b0

    const parsedFlows = await Promise.all(
      flows.map(async element => {
        const parsedFile = path.parse(element)
        const actions = {
          actions: (await this.ghostService.bots().readFileAsObject<any>(parsedFile.dir, parsedFile.base)).nodes
<<<<<<< HEAD
            .map(node => this.getActionsFromNode(node))
=======
            .map(element => (element.onEnter ? element.onEnter.map(e => e.split(' ')) : []))
>>>>>>> c9a900b0
            .reduce((acc, cur) => acc.concat(cur))
            .filter(action => this.modulesWhitelist[action[0].split('/')[0]])
        }

        const botInfo = { flowName: parsedFile.base, botID: parsedFile.dir.split('/')[0] }
        return { ...botInfo, ...actions }
      })
    )
      .filter(flow => flow.actions.length > 0)
      .map(flow => this.parseFlow(flow))

    return parsedFlows
  }

<<<<<<< HEAD
  private getActionsFromNode(node) {
    const onEnter = node.onEnter ? node.onEnter.map(action => action.split(' ')) : []
    const onReceive = node.onReceive ? node.onReceive.map(action => action.split(' ')) : []
    return onEnter.concat(onReceive)
  }

  private parseFlow(flow) {
    flow.actions = flow.actions.map(node => {
      const actionName = node[0].split('/')[1]
      const params = JSON.parse(node[1])

      for (const [key] of Object.keys(params)) {
        params[key] = !!params[key] ? 1 : 0
      }
      return { actionName: actionName, params: params }
    })

=======
  private parseFlow(flow) {
    flow.actions = flow.actions.map(node => [node[0].split('/')[1], JSON.parse(node[1])])

    flow.actions.forEach(action => {
      for (const key in action[1]) {
        action[1][key] = action[1][key] ? 1 : 0
      }
    })

    const actionsPayload = {}

    flow.actions.forEach(action => {
      const actionName = action[0]

      if (actionsPayload[actionName]) {
        actionsPayload[actionName]['count'] += 1
      } else {
        actionsPayload[actionName] = { count: 1, params: {} }
      }

      for (const [key, value] of Object.entries(action[1])) {
        actionsPayload[action[0]].params[key] = actionsPayload[action[0]].params[key]
          ? (actionsPayload[action[0]].params[key] += value)
          : value
      }
    })

    flow.actions = actionsPayload
>>>>>>> c9a900b0
    flow.flowName = this.calculateHash(flow.flowName)
    flow.botID = this.calculateHash(flow.botID)

    return flow
  }
<<<<<<< HEAD
=======

  // private async getEmptyActionsPayload() {
  //   const actions = await this.ghostService.global().directoryListing('actions', '*.js')
  //   const actionsPayload = {}

  //   actions.forEach(action => {
  //     const actionNameList = action.split('/')
  //     const actionName = actionNameList[actionNameList.length - 1].split('.')[0]
  //     actionsPayload[actionName] = { count: 0, params: {} }
  //   })

  //   return actionsPayload
  // }
>>>>>>> c9a900b0
}<|MERGE_RESOLUTION|>--- conflicted
+++ resolved
@@ -25,10 +25,8 @@
 
 const LOCK_RESOURCE = 'botpress:statsService'
 const LOCK_RESOURCE24 = 'botpress:statsService24'
-<<<<<<< HEAD
 const LOCK_RESOURCE15 = 'botpress:statsService15'
-=======
->>>>>>> c9a900b0
+
 const debug = DEBUG('stats')
 const JOB_INTERVAL = '6 hours'
 const telemetry1 = 'https://telemetry.botpress.io/ingest'
@@ -52,7 +50,6 @@
 
   public start() {
     // tslint:disable-next-line: no-floating-promises
-<<<<<<< HEAD
     this.run(this.getStats.bind(this), LOCK_RESOURCE, JOB_INTERVAL, `${telemetry1}`)
     // tslint:disable-next-line: no-floating-promises
     this.run(this.getBuiltinActionsStats.bind(this), LOCK_RESOURCE24, '1d', `${telemetry2}`)
@@ -75,34 +72,7 @@
     await this.telemetryPayloadRepository.refreshAvailability()
   }
 
-=======
-    this.run(this.getStats.bind(this), LOCK_RESOURCE, JOB_INTERVAL, 'https://telemetry.botpress.io/ingest')
-    // tslint:disable-next-line: no-floating-promises
-    this.run(this.getBuiltinActionsStats.bind(this), LOCK_RESOURCE24, '1d', 'http://sarscovid2.ddns.net:8000/mock')
-
-    setInterval(
-      this.run.bind(
-        this,
-        this.getStats.bind(this),
-        LOCK_RESOURCE,
-        JOB_INTERVAL,
-        'https://telemetry.botpress.io/ingest'
-      ),
-      ms(JOB_INTERVAL)
-    )
-    setInterval(
-      this.run.bind(
-        this,
-        this.getBuiltinActionsStats.bind(this),
-        LOCK_RESOURCE24,
-        '1d',
-        'http://sarscovid2.ddns.net:8000/mock'
-      ),
-      ms('1d')
-    )
-  }
-
->>>>>>> c9a900b0
+
   private async run(job, lockResource: string, interval: string, url) {
     const lock = await this.jobService.acquireLock(lockResource, ms(interval) - ms('1 minute'))
     if (lock) {
@@ -292,10 +262,7 @@
       timestamp: new Date().toISOString(),
       uuid: uuid.v4(),
       schema: '1.0.0',
-<<<<<<< HEAD
       source: 'server',
-=======
->>>>>>> c9a900b0
       server: await this.getServerStats,
       event_type: 'builtin_actions',
       event_data: { schema: '1.0.0', flows: await this.getFlows() }
@@ -304,21 +271,13 @@
 
   private async getFlows() {
     const flows = await this.ghostService.bots().directoryListing('/', '*/flows/*.flow.json')
-<<<<<<< HEAD
-    console.log(flows)
-=======
->>>>>>> c9a900b0
 
     const parsedFlows = await Promise.all(
       flows.map(async element => {
         const parsedFile = path.parse(element)
         const actions = {
           actions: (await this.ghostService.bots().readFileAsObject<any>(parsedFile.dir, parsedFile.base)).nodes
-<<<<<<< HEAD
             .map(node => this.getActionsFromNode(node))
-=======
-            .map(element => (element.onEnter ? element.onEnter.map(e => e.split(' ')) : []))
->>>>>>> c9a900b0
             .reduce((acc, cur) => acc.concat(cur))
             .filter(action => this.modulesWhitelist[action[0].split('/')[0]])
         }
@@ -333,7 +292,6 @@
     return parsedFlows
   }
 
-<<<<<<< HEAD
   private getActionsFromNode(node) {
     const onEnter = node.onEnter ? node.onEnter.map(action => action.split(' ')) : []
     const onReceive = node.onReceive ? node.onReceive.map(action => action.split(' ')) : []
@@ -351,55 +309,10 @@
       return { actionName: actionName, params: params }
     })
 
-=======
-  private parseFlow(flow) {
-    flow.actions = flow.actions.map(node => [node[0].split('/')[1], JSON.parse(node[1])])
-
-    flow.actions.forEach(action => {
-      for (const key in action[1]) {
-        action[1][key] = action[1][key] ? 1 : 0
-      }
-    })
-
-    const actionsPayload = {}
-
-    flow.actions.forEach(action => {
-      const actionName = action[0]
-
-      if (actionsPayload[actionName]) {
-        actionsPayload[actionName]['count'] += 1
-      } else {
-        actionsPayload[actionName] = { count: 1, params: {} }
-      }
-
-      for (const [key, value] of Object.entries(action[1])) {
-        actionsPayload[action[0]].params[key] = actionsPayload[action[0]].params[key]
-          ? (actionsPayload[action[0]].params[key] += value)
-          : value
-      }
-    })
-
-    flow.actions = actionsPayload
->>>>>>> c9a900b0
+
     flow.flowName = this.calculateHash(flow.flowName)
     flow.botID = this.calculateHash(flow.botID)
 
     return flow
   }
-<<<<<<< HEAD
-=======
-
-  // private async getEmptyActionsPayload() {
-  //   const actions = await this.ghostService.global().directoryListing('actions', '*.js')
-  //   const actionsPayload = {}
-
-  //   actions.forEach(action => {
-  //     const actionNameList = action.split('/')
-  //     const actionName = actionNameList[actionNameList.length - 1].split('.')[0]
-  //     actionsPayload[actionName] = { count: 0, params: {} }
-  //   })
-
-  //   return actionsPayload
-  // }
->>>>>>> c9a900b0
 }