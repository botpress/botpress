--- conflicted
+++ resolved
@@ -50,12 +50,7 @@
       // webhooks: [{ url: `${process.EXTERNAL_URL}/api/v1/chat/receive` }]
     }
 
-<<<<<<< HEAD
     const { id, token } = await this.clientSync.syncs.sync(setupConfig)
-    let modified = false
-=======
-    const { id, token } = await this.clientSync.syncClient(setupConfig)
->>>>>>> bdd91ee6
 
     if (id && id !== messaging.id) {
       messaging = {
