--- conflicted
+++ resolved
@@ -110,17 +110,11 @@
   }
 
   private async handleOutgoingEvent(event: IO.OutgoingEvent, next: IO.MiddlewareNextCallback) {
-<<<<<<< HEAD
-    if (this.channelNames.includes(event.channel)) {
-      const message = await this.clientsByBotId[event.botId].sendMessage(event.threadId!, event.channel, event.payload)
+    // TODO: validate payload types here
+    const message = await this.clientsByBotId[event.botId].sendMessage(event.threadId!, event.channel, event.payload)
 
-      const mevent = <any>event
-      mevent.messageId = message.id
-    }
-=======
-    // TODO: validate payload types here
-    await this.clientsByBotId[event.botId].sendMessage(event.threadId!, event.channel, event.payload)
->>>>>>> 8dabf0dc
+    const mevent = <any>event
+    mevent.messageId = message.id
 
     return next(undefined, true, false)
   }
