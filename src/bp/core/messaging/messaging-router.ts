--- conflicted
+++ resolved
@@ -11,17 +11,12 @@
     super('Messaging', logger, Router({ mergeParams: true }))
   }
 
-<<<<<<< HEAD
-  public setupRoutes(channelsConfig: ChannelConfigEntry[]): void {
+  public setupRoutes(): void {
     this.router.post('/receive', async (req, res, next) => {
       if (req.headers.password !== process.INTERNAL_PASSWORD) {
         return next(new UnauthorizedError('Password is missing or invalid'))
       }
 
-=======
-  public setupRoutes(): void {
-    this.router.post('/receive', async (req, res) => {
->>>>>>> cccad281
       const msg = req.body
 
       await this.messaging.receive(
