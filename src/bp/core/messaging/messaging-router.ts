--- conflicted
+++ resolved
@@ -11,17 +11,12 @@
     super('Messaging', logger, Router({ mergeParams: true }))
   }
 
-<<<<<<< HEAD
-  public setupRoutes(): void {
-    this.router.post('/messaging/receive', async (req, res, next) => {
+  public setupRoutes(channelsConfig: ChannelConfigEntry[]): void {
+    this.router.post('/receive', async (req, res, next) => {
       if (req.headers.password !== process.INTERNAL_PASSWORD) {
         return next(new UnauthorizedError('Password is missing or invalid'))
       }
 
-=======
-  public setupRoutes(channelsConfig: ChannelConfigEntry[]): void {
-    this.router.post('/receive', async (req, res) => {
->>>>>>> 979083a3
       const msg = req.body
 
       await this.messaging.receive(
