--- conflicted
+++ resolved
@@ -18,12 +18,8 @@
   constructor(
     @inject(TYPES.JobService) private jobService: JobService,
     @inject(TYPES.ConversationRepository) private conversationRepo: ConversationRepository,
-<<<<<<< HEAD
-    @inject(TYPES.AttributesRepository) private attributesRepo: AttributesRepository
-=======
     @inject(TYPES.AttributesRepository) private attributesRepo: AttributesRepository,
     @inject(TYPES.MappingRepository) private mappingRepo: MappingRepository
->>>>>>> 256fcf41
   ) {}
 
   @postConstruct()
@@ -44,10 +40,7 @@
         botId,
         this.conversationRepo,
         this.attributesRepo,
-<<<<<<< HEAD
-=======
         this.mappingRepo,
->>>>>>> 256fcf41
         (userId, mostRecentConvoId) => this.invalidateMostRecent(botId, userId, mostRecentConvoId)
       )
       this.scopes[botId] = scope
@@ -63,10 +56,7 @@
     private botId: string,
     private conversationRepo: ConversationRepository,
     private attributesRepo: AttributesRepository,
-<<<<<<< HEAD
-=======
     private mappingRepo: MappingRepository,
->>>>>>> 256fcf41
     public invalidateMostRecent: (userId: string, mostRecentConvoId?: sdk.uuid) => void
   ) {
     this.mostRecentCache = new LRU<string, sdk.Conversation>({ max: 10000, maxAge: ms('5min') })
@@ -142,8 +132,6 @@
   public async getAttribute(id: sdk.uuid, name: string): Promise<string | undefined> {
     return this.attributesRepo.forAttribute(name).get(id)
   }
-<<<<<<< HEAD
-=======
 
   public async createMapping(channel: string, localId: sdk.uuid, foreignId: string): Promise<void> {
     await this.getMapScope(channel).create(localId, foreignId)
@@ -164,5 +152,4 @@
   private getMapScope(channel: string): ScopedMappingRepository {
     return this.mappingRepo.forScope(`${this.botId}-${channel}-conversations`)
   }
->>>>>>> 256fcf41
 }