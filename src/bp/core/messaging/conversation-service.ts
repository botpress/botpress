--- conflicted
+++ resolved
@@ -18,11 +18,8 @@
   constructor(
     @inject(TYPES.JobService) private jobService: JobService,
     @inject(TYPES.ConversationRepository) private conversationRepo: ConversationRepository,
-<<<<<<< HEAD
-    @inject(TYPES.AttributesRepository) private attributesRepo: AttributesRepository
-=======
+    @inject(TYPES.AttributesRepository) private attributesRepo: AttributesRepository,
     @inject(TYPES.MappingRepository) private mappingRepo: MappingRepository
->>>>>>> 5a826615
   ) {}
 
   @postConstruct()
@@ -42,11 +39,8 @@
       scope = new ScopedConversationService(
         botId,
         this.conversationRepo,
-<<<<<<< HEAD
         this.attributesRepo,
-=======
         this.mappingRepo,
->>>>>>> 5a826615
         (userId, mostRecentConvoId) => this.invalidateMostRecent(botId, userId, mostRecentConvoId)
       )
       this.scopes[botId] = scope
@@ -61,11 +55,8 @@
   constructor(
     private botId: string,
     private conversationRepo: ConversationRepository,
-<<<<<<< HEAD
     private attributesRepo: AttributesRepository,
-=======
     private mappingRepo: MappingRepository,
->>>>>>> 5a826615
     public invalidateMostRecent: (userId: string, mostRecentConvoId?: sdk.uuid) => void
   ) {
     this.mostRecentCache = new LRU<string, sdk.Conversation>({ max: 10000, maxAge: ms('5min') })
@@ -130,7 +121,6 @@
     }
   }
 
-<<<<<<< HEAD
   public async setAttribute(id: sdk.uuid, name: string, value: string) {
     await this.attributesRepo.forAttribute(name).set(id, value)
   }
@@ -141,7 +131,8 @@
 
   public async getAttribute(id: sdk.uuid, name: string): Promise<string | undefined> {
     return this.attributesRepo.forAttribute(name).get(id)
-=======
+  }
+    
   public async createMapping(channel: string, localId: sdk.uuid, foreignId: string): Promise<void> {
     await this.getMapScope(channel).create(localId, foreignId)
   }
@@ -160,6 +151,5 @@
 
   private getMapScope(channel: string): ScopedMappingRepository {
     return this.mappingRepo.forScope(`${this.botId}-${channel}-conversations`)
->>>>>>> 5a826615
   }
 }