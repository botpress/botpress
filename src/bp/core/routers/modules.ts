--- conflicted
+++ resolved
@@ -1,11 +1,7 @@
 import { FlowGeneratorMetadata, Logger } from 'botpress/sdk'
-<<<<<<< HEAD
 import { ModuleInfo } from 'common/typings'
 import { ConfigProvider } from 'core/config/config-loader'
 import ModuleResolver from 'core/modules/resolver'
-=======
-import { ConfigProvider } from 'core/config/config-loader'
->>>>>>> 178ce310
 import AuthService, { TOKEN_AUDIENCE } from 'core/services/auth/auth-service'
 import { RequestHandler, Router } from 'express'
 import _ from 'lodash'
@@ -16,7 +12,6 @@
 import { SkillService } from '../services/dialog/skill/service'
 
 import { CustomRouter } from './customRouter'
-<<<<<<< HEAD
 import { NotFoundError } from './errors'
 import { assertSuperAdmin, checkTokenHeader } from './util'
 
@@ -46,9 +41,6 @@
     // silent catch
   } catch (err) {}
 }
-=======
-import { assertSuperAdmin, checkTokenHeader } from './util'
->>>>>>> 178ce310
 
 export class ModulesRouter extends CustomRouter {
   private checkTokenHeader!: RequestHandler
