import { Logger } from 'botpress/sdk'
import { CreatedUser, WorkspaceUser } from 'common/typings'
import AuthService from 'core/services/auth/auth-service'
import { WorkspaceService } from 'core/services/workspace-service'
import { RequestHandler, Router } from 'express'
import Joi from 'joi'
import _ from 'lodash'

import { CustomRouter } from '../customRouter'
import { ConflictError } from '../errors'
import {
  assertBotpressPro,
  assertSuperAdmin,
  needPermissions,
  success as sendSuccess,
  validateBodySchema
} from '../util'

export class UsersRouter extends CustomRouter {
  private readonly resource = 'admin.users'
  private needPermissions: (operation: string, resource: string) => RequestHandler
  private assertBotpressPro: RequestHandler

  constructor(logger: Logger, private authService: AuthService, private workspaceService: WorkspaceService) {
    super('Users', logger, Router({ mergeParams: true }))
    this.needPermissions = needPermissions(this.workspaceService)
    this.assertBotpressPro = assertBotpressPro(this.workspaceService)
    this.setupRoutes()
  }

  setupRoutes() {
    const router = this.router

    router.get(
      '/',
      this.needPermissions('read', this.resource),
      this.asyncMiddleware(async (req, res) => {
        const users = await this.workspaceService.getWorkspaceUsersAttributes(req.workspace!, ['last_logon'])
        return sendSuccess(res, 'Retrieved users', users)
      })
    )

    router.get(
      '/listAvailableUsers',
      this.needPermissions('read', this.resource),
      this.asyncMiddleware(async (req, res) => {
        const allUsers = await this.authService.getAllUsers()
        const workspaceUsers = await this.workspaceService.getWorkspaceUsers(req.workspace!)

        return sendSuccess(res, 'Retrieved users', _.filter(
          allUsers,
          x => !_.find(workspaceUsers, x)
        ) as WorkspaceUser[])
      })
    )

    router.post(
      '/workspace/add',
      this.assertBotpressPro,
      this.needPermissions('write', this.resource),
      this.asyncMiddleware(async (req, res) => {
        const { email, strategy, role } = req.body

        const workspaceUsers = await this.workspaceService.getWorkspaceUsers(req.workspace!)
        if (workspaceUsers.find(x => x.email === email && x.strategy === strategy)) {
          throw new ConflictError(`User "${email}" is already a member of this workspace`)
        }

        await this.workspaceService.addUserToWorkspace(email, strategy, req.workspace!, role)

        res.sendStatus(200)
      })
    )

    router.delete(
      '/workspace/remove/:strategy/:email',
      this.needPermissions('write', this.resource),
      this.asyncMiddleware(async (req, res) => {
        const { email, strategy } = req.params

        if (req.authUser!.email === email) {
          return res.status(400).json({ message: "Sorry, you can't delete your own account." })
        }

        await this.workspaceService.removeUserFromWorkspace(email, strategy, req.workspace!)
        return sendSuccess(res, 'User removed', { email })
      })
    )

    router.put(
      '/workspace/update_role',
      this.needPermissions('write', this.resource),
      this.asyncMiddleware(async (req, res) => {
        const { email, strategy, role } = req.body

        await this.workspaceService.updateUserRole(email, strategy, req.workspace!, role)
        return sendSuccess(res, 'User updated')
      })
    )

    router.post(
      '/',
      this.assertBotpressPro,
      this.needPermissions('write', this.resource),
      this.asyncMiddleware(async (req, res) => {
        validateBodySchema(
          req,
          Joi.object().keys({
            email: Joi.string()
              .trim()
              .required(),
            role: Joi.string().required(),
            strategy: Joi.string().required()
          })
        )
        const { email, strategy, role } = req.body
        const alreadyExists = await this.authService.findUser(email, strategy)

        if (alreadyExists) {
          throw new ConflictError(`User "${email}" is already taken`)
        }

        const result = await this.authService.createUser({ email, strategy }, strategy)
        await this.workspaceService.addUserToWorkspace(email, strategy, req.workspace!, role)

        return sendSuccess(res, 'User created successfully', {
          email,
<<<<<<< HEAD
          tempPassword
        } as CreatedUser)
=======
          tempPassword: typeof result === 'string' ? result : `(Use ${strategy} password)`
        })
>>>>>>> ca36508c
      })
    )

    router.delete(
      '/:strategy/:email',
      assertSuperAdmin,
      this.needPermissions('write', this.resource),
      this.asyncMiddleware(async (req, res) => {
        const { email, strategy } = req.params

        if (req.authUser!.email === email) {
          return res.status(400).json({ message: "Sorry, you can't delete your own account." })
        }

        await this.workspaceService.removeUserFromAllWorkspaces(email, strategy)
        await this.authService.deleteUser(email, strategy)

        return sendSuccess(res, 'User deleted', { email })
      })
    )

    router.get(
      '/reset/:strategy/:email',
      assertSuperAdmin,
      this.needPermissions('write', this.resource),
      this.asyncMiddleware(async (req, res) => {
        const { email, strategy } = req.params

        const tempPassword = await this.authService.resetPassword(email, strategy)

        return sendSuccess(res, 'Password reseted', {
          tempPassword
        })
      })
    )
  }
}<|MERGE_RESOLUTION|>--- conflicted
+++ resolved
@@ -125,13 +125,8 @@
 
         return sendSuccess(res, 'User created successfully', {
           email,
-<<<<<<< HEAD
-          tempPassword
-        } as CreatedUser)
-=======
           tempPassword: typeof result === 'string' ? result : `(Use ${strategy} password)`
         })
->>>>>>> ca36508c
       })
     )
 
