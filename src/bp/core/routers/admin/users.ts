import { Logger } from 'botpress/sdk'
import { CreatedUser } from 'core/misc/interfaces'
import AuthService from 'core/services/auth/auth-service'
import { WorkspaceService } from 'core/services/workspace-service'
import { RequestHandler, Router } from 'express'
import Joi from 'joi'
import _ from 'lodash'

import { CustomRouter } from '..'
<<<<<<< HEAD
import { ConflictError } from '../errors'
import { asyncMiddleware, needPermissions, success as sendSuccess, validateBodySchema } from '../util'
=======
import { InvalidOperationError } from '../../services/auth/errors'
import {
  assertBotpressPro,
  asyncMiddleware,
  needPermissions,
  success as sendSuccess,
  validateBodySchema
} from '../util'
>>>>>>> 70ab00e6

export class UsersRouter implements CustomRouter {
  public readonly router: Router

  private readonly resource = 'admin.users'
  private asyncMiddleware!: Function
  private needPermissions: (operation: string, resource: string) => RequestHandler
  private assertBotpressPro: RequestHandler

  constructor(logger: Logger, private authService: AuthService, private workspaceService: WorkspaceService) {
    this.asyncMiddleware = asyncMiddleware({ logger })
    this.needPermissions = needPermissions(this.workspaceService)
    this.assertBotpressPro = assertBotpressPro(this.workspaceService)
    this.router = Router({ mergeParams: true })
    this.setupRoutes()
  }

  setupRoutes() {
    const router = this.router

    router.get(
      '/',
      this.needPermissions('read', this.resource),
      this.asyncMiddleware(async (req, res) => {
        const users = await this.workspaceService.listUsers([
          'email',
          'firstname',
          'lastname',
          'role',
          'last_logon',
          'created_on'
        ])
        return sendSuccess(res, 'Retrieved users', users)
      })
    )

    router.post(
      '/',
      this.assertBotpressPro,
      this.needPermissions('write', this.resource),
      this.asyncMiddleware(async (req, res) => {
        validateBodySchema(
          req,
          Joi.object().keys({
            email: Joi.string()
              .email()
              .trim()
              .required()
          })
        )
        const email = req.body.email
        const alreadyExists = await this.authService.findUserByEmail(email, ['email'])

        if (alreadyExists) {
          throw new ConflictError(`User ${email} is already taken`)
        }

        const createdUser: CreatedUser = await this.authService.createUser({ email })

        return sendSuccess(res, 'User created successfully', {
          email,
          tempPassword: createdUser.password
        })
      })
    )

    router.delete(
      '/:email',
      this.needPermissions('write', this.resource),
      this.asyncMiddleware(async (req, res) => {
        const { email } = req.params

        if (req.authUser.email === email) {
          return res.status(400).json({ message: "Sorry, you can't delete your own account." })
        }

        await this.workspaceService.deleteUser(email)
        return sendSuccess(res, 'User deleted', {
          email
        })
      })
    )

    router.get(
      '/reset/:userId',
      this.needPermissions('write', this.resource),
      this.asyncMiddleware(async (req, res) => {
        const tempPassword = await this.authService.resetPassword(req.params.userId)
        return sendSuccess(res, 'Password reseted', {
          tempPassword
        })
      })
    )

    router.put(
      '/:email',
      this.needPermissions('write', this.resource),
      this.asyncMiddleware(async (req, res) => {
        const { email } = req.params

        await this.authService.updateUser(email, req.body)
        return sendSuccess(res, 'User updated')
      })
    )
  }
}<|MERGE_RESOLUTION|>--- conflicted
+++ resolved
@@ -7,11 +7,7 @@
 import _ from 'lodash'
 
 import { CustomRouter } from '..'
-<<<<<<< HEAD
 import { ConflictError } from '../errors'
-import { asyncMiddleware, needPermissions, success as sendSuccess, validateBodySchema } from '../util'
-=======
-import { InvalidOperationError } from '../../services/auth/errors'
 import {
   assertBotpressPro,
   asyncMiddleware,
@@ -19,7 +15,6 @@
   success as sendSuccess,
   validateBodySchema
 } from '../util'
->>>>>>> 70ab00e6
 
 export class UsersRouter implements CustomRouter {
   public readonly router: Router
