import { Logger, WorkspaceUser } from 'botpress/sdk'
import AuthService from 'core/services/auth/auth-service'
import { InvalidOperationError } from 'core/services/auth/errors'
import { WorkspaceService } from 'core/services/workspace-service'
import { RequestHandler, Router } from 'express'
import Joi from 'joi'
import _ from 'lodash'

import { CustomRouter } from '../customRouter'
import { ConflictError } from '../errors'
import {
  assertBotpressPro,
  assertSuperAdmin,
  needPermissions,
  success as sendSuccess,
  validateBodySchema
} from '../util'

export class UsersRouter extends CustomRouter {
  private readonly resource = 'admin.collaborators'
  private needPermissions: (operation: string, resource: string) => RequestHandler
  private assertBotpressPro: RequestHandler

  constructor(logger: Logger, private authService: AuthService, private workspaceService: WorkspaceService) {
    super('Users', logger, Router({ mergeParams: true }))
    this.needPermissions = needPermissions(this.workspaceService)
    this.assertBotpressPro = assertBotpressPro(this.workspaceService)
    this.setupRoutes()
  }

  setupRoutes() {
    const router = this.router

    // List of all users which are currently member of the active workspace
    router.get(
      '/',
      this.needPermissions('read', this.resource),
      this.asyncMiddleware(async (req, res) => {
        const filterRoles = req.query.roles && req.query.roles.split(',')
<<<<<<< HEAD
        const users = await this.workspaceService.getWorkspaceUsersWithAttributes(req.workspace!, [
          'last_logon',
          'firstname',
          'lastname',
          'picture_url',
          'created_at'
        ])
=======
        const attributes = ['last_logon', 'firstname', 'lastname', 'picture_url', 'created_at']
        const users = await this.workspaceService.getWorkspaceUsers(req.workspace!, { attributes })
>>>>>>> 8226f7ee

        return sendSuccess(
          res,
          'Retrieved users',
          filterRoles ? users.filter(x => filterRoles.includes(x.role)) : users
        )
      })
    )

    // Returns the list of users NOT currently member of the active workspace
    router.get(
      '/listAvailableUsers',
      this.needPermissions('read', this.resource),
      this.asyncMiddleware(async (req, res) => {
        const filterRoles = req.query.roles && req.query.roles.split(',')
        const allUsers = await this.authService.getAllUsers()
        const workspaceUsers = await this.workspaceService.getWorkspaceUsers(req.workspace!)
        const available = _.filter(allUsers, x => !_.find(workspaceUsers, x)) as WorkspaceUser[]

        return sendSuccess(
          res,
          'Retrieved available users',
          filterRoles ? available.filter(x => filterRoles.includes(x.role)) : available
        )
      })
    )

    router.post(
      '/workspace/add',
      this.assertBotpressPro,
      this.needPermissions('write', this.resource),
      this.asyncMiddleware(async (req, res) => {
        const { strategy, role } = req.body

        const existingUser = await this.authService.findUser(req.body.email, strategy)
        if (!existingUser) {
          throw new InvalidOperationError("User doesn't exist")
        }

        const email = existingUser.email
        const workspaceUsers = await this.workspaceService.getWorkspaceUsers(req.workspace!)
        if (workspaceUsers.find(x => x.email.toLowerCase() === email.toLowerCase() && x.strategy === strategy)) {
          throw new ConflictError(`User "${email}" is already a member of this workspace`)
        }

        await this.workspaceService.addUserToWorkspace(email, strategy, req.workspace!, { role })

        res.sendStatus(200)
      })
    )

    router.post(
      '/workspace/remove/:strategy/:email/delete',
      this.needPermissions('write', this.resource),
      this.asyncMiddleware(async (req, res) => {
        const { email, strategy } = req.params

        if (req.authUser!.email.toLowerCase() === email.toLowerCase()) {
          return res.status(400).json({ message: "Sorry, you can't delete your own account." })
        }

        await this.workspaceService.removeUserFromWorkspace(email, strategy, req.workspace!)
        return sendSuccess(res, 'User removed', { email })
      })
    )

    router.post(
      '/workspace/update_role',
      this.needPermissions('write', this.resource),
      this.asyncMiddleware(async (req, res) => {
        const { email, strategy, role } = req.body

        await this.workspaceService.updateUserRole(email, strategy, req.workspace!, role)
        return sendSuccess(res, 'User updated')
      })
    )

    router.post(
      '/',
      this.assertBotpressPro,
      this.needPermissions('write', this.resource),
      this.asyncMiddleware(async (req, res) => {
        validateBodySchema(
          req,
          Joi.object().keys({
            email: Joi.string()
              .trim()
              .required(),
            role: Joi.string().required(),
            strategy: Joi.string().required()
          })
        )

        const { email, strategy, role } = req.body
        const alreadyExists = await this.authService.findUser(email, strategy)

        if (alreadyExists) {
          throw new ConflictError(`User "${email}" is already taken`)
        }

        const result = await this.authService.createUser({ email, strategy }, strategy)
        await this.workspaceService.addUserToWorkspace(email, strategy, req.workspace!, { role })

        return sendSuccess(res, 'User created successfully', {
          email,
          tempPassword: typeof result === 'string' ? result : `(Use ${strategy} password)`
        })
      })
    )

    router.post(
      '/:strategy/:email/delete',
      assertSuperAdmin,
      this.needPermissions('write', this.resource),
      this.asyncMiddleware(async (req, res) => {
        const { email, strategy } = req.params

        if (req.authUser!.email.toLowerCase() === email.toLowerCase()) {
          return res.status(400).json({ message: "Sorry, you can't delete your own account." })
        }

        await this.workspaceService.removeUserFromAllWorkspaces(email, strategy)
        await this.authService.deleteUser(email, strategy)

        return sendSuccess(res, 'User deleted', { email })
      })
    )

    router.get(
      '/reset/:strategy/:email',
      assertSuperAdmin,
      this.needPermissions('write', this.resource),
      this.asyncMiddleware(async (req, res) => {
        const { email, strategy } = req.params

        const tempPassword = await this.authService.resetPassword(email, strategy)

        return sendSuccess(res, 'Password reset', {
          tempPassword
        })
      })
    )
  }
}<|MERGE_RESOLUTION|>--- conflicted
+++ resolved
@@ -37,18 +37,8 @@
       this.needPermissions('read', this.resource),
       this.asyncMiddleware(async (req, res) => {
         const filterRoles = req.query.roles && req.query.roles.split(',')
-<<<<<<< HEAD
-        const users = await this.workspaceService.getWorkspaceUsersWithAttributes(req.workspace!, [
-          'last_logon',
-          'firstname',
-          'lastname',
-          'picture_url',
-          'created_at'
-        ])
-=======
         const attributes = ['last_logon', 'firstname', 'lastname', 'picture_url', 'created_at']
         const users = await this.workspaceService.getWorkspaceUsers(req.workspace!, { attributes })
->>>>>>> 8226f7ee
 
         return sendSuccess(
           res,
