import { Logger } from 'botpress/sdk'
import { checkRule } from 'common/auth'
import LicensingService from 'common/licensing-service'
import { BotLoader } from 'core/bot-loader'
import { GhostService } from 'core/services'
import { AdminService } from 'core/services/admin/service'
import AuthService, { TOKEN_AUDIENCE } from 'core/services/auth/auth-service'
import { WorkspaceService } from 'core/services/workspace'
import { RequestHandler, Router } from 'express'
import _ from 'lodash'

import { CustomRouter } from '..'
import { checkTokenHeader, loadUser } from '../util'

import { BotsRouter } from './bots'
import { LicenseRouter } from './license'
import { UsersRouter } from './users'
import { VersioningRouter } from './versioning'

export class AdminRouter implements CustomRouter {
  public readonly router: Router
  private checkTokenHeader!: RequestHandler
  private loadUser!: RequestHandler
  private botsRouter!: BotsRouter
  private usersRouter!: UsersRouter
  private licenseRouter!: LicenseRouter
  private versioningRouter!: VersioningRouter

  constructor(
    logger: Logger,
    private authService: AuthService,
    private workspaceService: WorkspaceService,
    private licenseService: LicensingService,
    private ghostService: GhostService,
    private botLoader: BotLoader
  ) {
    this.router = Router({ mergeParams: true })
    this.checkTokenHeader = checkTokenHeader(this.authService, TOKEN_AUDIENCE)
    this.loadUser = loadUser(this.authService)
    this.botsRouter = new BotsRouter(logger, this.workspaceService)
    this.usersRouter = new UsersRouter(logger, this.authService, this.workspaceService)
    this.licenseRouter = new LicenseRouter(logger, this.licenseService)
<<<<<<< HEAD
    this.versioningRouter = new VersioningRouter(this.workspaceService, this.ghostService, this.botLoader)
=======
    this.versioningRouter = new VersioningRouter(this.ghostService, this.botLoader)
>>>>>>> c695b6c7

    this.setupRoutes()
  }

  setupRoutes() {
    const router = this.router

    router.get('/permissions', async (req, res) => {
      const { permissions, operation, resource } = req.body
      const valid = checkRule(permissions, operation, resource)
      res.send(valid)
    })

    router.get('/all-permissions', async (req, res) => {
      res.json(await this.authService.getResources())
    })

    this.router.get('/license', (req, res) => {
      const license = {
        isPro: process.IS_PRO_ENABLED
      }
      res.send(license)
    })

    router.use('/bots', this.checkTokenHeader, this.loadUser, this.botsRouter.router)
    router.use('/users', this.checkTokenHeader, this.loadUser, this.usersRouter.router)
    router.use('/license', this.checkTokenHeader, this.loadUser, this.licenseRouter.router)
    router.use('/versioning', this.checkTokenHeader, this.versioningRouter.router)
  }
}<|MERGE_RESOLUTION|>--- conflicted
+++ resolved
@@ -3,7 +3,6 @@
 import LicensingService from 'common/licensing-service'
 import { BotLoader } from 'core/bot-loader'
 import { GhostService } from 'core/services'
-import { AdminService } from 'core/services/admin/service'
 import AuthService, { TOKEN_AUDIENCE } from 'core/services/auth/auth-service'
 import { WorkspaceService } from 'core/services/workspace'
 import { RequestHandler, Router } from 'express'
@@ -40,11 +39,7 @@
     this.botsRouter = new BotsRouter(logger, this.workspaceService)
     this.usersRouter = new UsersRouter(logger, this.authService, this.workspaceService)
     this.licenseRouter = new LicenseRouter(logger, this.licenseService)
-<<<<<<< HEAD
     this.versioningRouter = new VersioningRouter(this.workspaceService, this.ghostService, this.botLoader)
-=======
-    this.versioningRouter = new VersioningRouter(this.ghostService, this.botLoader)
->>>>>>> c695b6c7
 
     this.setupRoutes()
   }
