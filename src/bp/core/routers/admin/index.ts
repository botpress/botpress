import { Logger } from 'botpress/sdk'
import { checkRule } from 'common/auth'
import LicensingService from 'common/licensing-service'
import { ConfigProvider } from 'core/config/config-loader'
import { ModuleLoader } from 'core/module-loader'
import { GhostService } from 'core/services'
import { AlertingService } from 'core/services/alerting-service'
import AuthService, { TOKEN_AUDIENCE } from 'core/services/auth/auth-service'
import { BotService } from 'core/services/bot-service'
import { JobService } from 'core/services/job-service'
import { MonitoringService } from 'core/services/monitoring'
import { WorkspaceService } from 'core/services/workspace-service'
import { RequestHandler, Router } from 'express'
import _ from 'lodash'

import { CustomRouter } from '../customRouter'
import { assertSuperAdmin, checkTokenHeader, loadUser } from '../util'

import { BotsRouter } from './bots'
import { LanguagesRouter } from './languages'
import { LicenseRouter } from './license'
import { RolesRouter } from './roles'
import { ServerRouter } from './server'
import { UsersRouter } from './users'
import { VersioningRouter } from './versioning'

export class AdminRouter extends CustomRouter {
  private checkTokenHeader!: RequestHandler
  private botsRouter!: BotsRouter
  private usersRouter!: UsersRouter
  private licenseRouter!: LicenseRouter
  private versioningRouter!: VersioningRouter
  private rolesRouter!: RolesRouter
  private serverRouter!: ServerRouter
  private languagesRouter!: LanguagesRouter
  private loadUser!: RequestHandler

  constructor(
    logger: Logger,
    private authService: AuthService,
    private workspaceService: WorkspaceService,
    private botService: BotService,
    private licenseService: LicensingService,
    private ghostService: GhostService,
    configProvider: ConfigProvider,
    monitoringService: MonitoringService,
    alertingService: AlertingService,
    moduleLoader: ModuleLoader,
    jobService: JobService
  ) {
    super('Admin', logger, Router({ mergeParams: true }))
    this.checkTokenHeader = checkTokenHeader(this.authService, TOKEN_AUDIENCE)
    this.botsRouter = new BotsRouter(logger, this.workspaceService, this.botService, configProvider)
    this.usersRouter = new UsersRouter(logger, this.authService, this.workspaceService)
    this.licenseRouter = new LicenseRouter(logger, this.licenseService, configProvider)
    this.versioningRouter = new VersioningRouter(logger, this.ghostService, this.botService)
    this.rolesRouter = new RolesRouter(logger, this.workspaceService)
<<<<<<< HEAD
    this.serverRouter = new ServerRouter(logger, monitoringService, alertingService, configProvider, ghostService)
    this.languagesRouter = new LanguagesRouter(logger, moduleLoader, this.workspaceService, configProvider)
=======
    this.serverRouter = new ServerRouter(
      logger,
      monitoringService,
      alertingService,
      configProvider,
      ghostService,
      jobService
    )
    this.languagesRouter = new LanguagesRouter(logger, moduleLoader, this.workspaceService)
>>>>>>> 9a7240dd
    this.loadUser = loadUser(this.authService)

    this.setupRoutes()
  }

  setupRoutes() {
    const router = this.router

    router.get(
      '/permissions',
      this.asyncMiddleware(async (req, res) => {
        const { permissions, operation, resource } = req.body
        const valid = checkRule(permissions, operation, resource)
        res.send(valid)
      })
    )

    router.get(
      '/all-permissions',
      this.asyncMiddleware(async (req, res) => {
        res.json(await this.authService.getResources())
      })
    )

    this.router.get('/license', (req, res) => {
      const license = {
        isPro: process.IS_PRO_ENABLED
      }
      res.send(license)
    })

    this.router.get(
      '/audit',
      this.asyncMiddleware(async (req, res) => {
        res.send(await this.licenseService.auditLicensing(req.headers['x-bp-audit'] as string))
      })
    )

    router.use('/bots', this.checkTokenHeader, this.botsRouter.router)
    router.use('/roles', this.checkTokenHeader, this.rolesRouter.router)
    router.use('/users', this.checkTokenHeader, this.loadUser, this.usersRouter.router)
    router.use('/license', this.checkTokenHeader, this.licenseRouter.router)
    router.use('/languages', this.checkTokenHeader, this.languagesRouter.router)
    router.use('/server', this.checkTokenHeader, assertSuperAdmin, this.serverRouter.router)

    // TODO: Add versioning per workspace.
    // This way admins could use these routes to push / pull independently of other workspaces.
    // For now we're restricting to super-admin.
    router.use('/versioning', this.checkTokenHeader, assertSuperAdmin, this.versioningRouter.router)
  }
}<|MERGE_RESOLUTION|>--- conflicted
+++ resolved
@@ -55,10 +55,6 @@
     this.licenseRouter = new LicenseRouter(logger, this.licenseService, configProvider)
     this.versioningRouter = new VersioningRouter(logger, this.ghostService, this.botService)
     this.rolesRouter = new RolesRouter(logger, this.workspaceService)
-<<<<<<< HEAD
-    this.serverRouter = new ServerRouter(logger, monitoringService, alertingService, configProvider, ghostService)
-    this.languagesRouter = new LanguagesRouter(logger, moduleLoader, this.workspaceService, configProvider)
-=======
     this.serverRouter = new ServerRouter(
       logger,
       monitoringService,
@@ -67,8 +63,7 @@
       ghostService,
       jobService
     )
-    this.languagesRouter = new LanguagesRouter(logger, moduleLoader, this.workspaceService)
->>>>>>> 9a7240dd
+    this.languagesRouter = new LanguagesRouter(logger, moduleLoader, this.workspaceService, configProvider)
     this.loadUser = loadUser(this.authService)
 
     this.setupRoutes()
