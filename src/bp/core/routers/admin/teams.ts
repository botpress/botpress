--- conflicted
+++ resolved
@@ -7,14 +7,9 @@
 import { InvalidOperationError } from '../../services/auth/errors'
 import TeamsService from '../../services/auth/teams-service'
 
-<<<<<<< HEAD
 import { Bot } from '../../misc/interfaces'
 import { asyncMiddleware, success as sendSuccess, error as sendError, validateBodySchema } from '../util'
-import { Logger } from 'common/logging'
-=======
-import { asyncMiddleware, success as sendSuccess, validateBodySchema } from '../util'
 import { Logger } from 'botpress/sdk'
->>>>>>> d366fc8f
 
 export class TeamsRouter implements CustomRouter {
   private asyncMiddleware!: Function
