--- conflicted
+++ resolved
@@ -1,8 +1,4 @@
 export * from './bots'
-<<<<<<< HEAD
-export * from './media'
-=======
 export * from './util'
 export * from './errors'
-export * from './conditionalMiddleware'
->>>>>>> 24a18a1d
+export * from './conditionalMiddleware'