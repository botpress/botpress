--- conflicted
+++ resolved
@@ -72,12 +72,8 @@
         if (!user) {
           throw new NotFoundError(`User ${email || ''} not found`)
         }
-<<<<<<< HEAD
         const { firstname, lastname, picture_url } = user.attributes
-=======
         const { type } = await this.authService.getStrategy(strategy)
-        const { firstname, lastname } = user.attributes
->>>>>>> cf4a5003
 
         const permissions = await this.getUserPermissions(req.tokenUser!, req.workspace!)
 
