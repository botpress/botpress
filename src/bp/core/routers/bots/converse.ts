import { Logger } from 'botpress/sdk'
import HTTPServer from 'core/server'
import AuthService, { TOKEN_AUDIENCE } from 'core/services/auth/auth-service'
import { ConverseService } from 'core/services/converse'
import { RequestHandler, Router } from 'express'
import _ from 'lodash'

import { CustomRouter } from '../customRouter'
import { checkTokenHeader } from '../util'

export class ConverseRouter extends CustomRouter {
  private checkTokenHeader!: RequestHandler

  constructor(
    logger: Logger,
    private converseService: ConverseService,
    private authService: AuthService,
    private httpServer: HTTPServer
  ) {
    super('Converse', logger, Router({ mergeParams: true }))
    this.checkTokenHeader = checkTokenHeader(this.authService, TOKEN_AUDIENCE)
    this.setupRoutes()
  }

  setupRoutes() {
    this.router.post(
      '/:userId',
      this.httpServer.extractExternalToken,
      this.asyncMiddleware(async (req, res) => {
        const { userId, botId } = req.params
        const params = req.query.include
        const { conversationId = undefined } = req.query || {}

        if (params && params.toLowerCase() !== 'responses') {
          return res.status(401).send("Unauthenticated converse API can only return 'responses'")
        }

<<<<<<< HEAD
        const rawOutput = await this.converseService.sendMessage(botId, userId, conversationId, req.body)
=======
        const rawOutput = await this.converseService.sendMessage(botId, userId, req.body, req.credentials)
>>>>>>> 9308b587
        const formatedOutput = this.prepareResponse(rawOutput, params)

        return res.json(formatedOutput)
      })
    )

    this.router.post(
      '/:userId/secured',
      this.checkTokenHeader,
      this.httpServer.extractExternalToken,
      this.asyncMiddleware(async (req, res) => {
        const { userId, botId } = req.params
<<<<<<< HEAD
        const { conversationId = undefined } = req.query || {}
        const rawOutput = await this.converseService.sendMessage(botId, userId, conversationId, req.body)
=======
        const rawOutput = await this.converseService.sendMessage(botId, userId, req.body, req.credentials)
>>>>>>> 9308b587
        const formatedOutput = this.prepareResponse(rawOutput, req.query.include)

        return res.json(formatedOutput)
      })
    )
  }

  private prepareResponse(output, params: string) {
    const parts = (params && params.toLowerCase().split(',')) || []

    if (!parts.includes('nlu')) {
      delete output.nlu
    }

    if (!parts.includes('state')) {
      delete output.state
    }

    if (!parts.includes('suggestions')) {
      delete output.suggestions
    }

    if (!parts.includes('decision')) {
      delete output.decision
    }

    if (!parts.includes('credentials')) {
      delete output.credentials
    }

    return output
  }
}<|MERGE_RESOLUTION|>--- conflicted
+++ resolved
@@ -29,17 +29,12 @@
       this.asyncMiddleware(async (req, res) => {
         const { userId, botId } = req.params
         const params = req.query.include
-        const { conversationId = undefined } = req.query || {}
 
         if (params && params.toLowerCase() !== 'responses') {
           return res.status(401).send("Unauthenticated converse API can only return 'responses'")
         }
 
-<<<<<<< HEAD
-        const rawOutput = await this.converseService.sendMessage(botId, userId, conversationId, req.body)
-=======
         const rawOutput = await this.converseService.sendMessage(botId, userId, req.body, req.credentials)
->>>>>>> 9308b587
         const formatedOutput = this.prepareResponse(rawOutput, params)
 
         return res.json(formatedOutput)
@@ -52,12 +47,7 @@
       this.httpServer.extractExternalToken,
       this.asyncMiddleware(async (req, res) => {
         const { userId, botId } = req.params
-<<<<<<< HEAD
-        const { conversationId = undefined } = req.query || {}
-        const rawOutput = await this.converseService.sendMessage(botId, userId, conversationId, req.body)
-=======
         const rawOutput = await this.converseService.sendMessage(botId, userId, req.body, req.credentials)
->>>>>>> 9308b587
         const formatedOutput = this.prepareResponse(rawOutput, req.query.include)
 
         return res.json(formatedOutput)
