import * as sdk from 'botpress/sdk'
import lang from 'common/lang'
import { makeNLUPassword } from 'common/nlu-token'
import { createForGlobalHooks } from 'core/app/api'
import { BotService, BotMonitoringService } from 'core/bots'
import { GhostService } from 'core/bpfs'
import { CMSService } from 'core/cms'
import { BotpressConfig, ConfigProvider } from 'core/config'
import { buildUserKey, converseApiEvents } from 'core/converse'
import Database from 'core/database'
import { StateManager, DecisionEngine, DialogEngine, DialogJanitor, WellKnownFlags } from 'core/dialog'
import { SessionIdFactory } from 'core/dialog/sessions'
import { addStepToEvent, EventCollector, StepScopes, StepStatus, EventEngine, Event } from 'core/events'
import { AlertingService, MonitoringService } from 'core/health'
import { LoggerDbPersister, LoggerFilePersister, LoggerProvider, LogsJanitor } from 'core/logger'
import { MigrationService } from 'core/migration'
import { copyDir } from 'core/misc/pkg-fs'
import { ModuleLoader } from 'core/modules'
import { RealtimeService } from 'core/realtime'
import { AuthService } from 'core/security'
import { StatsService, AnalyticsService } from 'core/telemetry'
import { ActionServersConfigSchema, Hooks, HookService, HintsService } from 'core/user-code'
import { DataRetentionJanitor, DataRetentionService, WorkspaceService } from 'core/users'
import { WrapErrorsWith } from 'errors'
import fse from 'fs-extra'
import { inject, injectable, tagged } from 'inversify'
import joi from 'joi'
import { AppLifecycle, AppLifecycleEvents } from 'lifecycle'
import _ from 'lodash'
import moment from 'moment'
import ms from 'ms'
import nanoid from 'nanoid'
import { startLocalActionServer, startLocalNLUServer } from 'orchestrator'
import path from 'path'
import plur from 'plur'

<<<<<<< HEAD
import { setDebugScopes } from '../../debug'
=======
import { startLocalActionServer, startLocalNLUServer } from '../../cluster'
import { getDebugScopes, setDebugScopes } from '../../debug'
>>>>>>> 9911e133
import { HTTPServer } from './server'
import { TYPES } from './types'

export interface StartOptions {
  modules: sdk.ModuleEntryPoint[]
}

@injectable()
export class Botpress {
  botpressPath: string
  configLocation: string
  modulesConfig: any
  config!: BotpressConfig | undefined
  api!: typeof sdk
  _heartbeatTimer?: NodeJS.Timeout

  constructor(
    @inject(TYPES.Statistics) private stats: AnalyticsService,
    @inject(TYPES.ConfigProvider) private configProvider: ConfigProvider,
    @inject(TYPES.Database) private database: Database,
    @inject(TYPES.Logger)
    @tagged('name', 'Server')
    private logger: sdk.Logger,
    @inject(TYPES.GhostService) private ghostService: GhostService,
    @inject(TYPES.HTTPServer) private httpServer: HTTPServer,
    @inject(TYPES.ModuleLoader) private moduleLoader: ModuleLoader,
    @inject(TYPES.HookService) private hookService: HookService,
    @inject(TYPES.HintsService) private hintsService: HintsService,
    @inject(TYPES.RealtimeService) private realtimeService: RealtimeService,
    @inject(TYPES.EventEngine) private eventEngine: EventEngine,
    @inject(TYPES.CMSService) private cmsService: CMSService,
    @inject(TYPES.DialogEngine) private dialogEngine: DialogEngine,
    @inject(TYPES.DecisionEngine) private decisionEngine: DecisionEngine,
    @inject(TYPES.LoggerProvider) private loggerProvider: LoggerProvider,
    @inject(TYPES.DialogJanitorRunner) private dialogJanitor: DialogJanitor,
    @inject(TYPES.LogJanitorRunner) private logJanitor: LogsJanitor,
    @inject(TYPES.LoggerDbPersister) private loggerDbPersister: LoggerDbPersister,
    @inject(TYPES.LoggerFilePersister) private loggerFilePersister: LoggerFilePersister,
    @inject(TYPES.StateManager) private stateManager: StateManager,
    @inject(TYPES.DataRetentionJanitor) private dataRetentionJanitor: DataRetentionJanitor,
    @inject(TYPES.DataRetentionService) private dataRetentionService: DataRetentionService,
    @inject(TYPES.WorkspaceService) private workspaceService: WorkspaceService,
    @inject(TYPES.BotService) private botService: BotService,
    @inject(TYPES.MonitoringService) private monitoringService: MonitoringService,
    @inject(TYPES.AlertingService) private alertingService: AlertingService,
    @inject(TYPES.EventCollector) private eventCollector: EventCollector,
    @inject(TYPES.AuthService) private authService: AuthService,
    @inject(TYPES.MigrationService) private migrationService: MigrationService,
    @inject(TYPES.StatsService) private statsService: StatsService,
    @inject(TYPES.BotMonitoringService) private botMonitor: BotMonitoringService
  ) {
    this.botpressPath = path.join(process.cwd(), 'dist')
    this.configLocation = path.join(this.botpressPath, '/config')
  }

  async start(options: StartOptions) {
    const beforeDt = moment()
    await this.initialize(options)
    const bootTime = moment().diff(beforeDt, 'milliseconds')
    this.logger.info(`Started in ${bootTime}ms`)
  }

  private _killServer(message: string) {
    this.logger.error(message)
    process.exit()
  }

  private async initialize(options: StartOptions) {
    if (!process.IS_PRODUCTION) {
      this.logger.info('Running in DEVELOPMENT MODE')
    }

    this.config = await this.configProvider.getBotpressConfig()

    this.trackStart()
    this.trackHeartbeat()

    setDebugScopes(process.core_env.DEBUG || (process.IS_PRODUCTION ? '' : 'bp:dialog'))

    AppLifecycle.setDone(AppLifecycleEvents.CONFIGURATION_LOADED)

    this.displayRedisChannelPrefix()
    await this.restoreDebugScope()
    await this.checkJwtSecret()
    await this.loadModules(options.modules)
    await this.migrationService.initialize()
    await this.cleanDisabledModules()
    await this.initializeServices()
    await this.checkEditionRequirements()
    await this.deployAssets()
    await this.maybeStartLocalSTAN()
    await this.startRealtime()
    await this.startServer()
    await this.discoverBots()
    await this.maybeStartLocalActionServer()

    if (this.config.sendUsageStats) {
      await this.statsService.start()
    }

    AppLifecycle.setDone(AppLifecycleEvents.BOTPRESS_READY)

    this.api = await createForGlobalHooks()
    await this.hookService.executeHook(new Hooks.AfterServerStart(this.api))
  }

  async restoreDebugScope() {
    if (await this.ghostService.global().fileExists('/', 'debug.json')) {
      try {
        const { scopes } = await this.ghostService.global().readFileAsObject('/', 'debug.json')
        setDebugScopes(scopes.join(','))
      } catch (err) {
        this.logger.attachError(err).error("Couldn't load debug scopes. Check the syntax of debug.json")
      }
    }
  }

  private async maybeStartLocalActionServer() {
    const { actionServers, experimental } = await this.configProvider.getBotpressConfig()

    if (!actionServers) {
      this.logger.warn('No config ("actionServers") found for Action Servers')
      return
    }

    const { error } = joi.validate(actionServers, ActionServersConfigSchema)
    if (error) {
      this.logger.error(`Invalid actionServers configuration: ${error}`)
      return
    }

    const { enabled, port } = actionServers.local

    if (!enabled) {
      this.logger.info('Local Action Server disabled')
      return
    }

    if (!experimental) {
      this.logger.info('Local Action Server will only run in experimental mode')
      return
    }

    startLocalActionServer({ appSecret: process.APP_SECRET, port })
  }

  private async maybeStartLocalSTAN() {
    if (!process.LOADED_MODULES['nlu']) {
      this.logger.warn(
        'NLU server is disabled. Enable the NLU module and restart Botpress to start the standalone NLU server'
      )
      return
    }

    const config = await this.moduleLoader.configReader.getGlobal('nlu')

    const autoStart = config.nluServer?.autoStart ?? true
    if (!autoStart) {
      if (!config.nluServer?.endpoint) {
        this.logger.warn("NLU server isn't configured properly, set it to auto start or provide an endpoint")
      } else {
        const { endpoint } = config.nluServer
        this.logger.info(`NLU server manually handled at: ${endpoint}`)
      }

      return
    }

    const debugScopes = getDebugScopes()
    const nluDebugScopes = Object.entries(debugScopes)
      .filter(([k, v]) => v)
      .map(([k, v]) => k)
      .filter(x => x.startsWith('bp:nlu:'))
      .map(x => x.replace('bp:nlu:', ''))

    const verbose = nluDebugScopes.length ? 4 : 3
    const logFilter = nluDebugScopes.length ? nluDebugScopes : undefined

    startLocalNLUServer({
      languageSources: config.languageSources,
      ducklingURL: config.ducklingURL,
      ducklingEnabled: config.ducklingEnabled,
      legacyElection: config.legacyElection,
      dbURL: process.core_env.BPFS_STORAGE === 'database' ? process.core_env.DATABASE_URL : undefined,
      modelDir: process.cwd(),
      modelCacheSize: config.modelCacheSize,
      authToken: makeNLUPassword(),
      logFilter,
      verbose
    })
  }

  async checkJwtSecret() {
    // @deprecated > 11: .jwtSecret has been renamed for appSecret. botpress > 11 jwtSecret will not be supported
    // @ts-ignore
    let appSecret = this.config.appSecret || this.config.jwtSecret
    if (!appSecret) {
      appSecret = nanoid(40)
      await this.configProvider.mergeBotpressConfig({ appSecret }, true)
      this.logger.debug("JWT Secret isn't defined. Generating a random key...")
    }

    process.APP_SECRET = appSecret
  }

  displayRedisChannelPrefix() {
    if (process.CLUSTER_ENABLED && process.env.REDIS_URL && process.env.BP_REDIS_SCOPE) {
      this.logger.debug(`Redis using scope: ${process.env.BP_REDIS_SCOPE}`)
    }
  }

  async checkEditionRequirements() {
    const { DATABASE_URL } = process.env
    const dbType = DATABASE_URL && DATABASE_URL.toLowerCase().startsWith('postgres') ? 'postgres' : 'sqlite'

    if (!process.IS_PRO_ENABLED && process.CLUSTER_ENABLED) {
      this._killServer(
        'Redis is enabled in your Botpress configuration. To use Botpress in a cluster, please upgrade to Botpress Pro.'
      )
    }

    if (!process.IS_PRO_ENABLED) {
      const workspaces = await this.workspaceService.getWorkspaces()
      if (workspaces.length > 1) {
        this._killServer(
          'You have more than one workspace. To create unlimited workspaces, please upgrade to Botpress Pro.'
        )
      }

      if (workspaces.length) {
        for (const workspace of workspaces) {
          const pipeline = await this.workspaceService.getPipeline(workspace.id)
          if (pipeline && pipeline.length > 1) {
            this._killServer(
              'Your pipeline has more than a single stage. To enable the pipeline feature, please upgrade to Botpress Pro.'
            )
          }
        }
      }
    }

    const bots = await this.botService.getBots()
    bots.forEach(bot => {
      if (!process.IS_PRO_ENABLED && bot.languages && bot.languages.length > 1) {
        this._killServer(
          `A bot has more than a single language (${bot.id}). To enable the multilingual feature, please upgrade to Botpress Pro.`
        )
      }
    })
    if (process.IS_PRO_ENABLED && !process.CLUSTER_ENABLED) {
      this.logger.warn(
        'Botpress can be run on a cluster. If you want to do so, make sure Redis is running and properly configured in your environment variables'
      )
    }
    if (process.IS_PRO_ENABLED && dbType !== 'postgres' && process.CLUSTER_ENABLED) {
      this._killServer(
        'Postgres is required to use Botpress in a cluster. Please migrate your database to Postgres and enable it in your Botpress configuration file.'
      )
    }
    if (process.CLUSTER_ENABLED && !process.env.REDIS_URL) {
      this._killServer('The environment variable REDIS_URL is required when cluster is enabled')
    }

    if (!process.IS_PRO_ENABLED && this.config?.pro.branding) {
      this.logger.warn('Botpress Pro must be enabled to use a custom theme and customize the branding.')
    }
  }

  async deployAssets() {
    try {
      for (const dir of ['./pre-trained', './stop-words']) {
        await copyDir(path.resolve(__dirname, '../../nlu/engine/assets', dir), path.resolve(process.APP_DATA_PATH, dir))
      }

      const assets = path.resolve(process.PROJECT_LOCATION, 'data/assets')
      await copyDir(path.join(__dirname, '../../admin/ui'), `${assets}/admin/ui`)
      await copyDir(path.join(__dirname, '../../ui-lite'), `${assets}/ui-lite`)
    } catch (err) {
      this.logger.attachError(err).error('Error deploying assets')
    }
  }

  @WrapErrorsWith('Error while discovering bots')
  async discoverBots(): Promise<void> {
    await AppLifecycle.waitFor(AppLifecycleEvents.MODULES_READY)
    const botsRef = await this.workspaceService.getBotRefs()
    const botsIds = await this.botService.getBotsIds()
    const unlinked = _.difference(botsIds, botsRef)
    const deleted = _.difference(botsRef, botsIds)

    if (unlinked.length) {
      this.logger.warn(
        `Some unlinked bots exist on your server, to enable them add them to workspaces.json [${unlinked.join(', ')}]`
      )
    }

    if (deleted.length) {
      this.logger.warn(
        `Some bots have been deleted from the disk but are still referenced in your workspaces.json file.
          Please delete them from workspaces.json to get rid of this warning. [${deleted.join(', ')}]`
      )
    }

    const bots = await this.botService.getBots()

    for (const workspace of await this.workspaceService.getWorkspaces()) {
      const pipeline = await this.workspaceService.getPipeline(workspace.id)
      if (pipeline && pipeline.length > 4) {
        this.logger.warn(
          `It seems like you have more than 4 stages in your pipeline, consider to join stages together (workspace: ${workspace.id})`
        )
      }
    }

    const disabledBots = [...bots.values()].filter(b => b.disabled).map(b => b.id)
    const botsToMount = _.without(botsRef, ...disabledBots, ...deleted)

    disabledBots.forEach(botId => BotService.setBotStatus(botId, 'disabled'))

    this.logger.info(
      `Discovered ${botsToMount.length} bot${botsToMount.length === 1 ? '' : 's'}${
        botsToMount.length ? `, mounting ${botsToMount.length === 1 ? 'it' : 'them'}...` : ''
      }`
    )

    const maxConcurrentMount = parseInt(process.env.MAX_CONCURRENT_MOUNT || '5')
    await Promise.map(botsToMount, botId => this.botService.mountBot(botId), { concurrency: maxConcurrentMount })
  }

  private async initializeServices() {
    await this.loggerDbPersister.initialize(this.database, await this.loggerProvider('LogDbPersister'))
    this.loggerDbPersister.start()

    await this.loggerFilePersister.initialize(this.config!, await this.loggerProvider('LogFilePersister'))

    this.configProvider.onBotpressConfigChanged = async (initialHash: string, newHash: string) => {
      this.realtimeService.sendToSocket({ eventName: 'config.updated', payload: { initialHash, newHash } })
    }

    await this.authService.initialize()
    await this.workspaceService.initialize()
    await this.cmsService.initialize()
    await this.eventCollector.initialize(this.database)

    this.eventEngine.onBeforeIncomingMiddleware = async (event: sdk.IO.IncomingEvent) => {
      await this.stateManager.restore(event)
      addStepToEvent(event, StepScopes.StateLoaded)
      await this.hookService.executeHook(new Hooks.BeforeIncomingMiddleware(this.api, event))
    }

    this.eventEngine.onAfterIncomingMiddleware = async (event: sdk.IO.IncomingEvent) => {
      if (event.isPause) {
        this.eventCollector.storeEvent(event)
        return
      }

      if (event.ndu && event.type === 'workflow_ended') {
        const hasWorkflowEndedTrigger = Object.keys(event.ndu.triggers).find(
          x => event.ndu?.triggers[x].result['workflow_ended'] === 1
        )

        if (!hasWorkflowEndedTrigger) {
          event.setFlag(WellKnownFlags.SKIP_DIALOG_ENGINE, true)
        }
      }

      await this.hookService.executeHook(new Hooks.AfterIncomingMiddleware(this.api, event))
      const sessionId = SessionIdFactory.createIdFromEvent(event)

      if (event.debugger) {
        addStepToEvent(event, StepScopes.Dialog, StepStatus.Started)
        this.eventCollector.storeEvent(event)
      }

      await this.decisionEngine.processEvent(sessionId, event)

      if (event.debugger) {
        addStepToEvent(event, StepScopes.EndProcessing)
        this.eventCollector.storeEvent(event)
      }

      await converseApiEvents.emitAsync(`done.${buildUserKey(event.botId, event.target)}`, event)
    }

    this.eventEngine.onBeforeOutgoingMiddleware = async (event: sdk.IO.OutgoingEvent) => {
      this.eventCollector.storeEvent(event)
      await this.hookService.executeHook(new Hooks.BeforeOutgoingMiddleware(this.api, event))
    }

    // Todo : remove this when channel renderers for builtin types are no longer needed
    this.eventEngine.renderForChannel = this.cmsService.renderForChannel.bind(this.cmsService)

    this.decisionEngine.onBeforeSuggestionsElection = async (
      sessionId: string,
      event: sdk.IO.IncomingEvent,
      suggestions: sdk.IO.Suggestion[]
    ) => {
      await this.hookService.executeHook(new Hooks.BeforeSuggestionsElection(this.api, sessionId, event, suggestions))
    }

    this.decisionEngine.onAfterEventProcessed = async (event: sdk.IO.IncomingEvent) => {
      if (!event.ndu) {
        this.eventCollector.storeEvent(event)
        return this.hookService.executeHook(new Hooks.AfterEventProcessed(this.api, event))
      }

      const { workflows } = event.state.session

      const activeWorkflow = Object.keys(workflows).find(x => workflows[x].status === 'active')
      const completedWorkflows = Object.keys(workflows).filter(x => workflows[x].status === 'completed')

      this.eventCollector.storeEvent(event, activeWorkflow ? workflows[activeWorkflow] : undefined)
      await this.hookService.executeHook(new Hooks.AfterEventProcessed(this.api, event))

      completedWorkflows.forEach(async workflow => {
        const wf = workflows[workflow]
        const metric = wf.success ? 'bp_core_workflow_completed' : 'bp_core_workflow_failed'
        BOTPRESS_CORE_EVENT(metric, { botId: event.botId, channel: event.channel, wfName: workflow })

        delete event.state.session.workflows[workflow]

        if (!activeWorkflow && !wf.parent) {
          await this.eventEngine.sendEvent(
            Event({
              ..._.pick(event, ['botId', 'channel', 'target', 'threadId']),
              direction: 'incoming',
              type: 'workflow_ended',
              payload: { ...wf, workflow }
            })
          )
        }
      })
    }

    this.botMonitor.onBotError = async (botId: string, events: sdk.LoggerEntry[]) => {
      await this.hookService.executeHook(new Hooks.OnBotError(this.api, botId, events))
    }

    await this.dataRetentionService.initialize()

    await this.stateManager.initialize()
    await this.logJanitor.start()
    await this.dialogJanitor.start()
    await this.monitoringService.start()
    this.alertingService.start()
    this.eventCollector.start()
    await this.botMonitor.start()

    if (this.config!.dataRetention) {
      await this.dataRetentionJanitor.start()
    }

    lang.init(await this.moduleLoader.getTranslations())

    // eslint-disable-next-line @typescript-eslint/no-floating-promises
    this.hintsService.refreshAll()

    AppLifecycle.setDone(AppLifecycleEvents.SERVICES_READY)
  }

  private async loadModules(modules: sdk.ModuleEntryPoint[]): Promise<void> {
    const loadedModules = await this.moduleLoader.loadModules(modules)
    this.logger.info(`Loaded ${loadedModules.length} ${plur('module', loadedModules.length)}`)
  }

  private async cleanDisabledModules() {
    try {
      const config = await this.configProvider.getBotpressConfig()
      const disabledModules = config.modules.filter(m => !m.enabled).map(m => path.basename(m.location))

      await this.moduleLoader.disableModuleResources(disabledModules)
    } catch (err) {
      this.logger.attachError(err).error('Error while disabling module resources')
    }
  }

  private async startServer() {
    await this.httpServer.start()
    AppLifecycle.setDone(AppLifecycleEvents.HTTP_SERVER_READY)
  }

  private async startRealtime() {
    await this.realtimeService.installOnHttpServer(this.httpServer.httpServer)
  }

  private trackStart() {
    this.stats.track(
      'server',
      'start',
      `version: ${process.BOTPRESS_VERSION}, pro: ${process.IS_PRO_ENABLED}, licensed: ${process.IS_LICENSED}`
    )
  }

  private trackHeartbeat() {
    if (this._heartbeatTimer) {
      clearInterval(this._heartbeatTimer)
    }

    this._heartbeatTimer = setInterval(async () => {
      let nbBots = 'N/A'
      let nbCollabs = 'N/A'
      try {
        nbBots = (await this.botService.getBotsIds()).length.toString()
        nbCollabs = (await this.workspaceService.listUsers()).length.toString()
      } finally {
        this.stats.track(
          'server',
          'heartbeat',
          `version: ${process.BOTPRESS_VERSION}, pro: ${process.IS_PRO_ENABLED}, licensed: ${process.IS_LICENSED}, bots: ${nbBots}, collaborators: ${nbCollabs}`
        )
      }
    }, ms('2m'))
  }
}<|MERGE_RESOLUTION|>--- conflicted
+++ resolved
@@ -34,12 +34,7 @@
 import path from 'path'
 import plur from 'plur'
 
-<<<<<<< HEAD
-import { setDebugScopes } from '../../debug'
-=======
-import { startLocalActionServer, startLocalNLUServer } from '../../cluster'
 import { getDebugScopes, setDebugScopes } from '../../debug'
->>>>>>> 9911e133
 import { HTTPServer } from './server'
 import { TYPES } from './types'
 
