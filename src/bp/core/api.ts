import * as sdk from 'botpress/sdk'
import { WellKnownFlags } from 'core/sdk/enums'
import { NextFunction, Request, Response } from 'express'
import { inject, injectable } from 'inversify'
import Knex from 'knex'
import _ from 'lodash'
import { Memoize } from 'lodash-decorators'
import MLToolkit from 'ml/toolkit'
import Engine from 'nlu-core/engine'
import { isTrainingAlreadyStarted, isTrainingCanceled } from 'nlu-core/errors'
import modelIdService from 'nlu-core/model-id-service'

import { container } from './app.inversify'
import { ConfigProvider } from './config/config-loader'
import Database from './database'
import { KeyValueStore } from './kvs'
import { LoggerProvider } from './logger'
import { getMessageSignature } from './misc/security'
import { renderRecursive } from './misc/templating'
import { ModuleLoader } from './module-loader'
import { EventRepository, UserRepository } from './repositories'
import { Event, RealTimePayload } from './sdk/impl'
import HTTPServer from './server'
import { GhostService } from './services'
import { BotService } from './services/bot-service'
import { CMSService } from './services/cms'
import { DialogEngine } from './services/dialog/dialog-engine'
import { SessionIdFactory } from './services/dialog/session/id-factory'
import { HookService } from './services/hook/hook-service'
import { JobService } from './services/job-service'
import { MediaServiceProvider } from './services/media'
import { ConversationService } from './services/messaging/conversations'
import { MessageService } from './services/messaging/messages'
import { EventEngine } from './services/middleware/event-engine'
import { StateManager } from './services/middleware/state-manager'
import { NotificationsService } from './services/notification/service'
import RealtimeService from './services/realtime'
import { RenderService } from './services/render/render'
import { WorkspaceService } from './services/workspace-service'
import { TYPES } from './types'

const http = (httpServer: HTTPServer) => (identity: string): typeof sdk.http => {
  return {
    createShortLink(name: string, destination: string, params?: any): void {
      httpServer.createShortLink(name, destination, params)
    },
    deleteShortLink(name: string): void {
      httpServer.deleteShortLink(name)
    },
    createRouterForBot(routerName: string, options?: sdk.RouterOptions): any & sdk.http.RouterExtension {
      const defaultRouterOptions = { checkAuthentication: true, enableJsonBodyParser: true }
      return httpServer.createRouterForBot(routerName, identity, options || defaultRouterOptions)
    },
    deleteRouterForBot: httpServer.deleteRouterForBot.bind(httpServer),
    getAxiosConfigForBot: httpServer.getAxiosConfigForBot.bind(httpServer),
    extractExternalToken: httpServer.extractExternalToken.bind(httpServer),
    decodeExternalToken: httpServer.decodeExternalToken.bind(httpServer),
    needPermission: httpServer.needPermission.bind(httpServer),
    hasPermission: httpServer.hasPermission.bind(httpServer)
  }
}

const event = (eventEngine: EventEngine, eventRepo: EventRepository): typeof sdk.events => {
  return {
    registerMiddleware(middleware: sdk.IO.MiddlewareDefinition) {
      eventEngine.register(middleware)
    },
    removeMiddleware: eventEngine.removeMiddleware.bind(eventEngine),
    sendEvent: eventEngine.sendEvent.bind(eventEngine),
    replyToEvent: eventEngine.replyToEvent.bind(eventEngine),
    isIncomingQueueEmpty: eventEngine.isIncomingQueueEmpty.bind(eventEngine),
    findEvents: eventRepo.findEvents.bind(eventRepo),
    updateEvent: eventRepo.updateEvent.bind(eventRepo),
    saveUserFeedback: eventRepo.saveUserFeedback.bind(eventRepo)
  }
}

const dialog = (
  dialogEngine: DialogEngine,
  stateManager: StateManager,
  moduleLoader: ModuleLoader
): typeof sdk.dialog => {
  return {
    createId: SessionIdFactory.createIdFromEvent.bind(SessionIdFactory),
    processEvent: dialogEngine.processEvent.bind(dialogEngine),
    deleteSession: stateManager.deleteDialogSession.bind(stateManager),
    jumpTo: dialogEngine.jumpTo.bind(dialogEngine),
    getConditions: moduleLoader.getDialogConditions.bind(moduleLoader)
  }
}

const config = (moduleLoader: ModuleLoader, configProvider: ConfigProvider): typeof sdk.config => {
  return {
    getModuleConfig: moduleLoader.configReader.getGlobal.bind(moduleLoader.configReader),
    getModuleConfigForBot: moduleLoader.configReader.getForBot.bind(moduleLoader.configReader),
    getBotpressConfig: configProvider.getBotpressConfig.bind(configProvider),
    mergeBotConfig: configProvider.mergeBotConfig.bind(configProvider)
  }
}

const bots = (botService: BotService): typeof sdk.bots => {
  return {
    getAllBots(): Promise<Map<string, sdk.BotConfig>> {
      return botService.getBots()
    },
    getBotById(botId: string): Promise<sdk.BotConfig | undefined> {
      return botService.findBotById(botId)
    },
    exportBot(botId: string): Promise<Buffer> {
      return botService.exportBot(botId)
    },
    importBot: botService.importBot.bind(botService),
    getBotTemplate: botService.getBotTemplate.bind(botService)
  }
}

const users = (userRepo: UserRepository): typeof sdk.users => {
  return {
    getOrCreateUser: userRepo.getOrCreate.bind(userRepo),
    updateAttributes: userRepo.updateAttributes.bind(userRepo),
    getAttributes: userRepo.getAttributes.bind(userRepo),
    setAttributes: userRepo.setAttributes.bind(userRepo),
    getAllUsers: userRepo.getAllUsers.bind(userRepo),
    getUserCount: userRepo.getUserCount.bind(userRepo)
  }
}

const kvs = (kvs: KeyValueStore): typeof sdk.kvs => {
  return {
    forBot: kvs.forBot.bind(kvs),
    global: kvs.global.bind(kvs),
    get: kvs.get.bind(kvs),
    set: kvs.set.bind(kvs),
    getStorageWithExpiry: kvs.getStorageWithExpiry.bind(kvs),
    setStorageWithExpiry: kvs.setStorageWithExpiry.bind(kvs),
    removeStorageKeysStartingWith: kvs.removeStorageKeysStartingWith.bind(kvs),
    getConversationStorageKey: kvs.getConversationStorageKey.bind(kvs),
    getUserStorageKey: kvs.getUserStorageKey.bind(kvs),
    getGlobalStorageKey: kvs.getGlobalStorageKey.bind(kvs)
  }
}

const notifications = (notificationService: NotificationsService): typeof sdk.notifications => {
  return {
    async create(botId: string, notification: any): Promise<any> {
      await notificationService.create(botId, notification)
    }
  }
}

const security = (): typeof sdk.security => {
  return {
    getMessageSignature
  }
}

const ghost = (ghostService: GhostService): typeof sdk.ghost => {
  return {
    forBot: ghostService.forBot.bind(ghostService),
    forBots: ghostService.bots.bind(ghostService),
    forGlobal: ghostService.global.bind(ghostService),
    forRoot: ghostService.root.bind(ghostService)
  }
}

const cms = (cmsService: CMSService, mediaServiceProvider: MediaServiceProvider): typeof sdk.cms => {
  return {
    getContentElement: cmsService.getContentElement.bind(cmsService),
    getContentElements: cmsService.getContentElements.bind(cmsService),
    listContentElements: cmsService.listContentElements.bind(cmsService),
    deleteContentElements: cmsService.deleteContentElements.bind(cmsService),
    getAllContentTypes(botId?: string): Promise<any[]> {
      return cmsService.getAllContentTypes(botId)
    },
    renderElement(contentId: string, args: any, eventDestination: sdk.IO.EventDestination): Promise<any> {
      return cmsService.renderElement(contentId, args, eventDestination)
    },
    createOrUpdateContentElement: cmsService.createOrUpdateContentElement.bind(cmsService),
    async saveFile(botId: string, fileName: string, content: Buffer): Promise<string> {
      return mediaServiceProvider
        .forBot(botId)
        .saveFile(fileName, content)
        .then(({ fileName }) => fileName)
    },
    async readFile(botId, fileName): Promise<Buffer> {
      return mediaServiceProvider.forBot(botId).readFile(fileName)
    },
    getFilePath(botId: string, fileName: string): string {
      return mediaServiceProvider.forBot(botId).getPublicURL(fileName)
    },
    renderTemplate(templateItem: sdk.cms.TemplateItem, context): sdk.cms.TemplateItem {
      return renderRecursive(templateItem, context)
    }
  }
}

const workspaces = (workspaceService: WorkspaceService): typeof sdk.workspaces => {
  return {
    getBotWorkspaceId: workspaceService.getBotWorkspaceId.bind(workspaceService),
    getWorkspaceRollout: workspaceService.getWorkspaceRollout.bind(workspaceService),
    addUserToWorkspace: workspaceService.addUserToWorkspace.bind(workspaceService),
    consumeInviteCode: workspaceService.consumeInviteCode.bind(workspaceService),
    getWorkspaceUsers: workspaceService.getWorkspaceUsers.bind(workspaceService)
  }
}

const distributed = (jobService: JobService): typeof sdk.distributed => {
  return {
    broadcast: jobService.broadcast.bind(jobService),
    acquireLock: jobService.acquireLock.bind(jobService),
    clearLock: jobService.clearLock.bind(jobService)
  }
}

<<<<<<< HEAD
const experimental = (hookService: HookService, renderService: RenderService): typeof sdk.experimental => {
  return {
    disableHook: hookService.disableHook.bind(hookService),
    enableHook: hookService.enableHook.bind(hookService),
    render: render(renderService)
  }
}

const render = (renderService: RenderService): typeof sdk.experimental.render => {
  return {
    text: renderService.renderText.bind(renderService),
    image: renderService.renderImage.bind(renderService),
    card: renderService.renderCard.bind(renderService),
    carousel: renderService.renderCarousel.bind(renderService),
    choice: renderService.renderChoice.bind(renderService),
    buttonSay: renderService.renderButtonSay.bind(renderService),
    buttonUrl: renderService.renderButtonUrl.bind(renderService),
    buttonPostback: renderService.renderButtonPostback.bind(renderService),
    option: renderService.renderOption.bind(renderService),
    translate: renderService.renderTranslated.bind(renderService),
    template: renderService.renderTemplate.bind(renderService),
    pipeline: renderService.getPipeline.bind(renderService)
=======
const experimental = (
  hookService: HookService,
  conversationService: ConversationService,
  messageService: MessageService
): typeof sdk.experimental => {
  return {
    disableHook: hookService.disableHook.bind(hookService),
    enableHook: hookService.enableHook.bind(hookService),
    conversations: conversations(conversationService),
    messages: messages(messageService)
  }
}

const conversations = (conversationService: ConversationService): typeof sdk.experimental.conversations => {
  return {
    forBot: conversationService.forBot.bind(conversationService)
  }
}

const messages = (messageService: MessageService): typeof sdk.experimental.messages => {
  return {
    forBot: messageService.forBot.bind(messageService)
>>>>>>> 6790ea7a
  }
}

/**
 * Socket.IO API to emit payloads to front-end clients
 */
export class RealTimeAPI implements RealTimeAPI {
  constructor(private realtimeService: RealtimeService) {}

  sendPayload(payload: RealTimePayload) {
    this.realtimeService.sendToSocket(payload)
  }
}

@injectable()
export class BotpressAPIProvider {
  http: (owner: string) => typeof sdk.http
  events: typeof sdk.events
  dialog: typeof sdk.dialog
  config: typeof sdk.config
  realtime: RealTimeAPI
  database: Knex & sdk.KnexExtension
  users: typeof sdk.users
  kvs: typeof sdk.kvs
  notifications: typeof sdk.notifications
  bots: typeof sdk.bots
  ghost: typeof sdk.ghost
  cms: typeof sdk.cms
  mlToolkit: typeof sdk.MLToolkit
  experimental: typeof sdk.experimental
  security: typeof sdk.security
  workspaces: typeof sdk.workspaces
  distributed: typeof sdk.distributed

  constructor(
    @inject(TYPES.DialogEngine) dialogEngine: DialogEngine,
    @inject(TYPES.Database) db: Database,
    @inject(TYPES.EventEngine) eventEngine: EventEngine,
    @inject(TYPES.ModuleLoader) moduleLoader: ModuleLoader,
    @inject(TYPES.LoggerProvider) private loggerProvider: LoggerProvider,
    @inject(TYPES.HTTPServer) httpServer: HTTPServer,
    @inject(TYPES.UserRepository) userRepo: UserRepository,
    @inject(TYPES.RealtimeService) realtimeService: RealtimeService,
    @inject(TYPES.KeyValueStore) keyValueStore: KeyValueStore,
    @inject(TYPES.NotificationsService) notificationService: NotificationsService,
    @inject(TYPES.BotService) botService: BotService,
    @inject(TYPES.GhostService) ghostService: GhostService,
    @inject(TYPES.CMSService) cmsService: CMSService,
    @inject(TYPES.ConfigProvider) configProvider: ConfigProvider,
    @inject(TYPES.MediaServiceProvider) mediaServiceProvider: MediaServiceProvider,
    @inject(TYPES.HookService) hookService: HookService,
    @inject(TYPES.EventRepository) eventRepo: EventRepository,
    @inject(TYPES.WorkspaceService) workspaceService: WorkspaceService,
    @inject(TYPES.JobService) jobService: JobService,
    @inject(TYPES.StateManager) stateManager: StateManager,
<<<<<<< HEAD
    @inject(TYPES.RenderService) renderService: RenderService
=======
    @inject(TYPES.ConversationService) conversationService: ConversationService,
    @inject(TYPES.MessageService) messageService: MessageService
>>>>>>> 6790ea7a
  ) {
    this.http = http(httpServer)
    this.events = event(eventEngine, eventRepo)
    this.dialog = dialog(dialogEngine, stateManager, moduleLoader)
    this.config = config(moduleLoader, configProvider)
    this.realtime = new RealTimeAPI(realtimeService)
    this.database = db.knex
    this.users = users(userRepo)
    this.kvs = kvs(keyValueStore)
    this.notifications = notifications(notificationService)
    this.bots = bots(botService)
    this.ghost = ghost(ghostService)
    this.cms = cms(cmsService, mediaServiceProvider)
    this.mlToolkit = MLToolkit
<<<<<<< HEAD
    this.experimental = experimental(hookService, renderService)
=======
    this.experimental = experimental(hookService, conversationService, messageService)
>>>>>>> 6790ea7a
    this.security = security()
    this.workspaces = workspaces(workspaceService)
    this.distributed = distributed(jobService)
  }

  @Memoize()
  async create(loggerName: string, owner: string): Promise<typeof sdk> {
    return {
      version: '',
      RealTimePayload,
      LoggerLevel: require('./sdk/enums').LoggerLevel,
      LogLevel: require('./sdk/enums').LogLevel,
      NodeActionType: require('./sdk/enums').NodeActionType,
      IO: {
        Event,
        WellKnownFlags
      },
      MLToolkit: this.mlToolkit,
      dialog: this.dialog,
      events: this.events,
      http: this.http(owner),
      logger: await this.loggerProvider(loggerName),
      config: this.config,
      database: this.database,
      users: this.users,
      realtime: this.realtime,
      kvs: this.kvs,
      notifications: this.notifications,
      ghost: this.ghost,
      bots: this.bots,
      cms: this.cms,
      security: this.security,
      experimental: this.experimental,
      workspaces: this.workspaces,
      distributed: this.distributed,
      NLU: {
        makeEngine: async (config: sdk.NLU.Config, logger: sdk.NLU.Logger) => {
          const { ducklingEnabled, ducklingURL, languageSources, modelCacheSize } = config
          const langConfig = { ducklingEnabled, ducklingURL, languageSources }
          const engine = new Engine({ maxCacheSize: modelCacheSize })
          await engine.initialize(langConfig, logger)
          return engine
        },
        errors: {
          isTrainingAlreadyStarted,
          isTrainingCanceled
        },
        modelIdService
      }
    }
  }
}

export function createForModule(moduleId: string): Promise<typeof sdk> {
  // return Promise.resolve(<typeof sdk>{})
  return container.get<BotpressAPIProvider>(TYPES.BotpressAPIProvider).create(`Mod[${moduleId}]`, `module.${moduleId}`)
}

export function createForGlobalHooks(): Promise<typeof sdk> {
  // return Promise.resolve(<typeof sdk>{})
  return container.get<BotpressAPIProvider>(TYPES.BotpressAPIProvider).create('Hooks', 'hooks')
}

export function createForBotpress(): Promise<typeof sdk> {
  return container.get<BotpressAPIProvider>(TYPES.BotpressAPIProvider).create('Botpress', 'botpress')
}

export function createForAction(): Promise<typeof sdk> {
  return container.get<BotpressAPIProvider>(TYPES.BotpressAPIProvider).create('Actions', 'actions')
}<|MERGE_RESOLUTION|>--- conflicted
+++ resolved
@@ -212,12 +212,29 @@
   }
 }
 
-<<<<<<< HEAD
-const experimental = (hookService: HookService, renderService: RenderService): typeof sdk.experimental => {
+const experimental = (
+  hookService: HookService,
+  conversationService: ConversationService,
+  messageService: MessageService
+): typeof sdk.experimental => {
   return {
     disableHook: hookService.disableHook.bind(hookService),
     enableHook: hookService.enableHook.bind(hookService),
+    conversations: conversations(conversationService),
+    messages: messages(messageService),
     render: render(renderService)
+  }
+}
+
+const conversations = (conversationService: ConversationService): typeof sdk.experimental.conversations => {
+  return {
+    forBot: conversationService.forBot.bind(conversationService)
+  }
+}
+
+const messages = (messageService: MessageService): typeof sdk.experimental.messages => {
+  return {
+    forBot: messageService.forBot.bind(messageService)
   }
 }
 
@@ -235,160 +252,6 @@
     translate: renderService.renderTranslated.bind(renderService),
     template: renderService.renderTemplate.bind(renderService),
     pipeline: renderService.getPipeline.bind(renderService)
-=======
-const experimental = (
-  hookService: HookService,
-  conversationService: ConversationService,
-  messageService: MessageService
-): typeof sdk.experimental => {
-  return {
-    disableHook: hookService.disableHook.bind(hookService),
-    enableHook: hookService.enableHook.bind(hookService),
-    conversations: conversations(conversationService),
-    messages: messages(messageService)
-  }
-}
-
-const conversations = (conversationService: ConversationService): typeof sdk.experimental.conversations => {
-  return {
-    forBot: conversationService.forBot.bind(conversationService)
-  }
-}
-
-const messages = (messageService: MessageService): typeof sdk.experimental.messages => {
-  return {
-    forBot: messageService.forBot.bind(messageService)
->>>>>>> 6790ea7a
-  }
-}
-
-/**
- * Socket.IO API to emit payloads to front-end clients
- */
-export class RealTimeAPI implements RealTimeAPI {
-  constructor(private realtimeService: RealtimeService) {}
-
-  sendPayload(payload: RealTimePayload) {
-    this.realtimeService.sendToSocket(payload)
-  }
-}
-
-@injectable()
-export class BotpressAPIProvider {
-  http: (owner: string) => typeof sdk.http
-  events: typeof sdk.events
-  dialog: typeof sdk.dialog
-  config: typeof sdk.config
-  realtime: RealTimeAPI
-  database: Knex & sdk.KnexExtension
-  users: typeof sdk.users
-  kvs: typeof sdk.kvs
-  notifications: typeof sdk.notifications
-  bots: typeof sdk.bots
-  ghost: typeof sdk.ghost
-  cms: typeof sdk.cms
-  mlToolkit: typeof sdk.MLToolkit
-  experimental: typeof sdk.experimental
-  security: typeof sdk.security
-  workspaces: typeof sdk.workspaces
-  distributed: typeof sdk.distributed
-
-  constructor(
-    @inject(TYPES.DialogEngine) dialogEngine: DialogEngine,
-    @inject(TYPES.Database) db: Database,
-    @inject(TYPES.EventEngine) eventEngine: EventEngine,
-    @inject(TYPES.ModuleLoader) moduleLoader: ModuleLoader,
-    @inject(TYPES.LoggerProvider) private loggerProvider: LoggerProvider,
-    @inject(TYPES.HTTPServer) httpServer: HTTPServer,
-    @inject(TYPES.UserRepository) userRepo: UserRepository,
-    @inject(TYPES.RealtimeService) realtimeService: RealtimeService,
-    @inject(TYPES.KeyValueStore) keyValueStore: KeyValueStore,
-    @inject(TYPES.NotificationsService) notificationService: NotificationsService,
-    @inject(TYPES.BotService) botService: BotService,
-    @inject(TYPES.GhostService) ghostService: GhostService,
-    @inject(TYPES.CMSService) cmsService: CMSService,
-    @inject(TYPES.ConfigProvider) configProvider: ConfigProvider,
-    @inject(TYPES.MediaServiceProvider) mediaServiceProvider: MediaServiceProvider,
-    @inject(TYPES.HookService) hookService: HookService,
-    @inject(TYPES.EventRepository) eventRepo: EventRepository,
-    @inject(TYPES.WorkspaceService) workspaceService: WorkspaceService,
-    @inject(TYPES.JobService) jobService: JobService,
-    @inject(TYPES.StateManager) stateManager: StateManager,
-<<<<<<< HEAD
-    @inject(TYPES.RenderService) renderService: RenderService
-=======
-    @inject(TYPES.ConversationService) conversationService: ConversationService,
-    @inject(TYPES.MessageService) messageService: MessageService
->>>>>>> 6790ea7a
-  ) {
-    this.http = http(httpServer)
-    this.events = event(eventEngine, eventRepo)
-    this.dialog = dialog(dialogEngine, stateManager, moduleLoader)
-    this.config = config(moduleLoader, configProvider)
-    this.realtime = new RealTimeAPI(realtimeService)
-    this.database = db.knex
-    this.users = users(userRepo)
-    this.kvs = kvs(keyValueStore)
-    this.notifications = notifications(notificationService)
-    this.bots = bots(botService)
-    this.ghost = ghost(ghostService)
-    this.cms = cms(cmsService, mediaServiceProvider)
-    this.mlToolkit = MLToolkit
-<<<<<<< HEAD
-    this.experimental = experimental(hookService, renderService)
-=======
-    this.experimental = experimental(hookService, conversationService, messageService)
->>>>>>> 6790ea7a
-    this.security = security()
-    this.workspaces = workspaces(workspaceService)
-    this.distributed = distributed(jobService)
-  }
-
-  @Memoize()
-  async create(loggerName: string, owner: string): Promise<typeof sdk> {
-    return {
-      version: '',
-      RealTimePayload,
-      LoggerLevel: require('./sdk/enums').LoggerLevel,
-      LogLevel: require('./sdk/enums').LogLevel,
-      NodeActionType: require('./sdk/enums').NodeActionType,
-      IO: {
-        Event,
-        WellKnownFlags
-      },
-      MLToolkit: this.mlToolkit,
-      dialog: this.dialog,
-      events: this.events,
-      http: this.http(owner),
-      logger: await this.loggerProvider(loggerName),
-      config: this.config,
-      database: this.database,
-      users: this.users,
-      realtime: this.realtime,
-      kvs: this.kvs,
-      notifications: this.notifications,
-      ghost: this.ghost,
-      bots: this.bots,
-      cms: this.cms,
-      security: this.security,
-      experimental: this.experimental,
-      workspaces: this.workspaces,
-      distributed: this.distributed,
-      NLU: {
-        makeEngine: async (config: sdk.NLU.Config, logger: sdk.NLU.Logger) => {
-          const { ducklingEnabled, ducklingURL, languageSources, modelCacheSize } = config
-          const langConfig = { ducklingEnabled, ducklingURL, languageSources }
-          const engine = new Engine({ maxCacheSize: modelCacheSize })
-          await engine.initialize(langConfig, logger)
-          return engine
-        },
-        errors: {
-          isTrainingAlreadyStarted,
-          isTrainingCanceled
-        },
-        modelIdService
-      }
-    }
   }
 }
 
