import * as sdk from 'botpress/sdk'
import { WellKnownFlags } from 'core/sdk/enums'
import { NextFunction, Request, Response } from 'express'
import { inject, injectable } from 'inversify'
import Knex from 'knex'
import _ from 'lodash'
import { Memoize } from 'lodash-decorators'
import MLToolkit from 'ml/toolkit'
import Engine from 'nlu-core/engine'

import { container } from './app.inversify'
import { ConfigProvider } from './config/config-loader'
import Database from './database'
import { LoggerProvider } from './logger'
import { getMessageSignature } from './misc/security'
import { renderRecursive } from './misc/templating'
import { ModuleLoader } from './module-loader'
import { EventRepository, SessionRepository, UserRepository } from './repositories'
import { Event, RealTimePayload } from './sdk/impl'
import HTTPServer from './server'
import { GhostService } from './services'
import { BotService } from './services/bot-service'
import { CMSService } from './services/cms'
import { DialogEngine } from './services/dialog/dialog-engine'
import { SessionIdFactory } from './services/dialog/session/id-factory'
import { HookService } from './services/hook/hook-service'
import { JobService } from './services/job-service'
import { KeyValueStore } from './services/kvs'
import MediaService from './services/media'
import { EventEngine } from './services/middleware/event-engine'
import { StateManager } from './services/middleware/state-manager'
import { NotificationsService } from './services/notification/service'
import RealtimeService from './services/realtime'
import { WorkspaceService } from './services/workspace-service'
import { TYPES } from './types'

const http = (httpServer: HTTPServer) => (identity: string): typeof sdk.http => {
  return {
    createShortLink(name: string, destination: string, params?: any): void {
      httpServer.createShortLink(name, destination, params)
    },
    deleteShortLink(name: string): void {
      httpServer.deleteShortLink(name)
    },
    createRouterForBot(routerName: string, options?: sdk.RouterOptions): any & sdk.http.RouterExtension {
      const defaultRouterOptions = { checkAuthentication: true, enableJsonBodyParser: true }
      return httpServer.createRouterForBot(routerName, identity, options || defaultRouterOptions)
    },
    deleteRouterForBot: httpServer.deleteRouterForBot.bind(httpServer),
    getAxiosConfigForBot: httpServer.getAxiosConfigForBot.bind(httpServer),
    extractExternalToken: httpServer.extractExternalToken.bind(httpServer),
    decodeExternalToken: httpServer.decodeExternalToken.bind(httpServer),
    needPermission: httpServer.needPermission.bind(httpServer),
    hasPermission: httpServer.hasPermission.bind(httpServer)
  }
}

const event = (eventEngine: EventEngine, eventRepo: EventRepository): typeof sdk.events => {
  return {
    registerMiddleware(middleware: sdk.IO.MiddlewareDefinition) {
      eventEngine.register(middleware)
    },
    removeMiddleware: eventEngine.removeMiddleware.bind(eventEngine),
    sendEvent: eventEngine.sendEvent.bind(eventEngine),
    replyToEvent: eventEngine.replyToEvent.bind(eventEngine),
    isIncomingQueueEmpty: eventEngine.isIncomingQueueEmpty.bind(eventEngine),
    findEvents: eventRepo.findEvents.bind(eventRepo),
    updateEvent: eventRepo.updateEvent.bind(eventRepo),
    saveUserFeedback: eventRepo.saveUserFeedback.bind(eventRepo),
    replyContentToEvent: eventEngine.replyContentToEvent.bind(eventEngine)
  }
}

const dialog = (
  dialogEngine: DialogEngine,
  stateManager: StateManager,
  moduleLoader: ModuleLoader
): typeof sdk.dialog => {
  return {
    createId: SessionIdFactory.createIdFromEvent.bind(SessionIdFactory),
    processEvent: dialogEngine.processEvent.bind(dialogEngine),
    deleteSession: stateManager.deleteDialogSession.bind(stateManager),
    jumpTo: dialogEngine.jumpTo.bind(dialogEngine),
    getConditions: moduleLoader.getDialogConditions.bind(moduleLoader),
    getVariables: moduleLoader.getVariables.bind(moduleLoader)
  }
}

const config = (moduleLoader: ModuleLoader, configProvider: ConfigProvider): typeof sdk.config => {
  return {
    getModuleConfig: moduleLoader.configReader.getGlobal.bind(moduleLoader.configReader),
    getModuleConfigForBot: moduleLoader.configReader.getForBot.bind(moduleLoader.configReader),
    getBotpressConfig: configProvider.getBotpressConfig.bind(configProvider),
    mergeBotConfig: configProvider.mergeBotConfig.bind(configProvider)
  }
}

const bots = (botService: BotService): typeof sdk.bots => {
  return {
    getAllBots(): Promise<Map<string, sdk.BotConfig>> {
      return botService.getBots()
    },
    getBotById(botId: string): Promise<sdk.BotConfig | undefined> {
      return botService.findBotById(botId)
    },
    exportBot(botId: string): Promise<Buffer> {
      return botService.exportBot(botId)
    },
    importBot: botService.importBot.bind(botService),
    getBotTemplate: botService.getBotTemplate.bind(botService)
  }
}

const users = (userRepo: UserRepository): typeof sdk.users => {
  return {
    getOrCreateUser: userRepo.getOrCreate.bind(userRepo),
    updateAttributes: userRepo.updateAttributes.bind(userRepo),
    getAttributes: userRepo.getAttributes.bind(userRepo),
    setAttributes: userRepo.setAttributes.bind(userRepo),
    getAllUsers: userRepo.getAllUsers.bind(userRepo),
    getUserCount: userRepo.getUserCount.bind(userRepo)
  }
}

const kvs = (kvs: KeyValueStore): typeof sdk.kvs => {
  return {
    forBot: kvs.forBot.bind(kvs),
    global: kvs.global.bind(kvs),
    get: kvs.get.bind(kvs),
    set: kvs.set.bind(kvs),
    getStorageWithExpiry: kvs.getStorageWithExpiry.bind(kvs),
    setStorageWithExpiry: kvs.setStorageWithExpiry.bind(kvs),
    removeStorageKeysStartingWith: kvs.removeStorageKeysStartingWith.bind(kvs),
    getConversationStorageKey: kvs.getConversationStorageKey.bind(kvs),
    getUserStorageKey: kvs.getUserStorageKey.bind(kvs),
    getGlobalStorageKey: kvs.getGlobalStorageKey.bind(kvs)
  }
}

const notifications = (notificationService: NotificationsService): typeof sdk.notifications => {
  return {
    async create(botId: string, notification: any): Promise<any> {
      await notificationService.create(botId, notification)
    }
  }
}

const security = (): typeof sdk.security => {
  return {
    getMessageSignature: getMessageSignature
  }
}

const ghost = (ghostService: GhostService): typeof sdk.ghost => {
  return {
    forBot: ghostService.forBot.bind(ghostService),
    forBots: ghostService.bots.bind(ghostService),
    forGlobal: ghostService.global.bind(ghostService),
    forRoot: ghostService.root.bind(ghostService)
  }
}

const cms = (cmsService: CMSService, mediaService: MediaService): typeof sdk.cms => {
  return {
    getContentElement: cmsService.getContentElement.bind(cmsService),
    getContentElements: cmsService.getContentElements.bind(cmsService),
    listContentElements: cmsService.listContentElements.bind(cmsService),
    deleteContentElements: cmsService.deleteContentElements.bind(cmsService),
    getAllContentTypes(botId?: string): Promise<any[]> {
      return cmsService.getAllContentTypes(botId)
    },
    renderElement(contentId: string, args: any, eventDestination: sdk.IO.EventDestination): Promise<any> {
      return cmsService.renderElement(contentId, args, eventDestination)
    },
    createOrUpdateContentElement: cmsService.createOrUpdateContentElement.bind(cmsService),
    async saveFile(botId: string, fileName: string, content: Buffer): Promise<string> {
      return mediaService.saveFile(botId, fileName, content)
    },
    async readFile(botId, fileName): Promise<Buffer> {
      return mediaService.readFile(botId, fileName)
    },
    getFilePath(botId: string, fileName: string): string {
      return mediaService.getFilePath(botId, fileName)
    },
    renderTemplate(templateItem: sdk.cms.TemplateItem, context): sdk.cms.TemplateItem {
      return renderRecursive(templateItem, context)
    }
  }
}

const workspaces = (workspaceService: WorkspaceService): typeof sdk.workspaces => {
  return {
    getBotWorkspaceId: workspaceService.getBotWorkspaceId.bind(workspaceService),
    getWorkspaceRollout: workspaceService.getWorkspaceRollout.bind(workspaceService),
    addUserToWorkspace: workspaceService.addUserToWorkspace.bind(workspaceService),
    consumeInviteCode: workspaceService.consumeInviteCode.bind(workspaceService)
  }
}

const distributed = (jobService: JobService): typeof sdk.distributed => {
  return {
    broadcast: jobService.broadcast.bind(jobService),
    acquireLock: jobService.acquireLock.bind(jobService),
    clearLock: jobService.clearLock.bind(jobService)
  }
}

const experimental = (hookService: HookService): typeof sdk.experimental => {
  return {
    disableHook: hookService.disableHook.bind(hookService),
    enableHook: hookService.enableHook.bind(hookService)
  }
}

/**
 * Socket.IO API to emit payloads to front-end clients
 */
export class RealTimeAPI implements RealTimeAPI {
  constructor(private realtimeService: RealtimeService) {}

  sendPayload(payload: RealTimePayload) {
    this.realtimeService.sendToSocket(payload)
  }
}

@injectable()
export class BotpressAPIProvider {
  http: (owner: string) => typeof sdk.http
  events: typeof sdk.events
  dialog: typeof sdk.dialog
  config: typeof sdk.config
  realtime: RealTimeAPI
  database: Knex & sdk.KnexExtension
  users: typeof sdk.users
  kvs: typeof sdk.kvs
  notifications: typeof sdk.notifications
  bots: typeof sdk.bots
  ghost: typeof sdk.ghost
  cms: typeof sdk.cms
  mlToolkit: typeof sdk.MLToolkit
  experimental: typeof sdk.experimental
  security: typeof sdk.security
  workspaces: typeof sdk.workspaces
  distributed: typeof sdk.distributed

  constructor(
    @inject(TYPES.DialogEngine) dialogEngine: DialogEngine,
    @inject(TYPES.Database) db: Database,
    @inject(TYPES.EventEngine) eventEngine: EventEngine,
    @inject(TYPES.ModuleLoader) moduleLoader: ModuleLoader,
    @inject(TYPES.LoggerProvider) private loggerProvider: LoggerProvider,
    @inject(TYPES.HTTPServer) httpServer: HTTPServer,
    @inject(TYPES.UserRepository) userRepo: UserRepository,
    @inject(TYPES.RealtimeService) realtimeService: RealtimeService,
    @inject(TYPES.KeyValueStore) keyValueStore: KeyValueStore,
    @inject(TYPES.NotificationsService) notificationService: NotificationsService,
    @inject(TYPES.BotService) botService: BotService,
    @inject(TYPES.GhostService) ghostService: GhostService,
    @inject(TYPES.CMSService) cmsService: CMSService,
    @inject(TYPES.ConfigProvider) configProvider: ConfigProvider,
    @inject(TYPES.MediaService) mediaService: MediaService,
    @inject(TYPES.HookService) hookService: HookService,
    @inject(TYPES.EventRepository) eventRepo: EventRepository,
    @inject(TYPES.WorkspaceService) workspaceService: WorkspaceService,
    @inject(TYPES.JobService) jobService: JobService,
    @inject(TYPES.StateManager) stateManager: StateManager
  ) {
    this.http = http(httpServer)
    this.events = event(eventEngine, eventRepo)
    this.dialog = dialog(dialogEngine, stateManager, moduleLoader)
    this.config = config(moduleLoader, configProvider)
    this.realtime = new RealTimeAPI(realtimeService)
    this.database = db.knex
    this.users = users(userRepo)
    this.kvs = kvs(keyValueStore)
    this.notifications = notifications(notificationService)
    this.bots = bots(botService)
    this.ghost = ghost(ghostService)
    this.cms = cms(cmsService, mediaService)
    this.mlToolkit = MLToolkit
    this.experimental = experimental(hookService)
    this.security = security()
    this.workspaces = workspaces(workspaceService)
    this.distributed = distributed(jobService)
  }

  @Memoize()
  async create(loggerName: string, owner: string): Promise<typeof sdk> {
    return {
      version: '',
      RealTimePayload: RealTimePayload,
      LoggerLevel: require('./sdk/enums').LoggerLevel,
      LogLevel: require('./sdk/enums').LogLevel,
      NodeActionType: require('./sdk/enums').NodeActionType,
      IO: {
        Event: Event,
        WellKnownFlags: WellKnownFlags
      },
      MLToolkit: this.mlToolkit,
      dialog: this.dialog,
      events: this.events,
      http: this.http(owner),
      logger: await this.loggerProvider(loggerName),
      config: this.config,
      database: this.database,
      users: this.users,
      realtime: this.realtime,
      kvs: this.kvs,
      notifications: this.notifications,
      ghost: this.ghost,
      bots: this.bots,
      cms: this.cms,
      security: this.security,
      experimental: this.experimental,
      workspaces: this.workspaces,
      distributed: this.distributed,
      NLU: {
<<<<<<< HEAD
        Engine
=======
        Engine // TODO: expose only instance of engine instead of class
>>>>>>> 3bf408e3
      }
    }
  }
}

export function createForModule(moduleId: string): Promise<typeof sdk> {
  // return Promise.resolve(<typeof sdk>{})
  return container.get<BotpressAPIProvider>(TYPES.BotpressAPIProvider).create(`Mod[${moduleId}]`, `module.${moduleId}`)
}

export function createForGlobalHooks(): Promise<typeof sdk> {
  // return Promise.resolve(<typeof sdk>{})
  return container.get<BotpressAPIProvider>(TYPES.BotpressAPIProvider).create(`Hooks`, 'hooks')
}

export function createForBotpress(): Promise<typeof sdk> {
  return container.get<BotpressAPIProvider>(TYPES.BotpressAPIProvider).create(`Botpress`, 'botpress')
}

export function createForAction(): Promise<typeof sdk> {
  return container.get<BotpressAPIProvider>(TYPES.BotpressAPIProvider).create('Actions', 'actions')
}<|MERGE_RESOLUTION|>--- conflicted
+++ resolved
@@ -315,11 +315,7 @@
       workspaces: this.workspaces,
       distributed: this.distributed,
       NLU: {
-<<<<<<< HEAD
-        Engine
-=======
         Engine // TODO: expose only instance of engine instead of class
->>>>>>> 3bf408e3
       }
     }
   }
