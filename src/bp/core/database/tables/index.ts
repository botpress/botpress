--- conflicted
+++ resolved
@@ -1,14 +1,7 @@
-<<<<<<< HEAD
-import { WorkspaceInviteCodesTable, WorkspaceUsersTable } from 'core/collaborators'
-=======
->>>>>>> c571ab13
 import { DialogSessionTable } from 'core/dialog/sessions/dialog_sessions-table'
 import { EventsTable } from 'core/events/event-table'
 import { KeyValueStoreTable } from 'core/kvs/kvs-table'
 import { LogsTable } from 'core/logger/logs-table'
-<<<<<<< HEAD
-import { TelemetryTable } from 'core/telemetry/telemetry-table'
-=======
 import { ConversationsTable } from 'core/messaging/conversations-table'
 import { MessagesTable } from 'core/messaging/messages-table'
 import { TelemetryTable } from 'core/telemetry/telemetry-table'
@@ -19,26 +12,12 @@
   ChannelUsersTable,
   DataRetentionTable
 } from 'core/users/tables'
->>>>>>> c571ab13
 import Knex from 'knex'
 
 import { Table } from '../interfaces'
 
-<<<<<<< HEAD
-import {
-  BotUsersTable,
-  ConversationsTable,
-  MessagesTable,
-  GhostFilesTable,
-  GhostRevisionsTable,
-  NotificationsTable,
-  TasksTable
-} from './bot-specific'
-import { ChannelUsersTable, DataRetentionTable, MigrationsTable, ServerMetadataTable } from './server-wide'
-=======
 import { GhostFilesTable, GhostRevisionsTable, NotificationsTable, TasksTable } from './bot-specific'
 import { MigrationsTable, ServerMetadataTable } from './server-wide'
->>>>>>> c571ab13
 
 const tables: typeof Table[] = [
   ServerMetadataTable,
