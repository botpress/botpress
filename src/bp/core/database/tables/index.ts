import Knex from 'knex'

import { Table } from '../interfaces'

import {
  DialogSessionTable,
  EventsTable,
  GhostFilesTable,
  GhostRevisionsTable,
  KeyValueStoreTable,
  LogsTable,
  NotificationsTable
} from './bot-specific'
<<<<<<< HEAD

import {
  ChannelUsersTable,
  DataRetentionTable,
  MigrationsTable,
  ServerMetadataTable,
  WorkspaceUsersTable
} from './server-wide'
=======
import { ChannelUsersTable, DataRetentionTable, ServerMetadataTable } from './server-wide'
>>>>>>> 1dfae47b

const tables: (typeof Table)[] = [
  ServerMetadataTable,
  ChannelUsersTable,
  WorkspaceUsersTable,

  LogsTable,
  ChannelUsersTable,
  DialogSessionTable,
  GhostFilesTable,
  GhostRevisionsTable,
  NotificationsTable,
  KeyValueStoreTable,
  DataRetentionTable,
  EventsTable
]

export default <(new (knex: Knex) => Table)[]>tables<|MERGE_RESOLUTION|>--- conflicted
+++ resolved
@@ -11,18 +11,7 @@
   LogsTable,
   NotificationsTable
 } from './bot-specific'
-<<<<<<< HEAD
-
-import {
-  ChannelUsersTable,
-  DataRetentionTable,
-  MigrationsTable,
-  ServerMetadataTable,
-  WorkspaceUsersTable
-} from './server-wide'
-=======
-import { ChannelUsersTable, DataRetentionTable, ServerMetadataTable } from './server-wide'
->>>>>>> 1dfae47b
+import { ChannelUsersTable, DataRetentionTable, ServerMetadataTable, WorkspaceUsersTable } from './server-wide'
 
 const tables: (typeof Table)[] = [
   ServerMetadataTable,
