--- conflicted
+++ resolved
@@ -1,14 +1,10 @@
 import { Logger } from 'botpress/sdk'
 import { ConfigProvider } from 'core/config'
 import { EventCollector } from 'core/events'
-<<<<<<< HEAD
-import { TelemetryContainerModules } from 'core/telemetry'
-=======
 import { ModuleLoader } from 'core/modules'
 import { TelemetryContainerModules } from 'core/telemetry'
 import { TYPES } from 'core/types'
 import { DataRetentionJanitor, DataRetentionService } from 'core/users'
->>>>>>> c571ab13
 import { Container } from 'inversify'
 
 import { BotpressAPIProvider } from './api'
