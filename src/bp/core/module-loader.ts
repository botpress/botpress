--- conflicted
+++ resolved
@@ -156,11 +156,8 @@
       this.entryPoints.set(name, module)
 
       const resourceLoader = new ModuleResourceLoader(this.logger, name, this.ghost)
-<<<<<<< HEAD
       await resourceLoader.enableResources()
-=======
       await resourceLoader.runMigrations()
->>>>>>> 50e47f19
       await resourceLoader.importResources()
     } catch (err) {
       this.logger.attachError(err).error(`Error in module "${name}" onServerStarted`)
