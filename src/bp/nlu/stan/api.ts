--- conflicted
+++ resolved
@@ -15,17 +15,12 @@
 import { ModelRepoOptions, ModelRepository } from './model-repo'
 import TrainService from './train-service'
 import TrainSessionService from './train-session-service'
-<<<<<<< HEAD
-import { PredictOutput } from './typings_v1'
 import {
   validateCredentialsFormat,
   validatePredictInput,
   validateTrainInput,
   validateDetectLangInput
 } from './validation/validate'
-=======
-import { validateCancelRequestInput, validatePredictInput, validateTrainInput } from './validation/validate'
->>>>>>> 205c1d3c
 
 export interface APIOptions {
   host: string
@@ -240,11 +235,7 @@
         await engine.loadModel(model)
       }
 
-<<<<<<< HEAD
-      const rawPredictions: BpPredictOutput[] = await Promise.map(utterances, async utterance => {
-=======
       const predictions = await Promise.map(utterances as string[], async utterance => {
->>>>>>> 205c1d3c
         const detectedLanguage = await engine.detectLanguage(utterance, { [modelId.languageCode]: modelId })
         const { entities, contexts, spellChecked } = await engine.predict(utterance, modelId)
         return { entities, contexts, spellChecked, detectedLanguage }
