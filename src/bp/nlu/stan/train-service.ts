--- conflicted
+++ resolved
@@ -2,12 +2,8 @@
 
 import * as NLUEngine from 'nlu/engine'
 
-<<<<<<< HEAD
+import { serializeError } from 'nlu/utils/error-utils'
 import { ModelRepository } from './model-repo'
-=======
-import { serializeError } from 'nlu/utils/error-utils'
-import ModelRepository from './model-repo'
->>>>>>> 004240db
 import TrainSessionService from './train-session-service'
 import { TrainingProgress, TrainingErrorType } from './typings_v1'
 
