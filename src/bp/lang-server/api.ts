--- conflicted
+++ resolved
@@ -17,12 +17,8 @@
 import DownloadManager from './service/download-manager'
 import { assertValidLanguage, serviceLoadingMiddleware } from './util'
 
-<<<<<<< HEAD
-export type APIOptions = {
+export interface APIOptions {
   version: string
-=======
-export interface APIOptions {
->>>>>>> c5b88cbd
   host: string
   port: number
   authToken?: string
