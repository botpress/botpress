--- conflicted
+++ resolved
@@ -143,15 +143,9 @@
   app.get('/info', (req, res, next) => {
     res.send({
       version: '1',
-<<<<<<< HEAD
-      ready: options.languageService.isReady(),
+      ready: options.languageService.isReady,
       dimentions: options.languageService.dim,
       domain: options.languageService.domain,
-=======
-      ready: options.service.isReady,
-      dimentions: options.service.dim,
-      domain: options.service.domain,
->>>>>>> 56ff850c
       readOnly: options.readOnly,
       languages: options.languageService.getModels().filter(x => x.loaded)
     })
