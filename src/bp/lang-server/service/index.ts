import { MLToolkit } from 'botpress/sdk'
import { WrapErrorsWith } from 'errors'
import fs from 'fs'
import _ from 'lodash'
import lru from 'lru-cache'
import path from 'path'
import { VError } from 'verror'

import toolkit from '../../ml/toolkit'

import { AvailableModel, LoadedBPEModel, LoadedFastTextModel, ModelFileInfo, ModelSet } from './typing'

export default class LanguageService {
  private _models: Dic<ModelSet> = {}
  private _ready: boolean = false
  private _cache

  // Examples:  "scope.en.300.bin" "bp.fr.150.bin"
  private readonly FAST_TEXT_MODEL_REGEX = /^(\w+)\.(\w+)\.(\d+)\.bin$/i

  // Examples: "scope.en.bpe.model" "bp.en.bpe.model"
  private readonly BPE_MODEL_REGEX = /^(\w+)\.(\w+)\.bpe\.model$/i

  // This equals to 24H
  private readonly _maxAgeCacheInMS = 86400000

  constructor(public readonly dim: number, public readonly domain: string, private readonly langDir: string) {}

  async initialize() {
    if (Object.keys(this._models).length) {
      throw new Error('Language Service already initialized')
    }
    this._cache = new lru({
      maxAge: this._maxAgeCacheInMS
    })

    this._models = this._getModels()
    console.log(`Loading languages "${Object.keys(this._models).join(', ')}"`)
    await Promise.all(Object.keys(this._models).map(this._loadModels.bind(this)))

    this._ready = true
  }

  isReady(): boolean {
    return this._ready
  }

<<<<<<< HEAD
  async loadModel(lang: string) {
    if (!this._models[lang]) {
      this._models = {
        ...this._getModels(),
        ...this._models
      }
    }

    this._loadModels(lang)
  }

  @WrapErrorsWith(args => `Couldn't load language model "${args[0]}"`)
  private async _loadModels(lang: string) {
    const fastTextModel = await this._loadFastTextModel(lang)
    const bpeModel = await this._loadBPEModel(lang)
    this._models[lang] = { fastTextModel, bpeModel }
  }

  private _logLoadingModels = () => console.log(`Loading languages "${Object.keys(this._models).join(', ')}"`)
=======
  public listFastTextModels = (): AvailableModel[] => _.values(this._models).map(model => model.fastTextModel)
>>>>>>> 80439b51

  private _getFileInfo = (regexMatch: RegExpMatchArray, isFastText, file): ModelFileInfo => {
    const [__, domain, langCode, dim] = regexMatch
    return isFastText ? { domain, langCode, dim: Number(dim), file: file } : { domain, langCode, file }
  }

  private _getModelInfoFromFile = (file: string): ModelFileInfo => {
    const fastTextModelsMatch = file.match(this.FAST_TEXT_MODEL_REGEX)
    if (fastTextModelsMatch) {
      return this._getFileInfo(fastTextModelsMatch, true, file)
    }

    const bpeModelsMatch = file.match(this.BPE_MODEL_REGEX)
    if (bpeModelsMatch) {
      return this._getFileInfo(bpeModelsMatch, false, file)
    }

    return {} as ModelFileInfo
  }

  private _addPairModelToModels = (models: Dic<ModelSet>) => (modelGroup: ModelFileInfo[]) => {
    const domain = modelGroup[0].domain
    const langCode = modelGroup[0].langCode

    const fastTextModelFileInfo = modelGroup.find(f => f.dim === this.dim)
    const bpeModelFileInfo = modelGroup.find(f => !f.dim)

    if (domain !== this.domain || !fastTextModelFileInfo || !bpeModelFileInfo) {
      return
    }

    models[langCode] = this._getPairModels(langCode, fastTextModelFileInfo.file, bpeModelFileInfo.file)
  }

  private _getPairModels(lang: string, fastTextModelName: string, bpeModelName: string) {
    const fastTextModelPath = path.join(this.langDir, fastTextModelName)
    const bpeModelPath = path.join(this.langDir, bpeModelName)

    try {
      if (!fs.existsSync(fastTextModelPath)) {
        throw new Error(`Model '${lang}' at location '${fastTextModelPath}' does not exist`)
      }
      if (!fs.existsSync(bpeModelPath)) {
        throw new Error(`Model '${lang}' at location '${bpeModelPath}' does not exist`)
      }
    } catch (err) {
      throw new VError(`Could not find model '${lang}' in '${this.langDir}'`, err)
    }

    const fastTextModel = {
      name: lang,
      path: fastTextModelPath,
      sizeInMb: 0,
      loaded: false
    }

    const bpeModel = {
      name: lang,
      path: bpeModelPath,
      sizeInMb: 0,
      loaded: false
    }

    return { fastTextModel, bpeModel }
  }

  private async _loadFastTextModel(lang: string): Promise<LoadedFastTextModel> {
    const loadingAction = async (lang: string) => {
      const model = new toolkit.FastText.Model(false, true, true)
      const path = this._models[lang].fastTextModel.path
      await model.loadFromFile(path)
      return { model, path }
    }

    const { model, usedDelta } = await this._getRessourceConsumptionInfo(lang, loadingAction)

    return {
      ...this._models[lang].fastTextModel,
      model,
      sizeInMb: usedDelta,
      loaded: true
    } as LoadedFastTextModel
  }

  private async _loadBPEModel(lang: string): Promise<LoadedBPEModel> {
    const loadingAction = lang => {
      const tokenizer = toolkit.SentencePiece.createProcessor()
      const path = this._models[lang].bpeModel.path
      tokenizer.loadModel(path)
      return Promise.resolve({ model: tokenizer, path })
    }

    const { model: tokenizer, usedDelta } = await this._getRessourceConsumptionInfo(lang, loadingAction)

    return {
      ...this._models[lang].bpeModel,
      tokenizer,
      sizeInMb: usedDelta,
      loaded: true
    } as LoadedBPEModel
  }

  private async _getRessourceConsumptionInfo(
    lang: string,
    action: (
      lang: string
    ) => Promise<{ model: MLToolkit.SentencePiece.Processor | MLToolkit.FastText.Model; path: string }>
  ) {
    const usedBefore = process.memoryUsage().rss / 1024 / 1024
    const dtBefore = Date.now()

    const { model, path } = await action(lang)

    const dtAfter = Date.now()
    const usedAfter = process.memoryUsage().rss / 1024 / 1024
    const usedDelta = Math.round(usedAfter - usedBefore)
    const dtDelta = dtAfter - dtBefore

    console.log(`${path} '${lang}' took about ${usedDelta}mb of RAM and ${dtDelta}ms to load`)

    return { model, usedDelta, dtDelta }
  }

  private _getQueryVectors = (fastTextModel: LoadedFastTextModel) => async (token): Promise<number[]> => {
    const cacheKey = `${fastTextModel.name}/${fastTextModel.path}/${token}`

    if (this._cache.has(cacheKey)) {
      return this._cache.get(cacheKey)
    }

    const val = await fastTextModel.model.queryWordVectors(token)
    this._cache.set(cacheKey, val)
    return val
  }

  async tokenize(input: string, lang: string): Promise<string[]> {
    const { fastTextModel, bpeModel } = this._models[lang] as ModelSet
    if (!fastTextModel || !fastTextModel.loaded) {
      throw new Error(`FastText Model for lang '${lang}' is not loaded in memory`)
    }

    return await (bpeModel as LoadedBPEModel).tokenizer.encode(input).map(_.toLower)
  }

  async vectorize(tokens: string[], lang: string): Promise<number[][]> {
    const { fastTextModel } = this._models[lang] as ModelSet
    if (!fastTextModel || !fastTextModel.loaded) {
      throw new Error(`Model for lang '${lang}' is not loaded in memory`)
    }

    return await Promise.all(tokens.map(await this._getQueryVectors(fastTextModel as LoadedFastTextModel)))
  }

  getModels() {
    const models = this._getModels()
    return Object.keys(models).map(lang => {
      const loaded = this._models[lang] && this._models[lang].bpeModel.loaded && this._models[lang].fastTextModel.loaded
      return {
        lang,
        loaded
      }
    })
  }

  private _getModels(): Dic<ModelSet> {
    if (!fs.existsSync(this.langDir)) {
      throw new Error(`The language directory (${this.langDir}) doesn't exists.`)
    }

    const files = fs.readdirSync(this.langDir)
    const models: Dic<ModelSet> = {}
    const _scopedAddPairModelToModels = this._addPairModelToModels(models)

    _.chain(files)
      .map(this._getModelInfoFromFile)
      .reject(_.isEmpty)
      .groupBy(model => [model.domain, model.langCode])
      .forEach(_scopedAddPairModelToModels)
      .value()

    return models
  }

  remove(lang: string) {
    fs.readdirSync(this.langDir)
      .filter(file => file.includes(`.${lang}.`))
      .map(file => path.join(this.langDir, file))
      .map(fs.unlinkSync)

    delete this._models[lang]
  }
}<|MERGE_RESOLUTION|>--- conflicted
+++ resolved
@@ -45,7 +45,6 @@
     return this._ready
   }
 
-<<<<<<< HEAD
   async loadModel(lang: string) {
     if (!this._models[lang]) {
       this._models = {
@@ -63,11 +62,6 @@
     const bpeModel = await this._loadBPEModel(lang)
     this._models[lang] = { fastTextModel, bpeModel }
   }
-
-  private _logLoadingModels = () => console.log(`Loading languages "${Object.keys(this._models).join(', ')}"`)
-=======
-  public listFastTextModels = (): AvailableModel[] => _.values(this._models).map(model => model.fastTextModel)
->>>>>>> 80439b51
 
   private _getFileInfo = (regexMatch: RegExpMatchArray, isFastText, file): ModelFileInfo => {
     const [__, domain, langCode, dim] = regexMatch
