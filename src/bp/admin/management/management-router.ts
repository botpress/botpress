--- conflicted
+++ resolved
@@ -87,15 +87,9 @@
     this._rebootServer = await this.jobService.broadcast<void>(this.__local_rebootServer.bind(this))
   }
 
-<<<<<<< HEAD
-  private __local_rebootServer(hostname?: string) {
-    if (!hostname || hostname === os.hostname()) {
-      process.send!({ type: MessageType.RestartServer })
-=======
   private __local_rebootServer(serverId?: string, hostname?: string) {
     if (!hostname || !serverId || (hostname === os.hostname() && serverId === process.SERVER_ID)) {
-      process.send!({ type: 'reboot_server' })
->>>>>>> 9911e133
+      process.send!({ type: MessageType.RestartServer })
     }
   }
 }
