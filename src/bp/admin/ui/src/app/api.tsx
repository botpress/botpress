--- conflicted
+++ resolved
@@ -73,13 +73,7 @@
 
 const getApiUrl = (useV1?: boolean, appendPath?: string) => {
   const version = useV1 ? 'v1' : 'v2'
-<<<<<<< HEAD
-  return process.env.REACT_APP_API_URL
-    ? { baseURL: `${process.env.REACT_APP_API_URL}api/${version}${appendPath || ''}` }
-    : { baseURL: `${window['ROOT_PATH']}/api/${version}${appendPath || ''}` }
-=======
   return { baseURL: `${window['ROOT_PATH']}/api/${version}${appendPath || ''}` }
->>>>>>> 188c61ee
 }
 
 export default {
