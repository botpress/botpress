import { EventEmitter } from 'events'

import { Distro } from './common/getos'

const os = require('os').platform()
const { Debug: _Debug } = require('./debug.ts')

global.DEBUG = _Debug

if (!process.core_env) {
  process.core_env = process.env as BotpressEnvironmentVariables
}

if (!process.BOTPRESS_EVENTS) {
  process.BOTPRESS_EVENTS = new EventEmitter()
}

<<<<<<< HEAD
if (!process.APP_DATA_PATH) {
  process.APP_DATA_PATH = ''
}
=======
process.APP_DATA_PATH = ''
>>>>>>> 1a6e9531

const distribution =
  os !== 'linux'
    ? {
        os,
        codename: '',
        dist: '',
        release: ''
      }
    : {
        os,
        codename: '',
        dist: 'Alpine Linux', // github checks runs on alpine...
        release: '3.11.6'
      }
process.distro = new Distro(distribution)<|MERGE_RESOLUTION|>--- conflicted
+++ resolved
@@ -15,13 +15,7 @@
   process.BOTPRESS_EVENTS = new EventEmitter()
 }
 
-<<<<<<< HEAD
-if (!process.APP_DATA_PATH) {
-  process.APP_DATA_PATH = ''
-}
-=======
 process.APP_DATA_PATH = ''
->>>>>>> 1a6e9531
 
 const distribution =
   os !== 'linux'
