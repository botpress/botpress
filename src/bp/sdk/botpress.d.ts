--- conflicted
+++ resolved
@@ -1462,10 +1462,8 @@
     options?: FormOption[]
     defaultValue?: FormDataField
     required?: boolean
-<<<<<<< HEAD
     variableTypes?: string[]
     superInput?: boolean
-=======
     max?: number
     min?: number
     maxLength?: number
@@ -1475,7 +1473,6 @@
       replaceChar: string
     }
     translated?: boolean
->>>>>>> 83f27e09
     dynamicOptions?: FormDynamicOptions
     fields?: FormField[]
     moreInfo?: FormMoreInfo
