/**
 * This is the official Botpress SDK, designed to help our fellow developers to create wonderful modules and
 * extend the world's best chatbot functionality to make it even better! Your module will receives an instance of
 * this SDK (Yes, all those beautiful features!) to kick start your development. Missing something important?
 * Please let us know in our official Github Repo!
 */
declare module 'botpress/sdk' {
  import { NextFunction, Request, Response, Router } from 'express'
  import Knex from 'knex'
  export interface KnexExtension {
    isLite: boolean
    location: string
    createTableIfNotExists(tableName: string, cb: Knex.KnexCallback): Promise<boolean>
    date: Knex.Date
    bool: Knex.Bool
    json: Knex.Json
    binary: Knex.Binary
    insertAndRetrieve<T>(
      tableName: string,
      data: {},
      returnColumns?: string | string[],
      idColumnName?: string,
      trx?: Knex.Transaction
    ): Promise<T>
  }

  export interface Incident {
    id: string
    ruleName: string
    hostName: string
    startTime: Date
    endTime?: Date
    triggerValue: number
  }

  export type StrategyUser = {
    id?: number
    password?: string
    salt?: string
    tokenVersion: number
  } & UserInfo

  export interface UserInfo {
    email: string
    strategy: string
    createdOn?: string
    updatedOn?: string
    attributes: any
  }

  export type KnexExtended = Knex & KnexExtension

  /**
   * Returns the current version of Botpress
   */
  export const version: string

  /**
   * This variable gives you access to the Botpress database via Knex.
   * When developing modules, you can use this to create tables and manage data
   * @example bp.database('srv_channel_users').insert()
   */
  export const database: KnexExtended

  /**
   * The logger instance is automatically scoped to the calling module
   * @example bp.logger.info('Hello!') will output: Mod[myModule]: Hello!
   */
  export const logger: Logger

  export interface LoggerEntry {
    botId?: string
    hostname?: string
    level: string
    scope: string
    message: string
    metadata: any
    timestamp: Date
  }

  export enum LoggerLevel {
    Info = 'info',
    Warn = 'warn',
    Error = 'error',
    Critical = 'critical',
    Debug = 'debug'
  }

  export enum LogLevel {
    PRODUCTION = 0,
    DEV = 1,
    DEBUG = 2
  }

  export interface LoggerListener {
    (level: LogLevel, message: string, args: any): void
  }

  export interface Logger {
    forBot(botId: string): this
    attachError(error: Error): this
    /**
     * Attaching an event to the log entry will display the associated logs in the Processing tab on the debugger
     */
    attachEvent(event: IO.Event): this
    persist(shouldPersist: boolean): this
    level(level: LogLevel): this
    noEmit(): this

    /**
     * Sets the level that will be required at runtime to
     * display the next message.
     * 0 = Info / Error (default)
     * 1 = Warning
     * 2 = Debug
     * 3 = Silly
     * @param level The level to apply for the next message
     */
    level(level: LogLevel): this
    debug(message: string, metadata?: any): void
    info(message: string, metadata?: any): void
    warn(message: string, metadata?: any): void
    error(message: string, metadata?: any): void
    critical(message: string, metadata?: any): void
  }

  export type ElementChangedAction = 'create' | 'update' | 'delete'

  /**
   * The Module Entry Point is used by the module loader to bootstrap the module. It must be present in the index.js file
   * of the module. The path to the module must also be specified in the global botpress config.
   */
  export interface ModuleEntryPoint {
    /** Additional metadata about the module */
    definition: ModuleDefinition
    /** An array of the flow generators used by skills in the module */
    skills?: Skill[]
    /** An array of available bot templates when creating a new bot */
    botTemplates?: BotTemplate[]
    translations?: { [lang: string]: object }
    /** List of new conditions that the module can register */
    dialogConditions?: Condition[]
    /** Called once the core is initialized. Usually for middlewares / database init */
    onServerStarted?: (bp: typeof import('botpress/sdk')) => Promise<void>
    /** This is called once all modules are initialized, usually for routing and logic */
    onServerReady?: (bp: typeof import('botpress/sdk')) => Promise<void>
    onBotMount?: (bp: typeof import('botpress/sdk'), botId: string) => Promise<void>
    onBotUnmount?: (bp: typeof import('botpress/sdk'), botId: string) => Promise<void>
    /**
     * Called when the module is unloaded, before being reloaded
     * onBotUnmount is called for each bots before this one is called
     */
    onModuleUnmount?: (bp: typeof import('botpress/sdk')) => Promise<void>
    /**
     * Called when a topic is being changed.
     * If oldName is not set, then the topic `newName` is being created
     * If newName is not set, then the topic `oldName` is being deleted
     */
    onTopicChanged?: (
      bp: typeof import('botpress/sdk'),
      botId: string,
      oldName?: string,
      newName?: string
    ) => Promise<void>
    onFlowChanged?: (bp: typeof import('botpress/sdk'), botId: string, flow: Flow) => Promise<void>
    onFlowRenamed?: (
      bp: typeof import('botpress/sdk'),
      botId: string,
      previousFlowName: string,
      newFlowName: string
    ) => Promise<void>
    /**
     * This method is called whenever a content element is created, updated or deleted.
     * Modules can act on these events if they need to update references, for example.
     */
    onElementChanged?: (
      bp: typeof import('botpress/sdk'),
      botId: string,
      action: ElementChangedAction,
      element: ContentElement,
      oldElement?: ContentElement
    ) => Promise<void>
  }

  /**
   * Identifies new Bot Template that can be used to speed up the creation of a new bot without
   * having to start from scratch
   */
  export interface BotTemplate {
    /** Used internally to identify this template  */
    id: string
    /** The name that will be displayed in the bot template menu */
    name: string
    /** Gives a short description of your module, which is displayed once the template is selected */
    desc: string
    /** These are used internally by Botpress when they are registered on startup */
    readonly moduleId?: string
    readonly moduleName?: string
  }

  export interface ModuleDefinition {
    /** This name should be in lowercase and without special characters (only - and _) */
    name: string
    fullName?: string
    plugins?: ModulePluginEntry[]
    /** Additional options that can be applied to the module's view */
    moduleView?: ModuleViewOptions
    /** If set to true, no menu item will be displayed */
    noInterface?: boolean
    /** An icon to display next to the name, if none is specified, it will receive a default one */
    menuIcon?: string
    /**
     * The name displayed on the menu
     * @deprecated Set the property "fullName" in the translations file for the desired language
     */
    menuText?: string
    /** Optionally specify a link to your page or github repo */
    homepage?: string
    /** Whether or not the module is likely to change */
    experimental?: boolean
  }

  /**
   * Skills are loaded automatically when the bot is started. They must be in the module's definition to be loaded.
   * Each skills must have a flow generator and a view with the same name (skillId)
   */
  export interface Skill {
    /** An identifier for the skill. Use only a-z_- characters. */
    id: string
    /** The name that will be displayed in the toolbar for the skill */
    name: string
    /** An icon to identify the skill */
    icon?: string | any
    /** Name of the parent module. This field is filled automatically when they are loaded */
    readonly moduleName?: string
    /**
     * When adding a new skill on the Flow Editor, the flow is constructed dynamically by this method
     *
     * @param skillData Provided by the skill view, those are fields edited by the user on the Flow Editor
     * @param metadata Some metadata automatically provided, like the bot id
     * @return The method should return
     */
    flowGenerator: (skillData: any, metadata: FlowGeneratorMetadata) => Promise<FlowGenerationResult>
  }

  export interface FlowGeneratorMetadata {
    botId: string
    isOneFlow?: boolean
  }

  export interface ModulePluginEntry {
    entry: 'WebBotpressUIInjection'
    position: 'overlay'
  }

  export interface ModuleViewOptions {
    stretched: boolean
  }

  export class RealTimePayload {
    readonly eventName: string
    readonly payload: any
    constructor(eventName: string, payload: any)
    public static forVisitor(visitorId: string, eventName: string, payload: any): RealTimePayload
    public static forAdmins(eventName: string, payload: any): RealTimePayload
  }

  export namespace MLToolkit {
    export namespace FastText {
      export type TrainCommand = 'supervised' | 'quantize' | 'skipgram' | 'cbow'
      export type Loss = 'hs' | 'softmax'

      export interface TrainArgs {
        lr: number
        dim: number
        ws: number
        epoch: number
        minCount: number
        minCountLabel: number
        neg: number
        wordNgrams: number
        loss: Loss
        model: string
        input: string
        bucket: number
        minn: number
        maxn: number
        thread: number
        lrUpdateRate: number
        t: number
        label: string
        pretrainedVectors: string
        qout: boolean
        retrain: boolean
        qnorm: boolean
        cutoff: number
        dsub: number
      }

      export interface PredictResult {
        label: string
        value: number
      }

      export interface Model {
        cleanup: () => void
        trainToFile: (method: TrainCommand, modelPath: string, args: Partial<TrainArgs>) => Promise<void>
        loadFromFile: (modelPath: string) => Promise<void>
        predict: (str: string, nbLabels: number) => Promise<PredictResult[]>
        queryWordVectors(word: string): Promise<number[]>
        queryNearestNeighbors(word: string, nb: number): Promise<string[]>
      }

      export interface ModelConstructor {
        new (): Model
        new (lazy: boolean, keepInMemory: boolean, queryOnly: boolean): Model
      }

      export const Model: ModelConstructor
    }

    export namespace KMeans {
      export interface KMeansOptions {
        maxIterations?: number
        tolerance?: number
        withIterations?: boolean
        distanceFunction?: DistanceFunction
        seed?: number
        initialization?: 'random' | 'kmeans++' | 'mostDistant' | number[][]
      }

      export interface Centroid {
        centroid: number[]
        error: number
        size: number
      }

      // TODO convert this to class we build the source of ml-kmeans
      export interface KmeansResult {
        // constructor(
        //   clusters: number[],
        //   centroids: Centroid[],
        //   converged: boolean,
        //   iterations: number,
        //   distance: DistanceFunction
        // )
        clusters: number[]
        centroids: Centroid[]
        iterations: number
        nearest: (data: DataPoint[]) => number[]
      }

      export type DataPoint = number[]

      export type DistanceFunction = (point0: DataPoint, point1: DataPoint) => number

      export const kmeans: (data: DataPoint[], K: number, options: KMeansOptions) => KmeansResult
    }

    export namespace SVM {
      export interface SVMOptions {
        classifier: 'C_SVC' | 'NU_SVC' | 'ONE_CLASS' | 'EPSILON_SVR' | 'NU_SVR'
        kernel: 'LINEAR' | 'POLY' | 'RBF' | 'SIGMOID'
        seed: number
        c?: number | number[]
        gamma?: number | number[]
        probability?: boolean
        reduce?: boolean
      }

      export interface DataPoint {
        label: string
        coordinates: number[]
      }

      export interface Prediction {
        label: string
        confidence: number
      }

      export interface TrainProgressCallback {
        (progress: number): void
      }

      export class Trainer {
        constructor()
        train(points: DataPoint[], options?: SVMOptions, callback?: TrainProgressCallback): Promise<string>
        isTrained(): boolean
      }

      export class Predictor {
        constructor(model: string)
        predict(coordinates: number[]): Promise<Prediction[]>
        isLoaded(): boolean
        getLabels(): string[]
      }
    }

    export namespace CRF {
      export class Tagger {
        tag(xseq: Array<string[]>): { probability: number; result: string[] }
        open(model_filename: string): boolean
        marginal(xseq: Array<string[]>): { [label: string]: number }[]
      }

      export interface TrainerOptions {
        [key: string]: string
      }

      export interface TrainProgressCallback {
        (iteration: number): void
      }

      interface DataPoint {
        features: Array<string[]>
        labels: string[]
      }

      export class Trainer {
        train(elements: DataPoint[], options: TrainerOptions, progressCallback?: TrainProgressCallback): Promise<string>
      }
    }

    export namespace SentencePiece {
      export interface Processor {
        loadModel: (modelPath: string) => void
        encode: (inputText: string) => string[]
        decode: (pieces: string[]) => string
      }

      export const createProcessor: () => Processor
    }
  }

  export namespace NLU {
    /**
     * idle : occures when there are no training sessions for a bot
     * done : when a training is complete
     * needs-training : when current chatbot model differs from training data
     * training-pending : when a training was launched, but the training process is not started yet
     * training: when a chatbot is currently training
     * canceled: when a user cancels a training and the training is being canceled
     * errored: when a chatbot failed to train
     */
    export type TrainingStatus =
      | 'idle'
      | 'done'
      | 'needs-training'
      | 'training-pending'
      | 'training'
      | 'canceled'
      | 'errored'
      | null

    export interface TrainingSession {
      key: string
      status: TrainingStatus
      language: string
      progress: number
    }

    export type EntityType = 'system' | 'pattern' | 'list'

    export interface EntityDefOccurrence {
      name: string
      synonyms: string[]
    }

    export interface EntityDefinition {
      id: string
      name: string
      type: EntityType
      sensitive?: boolean
      matchCase?: boolean
      examples?: string[]
      fuzzy?: number
      occurrences?: EntityDefOccurrence[]
      pattern?: string
    }

    export interface SlotDefinition {
      id: string
      name: string
      entities: string[]
      color: number
    }

    export interface IntentDefinition {
      name: string
      utterances: {
        [lang: string]: string[]
      }
      slots: SlotDefinition[]
      contexts: string[]
    }

    export interface Intent {
      name: string
      confidence: number
      context: string
    }

    export interface Entity {
      name: string
      type: string
      meta: EntityMeta
      data: EntityBody
    }

    export interface EntityBody {
      extras?: any
      value: any
      unit: string
    }

    export interface EntityMeta {
      sensitive: boolean
      confidence: number
      provider?: string
      source: string
      start: number
      end: number
      raw?: any
    }

    export interface Slot {
      name: string
      value: any
      source: any
      entity: Entity
      confidence: number
      start: number
      end: number
    }

    export type SlotCollection = Dic<Slot>
  }

  export namespace NDU {
    interface GenericTrigger {
      conditions: DecisionTriggerCondition[]
    }

    export interface WorkflowTrigger extends GenericTrigger {
      type: 'workflow'
      workflowId: string
      nodeId: string
      /** When true, the user must be inside the specified workflow for the trigger to be active */
      activeWorkflow?: boolean
    }

    export interface FaqTrigger extends GenericTrigger {
      type: 'faq'
      faqId: string
      topicName: string
    }

    export interface NodeTrigger extends GenericTrigger {
      type: 'node'
      workflowId: string
      nodeId: string
    }

    export type Trigger = NodeTrigger | FaqTrigger | WorkflowTrigger

    export interface DialogUnderstanding {
      triggers: {
        [triggerId: string]: {
          result: Dic<number>
          trigger: Trigger
        }
      }
      actions: Actions[]
      predictions: { [key: string]: { triggerId: string; confidence: number } }
    }

    export interface Actions {
      action: 'send' | 'startWorkflow' | 'redirect' | 'continue' | 'goToNode'
      data?: SendContent | FlowRedirect
    }

    export interface FlowRedirect {
      flow: string
      node: string
    }

    export type SendContent = Pick<IO.Suggestion, 'confidence' | 'payloads' | 'source' | 'sourceDetails'>
  }

  export namespace IO {
    export type EventDirection = 'incoming' | 'outgoing'
    export namespace WellKnownFlags {
      /** When this flag is active, the dialog engine will ignore those events */
      export const SKIP_DIALOG_ENGINE: symbol
      /** When this flag is active, the QNA module won't intercept this event */
      export const SKIP_QNA_PROCESSING: symbol
      /** When this flag is active, Botpress Native NLU will not process this event */
      export const SKIP_NATIVE_NLU: symbol
      /** When this flag is active, the Event State is persisted even if the dialog engine is skipped */
      export const FORCE_PERSIST_STATE: symbol
    }

    /**
     * These are the arguments required when creating a new {@link Event}
     */
    interface EventCtorArgs {
      type: string
      channel: string
      target: string
      direction: EventDirection
      preview?: string
      payload: any
      threadId?: string
      botId: string
      suggestions?: Suggestion[]
      credentials?: any
      nlu?: Partial<EventUnderstanding>
      incomingEventId?: string
      debugger?: boolean
    }

    /**
     * A BotpressEvent is how conversational channels interact with Botpress. Events represent all the interactions
     * that make up a conversation. That means the different message types (text, image, buttons, carousels etc) but also
     * the navigational events (chat open, user typing) and contextual events (user returned home, order delivered).
     */
    export type Event = EventDestination & {
      /** A sortable unique identifier for that event (time-based) */
      readonly id: string
      /** The type of the event, i.e. image, text, timeout, etc */
      readonly type: string
      /** Is it (in)coming from the user to the bot or (out)going from the bot to the user? */
      readonly direction: EventDirection
      /** The channel-specific raw payload */
      readonly payload: any
      /** A textual representation of the event */
      readonly preview: string
      /** The date the event was created */
      readonly createdOn: Date
      readonly credentials?: any
      /** When false, some properties used by the debugger are stripped from the event before storing */
      debugger?: boolean
      activeProcessing?: ProcessingEntry
      /** Track processing steps during the lifetime of the event  */
      processing?: {
        [activity: string]: ProcessingEntry
      }
      /**
       * Check if the event has a specific flag
       * @param flag The flag symbol to verify. {@link IO.WellKnownFlags} to know more about existing flags
       * @returns Return whether or not the event has the flag
       * @example event.hasFlag(bp.IO.WellKnownFlags.SKIP_DIALOG_ENGINE)
       */
      hasFlag(flag: symbol): boolean
      /**
       * Sets a flag on the event so it can be intercepted and properly handled if the case applies
       * @param flag The flag symbol to set. {@link IO.WellKnownFlags}
       * @param value The value of the flag.
       * @example event.setFlag(bp.IO.WellKnownFlags.SKIP_DIALOG_ENGINE, true)
       */
      setFlag(flag: symbol, value: boolean): void
    }

    interface ProcessingEntry {
      logs?: string[]
      errors?: EventError[]
      date?: Date
    }

    /**
     * The EventDestination includes all the required parameters to correctly dispatch the event to the correct target
     */
    export interface EventDestination {
      /** The channel of communication, i.e web, messenger, twillio */
      readonly channel: string
      /** Who will receive this message, usually a user id */
      readonly target: string
      /** The id of the bot on which this event is relating to  */
      readonly botId: string
      /** The id of the thread this message is relating to (only on supported channels) */
      readonly threadId?: string
    }

    export interface EventUnderstanding {
      readonly errored: boolean

      readonly predictions?: {
        [context: string]: {
          confidence: number
          oos: number
          intents: {
            label: string
            confidence: number
            slots: NLU.SlotCollection
            extractor: string
          }[]
        }
      }

      // election
      readonly entities?: NLU.Entity[]
      readonly intent?: NLU.Intent
      readonly intents?: NLU.Intent[]
      readonly ambiguous?: boolean /** Predicted intents needs disambiguation */
      readonly slots?: NLU.SlotCollection
      readonly spellChecked?: string

      // pre-prediction
      readonly detectedLanguage:
        | string
        | undefined /** Language detected from users input. If undefined, detection failed. */
      readonly language: string /** The language used for prediction */
      readonly includedContexts: string[]
      readonly ms: number
    }

    export interface IncomingEvent extends Event {
      /** Array of possible suggestions that the Decision Engine can take  */
      readonly suggestions?: Suggestion[]
      /** Contains data related to the state of the event */
      state: EventState
      /** Holds NLU extraction results (when the event is natural language) */
      readonly nlu?: EventUnderstanding
      /** The final decision that the Decision Engine took */
      readonly decision?: Suggestion
      /* HITL module has possibility to pause conversation */
      readonly isPause?: boolean
      readonly ndu?: NDU.DialogUnderstanding
    }

    export interface OutgoingEvent extends Event {
      /* Id of event which is being replied to; only defined for outgoing events */
      readonly incomingEventId?: string
    }

    export interface Suggestion {
      /** Number between 0 and 1 indicating how confident the module is about its suggestion */
      confidence: number
      /** An array of the raw payloads to send as an answer */
      payloads: any[]
      /** The source (usually the name of the module or core component) this suggestion is coming from */
      source: string
      /** More specific details from the source of the suggestion, e.g. the name of the QnA */
      sourceDetails?: string
      /** The Decision Engine's decision about this suggestion */
      decision: {
        status: 'dropped' | 'elected'
        reason: string
      }
    }

    /**
     * This  object is used to store data which will be persisted on different timeframes. It allows you to easily
     * store and retrieve data for different kind of situations.
     */
    export interface EventState {
      /** Data saved as user attributes; retention policies in Botpress global config applies  */
      user: any
      /** Data is kept for the active session. Timeout configurable in the global config file */
      session: CurrentSession
      /** Data saved to this variable will be remembered until the end of the flow */
      temp: any
      /**
       * Variables in the bot object are shared to all users for a specific bot. It is read only,
       * meaning that changes are not automatically persisted. You need to use the setVariable option to change it.
       * There is a possible race condition since it is loaded each time a messages comes in. Update it wisely
       */
      bot: any
      /** Used internally by Botpress to keep the user's current location and upcoming instructions */
      context: DialogContext
      /** This variable points to the currently active workflow */
      workflow: WorkflowHistory
      /**
       * EXPERIMENTAL
       * This includes all the flow/nodes which were traversed for the current event
       */
      __stacktrace: JumpPoint[]
    }

    export interface EventError {
      type: 'action-execution' | 'dialog-transition' | 'dialog-engine' | 'hook-execution'
      stacktrace?: string
      actionName?: string
      actionArgs?: any
      hookName?: string
      destination?: string
      /** Represent the location where the error was triggered  */
      flowName?: string
      nodeName?: string
    }

    export interface JumpPoint {
      /** The name of the previous flow to return to when we exit a subflow */
      flow: string
      /** The name of the previous node to return to when we exit a subflow */
      node: string
      /** When a jump point is used, it will be removed from the list on the next transition */
      used?: boolean
      /** When true, the node targeted by this jump point will be executed from the start (instead of only transitions) */
      executeNode?: boolean
    }

    export interface DialogContext {
      /** The name of the previous flow to return to when we exit a subflow */
      previousFlow?: string
      /** The name of the previous node to return to when we exit a subflow */
      previousNode?: string
      /** The name of the current active node */
      currentNode?: string
      /** The name of the current active flow */
      currentFlow?: string
      /** An array of jump-points to return when we exit subflow */
      jumpPoints?: JumpPoint[]
      /** The instructions queue to be processed by the dialog engine */
      queue?: any
      /**
       * Indicate that the context has just jumped to another flow.
       * This is used to execute the target flow catchAll transitions.
       */
      hasJumped?: boolean
    }

    export interface CurrentSession {
      lastMessages: DialogTurnHistory[]
      nluContexts?: NluContext[]
      nduContext?: NduContext
      workflows: {
        [name: string]: WorkflowHistory
      }
      currentWorkflow?: string
      // Prevent warnings when using the code editor with custom properties
      [anyKey: string]: any
    }

    export interface WorkflowHistory {
      eventId: string
      parent?: string
      /** Only one workflow can be active at a time, when a child workflow is active, the parent will be pending */
      status: 'active' | 'pending' | 'completed'
      success?: boolean
    }

    export type StoredEvent = {
      /** This ID is automatically generated when inserted in the DB  */
      readonly id: string
      direction: EventDirection
      /** Outgoing events will have the incoming event ID, if they were triggered by one */
      incomingEventId?: string
      type: string
      sessionId: string
      workflowId?: string
      feedback?: number
      success?: boolean
      event: IO.Event
      createdOn: any
    } & EventDestination

    /**
     * They represent the contexts that will be used by the NLU Engine for the next messages for that chat session.
     *
     * The TTL (Time-To-Live) represents how long the contexts will be valid before they are automatically removed.
     * For example, the default value of `1` will listen for that context only once (the next time the user speaks).
     *
     * If a context was already present in the list, the higher TTL will win.
     */
    export interface NluContext {
      context: string
      /** Represent the number of turns before the context is removed from the session */
      ttl: number
    }

    export interface NduContext {
      last_turn_action_name: string
      last_turn_highest_ranking_trigger_id: string
      last_turn_node_id: string
      last_turn_ts: number
      last_topic: string
    }

    export interface DialogTurnHistory {
      eventId: string
      incomingPreview: string
      replySource: string
      replyPreview: string
      replyConfidence: number
      replyDate: Date
    }

    /**
     * Call next with an error as first argument to throw an error
     * Call next with true as second argument to swallow the event (i.e. stop the processing chain)
     * Call next with no parameters or false as second argument to continue processing to next middleware
     * Call next with the last parameter as true to mark the middleware as "skipped" in the event processing
     */
    export type MiddlewareNextCallback = (error?: Error, swallow?: boolean, skipped?: boolean) => void

    /**
     * The actual middleware function that gets executed. It receives an event and expects to call next()
     * Not calling next() will result in a middleware timeout and will stop processing
     * If you intentionally want to stop processing, call `next(null, false)`
     */
    export type MiddlewareHandler = (event: Event, next: MiddlewareNextCallback) => void

    /**
     * The Middleware Definition is used by the event engine to register a middleware in the chain. The order in which they
     * are executed is important, since some may require previous processing, while others can swallow the events.
     * Incoming chain is executed when the bot receives an event.
     * Outgoing chain is executed when an event is sent to a user
     */
    export interface MiddlewareDefinition {
      /** The internal name used to identify the middleware in configuration files */
      name: string
      description: string
      /** The position in which this middleware should intercept messages in the middleware chain. */
      order: number
      /** A method with two parameters (event and a callback) used to handle the event */
      handler: MiddlewareHandler
      /** Indicates if this middleware should act on incoming or outgoing events */
      direction: EventDirection
    }

    export interface EventConstructor {
      (args: EventCtorArgs): Event
    }

    export const Event: EventConstructor
  }

  export interface User {
    id: string
    channel: string
    createdOn: Date
    updatedOn: Date
    attributes: any
    otherChannels?: User[]
  }

  /**
   * The direction of the event. An incoming event will register itself into the incoming middleware chain.
   * An outgoing event will register itself into the outgoing middleware chain.
   * @see MiddlewareDefinition to learn more about middleware.
   */
  export type EventDirection = 'incoming' | 'outgoing'

  export interface Notification {
    botId: string
    message: string
    /** Can be info, error, success */
    level: string
    moduleId?: string
    moduleIcon?: string
    moduleName?: string
    /** An URL to redirect to when the notification is clicked */
    redirectUrl?: string
  }

  export interface UpsertOptions {
    /** Whether or not to record a revision @default true */
    recordRevision?: boolean
    /** When enabled, files changed on the database are synced locally so they can be used locally (eg: require in actions) @default false */
    syncDbToDisk?: boolean
    /** This is only applicable for bot-scoped ghost. When true, the lock status of the bot is ignored. @default false */
    ignoreLock?: boolean
  }

  export interface DirectoryListingOptions {
    excludes?: string | string[]
    includeDotFiles?: boolean
    sortOrder?: SortOrder & { column: 'filePath' | 'modifiedOn' }
  }

  export interface ScopedGhostService {
    /**
     * Insert or Update the file at the specified location
     * @param rootFolder - Folder relative to the scoped parent
     * @param file - The name of the file
     * @param content - The content of the file
     */
    upsertFile(rootFolder: string, file: string, content: string | Buffer, options?: UpsertOptions): Promise<void>
    readFileAsBuffer(rootFolder: string, file: string): Promise<Buffer>
    readFileAsString(rootFolder: string, file: string): Promise<string>
    readFileAsObject<T>(rootFolder: string, file: string): Promise<T>
    renameFile(rootFolder: string, fromName: string, toName: string): Promise<void>
    deleteFile(rootFolder: string, file: string): Promise<void>
    /**
     * List all the files matching the ending pattern in the folder.
     * DEPRECATE WARNING: exclude and includedDotFiles must be defined in options in future versions
     * @example bp.ghost.forBot('welcome-bot').directoryListing('./questions', '*.json')
     * @param rootFolder - Folder relative to the scoped parent
     * @param fileEndingPattern - The pattern to match. Don't forget to include wildcards!
     * @param @deprecated exclude - The pattern to match excluded files.
     * @param @deprecated includeDotFiles - Whether or not to include files starting with a dot (normally disabled files)
     */
    directoryListing(
      rootFolder: string,
      fileEndingPattern: string,
      exclude?: string | string[],
      includeDotFiles?: boolean,
      options?: DirectoryListingOptions
    ): Promise<string[]>
    /**
     * Starts listening on all file changes (deletion, inserts and updates)
     * `callback` will be called for every change
     * To stop listening, call the `remove()` method of the returned ListenHandle
     */
    onFileChanged(callback: (filePath: string) => void): ListenHandle
    fileExists(rootFolder: string, file: string): Promise<boolean>
  }

  export interface KvsService {
    /**
     * Returns the specified key as JSON object
     * @example bp.kvs.forBot('bot123').get('hello/whatsup')
     */
    get(key: string, path?: string): Promise<any>

    /**
     * Saves the specified key as JSON object
     * @example bp.kvs.forBot('bot123').set('hello/whatsup', { msg: 'i love you' })
     * @param expiry The key will expire in X (eg: 10m, 1d, 30 days) - refer to https://www.npmjs.com/package/ms for options
     */
    set(key: string, value: any, path?: string, expiry?: string): Promise<void>

    /**
     * Deletes the specified key
     * @example bp.kvs.forBot('bot123').delete('hello/whatsup')
     */
    delete(key: string): Promise<void>

    /**
     * Whether or not the specified key exists
     * @example bp.kvs.forBot('bot123').exists('hello/whatsup')
     */
    exists(key: string): Promise<boolean>
    /**
     * @deprecated Use bp.kvs.forBot().set() and set an expiry as the last parameter
     */
    setStorageWithExpiry(key: string, value, expiry?: string)
    /**
     * @deprecated Use bp.kvs.forBot().get() which handles expiry automatically
     */
    getStorageWithExpiry(key: string)
    getConversationStorageKey(sessionId: string, variable: string): string
    getUserStorageKey(userId: string, variable: string): string
    getGlobalStorageKey(variable: string): string
    removeStorageKeysStartingWith(key): Promise<void>
  }

  export interface ListenHandle {
    /** Stops listening from the event */
    remove(): void
  }

  /**
   * The configuration definition of a bot.
   */
  export interface BotConfig {
    $schema?: string
    id: string
    name: string
    description?: string
    category?: string
    details: BotDetails
    author?: string
    disabled?: boolean
    private?: boolean
    version: string
    imports: {
      /** Defines the list of content types supported by the bot */
      contentTypes: string[]
    }
    converse?: ConverseConfig
    dialog?: BotDialogConfig
    logs?: BotLogsConfig
    defaultLanguage: string
    languages: string[]
    locked: boolean
    pipeline_status: BotPipelineStatus
    oneflow?: boolean

    /**
     * constant number used to seed nlu random number generators
     * if not set, seed is computed from botId
     */
    nluSeed?: number
  }

  export type Pipeline = Stage[]

  export type StageAction = 'promote_copy' | 'promote_move'

  export interface Stage {
    id: string
    label: string
    action: StageAction
  }

  export interface BotPipelineStatus {
    current_stage: {
      promoted_by: string
      promoted_on: Date
      id: string
    }
    stage_request?: {
      requested_on: Date
      expires_on?: Date
      message?: string
      status: string
      requested_by: string
      id: string
      approvals?: StageRequestApprovers[]
    }
  }

  export interface StageRequestApprovers {
    email: string
    strategy: string
  }

  export interface BotDetails {
    website?: string
    phoneNumber?: string
    termsConditions?: string
    privacyPolicy?: string
    emailAddress?: string
    avatarUrl?: string
    coverPictureUrl?: string
  }

  export interface BotLogsConfig {
    expiration: string
  }

  /**
   * Configuration definition of Dialog Sessions
   */
  export interface BotDialogConfig {
    /** The interval until a session context expires */
    timeoutInterval: string
    /** The interval until a session expires */
    sessionTimeoutInterval: string
  }

  /**
   * Configuration file definition for the Converse API
   */
  export interface ConverseConfig {
    /**
     * The timeout of the converse API requests
     * @default 5s
     */
    timeout: string
    /**
     * The text limitation of the converse API requests
     * @default 360
     */
    maxMessageLength: number
    /**
     * Number of milliseconds that the converse API will wait to buffer responses
     * @default 250
     */
    bufferDelayMs: number
  }

  /**
   * A Content Element is a single item of a particular Content Type @see ContentType.
   * Content Types contains many Elements. An Element belongs to a single Content Type.
   */
  export interface ContentElement {
    id: string
    /** The Id of the Content Type for which the Element belongs to. */
    contentType: string
    /** The raw form data that contains templating that needs to be interpreted. */
    formData: object
    /** The computed form data that contains the interpreted data. */
    computedData: object
    /** The textual representation of the Content Element, for each supported languages  */
    previews: object
    createdOn: Date
    modifiedOn: Date
    createdBy: string
  }

  /**
   * A Content Type describes a grouping of Content Elements @see ContentElement sharing the same properties.
   * They can describe anything and everything – they most often are domain-specific to your bot. They also
   * tells botpress how to display the content on various channels
   */
  export interface ContentType {
    id: string
    title: string
    description: string
    /**
     * Hiding content types prevents users from adding these kind of elements via the Flow Editor.
     * They are still visible in the Content Manager, and it's still possible to use these elements by specifying
     * their name as a property "contentType" to ContentPickerWidget.
     */
    hidden: boolean
    /**
     * The jsonSchema used to validate the form data of the Content Elements.
     */
    jsonSchema: object
    uiSchema?: object

    /**
     * Function that defines how a Content Type gets rendered on different channels.
     * This function resides in the javascript definition of the Content Type.
     *
     * @param data The data required to render the Content Elements. e.g. Text, images, button actions, etc.
     * @param channel The channel used to communicate, e.g. channel-web, messenger, twilio, etc.
     * @returns Return an array of rendered Content Elements
     */
    renderElement: (data: object, channel: string) => object[]
    /**
     * Function that computes the visual representation of the text.
     * This function resides in the javascript definition of the Content Type.
     */
    computePreviewText?: (formData: object) => string
  }

  /**
   * The flow is used by the dialog engine to answer the user and send him to the correct destination
   */
  export interface Flow {
    name: string
    /** Friendly name to display in the flow view */
    label?: string
    description?: string
    location?: string
    version?: string
    /** This is the home node. The user will be directed there when he enters the flow */
    startNode: string
    /** An object containing all the properties required to edit a skill */
    skillData?: any
    /** An array of all the nodes included in the flow */
    nodes: FlowNode[]
    /** Those actions are attached to the flow and can be triggered regardless of the user's current node */
    catchAll?: NodeActions
    /** The name of the node to send the user if he reaches the timeout threshold */
    timeoutNode?: string
    type?: string
    timeout?: { name: string; flow: string; node: string }[]
  }

  export interface DecisionTriggerCondition {
    id: string
    params?: { [key: string]: any }
  }

  export interface Condition {
    id: string
    /** String displayed in the dropdown */
    label: string
    /** The description holds placeholders for param values so they can be displayed in the view */
    description?: string
    /** The definition of all parameters used by this condition */
    params?: { [paramName: string]: ConditionParam }
    /** In which order the conditions will be displayed in the dropdown menu. 0 is the first item */
    displayOrder?: number
    /** This callback url is called when the condition is deleted or pasted in the flow */
    callback?: string
    /** The editor will use the custom component to provide the requested parameters */
    editor?: {
      module: string
      component: string
    }
    evaluate: (event: IO.IncomingEvent, params: any) => number
  }

  export interface ConditionParam {
    label: string
    /** Each type provides a different kind of editor */
    type: 'string' | 'number' | 'boolean' | 'list' | 'radio' | 'array' | 'content'
    /** Different components can be used to display certain types (eg: boolean/list) */
    subType?: 'switch' | 'radio'
    required?: boolean
    defaultValue?: any
    /** Number of rows (for types which supports it, ex: string, array) */
    rows?: number
    /** When type is list, this variable must be configured */
    list?: ConditionListOptions
  }

  export interface ConditionListOptions {
    /** List of options displayed in the dropdown menu */
    items?: Option[]
    /** Alternatively, set an endpoint where the list will be queried (eg: intents) */
    endpoint?: string
    /** The path to the list of elements (eg: language.available) */
    path?: string
    /** Name of the field which will be used as the value. Default to value */
    valueField?: string
    /** Friendly name displayed in the dropdown menu. Default to label */
    labelField?: string
  }

  export interface Option {
    value: string
    label: string
  }

  export interface Topic {
    name: string
    description: string
  }

  export interface Library {
    elementPath: string
    elementId: string
  }

  /**
   * This interface is used to encapsulate the logic around the creation of a new skill. A skill
   * is a subflow which can have multiple nodes and custom logic, while being hidden under a single node in the main flow.
   * The node transitions specified here are applied on the node in the main flow. Once the user enters the node,
   * the flow takes over
   */
  export interface FlowGenerationResult {
    /**
     * A partial flow originating from a skill flow generator. Missing pieces will be automatically added
     * once the flow is sent to Botpress, the final product will be a Flow.
     */
    flow: SkillFlow
    /** An array of possible transitions for the parent node */
    transitions: NodeTransition[]
  }

  /**
   * The partial flow is only used to make some nodes optional. Those left empty will be automatically
   * generated by the skill service.
   */
  export type SkillFlow = Partial<Flow> & Pick<Required<Flow>, 'nodes'>

  export type FlowNodeType =
    | 'standard'
    | 'skill-call'
    | 'listen'
    | 'say_something'
    | 'success'
    | 'failure'
    | 'trigger'
    | 'execute'
    | 'router'
    | 'action'

  export type FlowNode = {
    id?: string
    name: string
    type?: FlowNodeType
    timeoutNode?: string
    flow?: string
    /** Used internally by the flow editor */
    readonly lastModified?: Date
  } & NodeActions

  export type TriggerNode = FlowNode & {
    conditions: DecisionTriggerCondition[]
    activeWorkflow?: boolean
  }

  export type ListenNode = FlowNode & {
    triggers: { conditions: DecisionTriggerCondition[] }[]
  }

  export type SkillFlowNode = Partial<ListenNode> & Pick<Required<ListenNode>, 'name'> & Partial<TriggerNode>

  /**
   * Node Transitions are all the possible outcomes when a user's interaction on a node is completed. The possible destinations
   * can be any node: a node in the same flow, one in a subflow, return to the parent flow, end discussion... etc.
   * There are special nodes:
   * - # - Send the user to the previous flow, at the calling node
   * - #node - Send the user to the previous flow, at a specific node
   * - ## - Send the user to the starting node of the previous flow
   * - END - End the current dialog
   * - node - Send the user to a specific node in the current flow
   */
  export interface NodeTransition {
    /** The text to display instead of the condition in the flow editor */
    caption?: string
    /** A JS expression that is evaluated to determine if it should send the user to the specified node */
    condition: string
    /** The destination node */
    node: string
  }

  export interface MultiLangText {
    [lang: string]: string
  }

  export type FormDataField = any

  export interface FormData {
    id?: string
    contentType?: string
    [key: string]: FormDataField
  }

  interface FormOption {
    value: any
    label: string
    related?: FormField
  }

  interface FormContextMenu {
    type: string
    label: string
  }

  // TODO use namespace to group form related interfaces
  export interface FormDynamicOptions {
    /** An enpoint to call to get the options */
    endpoint: string
    /** Used with _.get() on the data returned by api to get to the list of items */
    path?: string
    /** Field from DB to map as the value of the options */
    valueField: string
    /** Field from DB to map as the label of the options */
    labelField: string
  }

  export type FormFieldType =
    | 'checkbox'
    | 'group'
    | 'number'
    | 'overridable'
    | 'select'
    | 'multi-select'
    | 'text'
    | 'text_array'
    | 'textarea'
    | 'upload'
    | 'url'
    | 'hidden'
    | 'tag-input'
    | 'variable'

  export interface FormField {
    type: FormFieldType
    key: string
    label?: string
    overrideKey?: string
    placeholder?: string | string[]
    emptyPlaceholder?: string
    options?: FormOption[]
    defaultValue?: FormDataField
    required?: boolean
    variableTypes?: string[]
    customPlaceholder?: boolean
    max?: number
    min?: number
    maxLength?: number
    valueManipulation?: {
      regex: string
      modifier: string
      replaceChar: string
    }
    translated?: boolean
    dynamicOptions?: FormDynamicOptions
    fields?: FormField[]
    moreInfo?: FormMoreInfo
    /** When specified, indicate if array elements match the provided pattern */
    validation?: {
      regex?: RegExp
      list?: any[]
      validator?: (items: any[], newItem: any) => boolean
    }
    group?: {
      /** You have to specify the add button label */
      addLabel?: string
      addLabelTooltip?: string
      /** You can specify a minimum so the delete button won't show if there isn't more than the minimum */
      minimum?: number
      /** You can specify that there's one item of the group by default even if no minimum */
      defaultItem?: boolean
      /** You can add a contextual menu to add extra options */
      contextMenu?: FormContextMenu[]
    }
  }

  export interface FormMoreInfo {
    label: string
    url?: string
  }

  /**
   * A Node Action represent all the possible actions that will be executed when the user is on the node. When the user
   * enters the node, actions in the 'onEnter' are executed. If there are actions in 'onReceive', they will be called
   * once the user reply something. Transitions in 'next' are evaluated after all others to determine where to send
   */
  export interface NodeActions {
    /** An array of actions to take when the user enters the node */
    onEnter?: ActionBuilderProps[] | string[]
    /** An array of actions to take when the user replies */
    onReceive?: ActionBuilderProps[] | string[]
    /** An array of possible transitions once everything is completed */
    next?: NodeTransition[]
    /** For node of type say_something, this contains the element to render */
    content?: {
      contentType: string
      /** Every properties required by the content type, including translations */
      formData: object
    }
  }

  export interface ActionBuilderProps {
    name: string
    type: NodeActionType
    args?: any
  }

  /**
   * The Node Action Type is used by the skill service to tell the dialog engine what action to take.
   */
  export enum NodeActionType {
    RenderElement = 'render',
    RunAction = 'run',
    RenderText = 'say'
  }

  /**
   * The AxiosBotConfig contains the axios configuration required to call the api of another module.
   * @example: axios.get('/mod/module', axiosBotConfig)
   */
  export interface AxiosBotConfig {
    /** The base url of the bot.
     * @example http://localhost:3000/
     */
    baseURL: string
    headers: {
      'CSRF-Token'?: string
      Authorization?: string
      'X-BP-Workspace'?: string
    }
  }

  export interface MigrationResult {
    success: boolean
    /** Indicates if the migration had to be executed  */
    hasChanges?: boolean
    message?: string
  }

  export interface ModuleMigration {
    info: {
      description: string
      target?: 'core' | 'bot'
      type: 'database' | 'config' | 'content'
    }
    up: (opts: ModuleMigrationOpts) => Promise<MigrationResult>
    down?: (opts: ModuleMigrationOpts) => Promise<MigrationResult>
  }

  export interface ModuleMigrationOpts {
    bp: typeof import('botpress/sdk')
    metadata: MigrationMetadata
    configProvider: any
    database: any
    inversify: any
  }

  /** These are additional information that Botpress may pass down to migrations (for ex: running bot-specific migration) */
  export interface MigrationMetadata {
    botId?: string
  }

  /**
   * Simple interface to use when paging is required
   */
  export interface Paging {
    /** The index of the first element */
    start: number
    /** How many elements should be returned */
    count: number
  }

  /**
   * All available rollout strategies (how users interact with bots of that workspace)
   * An invite code is permanent, meaning that it will be consumed once and will not be necessary for that user in the future
   *
   * anonymous: Anyone can talk to bots
   * anonymous-invite: Anyone with an invite code can talk to bots
   * authenticated: Authenticated users will be automatically added to workspace as "chat user" (will then be "authorized")
   * authenticated-invite: Authenticated users with an invite code will be added to workspace as "chat user" (will then be "authorized")
   * authorized: Only authenticated users with an existing access to the workspace can talk to bots
   */
  export type RolloutStrategy =
    | 'anonymous'
    | 'anonymous-invite'
    | 'authenticated'
    | 'authenticated-invite'
    | 'authorized'

  export interface WorkspaceRollout {
    rolloutStrategy: RolloutStrategy
    inviteCode?: string
    allowedUsages?: number
  }
  export interface WorkspaceUser {
    email: string
    strategy: string
    role: string
    workspace: string
    workspaceName?: string
  }

  export type WorkspaceUserWithAttributes = {
    attributes: any
  } & WorkspaceUser

  export interface GetWorkspaceUsersOptions {
    attributes: string[] | '*'
    includeSuperAdmins: boolean
  }

  export interface WorkspaceUser {
    email: string
    strategy: string
    role: string
    workspace: string
    workspaceName?: string
  }

  export interface AddWorkspaceUserOptions {
    /** Select an existing custom role for that user. If role, asAdmin and asChatUser are undefined, then it will pick the default role */
    role?: string
    /** When enabled, user is added to the workspace as an admin (role is ignored) */
    asAdmin?: boolean
    /** When enabled, user is added as a chat user (role is ignored)  */
    asChatUser?: boolean
  }

  export type uuid = string

  export interface ListOptions {
    limit?: number
    offset?: number
  }

  export interface Conversation {
    id: uuid
    userId: string
    botId: string
    createdOn: Date
  }

  export interface RecentConversation extends Conversation {
    lastMessage?: Message
  }

  export interface ConversationDeleteFilters {
    id?: uuid
    userId?: string
  }

  export interface ConversationListFilters extends ListOptions {
    userId: string
  }

  export interface Message {
    id: uuid
    conversationId: uuid
    authorId: string | undefined
    eventId?: string
    incomingEventId?: string
    sentOn: Date
    payload: any
  }

  export interface MessageArgs
    extends Partial<Omit<IO.EventCtorArgs, 'type' | 'direction' | 'payload' | 'target' | 'botId' | 'threadId'>> {}

  export interface MessageDeleteFilters {
    id?: uuid
    conversationId?: uuid
  }

  export interface MessageListFilters extends ListOptions {
    conversationId: uuid
  }

  export interface RenderPipeline {
    text: typeof experimental.render.text
    image: typeof experimental.render.image
    card: typeof experimental.render.card
    carousel: typeof experimental.render.carousel
    choice: typeof experimental.render.choice
    buttonSay: typeof experimental.render.buttonSay
    buttonUrl: typeof experimental.render.buttonUrl
    buttonPostback: typeof experimental.render.buttonPostback
    option: typeof experimental.render.option
  }

  export interface Content {
    type: string
  }

  export interface TextContent extends Content {
    type: 'text'
    text: string | MultiLangText
    markdown?: boolean
  }

  export interface ImageContent extends Content {
    type: 'image'
    image: string
    title?: string | MultiLangText
  }

  export interface CarouselContent extends Content {
    type: 'carousel'
    items: CardContent[]
  }

  export interface CardContent extends Content {
    type: 'card'
    title: string | MultiLangText
    subtitle?: string | MultiLangText
    image?: string
    actions: ActionButton[]
  }

  export interface ActionButton {
    title: string
    action: string
  }

  export interface ActionSaySomething extends ActionButton {
    action: 'Say something'
    text: string | MultiLangText
  }

  export interface ActionOpenURL extends ActionButton {
    action: 'Open URL'
    url: string
  }

  export interface ActionPostback extends ActionButton {
    action: 'Postback'
    payload: string
  }

  export interface ChoiceContent extends Content {
    type: 'single-choice'
    message: string | MultiLangText
    choices: ChoiceOption[]
  }

  export interface ChoiceOption {
    message: string | MultiLangText
    value: string
  }

  ////////////////
  //////// API
  ////////////////

  /**
   * Realtime is used to communicate with the client via websockets
   */
  export namespace realtime {
    /**
     * Sends a payload to the client via the websocket
     * @param payload The payload to send
     */
    export function sendPayload(payload: RealTimePayload)
    /**
     * Returns the corresponding the roomId in the /guest socket io namespace
     * @param socketId id generated by socket.io
     */
    export function getVisitorIdFromGuestSocketId(socketId: string): Promise<undefined | string>
  }

  // prettier-ignore
  export type RouterCondition = boolean | ((req: any) => boolean)

  /**
   * Those are possible options you may enable when creating new routers
   */
  export interface RouterOptions {
    /**
     * Check if user is authenticated before granting access
     * @default true
     */
    checkAuthentication: RouterCondition

    /**
     * When checkAuthentication is enabled, set this to true to enforce permissions based on the method.
     * GET/OPTIONS requests requires READ permissions, while all other requires WRITE permissions
     * @default true
     */
    checkMethodPermissions?: RouterCondition

    /**
     * Parse the body as JSON when possible
     * @default true
     */
    enableJsonBodyParser?: RouterCondition

    /**
     * Only parses body which are urlencoded
     * @default true
     */
    enableUrlEncoderBodyParser?: RouterCondition
  }

  /**
   * Search parameters when querying content elements
   */
  export interface SearchParams {
    /** Search in elements id and form data */
    searchTerm?: string
    /** Returns the amount of elements from the starting position  */
    from: number
    count: number
    /** Only returns the items matching these ID */
    ids?: string[]
    /** An array of columns with direction to sort results */
    sortOrder?: SortOrder[]
    /** Apply a filter to a specific field (instead of the 'search all' field) */
    filters?: Filter[]
  }

  export interface EventSearchParams {
    /** Returns the amount of elements from the starting position  */
    from?: number
    count?: number
    /** An array of columns with direction to sort results */
    sortOrder?: SortOrder[]
  }

  export interface Filter {
    /** The name of the column to filter on */
    column: string
    /** The value to filter (line %value%) */
    value: string
  }

  export interface SortOrder {
    /** The name of the column  */
    column: string
    /** Is the sort order ascending or descending? Asc by default */
    desc?: boolean
  }

  export interface AxiosOptions {
    /** When true, it will return the local url instead of the external url  */
    localUrl: boolean
  }

  export interface RedisLock {
    /** Free the lock so other nodes can request it */
    unlock(): Promise<void>
    /** Extend the duration of the lock for the node owning it */
    extend(duration: number): Promise<void>
  }

  export interface FileContent {
    name: string
    content: string | Buffer
  }

  export namespace http {
    /**
     * Create a shortlink to any destination
     *
     * @example bp.http.createShortLink('chat', '/lite', {m: 'channel-web', v: 'fullscreen' })
     * @example http://localhost:3000/s/chat
     * @param name - The name of the link, must be unique
     * @param destination - The URL to redirect to. It can be relative or absolute
     * @param params - An optional query string to add at the end of the url. You may specify an object
     */
    export function createShortLink(name: string, destination: string, params?: any): void

    /**
     * Delete any previously created short link
     *
     * @param name - The name of the link to remove
     */
    export function deleteShortLink(name): void

    /**
     * Create a new router for a module. Once created, use them to register new endpoints. Routers created
     * with this method are accessible via the url /mod/{routerName}
     *
     * @example const router = bp.http.createRouterForBot('myModule')
     * @example router.get('/list', ...)
     * @example axios.get('/mod/myModule/list')
     * @param routerName - The name of the router
     * @param options - Additional options to apply to the router
     * @param router - The router
     */
    export function createRouterForBot(routerName: string, options?: RouterOptions): RouterExtension

    /**
     * This method is meant to unregister a router before unloading a module. It is meant to be used in a development environment.
     * It could cause unpredictable behavior in production
     * @param routerName The name of the router (must have been registered with createRouterForBot)
     */
    export function deleteRouterForBot(routerName: string)

    /**
     * Returns the required configuration to make an API call to another module by specifying only the relative path.
     * @param botId - The ID of the bot for which to get the configuration
     * @returns The configuration to use
     */
    export function getAxiosConfigForBot(botId: string, options?: AxiosOptions): Promise<AxiosBotConfig>

    /**
     * Decodes and validates an external authorization token with the public key defined in config file
     * @param token - The encoded JWT token
     * @returns The decoded payload
     */
    export function decodeExternalToken(token: string): Promise<any>

    /**
     * This Express middleware tries to decode the X-BP-ExternalAuth header and adds a credentials header in the request if it's valid.
     */
    export function extractExternalToken(req: Request, res: Response, next: NextFunction): Promise<void>

    export function needPermission(
      operation: string,
      resource: string
    ): (req: Request, res: Response, next: NextFunction) => Promise<void>

    export function hasPermission(req: any, operation: string, resource: string, noAudit?: boolean): Promise<boolean>

    export type RouterExtension = { getPublicPath(): Promise<string> } & Router
  }

  /**
   * Events is the base communication channel of the bot. Messages and payloads are a part of it,
   * and it is the only way to receive or send information. Each event goes through the whole middleware chain (incoming or outgoing)
   * before being received by either the bot or the user.
   */
  export namespace events {
    /**
     * Register a new middleware globally. They are sorted based on their declared order each time a new one is registered.
     * @param middleware - The middleware definition to register
     */
    export function registerMiddleware(middleware: IO.MiddlewareDefinition): void

    /** Removes the specified middleware from the chain. This is mostly used in case of a module being reloaded */
    export function removeMiddleware(middlewareName): void

    /**
     * Send an event through the incoming or outgoing middleware chain
     * @param event - The event to send
     */
    export function sendEvent(event: IO.Event): Promise<void>

    /**
     * Reply easily to any received event. It accepts an array of payloads
     * and will send a complete event with each payloads. It is often paired with
     * {@link cms.renderElement} to generate payload for a specific content type
     *
     * @param eventDestination - The destination to identify the target
     * @param payloads - One or multiple payloads to send
     */
    export function replyToEvent(eventDestination: IO.EventDestination, payloads: any[], incomingEventId?: string): void

    /**
     * Return the state of the incoming queue. True if there are any events(messages)
     * from the user waiting in the queue.
     * @param event - Current event in the action context, used to identify the queue
     */
    export function isIncomingQueueEmpty(event: IO.IncomingEvent): boolean

    /**
     * When Event Storage is enabled, you can use this API to query data about stored events. You can use multiple fields
     * for your query, but at least one is required.
     *
     * @param fields - One or multiple fields to add to the search query
     * @param searchParams - Additional parameters for the query, like ordering, number of rows, etc.
     */
    export function findEvents(
      fields: Partial<IO.StoredEvent>,
      searchParams?: EventSearchParams
    ): Promise<IO.StoredEvent[]>

    /**
     * When Event Storage is enabled, you can use this API to update an event. You can use multiple fields
     * for your query, but at least one is required.
     *
     * @param id - The ID of the event to update
     * @param fields - Fields to update on the event
     */
    export function updateEvent(id: string, fields: Partial<IO.StoredEvent>): Promise<void>

    /**
     * Register the user feedback for a specific event. The type property is used to increment associated metrics
     * @param incomingEventId - The ID of the first event of the conversation
     * @param target - The ID of the user
     * @param feedback Either 1 or -1
     * @param type - For now, only supports qna & workflow
     * @return true if feedback was successfully saved
     */
    export function saveUserFeedback(
      incomingEventId: string,
      target: string,
      feedback: number,
      type?: string
    ): Promise<boolean>
  }

  export type GetOrCreateResult<T> = Promise<{
    created: boolean
    result: T
  }>

  export namespace users {
    /**
     * Returns an existing user or create a new one with the specified keys
     */
    export function getOrCreateUser(channel: string, userId: string, botId?: string): GetOrCreateResult<User>

    /**
     * Merge the specified attributes to the existing attributes of the user
     * @deprecated Please mutate `event.state.user` directly instead
     */
    export function updateAttributes(channel: string, userId: string, attributes: any): Promise<void>

    /**
     * Overwrite all the attributes of the user with the specified payload
     * @deprecated Please mutate `event.state.user` directly instead
     */
    export function setAttributes(channel: string, userId: string, attributes: any): Promise<void>
    export function getAllUsers(paging?: Paging): Promise<any>
    export function getUserCount(): Promise<any>
    export function getAttributes(channel: string, userId: string): Promise<any>
  }

  /**
   * A state is a mutable object that contains properties used by the dialog engine during a conversation.
   * Properties like "nickname" or "nbOfConversations" are used during a conversation to execute flow logic. e.g. Navigating to a certain node when a condition is met.
   */
  export type State = any

  /**
   * The dialog engine is what processes conversations. It orchestrates the conversational flow logic.
   */
  export namespace dialog {
    /**
     * Create a session Id from an Event Destination
     * @param eventDestination The event used to create the Dialog Session Id
     */
    export function createId(eventDestination: IO.EventDestination): string
    /**
     * Calls the dialog engine to start processing an event.
     * @param event The event to be processed by the dialog engine
     */
    export function processEvent(sessionId: string, event: IO.IncomingEvent): Promise<IO.IncomingEvent>
    /**
     * Deletes a session
     * @param sessionId The Id of the session to delete
     * @param botId The Id of the bot to which the session is tied
     */
    export function deleteSession(sessionId: string, botId: string): Promise<void>

    /**
     * Jumps to a specific flow and optionally a specific node. This is useful when the default flow behavior needs to be bypassed.
     * @param sessionId The Id of the the current Dialog Session. If the session doesn't exists, it will be created with this Id.
     * @param event The event to be processed
     * @param flowName The name of the flow to jump to
     * @param nodeName The name of the optional node to jump to.
     * The node will default to the starting node of the flow if this value is omitted.
     */
    export function jumpTo(
      sessionId: string,
      event: IO.IncomingEvent,
      flowName: string,
      nodeName?: string
    ): Promise<void>

    /**
     * Returns the list of conditions that can be used in an NLU Trigger node
     */
    export function getConditions(): Condition[]
  }

  export namespace config {
    export function getModuleConfig(moduleId: string): Promise<any>

    /**
     * Returns the configuration values for the specified module and bot.
     * @param moduleId
     * @param botId
     * @param ignoreGlobal Enable this when you want only bot-specific configuration to be possible
     */
    export function getModuleConfigForBot(moduleId: string, botId: string, ignoreGlobal?: boolean): Promise<any>

    /**
     * Returns the configuration options of Botpress
     */
    export function getBotpressConfig(): Promise<any>

    /**
     * Merges and saves a bot's config
     * @param botId
     * @param partialConfig
     * @param ignoreLock
     */
    export function mergeBotConfig(botId: string, partialConfig: Partial<BotConfig>, ignoreLock?: boolean): Promise<any>
  }

  /**
   * The distributed namespace uses Redis to distribute commands to every node
   */
  export namespace distributed {
    /**
     * When a single node must process data from a shared source, call this method to obtain an exclusive lock.
     * You can then call lock.extend() to keep it longer, or lock.unlock() to release it
     * @param resource Name of the resource to lock
     * @param duration the initial duration
     * @return undefined if another node already has obtained the lock
     */
    export function acquireLock(resource: string, duration: number): Promise<RedisLock | undefined>

    /**
     * Forcefully clears any trace of the lock from the redis store. It doesn't clear the lock from the node which had it.
     * Ensure that a broadcasted job took care of cancelling it before.
     * @param resource
     * @return true if an existing lock was deleted
     */
    export function clearLock(resource: string): Promise<boolean>

    /**
     * This method returns a function that can then be called to broadcast the message to every node
     * @param fn The job that will be executed on all nodes
     * @param T The return type of the returned function
     *
     * @example const distributeToAll: Function = await bp.distributed.broadcast<void>(_localMethod)
     * @example const _localMethod = (param1, param2): Promise<void> { }
     * @example distributeToAll('send to all nodes', 'other info') // Every node will execute this method
     */
    export function broadcast<T>(fn: Function): Promise<Function>
  }

  /**
   * The Key Value Store is perfect to store any type of data as JSON.
   */
  export namespace kvs {
    /**
     * Access the KVS Service for a specific bot. Check the {@link ScopedGhostService} for the operations available on the scoped element.
     */
    export function forBot(botId: string): KvsService
    /**
     * Access the KVS Service globally. Check the {@link ScopedGhostService} for the operations available on the scoped element.
     */
    export function global(): KvsService

    /**
     * Returns the specified key as JSON object
     * @example bp.kvs.get('bot123', 'hello/whatsup')
     * @deprecated will be removed, use global or forBot
     */
    export function get(botId: string, key: string, path?: string): Promise<any>

    /**
     * Saves the specified key as JSON object
     * @example bp.kvs.set('bot123', 'hello/whatsup', { msg: 'i love you' })
     * @deprecated will be removed, use global or forBot
     */
    export function set(botId: string, key: string, value: any, path?: string, expiry?: string): Promise<void>

    /**
     * @deprecated will be removed, use global or forBot
     */
    export function setStorageWithExpiry(botId: string, key: string, value, expiry?: string)

    /**
     * @deprecated will be removed, use global or forBot
     */
    export function getStorageWithExpiry(botId: string, key: string)

    /**
     * @deprecated will be removed, use global or forBot
     */
    export function getConversationStorageKey(sessionId: string, variable: string): string

    /**
     * @deprecated will be removed, use global or forBot
     */
    export function getUserStorageKey(userId: string, variable: string): string

    /**
     * @deprecated will be removed, use global or forBot
     */
    export function getGlobalStorageKey(variable: string): string

    /**
     * @deprecated will be removed, use global or forBot
     */
    export function removeStorageKeysStartingWith(key): Promise<void>
  }

  export namespace bots {
    export function getAllBots(): Promise<Map<string, BotConfig>>
    export function getBotById(botId: string): Promise<BotConfig | undefined>
    /**
     * It will extract the bot's folder to an archive (tar.gz).
     * @param botId The ID of the bot to extract
     */
    export function exportBot(botId: string): Promise<Buffer>
    /**
     * Allows to import directly an archive (tar.gz) in a new bot.
     * @param botId The ID of the new bot (or an existing one)
     * @param archive The buffer of the archive file
     * @param workspaceId The workspace where the bot will be imported
     * @param allowOverwrite? If not set, it will throw an error if the folder exists. Otherwise, it will overwrite files already present
     */
    export function importBot(
      botId: string,
      archive: Buffer,
      workspaceId: string,
      allowOverwrite?: boolean
    ): Promise<void>

    export function getBotTemplate(moduleName: string, templateName: string): Promise<FileContent[]>

    /**
     * Allows hook developers to list revisions of a bot
     * @param botId the ID of the target bot
     */
    export function listBotRevisions(botId: string): Promise<string[]>
    /**
     * Allows hook developers to create a new revision of a bot
     * @param botId the ID of the target bot
     */
    export function createBotRevision(botId: string): Promise<void>
    /**
     * Allows hook developers to rollback
     * @param botId the ID of the target bot
     * @param revisionId the target revision ID to which you want to revert the chatbot
     */
    export function rollbackBotToRevision(botId: string, revisionId: string): Promise<void>
  }

  export namespace workspaces {
    export function getBotWorkspaceId(botId: string): Promise<string>
    export function addUserToWorkspace(
      email: string,
      strategy: string,
      workspaceId: string,
      options?: AddWorkspaceUserOptions
    ): Promise<void>
    /**
     * Returns the rollout strategy of the requested workspace.
     * If the workspace ID is unknown, it will be determined from the bot ID
     * @param workspaceId
     */
    export function getWorkspaceRollout(workspaceId: string): Promise<WorkspaceRollout>
    /**
     * Consumes an invite code for the specified workspace.
     * @param workspaceId
     * @param inviteCode an invite code to compare to
     * @returns boolean indicating if code was valid & enough usage were left
     */
    export function consumeInviteCode(workspaceId: string, inviteCode?: string): Promise<boolean>

    /**
     * Retreives users in a given workspace
     * @param workspaceId Desired workspace
     * @param options Fetch options object
     * @param options.includeSuperAdmins Whether or not you want to include super admins in the results
     * @param options.attributes List of user attributes you want to include in the object. Use '*' to include all user attributes. Defaults to [].
     * @returns All users in desired workspace with specified attributes.
     */
    export function getWorkspaceUsers(
      workspaceId: string,
      options?: Partial<GetWorkspaceUsersOptions>
    ): Promise<WorkspaceUser[] | WorkspaceUserWithAttributes[]>
  }

  export namespace notifications {
    export function create(botId: string, notification: Notification): Promise<any>
  }

  export namespace ghost {
    /**
     * Access the Ghost Service for a specific bot. Check the {@link ScopedGhostService} for the operations available on the scoped element.
     */
    export function forBot(botId: string): ScopedGhostService
    /**
     * Access the Ghost Service scoped at the root of all bots
     */
    export function forBots(): ScopedGhostService
    /**
     * Access the Ghost Service globally. Check the {@link ScopedGhostService} for the operations available on the scoped element.
     */
    export function forGlobal(): ScopedGhostService
    /**
     * Access the BPFS at the root of the data folder
     */
    export function forRoot(): ScopedGhostService
  }

  export namespace cms {
    /**
     * Returns a single Content Element
     * @param botId - The ID of the bot
     * @param id - The element id
     * @param language - If language is set, it will return only the desired language with the base properties
     * @returns A content element
     */
    export function getContentElement(botId: string, id: string, language?: string): Promise<ContentElement>

    export function getContentElements(botId: string, ids: string[], language?: string): Promise<ContentElement[]>

    /**
     *
     * @param botId The ID of the bot
     * @param contentTypeId Filter entries on that specific content type
     * @param searchParams Additional search parameters (by default, returns 50 elements)
     * @param language When specified, only that language is returned with the original property (ex: text$en becomes text)
     */
    export function listContentElements(
      botId: string,
      contentTypeId?: string,
      searchParams?: SearchParams,
      language?: string
    ): Promise<ContentElement[]>

    export function deleteContentElements(botId: string, contentElementIds: string[]): Promise<void>

    export function getAllContentTypes(botId?: string): Promise<ContentType[]>
    /**
     * Content Types can produce multiple payloads depending on the channel and the type of message. This method can generate
     * payloads for a specific content element or generate them for a custom payload.
     * They can then be sent to the event engine, which sends them through the outgoing middlewares, straight to the user
     *
     * @param contentId - Can be a ContentType (ex: "builtin_text") or a ContentElement (ex: "!builtin_text-s6x5c6")
     * @param args - Required arguments by the content type (or the content element)
     * @param eventDestination - The destination of the payload (to extract the botId and channel)
     *
     * @example const eventDestination = { target: 'user123', botId: 'welcome-bot', channel: 'web', threadId: 1 }
     * @example const payloads = await bp.cms.renderElement('builtin_text', {type: 'text', text: 'hello'}, eventDestination)
     * @example await bp.events.replyToEvent(eventDestination, payloads)
     *
     * @returns An array of payloads
     */
    export function renderElement(
      contentId: string,
      args: any,
      eventDestination: IO.EventDestination
    ): Promise<object[]>

    /**
     * Updates an existing content element, or creates it if its current ID isn't defined
     *
     * @param botId The ID of the bot
     * @param contentTypeId Only used when creating an element (the ID of the content type (renderer))
     * @param formData The content of your element. May includes translations or not (see language parameter)
     * @param contentElementId If not specified, will be treated as a new element and will be inserted
     * @param language When language is set, only that language will be updated on this element. Otherwise, replaces all content
     */
    export function createOrUpdateContentElement(
      botId: string,
      contentTypeId: string,
      formData: object,
      contentElementId?: string,
      language?: string
    ): Promise<string>

    export function saveFile(botId: string, fileName: string, content: Buffer): Promise<string>
    export function readFile(botId, fileName): Promise<Buffer>
    export function getFilePath(botId: string, fileName: string): string

    /**
     * Mustache template to render. Can contain objects, arrays, strings.
     * @example '{{en}}', ['{{nested.de}}'], {notSoNested: '{{fr}}'}
     */
    export type TemplateItem = Object | Object[] | string[] | string

    /**
     * Render a template using Mustache template rendering.
     * Use recursive template rendering to extract nested templates.
     *
     * @param item TemplateItem to render
     * @param context Variables to use for the template rendering
     */
    export function renderTemplate(item: TemplateItem, context): TemplateItem
  }

  /**
   * Utility security-related features offered to developers
   * to create more secure extensions.
   */
  export namespace security {
    /**
     * Creates a message signature, which can be used as proof that the message was created on Botpress backend
     * You can call this method twice to verify the authenticity of a message
     */
    export function getMessageSignature(message: string): Promise<string>
  }

  /**
   * These features are subject to change and should not be relied upon.
   * They will eventually be either removed or moved in another namespace
   */
  export namespace experimental {
    export function disableHook(hookName: string, hookType: string, moduleName?: string): Promise<boolean>
    export function enableHook(hookName: string, hookType: string, moduleName?: string): Promise<boolean>

    export namespace conversations {
      export function forBot(botId: string): BotConversations

      export interface BotConversations {
        /**
         * Create a conversation to store in the db
         * @param userId Id of the user to create a conversation with
         * @returns The created conversation
         * @example
         * const conversation = await bp.conversations.forBot('myBot').create('eEFoneif394')
         */
        create(userId: uuid): Promise<Conversation>

        /**
         * Deletes conversations from the db
         * @param filters Filters which conversations to delete
         * @returns The number of deleted rows
         * @example
         * // Delete a conversation by id
         * await bp.conversations.forBot('myBot').delete({ id: '9aa7da7a-9ab1-4a60-bedd-8bdca22beb03' })
         * // Delete all conversations of a bot user
         * await bp.conversations.forBot('myBot').delete({ userId: 'eEFoneif394' })
         */
        delete(filters: ConversationDeleteFilters): Promise<number>

        /**
         * Gets one conversation from the db
         * @param id Id of the conversation to get
         * @returns The matching conversation or `undefined` if none were found
         * @example
         * // Get conversation by id
         * const converation = await bp.conversations.forBot('myBot').get('9aa7da7a-9ab1-4a60-bedd-8bdca22beb03'})
         */
        get(id: uuid): Promise<Conversation | undefined>

        /**
         * Gets many conversations from the db.
         * The results are ordered from most recent to least recent
         * @param filters Filters which conversations to get
         * @example
         * // Get the 20 most recent conversations of a bot user
         * const conversations = await bp.conversations.forBot('myBot').list({ userId: 'eEFoneif394', limit: 20 })
         */
        list(filters: ConversationListFilters): Promise<RecentConversation[]>

        /**
         * Gets the most recent conversation of a user.
         * If the user has no matching conversation, creates one
         * @param userId Id of the user
         * @example
         * const conversation = await bp.conversations.forBot('myBot').recent('eEFoneif394')
         */
        recent(userId: uuid): Promise<Conversation>

        /**
<<<<<<< HEAD
         * Sets an attribute to a conversation. If the attribute already exists, its value gets overriden
         * @param id Id of a conversation
         * @param name Name of the attribute
         * @param value Value to set
         */
        setAttribute(id: uuid, name: string, value: string): Promise<void>

        /**
         * Removes an attribute from a conversation
         * @param id Id of a conversation
         * @param name Name of the attribute
         */
        deleteAttribute(id: uuid, name: string): Promise<boolean>

        /**
         * Gets the value of an attribute for the given conversation. Return undefined if the attribute is not set
         * @param id Id of a conversation
         * @param name Name of the attribute
         */
        getAttribute(id: uuid, name: string): Promise<string | undefined>
=======
         * Creates a mapping of ids for a conversation in a given channel
         * @param channel The channel for which to create the mapping
         * @param localId The id of the conversation in botpress
         * @param foreignId The id of the conversation in that channel
         * @example
         * // I have been given an conversation id by facebook messenger
         * const messengerConversationId = 134314
         * // Let's say I have an already existing botpress conversation somewhere that I want to attach to this conversation
         * const conversationId = '00001337-ca79-4235-8475-3785e41eb2be'
         *
         * // Create the mapping
         * await bp.conversations.forBot(myBot).createMapping('facebook', conversationId, messengerConversationId)
         * // Returns 134314
         * await bp.conversations.forBot(myBot).getForeignId(conversationId)
         * // Returns '00001337-ca79-4235-8475-3785e41eb2be'
         * await bp.conversations.forBot(myBot).getLocalId(messengerConversationId)
         */
        createMapping(channel: string, localId: uuid, foreignId: string): Promise<void>

        /**
         * Deletes a conversation mapping
         * @returns true if a conversation was deleted
         */
        deleteMapping(channel: string, localId: uuid, foreignId: string): Promise<boolean>

        /**
         * Gets a conversations id specific to the given channel from a botpress conversation id
         */
        getForeignId(channel: string, localId: uuid): Promise<string | undefined>

        /**
         * Gets a botpress conversation id from the foreign id of a conversation in a the given channel
         */
        getLocalId(channel: string, foreignId: string): Promise<string | undefined>
>>>>>>> 5a826615
      }
    }

    export namespace messages {
      export function forBot(botId: string): BotMessages

      export interface BotMessages {
        /**
         * Sends a outgoing message (bot message) through the event loop. The message is stored in the database
         * @param conversationId Id of the conversation to which this message belongs to
         * @param payload Payload of the message
         * @param args Additional arguments to pass to the event constructor. Optional
         * @example
         * // Inside an action
         * await bp.messages
         *   .forBot(event.botId)
         *   .send(event.threadId, { type: 'text', text: 'hello user!' })
         */
        send(conversationId: uuid, payload: any, args?: MessageArgs): Promise<Message>

        /**
         * Sends a incoming message (user message) through the event loop. The message is stored in the database
         * @param conversationId Id of the conversation to which this message belongs to
         * @param payload Payload of the message
         * @param args Additional arguments to pass to the event constructor. Optional
         * @example
         * // Inside an action
         * await bp.messages
         *   .forBot(event.botId)
         *   .receive(event.threadId, { type: 'text', text: 'this is a message from the user!' })
         */
        receive(conversationId: uuid, payload: any, args?: MessageArgs): Promise<Message>

        /**
         * Creates a message to store in the db
         * @param args Properties of the message
         * @returns The created message
         * @example
         * const message = await bp.messages
         *   .forBot('myBot')
         *   .create('9aa7da7a-9ab1-4a60-bedd-8bdca22beb03', { type: 'text', text: 'hello' }, 'user', '32242', '242224')
         */
        create(
          conversationId: uuid,
          payload: any,
          authorId?: string,
          eventId?: string,
          incomingEventId?: string
        ): Promise<Message>

        /**
         * Deletes messages from the db
         * @param filters Filters which messages to delete
         * @returns The number of deleted rows
         * @example
         * // Delete message by id
         * await bp.messages.forBot('myBot').delete({ id: '00001337-ca79-4235-8475-3785e41eb2be' })
         * @example
         * // Delete all messages of a conversation
         * await bp.messages.forBot('myBot').delete({ conversationId: '9aa7da7a-9ab1-4a60-bedd-8bdca22beb03' })
         */
        delete(filters: MessageDeleteFilters): Promise<number>

        /**
         * Gets one message from the db
         * @param id Id of the message to get
         * @returns The matching message or `undefined` if none were found
         * @example
         * // Get message by id
         * const message = await bp.message.forBot('myBot').get('00001337-ca79-4235-8475-3785e41eb2be')
         */
        get(id: uuid): Promise<Message | undefined>

        /**
         * Gets many messages from the db.
         * The results are ordered from most recent to least recent
         * @param filters Filters which messages to get
         * @example
         * // Get 20 most recent messages of a conversation
         * const messages = await bp.messages.forBot('myBot').list({ conversationId: '9aa7da7a-9ab1-4a60-bedd-8bdca22beb03', limit: 20 })
         */
        list(filters: MessageListFilters): Promise<Message[]>
      }
    }

    /**
     * WARNING : these payloads do not produce typing indicators yet!
     */
    export namespace render {
      /**
       * Renders a text element
       * @param text Text to show
       * @param markdown Indicates whether to use markdown
       */
      export function text(text: string | MultiLangText, markdown?: boolean): TextContent

      /**
       * Renders an image element
       * @param url Url of the image to send
       * @param caption Caption to appear alongside your image
       */
      export function image(url: string, caption?: string | MultiLangText): ImageContent

      /**
       * Renders a carousel element
       * @param cards The cards of the carousel
       * @example
       * bp.render.carousel(bp.render.card('my card'), bp.render.card('my card 2'))
       */
      export function carousel(...cards: CardContent[]): CarouselContent

      /**
       * Renders a card element
       * @param title The title of your card
       * @param image The url of a pictured shown in your card
       * @param subtitle A subtitle below your image
       * @param buttons Action buttons for your card
       * @example
       * bp.render.card('my card', 'https://mysite.com/mypicture.png', 'an interesting subtitle', bp.render.buttonSay('hello'))
       */
      export function card(
        title: string | MultiLangText,
        image?: string,
        subtitle?: string | MultiLangText,
        ...buttons: ActionButton[]
      ): CardContent

      /**
       * Renders an action button used to send a message to the conversation
       * @param title Title shown on the button
       * @param text Message to send
       */
      export function buttonSay(title: string, text: string | MultiLangText): ActionSaySomething

      /**
       * Renders an action button for opening urls
       * @param title Title shown on the button
       * @param text Url to open
       */
      export function buttonUrl(title: string, url: string): ActionOpenURL

      /**
       * Renders an action button for posting content
       * @param title Title shown on the button
       * @param payload Payload to post
       */
      export function buttonPostback(title: string, payload: string): ActionPostback

      /**
       * Render a choice element
       * @param message Message to ask to the user
       * @param choices Choices that the user can select
       * @example
       * bp.render.choice("Yes or no?", bp.render.option('yes'), bp.render.option('no'))
       */
      export function choice(message: string | MultiLangText, ...choices: ChoiceOption[]): ChoiceContent

      /**
       * Renders an option for a choice element
       * @param value Value associated with the option
       * @param message Text to shown to the user (has no impact on the processing).
       * If not provided the value will be shown by default
       */
      export function option(value: string, message?: string): ChoiceOption

      /**
       * Translates a content element to a specific language
       * @param content Content element to be translated
       * @param lang Language code in which to translate (en, fr, es, etc.)
       * @example
       * const content = bp.render.text({ en: 'hello!', fr: 'salut!' })
       * // content.text : { en: 'hello!', fr: 'salut!' }
       * const translated = bp.render.translate(content, 'fr')
       * // content.text : 'salut!'
       */
      export function translate<T extends Content>(content: T, lang: string): T

      /**
       * Renders a content element's {{mustaches}} using the provided context
       * @param content The content element to be rendered
       * @param context The context used to filled the {{mustaches}}
       * @example
       * const content = bp.render.text('{{user.name}} is awesome!')
       * // content.text : '{{user.name}} is awesome!'
       * const payload = bp.render.template(content, { user: { name: 'bob' } })
       * // payload.text : 'bob is awesome!'
       */
      export function template<T extends Content>(content: T, context: any): T

      /**
       * Creates a pipeline for rendering, translating and templating content
       * @param lang Language to use for translation
       * @param context Context to use for templating
       * @example
       * // Doing all this
       * const content = bp.render.text({ en: 'hello {{user.name}}', fr: 'salut {{user.name}}' })
       * const translated = bp.render.translate(content, 'fr')
       * const templated = bp.render.template(translated, { user: { name: 'bob' } })
       *
       * // Can be replaced by this
       * const content = bp.render
       *   .pipeline('fr', { user: { name: 'bob' } })
       *   .text({ en: 'hello {{user.name}}', fr: 'salut {{user.name}}' })
       *
       * // You can reuse the same pipeline for multiple contents
       * const render = bp.render.pipeline('fr', { user: { name: 'bob', age: 43, pin: 3030 } })
       * const text1 = render.text({ en: 'hello {{user.name}}', fr: 'salut {{user.name}}' })
       * const text2 = render.text({ en: 'age : {{user.age}}', fr: 'âge : {{user.age}}' })
       * const text3 = render.text('PIN : {{user.pin}}')
       */
      export function pipeline(lang: string, context: any): RenderPipeline
    }
  }
}<|MERGE_RESOLUTION|>--- conflicted
+++ resolved
@@ -2456,7 +2456,6 @@
         recent(userId: uuid): Promise<Conversation>
 
         /**
-<<<<<<< HEAD
          * Sets an attribute to a conversation. If the attribute already exists, its value gets overriden
          * @param id Id of a conversation
          * @param name Name of the attribute
@@ -2477,7 +2476,8 @@
          * @param name Name of the attribute
          */
         getAttribute(id: uuid, name: string): Promise<string | undefined>
-=======
+          
+        /**
          * Creates a mapping of ids for a conversation in a given channel
          * @param channel The channel for which to create the mapping
          * @param localId The id of the conversation in botpress
@@ -2512,7 +2512,6 @@
          * Gets a botpress conversation id from the foreign id of a conversation in a the given channel
          */
         getLocalId(channel: string, foreignId: string): Promise<string | undefined>
->>>>>>> 5a826615
       }
     }
 
