--- conflicted
+++ resolved
@@ -2456,8 +2456,6 @@
         recent(userId: uuid): Promise<Conversation>
 
         /**
-<<<<<<< HEAD
-=======
          * Sets an attribute to a conversation. If the attribute already exists, its value gets overriden
          * @param id Id of a conversation
          * @param name Name of the attribute
@@ -2480,7 +2478,6 @@
         getAttribute(id: uuid, name: string): Promise<string | undefined>
 
         /**
->>>>>>> 256fcf41
          * Creates a mapping of ids for a conversation in a given channel
          * @param channel The channel for which to create the mapping
          * @param localId The id of the conversation in botpress
@@ -2502,11 +2499,7 @@
 
         /**
          * Deletes a conversation mapping
-<<<<<<< HEAD
-         * @returns true is a conversation was deleted
-=======
          * @returns true if a conversation was deleted
->>>>>>> 256fcf41
          */
         deleteMapping(channel: string, localId: uuid, foreignId: string): Promise<boolean>
 
