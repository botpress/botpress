--- conflicted
+++ resolved
@@ -1436,7 +1436,8 @@
     labelField: string
   }
 
-  export type FormFieldType = 'checkbox'
+  export type FormFieldType =
+    | 'checkbox'
     | 'group'
     | 'number'
     | 'overridable'
@@ -1630,24 +1631,16 @@
   export interface PromptNode {
     type: string
     /** The list of custom parameters of the prompt with their associated values */
-<<<<<<< HEAD
     params: {
-=======
-    params?: {
->>>>>>> 157284be
       /** The name of the variable that will be filled with the value extracted */
       output: string
       /** The question to ask to the user for this prompt */
       question: { [lang: string]: string }
       /** Confirmation message to send to ask the user if the provided value is correct */
       confirm?: { [lang: string]: string }
-<<<<<<< HEAD
       /** Additional param for prompts */
       [paramName: string]: any
     }
-=======
-      [paramName: string]: any }
->>>>>>> 157284be
   }
 
   export interface Prompt {
