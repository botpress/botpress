/**
 * This is the official Botpress SDK, designed to help our fellow developers to create wonderful modules and
 * extend the world's best chatbot functionality to make it even better! Your module will receives an instance of
 * this SDK (Yes, all those beautiful features!) to kick start your development. Missing something important?
 * Please let us know in our official Github Repo!
 */
declare module 'botpress/sdk' {
  import Knex from 'knex'
  import { Router, Request, Response, NextFunction } from 'express'

  export interface KnexExtension {
    isLite: boolean
    location: string
    createTableIfNotExists(tableName: string, cb: Knex.KnexCallback): Promise<boolean>
    date: Knex.Date
    bool: Knex.Bool
    json: Knex.Json
    binary: Knex.Binary
    insertAndRetrieve<T>(
      tableName: string,
      data: {},
      returnColumns?: string | string[],
      idColumnName?: string,
      trx?: Knex.Transaction
    ): Promise<T>
  }

  export interface Incident {
    id: string
    ruleName: string
    hostName: string
    startTime: Date
    endTime?: Date
    triggerValue: number
  }

  export type StrategyUser = {
    id?: number
    password?: string
    salt?: string
  } & UserInfo

  export interface UserInfo {
    email: string
    strategy: string
    createdOn?: string
    updatedOn?: string
    attributes: any
  }

  export type KnexExtended = Knex & KnexExtension

  /**
   * Returns the current version of Botpress
   */
  export const version: string

  /**
   * This variable gives you access to the Botpress database via Knex.
   * When developing modules, you can use this to create tables and manage data
   * @example bp.database('srv_channel_users').insert()
   */
  export const database: KnexExtended

  /**
   * The logger instance is automatically scoped to the calling module
   * @example bp.logger.info('Hello!') will output: Mod[myModule]: Hello!
   */
  export const logger: Logger

  export interface LoggerEntry {
    botId?: string
    hostname?: string
    level: string
    scope: string
    message: string
    metadata: any
    timestamp: Date
  }

  export enum LoggerLevel {
    Info = 'info',
    Warn = 'warn',
    Error = 'error',
    Critical = 'critical',
    Debug = 'debug'
  }

  export enum LogLevel {
    PRODUCTION = 0,
    DEV = 1,
    DEBUG = 2
  }

  export interface LoggerListener {
    (level: LogLevel, message: string, args: any): void
  }

  export interface Logger {
    forBot(botId: string): this
    attachError(error: Error): this
    persist(shouldPersist: boolean): this
    level(level: LogLevel): this
    noEmit(): this

    /**
     * Sets the level that will be required at runtime to
     * display the next message.
     * 0 = Info / Error (default)
     * 1 = Warning
     * 2 = Debug
     * 3 = Silly
     * @param level The level to apply for the next message
     */
    level(level: LogLevel): this
    debug(message: string, metadata?: any): void
    info(message: string, metadata?: any): void
    warn(message: string, metadata?: any): void
    error(message: string, metadata?: any): void
    critical(message: string, metadata?: any): void
  }

  export type ElementChangedAction = 'create' | 'update' | 'delete'

  /**
   * The Module Entry Point is used by the module loader to bootstrap the module. It must be present in the index.js file
   * of the module. The path to the module must also be specified in the global botpress config.
   */
  export interface ModuleEntryPoint {
    /** Additional metadata about the module */
    definition: ModuleDefinition
    /** An array of the flow generators used by skills in the module */
    skills?: Skill[]
    /** An array of available bot templates when creating a new bot */
    botTemplates?: BotTemplate[]
    translations?: { [lang: string]: object }
    /** List of new conditions that the module can register */
    dialogConditions?: Condition[]
    variables?: any
    /** Called once the core is initialized. Usually for middlewares / database init */
    onServerStarted?: (bp: typeof import('botpress/sdk')) => Promise<void>
    /** This is called once all modules are initialized, usually for routing and logic */
    onServerReady?: (bp: typeof import('botpress/sdk')) => Promise<void>
    onBotMount?: (bp: typeof import('botpress/sdk'), botId: string) => Promise<void>
    onBotUnmount?: (bp: typeof import('botpress/sdk'), botId: string) => Promise<void>
    /**
     * Called when the module is unloaded, before being reloaded
     * onBotUnmount is called for each bots before this one is called
     */
    onModuleUnmount?: (bp: typeof import('botpress/sdk')) => Promise<void>
    /**
     * Called when a topic is being changed.
     * If oldName is not set, then the topic `newName` is being created
     * If newName is not set, then the topic `oldName` is being deleted
     */
    onTopicChanged?: (
      bp: typeof import('botpress/sdk'),
      botId: string,
      oldName?: string,
      newName?: string
    ) => Promise<void>
    onFlowChanged?: (bp: typeof import('botpress/sdk'), botId: string, flow: Flow) => Promise<void>
    onFlowRenamed?: (
      bp: typeof import('botpress/sdk'),
      botId: string,
      previousFlowName: string,
      newFlowName: string
    ) => Promise<void>
    /**
     * This method is called whenever a content element is created, updated or deleted.
     * Modules can act on these events if they need to update references, for example.
     */
    onElementChanged?: (
      bp: typeof import('botpress/sdk'),
      botId: string,
      action: ElementChangedAction,
      element: ContentElement,
      oldElement?: ContentElement
    ) => Promise<void>
  }

  /**
   * Identifies new Bot Template that can be used to speed up the creation of a new bot without
   * having to start from scratch
   */
  export interface BotTemplate {
    /** Used internally to identify this template  */
    id: string
    /** The name that will be displayed in the bot template menu */
    name: string
    /** Gives a short description of your module, which is displayed once the template is selected */
    desc: string
    /** These are used internally by Botpress when they are registered on startup */
    readonly moduleId?: string
    readonly moduleName?: string
  }

  export interface ModuleDefinition {
    /** This name should be in lowercase and without special characters (only - and _) */
    name: string
    fullName?: string
    plugins?: ModulePluginEntry[]
    /** Additional options that can be applied to the module's view */
    moduleView?: ModuleViewOptions
    /** If set to true, no menu item will be displayed */
    noInterface?: boolean
    /** An icon to display next to the name, if none is specified, it will receive a default one */
    menuIcon?: string
    /**
     * The name displayed on the menu
     * @deprecated Set the property "fullName" in the translations file for the desired language
     */
    menuText?: string
    /** Optionally specify a link to your page or github repo */
    homepage?: string
    /** Whether or not the module is likely to change */
    experimental?: boolean
  }

  /**
   * Skills are loaded automatically when the bot is started. They must be in the module's definition to be loaded.
   * Each skills must have a flow generator and a view with the same name (skillId)
   */
  export interface Skill {
    /** An identifier for the skill. Use only a-z_- characters. */
    id: string
    /** The name that will be displayed in the toolbar for the skill */
    name: string
    /** An icon to identify the skill */
    icon?: string | any
    /** Name of the parent module. This field is filled automatically when they are loaded */
    readonly moduleName?: string
    /**
     * When adding a new skill on the Flow Editor, the flow is constructed dynamically by this method
     *
     * @param skillData Provided by the skill view, those are fields edited by the user on the Flow Editor
     * @param metadata Some metadata automatically provided, like the bot id
     * @return The method should return
     */
    flowGenerator: (skillData: any, metadata: FlowGeneratorMetadata) => Promise<FlowGenerationResult>
  }

  export interface FlowGeneratorMetadata {
    botId: string
    isOneFlow?: boolean
  }

  export interface ModulePluginEntry {
    entry: 'WebBotpressUIInjection'
    position: 'overlay'
  }

  export interface ModuleViewOptions {
    stretched: boolean
  }

  export class RealTimePayload {
    readonly eventName: string
    readonly payload: any
    constructor(eventName: string, payload: any)
    public static forVisitor(visitorId: string, eventName: string, payload: any): RealTimePayload
    public static forAdmins(eventName: string, payload: any): RealTimePayload
  }

  export namespace MLToolkit {
    export namespace FastText {
      export type TrainCommand = 'supervised' | 'quantize' | 'skipgram' | 'cbow'
      export type Loss = 'hs' | 'softmax'

      export type TrainArgs = {
        lr: number
        dim: number
        ws: number
        epoch: number
        minCount: number
        minCountLabel: number
        neg: number
        wordNgrams: number
        loss: Loss
        model: string
        input: string
        bucket: number
        minn: number
        maxn: number
        thread: number
        lrUpdateRate: number
        t: number
        label: string
        pretrainedVectors: string
        qout: boolean
        retrain: boolean
        qnorm: boolean
        cutoff: number
        dsub: number
      }

      export type PredictResult = {
        label: string
        value: number
      }

      export interface Model {
        cleanup: () => void
        trainToFile: (method: TrainCommand, modelPath: string, args: Partial<TrainArgs>) => Promise<void>
        loadFromFile: (modelPath: string) => Promise<void>
        predict: (str: string, nbLabels: number) => Promise<PredictResult[]>
        queryWordVectors(word: string): Promise<number[]>
        queryNearestNeighbors(word: string, nb: number): Promise<string[]>
      }

      export interface ModelConstructor {
        new (): Model
        new (lazy: boolean, keepInMemory: boolean, queryOnly: boolean): Model
      }

      export const Model: ModelConstructor
    }

    export namespace KMeans {
      export interface KMeansOptions {
        maxIterations?: number
        tolerance?: number
        withIterations?: boolean
        distanceFunction?: DistanceFunction
        seed?: number
        initialization?: 'random' | 'kmeans++' | 'mostDistant' | number[][]
      }

      export interface Centroid {
        centroid: number[]
        error: number
        size: number
      }

      // TODO convert this to class we build the source of ml-kmeans
      export interface KmeansResult {
        // constructor(
        //   clusters: number[],
        //   centroids: Centroid[],
        //   converged: boolean,
        //   iterations: number,
        //   distance: DistanceFunction
        // )
        clusters: number[]
        centroids: Centroid[]
        iterations: number
        nearest: (data: DataPoint[]) => number[]
      }

      export type DataPoint = number[]

      export type DistanceFunction = (point0: DataPoint, point1: DataPoint) => number

      export const kmeans: (data: DataPoint[], K: number, options: KMeansOptions) => KmeansResult
    }

    export namespace SVM {
      export interface SVMOptions {
        classifier: 'C_SVC' | 'NU_SVC' | 'ONE_CLASS' | 'EPSILON_SVR' | 'NU_SVR'
        kernel: 'LINEAR' | 'POLY' | 'RBF' | 'SIGMOID'
        c?: number | number[]
        gamma?: number | number[]
        probability?: boolean
        reduce?: boolean
      }

      export type DataPoint = {
        label: string
        coordinates: number[]
      }

      export type Prediction = {
        label: string
        confidence: number
      }

      export interface TrainProgressCallback {
        (progress: number): void
      }

      export class Trainer {
        constructor()
        train(points: DataPoint[], options?: Partial<SVMOptions>, callback?: TrainProgressCallback): Promise<string>
        isTrained(): boolean
      }

      export class Predictor {
        constructor(model: string)
        predict(coordinates: number[]): Promise<Prediction[]>
        isLoaded(): boolean
        getLabels(): string[]
      }
    }

    export namespace Strings {
      /**
       * Returns the levenshtein similarity between two strings
       * sim(a, b) = (|a| - dist(a, b)) / |a| where |a| < |b|
       * sim(a, b) ∈ [0, 1]
       * @returns the proximity between 0 and 1, where 1 is very close
       */
      export const computeLevenshteinDistance: (a: string, b: string) => number

      /**
       * Returns the jaro-winkler similarity between two strings
       * sim(a, b) = 1 - dist(a, b)
       * @returns the proximity between 0 and 1, where 1 is very close
       */
      export const computeJaroWinklerDistance: (a: string, b: string, options: { caseSensitive: boolean }) => number
    }

    export namespace CRF {
      export interface Tagger {
        tag(xseq: Array<string[]>): { probability: number; result: string[] }
        open(model_filename: string): boolean
        marginal(xseq: Array<string[]>): { [label: string]: number }[]
      }

      export interface TrainerOptions {
        [key: string]: string
      }

      export interface TrainerCallback {
        (message: string): void
      }

      interface DataPoint {
        features: Array<string[]>
        labels: string[]
      }

      export interface Trainer {
        train(elements: DataPoint[], options: TrainerOptions): Promise<string>
      }

      export const createTrainer: () => Trainer
      export const createTagger: () => Tagger
    }

    export namespace SentencePiece {
      export interface Processor {
        loadModel: (modelPath: string) => void
        encode: (inputText: string) => string[]
        decode: (pieces: string[]) => string
      }

      export const createProcessor: () => Processor
    }
  }

  export namespace NLU {
    export type EntityType = 'system' | 'pattern' | 'list'

    export interface EntityDefOccurrence {
      name: string
      synonyms: string[]
    }

    export interface EntityDefinition {
      id: string
      name: string
      type: EntityType
      sensitive?: boolean
      matchCase?: boolean
      examples?: string[]
      fuzzy?: number
      occurrences?: EntityDefOccurrence[]
      pattern?: string
    }

    export interface SlotDefinition {
      name: string
      entities: string[]
      color: number
    }

    export interface IntentDefinition {
      name: string
      utterances: {
        [lang: string]: string[]
      }
      filename: string
      slots: SlotDefinition[]
      contexts: string[]
    }

    export interface Intent {
      name: string
      confidence: number
      context: string
      matches?: (intentPattern: string) => boolean
    }

    export interface Entity {
      name: string
      type: string
      meta: EntityMeta
      data: EntityBody
    }

    export interface EntityBody {
      extras: any
      value: any
      unit: string
    }

    export interface EntityMeta {
      confidence: number
      provider: string
      source: string
      start: number
      end: number
      raw: any
    }

    export interface Slot {
      name: string
      value: any
      source: any
      entity: Entity
      confidence: number
      start: number
      end: number
    }

    export type SlotCollection = Dic<Slot>

    export interface Predictions {
      [context: string]: {
        confidence: number
        oos: number
        intents: { label: string; confidence: number; slots: SlotCollection }[]
      }
    }
  }

  export namespace NDU {
    interface GenericTrigger {
      conditions: DecisionTriggerCondition[]
    }

    export interface WorkflowTrigger extends GenericTrigger {
      type: 'workflow'
      workflowId: string
      nodeId: string
      /** When true, the user must be inside the specified workflow for the trigger to be active */
      activeWorkflow?: boolean
    }

    export interface FaqTrigger extends GenericTrigger {
      type: 'faq'
      faqId: string
      topicName: string
    }

    export interface NodeTrigger extends GenericTrigger {
      type: 'node'
      workflowId: string
      nodeId: string
    }

    export type Trigger = NodeTrigger | FaqTrigger | WorkflowTrigger

    export interface DialogUnderstanding {
      triggers: {
        [triggerId: string]: {
          result: Dic<number>
          trigger: Trigger
        }
      }
      actions: Actions[]
      predictions: { [key: string]: { triggerId: string; confidence: number } }
    }

    export interface Actions {
      action: 'send' | 'startWorkflow' | 'redirect' | 'continue' | 'goToNode'
      data?: SendContent | FlowRedirect
    }

    export interface FlowRedirect {
      flow: string
      node: string
    }

    export type SendContent = Pick<IO.Suggestion, 'confidence' | 'payloads' | 'source' | 'sourceDetails'>
  }

  export namespace IO {
    export type EventDirection = 'incoming' | 'outgoing'
    export namespace WellKnownFlags {
      /** When this flag is active, the dialog engine will ignore those events */
      export const SKIP_DIALOG_ENGINE: symbol
      /** When this flag is active, the QNA module won't intercept this event */
      export const SKIP_QNA_PROCESSING: symbol
      /** When this flag is active, Botpress Native NLU will not process this event */
      export const SKIP_NATIVE_NLU: symbol
      /** When this flag is active, the Event State is persisted even if the dialog engine is skipped */
      export const FORCE_PERSIST_STATE: symbol
    }

    /**
     * These are the arguments required when creating a new {@link Event}
     */
    interface EventCtorArgs {
      id?: string
      type: string
      channel: string
      target: string
      direction: EventDirection
      preview?: string
      payload: any
      threadId?: string
      botId: string
      suggestions?: Suggestion[]
      credentials?: any
      nlu?: Partial<EventUnderstanding>
      incomingEventId?: string
    }

    /**
     * A BotpressEvent is how conversational channels interact with Botpress. Events represent all the interactions
     * that make up a conversation. That means the different message types (text, image, buttons, carousels etc) but also
     * the navigational events (chat open, user typing) and contextual events (user returned home, order delivered).
     */
    export type Event = EventDestination & {
      /** A sortable unique identifier for that event (time-based) */
      readonly id: string
      /** The type of the event, i.e. image, text, timeout, etc */
      readonly type: string
      /** Is it (in)coming from the user to the bot or (out)going from the bot to the user? */
      readonly direction: EventDirection
      /** The channel-specific raw payload */
      readonly payload: any
      /** A textual representation of the event */
      readonly preview: string
      /** The date the event was created */
      readonly createdOn: Date
      readonly credentials?: any
      /** When false, some properties used by the debugger are stripped from the event before storing */
      debugger?: boolean
      /**
       * Check if the event has a specific flag
       * @param flag The flag symbol to verify. {@link IO.WellKnownFlags} to know more about existing flags
       * @returns Return whether or not the event has the flag
       * @example event.hasFlag(bp.IO.WellKnownFlags.SKIP_DIALOG_ENGINE)
       */
      hasFlag(flag: symbol): boolean
      /**
       * Sets a flag on the event so it can be intercepted and properly handled if the case applies
       * @param flag The flag symbol to set. {@link IO.WellKnownFlags}
       * @param value The value of the flag.
       * @example event.setFlag(bp.IO.WellKnownFlags.SKIP_DIALOG_ENGINE, true)
       */
      setFlag(flag: symbol, value: boolean): void
    }

    /**
     * The EventDestination includes all the required parameters to correctly dispatch the event to the correct target
     */
    export interface EventDestination {
      /** The channel of communication, i.e web, messenger, twillio */
      readonly channel: string
      /** Who will receive this message, usually a user id */
      readonly target: string
      /** The id of the bot on which this event is relating to  */
      readonly botId: string
      /** The id of the thread this message is relating to (only on supported channels) */
      readonly threadId?: string
    }

    export interface EventUnderstanding {
      intent: NLU.Intent
      /** Predicted intents needs disambiguation */
      readonly ambiguous: boolean
      intents: NLU.Intent[]
      /** The language used for prediction. Will be equal to detected language when its part of supported languages, falls back to default language otherwise */
      readonly language: string
      /** Language detected from users input. */
      readonly detectedLanguage: string
      readonly entities: NLU.Entity[]
      readonly slots: NLU.SlotCollection
      readonly errored: boolean
      readonly includedContexts: string[]
      readonly predictions?: NLU.Predictions
      readonly ms: number
    }

    export interface IncomingEvent extends Event {
      /** Array of possible suggestions that the Decision Engine can take  */
      readonly suggestions?: Suggestion[]
      /** Contains data related to the state of the event */
      state: EventState
      /** Holds NLU extraction results (when the event is natural language) */
      readonly nlu?: EventUnderstanding
      /** The final decision that the Decision Engine took */
      readonly decision?: Suggestion
      /* HITL module has possibility to pause conversation */
      readonly isPause?: boolean
      readonly ndu?: NDU.DialogUnderstanding
    }

    export interface OutgoingEvent extends Event {
      /* Id of event which is being replied to; only defined for outgoing events */
      readonly incomingEventId?: string
    }

    export interface Suggestion {
      /** Number between 0 and 1 indicating how confident the module is about its suggestion */
      confidence: number
      /** An array of the raw payloads to send as an answer */
      payloads: any[]
      /** The source (usually the name of the module or core component) this suggestion is coming from */
      source: string
      /** More specific details from the source of the suggestion, e.g. the name of the QnA */
      sourceDetails?: string
      /** The Decision Engine's decision about this suggestion */
      decision: {
        status: 'dropped' | 'elected'
        reason: string
      }
    }

    /**
     * This  object is used to store data which will be persisted on different timeframes. It allows you to easily
     * store and retrieve data for different kind of situations.
     */
    export interface EventState {
      /** Data saved as user attributes; retention policies in Botpress global config applies  */
      user: any
      /** Data is kept for the active session. Timeout configurable in the global config file */
      session: CurrentSession
      /** Data saved to this variable will be remembered until the end of the flow */
      temp: any
      /**
       * Variables in the bot object are shared to all users for a specific bot. It is read only,
       * meaning that changes are not automatically persisted. You need to use the setVariable option to change it.
       * There is a possible race condition since it is loaded each time a messages comes in. Update it wisely
       */
      bot: any
      /** Used internally by Botpress to keep the user's current location and upcoming instructions */
      context: DialogContext
      /** This variable points to the currently active workflow */
      workflow: WorkflowHistory
      /** Update or set a new variable */
      setVariable: (
        name: string,
        value: any,
        type: string,
        options?: { nbOfTurns: number; specificWorkflow?: string }
      ) => void
      /**
       * EXPERIMENTAL
       * This includes all the flow/nodes which were traversed for the current event
       */
      __stacktrace: JumpPoint[]
      /** Contains details about an error that occurred while processing the event */
      __error?: EventError
    }

    export interface EventError {
      type: 'action-execution' | 'dialog-transition'
      stacktrace?: string
      actionName?: string
      actionArgs?: any
      destination?: string
    }

    export interface JumpPoint {
      /** The name of the previous flow to return to when we exit a subflow */
      flow: string
      /** The name of the previous node to return to when we exit a subflow */
      node: string
      /** When a jump point is used, it will be removed from the list on the next transition */
      used?: boolean
      /** When true, the node targeted by this jump point will be executed from the start (instead of only transitions) */
      executeNode?: boolean
    }

    export interface DialogContext {
      /** The name of the previous flow to return to when we exit a subflow */
      previousFlow?: string
      /** The name of the previous node to return to when we exit a subflow */
      previousNode?: string
      /** The name of the current active node */
      currentNode?: string
      /** The name of the current active flow */
      currentFlow?: string
      /** An array of jump-points to return when we exit subflow */
      jumpPoints?: JumpPoint[]
      /** The instructions queue to be processed by the dialog engine */
      queue?: any
      /**
       * Indicate that the context has just jumped to another flow.
       * This is used to execute the target flow catchAll transitions.
       */
      hasJumped?: boolean
    }

    export interface CurrentSession {
      lastMessages: DialogTurnHistory[]
      nluContexts?: NluContext[]
      nduContext?: NduContext
      workflows: {
        [name: string]: WorkflowHistory
      }
      currentWorkflow?: string
      // Prevent warnings when using the code editor with custom properties
      [anyKey: string]: any
    }

    export interface WorkflowHistory {
      eventId: string
      parent?: string
      /** Only one workflow can be active at a time, when a child workflow is active, the parent will be pending */
      status: 'active' | 'pending' | 'completed'
      success?: boolean
      variables: { [name: string]: BoxedVariable<any> | UnboxedVariable<any> }
    }

    export type StoredEvent = {
      /** This ID is automatically generated when inserted in the DB  */
      readonly id?: number
      direction: EventDirection
      /** Outgoing events will have the incoming event ID, if they were triggered by one */
      incomingEventId?: string
      sessionId: string
      workflowId?: string
      feedback?: number
      success?: boolean
      event: IO.Event
      createdOn: any
    } & EventDestination

    /**
     * They represent the contexts that will be used by the NLU Engine for the next messages for that chat session.
     *
     * The TTL (Time-To-Live) represents how long the contexts will be valid before they are automatically removed.
     * For example, the default value of `1` will listen for that context only once (the next time the user speaks).
     *
     * If a context was already present in the list, the higher TTL will win.
     */
    export interface NluContext {
      context: string
      /** Represent the number of turns before the context is removed from the session */
      ttl: number
    }

    export interface NduContext {
      last_turn_action_name: string
      last_turn_highest_ranking_trigger_id: string
      last_turn_node_id: string
      last_turn_ts: number
      last_topic: string
    }

    export interface DialogTurnHistory {
      eventId: string
      incomingPreview: string
      replySource: string
      replyPreview: string
      replyConfidence: number
      replyDate: Date
    }

    /**
     * Call next with an error as first argument to throw an error
     * Call next with true as second argument to swallow the event (i.e. stop the processing chain)
     * Call next with no parameters or false as second argument to continue processing to next middleware
     */
    export type MiddlewareNextCallback = (error?: Error, swallow?: boolean) => void

    /**
     * The actual middleware function that gets executed. It receives an event and expects to call next()
     * Not calling next() will result in a middleware timeout and will stop processing
     * If you intentionally want to stop processing, call `next(null, false)`
     */
    export type MiddlewareHandler = (event: Event, next: MiddlewareNextCallback) => void

    /**
     * The Middleware Definition is used by the event engine to register a middleware in the chain. The order in which they
     * are executed is important, since some may require previous processing, while others can swallow the events.
     * Incoming chain is executed when the bot receives an event.
     * Outgoing chain is executed when an event is sent to a user
     */
    export type MiddlewareDefinition = {
      /** The internal name used to identify the middleware in configuration files */
      name: string
      description: string
      /** The position in which this middleware should intercept messages in the middleware chain. */
      order: number
      /** A method with two parameters (event and a callback) used to handle the event */
      handler: MiddlewareHandler
      /** Indicates if this middleware should act on incoming or outgoing events */
      direction: EventDirection
    }

    export interface EventConstructor {
      (args: EventCtorArgs): Event
    }

    export const Event: EventConstructor
  }

  export type User = {
    id: string
    channel: string
    createdOn: Date
    updatedOn: Date
    attributes: any
    otherChannels?: User[]
  }

  /**
   * The direction of the event. An incoming event will register itself into the incoming middleware chain.
   * An outgoing event will register itself into the outgoing middleware chain.
   * @see MiddlewareDefinition to learn more about middleware.
   */
  export type EventDirection = 'incoming' | 'outgoing'

  export type Notification = {
    botId: string
    message: string
    /** Can be info, error, success */
    level: string
    moduleId?: string
    moduleIcon?: string
    moduleName?: string
    /** An URL to redirect to when the notification is clicked */
    redirectUrl?: string
  }

  export interface UpsertOptions {
    /** Whether or not to record a revision @default true */
    recordRevision?: boolean
    /** When enabled, files changed on the database are synced locally so they can be used locally (eg: require in actions) @default false */
    syncDbToDisk?: boolean
    /** This is only applicable for bot-scoped ghost. When true, the lock status of the bot is ignored. @default false */
    ignoreLock?: boolean
  }

  export interface DirectoryListingOptions {
    excludes?: string | string[]
    includeDotFiles?: boolean
    sortOrder?: SortOrder & { column: 'filePath' | 'modifiedOn' }
  }

  export interface ScopedGhostService {
    /**
     * Insert or Update the file at the specified location
     * @param rootFolder - Folder relative to the scoped parent
     * @param file - The name of the file
     * @param content - The content of the file
     */
    upsertFile(rootFolder: string, file: string, content: string | Buffer, options?: UpsertOptions): Promise<void>
    readFileAsBuffer(rootFolder: string, file: string): Promise<Buffer>
    readFileAsString(rootFolder: string, file: string): Promise<string>
    readFileAsObject<T>(rootFolder: string, file: string): Promise<T>
    renameFile(rootFolder: string, fromName: string, toName: string): Promise<void>
    deleteFile(rootFolder: string, file: string): Promise<void>
    /**
     * List all the files matching the ending pattern in the folder.
     * DEPRECATE WARNING: exclude and includedDotFiles must be defined in options in future versions
     * @example bp.ghost.forBot('welcome-bot').directoryListing('./questions', '*.json')
     * @param rootFolder - Folder relative to the scoped parent
     * @param fileEndingPattern - The pattern to match. Don't forget to include wildcards!
     * @param @deprecated exclude - The pattern to match excluded files.
     * @param @deprecated includeDotFiles - Whether or not to include files starting with a dot (normally disabled files)
     */
    directoryListing(
      rootFolder: string,
      fileEndingPattern: string,
      exclude?: string | string[],
      includeDotFiles?: boolean,
      options?: DirectoryListingOptions
    ): Promise<string[]>
    /**
     * Starts listening on all file changes (deletion, inserts and updates)
     * `callback` will be called for every change
     * To stop listening, call the `remove()` method of the returned ListenHandle
     */
    onFileChanged(callback: (filePath: string) => void): ListenHandle
    fileExists(rootFolder: string, file: string): Promise<boolean>
  }

  export interface KvsService {
    /**
     * Returns the specified key as JSON object
     * @example bp.kvs.forBot('bot123').get('hello/whatsup')
     */
    get(key: string, path?: string): Promise<any>

    /**
     * Saves the specified key as JSON object
     * @example bp.kvs.forBot('bot123').set('hello/whatsup', { msg: 'i love you' })
     * @param expiry The key will expire in X (eg: 10m, 1d, 30 days) - refer to https://www.npmjs.com/package/ms for options
     */
    set(key: string, value: any, path?: string, expiry?: string): Promise<void>

    /**
     * Deletes the specified key
     * @example bp.kvs.forBot('bot123').delete('hello/whatsup')
     */
    delete(key: string): Promise<void>

    /**
     * Whether or not the specified key exists
     * @example bp.kvs.forBot('bot123').exists('hello/whatsup')
     */
    exists(key: string): Promise<boolean>
    /**
     * @deprecated Use bp.kvs.forBot().set() and set an expiry as the last parameter
     */
    setStorageWithExpiry(key: string, value, expiry?: string)
    /**
     * @deprecated Use bp.kvs.forBot().get() which handles expiry automatically
     */
    getStorageWithExpiry(key: string)
    getConversationStorageKey(sessionId: string, variable: string): string
    getUserStorageKey(userId: string, variable: string): string
    getGlobalStorageKey(variable: string): string
    removeStorageKeysStartingWith(key): Promise<void>
  }

  export interface ListenHandle {
    /** Stops listening from the event */
    remove(): void
  }

  /**
   * The configuration definition of a bot.
   */
  export type BotConfig = {
    $schema?: string
    id: string
    name: string
    description?: string
    category?: string
    details: BotDetails
    author?: string
    disabled?: boolean
    private?: boolean
    version: string
    imports: {
      /** Defines the list of content types supported by the bot */
      contentTypes: string[]
    }
    converse?: ConverseConfig
    dialog?: DialogConfig
    logs?: LogsConfig
    defaultLanguage: string
    languages: string[]
    locked: boolean
    pipeline_status: BotPipelineStatus
    oneflow?: boolean
  }

  export type Pipeline = Stage[]

  export type StageAction = 'promote_copy' | 'promote_move'

  export interface Stage {
    id: string
    label: string
    action: StageAction
  }

  export interface BotPipelineStatus {
    current_stage: {
      promoted_by: string
      promoted_on: Date
      id: string
    }
    stage_request?: {
      requested_on: Date
      expires_on?: Date
      message?: string
      status: string
      requested_by: string
      id: string
      approvals?: StageRequestApprovers[]
    }
  }

  export interface StageRequestApprovers {
    email: string
    strategy: string
  }

  export interface BotDetails {
    website?: string
    phoneNumber?: string
    termsConditions?: string
    privacyPolicy?: string
    emailAddress?: string
    avatarUrl?: string
    coverPictureUrl?: string
  }

  export interface LogsConfig {
    expiration: string
  }

  /**
   * Configuration definition of Dialog Sessions
   */
  export interface DialogConfig {
    /** The interval until a session context expires */
    timeoutInterval: string
    /** The interval until a session expires */
    sessionTimeoutInterval: string
  }

  /**
   * Configuration file definition for the Converse API
   */
  export type ConverseConfig = {
    /**
     * The timeout of the converse API requests
     * @default 5s
     */
    timeout: string
    /**
     * The text limitation of the converse API requests
     * @default 360
     */
    maxMessageLength: number
  }

  /**
   * A Content Element is a single item of a particular Content Type @see ContentType.
   * Content Types contains many Elements. An Element belongs to a single Content Type.
   */
  export interface ContentElement {
    id: string
    /** The Id of the Content Type for which the Element belongs to. */
    contentType: string
    /** The raw form data that contains templating that needs to be interpreted. */
    formData: object
    /** The computed form data that contains the interpreted data. */
    computedData: object
    /** The textual representation of the Content Element, for each supported languages  */
    previews: object
    createdOn: Date
    modifiedOn: Date
    createdBy: string
  }

  /**
   * A Content Type describes a grouping of Content Elements @see ContentElement sharing the same properties.
   * They can describe anything and everything – they most often are domain-specific to your bot. They also
   * tells botpress how to display the content on various channels
   */
  export type ContentType = {
    id: string
    title: string
    description: string
    /**
     * Hiding content types prevents users from adding these kind of elements via the Flow Editor.
     * They are still visible in the Content Manager, and it's still possible to use these elements by specifying
     * their name as a property "contentType" to ContentPickerWidget.
     */
    hidden: boolean
    /**
     * The jsonSchema used to validate the form data of the Content Elements.
     */
    jsonSchema: object
    newSchema?: object
    uiSchema?: object

    /**
     * Function that defines how a Content Type gets rendered on different channels.
     * This function resides in the javascript definition of the Content Type.
     *
     * @param data The data required to render the Content Elements. e.g. Text, images, button actions, etc.
     * @param channel The channel used to communicate, e.g. channel-web, messenger, twilio, etc.
     * @returns Return an array of rendered Content Elements
     */
    renderElement: (data: object, channel: string) => object[]
    /**
     * Function that computes the visual representation of the text.
     * This function resides in the javascript definition of the Content Type.
     */
    computePreviewText?: (formData: object) => string
  }

  /**
   * The flow is used by the dialog engine to answer the user and send him to the correct destination
   */
  export interface Flow {
    name: string
    /** Friendly name to display in the flow view */
    label?: string
    description?: string
    location?: string
    version?: string
    /** This is the home node. The user will be directed there when he enters the flow */
    startNode: string
    /** An object containing all the properties required to edit a skill */
    skillData?: any
    /** An array of all the nodes included in the flow */
    nodes: FlowNode[]
    /** Those actions are attached to the flow and can be triggered regardless of the user's current node */
    catchAll?: NodeActions
    /** The name of the node to send the user if he reaches the timeout threshold */
    timeoutNode?: string
    type?: string
    timeout?: { name: string; flow: string; node: string }[]
    variables?: FlowVariable[]
  }

  export interface FlowVariable {
    type: string
    name: string
    isInput?: boolean
    isOutput?: boolean
    description?: string
    params?: any
<<<<<<< HEAD
  }

  export interface FlowVariableConfig {
    /** Id use by FlowVariable to refer to this FlowVariableConfig */
    name: string
    /** Translation key to be used for display */
    label: string
    params: FlowVariableParameter[]
  }

  export interface FlowVariableParameter {
    /** Key to place in parms of the FlowVariable */
    name: string
    /** Translation key to be used for display */
    label: string
    /** Type of control to use to enter the parameter */
    control: string
    /** Specific settings for the control. Optional. */
    controlData?: any
    /** Indicates if this parameter should be placed in the advanced section */
    isAdvanced?: boolean
=======
>>>>>>> 6ee4ecad
  }

  export interface DecisionTriggerCondition {
    id: string
    params?: { [key: string]: any }
  }

  export interface Condition {
    id: string
    /** String displayed in the dropdown */
    label: string
    /** The description holds placeholders for param values so they can be displayed in the view */
    description?: string
    /** The definition of all parameters used by this condition */
    params?: { [paramName: string]: ConditionParam }
    /** In which order the conditions will be displayed in the dropdown menu. 0 is the first item */
    displayOrder?: number
    /** This callback url is called when the condition is deleted or pasted in the flow */
    callback?: string
    /** The editor will use the custom component to provide the requested parameters */
    editor?: {
      module: string
      component: string
    }
    evaluate: (event: IO.IncomingEvent, params: any) => number
  }

  export interface ConditionParam {
    label: string
    /** Each type provides a different kind of editor */
    type: 'string' | 'number' | 'boolean' | 'list' | 'radio' | 'array' | 'content'
    /** Different components can be used to display certain types (eg: boolean/list) */
    subType?: 'switch' | 'radio'
    required?: boolean
    defaultValue?: any
    /** Number of rows (for types which supports it, ex: string, array) */
    rows?: number
    /** When type is list, this variable must be configured */
    list?: ConditionListOptions
  }

  export interface ConditionListOptions {
    /** List of options displayed in the dropdown menu */
    items?: Option[]
    /**Alternatively, set an endpoint where the list will be queried (eg: intents) */
    endpoint?: string
    /** The path to the list of elements (eg: language.available) */
    path?: string
    /** Name of the field which will be used as the value. Default to value */
    valueField?: string
    /** Friendly name displayed in the dropdown menu. Default to label */
    labelField?: string
  }

  export interface Option {
    value: string
    label: string
  }

  export interface Topic {
    name: string
    description: string
  }

  export interface Library {
    elementPath: string
    elementId: string
  }

  /**
   * This interface is used to encapsulate the logic around the creation of a new skill. A skill
   * is a subflow which can have multiple nodes and custom logic, while being hidden under a single node in the main flow.
   * The node transitions specified here are applied on the node in the main flow. Once the user enters the node,
   * the flow takes over
   */
  export interface FlowGenerationResult {
    /**
     * A partial flow originating from a skill flow generator. Missing pieces will be automatically added
     * once the flow is sent to Botpress, the final product will be a Flow.
     */
    flow: SkillFlow
    /** An array of possible transitions for the parent node */
    transitions: NodeTransition[]
  }

  /**
   * The partial flow is only used to make some nodes optional. Those left empty will be automatically
   * generated by the skill service.
   */
  export type SkillFlow = Partial<Flow> & Pick<Required<Flow>, 'nodes'>

  export type FlowNodeType =
    | 'standard'
    | 'skill-call'
    | 'listen'
    | 'say_something'
    | 'success'
    | 'failure'
    | 'trigger'
    | 'execute'
    | 'router'
    | 'action'

  export type FlowNode = {
    id?: string
    name: string
    type?: FlowNodeType
    timeoutNode?: string
    flow?: string
    /** Used internally by the flow editor */
    readonly lastModified?: Date
  } & NodeActions

  export type TriggerNode = FlowNode & {
    conditions: DecisionTriggerCondition[]
    activeWorkflow?: boolean
  }

  export type ListenNode = FlowNode & {
    triggers: { conditions: DecisionTriggerCondition[] }[]
  }

  export type SkillFlowNode = Partial<ListenNode> & Pick<Required<ListenNode>, 'name'> & Partial<TriggerNode>

  /**
   * Node Transitions are all the possible outcomes when a user's interaction on a node is completed. The possible destinations
   * can be any node: a node in the same flow, one in a subflow, return to the parent flow, end discussion... etc.
   * There are special nodes:
   * - # - Send the user to the previous flow, at the calling node
   * - #node - Send the user to the previous flow, at a specific node
   * - ## - Send the user to the starting node of the previous flow
   * - END - End the current dialog
   * - node - Send the user to a specific node in the current flow
   */
  export interface NodeTransition {
    /** The text to display instead of the condition in the flow editor */
    caption?: string
    /** A JS expression that is evaluated to determine if it should send the user to the specified node */
    condition: string
    /** The destination node */
    node: string
  }

  /**
   * A Node Action represent all the possible actions that will be executed when the user is on the node. When the user
   * enters the node, actions in the 'onEnter' are executed. If there are actions in 'onReceive', they will be called
   * once the user reply something. Transitions in 'next' are evaluated after all others to determine where to send
   */
  export interface NodeActions {
    /** An array of actions to take when the user enters the node */
    onEnter?: ActionBuilderProps[] | string[]
    /** An array of actions to take when the user replies */
    onReceive?: ActionBuilderProps[] | string[]
    /** An array of possible transitions once everything is completed */
    next?: NodeTransition[]
    /** For node of type say_something, this contains the element to render */
    content?: {
      contentType: string
      /** Every properties required by the content type, including translations */
      formData: object
    }
  }

  export interface ActionBuilderProps {
    name: string
    type: NodeActionType
    args?: any
  }

  /**
   * The Node Action Type is used by the skill service to tell the dialog engine what action to take.
   */
  export enum NodeActionType {
    RenderElement = 'render',
    RunAction = 'run',
    RenderText = 'say'
  }

  /**
   * The AxiosBotConfig contains the axios configuration required to call the api of another module.
   * @example: axios.get('/mod/module', axiosBotConfig)
   */
  export interface AxiosBotConfig {
    /** The base url of the bot.
     * @example http://localhost:3000/
     */
    baseURL: string
    headers: {
      Authorization: string
    }
  }

  export interface MigrationResult {
    success: boolean
    message?: string
  }

  export interface ModuleMigration {
    info: {
      description: string
      target?: 'core' | 'bot'
      type: 'database' | 'config' | 'content'
    }
    up: (opts: ModuleMigrationOpts) => Promise<MigrationResult>
    down?: (opts: ModuleMigrationOpts) => Promise<MigrationResult>
  }

  export interface ModuleMigrationOpts {
    bp: typeof import('botpress/sdk')
    metadata: MigrationMetadata
    configProvider: any
    database: any
    inversify: any
  }

  /** These are additional information that Botpress may pass down to migrations (for ex: running bot-specific migration) */
  export interface MigrationMetadata {
    botId?: string
  }

  /**
   * Simple interface to use when paging is required
   */
  export interface Paging {
    /** The index of the first element */
    start: number
    /** How many elements should be returned */
    count: number
  }

  /**
   * All available rollout strategies (how users interact with bots of that workspace)
   * An invite code is permanent, meaning that it will be consumed once and will not be necessary for that user in the future
   *
   * anonymous: Anyone can talk to bots
   * anonymous-invite: Anyone with an invite code can talk to bots
   * authenticated: Authenticated users will be automatically added to workspace as "chat user" (will then be "authorized")
   * authenticated-invite: Authenticated users with an invite code will be added to workspace as "chat user" (will then be "authorized")
   * authorized: Only authenticated users with an existing access to the workspace can talk to bots
   */
  export type RolloutStrategy =
    | 'anonymous'
    | 'anonymous-invite'
    | 'authenticated'
    | 'authenticated-invite'
    | 'authorized'

  export interface WorkspaceRollout {
    rolloutStrategy: RolloutStrategy
    inviteCode?: string
    allowedUsages?: number
  }

  export interface AddWorkspaceUserOptions {
    /** Select an existing custom role for that user. If role, asAdmin and asChatUser are undefined, then it will pick the default role */
    role?: string
    /** When enabled, user is added to the workspace as an admin (role is ignored) */
    asAdmin?: boolean
    /** When enabled, user is added as a chat user (role is ignored)  */
    asChatUser?: boolean
  }

  export interface BoxedVarConstructable<T> {
    new (ctor: BoxedVarContructor<T>): BoxedVariable<T>
    /** The internal ID used to represent this variable */
    type: string
  }

  export interface BoxedVariable<T> {
    value: T
    readonly type?: string
    trySet(value: T, confidence?: number): void
    setRetentionPolicy(nbOfTurns: number): void
    toString(): string
    unbox(): UnboxedVariable<T>
  }

  export interface UnboxedVariable<T> {
    type: string
    value: T
    nbTurns: number
    confidence: number
  }

  export interface BoxedVarContructor<T> {
    /** The number of turns left until this value is no longer valid */
    nbOfTurns: number
    /** The confidence percentage of the value currently stored */
    confidence?: number
    /** The current value stored in the db */
    value: T
  }

  ////////////////
  //////// API
  ////////////////

  /**
   * Realtime is used to communicate with the client via websockets
   */
  export namespace realtime {
    /**
     * Sends a payload to the client via the websocket
     * @param payload The payload to send
     */
    export function sendPayload(payload: RealTimePayload)
  }

  // prettier-ignore
  export type RouterCondition = boolean | ((req: any) => boolean)

  /**
   * Those are possible options you may enable when creating new routers
   */
  export type RouterOptions = {
    /**
     * Check if user is authenticated before granting access
     * @default true
     */
    checkAuthentication: RouterCondition

    /**
     * When checkAuthentication is enabled, set this to true to enforce permissions based on the method.
     * GET/OPTIONS requests requires READ permissions, while all other requires WRITE permissions
     * @default true
     */
    checkMethodPermissions?: RouterCondition

    /**
     * Parse the body as JSON when possible
     * @default true
     */
    enableJsonBodyParser?: RouterCondition

    /**
     * Only parses body which are urlencoded
     * @default true
     */
    enableUrlEncoderBodyParser?: RouterCondition
  }

  /**
   * Search parameters when querying content elements
   */
  export type SearchParams = {
    /** Search in elements id and form data */
    searchTerm?: string
    /** Returns the amount of elements from the starting position  */
    from: number
    count: number
    /** Only returns the items matching these ID */
    ids?: string[]
    /** An array of columns with direction to sort results */
    sortOrder?: SortOrder[]
    /** Apply a filter to a specific field (instead of the 'search all' field) */
    filters?: Filter[]
  }

  export type EventSearchParams = {
    /** Returns the amount of elements from the starting position  */
    from?: number
    count?: number
    /** An array of columns with direction to sort results */
    sortOrder?: SortOrder[]
  }

  export interface Filter {
    /** The name of the column to filter on */
    column: string
    /** The value to filter (line %value%) */
    value: string
  }

  export interface SortOrder {
    /** The name of the column  */
    column: string
    /** Is the sort order ascending or descending? Asc by default */
    desc?: boolean
  }

  export interface AxiosOptions {
    /** When true, it will return the local url instead of the external url  */
    localUrl: boolean
  }

  export interface RedisLock {
    /** Free the lock so other nodes can request it */
    unlock(): Promise<void>
    /** Extend the duration of the lock for the node owning it */
    extend(duration: number): Promise<void>
  }

  export interface FileContent {
    name: string
    content: string | Buffer
  }

  export namespace http {
    /**
     * Create a shortlink to any destination
     *
     * @example bp.http.createShortLink('chat', '/lite', {m: 'channel-web', v: 'fullscreen' })
     * @example http://localhost:3000/s/chat
     * @param name - The name of the link, must be unique
     * @param destination - The URL to redirect to. It can be relative or absolute
     * @param params - An optional query string to add at the end of the url. You may specify an object
     */
    export function createShortLink(name: string, destination: string, params?: any): void

    /**
     * Delete any previously created short link
     *
     * @param name - The name of the link to remove
     */
    export function deleteShortLink(name): void

    /**
     * Create a new router for a module. Once created, use them to register new endpoints. Routers created
     * with this method are accessible via the url /mod/{routerName}
     *
     * @example const router = bp.http.createRouterForBot('myModule')
     * @example router.get('/list', ...)
     * @example axios.get('/mod/myModule/list')
     * @param routerName - The name of the router
     * @param options - Additional options to apply to the router
     * @param router - The router
     */
    export function createRouterForBot(routerName: string, options?: RouterOptions): RouterExtension

    /**
     * This method is meant to unregister a router before unloading a module. It is meant to be used in a development environment.
     * It could cause unpredictable behavior in production
     * @param routerName The name of the router (must have been registered with createRouterForBot)
     */
    export function deleteRouterForBot(routerName: string)

    /**
     * Returns the required configuration to make an API call to another module by specifying only the relative path.
     * @param botId - The ID of the bot for which to get the configuration
     * @returns The configuration to use
     */
    export function getAxiosConfigForBot(botId: string, options?: AxiosOptions): Promise<AxiosBotConfig>

    /**
     * Decodes and validates an external authorization token with the public key defined in config file
     * @param token - The encoded JWT token
     * @returns The decoded payload
     */
    export function decodeExternalToken(token: string): Promise<any>

    /**
     * This Express middleware tries to decode the X-BP-ExternalAuth header and adds a credentials header in the request if it's valid.
     */
    export function extractExternalToken(req: Request, res: Response, next: NextFunction): Promise<void>

    export function needPermission(
      operation: string,
      resource: string
    ): (req: Request, res: Response, next: NextFunction) => Promise<void>

    export function hasPermission(req: any, operation: string, resource: string, noAudit?: boolean): Promise<boolean>

    export type RouterExtension = { getPublicPath(): Promise<string> } & Router
  }

  /**
   * Events is the base communication channel of the bot. Messages and payloads are a part of it,
   * and it is the only way to receive or send information. Each event goes through the whole middleware chain (incoming or outgoing)
   * before being received by either the bot or the user.
   */
  export namespace events {
    /**
     * Register a new middleware globally. They are sorted based on their declared order each time a new one is registered.
     * @param middleware - The middleware definition to register
     */
    export function registerMiddleware(middleware: IO.MiddlewareDefinition): void

    /** Removes the specified middleware from the chain. This is mostly used in case of a module being reloaded */
    export function removeMiddleware(middlewareName): void

    /**
     * Send an event through the incoming or outgoing middleware chain
     * @param event - The event to send
     */
    export function sendEvent(event: IO.Event): Promise<void>

    /**
     * Reply easily to any received event. It accepts an array of payloads
     * and will send a complete event with each payloads. It is often paired with
     * {@link cms.renderElement} to generate payload for a specific content type
     *
     * @param eventDestination - The destination to identify the target
     * @param payloads - One or multiple payloads to send
     */
    export function replyToEvent(eventDestination: IO.EventDestination, payloads: any[], incomingEventId?: string): void

    /**
     * Return the state of the incoming queue. True if there are any events(messages)
     * from the user waiting in the queue.
     * @param event - Current event in the action context, used to identify the queue
     */
    export function isIncomingQueueEmpty(event: IO.Event): boolean

    /**
     * When Event Storage is enabled, you can use this API to query data about stored events. You can use multiple fields
     * for your query, but at least one is required.
     *
     * @param fields - One or multiple fields to add to the search query
     * @param searchParams - Additional parameters for the query, like ordering, number of rows, etc.
     */
    export function findEvents(
      fields: Partial<IO.StoredEvent>,
      searchParams?: EventSearchParams
    ): Promise<IO.StoredEvent[]>

    /**
     * When Event Storage is enabled, you can use this API to update an event. You can use multiple fields
     * for your query, but at least one is required.
     *
     * @param id - The ID of the event to update
     * @param fields - Fields to update on the event
     */
    export function updateEvent(id: number, fields: Partial<IO.StoredEvent>): Promise<void>

    /**
     * Register the user feedback for a specific event. The type property is used to increment associated metrics
     * @param incomingEventId - The ID of the first event of the conversation
     * @param target - The ID of the user
     * @param feedback Either 1 or -1
     * @param type - For now, only supports qna & workflow
     * @return true if feedback was successfully saved
     */
    export function saveUserFeedback(
      incomingEventId: string,
      target: string,
      feedback: number,
      type?: string
    ): Promise<boolean>
  }

  export type GetOrCreateResult<T> = Promise<{
    created: boolean
    result: T
  }>

  export namespace users {
    /**
     * Returns an existing user or create a new one with the specified keys
     */
    export function getOrCreateUser(channel: string, userId: string, botId?: string): GetOrCreateResult<User>

    /**
     * Merge the specified attributes to the existing attributes of the user
     */
    export function updateAttributes(channel: string, userId: string, attributes: any): Promise<void>

    /**
     * Overwrite all the attributes of the user with the specified payload
     */
    export function setAttributes(channel: string, userId: string, attributes: any): Promise<void>
    export function getAllUsers(paging?: Paging): Promise<any>
    export function getUserCount(): Promise<any>
    export function getAttributes(channel: string, userId: string): Promise<any>
  }

  /**
   * A state is a mutable object that contains properties used by the dialog engine during a conversation.
   * Properties like "nickname" or "nbOfConversations" are used during a conversation to execute flow logic. e.g. Navigating to a certain node when a condition is met.
   */
  export type State = any

  /**
   * The dialog engine is what processes conversations. It orchestrates the conversational flow logic.
   */
  export namespace dialog {
    /**
     * Create a session Id from an Event Destination
     * @param eventDestination The event used to create the Dialog Session Id
     */
    export function createId(eventDestination: IO.EventDestination): string
    /**
     * Calls the dialog engine to start processing an event.
     * @param event The event to be processed by the dialog engine
     */
    export function processEvent(sessionId: string, event: IO.IncomingEvent): Promise<IO.IncomingEvent>
    /**
     * Deletes a session
     * @param sessionId The Id of the session to delete
     */
    export function deleteSession(sessionId: string): Promise<void>

    /**
     * Jumps to a specific flow and optionally a specific node. This is useful when the default flow behavior needs to be bypassed.
     * @param sessionId The Id of the the current Dialog Session. If the session doesn't exists, it will be created with this Id.
     * @param event The event to be processed
     * @param flowName The name of the flow to jump to
     * @param nodeName The name of the optional node to jump to.
     * The node will default to the starting node of the flow if this value is omitted.
     */
    export function jumpTo(
      sessionId: string,
      event: IO.IncomingEvent,
      flowName: string,
      nodeName?: string
    ): Promise<void>

    /**
     * Returns the list of conditions that can be used in an NLU Trigger node
     */
    export function getConditions(): Condition[]

    export function getVariables(): any[]
  }

  export namespace config {
    export function getModuleConfig(moduleId: string): Promise<any>

    /**
     * Returns the configuration values for the specified module and bot.
     * @param moduleId
     * @param botId
     * @param ignoreGlobal Enable this when you want only bot-specific configuration to be possible
     */
    export function getModuleConfigForBot(moduleId: string, botId: string, ignoreGlobal?: boolean): Promise<any>

    /**
     * Returns the configuration options of Botpress
     */
    export function getBotpressConfig(): Promise<any>

    /**
     * Merges and saves a bot's config
     * @param botId
     * @param partialConfig
     * @param ignoreLock
     */
    export function mergeBotConfig(botId: string, partialConfig: Partial<BotConfig>, ignoreLock?: boolean): Promise<any>
  }

  /**
   * The distributed namespace uses Redis to distribute commands to every node
   */
  export namespace distributed {
    /**
     * When a single node must process data from a shared source, call this method to obtain an exclusive lock.
     * You can then call lock.extend() to keep it longer, or lock.unlock() to release it
     * @param resource Name of the resource to lock
     * @param duration the initial duration
     * @return undefined if another node already has obtained the lock
     */
    export function acquireLock(resource: string, duration: number): Promise<RedisLock | undefined>

    /**
     * Forcefully clears any trace of the lock from the redis store. It doesn't clear the lock from the node which had it.
     * Ensure that a broadcasted job took care of cancelling it before.
     * @param resource
     * @return true if an existing lock was deleted
     */
    export function clearLock(resource: string): Promise<boolean>

    /**
     * This method returns a function that can then be called to broadcast the message to every node
     * @param fn The job that will be executed on all nodes
     * @param T The return type of the returned function
     *
     * @example const distributeToAll: Function = await bp.distributed.broadcast<void>(_localMethod)
     * @example const _localMethod = (param1, param2): Promise<void> { }
     * @example distributeToAll('send to all nodes', 'other info') // Every node will execute this method
     */
    export function broadcast<T>(fn: Function): Promise<Function>
  }

  /**
   * The Key Value Store is perfect to store any type of data as JSON.
   */
  export namespace kvs {
    /**
     * Access the KVS Service for a specific bot. Check the {@link ScopedGhostService} for the operations available on the scoped element.
     */
    export function forBot(botId: string): KvsService
    /**
     * Access the KVS Service globally. Check the {@link ScopedGhostService} for the operations available on the scoped element.
     */
    export function global(): KvsService

    /**
     * Returns the specified key as JSON object
     * @example bp.kvs.get('bot123', 'hello/whatsup')
     * @deprecated will be removed, use global or forBot
     */
    export function get(botId: string, key: string, path?: string): Promise<any>

    /**
     * Saves the specified key as JSON object
     * @example bp.kvs.set('bot123', 'hello/whatsup', { msg: 'i love you' })
     * @deprecated will be removed, use global or forBot
     */
    export function set(botId: string, key: string, value: any, path?: string, expiry?: string): Promise<void>

    /**
     * @deprecated will be removed, use global or forBot
     */
    export function setStorageWithExpiry(botId: string, key: string, value, expiry?: string)

    /**
     * @deprecated will be removed, use global or forBot
     */
    export function getStorageWithExpiry(botId: string, key: string)

    /**
     * @deprecated will be removed, use global or forBot
     */
    export function getConversationStorageKey(sessionId: string, variable: string): string

    /**
     * @deprecated will be removed, use global or forBot
     */
    export function getUserStorageKey(userId: string, variable: string): string

    /**
     * @deprecated will be removed, use global or forBot
     */
    export function getGlobalStorageKey(variable: string): string

    /**
     * @deprecated will be removed, use global or forBot
     */
    export function removeStorageKeysStartingWith(key): Promise<void>
  }

  export namespace bots {
    export function getAllBots(): Promise<Map<string, BotConfig>>
    export function getBotById(botId: string): Promise<BotConfig | undefined>
    /**
     * It will extract the bot's folder to an archive (tar.gz).
     * @param botId The ID of the bot to extract
     */
    export function exportBot(botId: string): Promise<Buffer>
    /**
     * Allows to import directly an archive (tar.gz) in a new bot.
     * @param botId The ID of the new bot (or an existing one)
     * @param archive The buffer of the archive file
     * @param workspaceId The workspace where the bot will be imported
     * @param allowOverwrite? If not set, it will throw an error if the folder exists. Otherwise, it will overwrite files already present
     */
    export function importBot(
      botId: string,
      archive: Buffer,
      workspaceId: string,
      allowOverwrite?: boolean
    ): Promise<void>

    export function getBotTemplate(moduleName: string, templateName: string): Promise<FileContent[]>
  }

  export namespace workspaces {
    export function getBotWorkspaceId(botId: string): Promise<string>
    export function addUserToWorkspace(
      email: string,
      strategy: string,
      workspaceId: string,
      options?: AddWorkspaceUserOptions
    ): Promise<void>
    /**
     * Returns the rollout strategy of the requested workspace.
     * If the workspace ID is unknown, it will be determined from the bot ID
     * @param workspaceId
     */
    export function getWorkspaceRollout(workspaceId: string): Promise<WorkspaceRollout>
    /**
     * Consumes an invite code for the specified workspace.
     * @param workspaceId
     * @param inviteCode an invite code to compare to
     * @returns boolean indicating if code was valid & enough usage were left
     */
    export function consumeInviteCode(workspaceId: string, inviteCode?: string): Promise<boolean>
  }

  export namespace notifications {
    export function create(botId: string, notification: Notification): Promise<any>
  }

  export namespace ghost {
    /**
     * Access the Ghost Service for a specific bot. Check the {@link ScopedGhostService} for the operations available on the scoped element.
     */
    export function forBot(botId: string): ScopedGhostService
    /**
     * Access the Ghost Service scoped at the root of all bots
     */
    export function forBots(): ScopedGhostService
    /**
     * Access the Ghost Service globally. Check the {@link ScopedGhostService} for the operations available on the scoped element.
     */
    export function forGlobal(): ScopedGhostService
    /**
     * Access the BPFS at the root of the data folder
     */
    export function forRoot(): ScopedGhostService
  }

  export namespace cms {
    /**
     * Returns a single Content Element
     * @param botId - The ID of the bot
     * @param id - The element id
     * @param language - If language is set, it will return only the desired language with the base properties
     * @returns A content element
     */
    export function getContentElement(botId: string, id: string, language?: string): Promise<ContentElement>

    export function getContentElements(botId: string, ids: string[], language?: string): Promise<ContentElement[]>

    /**
     *
     * @param botId The ID of the bot
     * @param contentTypeId Filter entries on that specific content type
     * @param searchParams Additional search parameters (by default, returns 50 elements)
     * @param language When specified, only that language is returned with the original property (ex: text$en becomes text)
     */
    export function listContentElements(
      botId: string,
      contentTypeId?: string,
      searchParams?: SearchParams,
      language?: string
    ): Promise<ContentElement[]>

    export function deleteContentElements(botId: string, contentElementIds: string[]): Promise<void>

    export function getAllContentTypes(botId?: string): Promise<ContentType[]>
    /**
     * Content Types can produce multiple payloads depending on the channel and the type of message. This method can generate
     * payloads for a specific content element or generate them for a custom payload.
     * They can then be sent to the event engine, which sends them through the outgoing middlewares, straight to the user
     *
     * @param contentId - Can be a ContentType (ex: "builtin_text") or a ContentElement (ex: "!builtin_text-s6x5c6")
     * @param args - Required arguments by the content type (or the content element)
     * @param eventDestination - The destination of the payload (to extract the botId and channel)
     *
     * @example const eventDestination = { target: 'user123', botId: 'welcome-bot', channel: 'web', threadId: 1 }
     * @example const payloads = await bp.cms.renderElement('builtin_text', {type: 'text', text: 'hello'}, eventDestination)
     * @example await bp.events.replyToEvent(eventDestination, payloads)
     *
     * @returns An array of payloads
     */
    export function renderElement(
      contentId: string,
      args: any,
      eventDestination: IO.EventDestination
    ): Promise<object[]>

    /**
     * Updates an existing content element, or creates it if its current ID isn't defined
     *
     * @param botId The ID of the bot
     * @param contentTypeId Only used when creating an element (the ID of the content type (renderer))
     * @param formData The content of your element. May includes translations or not (see language parameter)
     * @param contentElementId If not specified, will be treated as a new element and will be inserted
     * @param language When language is set, only that language will be updated on this element. Otherwise, replaces all content
     */
    export function createOrUpdateContentElement(
      botId: string,
      contentTypeId: string,
      formData: object,
      contentElementId?: string,
      language?: string
    ): Promise<string>

    export function saveFile(botId: string, fileName: string, content: Buffer): Promise<string>
    export function readFile(botId, fileName): Promise<Buffer>
    export function getFilePath(botId: string, fileName: string): string

    /**
     * Mustache template to render. Can contain objects, arrays, strings.
     * @example '{{en}}', ['{{nested.de}}'], {notSoNested: '{{fr}}'}
     */
    export type TemplateItem = Object | Object[] | string[] | string

    /**
     * Render a template using Mustache template rendering.
     * Use recursive template rendering to extract nested templates.
     *
     * @param item TemplateItem to render
     * @param context Variables to use for the template rendering
     */
    export function renderTemplate(item: TemplateItem, context): TemplateItem
  }

  /**
   * Utility security-related features offered to developers
   * to create more secure extensions.
   */
  export namespace security {
    /**
     * Creates a message signature, which can be used as proof that the message was created on Botpress backend
     * You can call this method twice to verify the authenticity of a message
     */
    export function getMessageSignature(message: string): Promise<string>
  }

  /**
   * These features are subject to change and should not be relied upon.
   * They will eventually be either removed or moved in another namespace
   */
  export namespace experimental {
    export function disableHook(hookName: string, hookType: string, moduleName?: string): Promise<boolean>
    export function enableHook(hookName: string, hookType: string, moduleName?: string): Promise<boolean>
  }
}<|MERGE_RESOLUTION|>--- conflicted
+++ resolved
@@ -1215,30 +1215,6 @@
     isOutput?: boolean
     description?: string
     params?: any
-<<<<<<< HEAD
-  }
-
-  export interface FlowVariableConfig {
-    /** Id use by FlowVariable to refer to this FlowVariableConfig */
-    name: string
-    /** Translation key to be used for display */
-    label: string
-    params: FlowVariableParameter[]
-  }
-
-  export interface FlowVariableParameter {
-    /** Key to place in parms of the FlowVariable */
-    name: string
-    /** Translation key to be used for display */
-    label: string
-    /** Type of control to use to enter the parameter */
-    control: string
-    /** Specific settings for the control. Optional. */
-    controlData?: any
-    /** Indicates if this parameter should be placed in the advanced section */
-    isAdvanced?: boolean
-=======
->>>>>>> 6ee4ecad
   }
 
   export interface DecisionTriggerCondition {
