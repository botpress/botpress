--- conflicted
+++ resolved
@@ -1361,11 +1361,8 @@
     type?: FlowNodeType
     timeoutNode?: string
     flow?: string
-<<<<<<< HEAD
     prompt?: PromptNode
-=======
     isNew?: boolean
->>>>>>> 3eb0b28d
     /** Used internally by the flow editor */
     readonly lastModified?: Date
   } & NodeActions
