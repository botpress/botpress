--- conflicted
+++ resolved
@@ -2382,56 +2382,18 @@
     export function disableHook(hookName: string, hookType: string, moduleName?: string): Promise<boolean>
     export function enableHook(hookName: string, hookType: string, moduleName?: string): Promise<boolean>
 
-<<<<<<< HEAD
-    export interface Conversation {
-      id: uuid
-      userId: string
-      botId: string
-      createdOn: Date
-    }
-
-    export interface RecentConversation extends Conversation {
-      lastMessage?: Message
-    }
-
-    export interface Message {
-      id: uuid
-      conversationId: uuid
-      eventId: string
-      incomingEventId: string
-      from: string
-      sentOn: Date
-      payload: any
-    }
-
-    export interface ListOptions {
-      limit?: number
-      offset?: number
-    }
-
-=======
->>>>>>> 64c0cf70
     export namespace conversations {
       export function forBot(botId: string): BotConversations
 
       export interface BotConversations {
         /**
          * Create a conversation to store in the db
-<<<<<<< HEAD
-         * @param args Properties of the conversation
-         * @returns The created conversation
-         * @example
-         * const conversation = await bp.conversations.forBot('myBot').create({ userId: 'eEFoneif394' })
-         */
-        create(args: CreateArgs): Promise<Conversation>
-=======
          * @param userId Id of the user to create a conversation with
          * @returns The created conversation
          * @example
          * const conversation = await bp.conversations.forBot('myBot').create('eEFoneif394')
          */
         create(userId: uuid): Promise<Conversation>
->>>>>>> 64c0cf70
 
         /**
          * Deletes conversations from the db
@@ -2443,19 +2405,6 @@
          * // Delete all conversations of a bot user
          * await bp.conversations.forBot('myBot').delete({ userId: 'eEFoneif394' })
          */
-<<<<<<< HEAD
-        delete(filters: DeleteFilters): Promise<number>
-
-        /**
-         * Gets on conversation from the db
-         * @param filters Filters which conversation to get
-         * @returns The matching conversation or `undefined` if none were found
-         * @example
-         * // Get conversation by id
-         * const converation = await bp.conversations.forBot('myBot').get({ id: '9aa7da7a-9ab1-4a60-bedd-8bdca22beb03' })
-         */
-        get(filters: GetFilters): Promise<Conversation | undefined>
-=======
         delete(filters: ConversationDeleteFilters): Promise<number>
 
         /**
@@ -2467,7 +2416,6 @@
          * const converation = await bp.conversations.forBot('myBot').get('9aa7da7a-9ab1-4a60-bedd-8bdca22beb03'})
          */
         get(id: uuid): Promise<Conversation | undefined>
->>>>>>> 64c0cf70
 
         /**
          * Gets many conversations from the db.
@@ -2477,43 +2425,16 @@
          * // Get the 20 most recent conversations of a bot user
          * const conversations = await bp.conversations.forBot('myBot').list({ userId: 'eEFoneif394', limit: 20 })
          */
-<<<<<<< HEAD
-        list(filters: ListFilters): Promise<RecentConversation[]>
-=======
         list(filters: ConversationListFilters): Promise<RecentConversation[]>
->>>>>>> 64c0cf70
 
         /**
          * Gets the most recent conversation of a user.
          * If the user has no matching conversation, creates one
-<<<<<<< HEAD
-         * @param filters Filters which conversation to get
-         * @example
-         * const conversation = await bp.conversations.forBot('myBot').recent({ userId: 'eEFoneif394' })
-         */
-        recent(filters: RecentFilters): Promise<RecentConversation>
-      }
-
-      export interface CreateArgs extends Omit<Conversation, 'id' | 'createdOn' | 'botId'> {}
-      export interface DeleteFilters {
-        id?: uuid
-        userId?: string
-      }
-      export interface GetFilters {
-        id: uuid
-      }
-      export interface ListFilters extends ListOptions {
-        userId: string
-      }
-      export interface RecentFilters {
-        userId: string
-=======
          * @param userId Id of the user
          * @example
          * const conversation = await bp.conversations.forBot('myBot').recent('eEFoneif394')
          */
         recent(userId: uuid): Promise<Conversation>
->>>>>>> 64c0cf70
       }
     }
 
@@ -2527,17 +2448,10 @@
          * @param payload Payload of the message
          * @param args Additional arguments to pass to the event constructor. Optional
          * @example
-<<<<<<< HEAD
-         * // Get the most recent conversation of a user
-         * const conversation = await bp.conversations.forBot('myBot').recent({ userId: 'eEFoneif394' })
-         * // Then send a message to that conversation
-         * await bp.messages.forBot('myBot').send(conversation.id, { type: 'text', text: 'hello!' })
-=======
          * // Inside an action
          * await bp.messages
          *   .forBot(event.botId)
          *   .send(event.threadId, { type: 'text', text: 'hello user!' })
->>>>>>> 64c0cf70
          */
         send(conversationId: uuid, payload: any, args?: MessageArgs): Promise<Message>
 
@@ -2547,17 +2461,10 @@
          * @param payload Payload of the message
          * @param args Additional arguments to pass to the event constructor. Optional
          * @example
-<<<<<<< HEAD
-         * // Get the most recent conversation of a user
-         * const conversation = await bp.conversations.forBot('myBot').recent({ userId: 'eEFoneif394' })
-         * // Then simulate a user message in that conversation
-         * await bp.messages.forBot('myBot').receive(conversation.id, { type: 'text', text: 'this is a message from the user!' })
-=======
          * // Inside an action
          * await bp.messages
          *   .forBot(event.botId)
          *   .receive(event.threadId, { type: 'text', text: 'this is a message from the user!' })
->>>>>>> 64c0cf70
          */
         receive(conversationId: uuid, payload: any, args?: MessageArgs): Promise<Message>
 
@@ -2566,17 +2473,6 @@
          * @param args Properties of the message
          * @returns The created message
          * @example
-<<<<<<< HEAD
-         * const message = await bp.messages.forBot('myBot').create({
-             conversationId: '9aa7da7a-9ab1-4a60-bedd-8bdca22beb03',
-             eventId: 4343434,
-             incomingEventId: 243435,
-             from: 'bot',
-             payload: { type: 'text', text: 'hello' }
-           })
-         */
-        create(args: CreateArgs): Promise<Message>
-=======
          * const message = await bp.messages
          *   .forBot('myBot')
          *   .create('9aa7da7a-9ab1-4a60-bedd-8bdca22beb03', { type: 'text', text: 'hello' }, 'user', '32242', '242224')
@@ -2588,7 +2484,6 @@
           eventId?: string,
           incomingEventId?: string
         ): Promise<Message>
->>>>>>> 64c0cf70
 
         /**
          * Deletes messages from the db
@@ -2601,19 +2496,6 @@
          * // Delete all messages of a conversation
          * await bp.messages.forBot('myBot').delete({ conversationId: '9aa7da7a-9ab1-4a60-bedd-8bdca22beb03' })
          */
-<<<<<<< HEAD
-        delete(filters: DeleteFilters): Promise<number>
-
-        /**
-         * Gets one message from the db
-         * @param filters Filters which message to get
-         * @returns The matching message or `undefined` if none were found
-         * @example
-         * // Get message by id
-         * const message = await bp.message.forBot('myBot').get({ id: '00001337-ca79-4235-8475-3785e41eb2be' })
-         */
-        get(filters: GetFilters): Promise<Message | undefined>
-=======
         delete(filters: MessageDeleteFilters): Promise<number>
 
         /**
@@ -2625,7 +2507,6 @@
          * const message = await bp.message.forBot('myBot').get('00001337-ca79-4235-8475-3785e41eb2be')
          */
         get(id: uuid): Promise<Message | undefined>
->>>>>>> 64c0cf70
 
         /**
          * Gets many messages from the db.
@@ -2635,24 +2516,6 @@
          * // Get 20 most recent messages of a conversation
          * const messages = await bp.messages.forBot('myBot').list({ conversationId: '9aa7da7a-9ab1-4a60-bedd-8bdca22beb03', limit: 20 })
          */
-<<<<<<< HEAD
-        list(filters: ListFilters): Promise<Message[]>
-      }
-
-      export interface MessageArgs
-        extends Partial<Omit<IO.EventCtorArgs, 'type' | 'direction' | 'payload' | 'target' | 'botId' | 'threadId'>> {}
-      export interface CreateArgs extends Omit<Message, 'id' | 'sentOn'> {}
-      export interface DeleteFilters {
-        id?: uuid
-        conversationId?: uuid
-      }
-      export interface GetFilters {
-        id: uuid
-      }
-      export interface ListFilters extends ListOptions {
-        conversationId: uuid
-      }
-=======
         list(filters: MessageListFilters): Promise<Message[]>
       }
     }
@@ -2783,7 +2646,6 @@
        * const text3 = render.text('PIN : {{user.pin}}')
        */
       export function pipeline(lang: string, context: any): RenderPipeline
->>>>>>> 64c0cf70
     }
   }
 }