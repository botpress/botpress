/**
 * This is the official Botpress SDK, designed to help our fellow developers to create wonderful modules and
 * extend the world's best chatbot functionnality to make it even better! Your module will receives an instance of
 * this SDK (Yes, all those beautiful features!) to kick start your development. Missing something important?
 * Please let us know in our official Github Repo!
 */
declare module 'botpress/sdk' {
  /**
   * Returns the current version of Botpress
   */
  export const version: string

  /**
   * This variable gives you access to the Botpress database via Knex.
   * When developing modules, you can use this to create tables and manage data
   * @example bp.database('srv_channel_users').insert()
   */
  export const database: any

  /**
   * The logger instance is automatically scoped to the calling module
   * @example bp.logger.info('Hello!') will output: Mod[myModule]: Hello!
   */
  export const logger: Logger

  export interface LoggerEntry {
    botId?: string
    level: string
    scope: string
    message: string
    metadata: any
    timestamp: string
  }

  export enum LoggerLevel {
    Info = 'info',
    Warn = 'warn',
    Error = 'error',
    Debug = 'debug'
  }

  export enum LogLevel {
    PRODUCTION = 0,
    DEV = 1,
    DEBUG = 2
  }

  export interface Logger {
    forBot(botId: string): this
    attachError(error: Error): this
    persist(shouldPersist: boolean): this
    level(level: LogLevel): this

    /**
     * Sets the level that will be required at runtime to
     * display the next message.
     * 0 = Info / Error (default)
     * 1 = Warning
     * 2 = Debug
     * 3 = Silly
     * @param level The level to apply for the next message
     */
    level(level: LogLevel): this
    debug(message: string, metadata?: any): void
    info(message: string, metadata?: any): void
    warn(message: string, metadata?: any): void
    error(message: string, metadata?: any): void
  }

  export type ElementChangedAction = 'create' | 'update' | 'delete'

  /**
   * The Module Entry Point is used by the module loader to bootstrap the module. It must be present in the index.js file
   * of the module. The path to the module must also be specified in the global botpress config.
   */
  export interface ModuleEntryPoint {
    /** Additional metadata about the module */
    definition: ModuleDefinition
    /** An array of the flow generators used by skills in the module */
    skills?: Skill[]
    /** An array of available bot templates when creating a new bot */
    botTemplates?: BotTemplate[]
    /** Called once the core is initialized. Usually for middlewares / database init */
    onServerStarted: (bp: typeof import('botpress/sdk')) => void
    /** This is called once all modules are initialized, usually for routing and logic */
    onServerReady: (bp: typeof import('botpress/sdk')) => void
    onBotMount?: (bp: typeof import('botpress/sdk'), botId: string) => void
    onBotUnmount?: (bp: typeof import('botpress/sdk'), botId: string) => void
    /**
     * Called when the module is unloaded, before being reloaded
     * onBotUnmount is called for each bots before this one is called
     */
    onModuleUnmount?: (bp: typeof import('botpress/sdk')) => void
    onFlowChanged?: (bp: typeof import('botpress/sdk'), botId: string, flow: Flow) => void
    /**
     * This method is called whenever a content element is created, updated or deleted.
     * Modules can act on these events if they need to update references, for example.
     */
    onElementChanged?: (
      bp: typeof import('botpress/sdk'),
      botId: string,
      action: ElementChangedAction,
      element: ContentElement,
      oldElement?: ContentElement
    ) => void
  }

  /**
   * Identifies new Bot Template that can be used to speed up the creation of a new bot without
   * having to start from scratch
   */
  export interface BotTemplate {
    /** Used internally to identify this template  */
    id: string
    /** The name that will be displayed in the bot template menu */
    name: string
    /** Gives a short description of your module, which is displayed once the template is selected */
    desc: string
    /** These are used internally by Botpress when they are registered on startup */
    readonly moduleId?: string
    readonly moduleName?: string
  }

  export interface ModuleDefinition {
    /** This name should be in lowercase and without special characters (only - and _) */
    name: string
    fullName?: string
    plugins?: ModulePluginEntry[]
    /** Additional options that can be applied to the module's view */
    moduleView?: ModuleViewOptions
    /** If set to true, no menu item will be displayed */
    noInterface?: boolean
    /** An icon to display next to the name, if none is specified, it will receive a default one */
    menuIcon?: string
    /** The name displayed on the menu */
    menuText?: string
    /** Optionnaly specify a link to your page or github repo */
    homepage?: string
    /** Whether or not the module is likely to change */
    experimental?: boolean
  }

  /**
   * Skills are loaded automatically when the bot is started. They must be in the module's definition to be loaded.
   * Each skills must have a flow generator and a view with the same name (skillId)
   */
  export interface Skill {
    /** An identifier for the skill. Use only a-z_- characters. */
    id: string
    /** The name that will be displayed in the toolbar for the skill */
    name: string
    /** Name of the parent module. This field is filled automatically when they are loaded */
    readonly moduleName?: string
    /**
     * When adding a new skill on the Flow Editor, the flow is constructed dynamically by this method
     *
     * @param skillData Provided by the skill view, those are fields edited by the user on the Flow Editor
     * @param metadata Some metadata automatically provided, like the bot id
     * @return The method should return
     */
    flowGenerator: (skillData: any, metadata: FlowGeneratorMetadata) => Promise<FlowGenerationResult>
  }

  export interface FlowGeneratorMetadata {
    botId: string
  }

  export interface ModulePluginEntry {
    entry: 'WebBotpressUIInjection'
    position: 'overlay'
  }

  export interface ModuleViewOptions {
    stretched: boolean
  }

  export class RealTimePayload {
    readonly eventName: string
    readonly payload: any
    constructor(eventName: string, payload: any)
    public static forVisitor(visitorId: string, eventName: string, payload: any): RealTimePayload
    public static forAdmins(eventName: string, payload: any): RealTimePayload
  }

  export namespace MLToolkit {
    export namespace FastText {
      export type TrainCommand = 'supervised' | 'quantize' | 'skipgram' | 'cbow'
      export type Loss = 'hs' | 'softmax'

      export type TrainArgs = {
        lr: number
        dim: number
        ws: number
        epoch: number
        minCount: number
        minCountLabel: number
        neg: number
        wordNgrams: number
        loss: Loss
        model: string
        input: string
        bucket: number
        minn: number
        maxn: number
        thread: number
        lrUpdateRate: number
        t: number
        label: string
        pretrainedVectors: string
        qout: boolean
        retrain: boolean
        qnorm: boolean
        cutoff: number
        dsub: number
      }

      export type PredictResult = {
        label: string
        value: number
      }

      export interface Model {
        cleanup: () => void
        trainToFile: (method: TrainCommand, modelPath: string, args: Partial<TrainArgs>) => Promise<void>
        loadFromFile: (modelPath: string) => Promise<void>
        predict: (str: string, nbLabels: number) => Promise<PredictResult[]>
        queryWordVectors(word: string): Promise<number[]>
        queryNearestNeighbors(word: string, nb: number): Promise<string[]>
      }

      export interface ModelConstructor {
        new (): Model
        new (lazy: boolean, keepInMemory: boolean, queryOnly: boolean): Model
      }

      export const Model: ModelConstructor
    }

    export namespace SVM {
      export interface SVMOptions {
        classifier: 'C_SVC'
        kernel: 'LINEAR' | 'RBF' | 'POLY'
        c: number | number[]
        gamma: number | number[]
      }

      export type DataPoint = {
        label: string
        coordinates: number[]
      }

      export type Prediction = {
        label: string
        confidence: number
      }

      export interface TrainProgressCallback {
        (progress: number): void
      }

      export class Trainer {
        constructor(options?: Partial<SVMOptions>)
        train(points: DataPoint[], callback?: TrainProgressCallback): Promise<void>
        isTrained(): boolean
        serialize(): string
      }

      export class Predictor {
        constructor(model: string)
        predict(coordinates: number[]): Promise<Prediction[]>
        isLoaded(): boolean
        getLabels(): string[]
      }
    }

    export namespace Strings {
      /**
       * Returns the levenshtein distance between two strings
       * @returns the proximity between 0 and 1, where 1 is very close
       */
      export const computeLevenshteinDistance: (a: string, b: string) => number

      /**
       * Returns the jaro-winkler distance between two strings
       * @returns the proximity between 0 and 1, where 1 is very close
       */
      export const computeJaroWinklerDistance: (a: string, b: string, options: { caseSensitive: boolean }) => number
    }

    export namespace CRF {
      export interface Tagger {
        tag(xseq: Array<string[]>): { probability: number; result: string[] }
        open(model_filename: string): boolean
      }

      export interface TrainerOptions {
        [key: string]: string
      }

      export interface TrainerCallback {
        (message: string): void
      }

      export interface Trainer {
        append(xseq: Array<string[]>, yseq: string[]): void
        train(model_filename: string): void
        set_params(options: TrainerOptions): void
        set_callback(callback: TrainerCallback): void
      }

      export const createTrainer: () => Trainer
      export const createTagger: () => Tagger
    }

    export namespace SentencePiece {
      export interface Processor {
        loadModel: (modelPath: string) => void
        encode: (inputText: string) => string[]
        decode: (pieces: string[]) => string
      }

      export const createProcessor: () => Processor
    }
  }

  export namespace NLU {
    export type EntityType = 'system' | 'pattern' | 'list'

    export interface EntityDefOccurence {
      name: string
      synonyms: string[]
    }

    export interface EntityDefinition {
      id: string
      name: string
      type: EntityType
      sensitive?: boolean
      fuzzy?: boolean
      occurences?: EntityDefOccurence[]
      pattern?: string
    }

    export interface SlotDefinition {
      name: string
      entities: string[]
      entity?: string
    }

    export interface IntentDefinition {
      name: string
      utterances: {
        [lang: string]: string[]
      }
      filename: string
      slots: SlotDefinition[]
      contexts: string[]
    }

    export interface Intent {
      name: string
      confidence: number
      context: string
      matches?: (intentPattern: string) => boolean
    }

    export interface Entity {
      name: string
      type: string
      meta: EntityMeta
      data: EntityBody
    }

    export interface EntityBody {
      extras: any
      value: any
      unit: string
    }

    export interface EntityMeta {
      confidence: number
      provider: string
      source: string
      start: number
      end: number
      raw: any
    }

    export interface Slot {
      name: string
      value: any
      entity: Entity
      confidence: number
    }

    export interface SlotCollection {
      [key: string]: Slot
    }

    export interface SlotsCollection {
      [key: string]: Slot[]
    }
  }
  export namespace IO {
    export type EventDirection = 'incoming' | 'outgoing'
    export namespace WellKnownFlags {
      /** When this flag is active, the dialog engine will ignore those events */
      export const SKIP_DIALOG_ENGINE: symbol
      /** When this flag is active, the QNA module won't intercept this event */
      export const SKIP_QNA_PROCESSING: symbol
      /** When this flag is active, Botpress Native NLU will not process this event */
      export const SKIP_NATIVE_NLU: symbol
      /** When this flag is active, the Event State is persisted even if the dialog engine is skipped */
      export const FORCE_PERSIST_STATE: symbol
    }

    /**
     * These are the arguments required when creating a new {@link Event}
     */
    interface EventCtorArgs {
      id?: string
      type: string
      channel: string
      target: string
      direction: EventDirection
      preview?: string
      payload: any
      threadId?: string
      botId: string
      suggestions?: Suggestion[]
      credentials?: any
      nlu?: Partial<EventUnderstanding>
      incomingEventId?: string
    }

    /**
     * A BotpressEvent is how conversational channels interact with Botpress. Events represent all the interactions
     * that make up a conversation. That means the different message types (text, image, buttons, carousels etc) but also
     * the navigational events (chat open, user typing) and contextual events (user returned home, order delivered).
     */
    export type Event = EventDestination & {
      /** A sortable unique identifier for that event (time-based) */
      readonly id: string
      /** The type of the event, i.e. image, text, timeout, etc */
      readonly type: string
      /** Is it (in)coming from the user to the bot or (out)going from the bot to the user? */
      readonly direction: EventDirection
      /** The channel-specific raw payload */
      readonly payload: any
      /** A textual representation of the event */
      readonly preview: string
      /** The date the event was created */
      readonly createdOn: Date
      readonly credentials?: any
      /**
       * Check if the event has a specific flag
       * @param flag The flag symbol to verify. {@link IO.WellKnownFlags} to know more about existing flags
       * @returns Return wheter or not the event has the flag
       * @example event.hasFlag(bp.IO.WellKnownFlags.SKIP_DIALOG_ENGINE)
       */
      hasFlag(flag: symbol): boolean
      /**
       * Sets a flag on the event so it can be intercepted and properly handled if the case applies
       * @param flag The flag symbol to set. {@link IO.WellKnownFlags}
       * @param value The value of the flag.
       * @example event.setFlag(bp.IO.WellKnownFlags.SKIP_DIALOG_ENGINE, true)
       */
      setFlag(flag: symbol, value: boolean): void
    }

    /**
     * The EventDestination includes all the required parameters to correctly dispatch the event to the correct target
     */
    export interface EventDestination {
      /** The channel of communication, i.e web, messenger, twillio */
      readonly channel: string
      /** Who will receive this message, usually a user id */
      readonly target: string
      /** The id of the bot on which this event is relating to  */
      readonly botId: string
      /** The id of the thread this message is relating to (only on supported channels) */
      readonly threadId?: string
    }

    export interface EventUnderstanding {
      readonly intent: NLU.Intent
      readonly intents: NLU.Intent[]
      /** The language used for prediction. Will be equal to detected langauge when its part of supported languages, falls back to default language otherwise */
      readonly language: string
<<<<<<< HEAD
=======
      /** Language detected from users input. */
>>>>>>> 198ed3cb
      readonly detectedLanguage: string
      readonly entities: NLU.Entity[]
      readonly slots: NLU.SlotCollection
      readonly errored: boolean
      readonly includedContexts: string[]
    }

    export interface IncomingEvent extends Event {
      /** Array of possible suggestions that the Decision Engine can take  */
      readonly suggestions?: Suggestion[]
      /** Contains data related to the state of the event */
      readonly state: EventState
      /** Holds NLU extraction results (when the event is natural language) */
      readonly nlu?: EventUnderstanding
      /** The final decision that the Decision Engine took */
      readonly decision?: Suggestion
      /* HITL module has possibility to pause conversation */
      readonly isPause?: boolean
    }

    export interface OutgoingEvent extends Event {
      /* Id of event which is being replied to; only defined for outgoing events */
      readonly incomingEventId?: string
    }

    export interface Suggestion {
      /** Number between 0 and 1 indicating how confident the module is about its suggestion */
      confidence: number
      /** An array of the raw payloads to send as an answer */
      payloads: any[]
      /** The source (usually the name of the module or core component) this suggestion is coming from */
      source: string
      /** More specific details from the source of the suggestion, e.g. the name of the QnA */
      sourceDetails?: string
      /** The Decision Engine's decison about this suggestion */
      decision: {
        status: 'dropped' | 'elected'
        reason: string
      }
    }

    /**
     * This  object is used to store data which will be persisted on different timeframes. It allows you to easily
     * store and retrieve data for different kind of situations.
     */
    export interface EventState {
      /** Data saved as user attributes; retention policies in Botpress global config applies  */
      user: User
      /** Data is kept for the active session. Timeout configurable in the global config file */
      session: CurrentSession
      /** Data saved to this variable will be remembered until the end of the flow */
      temp: any
      /**
       * Variables in the bot object are shared to all users for a specific bot. It is read only,
       * meaning that changes are not automatically persisted. You need to use the setVariable option to change it.
       * There is a possible race condition since it is loaded each time a messages comes in. Update it wisely
       */
      bot: any
      /** Used internally by Botpress to keep the user's current location and upcoming instructions */
      context: DialogContext
      /**
       * EXPERIMENTAL
       * This includes all the flow/nodes which were traversed for the current event
       */
      __stacktrace: JumpPoint[]
    }

    export interface JumpPoint {
      /** The name of the previous flow to return to when we exit a subflow */
      flow: string
      /** The name of the previous node to return to when we exit a subflow */
      node: string
    }

    export interface DialogContext {
      /** The name of the previous flow to return to when we exit a subflow */
      previousFlow?: string
      /** The name of the previous node to return to when we exit a subflow */
      previousNode?: string
      /** The name of the current active node */
      currentNode?: string
      /** The name of the current active flow */
      currentFlow?: string
      /** An array of jump-points to return when we exit subflow */
      jumpPoints?: JumpPoint[]
      /** The instructions queue to be processed by the dialog engine */
      queue?: any
      /**
       * Indicate that the context has just jumped to another flow.
       * This is used to execute the target flow catchAll transitions.
       */
      hasJumped?: boolean
    }

    export interface CurrentSession {
      lastMessages: DialogTurnHistory[]
      nluContexts?: NluContext[]
    }

    export type StoredEvent = {
      /** This ID is automatically generated when inserted in the DB  */
      readonly id?: number
      direction: EventDirection
      /** Outgoing events will have the incoming event ID, if they were triggered by one */
      incomingEventId?: string
      sessionId: string
      event: IO.Event
      createdOn: any
    } & EventDestination

    /**
     * They represent the contexts that will be used by the NLU Engine for the next messages for that chat session.
     *
     * The TTL (Time-To-Live) represents how long the contexts will be valid before they are automatically removed.
     * For example, the default value of `1` will listen for that context only once (the next time the user speaks).
     *
     * If a context was already present in the list, the higher TTL will win.
     */
    export interface NluContext {
      context: string
      /** Represent the number of turns before the context is removed from the session */
      ttl: number
    }

    export interface DialogTurnHistory {
      eventId: string
      incomingPreview: string
      replySource: string
      replyPreview: string
      replyConfidence: number
      replyDate: Date
    }

    /**
     * Call next with an error as first argument to throw an error
     * Call next with true as second argument to swallow the event (i.e. stop the processing chain)
     * Call next with no parameters or false as second argument to continue processing to next middleware
     */
    export type MiddlewareNextCallback = (error?: Error, swallow?: boolean) => void

    /**
     * The actual middleware function that gets executed. It receives an event and expects to call next()
     * Not calling next() will result in a middleware timeout and will stop processing
     * If you intentionally want to stop processing, call `next(null, false)`
     */
    export type MiddlewareHandler = (event: Event, next: MiddlewareNextCallback) => void

    /**
     * The Middleware Definition is used by the event engine to register a middleware in the chain. The order in which they
     * are executed is important, since some may require previous processing, while others can swallow the events.
     * Incoming chain is executed when the bot receives an event.
     * Outgoing chain is executed when an event is sent to a user
     */
    export type MiddlewareDefinition = {
      /** The internal name used to identify the middleware in configuration files */
      name: string
      description: string
      /** The position in which this middleware should intercept messages in the middleware chain. */
      order: number
      /** A method with two parameters (event and a callback) used to handle the event */
      handler: MiddlewareHandler
      /** Indicates if this middleware should act on incoming or outgoing events */
      direction: EventDirection
    }

    export interface EventConstructor {
      (args: EventCtorArgs): Event
    }

    export const Event: EventConstructor
  }

  export type User = {
    id: string
    channel: string
    createdOn: Date
    updatedOn: Date
    attributes: any
    otherChannels?: User[]
  }

  /**
   * The direction of the event. An incoming event will register itself into the incoming middleware chain.
   * An outgoing event will register itself into the outgoing middleware chain.
   * @see MiddlewareDefinition to learn more about middleware.
   */
  export type EventDirection = 'incoming' | 'outgoing'

  export type Notification = {
    botId: string
    message: string
    /** Can be info, error, success */
    level: string
    moduleId?: string
    moduleIcon?: string
    moduleName?: string
    /** An URL to redirect to when the notification is clicked */
    redirectUrl?: string
  }

  export interface ScopedGhostService {
    /**
     * Insert or Update the file at the specified location
     * @param rootFolder - Folder relative to the scoped parent
     * @param file - The name of the file
     */
    upsertFile(rootFolder: string, file: string, content: string | Buffer): Promise<void>
    readFileAsBuffer(rootFolder: string, file: string): Promise<Buffer>
    readFileAsString(rootFolder: string, file: string): Promise<string>
    readFileAsObject<T>(rootFolder: string, file: string): Promise<T>
    deleteFile(rootFolder: string, file: string): Promise<void>
    /**
     * List all the files matching the ending pattern in the folder
     * @example bp.ghost.forBot('welcome-bot').directoryListing('./questions', '*.json')
     * @param rootFolder - Folder relative to the scoped parent
     * @param fileEndingPattern - The pattern to match. Don't forget to include wildcards!
     * @param exclude - The pattern to match excluded files.
     */
    directoryListing(rootFolder: string, fileEndingPattern: string, exclude?: string | string[]): Promise<string[]>
    /**
     * Starts listening on all file changes (deletion, inserts and updates)
     * `callback` will be called for every change
     * To stop listening, call the `remove()` method of the returned ListenHandle
     */
    onFileChanged(callback: (filePath: string) => void): ListenHandle
    fileExists(rootFolder: string, file: string): Promise<boolean>
  }

  export interface ListenHandle {
    /** Stops listening from the event */
    remove(): void
  }

  /**
   * The configuration definition of a bot.
   */
  export type BotConfig = {
    $schema?: string
    id: string
    name: string
    description?: string
    category?: string
    details: BotDetails
    author?: string
    disabled?: boolean
    private?: boolean
    version: string
    imports: {
      /** Defines the list of content types supported by the bot */
      contentTypes: string[]
    }
    dialog?: DialogConfig
    logs?: LogsConfig
    defaultLanguage: string
    languages: string[]
    locked: boolean
    pipeline_status: BotPipelineStatus
  }

  export type Pipeline = Stage[]

  export type StageAction = 'promote_copy' | 'promote_move'

  export interface Stage {
    id: string
    label: string
    action: StageAction
  }

  export interface BotPipelineStatus {
    current_stage: {
      promoted_by: string
      promoted_on: Date
      id: string
    }
    stage_request?: {
      requested_on: Date
      expires_on?: Date
      message?: string
      status: string
      requested_by: string
      id: string
    }
  }

  export interface BotDetails {
    website?: string
    phoneNumber?: string
    termsConditions?: string
    privacyPolicy?: string
    emailAddress?: string
  }

  export interface LogsConfig {
    expiration: string
  }

  export interface DialogConfig {
    timeoutInterval: string
    sessionTimeoutInterval: string
  }

  /**
   * A Content Element is a single item of a particular Content Type @see ContentType.
   * Content Types contains many Elements. An Element belongs to a single Content Type.
   */
  export interface ContentElement {
    id: string
    /** The Id of the Content Type for which the Element belongs to. */
    contentType: string
    /** The raw form data that contains templating that needs to be interpreted. */
    formData: object
    /** The computed form data that contains the interpreted data. */
    computedData: object
    /** The textual representation of the Content Element, for each supported languages  */
    previews: object
    createdOn: Date
    modifiedOn: Date
    createdBy: string
  }

  /**
   * A Content Type describes a grouping of Content Elements @see ContentElement sharing the same properties.
   * They can describe anything and everything – they most often are domain-specific to your bot. They also
   * tells botpress how to display the content on various channels
   */
  export type ContentType = {
    id: string
    title: string
    description: string
    /**
     * Hiding content types prevents users from adding these kind of elements via the Flow Editor.
     * They are still visible in the Content Manager, and it's still possible to use these elements by specifying
     * their name as a property "contentType" to ContentPickerWidget.
     */
    hidden: boolean
    /**
     * The jsonSchema used to validate the form data of the Content Elements.
     */
    jsonSchema: object
    uiSchema?: object

    /**
     * Function that defines how a Content Type gets rendered on different channels.
     * This function resides in the javascript definition of the Content Type.
     *
     * @param data The data required to render the Content Elements. e.g. Text, images, button actions, etc.
     * @param channel The channel used to communicate, e.g. channel-web, messenger, twilio, etc.
     * @returns Return an array of rendered Content Elements
     */
    renderElement: (data: object, channel: string) => object[]
    /**
     * Function that computes the visual representation of the text.
     * This function resides in the javascript definition of the Content Type.
     */
    computePreviewText?: (formData: object) => string
  }

  /**
   * The flow is used by the dialog engine to answer the user and send him to the correct destination
   */
  export interface Flow {
    name: string
    location?: string
    version?: string
    /** This is the home node. The user will be directed there when he enters the flow */
    startNode: string
    /** An object containing all the properties required to edit a skill */
    skillData?: any
    /** An array of all the nodes included in the flow */
    nodes: FlowNode[]
    /** Those actions are attached to the flow and can be triggered regardless of the user's current node */
    catchAll?: NodeActions
    /** The name of the node to send the user if he reaches the timeout threshold */
    timeoutNode?: string
    type?: string
    timeout?: { name: string; flow: string; node: string }[]
  }

  /**
   * This interface is used to encapsulate the logic around the creation of a new skill. A skill
   * is a subflow which can have multiple nodes and custom logic, while being hidden under a single node in the main flow.
   * The node transitions specified here are applied on the node in the main flow. Once the user enters the node,
   * the flow takes over
   */
  export interface FlowGenerationResult {
    /**
     * A partial flow originating from a skill flow generator. Missing pieces will be automatically added
     * once the flow is sent to Botpress, the final product will be a Flow.
     */
    flow: SkillFlow
    /** An array of possible transitions for the parent node */
    transitions: NodeTransition[]
  }

  /**
   * The partial flow is only used to make some nodes optional. Those left empty will be automatically
   * generated by the skill service.
   */
  export type SkillFlow = Partial<Flow> & Pick<Required<Flow>, 'nodes'>

  export type FlowNode = {
    id?: string
    name: string
    type?: any
    timeoutNode?: string
    flow?: string
  } & (NodeActions)

  export type SkillFlowNode = Partial<FlowNode> & Pick<Required<FlowNode>, 'name'>

  /**
   * Node Transitions are all the possible outcomes when a user's interaction on a node is completed. The possible destinations
   * can be any node: a node in the same flow, one in a subflow, return to the parent flow, end discussion... etc.
   * There are special nodes:
   * - # - Send the user to the previous flow, at the calling node
   * - #node - Send the user to the previous flow, at a specific node
   * - ## - Send the user to the starting node of the previous flow
   * - END - End the current dialog
   * - node - Send the user to a specific node in the current flow
   */
  export interface NodeTransition {
    /** The text to display instead of the condition in the flow editor */
    caption?: string
    /** A JS expression thas is evaluated to determine if it should send the user to the specified node */
    condition: string
    /** The destination node */
    node: string
  }

  /**
   * A Node Action represent all the possible actions that will be executed when the user is on the node. When the user
   * enters the node, actions in the 'onEnter' are executed. If there are actions in 'onReceive', they will be called
   * once the user reply something. Transitions in 'next' are evaluated after all others to determine where to send
   */
  export interface NodeActions {
    /** An array of actions to take when the user enters the node */
    onEnter?: ActionBuilderProps[] | string[]
    /** An array of actions to take when the user replies */
    onReceive?: ActionBuilderProps[] | string[]
    /** An array of possible transitions once everything is completed */
    next?: NodeTransition[]
  }

  export interface ActionBuilderProps {
    name: string
    type: NodeActionType
    args?: any
  }

  /**
   * The Node Action Type is used by the skill service to tell the dialog engine what action to take.
   */
  export enum NodeActionType {
    RenderElement = 'render',
    RunAction = 'run',
    RenderText = 'say'
  }

  /**
   * The AxiosBotConfig contains the axios configuration required to call the api of another module.
   * @example: axios.get('/mod/module', axiosBotConfig)
   */
  export interface AxiosBotConfig {
    /** The base url of the bot.
     * @example http://localhost:3000/
     */
    baseURL: string
    headers: {
      Authorization: string
    }
  }

  export interface MigrationResult {
    success: boolean
    message?: string
  }

  export interface ModuleMigration {
    info: {
      description: string
      type: 'database' | 'config' | 'content'
    }
    up: (bp: typeof import('botpress/sdk')) => Promise<MigrationResult>
    down?: (bp: typeof import('botpress/sdk')) => Promise<MigrationResult>
  }

  /**
   * Simple interface to use when paging is required
   */
  export interface Paging {
    /** The index of the first element */
    start: number
    /** How many elements should be returned */
    count: number
  }

  ////////////////
  //////// API
  ////////////////

  /**
   * Realtime is used to communicate with the client via websockets
   */
  export namespace realtime {
    /**
     * Sends a payload to the client via the websocket
     * @param payload The payload to send
     */
    export function sendPayload(payload: RealTimePayload)
  }

  export type RouterCondition = boolean | ((req: any) => boolean)

  /**
   * Those are possible options you may enable when creating new routers
   */
  export type RouterOptions = {
    /**
     * Check if user is authenticated before granting access
     * @default true
     */
    checkAuthentication: RouterCondition

    /**
     * Parse the body as JSON when possible
     * @default true
     */
    enableJsonBodyParser?: RouterCondition
  }

  /**
   * Search parameters when querying content elements
   */
  export type SearchParams = {
    /** Search in elements id and form data */
    searchTerm?: string
    /** Returns the amount of elements from the starting position  */
    from: number
    count: number
    /** Only returns the items matching these ID */
    ids?: string[]
    /** An array of columns with direction to sort results */
    sortOrder?: SortOrder[]
    /** Apply a filter to a specific field (instead of the 'search all' field) */
    filters?: Filter[]
  }

  export type EventSearchParams = {
    /** Returns the amount of elements from the starting position  */
    from: number
    count: number
    /** An array of columns with direction to sort results */
    sortOrder?: SortOrder[]
  }

  export interface Filter {
    /** The name of the column to filter on */
    column: string
    /** The value to filter (line %value%) */
    value: string
  }

  export interface SortOrder {
    /** The name of the column  */
    column: string
    /** Is the sort order ascending or descending? Asc by default */
    desc?: boolean
  }

  export interface AxiosOptions {
    /** When true, it will return the local url instead of the external url  */
    localUrl: boolean
  }

  export namespace http {
    /**
     * Create a shortlink to any destination
     *
     * @example bp.http.createShortLink('chat', '/lite', {m: 'channel-web', v: 'fullscreen' })
     * @example http://localhost:3000/s/chat
     * @param name - The name of the link, must be unique
     * @param destination - The URL to redirect to. It can be relative or absolute
     * @param params - An optional query string to add at the end of the url. You may specify an object
     */
    export function createShortLink(name: string, destination: string, params?: any): void

    /**
     * Delete any previously created short link
     *
     * @param name - The name of the link to remove
     */
    export function deleteShortLink(name): void

    /**
     * Create a new router for a module. Once created, use them to register new endpoints. Routers created
     * with this method are accessible via the url /mod/{routernName}
     *
     * @example const router = bp.http.createRouterForBot('myModule')
     * @example router.get('/list', ...)
     * @example axios.get('/mod/myModule/list')
     * @param routerName - The name of the router
     * @param options - Additional options to apply to the router
     * @param router - The router
     */
    export function createRouterForBot(routerName: string, options?: RouterOptions): any & RouterExtension

    /**
     * This method is meant to unregister a router before unloading a module. It is meant to be used in a development environment.
     * It could cause unpredictable behaviour in production
     * @param routerName The name of the router (must have been registered with createRouterForBot)
     */
    export function deleteRouterForBot(routerName: string)

    /**
     * Returns the required configuration to make an API call to another module by specifying only the relative path.
     * @param botId - The ID of the bot for which to get the configuration
     * @returns The configuration to use
     */
    export function getAxiosConfigForBot(botId: string, options?: AxiosOptions): Promise<AxiosBotConfig>

    /**
     * Decodes and validates an external authorization token with the public key defined in config file
     * @param token - The encoded JWT token
     * @returns The decoded payload
     */
    export function decodeExternalToken(token: string): Promise<any>

    /**
     * This Express middleware tries to decode the X-BP-ExternalAuth header and adds a credentials header in the request if it's valid.
     */
    export function extractExternalToken(req: any, res: any, next: any): Promise<void>

    export interface RouterExtension {
      getPublicPath(): Promise<string>
    }
  }

  /**
   * Events is the base communication channel of the bot. Messages and payloads are a part of it,
   * and it is the only way to receive or send informations. Each event goes through the whole middleware chain (incoming or outgoing)
   * before being received by either the bot or the user.
   */
  export namespace events {
    /**
     * Register a new middleware globally. They are sorted based on their declared order each time a new one is registered.
     * @param midddleware - The middleware definition to register
     */
    export function registerMiddleware(middleware: IO.MiddlewareDefinition): void

    /** Removes the specified middleware from the chain. This is mostly used in case of a module being reloaded */
    export function removeMiddleware(middlewareName): void

    /**
     * Send an event through the incoming or outgoing middleware chain
     * @param event - The event to send
     */
    export function sendEvent(event: IO.Event): void

    /**
     * Reply easily to any received event. It accepts an array of payloads
     * and will send a complete event with each payloads. It is often paired with
     * {@link cms.renderElement} to generate payload for a specific content type
     *
     * @param eventDestination - The destination to identify the target
     * @param payloads - One or multiple payloads to send
     */
    export function replyToEvent(eventDestination: IO.EventDestination, payloads: any[], incomingEventId?: string): void

    /**
     * When Event Storage is enabled, you can use this API to query data about stored events. You can use multiple fields
     * for your query, but at least one is required.
     *
     * @param fields - One or multiple fields to add to the search query
     * @param searchParams - Additional parameters for the query, like ordering, number of rows, etc.
     */
    export function findEvents(
      fields: Partial<IO.StoredEvent>,
      searchParams?: EventSearchParams
    ): Promise<IO.StoredEvent[]>
  }

  export type GetOrCreateResult<T> = Promise<{
    created: boolean
    result: T
  }>

  export namespace users {
    /**
     * Returns an existing user or create a new one with the specified keys
     */
    export function getOrCreateUser(channel: string, userId: string): GetOrCreateResult<User>

    /**
     * Merge the specified attributes to the existing attributes of the user
     */
    export function updateAttributes(channel: string, userId: string, attributes: any): Promise<void>

    /**
     * Overwrite all the attributes of the user with the specified payload
     */
    export function setAttributes(channel: string, userId: string, attributes: any): Promise<void>
    export function getAllUsers(paging?: Paging): Promise<any>
    export function getUserCount(): Promise<any>
    export function getAttributes(channel: string, userId: string): Promise<any>
  }

  /**
   * A state is a mutable object that contains properties used by the dialog engine during a conversation.
   * Properties like "nickname" or "nbOfConversations" are used during a conversation to execute flow logic. e.g. Navigating to a certain node when a condition is met.
   */
  export type State = any

  /**
   * The dialog engine is what processes conversations. It orchestrates the conversationnal flow logic.
   */
  export namespace dialog {
    /**
     * Create a session Id from an Event Destination
     * @param eventDestination The event used to create the Dialog Session Id
     */
    export function createId(eventDestination: IO.EventDestination): string
    /**
     * Calls the dialog engine to start processing an event.
     * @param event The event to be processed by the dialog engine
     */
    export function processEvent(sessionId: string, event: IO.IncomingEvent): Promise<IO.IncomingEvent>
    /**
     * Deletes a session
     * @param sessionId The Id of the session to delete
     */
    export function deleteSession(sessionId: string): Promise<void>

    /**
     * Jumps to a specific flow and optionaly a specific node. This is useful when the default flow behaviour needs to be bypassed.
     * @param sessionId The Id of the the current Dialog Session. If the session doesn't exists, it will be created with this Id.
     * @param event The event to be processed
     * @param flowName The name of the flow to jump to
     * @param nodeName The name of the optionnal node to jump to.
     * The node will default to the starting node of the flow if this value is omitted.
     */
    export function jumpTo(sessionId: string, event: IO.Event, flowName: string, nodeName?: string): Promise<void>
  }

  export namespace config {
    export function getModuleConfig(moduleId: string): Promise<any>

    /**
     * Returns the configuation values for the specified module and bot.
     * @param moduleId
     * @param botId
     */
    export function getModuleConfigForBot(moduleId: string, botId: string): Promise<any>

    /**
     * Returns the configuration options of Botpress
     */
    export function getBotpressConfig(): Promise<any>
  }

  /**
   * The Key Value Store is perfect to store any type of data as JSON.
   */
  export namespace kvs {
    /**
     * Returns the specified key as JSON object
     * @example bp.kvs.get('bot123', 'hello/whatsup')
     */
    export function get(botId: string, key: string, path?: string): Promise<any>

    /**
     * Saves the specified key as JSON object
     * @example bp.kvs.set('bot123', 'hello/whatsup', { msg: 'i love you' })
     */
    export function set(botId: string, key: string, value: any, path?: string): Promise<void>
    export function setStorageWithExpiry(botId: string, key: string, value, expiryInMs?: string)
    export function getStorageWithExpiry(botId: string, key: string)
    export function getConversationStorageKey(sessionId: string, variable: string): string
    export function getUserStorageKey(userId: string, variable: string): string
    export function getGlobalStorageKey(variable: string): string
    export function removeStorageKeysStartingWith(key): Promise<void>
  }

  export namespace bots {
    export function getAllBots(): Promise<Map<string, BotConfig>>
    export function getBotById(botId: string): Promise<BotConfig | undefined>
    /**
     * It will extract the bot's folder to an archive (tar.gz).
     * @param botId The ID of the bot to extract
     */
    export function exportBot(botId: string): Promise<Buffer>
    /**
     * Allows to import directly an archive (tar.gz) in a new bot.
     * @param botId The ID of the new bot (or an existing one)
     * @param archive The buffer of the archive file
     * @param allowOverwrite? If not set, it will throw an error if the folder exists. Otherwise, it will overwrite files already present
     */
    export function importBot(botId: string, archive: Buffer, allowOverwrite?: boolean): Promise<void>
  }

  export namespace notifications {
    export function create(botId: string, notification: Notification): Promise<any>
  }

  export namespace ghost {
    /**
     * Access the Ghost Service for a specific bot. Check the {@link ScopedGhostService} for the operations available on the scoped element.
     */
    export function forBot(botId: string): ScopedGhostService

    /**
     * Access the Ghost Service globally. Check the {@link ScopedGhostService} for the operations available on the scoped element.
     */
    export function forGlobal(): ScopedGhostService
  }

  export namespace cms {
    /**
     * Returns a single Content Element
     * @param botId - The ID of the bot
     * @param id - The element id
     * @param language - If language is set, it will return only the desired language with the base properties
     * @returns A content element
     */
    export function getContentElement(botId: string, id: string, language?: string): Promise<ContentElement>

    export function getContentElements(botId: string, ids: string[], language?: string): Promise<ContentElement[]>

    /**
     *
     * @param botId The ID of the bot
     * @param contentTypeId Filter entries on that specific content type
     * @param searchParams Additional search parameters (by default, returns 50 elements)
     * @param language When specified, only that language is returned with the original property (ex: text$en becomes text)
     */
    export function listContentElements(
      botId: string,
      contentTypeId?: string,
      searchParams?: SearchParams,
      language?: string
    ): Promise<ContentElement[]>

    export function deleteContentElements(botId: string, contentElementIds: string[]): Promise<void>

    export function getAllContentTypes(botId?: string): Promise<ContentType[]>
    /**
     * Content Types can produce multiple payloads depending on the channel and the type of message. This method can generate
     * payloads for a specific content element or generate them for a custom payload.
     * They can then be sent to the event engine, which sends them through the outgoing middlewares, straight to the user
     *
     * @param contentId - Can be a ContentType (ex: "builtin_text") or a ContentElement (ex: "!builtin_text-s6x5c6")
     * @param args - Required arguments by the content type (or the content element)
     * @param eventDestination - The destination of the payload (to extract the botId and channel)
     *
     * @example const eventDestination = { target: 'user123', botId: 'welcome-bot', channel: 'web', threadId: 1 }
     * @example const payloads = await bp.cms.renderElement('builtin_text', {type: 'text', text: 'hello'}, eventDestination)
     * @example await bp.events.replyToEvent(eventDestination, payloads)
     *
     * @returns An array of payloads
     */
    export function renderElement(
      contentId: string,
      args: any,
      eventDestination: IO.EventDestination
    ): Promise<object[]>

    /**
     * Updates an existing content element, or creates it if its current ID isn't defined
     *
     * @param botId The ID of the bot
     * @param contentTypeId Only used when creating an element (the ID of the content type (renderer))
     * @param formData The content of your element. May includes translations or not (see language parameter)
     * @param contentElementId If not specified, will be treated as a new element and will be inserted
     * @param language When language is set, only that language will be updated on this element. Otherwise, replaces all content
     */
    export function createOrUpdateContentElement(
      botId: string,
      contentTypeId: string,
      formData: object,
      contentElementId?: string,
      language?: string
    ): Promise<string>

    export function saveFile(botId: string, fileName: string, content: Buffer): Promise<string>
    export function readFile(botId, fileName): Promise<Buffer>
    export function getFilePath(botId: string, fileName: string): string

    /**
     * Mustache template to render. Can contain objects, arrays, strings.
     * @example '{{en}}', ['{{nested.de}}'], {notSoNested: '{{fr}}'}
     */
    export type TemplateItem = Object | Object[] | string[] | string

    /**
     * Render a template using Mustache template rendering.
     * Use recursive template rendering to extract nexted templates.
     *
     * @param item TemplateItem to render
     * @param context Variables to use for the template rendering
     */
    export function renderTemplate(item: TemplateItem, context): TemplateItem
  }

  /**
   * These features are subject to change and should not be relied upon.
   * They will eventually be either removed or moved in another namespace
   */
  export namespace experimental {
    export function disableHook(hookName: string, hookType: string, moduleName?: string): Promise<boolean>
    export function enableHook(hookName: string, hookType: string, moduleName?: string): Promise<boolean>
  }
}<|MERGE_RESOLUTION|>--- conflicted
+++ resolved
@@ -487,10 +487,7 @@
       readonly intents: NLU.Intent[]
       /** The language used for prediction. Will be equal to detected langauge when its part of supported languages, falls back to default language otherwise */
       readonly language: string
-<<<<<<< HEAD
-=======
       /** Language detected from users input. */
->>>>>>> 198ed3cb
       readonly detectedLanguage: string
       readonly entities: NLU.Entity[]
       readonly slots: NLU.SlotCollection
