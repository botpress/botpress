/**
 * This is the official Botpress SDK, designed to help our fellow developers to create wonderful modules and
 * extend the world's best chatbot functionality to make it even better! Your module will receives an instance of
 * this SDK (Yes, all those beautiful features!) to kick start your development. Missing something important?
 * Please let us know in our official Github Repo!
 */
declare module 'botpress/sdk' {
  import { NextFunction, Request, Response, Router } from 'express'
  import Knex from 'knex'

  export interface KnexExtension {
    isLite: boolean
    location: string
    createTableIfNotExists(tableName: string, cb: Knex.KnexCallback): Promise<boolean>
    date: Knex.Date
    bool: Knex.Bool
    json: Knex.Json
    binary: Knex.Binary
    insertAndRetrieve<T>(
      tableName: string,
      data: {},
      returnColumns?: string | string[],
      idColumnName?: string,
      trx?: Knex.Transaction
    ): Promise<T>
  }

  export interface Incident {
    id: string
    ruleName: string
    hostName: string
    startTime: Date
    endTime?: Date
    triggerValue: number
  }

  export interface BotEvent {
    [key: string]: any
  }

  export type StrategyUser = {
    id?: number
    password?: string
    salt?: string
  } & UserInfo

  export interface UserInfo {
    email: string
    strategy: string
    createdOn?: string
    updatedOn?: string
    attributes: any
  }

  export type KnexExtended = Knex & KnexExtension

  /**
   * Returns the current version of Botpress
   */
  export const version: string

  /**
   * This variable gives you access to the Botpress database via Knex.
   * When developing modules, you can use this to create tables and manage data
   * @example bp.database('srv_channel_users').insert()
   */
  export const database: KnexExtended

  /**
   * The logger instance is automatically scoped to the calling module
   * @example bp.logger.info('Hello!') will output: Mod[myModule]: Hello!
   */
  export const logger: Logger

  export interface LoggerEntry {
    botId?: string
    hostname?: string
    level: string
    scope: string
    message: string
    metadata: any
    timestamp: Date
  }

  export enum LoggerLevel {
    Info = 'info',
    Warn = 'warn',
    Error = 'error',
    Critical = 'critical',
    Debug = 'debug'
  }

  export enum LogLevel {
    PRODUCTION = 0,
    DEV = 1,
    DEBUG = 2
  }

  export interface LoggerListener {
    (level: LogLevel, message: string, args: any): void
  }

  export interface Logger {
    forBot(botId: string): this
    attachError(error: Error): this
    attachEvent(event: IO.Event): this
    persist(shouldPersist: boolean): this
    level(level: LogLevel): this
    noEmit(): this

    /**
     * Sets the level that will be required at runtime to
     * display the next message.
     * 0 = Info / Error (default)
     * 1 = Warning
     * 2 = Debug
     * 3 = Silly
     * @param level The level to apply for the next message
     */
    level(level: LogLevel): this
    debug(message: string, metadata?: any): void
    info(message: string, metadata?: any): void
    warn(message: string, metadata?: any): void
    error(message: string, metadata?: any): void
    critical(message: string, metadata?: any): void
  }

  export type ElementChangedAction = 'create' | 'update' | 'delete'

  /**
   * The Module Entry Point is used by the module loader to bootstrap the module. It must be present in the index.js file
   * of the module. The path to the module must also be specified in the global botpress config.
   */
  export interface ModuleEntryPoint {
    /** Additional metadata about the module */
    definition: ModuleDefinition
    /** An array of the flow generators used by skills in the module */
    skills?: Skill[]
    /** An array of available bot templates when creating a new bot */
    botTemplates?: BotTemplate[]
    translations?: { [lang: string]: object }
    /** List of new conditions that the module can register */
    dialogConditions?: Condition[]
    prompts?: PromptDefinition[]
    variables?: PrimitiveVarType[]
    /** Called once the core is initialized. Usually for middlewares / database init */
    onServerStarted?: (bp: typeof import('botpress/sdk')) => Promise<void>
    /** This is called once all modules are initialized, usually for routing and logic */
    onServerReady?: (bp: typeof import('botpress/sdk')) => Promise<void>
    onBotMount?: (bp: typeof import('botpress/sdk'), botId: string) => Promise<void>
    onBotUnmount?: (bp: typeof import('botpress/sdk'), botId: string) => Promise<void>
    /**
     * Called when the module is unloaded, before being reloaded
     * onBotUnmount is called for each bots before this one is called
     */
    onModuleUnmount?: (bp: typeof import('botpress/sdk')) => Promise<void>
    /**
     * Called when a topic is being changed.
     * If oldName is not set, then the topic `newName` is being created
     * If newName is not set, then the topic `oldName` is being deleted
     */
    onTopicChanged?: (
      bp: typeof import('botpress/sdk'),
      botId: string,
      oldName?: string,
      newName?: string
    ) => Promise<void>
    onFlowChanged?: (bp: typeof import('botpress/sdk'), botId: string, flow: Flow) => Promise<void>
    onFlowRenamed?: (
      bp: typeof import('botpress/sdk'),
      botId: string,
      previousFlowName: string,
      newFlowName: string
    ) => Promise<void>
    /**
     * This method is called whenever a content element is created, updated or deleted.
     * Modules can act on these events if they need to update references, for example.
     */
    onElementChanged?: (
      bp: typeof import('botpress/sdk'),
      botId: string,
      action: ElementChangedAction,
      element: ContentElement,
      oldElement?: ContentElement
    ) => Promise<void>
  }

  /**
   * Identifies new Bot Template that can be used to speed up the creation of a new bot without
   * having to start from scratch
   */
  export interface BotTemplate {
    /** Used internally to identify this template  */
    id: string
    /** The name that will be displayed in the bot template menu */
    name: string
    /** Gives a short description of your module, which is displayed once the template is selected */
    desc: string
    /** These are used internally by Botpress when they are registered on startup */
    readonly moduleId?: string
    readonly moduleName?: string
  }

  export interface ModuleDefinition {
    /** This name should be in lowercase and without special characters (only - and _) */
    name: string
    fullName?: string
    plugins?: ModulePluginEntry[]
    /** Additional options that can be applied to the module's view */
    moduleView?: ModuleViewOptions
    /** If set to true, no menu item will be displayed */
    noInterface?: boolean
    /** An icon to display next to the name, if none is specified, it will receive a default one */
    menuIcon?: string
    /**
     * The name displayed on the menu
     * @deprecated Set the property "fullName" in the translations file for the desired language
     */
    menuText?: string
    /** Optionally specify a link to your page or github repo */
    homepage?: string
    /** Whether or not the module is likely to change */
    experimental?: boolean
    /** IDs of supported effects for this channel */
    channelEffects?: string[]
  }

  /**
   * Skills are loaded automatically when the bot is started. They must be in the module's definition to be loaded.
   * Each skills must have a flow generator and a view with the same name (skillId)
   */
  export interface Skill {
    /** An identifier for the skill. Use only a-z_- characters. */
    id: string
    /** The name that will be displayed in the toolbar for the skill */
    name: string
    /** An icon to identify the skill */
    icon?: string | any
    /** Name of the parent module. This field is filled automatically when they are loaded */
    readonly moduleName?: string
    /**
     * When adding a new skill on the Flow Editor, the flow is constructed dynamically by this method
     *
     * @param skillData Provided by the skill view, those are fields edited by the user on the Flow Editor
     * @param metadata Some metadata automatically provided, like the bot id
     * @return The method should return
     */
    flowGenerator: (skillData: any, metadata: FlowGeneratorMetadata) => Promise<FlowGenerationResult>
  }

  export interface FlowGeneratorMetadata {
    botId: string
    isOneFlow?: boolean
  }

  export interface ModulePluginEntry {
    entry: 'WebBotpressUIInjection'
    position: 'overlay'
  }

  export interface ModuleViewOptions {
    stretched: boolean
  }

  export class RealTimePayload {
    readonly eventName: string
    readonly payload: any
    constructor(eventName: string, payload: any)
    public static forVisitor(visitorId: string, eventName: string, payload: any): RealTimePayload
    public static forAdmins(eventName: string, payload: any): RealTimePayload
  }

  export namespace MLToolkit {
    export namespace FastText {
      export type TrainCommand = 'supervised' | 'quantize' | 'skipgram' | 'cbow'
      export type Loss = 'hs' | 'softmax'

      export interface TrainArgs {
        lr: number
        dim: number
        ws: number
        epoch: number
        minCount: number
        minCountLabel: number
        neg: number
        wordNgrams: number
        loss: Loss
        model: string
        input: string
        bucket: number
        minn: number
        maxn: number
        thread: number
        lrUpdateRate: number
        t: number
        label: string
        pretrainedVectors: string
        qout: boolean
        retrain: boolean
        qnorm: boolean
        cutoff: number
        dsub: number
      }

      export interface PredictResult {
        label: string
        value: number
      }

      export interface Model {
        cleanup: () => void
        trainToFile: (method: TrainCommand, modelPath: string, args: Partial<TrainArgs>) => Promise<void>
        loadFromFile: (modelPath: string) => Promise<void>
        predict: (str: string, nbLabels: number) => Promise<PredictResult[]>
        queryWordVectors(word: string): Promise<number[]>
        queryNearestNeighbors(word: string, nb: number): Promise<string[]>
      }

      export interface ModelConstructor {
        new (): Model
        new (lazy: boolean, keepInMemory: boolean, queryOnly: boolean): Model
      }

      export const Model: ModelConstructor
    }

    export namespace KMeans {
      export interface KMeansOptions {
        maxIterations?: number
        tolerance?: number
        withIterations?: boolean
        distanceFunction?: DistanceFunction
        seed?: number
        initialization?: 'random' | 'kmeans++' | 'mostDistant' | number[][]
      }

      export interface Centroid {
        centroid: number[]
        error: number
        size: number
      }

      // TODO convert this to class we build the source of ml-kmeans
      export interface KmeansResult {
        // constructor(
        //   clusters: number[],
        //   centroids: Centroid[],
        //   converged: boolean,
        //   iterations: number,
        //   distance: DistanceFunction
        // )
        clusters: number[]
        centroids: Centroid[]
        iterations: number
        nearest: (data: DataPoint[]) => number[]
      }

      export type DataPoint = number[]

      export type DistanceFunction = (point0: DataPoint, point1: DataPoint) => number

      export const kmeans: (data: DataPoint[], K: number, options: KMeansOptions) => KmeansResult
    }

    export namespace SVM {
      export interface SVMOptions {
        classifier: 'C_SVC' | 'NU_SVC' | 'ONE_CLASS' | 'EPSILON_SVR' | 'NU_SVR'
        kernel: 'LINEAR' | 'POLY' | 'RBF' | 'SIGMOID'
        c?: number | number[]
        gamma?: number | number[]
        probability?: boolean
        reduce?: boolean
        seed?: number
      }

      export interface DataPoint {
        label: string
        coordinates: number[]
      }

      export interface Prediction {
        label: string
        confidence: number
      }

      export interface TrainProgressCallback {
        (progress: number): void
      }

      export class Trainer {
        constructor()
        train(points: DataPoint[], options?: Partial<SVMOptions>, callback?: TrainProgressCallback): Promise<string>
        isTrained(): boolean
      }

      export class Predictor {
        constructor(model: string)
        predict(coordinates: number[]): Promise<Prediction[]>
        isLoaded(): boolean
        getLabels(): string[]
      }
    }

    export namespace Strings {
      /**
       * Returns the levenshtein similarity between two strings
       * sim(a, b) = (|a| - dist(a, b)) / |a| where |a| < |b|
       * sim(a, b) ∈ [0, 1]
       * @returns the proximity between 0 and 1, where 1 is very close
       */
      export const computeLevenshteinDistance: (a: string, b: string) => number

      /**
       * Returns the jaro-winkler similarity between two strings
       * sim(a, b) = 1 - dist(a, b)
       * @returns the proximity between 0 and 1, where 1 is very close
       */
      export const computeJaroWinklerDistance: (a: string, b: string, options: { caseSensitive: boolean }) => number
    }

    export namespace CRF {
      export class Tagger {
        tag(xseq: Array<string[]>): { probability: number; result: string[] }
        open(model_filename: string): boolean
        marginal(xseq: Array<string[]>): { [label: string]: number }[]
      }

      export interface TrainerOptions {
        [key: string]: string
      }

      export interface TrainerCallback {
        (message: string): void
      }

      interface DataPoint {
        features: Array<string[]>
        labels: string[]
      }

      export class Trainer {
        train(
          elements: DataPoint[],
          options: TrainerOptions,
          progressCallback?: (iteration: number) => void
        ): Promise<string>
      }
    }

    export namespace SentencePiece {
      export interface Processor {
        loadModel: (modelPath: string) => void
        encode: (inputText: string) => string[]
        decode: (pieces: string[]) => string
      }

      export const createProcessor: () => Processor
    }
  }

  export namespace NLU {
    export class Engine {
      static initialize: (config: Config, logger: NLU.Logger) => Promise<void>
      static getHealth: () => Health
      static getLanguages: () => string[]
      constructor(botId: string, logger: Logger)
      computeModelHash(intents: NLU.IntentDefinition[], entities: NLU.EntityDefinition[], lang: string): string
      loadModel: (m: Model) => Promise<void>
      hasModel: (lang: string, hash: string) => boolean
      train: (
        intentDefs: NLU.IntentDefinition[],
        entityDefs: NLU.EntityDefinition[],
        languageCode: string,
        trainingSession?: TrainingSession,
        options?: Partial<TrainingOptions>
      ) => Promise<Model | undefined>
      predict: (t: string, ctx: string[], language: string) => Promise<IO.EventUnderstanding>
    }

    export type PredictErrorStatus = 'invalid_predictor' | 'other'

    export interface Config {
      ducklingURL: string
      ducklingEnabled: boolean
      languageSources: LanguageSource[]
    }

    export interface LanguageSource {
      endpoint: string
      authToken?: string
    }

    export interface Logger {
      info: (msg: string) => void
      warning: (msg: string, err?: Error) => void
      error: (msg: string, err?: Error) => void
    }

    export interface TrainingOptions {
      forceTrain: boolean
<<<<<<< HEAD
      seed: number
=======
      progressCallback: (x: number) => void
      cancelCallback: () => void
>>>>>>> ed4c5a76
    }

    export interface Model {
      hash: string
      languageCode: string
      startedAt: Date
      finishedAt: Date
      data: {
        input: string
        output: string
      }
    }

    export interface Health {
      isEnabled: boolean
      validProvidersCount: number
      validLanguages: string[]
    }

    export type TrainingStatus = 'idle' | 'done' | 'needs-training' | 'training' | 'canceled' | 'errored' | null

    export interface TrainingSession {
      status: TrainingStatus
      language: string
      progress: number
      lock?: RedisLock
    }

    export type ProgressReporter = (botId: string, message: string, trainSession: TrainingSession) => void

    export type EntityType = 'system' | 'pattern' | 'list' | 'complex' // TODO: Add the notion of Utterance Placeholder instead of adding "Complex" as an entity type here (synonyms and variables)

    export interface EntityDefOccurrence {
      name: string
      synonyms: string[]
    }

    export interface EntityDefinition {
      id: string
      name: string
      type: EntityType
      sensitive?: boolean
      matchCase?: boolean
      examples?: string[]
      fuzzy?: number
      occurrences?: EntityDefOccurrence[]
      pattern?: string
      list_entities: string[]
      pattern_entities: string[]
    }

    export interface SlotDefinition {
      name: string
      entity: string
    }

    export interface IntentDefinition {
      name: string
      utterances: {
        [lang: string]: string[]
      }
      filename: string
      slots: SlotDefinition[]
      contexts: string[]
    }

    export interface Intent {
      name: string
      confidence: number
      context: string
      matches?: (intentPattern: string) => boolean
    }

    export interface Entity {
      name: string
      type: string
      meta: EntityMeta
      data: EntityBody
    }

    export interface EntityBody {
      extras?: any
      value: any
      unit: string
    }

    export interface EntityMeta {
      sensitive: boolean
      confidence: number
      provider?: string
      source: string
      start: number
      end: number
      raw?: any
    }

    export interface Slot {
      name: string
      value: any
      source: any
      entity: Entity
      confidence: number
      start: number
      end: number
    }

    export type SlotCollection = Dic<Slot>

    export interface Predictions {
      [context: string]: {
        confidence: number
        oos: number
        intents: {
          label: string
          confidence: number
          slots: SlotCollection
          extractor: 'exact-matcher' | 'classifier'
        }[]
      }
    }
  }

  export namespace NDU {
    interface GenericTrigger {
      name?: string
      conditions: DecisionTriggerCondition[]
    }

    export interface WorkflowTrigger extends GenericTrigger {
      type: 'workflow'
      workflowId: string
      nodeId: string
      /** When true, the user must be inside the specified workflow for the trigger to be active */
      activeWorkflow?: boolean
    }

    export interface FaqTrigger extends GenericTrigger {
      type: 'faq'
      faqId: string
      topicName: string
    }

    export interface NodeTrigger extends GenericTrigger {
      type: 'node'
      workflowId: string
      nodeId: string
      effect?: 'prompt.cancel' | 'prompt.inform'
    }

    export type Trigger = NodeTrigger | FaqTrigger | WorkflowTrigger

    export interface DialogUnderstanding {
      triggers: {
        [triggerId: string]: {
          result: Dic<number>
          trigger: Trigger
        }
      }
      actions: Actions[]
      predictions: { [key: string]: { triggerId: string; confidence: number } }
    }

    export interface Actions {
      action: 'send' | 'startWorkflow' | 'redirect' | 'continue' | 'goToNode' | 'prompt.repeat' | 'prompt.inform' | 'prompt.cancel'
      data?: SendContent | FlowRedirect
    }

    export interface FlowRedirect {
      flow: string
      node: string
    }

    export type SendContent = Pick<IO.Suggestion, 'confidence' | 'payloads' | 'source' | 'sourceDetails'>
  }

  export namespace IO {
    export type EventDirection = 'incoming' | 'outgoing'
    export namespace WellKnownFlags {
      /** When this flag is active, the dialog engine will ignore those events */
      export const SKIP_DIALOG_ENGINE: symbol
      /** When this flag is active, the QNA module won't intercept this event */
      export const SKIP_QNA_PROCESSING: symbol
      /** When this flag is active, Botpress Native NLU will not process this event */
      export const SKIP_NATIVE_NLU: symbol
      /** When this flag is active, the Event State is persisted even if the dialog engine is skipped */
      export const FORCE_PERSIST_STATE: symbol
    }

    /**
     * These are the arguments required when creating a new {@link Event}
     */
    interface EventCtorArgs {
      id?: string
      type: string
      channel: string
      target: string
      direction: EventDirection
      preview?: string
      payload: any
      threadId?: string
      botId: string
      suggestions?: Suggestion[]
      credentials?: any
      nlu?: Partial<EventUnderstanding>
      ndu?: NDU.DialogUnderstanding
      incomingEventId?: string
      debugger?: boolean
    }

    /**
     * A BotpressEvent is how conversational channels interact with Botpress. Events represent all the interactions
     * that make up a conversation. That means the different message types (text, image, buttons, carousels etc) but also
     * the navigational events (chat open, user typing) and contextual events (user returned home, order delivered).
     */
    export type Event = EventDestination & {
      /** A sortable unique identifier for that event (time-based) */
      readonly id: string
      /** The type of the event, i.e. image, text, timeout, etc */
      type: string
      /** Is it (in)coming from the user to the bot or (out)going from the bot to the user? */
      readonly direction: EventDirection
      /** The channel-specific raw payload */
      payload: any
      /** A textual representation of the event */
      readonly preview: string
      /** The date the event was created */
      readonly createdOn: Date
      readonly credentials?: any
      /** When false, some properties used by the debugger are stripped from the event before storing */
      debugger?: boolean
      activeProcessing?: ProcessingEntry
      /** Track processing steps during the lifetime of the event  */
      processing?: {
        [activity: string]: ProcessingEntry
      }
      /**
       * Check if the event has a specific flag
       * @param flag The flag symbol to verify. {@link IO.WellKnownFlags} to know more about existing flags
       * @returns Return whether or not the event has the flag
       * @example event.hasFlag(bp.IO.WellKnownFlags.SKIP_DIALOG_ENGINE)
       */
      hasFlag(flag: symbol): boolean
      /**
       * Sets a flag on the event so it can be intercepted and properly handled if the case applies
       * @param flag The flag symbol to set. {@link IO.WellKnownFlags}
       * @param value The value of the flag.
       * @example event.setFlag(bp.IO.WellKnownFlags.SKIP_DIALOG_ENGINE, true)
       */
      setFlag(flag: symbol, value: boolean): void
    }

    interface ProcessingEntry {
      logs?: string[]
      errors?: EventError[]
      date?: Date
    }

    /**
     * The EventDestination includes all the required parameters to correctly dispatch the event to the correct target
     */
    export interface EventDestination {
      /** The channel of communication, i.e web, messenger, twillio */
      readonly channel: string
      /** Who will receive this message, usually a user id */
      readonly target: string
      /** The id of the bot on which this event is relating to  */
      readonly botId: string
      /** The id of the thread this message is relating to (only on supported channels) */
      readonly threadId?: string
    }

    export interface EventUnderstanding {
      intent?: NLU.Intent
      /** Predicted intents needs disambiguation */
      readonly ambiguous?: boolean
      intents?: NLU.Intent[]
      /** The language used for prediction. Will be equal to detected language when its part of supported languages, falls back to default language otherwise */
      readonly language: string
      /** Language detected from users input. */
      readonly detectedLanguage: string
      readonly entities: NLU.Entity[]
      readonly slots?: NLU.SlotCollection
      readonly error?: NLU.PredictErrorStatus
      readonly includedContexts: string[]
      readonly predictions?: NLU.Predictions
      readonly ms: number
    }

    export interface IncomingEvent extends Event {
      /** Array of possible suggestions that the Decision Engine can take  */
      readonly suggestions?: Suggestion[]
      /** Contains data related to the state of the event */
      state: EventState
      /** Holds NLU extraction results (when the event is natural language) */
      readonly nlu?: EventUnderstanding
      /** The final decision that the Decision Engine took */
      readonly decision?: Suggestion
      /* HITL module has possibility to pause conversation */
      readonly isPause?: boolean
      readonly ndu?: NDU.DialogUnderstanding
    }

    export interface OutgoingEvent extends Event {
      /* Id of event which is being replied to; only defined for outgoing events */
      readonly incomingEventId?: string
    }

    export interface Suggestion {
      /** Number between 0 and 1 indicating how confident the module is about its suggestion */
      confidence: number
      /** An array of the raw payloads to send as an answer */
      payloads: any[]
      /** The source (usually the name of the module or core component) this suggestion is coming from */
      source: string
      /** More specific details from the source of the suggestion, e.g. the name of the QnA */
      sourceDetails?: string
      /** The Decision Engine's decision about this suggestion */
      decision: {
        status: 'dropped' | 'elected'
        reason: string
      }
    }

    /**
     * This  object is used to store data which will be persisted on different timeframes. It allows you to easily
     * store and retrieve data for different kind of situations.
     */
    export interface EventState {
      /** Data saved as user attributes; retention policies in Botpress global config applies  */
      user: any
      /** Data is kept for the active session. Timeout configurable in the global config file */
      session: CurrentSession
      /** Data saved to this variable will be remembered until the end of the flow */
      temp: any
      /**
       * Variables in the bot object are shared to all users for a specific bot. It is read only,
       * meaning that changes are not automatically persisted. You need to use the setVariable option to change it.
       * There is a possible race condition since it is loaded each time a messages comes in. Update it wisely
       */
      bot: any
      /** Used internally by Botpress to keep the user's current location and upcoming instructions */
      context: DialogContext
      /** This variable points to the currently active workflow */
      workflow: WorkflowHistory

      /**
       * EXPERIMENTAL
       * This includes all the flow/nodes which were traversed for the current event
       */
      __stacktrace: JumpPoint[]
    }

    export interface PromptStatus {
      turn: number
      readonly config: Readonly<PromptConfiguration>
      status: 'resolved' | 'rejected' | 'pending'
      stage: 'new' | 'prompt' | 'confirm-candidate' | 'confirm-cancel' | 'confirm-jump' | 'disambiguate-candidates'
      rejection?: 'cancelled' | 'timedout' | 'jumped'
      questionAsked?: boolean
      state: {
        confirmCandidate?: PromptCandidate
        disambiguateCandidates?: PromptCandidate[]
        value?: any
        nextDestination?: { flowName: string; node: string }
      }
    }

    export interface DialogAction {
      type: 'say' | 'listen' | 'cancel'
      message?: MultiLangText | string
      payload?: any
      eventType?: string
    }

    export type PromptConfiguration = { type: string; valueType?: string } & PromptNodeParams

    export interface PromptCandidate {
      source: 'slot' | 'prompt'
      value_raw: any
      value_string: string
      turns_ago: number
      confidence: number
    }

    export interface EventError {
      type: 'action-execution' | 'dialog-transition'
      stacktrace?: string
      actionName?: string
      actionArgs?: any
      destination?: string
    }

    export interface JumpPoint {
      /** The name of the previous flow to return to when we exit a subflow */
      flow: string
      /** The name of the previous node to return to when we exit a subflow */
      node: string
      /** When a jump point is used, it will be removed from the list on the next transition */
      used?: boolean
      /** When true, the node targeted by this jump point will be executed from the start (instead of only transitions) */
      executeNode?: boolean
    }

    export interface DialogContext {
      /** The name of the previous flow to return to when we exit a subflow */
      previousFlow?: string
      /** The name of the previous node to return to when we exit a subflow */
      previousNode?: string
      /** The name of the current active node */
      currentNode?: string
      /** The name of the current active flow */
      currentFlow?: string
      /** An array of jump-points to return when we exit subflow */
      jumpPoints?: JumpPoint[]
      /** The instructions queue to be processed by the dialog engine */
      queue?: any
      /**
       * Indicate that the context has just jumped to another flow.
       * This is used to execute the target flow catchAll transitions.
       */
      hasJumped?: boolean
      /** The status of the current active prompt */
      activePrompt?: PromptStatus
      inputs?: { [variable: string]: SubWorkflowInput }
    }

    export interface CurrentSession {
      lastMessages: DialogTurnHistory[]
      nluContexts?: NluContext[]
      nduContext?: NduContext
      workflows: {
        [name: string]: WorkflowHistory
      }
      currentWorkflow?: string
      // Prevent warnings when using the code editor with custom properties
      [anyKey: string]: any
    }

    export interface WorkflowHistory {
      eventId: string
      parent?: string
      /** Only one workflow can be active at a time, when a child workflow is active, the parent will be pending */
      status: 'active' | 'pending' | 'completed'
      success?: boolean
      variables: { [name: string]: BoxedVariable<any, any> }
    }

    export type StoredEvent = {
      /** This ID is automatically generated when inserted in the DB  */
      readonly id: string
      direction: EventDirection
      /** Outgoing events will have the incoming event ID, if they were triggered by one */
      incomingEventId?: string
      sessionId: string
      workflowId?: string
      feedback?: number
      success?: boolean
      event: IO.Event
      createdOn: any
    } & EventDestination

    /**
     * They represent the contexts that will be used by the NLU Engine for the next messages for that chat session.
     *
     * The TTL (Time-To-Live) represents how long the contexts will be valid before they are automatically removed.
     * For example, the default value of `1` will listen for that context only once (the next time the user speaks).
     *
     * If a context was already present in the list, the higher TTL will win.
     */
    export interface NluContext {
      context: string
      /** Represent the number of turns before the context is removed from the session */
      ttl: number
    }

    export interface NduContext {
      last_turn_action_name: string
      last_turn_highest_ranking_trigger_id: string
      last_turn_node_id: string
      last_turn_ts: number
      last_topic: string
    }

    export interface DialogTurnHistory {
      eventId: string
      incomingPreview: string
      replySource: string
      replyPreview: string
      replyConfidence: number
      replyDate: Date
    }

    /**
     * Call next with an error as first argument to throw an error
     * Call next with true as second argument to swallow the event (i.e. stop the processing chain)
     * Call next with no parameters or false as second argument to continue processing to next middleware
     * Call next with the last parameter as true to mark the middleware as "skipped" in the event processing
     */
    export type MiddlewareNextCallback = (error?: Error, swallow?: boolean, skipped?: boolean) => void

    /**
     * The actual middleware function that gets executed. It receives an event and expects to call next()
     * Not calling next() will result in a middleware timeout and will stop processing
     * If you intentionally want to stop processing, call `next(null, false)`
     */
    export type MiddlewareHandler = (event: Event, next: MiddlewareNextCallback) => void

    /**
     * The Middleware Definition is used by the event engine to register a middleware in the chain. The order in which they
     * are executed is important, since some may require previous processing, while others can swallow the events.
     * Incoming chain is executed when the bot receives an event.
     * Outgoing chain is executed when an event is sent to a user
     */
    export interface MiddlewareDefinition {
      /** The internal name used to identify the middleware in configuration files */
      name: string
      description: string
      /** The position in which this middleware should intercept messages in the middleware chain. */
      order: number
      /** A method with two parameters (event and a callback) used to handle the event */
      handler: MiddlewareHandler
      /** Indicates if this middleware should act on incoming or outgoing events */
      direction: EventDirection
    }

    export interface EventConstructor {
      (args: EventCtorArgs): Event
    }

    export const Event: EventConstructor
  }

  export interface User {
    id: string
    channel: string
    createdOn: Date
    updatedOn: Date
    attributes: any
    otherChannels?: User[]
  }

  /**
   * The direction of the event. An incoming event will register itself into the incoming middleware chain.
   * An outgoing event will register itself into the outgoing middleware chain.
   * @see MiddlewareDefinition to learn more about middleware.
   */
  export type EventDirection = 'incoming' | 'outgoing'

  export interface Notification {
    botId: string
    message: string
    /** Can be info, error, success */
    level: string
    moduleId?: string
    moduleIcon?: string
    moduleName?: string
    /** An URL to redirect to when the notification is clicked */
    redirectUrl?: string
  }

  export interface UpsertOptions {
    /** Whether or not to record a revision @default true */
    recordRevision?: boolean
    /** When enabled, files changed on the database are synced locally so they can be used locally (eg: require in actions) @default false */
    syncDbToDisk?: boolean
    /** This is only applicable for bot-scoped ghost. When true, the lock status of the bot is ignored. @default false */
    ignoreLock?: boolean
  }

  export interface DirectoryListingOptions {
    excludes?: string | string[]
    includeDotFiles?: boolean
    sortOrder?: SortOrder & { column: 'filePath' | 'modifiedOn' }
  }

  export interface ScopedGhostService {
    /**
     * Insert or Update the file at the specified location
     * @param rootFolder - Folder relative to the scoped parent
     * @param file - The name of the file
     * @param content - The content of the file
     */
    upsertFile(rootFolder: string, file: string, content: string | Buffer, options?: UpsertOptions): Promise<void>
    readFileAsBuffer(rootFolder: string, file: string): Promise<Buffer>
    readFileAsString(rootFolder: string, file: string): Promise<string>
    readFileAsObject<T>(rootFolder: string, file: string): Promise<T>
    renameFile(rootFolder: string, fromName: string, toName: string): Promise<void>
    deleteFile(rootFolder: string, file: string): Promise<void>
    /**
     * List all the files matching the ending pattern in the folder.
     * DEPRECATE WARNING: exclude and includedDotFiles must be defined in options in future versions
     * @example bp.ghost.forBot('welcome-bot').directoryListing('./questions', '*.json')
     * @param rootFolder - Folder relative to the scoped parent
     * @param fileEndingPattern - The pattern to match. Don't forget to include wildcards!
     * @param @deprecated exclude - The pattern to match excluded files.
     * @param @deprecated includeDotFiles - Whether or not to include files starting with a dot (normally disabled files)
     */
    directoryListing(
      rootFolder: string,
      fileEndingPattern: string,
      exclude?: string | string[],
      includeDotFiles?: boolean,
      options?: DirectoryListingOptions
    ): Promise<string[]>
    /**
     * Starts listening on all file changes (deletion, inserts and updates)
     * `callback` will be called for every change
     * To stop listening, call the `remove()` method of the returned ListenHandle
     */
    onFileChanged(callback: (filePath: string) => void): ListenHandle
    fileExists(rootFolder: string, file: string): Promise<boolean>
  }

  export interface KvsService {
    /**
     * Returns the specified key as JSON object
     * @example bp.kvs.forBot('bot123').get('hello/whatsup')
     */
    get(key: string, path?: string): Promise<any>

    /**
     * Saves the specified key as JSON object
     * @example bp.kvs.forBot('bot123').set('hello/whatsup', { msg: 'i love you' })
     * @param expiry The key will expire in X (eg: 10m, 1d, 30 days) - refer to https://www.npmjs.com/package/ms for options
     */
    set(key: string, value: any, path?: string, expiry?: string): Promise<void>

    /**
     * Deletes the specified key
     * @example bp.kvs.forBot('bot123').delete('hello/whatsup')
     */
    delete(key: string): Promise<void>

    /**
     * Whether or not the specified key exists
     * @example bp.kvs.forBot('bot123').exists('hello/whatsup')
     */
    exists(key: string): Promise<boolean>
    /**
     * @deprecated Use bp.kvs.forBot().set() and set an expiry as the last parameter
     */
    setStorageWithExpiry(key: string, value, expiry?: string)
    /**
     * @deprecated Use bp.kvs.forBot().get() which handles expiry automatically
     */
    getStorageWithExpiry(key: string)
    getConversationStorageKey(sessionId: string, variable: string): string
    getUserStorageKey(userId: string, variable: string): string
    getGlobalStorageKey(variable: string): string
    removeStorageKeysStartingWith(key): Promise<void>
  }

  export interface ListenHandle {
    /** Stops listening from the event */
    remove(): void
  }

  /**
   * The configuration definition of a bot.
   */
  export interface BotConfig {
    $schema?: string
    id: string
    name: string
    description?: string
    category?: string
    details: BotDetails
    author?: string
    disabled?: boolean
    private?: boolean
    version: string
    imports: {
      /** Defines the list of content types supported by the bot */
      contentTypes: string[]
    }
    converse?: ConverseConfig
    dialog?: DialogConfig
    logs?: LogsConfig
    defaultLanguage: string
    languages: string[]
    locked: boolean
    pipeline_status: BotPipelineStatus
    oneflow?: boolean
  }

  export type Pipeline = Stage[]

  export type StageAction = 'promote_copy' | 'promote_move'

  export interface Stage {
    id: string
    label: string
    action: StageAction
  }

  export interface BotPipelineStatus {
    current_stage: {
      promoted_by: string
      promoted_on: Date
      id: string
    }
    stage_request?: {
      requested_on: Date
      expires_on?: Date
      message?: string
      status: string
      requested_by: string
      id: string
      approvals?: StageRequestApprovers[]
    }
  }

  export interface StageRequestApprovers {
    email: string
    strategy: string
  }

  export interface BotDetails {
    website?: string
    phoneNumber?: string
    termsConditions?: string
    privacyPolicy?: string
    emailAddress?: string
    avatarUrl?: string
    coverPictureUrl?: string
  }

  export interface LogsConfig {
    expiration: string
  }

  /**
   * Configuration definition of Dialog Sessions
   */
  export interface DialogConfig {
    /** The interval until a session context expires */
    timeoutInterval: string
    /** The interval until a session expires */
    sessionTimeoutInterval: string
    promptTimeoutInterval: string
  }

  /**
   * Configuration file definition for the Converse API
   */
  export interface ConverseConfig {
    /**
     * The timeout of the converse API requests
     * @default 5s
     */
    timeout: string
    /**
     * The text limitation of the converse API requests
     * @default 360
     */
    maxMessageLength: number
  }

  /**
   * A Content Element is a single item of a particular Content Type @see ContentType.
   * Content Types contains many Elements. An Element belongs to a single Content Type.
   */
  export interface ContentElement {
    id: string
    /** The Id of the Content Type for which the Element belongs to. */
    contentType: string
    /** The raw form data that contains templating that needs to be interpreted. */
    formData: { [property: string]: any }
    /** The computed form data that contains the interpreted data. */
    computedData: object
    /** The textual representation of the Content Element, for each supported languages  */
    previews: object
    createdOn: Date
    modifiedOn: Date
    createdBy: string
  }

  /**
   * A Content Type describes a grouping of Content Elements @see ContentElement sharing the same properties.
   * They can describe anything and everything – they most often are domain-specific to your bot. They also
   * tells botpress how to display the content on various channels
   */
  export interface ContentType {
    id: string
    title: string
    description: string
    /**
     * Hiding content types prevents users from adding these kind of elements via the Flow Editor.
     * They are still visible in the Content Manager, and it's still possible to use these elements by specifying
     * their name as a property "contentType" to ContentPickerWidget.
     */
    hidden: boolean
    /**
     * The jsonSchema used to validate the form data of the Content Elements.
     */
    jsonSchema: object
    newSchema?: object
    uiSchema?: object

    /**
     * Function that defines how a Content Type gets rendered on different channels.
     * This function resides in the javascript definition of the Content Type.
     *
     * @param data The data required to render the Content Elements. e.g. Text, images, button actions, etc.
     * @param channel The channel used to communicate, e.g. channel-web, messenger, twilio, etc.
     * @returns Return an array of rendered Content Elements
     */
    renderElement: (data: object, channel: string) => object[]
    /**
     * Function that computes the visual representation of the text.
     * This function resides in the javascript definition of the Content Type.
     */
    computePreviewText?: (formData: object) => string
  }

  /**
   * The flow is used by the dialog engine to answer the user and send him to the correct destination
   */
  export interface Flow {
    name: string
    /** Friendly name to display in the flow view */
    label?: string
    description?: string
    location?: string
    version?: string
    /** This is the home node. The user will be directed there when he enters the flow */
    startNode: string
    /** An object containing all the properties required to edit a skill */
    skillData?: any
    /** An array of all the nodes included in the flow */
    nodes: FlowNode[]
    /** Those actions are attached to the flow and can be triggered regardless of the user's current node */
    catchAll?: NodeActions
    /** The name of the node to send the user if he reaches the timeout threshold */
    timeoutNode?: string
    type?: string
    timeout?: { name: string; flow: string; node: string }[]
    variables?: FlowVariable[]
  }

  export interface FlowVariable {
    type: string
    params?: any
  }

  export interface DecisionTriggerCondition {
    id: string
    params?: FormData
  }

  export interface Condition {
    id: string
    /** String displayed in the dropdown */
    label: string
    /** The description holds placeholders for param values so they can be displayed in the view */
    description?: string
    /** The definition of all parameters used by this condition */
    fields?: FormField[]
    advancedSettings?: FormField[]
    /** In which order the conditions will be displayed in the dropdown menu. 0 is the first item */
    displayOrder?: number
    /** This callback url is called when the condition is deleted or pasted in the flow */
    callback?: string
    /** The editor will use the custom component to provide the requested parameters */
    editor?: {
      module: string
      component: string
    }
    evaluate: (event: IO.IncomingEvent, params: any) => number
    /** The onEnter actions that come with this condition when the Trigger node is executed */
    addOnEnter?: (params: any) => string[]
  }

  export interface ConditionParam {
    label: string
    /** Each type provides a different kind of editor */
    type: 'string' | 'number' | 'boolean' | 'list' | 'radio' | 'array' | 'content'
    /** Different components can be used to display certain types (eg: boolean/list) */
    subType?: 'switch' | 'radio'
    required?: boolean
    defaultValue?: any
    /** Number of rows (for types which supports it, ex: string, array) */
    rows?: number
    /** When type is list, this variable must be configured */
    list?: ConditionListOptions
  }

  export interface ConditionListOptions {
    /** List of options displayed in the dropdown menu */
    items?: Option[]
    /** Alternatively, set an endpoint where the list will be queried (eg: intents) */
    endpoint?: string
    /** The path to the list of elements (eg: language.available) */
    path?: string
    /** Name of the field which will be used as the value. Default to value */
    valueField?: string
    /** Friendly name displayed in the dropdown menu. Default to label */
    labelField?: string
  }

  export interface Option {
    value: string
    label: string
  }

  export interface Topic {
    name: string
    description: string
  }

  export interface Library {
    elementPath: string
    elementId: string
  }

  /**
   * This interface is used to encapsulate the logic around the creation of a new skill. A skill
   * is a subflow which can have multiple nodes and custom logic, while being hidden under a single node in the main flow.
   * The node transitions specified here are applied on the node in the main flow. Once the user enters the node,
   * the flow takes over
   */
  export interface FlowGenerationResult {
    /**
     * A partial flow originating from a skill flow generator. Missing pieces will be automatically added
     * once the flow is sent to Botpress, the final product will be a Flow.
     */
    flow: SkillFlow
    /** An array of possible transitions for the parent node */
    transitions: NodeTransition[]
  }

  /**
   * The partial flow is only used to make some nodes optional. Those left empty will be automatically
   * generated by the skill service.
   */
  export type SkillFlow = Partial<Flow> & Pick<Required<Flow>, 'nodes'>

  export type FlowNodeType =
    | 'standard'
    | 'skill-call'
    | 'listen'
    | 'say_something'
    | 'sub-workflow'
    | 'success'
    | 'failure'
    | 'trigger'
    | 'execute'
    | 'router'
    | 'action'
    | 'prompt'

  export type FlowNode = {
    /** An auto-generated ID used internally for the flow builder */
    id?: string
    /** The name used by the dialog engine to link to other nodes */
    name: string
    type?: FlowNodeType
    timeoutNode?: string
    flow?: string
    prompt?: PromptNode
    subflow?: SubWorkflowNode
    isNew?: boolean
    /** Used internally by the flow editor */
    readonly lastModified?: Date
  } & NodeActions

  export interface SubWorkflowNode {
    in: { [variable: string]: SubWorkflowInput }
    out: { [variable: string]: string }
  }

  export interface SubWorkflowInput {
    source: 'variable' | 'hardcoded'
    value: any
  }

  export type TriggerNode = FlowNode & {
    conditions: DecisionTriggerCondition[]
    activeWorkflow?: boolean
  }

  export type ListenNode = FlowNode & {
    triggers: { name?: string; effect?: 'prompt.inform' | 'prompt.cancel'; conditions: DecisionTriggerCondition[] }[]
  }

  export type SkillFlowNode = Partial<ListenNode> & Pick<Required<ListenNode>, 'name'> & Partial<TriggerNode>

  /**
   * Node Transitions are all the possible outcomes when a user's interaction on a node is completed. The possible destinations
   * can be any node: a node in the same flow, one in a subflow, return to the parent flow, end discussion... etc.
   * There are special nodes:
   * - # - Send the user to the previous flow, at the calling node
   * - #node - Send the user to the previous flow, at a specific node
   * - ## - Send the user to the starting node of the previous flow
   * - END - End the current dialog
   * - node - Send the user to a specific node in the current flow
   */
  export interface NodeTransition {
    /** The text to display instead of the condition in the flow editor */
    caption?: string
    /** A JS expression that is evaluated to determine if it should send the user to the specified node */
    condition: string
    /** The destination node */
    node: string
  }

  export type FormDataField = any

  export interface FormData {
    id?: string
    contentType?: string
    [key: string]: FormDataField
  }

  interface FormOption {
    value: any
    label: string
    related?: FormField
  }

  interface FormContextMenu {
    type: string
    label: string
  }

  // TODO use namespace to group form related interfaces
  export interface FormDynamicOptions {
    /** An enpoint to call to get the options */
    endpoint: string
    /** Used with _.get() on the data returned by api to get to the list of items */
    path?: string
    /** Field from DB to map as the value of the options */
    valueField: string
    /** Field from DB to map as the label of the options */
    labelField: string
  }

  export type FormFieldType =
    | 'checkbox'
    | 'group'
    | 'number'
    | 'overridable'
    | 'select'
    | 'text'
    | 'text_array'
    | 'textarea'
    | 'upload'
    | 'url'
    | 'hidden'
    | 'tag-input'
    | 'variable'

  export interface FormField {
    type: FormFieldType
    key: string
    label?: string
    overrideKey?: string
    placeholder?: string | string[]
    options?: FormOption[]
    defaultValue?: FormDataField
    required?: boolean
    variableTypes?: string[]
    defaultVariableType?: string
    superInput?: boolean
    customPlaceholder?: boolean
    variablesOnly?: boolean
    superInputOptions?: {
      canPickEvents?: boolean
      canPickVariables?: boolean
    }
    max?: number
    min?: number
    maxLength?: number
    valueManipulation?: {
      regex: string
      modifier: string
      replaceChar: string
    }
    translated?: boolean
    dynamicOptions?: FormDynamicOptions
    fields?: FormField[]
    moreInfo?: FormMoreInfo
    /** When specified, indicate if array elements match the provided pattern */
    validationPattern?: RegExp
    group?: {
      /** You have to specify the add button label */
      addLabel?: string
      /** You can specify a minimum so the delete button won't show if there isn't more than the minimum */
      minimum?: number
      /** You can add a contextual menu to add extra options */
      contextMenu?: FormContextMenu[]
    }
  }

  export interface FormMoreInfo {
    label: string
    url?: string
  }
  /**
   * A Node Action represent all the possible actions that will be executed when the user is on the node. When the user
   * enters the node, actions in the 'onEnter' are executed. If there are actions in 'onReceive', they will be called
   * once the user reply something. Transitions in 'next' are evaluated after all others to determine where to send
   */
  export interface NodeActions {
    /** An array of actions to take when the user enters the node */
    onEnter?: ActionBuilderProps[] | string[]
    /** An array of actions to take when the user replies */
    onReceive?: ActionBuilderProps[] | string[]
    /** An array of possible transitions once everything is completed */
    next?: NodeTransition[]
    /** For node of type triggers, this contains the element to render */
    conditions?: {
      id?: string
      params: FormData
    }[]
    /** For node of type say_something, this contains the element to render */
    contents?: {
      [lang: string]: FormData
    }[]
  }

  export interface ActionBuilderProps {
    name: string
    type: NodeActionType
    args?: any
  }

  /**
   * The Node Action Type is used by the skill service to tell the dialog engine what action to take.
   */
  export enum NodeActionType {
    RenderElement = 'render',
    RunAction = 'run',
    RenderText = 'say'
  }

  /**
   * The AxiosBotConfig contains the axios configuration required to call the api of another module.
   * @example: axios.get('/mod/module', axiosBotConfig)
   */
  export interface AxiosBotConfig {
    /** The base url of the bot.
     * @example http://localhost:3000/
     */
    baseURL: string
    headers: {
      Authorization: string
    }
  }

  export interface MigrationResult {
    success: boolean
    message?: string
  }

  export interface ModuleMigration {
    info: {
      description: string
      target?: 'core' | 'bot'
      type: 'database' | 'config' | 'content'
    }
    up: (opts: ModuleMigrationOpts) => Promise<MigrationResult>
    down?: (opts: ModuleMigrationOpts) => Promise<MigrationResult>
  }

  export interface ModuleMigrationOpts {
    bp: typeof import('botpress/sdk')
    metadata: MigrationMetadata
    configProvider: any
    database: any
    inversify: any
  }

  /** These are additional information that Botpress may pass down to migrations (for ex: running bot-specific migration) */
  export interface MigrationMetadata {
    botId?: string
  }

  /**
   * Simple interface to use when paging is required
   */
  export interface Paging {
    /** The index of the first element */
    start: number
    /** How many elements should be returned */
    count: number
  }

  /**
   * All available rollout strategies (how users interact with bots of that workspace)
   * An invite code is permanent, meaning that it will be consumed once and will not be necessary for that user in the future
   *
   * anonymous: Anyone can talk to bots
   * anonymous-invite: Anyone with an invite code can talk to bots
   * authenticated: Authenticated users will be automatically added to workspace as "chat user" (will then be "authorized")
   * authenticated-invite: Authenticated users with an invite code will be added to workspace as "chat user" (will then be "authorized")
   * authorized: Only authenticated users with an existing access to the workspace can talk to bots
   */
  export type RolloutStrategy =
    | 'anonymous'
    | 'anonymous-invite'
    | 'authenticated'
    | 'authenticated-invite'
    | 'authorized'

  export interface WorkspaceRollout {
    rolloutStrategy: RolloutStrategy
    inviteCode?: string
    allowedUsages?: number
  }

  export interface AddWorkspaceUserOptions {
    /** Select an existing custom role for that user. If role, asAdmin and asChatUser are undefined, then it will pick the default role */
    role?: string
    /** When enabled, user is added to the workspace as an admin (role is ignored) */
    asAdmin?: boolean
    /** When enabled, user is added as a chat user (role is ignored)  */
    asChatUser?: boolean
  }

  export interface PromptDefinition {
    id: string
    config: PromptConfig
    prompt: PromptConstructable
  }

  /** The configuration of the prompt which is saved on the flow */
  export interface PromptConfig {
    /** An ID used internally to refer to this prompt */
    type: string
    /** The label displayed in the studio */
    label?: string
    icon?: string
    /** The ID representing the type of value that is collected by this prompt */
    valueType: string
    /** Will never trigger a confirmation for a previous value */
    noConfirmation?: boolean
    /** Fields to configure the prompt on the studio */
    fields: FormField[]
    advancedSettings: FormField[]
  }

  export interface PromptNode {
    type: string
    /** The list of custom parameters of the prompt with their associated values */
    params: PromptNodeParams
  }

  export interface PromptNodeParams {
    cancellable?: boolean
    confirmCancellation?: boolean
    /** The name of the variable that will be filled with the value extracted */
    output: string
    /** The question to ask to the user for this prompt */
    question: MultiLangText
    /** Confirmation message to send to ask the user if the provided value is correct */
    confirm?: MultiLangText
    /** Additional param for prompts */
    [paramName: string]: any
  }

  export interface MultiLangText {
    [lang: string]: string
  }

  export interface Prompt {
    /**
     * This method will receive multiple
     * @param event
     */
    extraction(event: IO.IncomingEvent): ExtractionResult[]
    /**
     * This method
     * @param value
     */
    validate(value): ValidationResult
    /**
     * When the prompt is sent to the user, an event of type "prompt" is sent to the corresponding channel.
     * You can customize the event that will be sent to the user
     */
    customPrompt?(
      event: IO.OutgoingEvent,
      incomingEvent: IO.IncomingEvent,
      bp: typeof import('botpress/sdk')
    ): Promise<boolean>
  }

  export interface ExtractionResult {
    value: any
    confidence: number
  }

  export interface ValidationResult {
    valid: boolean
    message?: MultiLangText
  }

  export interface PromptConstructable {
    new (ctor: any): Prompt
  }

  export interface BoxedVarConstructable<T, V = any> {
    new (ctor: BoxedVarContructor<T, V>): BoxedVariable<T, V>
  }

  export interface BoxedVariable<T, V = any> {
    value?: T
    /** Configuration option that are set directly on the variable (eg: format) */
    config?: V
    /** The level of confidence we have for the value */
    readonly confidence: number
    readonly type: string
    readonly subType?: string
    /** This method handles the logic to check if the value is valid and update the confidence  */
    trySet(value: T | undefined, confidence?: number): void
    /** Set the number of remaining turns before the variable is set to expire */
    setRetentionPolicy(nbOfTurns: number): void
    /** Convert the underlying value to a string. Different variables may have format options */
    toString(...args: any): string
    /**
     * Returns 1 if this value is bigger than compareTo's value
     * Returns -1 if this value is smaller than compareTo's value
     * Returns 0 if both values are equal
     */
    compare(compareTo: BoxedVariable<T, V>): number
    getValidationData: () => ValidationData | undefined
    unbox(): UnboxedVariable<T>
  }

  export interface ValidationData {
    /** List of allowed patterns */
    patterns?: RegExp[]
    elements: NLU.EntityDefOccurrence[]
  }

  export interface UnboxedVariable<T> {
    type: string
    subType?: string
    value: T | undefined
    nbTurns: number
    confidence: number
  }

  export interface BoxedVarContructor<T, V = any> {
    type: string
    /** Represent the user's variable type for generic types */
    subType?: string
    /** The number of turns left until this value is no longer valid */
    nbOfTurns: number
    /** The confidence percentage of the value currently stored */
    confidence?: number
    /** The current value stored in the db */
    value: T | undefined
    /** Configuration of the variable on the workflow (ex: date format) */
    config?: V
    /** Returns the list of allowed patterns and elements for the variable */
    getValidationData: () => ValidationData | undefined
  }

  export interface PrimitiveVarType {
    id: string
    config?: FlowVariableConfig
    box: BoxedVarConstructable<any, any>
  }

  export type FlowVariableConfig = {
    label: string
    icon?: any
  } & FormDefinition

  export interface FormMoreInfo {
    label: string
    url?: string
  }

  export interface FormContextMenu {
    type: string
    label: string
  }

  export interface FormDefinition {
    advancedSettings: FormField[]
    fields: FormField[]
  }

  ////////////////
  //////// API
  ////////////////

  /**
   * Realtime is used to communicate with the client via websockets
   */
  export namespace realtime {
    /**
     * Sends a payload to the client via the websocket
     * @param payload The payload to send
     */
    export function sendPayload(payload: RealTimePayload)
  }

  // prettier-ignore
  export type RouterCondition = boolean | ((req: any) => boolean)

  /**
   * Those are possible options you may enable when creating new routers
   */
  export interface RouterOptions {
    /**
     * Check if user is authenticated before granting access
     * @default true
     */
    checkAuthentication: RouterCondition

    /**
     * When checkAuthentication is enabled, set this to true to enforce permissions based on the method.
     * GET/OPTIONS requests requires READ permissions, while all other requires WRITE permissions
     * @default true
     */
    checkMethodPermissions?: RouterCondition

    /**
     * Parse the body as JSON when possible
     * @default true
     */
    enableJsonBodyParser?: RouterCondition

    /**
     * Only parses body which are urlencoded
     * @default true
     */
    enableUrlEncoderBodyParser?: RouterCondition
  }

  /**
   * Search parameters when querying content elements
   */
  export interface SearchParams {
    /** Search in elements id and form data */
    searchTerm?: string
    /** Returns the amount of elements from the starting position  */
    from: number
    count: number
    /** Only returns the items matching these ID */
    ids?: string[]
    /** An array of columns with direction to sort results */
    sortOrder?: SortOrder[]
    /** Apply a filter to a specific field (instead of the 'search all' field) */
    filters?: Filter[]
  }

  export interface EventSearchParams {
    /** Returns the amount of elements from the starting position  */
    from?: number
    count?: number
    /** An array of columns with direction to sort results */
    sortOrder?: SortOrder[]
  }

  export interface Filter {
    /** The name of the column to filter on */
    column: string
    /** The value to filter (line %value%) */
    value: string
  }

  export interface SortOrder {
    /** The name of the column  */
    column: string
    /** Is the sort order ascending or descending? Asc by default */
    desc?: boolean
  }

  export interface AxiosOptions {
    /** When true, it will return the local url instead of the external url  */
    localUrl: boolean
  }

  export interface RedisLock {
    /** Free the lock so other nodes can request it */
    unlock(): Promise<void>
    /** Extend the duration of the lock for the node owning it */
    extend(duration: number): Promise<void>
  }

  export interface FileContent {
    name: string
    content: string | Buffer
  }

  export namespace Content {
    export interface Base {
      metadata?: Metadata
      extraProps?: {
        BOT_URL: string
      }
    }

    export interface Metadata {
      /** Display quick reply buttons */
      __buttons?: Option[]
      /** Display a dropdown menu to select an item  */
      __dropdown?: Option[] | Dropdown
      /** Set to true to display typing effect, or set a delay in ms */
      __typing?: boolean | number
      /** Use markdown for text fields when possible */
      __markdown?: boolean
      /** If the channel supports it, it will trim the text to the specified length */
      __trimText?: number
      /** Force usage of a dropdown menu instead of buttons */
      __useDropdown?: boolean
      /** Any other user-defined properties */
      [customProps: string]: any
    }

    export interface Text extends Base {
      type: 'text'
      text: string | MultiLangText
      variations?: string[]
    }

    export interface Image extends Base {
      type: 'image'
      image: string
      title?: string
    }

    export interface Card extends Base {
      type: 'card'
      title: string
      subtitle?: string
      image?: string
      actions?: Actions[]
    }

    export interface ActionButton {
      title: string
    }

    export interface ActionSaySomething extends ActionButton {
      type: 'say_something'
      // TODO cleanup legacy
      action: 'Say something'
      text: string
    }

    export interface ActionOpenURL extends ActionButton {
      type: 'open_url'
      // TODO cleanup legacy
      action: 'Open URL'
      url: string
    }

    export interface ActionPostback extends ActionButton {
      type: 'postback'
      // TODO cleanup legacy
      action: 'Postback'
      payload: string
    }

    export interface Carousel extends Base {
      type: 'carousel'
      items: Card[]
    }

    export interface Custom extends Base {
      type: 'custom'
      [prop: string]: any
    }

    export type All = Text | Image | Carousel | Card | Custom
    export type Actions = ActionSaySomething | ActionOpenURL | ActionPostback

    export interface Dropdown {
      buttonText?: string
      options: Option[]
      /** Below options are for channel-web only */
      width?: number
      displayInKeyboard?: boolean
      allowCreation?: boolean
      allowMultiple?: boolean
    }
  }

  export interface VariableParams {
    name: string
    value: any
    type: string
    subType?: string
    options?: { nbOfTurns: number; specificWorkflow?: string; config?: any }
  }

  export namespace http {
    /**
     * Create a shortlink to any destination
     *
     * @example bp.http.createShortLink('chat', '/lite', {m: 'channel-web', v: 'fullscreen' })
     * @example http://localhost:3000/s/chat
     * @param name - The name of the link, must be unique
     * @param destination - The URL to redirect to. It can be relative or absolute
     * @param params - An optional query string to add at the end of the url. You may specify an object
     */
    export function createShortLink(name: string, destination: string, params?: any): void

    /**
     * Delete any previously created short link
     *
     * @param name - The name of the link to remove
     */
    export function deleteShortLink(name): void

    /**
     * Create a new router for a module. Once created, use them to register new endpoints. Routers created
     * with this method are accessible via the url /mod/{routerName}
     *
     * @example const router = bp.http.createRouterForBot('myModule')
     * @example router.get('/list', ...)
     * @example axios.get('/mod/myModule/list')
     * @param routerName - The name of the router
     * @param options - Additional options to apply to the router
     * @param router - The router
     */
    export function createRouterForBot(routerName: string, options?: RouterOptions): RouterExtension

    /**
     * This method is meant to unregister a router before unloading a module. It is meant to be used in a development environment.
     * It could cause unpredictable behavior in production
     * @param routerName The name of the router (must have been registered with createRouterForBot)
     */
    export function deleteRouterForBot(routerName: string)

    /**
     * Returns the required configuration to make an API call to another module by specifying only the relative path.
     * @param botId - The ID of the bot for which to get the configuration
     * @returns The configuration to use
     */
    export function getAxiosConfigForBot(botId: string, options?: AxiosOptions): Promise<AxiosBotConfig>

    /**
     * Decodes and validates an external authorization token with the public key defined in config file
     * @param token - The encoded JWT token
     * @returns The decoded payload
     */
    export function decodeExternalToken(token: string): Promise<any>

    /**
     * This Express middleware tries to decode the X-BP-ExternalAuth header and adds a credentials header in the request if it's valid.
     */
    export function extractExternalToken(req: Request, res: Response, next: NextFunction): Promise<void>

    export function needPermission(
      operation: string,
      resource: string
    ): (req: Request, res: Response, next: NextFunction) => Promise<void>

    export function hasPermission(req: any, operation: string, resource: string, noAudit?: boolean): Promise<boolean>

    export type RouterExtension = { getPublicPath(): Promise<string> } & Router
  }

  /**
   * Events is the base communication channel of the bot. Messages and payloads are a part of it,
   * and it is the only way to receive or send information. Each event goes through the whole middleware chain (incoming or outgoing)
   * before being received by either the bot or the user.
   */
  export namespace events {
    /**
     * Register a new middleware globally. They are sorted based on their declared order each time a new one is registered.
     * @param middleware - The middleware definition to register
     */
    export function registerMiddleware(middleware: IO.MiddlewareDefinition): void

    /** Removes the specified middleware from the chain. This is mostly used in case of a module being reloaded */
    export function removeMiddleware(middlewareName): void

    /**
     * Send an event through the incoming or outgoing middleware chain
     * @param event - The event to send
     */
    export function sendEvent(event: IO.Event): Promise<void>

    /**
     * Reply easily to any received event. It accepts an array of payloads
     * and will send a complete event with each payloads. It is often paired with
     * {@link cms.renderElement} to generate payload for a specific content type
     *
     * @param eventDestination - The destination to identify the target
     * @param payloads - One or multiple payloads to send
     */
    export function replyToEvent(eventDestination: IO.EventDestination, payloads: any[], incomingEventId?: string): void

    export function replyContentToEvent(
      payload: Content.All,
      event: IO.Event,
      options: { incomingEventId?: string; eventType?: string }
    ): Promise<void>

    /**
     * Return the state of the incoming queue. True if there are any events(messages)
     * from the user waiting in the queue.
     * @param event - Current event in the action context, used to identify the queue
     */
    export function isIncomingQueueEmpty(event: IO.Event): boolean

    /**
     * When Event Storage is enabled, you can use this API to query data about stored events. You can use multiple fields
     * for your query, but at least one is required.
     *
     * @param fields - One or multiple fields to add to the search query
     * @param searchParams - Additional parameters for the query, like ordering, number of rows, etc.
     */
    export function findEvents(
      fields: Partial<IO.StoredEvent>,
      searchParams?: EventSearchParams
    ): Promise<IO.StoredEvent[]>

    /**
     * When Event Storage is enabled, you can use this API to update an event. You can use multiple fields
     * for your query, but at least one is required.
     *
     * @param id - The ID of the event to update
     * @param fields - Fields to update on the event
     */
    export function updateEvent(id: string, fields: Partial<IO.StoredEvent>): Promise<void>

    /**
     * Register the user feedback for a specific event. The type property is used to increment associated metrics
     * @param incomingEventId - The ID of the first event of the conversation
     * @param target - The ID of the user
     * @param feedback Either 1 or -1
     * @param type - For now, only supports qna & workflow
     * @return true if feedback was successfully saved
     */
    export function saveUserFeedback(
      incomingEventId: string,
      target: string,
      feedback: number,
      type?: string
    ): Promise<boolean>
  }

  export type GetOrCreateResult<T> = Promise<{
    created: boolean
    result: T
  }>

  export namespace users {
    /**
     * Returns an existing user or create a new one with the specified keys
     */
    export function getOrCreateUser(channel: string, userId: string, botId?: string): GetOrCreateResult<User>

    /**
     * Merge the specified attributes to the existing attributes of the user
     */
    export function updateAttributes(channel: string, userId: string, attributes: any): Promise<void>

    /**
     * Overwrite all the attributes of the user with the specified payload
     */
    export function setAttributes(channel: string, userId: string, attributes: any): Promise<void>
    export function getAllUsers(paging?: Paging): Promise<any>
    export function getUserCount(): Promise<any>
    export function getAttributes(channel: string, userId: string): Promise<any>
  }

  /**
   * A state is a mutable object that contains properties used by the dialog engine during a conversation.
   * Properties like "nickname" or "nbOfConversations" are used during a conversation to execute flow logic. e.g. Navigating to a certain node when a condition is met.
   */
  export type State = any

  /**
   * The dialog engine is what processes conversations. It orchestrates the conversational flow logic.
   */
  export namespace dialog {
    /**
     * Create a session Id from an Event Destination
     * @param eventDestination The event used to create the Dialog Session Id
     */
    export function createId(eventDestination: IO.EventDestination): string
    /**
     * Calls the dialog engine to start processing an event.
     * @param event The event to be processed by the dialog engine
     */
    export function processEvent(sessionId: string, event: IO.IncomingEvent): Promise<IO.IncomingEvent>
    /**
     * Deletes a session
     * @param sessionId The Id of the session to delete
     */
    export function deleteSession(sessionId: string): Promise<void>

    /**
     * Jumps to a specific flow and optionally a specific node. This is useful when the default flow behavior needs to be bypassed.
     * @param sessionId The Id of the the current Dialog Session. If the session doesn't exists, it will be created with this Id.
     * @param event The event to be processed
     * @param flowName The name of the flow to jump to
     * @param nodeName The name of the optional node to jump to.
     * The node will default to the starting node of the flow if this value is omitted.
     */
    export function jumpTo(
      sessionId: string,
      event: IO.IncomingEvent,
      flowName: string,
      nodeName?: string
    ): Promise<void>

    /**
     * Returns the list of conditions that can be used in an NLU Trigger node
     */
    export function getConditions(): Condition[]

    export function getVariables(): any[]

    export function createVariable(variable: VariableParams, event: IO.IncomingEvent)
  }

  export namespace config {
    export function getModuleConfig(moduleId: string): Promise<any>

    /**
     * Returns the configuration values for the specified module and bot.
     * @param moduleId
     * @param botId
     * @param ignoreGlobal Enable this when you want only bot-specific configuration to be possible
     */
    export function getModuleConfigForBot(moduleId: string, botId: string, ignoreGlobal?: boolean): Promise<any>

    /**
     * Returns the configuration options of Botpress
     */
    export function getBotpressConfig(): Promise<any>

    /**
     * Merges and saves a bot's config
     * @param botId
     * @param partialConfig
     * @param ignoreLock
     */
    export function mergeBotConfig(botId: string, partialConfig: Partial<BotConfig>, ignoreLock?: boolean): Promise<any>
  }

  /**
   * The distributed namespace uses Redis to distribute commands to every node
   */
  export namespace distributed {
    /**
     * When a single node must process data from a shared source, call this method to obtain an exclusive lock.
     * You can then call lock.extend() to keep it longer, or lock.unlock() to release it
     * @param resource Name of the resource to lock
     * @param duration the initial duration
     * @return undefined if another node already has obtained the lock
     */
    export function acquireLock(resource: string, duration: number): Promise<RedisLock | undefined>

    /**
     * Forcefully clears any trace of the lock from the redis store. It doesn't clear the lock from the node which had it.
     * Ensure that a broadcasted job took care of cancelling it before.
     * @param resource
     * @return true if an existing lock was deleted
     */
    export function clearLock(resource: string): Promise<boolean>

    /**
     * This method returns a function that can then be called to broadcast the message to every node
     * @param fn The job that will be executed on all nodes
     * @param T The return type of the returned function
     *
     * @example const distributeToAll: Function = await bp.distributed.broadcast<void>(_localMethod)
     * @example const _localMethod = (param1, param2): Promise<void> { }
     * @example distributeToAll('send to all nodes', 'other info') // Every node will execute this method
     */
    export function broadcast<T>(fn: Function): Promise<Function>
  }

  /**
   * The Key Value Store is perfect to store any type of data as JSON.
   */
  export namespace kvs {
    /**
     * Access the KVS Service for a specific bot. Check the {@link ScopedGhostService} for the operations available on the scoped element.
     */
    export function forBot(botId: string): KvsService
    /**
     * Access the KVS Service globally. Check the {@link ScopedGhostService} for the operations available on the scoped element.
     */
    export function global(): KvsService

    /**
     * Returns the specified key as JSON object
     * @example bp.kvs.get('bot123', 'hello/whatsup')
     * @deprecated will be removed, use global or forBot
     */
    export function get(botId: string, key: string, path?: string): Promise<any>

    /**
     * Saves the specified key as JSON object
     * @example bp.kvs.set('bot123', 'hello/whatsup', { msg: 'i love you' })
     * @deprecated will be removed, use global or forBot
     */
    export function set(botId: string, key: string, value: any, path?: string, expiry?: string): Promise<void>

    /**
     * @deprecated will be removed, use global or forBot
     */
    export function setStorageWithExpiry(botId: string, key: string, value, expiry?: string)

    /**
     * @deprecated will be removed, use global or forBot
     */
    export function getStorageWithExpiry(botId: string, key: string)

    /**
     * @deprecated will be removed, use global or forBot
     */
    export function getConversationStorageKey(sessionId: string, variable: string): string

    /**
     * @deprecated will be removed, use global or forBot
     */
    export function getUserStorageKey(userId: string, variable: string): string

    /**
     * @deprecated will be removed, use global or forBot
     */
    export function getGlobalStorageKey(variable: string): string

    /**
     * @deprecated will be removed, use global or forBot
     */
    export function removeStorageKeysStartingWith(key): Promise<void>
  }

  export namespace bots {
    export function getAllBots(): Promise<Map<string, BotConfig>>
    export function getBotById(botId: string): Promise<BotConfig | undefined>
    /**
     * It will extract the bot's folder to an archive (tar.gz).
     * @param botId The ID of the bot to extract
     */
    export function exportBot(botId: string): Promise<Buffer>
    /**
     * Allows to import directly an archive (tar.gz) in a new bot.
     * @param botId The ID of the new bot (or an existing one)
     * @param archive The buffer of the archive file
     * @param workspaceId The workspace where the bot will be imported
     * @param allowOverwrite? If not set, it will throw an error if the folder exists. Otherwise, it will overwrite files already present
     */
    export function importBot(
      botId: string,
      archive: Buffer,
      workspaceId: string,
      allowOverwrite?: boolean
    ): Promise<void>

    export function getBotTemplate(moduleName: string, templateName: string): Promise<FileContent[]>
  }

  export namespace workspaces {
    export function getBotWorkspaceId(botId: string): Promise<string>
    export function addUserToWorkspace(
      email: string,
      strategy: string,
      workspaceId: string,
      options?: AddWorkspaceUserOptions
    ): Promise<void>
    /**
     * Returns the rollout strategy of the requested workspace.
     * If the workspace ID is unknown, it will be determined from the bot ID
     * @param workspaceId
     */
    export function getWorkspaceRollout(workspaceId: string): Promise<WorkspaceRollout>
    /**
     * Consumes an invite code for the specified workspace.
     * @param workspaceId
     * @param inviteCode an invite code to compare to
     * @returns boolean indicating if code was valid & enough usage were left
     */
    export function consumeInviteCode(workspaceId: string, inviteCode?: string): Promise<boolean>
  }

  export namespace notifications {
    export function create(botId: string, notification: Notification): Promise<any>
  }

  export namespace ghost {
    /**
     * Access the Ghost Service for a specific bot. Check the {@link ScopedGhostService} for the operations available on the scoped element.
     */
    export function forBot(botId: string): ScopedGhostService
    /**
     * Access the Ghost Service scoped at the root of all bots
     */
    export function forBots(): ScopedGhostService
    /**
     * Access the Ghost Service globally. Check the {@link ScopedGhostService} for the operations available on the scoped element.
     */
    export function forGlobal(): ScopedGhostService
    /**
     * Access the BPFS at the root of the data folder
     */
    export function forRoot(): ScopedGhostService
  }

  export namespace cms {
    /**
     * Returns a single Content Element
     * @param botId - The ID of the bot
     * @param id - The element id
     * @param language - If language is set, it will return only the desired language with the base properties
     * @returns A content element
     */
    export function getContentElement(botId: string, id: string, language?: string): Promise<ContentElement>

    export function getContentElements(botId: string, ids: string[], language?: string): Promise<ContentElement[]>

    /**
     *
     * @param botId The ID of the bot
     * @param contentTypeId Filter entries on that specific content type
     * @param searchParams Additional search parameters (by default, returns 50 elements)
     * @param language When specified, only that language is returned with the original property (ex: text$en becomes text)
     */
    export function listContentElements(
      botId: string,
      contentTypeId?: string,
      searchParams?: SearchParams,
      language?: string
    ): Promise<ContentElement[]>

    export function deleteContentElements(botId: string, contentElementIds: string[]): Promise<void>

    export function getAllContentTypes(botId?: string): Promise<ContentType[]>
    /**
     * Content Types can produce multiple payloads depending on the channel and the type of message. This method can generate
     * payloads for a specific content element or generate them for a custom payload.
     * They can then be sent to the event engine, which sends them through the outgoing middlewares, straight to the user
     *
     * @param contentId - Can be a ContentType (ex: "builtin_text") or a ContentElement (ex: "!builtin_text-s6x5c6")
     * @param args - Required arguments by the content type (or the content element)
     * @param eventDestination - The destination of the payload (to extract the botId and channel)
     *
     * @example const eventDestination = { target: 'user123', botId: 'welcome-bot', channel: 'web', threadId: 1 }
     * @example const payloads = await bp.cms.renderElement('builtin_text', {type: 'text', text: 'hello'}, eventDestination)
     * @example await bp.events.replyToEvent(eventDestination, payloads)
     *
     * @returns An array of payloads
     */
    export function renderElement(
      contentId: string,
      args: any,
      eventDestination: IO.EventDestination
    ): Promise<object[]>

    /**
     * Updates an existing content element, or creates it if its current ID isn't defined
     *
     * @param botId The ID of the bot
     * @param contentTypeId Only used when creating an element (the ID of the content type (renderer))
     * @param formData The content of your element. May includes translations or not (see language parameter)
     * @param contentElementId If not specified, will be treated as a new element and will be inserted
     * @param language When language is set, only that language will be updated on this element. Otherwise, replaces all content
     */
    export function createOrUpdateContentElement(
      botId: string,
      contentTypeId: string,
      formData: object,
      contentElementId?: string,
      language?: string
    ): Promise<string>

    export function saveFile(botId: string, fileName: string, content: Buffer): Promise<string>
    export function readFile(botId, fileName): Promise<Buffer>
    export function getFilePath(botId: string, fileName: string): string

    /**
     * Mustache template to render. Can contain objects, arrays, strings.
     * @example '{{en}}', ['{{nested.de}}'], {notSoNested: '{{fr}}'}
     */
    export type TemplateItem = Object | Object[] | string[] | string

    /**
     * Render a template using Mustache template rendering.
     * Use recursive template rendering to extract nested templates.
     *
     * @param item TemplateItem to render
     * @param context Variables to use for the template rendering
     */
    export function renderTemplate(item: TemplateItem, context): TemplateItem
  }

  /**
   * Utility security-related features offered to developers
   * to create more secure extensions.
   */
  export namespace security {
    /**
     * Creates a message signature, which can be used as proof that the message was created on Botpress backend
     * You can call this method twice to verify the authenticity of a message
     */
    export function getMessageSignature(message: string): Promise<string>
  }

  /**
   * These features are subject to change and should not be relied upon.
   * They will eventually be either removed or moved in another namespace
   */
  export namespace experimental {
    export function disableHook(hookName: string, hookType: string, moduleName?: string): Promise<boolean>
    export function enableHook(hookName: string, hookType: string, moduleName?: string): Promise<boolean>
  }
}<|MERGE_RESOLUTION|>--- conflicted
+++ resolved
@@ -498,12 +498,9 @@
 
     export interface TrainingOptions {
       forceTrain: boolean
-<<<<<<< HEAD
       seed: number
-=======
       progressCallback: (x: number) => void
       cancelCallback: () => void
->>>>>>> ed4c5a76
     }
 
     export interface Model {
@@ -667,7 +664,15 @@
     }
 
     export interface Actions {
-      action: 'send' | 'startWorkflow' | 'redirect' | 'continue' | 'goToNode' | 'prompt.repeat' | 'prompt.inform' | 'prompt.cancel'
+      action:
+        | 'send'
+        | 'startWorkflow'
+        | 'redirect'
+        | 'continue'
+        | 'goToNode'
+        | 'prompt.repeat'
+        | 'prompt.inform'
+        | 'prompt.cancel'
       data?: SendContent | FlowRedirect
     }
 
