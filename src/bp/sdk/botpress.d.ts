/**
 * This is the official Botpress SDK, designed to help our fellow developers to create wonderful modules and
 * extend the world's best chatbot functionnality to make it even better! Your module will receives an instance of
 * this SDK (Yes, all those beautiful features!) to kick start your development. Missing something important?
 * Please let us know in our official Github Repo!
 */
declare module 'botpress/sdk' {
  /**
   * Returns the current version of Botpress
   */
  export const version: string

  /**
   * This variable gives you access to the Botpress database via Knex.
   * When developing modules, you can use this to create tables and manage data
   * @example bp.database('srv_channel_users').insert()
   */
  export const database: any

  /**
   * The logger instance is automatically scoped to the calling module
   * @example bp.logger.info('Hello!') will output: Mod[myModule]: Hello!
   */
  export const logger: Logger

  export interface LoggerEntry {
    botId?: string
    level: string
    scope: string
    message: string
    metadata: any
    timestamp: string
  }

  export enum LoggerLevel {
    Info = 'info',
    Warn = 'warn',
    Error = 'error',
    Debug = 'debug'
  }

  export enum LogLevel {
    PRODUCTION = 0,
    DEV = 1,
    DEBUG = 2
  }

  export interface Logger {
    forBot(botId: string): this
    attachError(error: Error): this
    persist(shouldPersist: boolean): this
    level(level: LogLevel): this

    /**
     * Sets the level that will be required at runtime to
     * display the next message.
     * 0 = Info / Error (default)
     * 1 = Warning
     * 2 = Debug
     * 3 = Silly
     * @param level The level to apply for the next message
     */
    level(level: LogLevel): this
    debug(message: string, metadata?: any): void
    info(message: string, metadata?: any): void
    warn(message: string, metadata?: any): void
    error(message: string, metadata?: any): void
  }

  /**
   * The Module Entry Point is used by the module loader to bootstrap the module. It must be present in the index.js file
   * of the module. The path to the module must also be specified in the global botpress config.
   */
  export interface ModuleEntryPoint {
    /** Called once the core is initialized. Usually for middlewares / database init */
    onServerStarted: ((bp: typeof import('botpress/sdk')) => void)
    /** This is called once all modules are initialized, usually for routing and logic */
    onServerReady: ((bp: typeof import('botpress/sdk')) => void)
    onBotMount?: ((bp: typeof import('botpress/sdk'), botId: string) => void)
    onBotUnmount?: ((bp: typeof import('botpress/sdk'), botId: string) => void)
    /** Additional metadata about the module */
    definition: ModuleDefinition
    /** An array of the flow generators used by skills in the module */
    skills?: Skill[]
    /** An array of available bot templates when creating a new bot */
    botTemplates?: BotTemplate[]
    onFlowChanged?: ((bp: typeof import('botpress/sdk'), botId: string, flow: Flow) => void)
  }

  /**
   * Identifies new Bot Template that can be used to speed up the creation of a new bot without
   * having to start from scratch
   */
  export interface BotTemplate {
    /** Used internally to identify this template  */
    id: string
    /** The name that will be displayed in the bot template menu */
    name: string
    /** Gives a short description of your module, which is displayed once the template is selected */
    desc: string
    /** These are used internally by Botpress when they are registered on startup */
    readonly moduleId?: string
    readonly moduleName?: string
  }

  export interface ModuleDefinition {
    /** This name should be in lowercase and without special characters (only - and _) */
    name: string
    fullName?: string
    plugins?: ModulePluginEntry[]
    /** Additional options that can be applied to the module's view */
    moduleView?: ModuleViewOptions
    /** If set to true, no menu item will be displayed */
    noInterface?: boolean
    /** An icon to display next to the name, if none is specified, it will receive a default one */
    menuIcon?: string
    /** The name displayed on the menu */
    menuText?: string
    /** Optionnaly specify a link to your page or github repo */
    homepage?: string
  }

  /**
   * Skills are loaded automatically when the bot is started. They must be in the module's definition to be loaded.
   * Each skills must have a flow generator and a view with the same name (skillId)
   */
  export interface Skill {
    /** An identifier for the skill. Use only a-z_- characters. */
    id: string
    /** The name that will be displayed in the toolbar for the skill */
    name: string
    /** Name of the parent module. This field is filled automatically when they are loaded */
    readonly moduleName?: string
    /**
     * When adding a new skill on the Flow Editor, the flow is constructed dynamically by this method
     *
     * @param skillData Provided by the skill view, those are fields edited by the user on the Flow Editor
     * @param metadata Some metadata automatically provided, like the bot id
     * @return The method should return
     */
    flowGenerator: (skillData: any, metadata: FlowGeneratorMetadata) => Promise<FlowGenerationResult>
  }

  export interface FlowGeneratorMetadata {
    botId: string
  }

  export interface ModulePluginEntry {
    entry: 'WebBotpressUIInjection'
    position: 'overlay'
  }

  export interface ModuleViewOptions {
    stretched: boolean
  }

  export class RealTimePayload {
    readonly eventName: string
    readonly payload: any
    constructor(eventName: string, payload: any)
    public static forVisitor(visitorId: string, eventName: string, payload: any): RealTimePayload
    public static forAdmins(eventName: string, payload: any): RealTimePayload
  }

  export namespace MLToolkit {
    export namespace FastText {
      export type TrainCommand = 'supervised' | 'quantize' | 'skipgram' | 'cbow'
      export type Loss = 'hs' | 'softmax'

      export type TrainArgs = {
        lr: number
        dim: number
        ws: number
        epoch: number
        minCount: number
        minCountLabel: number
        neg: number
        wordNgrams: number
        loss: Loss
        model: string
        input: string
        bucket: number
        minn: number
        maxn: number
        thread: number
        lrUpdateRate: number
        t: number
        label: string
        pretrainedVectors: string
        qout: boolean
        retrain: boolean
        qnorm: boolean
        cutoff: number
        dsub: number
      }

      export type PredictResult = {
        label: string
        value: number
      }

      export interface Model {
        cleanup: () => void
        trainToFile: (method: TrainCommand, modelPath: string, args: Partial<TrainArgs>) => Promise<void>
        loadFromFile: (modelPath: string) => Promise<void>
        predict: (str: string, nbLabels: number) => Promise<PredictResult[]>
        queryWordVectors(word: string): Promise<number[]>
        queryNearestNeighbors(word: string, nb: number): Promise<string[]>
      }

      export interface ModelConstructor {
        new (): Model
      }

      export const Model: ModelConstructor
    }

<<<<<<< HEAD
    export namespace SVM {
      export interface SVMOptions {
        classifier: 'C_SVC'
        kernel: 'rbf'
        c: number | number[]
        gamma: number | number[]
      }

      export type DataPoint = {
        label: string
        coordinates: number[]
      }

      export type Prediction = {
        label: string
        confidence: number
      }

      export interface TrainProgressCallback {
        (progress: number): void
      }

      export class Trainer {
        constructor(options?: Partial<SVMOptions>)
        train(points: DataPoint[], callback?: TrainProgressCallback): Promise<void>
        isTrained(): boolean
        serialize(): string
      }

      export class Predictor {
        constructor(model: string)
        predict(coordinates: number[]): Promise<Prediction[]>
        isLoaded(): boolean
        getLabels(): string[]
      }
=======
    export namespace Strings {
      /**
       * Returns the levenshtein distance between two strings
       * @returns the proximity between 0 and 1, where 1 is very close
       */
      export const computeLevenshteinDistance: (a: string, b: string) => number

      /**
       * Returns the jaro-winkler distance between two strings
       * @returns the proximity between 0 and 1, where 1 is very close
       */
      export const computeJaroWinklerDistance: (a: string, b: string, options: { caseSensitive: boolean }) => number
>>>>>>> 64c6d2c9
    }

    export namespace CRF {
      export interface Tagger {
        tag(xseq: Array<string[]>): { probability: number; result: string[] }
        open(model_filename: string): boolean
      }

      export interface TrainerOptions {
        [key: string]: string
      }

      export interface TrainerCallback {
        (message: string): void
      }

      export interface Trainer {
        append(xseq: Array<string[]>, yseq: string[]): void
        train(model_filename: string): void
        set_params(options: TrainerOptions): void
        set_callback(callback: TrainerCallback): void
      }

      export const createTrainer: () => Trainer
      export const createTagger: () => Tagger
    }
  }

  export namespace NLU {
    export type EntityType = 'system' | 'pattern' | 'list'

    export interface EntityDefOccurence {
      name: string
      synonyms: string[]
    }

    export interface EntityDefinition {
      id: string
      name: string
      type: EntityType
      sensitive?: boolean
      fuzzy?: boolean
      occurences?: EntityDefOccurence[]
      pattern?: string
    }

    export interface SlotDefinition {
      name: string
      entity: string
    }

    export interface IntentDefinition {
      name: string
      utterances: string[]
      filename: string
      slots: SlotDefinition[]
      contexts: string[]
    }

    export interface Intent {
      name: string
      confidence: number
      context: string
      matches?: (intentPattern: string) => boolean
    }

    export interface Entity {
      name: string
      type: string
      meta: EntityMeta
      data: EntityBody
    }

    export interface EntityBody {
      extras: any
      value: any
      unit: string
    }

    export interface EntityMeta {
      confidence: number
      provider: string
      source: string
      start: number
      end: number
      raw: any
    }

    export interface Slot {
      name: string
      value: any
      entity: Entity
    }

    export interface SlotsCollection {
      [key: string]: Slot | Slot[]
    }
  }
  export namespace IO {
    export type EventDirection = 'incoming' | 'outgoing'
    export namespace WellKnownFlags {
      /** When this flag is active, the dialog engine will ignore those events */
      export const SKIP_DIALOG_ENGINE: symbol
      /** When this flag is active, the QNA module won't intercept this event */
      export const SKIP_QNA_PROCESSING: symbol
      /** When this flag is active, Botpress Native NLU will not process this event */
      export const SKIP_NATIVE_NLU: symbol
      /** When this flag is active, the Event State is persisted even if the dialog engine is skipped */
      export const FORCE_PERSIST_STATE: symbol
    }

    /**
     * These are the arguments required when creating a new {@link Event}
     */
    interface EventCtorArgs {
      id?: string
      type: string
      channel: string
      target: string
      direction: EventDirection
      preview?: string
      payload: any
      threadId?: string
      botId: string
      suggestions?: Suggestion[]
      credentials?: any
      nlu?: Partial<EventUnderstanding>
    }

    /**
     * A BotpressEvent is how conversational channels interact with Botpress. Events represent all the interactions
     * that make up a conversation. That means the different message types (text, image, buttons, carousels etc) but also
     * the navigational events (chat open, user typing) and contextual events (user returned home, order delivered).
     */
    export type Event = EventDestination & {
      /** A sortable unique identifier for that event (time-based) */
      readonly id: string
      /** The type of the event, i.e. image, text, timeout, etc */
      readonly type: string
      /** Is it (in)coming from the user to the bot or (out)going from the bot to the user? */
      readonly direction: EventDirection
      /** The channel-specific raw payload */
      readonly payload: any
      /** A textual representation of the event */
      readonly preview: string
      readonly credentials?: any
      /**
       * Check if the event has a specific flag
       * @param flag The flag symbol to verify. {@link IO.WellKnownFlags} to know more about existing flags
       * @returns Return wheter or not the event has the flag
       * @example event.hasFlag(bp.IO.WellKnownFlags.SKIP_DIALOG_ENGINE)
       */
      hasFlag(flag: symbol): boolean
      /**
       * Sets a flag on the event so it can be intercepted and properly handled if the case applies
       * @param flag The flag symbol to set. {@link IO.WellKnownFlags}
       * @param value The value of the flag.
       * @example event.setFlag(bp.IO.WellKnownFlags.SKIP_DIALOG_ENGINE, true)
       */
      setFlag(flag: symbol, value: boolean): void
    }

    /**
     * The EventDestination includes all the required parameters to correctly dispatch the event to the correct target
     */
    export interface EventDestination {
      /** The channel of communication, i.e web, messenger, twillio */
      readonly channel: string
      /** Who will receive this message, usually a user id */
      readonly target: string
      /** The id of the bot on which this event is relating to  */
      readonly botId: string
      /** The id of the thread this message is relating to (only on supported channels) */
      readonly threadId?: string
    }

    export interface EventUnderstanding {
      readonly intent: NLU.Intent
      readonly intents: NLU.Intent[]
      readonly language: string
      readonly entities: NLU.Entity[]
      readonly slots: NLU.SlotsCollection
      readonly errored: boolean
      readonly includedContexts: string[]
    }

    export interface IncomingEvent extends Event {
      /** Array of possible suggestions that the Decision Engine can take  */
      readonly suggestions?: Suggestion[]
      /** Contains data related to the state of the event */
      readonly state: EventState
      /** Holds NLU extraction results (when the event is natural language) */
      readonly nlu?: EventUnderstanding
      /** The final decision that the Decision Engine took */
      readonly decision?: Suggestion
      /* HITL module has possibility to pause conversation */
      readonly isPause?: boolean
    }

    export interface Suggestion {
      /** Number between 0 and 1 indicating how confident the module is about its suggestion */
      confidence: number
      /** An array of the raw payloads to send as an answer */
      payloads: any[]
      /** The source (usually the name of the module or core component) this suggestion is coming from */
      source: string
      /** More specific details from the source of the suggestion, e.g. the name of the QnA */
      sourceDetails?: string
      /** The Decision Engine's decison about this suggestion */
      decision: {
        status: 'dropped' | 'elected'
        reason: string
      }
    }

    /**
     * This  object is used to store data which will be persisted on different timeframes. It allows you to easily
     * store and retrieve data for different kind of situations.
     */
    export interface EventState {
      /** Data saved as user attributes; retention policies in Botpress global config applies  */
      user: User
      /** Data is kept for the active session. Timeout configurable in the global config file */
      session: CurrentSession
      /** Data saved to this variable will be remembered until the end of the flow */
      temp: any
      /**
       * Variables in the bot object are shared to all users for a specific bot. It is read only,
       * meaning that changes are not automatically persisted. You need to use the setVariable option to change it.
       * There is a possible race condition since it is loaded each time a messages comes in. Update it wisely
       */
      bot: any
      /** Used internally by Botpress to keep the user's current location and upcoming instructions */
      context: DialogContext
    }

    export interface DialogContext {
      /** The name of the previous flow to return to when we exit a subflow */
      previousFlow?: string
      /** The name of the previous node to return to when we exit a subflow */
      previousNode?: string
      /** The name of the current active node */
      currentNode?: string
      /** The name of the current active flow */
      currentFlow?: string
      /** The instructions queue to be processed by the dialog engine */
      queue?: any
      /**
       * Indicate that the context has just jumped to another flow.
       * This is used to execute the target flow catchAll transitions.
       */
      hasJumped?: boolean
    }

    export interface CurrentSession {
      lastMessages: DialogTurnHistory[]
    }

    export interface DialogTurnHistory {
      incomingPreview: string
      replySource: string
      replyPreview: string
      replyConfidence: number
      replyDate: Date
    }

    /**
     * Call next with an error as first argument to throw an error
     * Call next with true as second argument to swallow the event (i.e. stop the processing chain)
     * Call next with no parameters or false as second argument to continue processing to next middleware
     */
    export type MiddlewareNextCallback = (error?: Error, swallow?: boolean) => void

    /**
     * The actual middleware function that gets executed. It receives an event and expects to call next()
     * Not calling next() will result in a middleware timeout and will stop processing
     * If you intentionally want to stop processing, call `next(null, false)`
     */
    export type MiddlewareHandler = (event: Event, next: MiddlewareNextCallback) => void

    /**
     * The Middleware Definition is used by the event engine to register a middleware in the chain. The order in which they
     * are executed is important, since some may require previous processing, while others can swallow the events.
     * Incoming chain is executed when the bot receives an event.
     * Outgoing chain is executed when an event is sent to a user
     */
    export type MiddlewareDefinition = {
      /** The internal name used to identify the middleware in configuration files */
      name: string
      description: string
      /** The position in which this middleware should intercept messages in the middleware chain. */
      order: number
      /** A method with two parameters (event and a callback) used to handle the event */
      handler: MiddlewareHandler
      /** Indicates if this middleware should act on incoming or outgoing events */
      direction: EventDirection
    }

    export interface EventConstructor {
      (args: EventCtorArgs): Event
    }

    export const Event: EventConstructor
  }

  export type User = {
    id: string
    channel: string
    createdOn: Date
    updatedOn: Date
    attributes: any
    otherChannels?: User[]
  }

  /**
   * The direction of the event. An incoming event will register itself into the incoming middleware chain.
   * An outgoing event will register itself into the outgoing middleware chain.
   * @see MiddlewareDefinition to learn more about middleware.
   */
  export type EventDirection = 'incoming' | 'outgoing'

  export type Notification = {
    botId: string
    message: string
    /** Can be info, error, success */
    level: string
    moduleId?: string
    moduleIcon?: string
    moduleName?: string
    /** An URL to redirect to when the notification is clicked */
    redirectUrl?: string
  }

  export interface ScopedGhostService {
    /**
     * Insert or Update the file at the specified location
     * @param rootFolder - Folder relative to the scoped parent
     * @param file - The name of the file
     */
    upsertFile(rootFolder: string, file: string, content: string | Buffer): Promise<void>
    readFileAsBuffer(rootFolder: string, file: string): Promise<Buffer>
    readFileAsString(rootFolder: string, file: string): Promise<string>
    readFileAsObject<T>(rootFolder: string, file: string): Promise<T>
    deleteFile(rootFolder: string, file: string): Promise<void>
    /**
     * List all the files matching the ending pattern in the folder
     * @example bp.ghost.forBot('welcome-bot').directoryListing('./questions', '*.json')
     * @param rootFolder - Folder relative to the scoped parent
     * @param fileEndingPattern - The pattern to match. Don't forget to include wildcards!
     * @param exclude - The pattern to match excluded files.
     */
    directoryListing(rootFolder: string, fileEndingPattern: string, exclude?: string | string[]): Promise<string[]>
  }

  /**
   * The configuration definition of a bot.
   */
  export type BotConfig = {
    $schema?: string
    id: string
    name: string
    description?: string
    category?: string
    details: BotDetails
    author?: string
    disabled?: boolean
    private?: boolean
    version: string
    imports: {
      /** Defines the list of content types supported by the bot */
      contentTypes: string[]
    }
    dialog?: DialogConfig
    logs?: LogsConfig
  }

  export interface BotDetails {
    website?: string
    phoneNumber?: string
    termsConditions?: string
    privacyPolicy?: string
    emailAddress?: string
  }

  export interface LogsConfig {
    expiration: string
  }

  export interface DialogConfig {
    timeoutInterval: string
    sessionTimeoutInterval: string
  }

  /**
   * A Content Element is a single item of a particular Content Type @see ContentType.
   * Content Types contains many Elements. An Element belongs to a single Content Type.
   */
  export interface ContentElement {
    id: string
    /** The Id of the Content Type for which the Element belongs to. */
    contentType: string
    /** The raw form data that contains templating that needs to be interpreted. */
    formData: object
    /** The computed form data that contains the interpreted data. */
    computedData: object
    /** The textual representation of the Content Element.  */
    previewText: string
    createdOn: Date
    modifiedOn: Date
    createdBy: string
  }

  /**
   * A Content Type describes a grouping of Content Elements @see ContentElement sharing the same properties.
   * They can describe anything and everything – they most often are domain-specific to your bot. They also
   * tells botpress how to display the content on various channels
   */
  export type ContentType = {
    id: string
    title: string
    description: string
    /**
     * Hiding content types prevents users from adding these kind of elements via the Flow Editor.
     * They are still visible in the Content Manager, and it's still possible to use these elements by specifying
     * their name as a property "contentType" to ContentPickerWidget.
     */
    hidden: boolean
    /**
     * The jsonSchema used to validate the form data of the Content Elements.
     */
    jsonSchema: object
    uiSchema?: object

    /**
     * Function that defines how a Content Type gets rendered on different channels.
     * This function resides in the javascript definition of the Content Type.
     *
     * @param data The data required to render the Content Elements. e.g. Text, images, button actions, etc.
     * @param channel The channel used to communicate, e.g. channel-web, messenger, twilio, etc.
     * @returns Return an array of rendered Content Elements
     */
    renderElement: (data: object, channel: string) => object[]
    /**
     * Function that computes the visual representation of the text.
     * This function resides in the javascript definition of the Content Type.
     */
    computePreviewText?: (formData: object) => string
  }

  /**
   * The flow is used by the dialog engine to answer the user and send him to the correct destination
   */
  export interface Flow {
    name: string
    location?: string
    version?: string
    /** This is the home node. The user will be directed there when he enters the flow */
    startNode: string
    /** An object containing all the properties required to edit a skill */
    skillData?: any
    /** An array of all the nodes included in the flow */
    nodes: FlowNode[]
    /** Those actions are attached to the flow and can be triggered regardless of the user's current node */
    catchAll?: NodeActions
    /** The name of the node to send the user if he reaches the timeout threshold */
    timeoutNode?: string
    type?: string
    timeout?: { name: string; flow: string; node: string }[]
  }

  /**
   * This interface is used to encapsulate the logic around the creation of a new skill. A skill
   * is a subflow which can have multiple nodes and custom logic, while being hidden under a single node in the main flow.
   * The node transitions specified here are applied on the node in the main flow. Once the user enters the node,
   * the flow takes over
   */
  export interface FlowGenerationResult {
    /**
     * A partial flow originating from a skill flow generator. Missing pieces will be automatically added
     * once the flow is sent to Botpress, the final product will be a Flow.
     */
    flow: SkillFlow
    /** An array of possible transitions for the parent node */
    transitions: NodeTransition[]
  }

  /**
   * The partial flow is only used to make some nodes optional. Those left empty will be automatically
   * generated by the skill service.
   */
  export type SkillFlow = Partial<Flow> & Pick<Required<Flow>, 'nodes'>

  export type FlowNode = {
    id?: string
    name: string
    type?: any
    timeoutNode?: string
    flow?: string
  } & (NodeActions)

  export type SkillFlowNode = Partial<FlowNode> & Pick<Required<FlowNode>, 'name'>

  /**
   * Node Transitions are all the possible outcomes when a user's interaction on a node is completed. The possible destinations
   * can be any node: a node in the same flow, one in a subflow, return to the parent flow, end discussion... etc.
   * There are special nodes:
   * - # - Send the user to the previous flow, at the calling node
   * - #node - Send the user to the previous flow, at a specific node
   * - ## - Send the user to the starting node of the previous flow
   * - END - End the current dialog
   * - node - Send the user to a specific node in the current flow
   */
  export interface NodeTransition {
    /** The text to display instead of the condition in the flow editor */
    caption?: string
    /** A JS expression thas is evaluated to determine if it should send the user to the specified node */
    condition: string
    /** The destination node */
    node: string
  }

  /**
   * A Node Action represent all the possible actions that will be executed when the user is on the node. When the user
   * enters the node, actions in the 'onEnter' are executed. If there are actions in 'onReceive', they will be called
   * once the user reply something. Transitions in 'next' are evaluated after all others to determine where to send
   */
  export interface NodeActions {
    /** An array of actions to take when the user enters the node */
    onEnter?: ActionBuilderProps[] | string[]
    /** An array of actions to take when the user replies */
    onReceive?: ActionBuilderProps[] | string[]
    /** An array of possible transitions once everything is completed */
    next?: NodeTransition[]
  }

  export interface ActionBuilderProps {
    name: string
    type: NodeActionType
    args?: any
  }

  /**
   * The Node Action Type is used by the skill service to tell the dialog engine what action to take.
   */
  export enum NodeActionType {
    RenderElement = 'render',
    RunAction = 'run',
    RenderText = 'say'
  }

  /**
   * The AxiosBotConfig contains the axios configuration required to call the api of another module.
   * @example: axios.get('/mod/module', axiosBotConfig)
   */
  export interface AxiosBotConfig {
    /** The base url of the bot.
     * @example http://localhost:3000/
     */
    baseURL: string
    headers: {
      Authorization: string
    }
  }

  /**
   * Simple interface to use when paging is required
   */
  export interface Paging {
    /** The index of the first element */
    start: number
    /** How many elements should be returned */
    count: number
  }

  ////////////////
  //////// API
  ////////////////

  /**
   * Realtime is used to communicate with the client via websockets
   */
  export namespace realtime {
    /**
     * Sends a payload to the client via the websocket
     * @param payload The payload to send
     */
    export function sendPayload(payload: RealTimePayload)
  }

  export type RouterCondition = boolean | ((req: any) => boolean)

  /**
   * Those are possible options you may enable when creating new routers
   */
  export type RouterOptions = {
    /**
     * Check if user is authenticated before granting access
     * @default true
     */
    checkAuthentication: RouterCondition

    /**
     * Parse the body as JSON when possible
     * @default true
     */
    enableJsonBodyParser?: RouterCondition
  }

  /**
   * Search parameters when querying content elements
   */
  export type SearchParams = {
    /** Search in elements id and form data */
    searchTerm?: string
    /** Returns the amount of elements from the starting position  */
    from: number
    count: number
    /** Only returns the items matching these ID */
    ids?: string[]
    /** An array of columns with direction to sort results */
    sortOrder?: SortOrder[]
    /** Apply a filter to a specific field (instead of the 'search all' field) */
    filters?: Filter[]
  }

  export interface Filter {
    /** The name of the column to filter on */
    column: string
    /** The value to filter (line %value%) */
    value: string
  }

  export interface SortOrder {
    /** The name of the column  */
    column: string
    /** Is the sort order ascending or descending? Asc by default */
    desc?: boolean
  }

  export interface AxiosOptions {
    /** When true, it will return the local url instead of the external url  */
    localUrl: boolean
  }

  export namespace http {
    /**
     * Create a shortlink to any destination
     *
     * @example bp.http.createShortLink('chat', '/lite', {m: 'channel-web', v: 'fullscreen' })
     * @example http://localhost:3000/s/chat
     * @param name - The name of the link, must be unique
     * @param destination - The URL to redirect to. It can be relative or absolute
     * @param params - An optional query string to add at the end of the url. You may specify an object
     */
    export function createShortLink(name: string, destination: string, params?: any): void

    /**
     * Delete any previously created short link
     *
     * @param name - The name of the link to remove
     */
    export function deleteShortLink(name): void

    /**
     * Create a new router for a module. Once created, use them to register new endpoints. Routers created
     * with this method are accessible via the url /mod/{routernName}
     *
     * @example const router = bp.http.createRouterForBot('myModule')
     * @example router.get('/list', ...)
     * @example axios.get('/mod/myModule/list')
     * @param routerName - The name of the router
     * @param options - Additional options to apply to the router
     * @param router - The router
     */
    export function createRouterForBot(routerName: string, options?: RouterOptions): any & RouterExtension

    /**
     * Returns the required configuration to make an API call to another module by specifying only the relative path.
     * @param botId - The ID of the bot for which to get the configuration
     * @returns The configuration to use
     */
    export function getAxiosConfigForBot(botId: string, options?: AxiosOptions): Promise<AxiosBotConfig>

    /**
     * Decodes and validates an external authorization token with the public key defined in config file
     * @param token - The encoded JWT token
     * @returns The decoded payload
     */
    export function decodeExternalToken(token: string): Promise<any>

    /**
     * This Express middleware tries to decode the X-BP-ExternalAuth header and adds a credentials header in the request if it's valid.
     */
    export function extractExternalToken(req: any, res: any, next: any): Promise<void>

    export interface RouterExtension {
      getPublicPath(): Promise<string>
    }
  }

  /**
   * Events is the base communication channel of the bot. Messages and payloads are a part of it,
   * and it is the only way to receive or send informations. Each event goes through the whole middleware chain (incoming or outgoing)
   * before being received by either the bot or the user.
   */
  export namespace events {
    /**
     * Register a new middleware globally. They are sorted based on their declared order each time a new one is registered.
     * @param midddleware - The middleware definition to register
     */
    export function registerMiddleware(middleware: IO.MiddlewareDefinition): void

    /**
     * Send an event through the incoming or outgoing middleware chain
     * @param event - The event to send
     */
    export function sendEvent(event: IO.Event): void

    /**
     * Reply easily to any received event. It accepts an array of payloads
     * and will send a complete event with each payloads. It is often paired with
     * {@link cms.renderElement} to generate payload for a specific content type
     *
     * @param eventDestination - The destination to identify the target
     * @param payloads - One or multiple payloads to send
     */
    export function replyToEvent(eventDestination: IO.EventDestination, payloads: any[]): void
  }

  export type GetOrCreateResult<T> = Promise<{
    created: boolean
    result: T
  }>

  export namespace users {
    /**
     * Returns an existing user or create a new one with the specified keys
     */
    export function getOrCreateUser(channel: string, userId: string): GetOrCreateResult<User>

    /**
     * Update attributes of a specific user
     */
    export function updateAttributes(channel: string, userId: string, attributes: any): Promise<void>
    export function getAllUsers(paging?: Paging): Promise<any>
    export function getUserCount(): Promise<any>
  }

  /**
   * A state is a mutable object that contains properties used by the dialog engine during a conversation.
   * Properties like "nickname" or "nbOfConversations" are used during a conversation to execute flow logic. e.g. Navigating to a certain node when a condition is met.
   */
  export type State = any

  /**
   * The dialog engine is what processes conversations. It orchestrates the conversationnal flow logic.
   */
  export namespace dialog {
    /**
     * Create a session Id from an Event Destination
     * @param eventDestination The event used to create the Dialog Session Id
     */
    export function createId(eventDestination: IO.EventDestination): string
    /**
     * Calls the dialog engine to start processing an event.
     * @param event The event to be processed by the dialog engine
     */
    export function processEvent(sessionId: string, event: IO.IncomingEvent): Promise<IO.IncomingEvent>
    /**
     * Deletes a session
     * @param sessionId The Id of the session to delete
     */
    export function deleteSession(sessionId: string): Promise<void>

    /**
     * Jumps to a specific flow and optionaly a specific node. This is useful when the default flow behaviour needs to be bypassed.
     * @param sessionId The Id of the the current Dialog Session. If the session doesn't exists, it will be created with this Id.
     * @param event The event to be processed
     * @param flowName The name of the flow to jump to
     * @param nodeName The name of the optionnal node to jump to.
     * The node will default to the starting node of the flow if this value is omitted.
     */
    export function jumpTo(sessionId: string, event: IO.Event, flowName: string, nodeName?: string): Promise<void>
  }

  export namespace config {
    export function getModuleConfig(moduleId: string): Promise<any>

    /**
     * Returns the configuation values for the specified module and bot.
     * @param moduleId
     * @param botId
     */
    export function getModuleConfigForBot(moduleId: string, botId: string): Promise<any>

    /**
     * Returns the configuration options of Botpress
     */
    export function getBotpressConfig(): Promise<any>
  }

  /**
   * The Key Value Store is perfect to store any type of data as JSON.
   */
  export namespace kvs {
    /**
     * Returns the specified key as JSON object
     * @example bp.kvs.get('bot123', 'hello/whatsup')
     */
    export function get(botId: string, key: string, path?: string): Promise<any>

    /**
     * Saves the specified key as JSON object
     * @example bp.kvs.set('bot123', 'hello/whatsup', { msg: 'i love you' })
     */
    export function set(botId: string, key: string, value: any, path?: string): Promise<void>
    export function setStorageWithExpiry(botId: string, key: string, value, expiryInMs?: string)
    export function getStorageWithExpiry(botId: string, key: string)
    export function getConversationStorageKey(sessionId: string, variable: string): string
    export function getUserStorageKey(userId: string, variable: string): string
    export function getGlobalStorageKey(variable: string): string
    export function removeStorageKeysStartingWith(key): Promise<void>
  }

  export namespace bots {
    export function getAllBots(): Promise<Map<string, BotConfig>>
    export function getBotById(botId: string): Promise<BotConfig | undefined>
  }

  export namespace notifications {
    export function create(botId: string, notification: Notification): Promise<any>
  }

  export namespace ghost {
    /**
     * Access the Ghost Service for a specific bot. Check the {@link ScopedGhostService} for the operations available on the scoped element.
     */
    export function forBot(botId: string): ScopedGhostService

    /**
     * Access the Ghost Service globally. Check the {@link ScopedGhostService} for the operations available on the scoped element.
     */
    export function forGlobal(): ScopedGhostService
  }

  export namespace cms {
    /**
     * Returns a single Content Element
     * @param botId - The ID of the bot
     * @param id - The element id
     * @returns A content element
     */
    export function getContentElement(botId: string, id: string): Promise<ContentElement>

    export function getContentElements(botId: string, ids: string[]): Promise<ContentElement[]>

    export function listContentElements(
      botId: string,
      contentTypeId?: string,
      searchParams?: SearchParams
    ): Promise<ContentElement[]>

    export function getAllContentTypes(botId?: string): Promise<ContentType[]>
    /**
     * Content Types can produce multiple payloads depending on the channel and the type of message. This method can generate
     * payloads for a specific content element or generate them for a custom payload.
     * They can then be sent to the event engine, which sends them through the outgoing middlewares, straight to the user
     *
     * @param contentId - Can be a ContentType (ex: "builtin_text") or a ContentElement (ex: "!builtin_text-s6x5c6")
     * @param args - Required arguments by the content type (or the content element)
     * @param eventDestination - The destination of the payload (to extract the botId and channel)
     *
     * @example const eventDestination = { target: 'user123', botId: 'welcome-bot', channel: 'web', threadId: 1 }
     * @example const payloads = await bp.cms.renderElement('builtin_text', {type: 'text', text: 'hello'}, eventDestination)
     * @example await bp.events.replyToEvent(eventDestination, payloads)
     *
     * @returns An array of payloads
     */
    export function renderElement(
      contentId: string,
      args: any,
      eventDestination: IO.EventDestination
    ): Promise<object[]>

    export function createOrUpdateContentElement(
      botId: string,
      contentTypeId: string,
      formData: string,
      contentElementId?: string
    ): Promise<string>

    export function saveFile(botId: string, fileName: string, content: Buffer): Promise<string>
    export function readFile(botId, fileName): Promise<Buffer>
    export function getFilePath(botId: string, fileName: string): string
  }
}<|MERGE_RESOLUTION|>--- conflicted
+++ resolved
@@ -215,7 +215,6 @@
       export const Model: ModelConstructor
     }
 
-<<<<<<< HEAD
     export namespace SVM {
       export interface SVMOptions {
         classifier: 'C_SVC'
@@ -251,7 +250,8 @@
         isLoaded(): boolean
         getLabels(): string[]
       }
-=======
+    }
+
     export namespace Strings {
       /**
        * Returns the levenshtein distance between two strings
@@ -264,7 +264,6 @@
        * @returns the proximity between 0 and 1, where 1 is very close
        */
       export const computeJaroWinklerDistance: (a: string, b: string, options: { caseSensitive: boolean }) => number
->>>>>>> 64c6d2c9
     }
 
     export namespace CRF {
