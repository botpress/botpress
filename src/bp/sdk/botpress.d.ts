/**
 * This is the official Botpress SDK, designed to help our fellow developers to create wonderful modules and
 * extend the world's best chatbot functionality to make it even better! Your module will receives an instance of
 * this SDK (Yes, all those beautiful features!) to kick start your development. Missing something important?
 * Please let us know in our official Github Repo!
 */
declare module 'botpress/sdk' {
  import { NextFunction, Request, Response, Router } from 'express'
  import Knex from 'knex'
  export interface KnexExtension {
    isLite: boolean
    location: string
    createTableIfNotExists(tableName: string, cb: Knex.KnexCallback): Promise<boolean>
    date: Knex.Date
    bool: Knex.Bool
    json: Knex.Json
    binary: Knex.Binary
    insertAndRetrieve<T>(
      tableName: string,
      data: {},
      returnColumns?: string | string[],
      idColumnName?: string,
      trx?: Knex.Transaction
    ): Promise<T>
  }

  export interface Incident {
    id: string
    ruleName: string
    hostName: string
    startTime: Date
    endTime?: Date
    triggerValue: number
  }

  export type StrategyUser = {
    id?: number
    password?: string
    salt?: string
    tokenVersion: number
  } & UserInfo

  export interface UserInfo {
    email: string
    strategy: string
    createdOn?: string
    updatedOn?: string
    attributes: any
  }

  export type KnexExtended = Knex & KnexExtension

  /**
   * Returns the current version of Botpress
   */
  export const version: string

  /**
   * This variable gives you access to the Botpress database via Knex.
   * When developing modules, you can use this to create tables and manage data
   * @example bp.database('srv_channel_users').insert()
   */
  export const database: KnexExtended

  /**
   * The logger instance is automatically scoped to the calling module
   * @example bp.logger.info('Hello!') will output: Mod[myModule]: Hello!
   */
  export const logger: Logger

  export interface LoggerEntry {
    botId?: string
    hostname?: string
    level: string
    scope: string
    message: string
    metadata: any
    timestamp: Date
  }

  export enum LoggerLevel {
    Info = 'info',
    Warn = 'warn',
    Error = 'error',
    Critical = 'critical',
    Debug = 'debug'
  }

  export enum LogLevel {
    PRODUCTION = 0,
    DEV = 1,
    DEBUG = 2
  }

  export interface LoggerListener {
    (level: LogLevel, message: string, args: any): void
  }

  export interface Logger {
    forBot(botId: string): this
    attachError(error: Error): this
    /**
     * Attaching an event to the log entry will display the associated logs in the Processing tab on the debugger
     */
    attachEvent(event: IO.Event): this
    persist(shouldPersist: boolean): this
    level(level: LogLevel): this
    noEmit(): this

    /**
     * Sets the level that will be required at runtime to
     * display the next message.
     * 0 = Info / Error (default)
     * 1 = Warning
     * 2 = Debug
     * 3 = Silly
     * @param level The level to apply for the next message
     */
    level(level: LogLevel): this
    debug(message: string, metadata?: any): void
    info(message: string, metadata?: any): void
    warn(message: string, metadata?: any): void
    error(message: string, metadata?: any): void
    critical(message: string, metadata?: any): void
  }

  export type ElementChangedAction = 'create' | 'update' | 'delete'

  /**
   * The Module Entry Point is used by the module loader to bootstrap the module. It must be present in the index.js file
   * of the module. The path to the module must also be specified in the global botpress config.
   */
  export interface ModuleEntryPoint {
    /** Additional metadata about the module */
    definition: ModuleDefinition
    /** An array of the flow generators used by skills in the module */
    skills?: Skill[]
    /** An array of available bot templates when creating a new bot */
    botTemplates?: BotTemplate[]
    translations?: { [lang: string]: object }
    /** List of new conditions that the module can register */
    dialogConditions?: Condition[]
    /** Called once the core is initialized. Usually for middlewares / database init */
    onServerStarted?: (bp: typeof import('botpress/sdk')) => Promise<void>
    /** This is called once all modules are initialized, usually for routing and logic */
    onServerReady?: (bp: typeof import('botpress/sdk')) => Promise<void>
    onBotMount?: (bp: typeof import('botpress/sdk'), botId: string) => Promise<void>
    onBotUnmount?: (bp: typeof import('botpress/sdk'), botId: string) => Promise<void>
    /**
     * Called when the module is unloaded, before being reloaded
     * onBotUnmount is called for each bots before this one is called
     */
    onModuleUnmount?: (bp: typeof import('botpress/sdk')) => Promise<void>
    /**
     * Called when a topic is being changed.
     * If oldName is not set, then the topic `newName` is being created
     * If newName is not set, then the topic `oldName` is being deleted
     */
    onTopicChanged?: (
      bp: typeof import('botpress/sdk'),
      botId: string,
      oldName?: string,
      newName?: string
    ) => Promise<void>
    onFlowChanged?: (bp: typeof import('botpress/sdk'), botId: string, flow: Flow) => Promise<void>
    onFlowRenamed?: (
      bp: typeof import('botpress/sdk'),
      botId: string,
      previousFlowName: string,
      newFlowName: string
    ) => Promise<void>
    /**
     * This method is called whenever a content element is created, updated or deleted.
     * Modules can act on these events if they need to update references, for example.
     */
    onElementChanged?: (
      bp: typeof import('botpress/sdk'),
      botId: string,
      action: ElementChangedAction,
      element: ContentElement,
      oldElement?: ContentElement
    ) => Promise<void>
  }

  /**
   * Identifies new Bot Template that can be used to speed up the creation of a new bot without
   * having to start from scratch
   */
  export interface BotTemplate {
    /** Used internally to identify this template  */
    id: string
    /** The name that will be displayed in the bot template menu */
    name: string
    /** Gives a short description of your module, which is displayed once the template is selected */
    desc: string
    /** These are used internally by Botpress when they are registered on startup */
    readonly moduleId?: string
    readonly moduleName?: string
  }

  export interface ModuleDefinition {
    /** This name should be in lowercase and without special characters (only - and _) */
    name: string
    fullName?: string
    plugins?: ModulePluginEntry[]
    /** Additional options that can be applied to the module's view */
    moduleView?: ModuleViewOptions
    /** If set to true, no menu item will be displayed */
    noInterface?: boolean
    /**
     * An icon to display next to the name, if none is specified, it will receive a default one
     * There is a separate icon for the admin and the studio, if you set menuIcon to 'icon.svg',
     * please provide an icon named 'studio_icon.svg' and 'admin_icon.svg'
     */
    menuIcon?: string
    /**
     * The name displayed on the menu
     * @deprecated Set the property "fullName" in the translations file for the desired language
     */
    menuText?: string
    /** Optionally specify a link to your page or github repo */
    homepage?: string
    /** Whether or not the module is likely to change */
    experimental?: boolean
    /** Workspace Apps are accessible on the admin panel */
    workspaceApp?: {
      /** Adds a link on the Bots page to access this app for a specific bot */
      bots?: boolean
      /** Adds an icon on the menu to access this app without a bot ID */
      global?: boolean
    }
  }

  /**
   * Skills are loaded automatically when the bot is started. They must be in the module's definition to be loaded.
   * Each skills must have a flow generator and a view with the same name (skillId)
   */
  export interface Skill {
    /** An identifier for the skill. Use only a-z_- characters. */
    id: string
    /** The name that will be displayed in the toolbar for the skill */
    name: string
    /** An icon to identify the skill */
    icon?: string | any
    /** Name of the parent module. This field is filled automatically when they are loaded */
    readonly moduleName?: string
    /**
     * When adding a new skill on the Flow Editor, the flow is constructed dynamically by this method
     *
     * @param skillData Provided by the skill view, those are fields edited by the user on the Flow Editor
     * @param metadata Some metadata automatically provided, like the bot id
     * @return The method should return
     */
    flowGenerator: (skillData: any, metadata: FlowGeneratorMetadata) => Promise<FlowGenerationResult>
  }

  export interface FlowGeneratorMetadata {
    botId: string
    isOneFlow?: boolean
  }

  export interface ModulePluginEntry {
    entry: 'WebBotpressUIInjection'
    position: 'overlay'
  }

  export interface ModuleViewOptions {
    stretched: boolean
  }

  export class RealTimePayload {
    readonly eventName: string
    readonly payload: any
    constructor(eventName: string, payload: any)
    public static forVisitor(visitorId: string, eventName: string, payload: any): RealTimePayload
    public static forAdmins(eventName: string, payload: any): RealTimePayload
  }

  export namespace NLU {
    /**
     * idle : occures when there are no training sessions for a bot
     * done : when a training is complete
     * needs-training : when current chatbot model differs from training data
     * training-pending : when a training was launched, but the training process is not started yet
     * training: when a chatbot is currently training
     * canceled: when a user cancels a training and the training is being canceled
     * errored: when a chatbot failed to train
     */
    export type TrainingStatus =
      | 'idle'
      | 'done'
      | 'needs-training'
      | 'training-pending'
      | 'training'
      | 'canceled'
      | 'errored'
      | null

    export interface TrainingSession {
      key: string
      status: TrainingStatus
      language: string
      progress: number
    }

    export type EntityType = 'system' | 'pattern' | 'list'

    export interface EntityDefOccurrence {
      name: string
      synonyms: string[]
    }

    export interface EntityDefinition {
      id: string
      name: string
      type: EntityType
      sensitive?: boolean
      matchCase?: boolean
      examples?: string[]
      fuzzy?: number
      occurrences?: EntityDefOccurrence[]
      pattern?: string
    }

    export interface SlotDefinition {
      id: string
      name: string
      entities: string[]
      color: number
    }

    export interface IntentDefinition {
      name: string
      utterances: {
        [lang: string]: string[]
      }
      slots: SlotDefinition[]
      contexts: string[]
    }

    export interface Intent {
      name: string
      confidence: number
      context: string
    }

    export interface Entity {
      name: string
      type: string
      meta: EntityMeta
      data: EntityBody
    }

    export interface EntityBody {
      extras?: any
      value: any
      unit: string
    }

    export interface EntityMeta {
      sensitive: boolean
      confidence: number
      provider?: string
      source: string
      start: number
      end: number
      raw?: any
    }

    export interface Slot {
      name: string
      value: any
      source: any
      entity: Entity | null
      confidence: number
      start: number
      end: number
    }

    export type SlotCollection = Dic<Slot>

    export interface ContextPrediction {
      confidence: number
      oos: number
      intents: {
        label: string
        confidence: number
        slots: NLU.SlotCollection
        extractor: string
      }[]
    }
  }

  export namespace NDU {
    interface GenericTrigger {
      conditions: DecisionTriggerCondition[]
    }

    export interface WorkflowTrigger extends GenericTrigger {
      type: 'workflow'
      workflowId: string
      nodeId: string
      /** When true, the user must be inside the specified workflow for the trigger to be active */
      activeWorkflow?: boolean
    }

    export interface FaqTrigger extends GenericTrigger {
      type: 'faq'
      faqId: string
      topicName: string
    }

    export interface NodeTrigger extends GenericTrigger {
      type: 'node'
      workflowId: string
      nodeId: string
    }

    export type Trigger = NodeTrigger | FaqTrigger | WorkflowTrigger

    export interface DialogUnderstanding {
      triggers: {
        [triggerId: string]: {
          result: Dic<number>
          trigger: Trigger
        }
      }
      actions: Actions[]
      predictions: { [key: string]: { triggerId: string; confidence: number } }
    }

    export interface Actions {
      action: 'send' | 'startWorkflow' | 'redirect' | 'continue' | 'goToNode'
      data?: SendContent | FlowRedirect
    }

    export interface FlowRedirect {
      flow: string
      node: string
    }

    export type SendContent = Pick<IO.Suggestion, 'confidence' | 'payloads' | 'source' | 'sourceDetails'>
  }

  export namespace IO {
    export type EventDirection = 'incoming' | 'outgoing'
    export namespace WellKnownFlags {
      /** When this flag is active, the dialog engine will ignore those events */
      export const SKIP_DIALOG_ENGINE: symbol
      /** When this flag is active, the QNA module won't intercept this event */
      export const SKIP_QNA_PROCESSING: symbol
      /** When this flag is active, Botpress Native NLU will not process this event */
      export const SKIP_NATIVE_NLU: symbol
      /** When this flag is active, the Event State is persisted even if the dialog engine is skipped */
      export const FORCE_PERSIST_STATE: symbol
    }

    /**
     * These are the arguments required when creating a new {@link Event}
     */
    interface EventCtorArgs {
      type: string
      channel: string
      target: string
      direction: EventDirection
      preview?: string
      payload: any
      threadId?: string
      botId: string
      suggestions?: Suggestion[]
      credentials?: any
      nlu?: Partial<EventUnderstanding>
      incomingEventId?: string
      debugger?: boolean
    }

    /**
     * A BotpressEvent is how conversational channels interact with Botpress. Events represent all the interactions
     * that make up a conversation. That means the different message types (text, image, buttons, carousels etc) but also
     * the navigational events (chat open, user typing) and contextual events (user returned home, order delivered).
     */
    export type Event = EventDestination & {
      /** A sortable unique identifier for that event (time-based) */
      readonly id: string
      /** The type of the event, i.e. image, text, timeout, etc */
      readonly type: string
      /** Is it (in)coming from the user to the bot or (out)going from the bot to the user? */
      readonly direction: EventDirection
      /** The channel-specific raw payload */
      readonly payload: any
      /** A textual representation of the event */
      readonly preview: string
      /** The date the event was created */
      readonly createdOn: Date
      readonly credentials?: any
      /** When false, some properties used by the debugger are stripped from the event before storing */
      debugger?: boolean
      activeProcessing?: ProcessingEntry
      /** Track processing steps during the lifetime of the event  */
      processing?: {
        [activity: string]: ProcessingEntry
      }
      /**
       * Check if the event has a specific flag
       * @param flag The flag symbol to verify. {@link IO.WellKnownFlags} to know more about existing flags
       * @returns Return whether or not the event has the flag
       * @example event.hasFlag(bp.IO.WellKnownFlags.SKIP_DIALOG_ENGINE)
       */
      hasFlag(flag: symbol): boolean
      /**
       * Sets a flag on the event so it can be intercepted and properly handled if the case applies
       * @param flag The flag symbol to set. {@link IO.WellKnownFlags}
       * @param value The value of the flag.
       * @example event.setFlag(bp.IO.WellKnownFlags.SKIP_DIALOG_ENGINE, true)
       */
      setFlag(flag: symbol, value: boolean): void
    }

    interface ProcessingEntry {
      logs?: string[]
      errors?: EventError[]
      date?: Date
    }

    /**
     * The EventDestination includes all the required parameters to correctly dispatch the event to the correct target
     */
    export interface EventDestination {
      /** The channel of communication, i.e web, messenger, twillio */
      readonly channel: string
      /** Who will receive this message, usually a user id */
      readonly target: string
      /** The id of the bot on which this event is relating to  */
      readonly botId: string
      /** The id of the thread this message is relating to (only on supported channels) */
      readonly threadId?: string
    }

    export interface EventUnderstanding {
      readonly errored: boolean

      readonly predictions?: {
        [context: string]: {
          confidence: number
          oos: number
          intents: {
            label: string
            confidence: number
            slots: NLU.SlotCollection
            extractor: string
          }[]
        }
      }

      // election
      readonly entities?: NLU.Entity[]
      readonly intent?: NLU.Intent
      readonly intents?: NLU.Intent[]
      readonly ambiguous?: boolean /** Predicted intents needs disambiguation */
      readonly slots?: NLU.SlotCollection
      readonly spellChecked?: string

      // pre-prediction
      readonly detectedLanguage:
        | string
        | undefined /** Language detected from users input. If undefined, detection failed. */
      readonly language: string /** The language used for prediction */
      readonly includedContexts: string[]
      readonly ms: number
    }

    export interface IncomingEvent extends Event {
      /** Array of possible suggestions that the Decision Engine can take  */
      readonly suggestions?: Suggestion[]
      /** Contains data related to the state of the event */
      state: EventState
      /** Holds NLU extraction results (when the event is natural language) */
      readonly nlu?: EventUnderstanding
      /** The final decision that the Decision Engine took */
      readonly decision?: Suggestion
      /* HITL module has possibility to pause conversation */
      readonly isPause?: boolean
      readonly ndu?: NDU.DialogUnderstanding
    }

    export interface OutgoingEvent extends Event {
      /* Id of event which is being replied to; only defined for outgoing events */
      readonly incomingEventId?: string
    }

    export interface Suggestion {
      /** Number between 0 and 1 indicating how confident the module is about its suggestion */
      confidence: number
      /** An array of the raw payloads to send as an answer */
      payloads: any[]
      /** The source (usually the name of the module or core component) this suggestion is coming from */
      source: string
      /** More specific details from the source of the suggestion, e.g. the name of the QnA */
      sourceDetails?: string
      /** The Decision Engine's decision about this suggestion */
      decision: {
        status: 'dropped' | 'elected'
        reason: string
      }
    }

    /**
     * This  object is used to store data which will be persisted on different timeframes. It allows you to easily
     * store and retrieve data for different kind of situations.
     */
    export interface EventState {
      /** Data saved as user attributes; retention policies in Botpress global config applies  */
      user: any
      /** Data is kept for the active session. Timeout configurable in the global config file */
      session: CurrentSession
      /** Data saved to this variable will be remembered until the end of the flow */
      temp: any
      /**
       * Variables in the bot object are shared to all users for a specific bot. It is read only,
       * meaning that changes are not automatically persisted. You need to use the setVariable option to change it.
       * There is a possible race condition since it is loaded each time a messages comes in. Update it wisely
       */
      bot: any
      /** Used internally by Botpress to keep the user's current location and upcoming instructions */
      context?: DialogContext
      /** This variable points to the currently active workflow */
      workflow: WorkflowHistory
      /**
       * EXPERIMENTAL
       * This includes all the flow/nodes which were traversed for the current event
       */
      __stacktrace: JumpPoint[]
    }

    export interface EventError {
      type: 'action-execution' | 'dialog-transition' | 'dialog-engine' | 'hook-execution'
      stacktrace?: string
      actionName?: string
      actionArgs?: any
      hookName?: string
      destination?: string
      /** Represent the location where the error was triggered  */
      flowName?: string
      nodeName?: string
    }

    export interface JumpPoint {
      /** The name of the previous flow to return to when we exit a subflow */
      flow: string
      /** The name of the previous node to return to when we exit a subflow */
      node: string
      /** When a jump point is used, it will be removed from the list on the next transition */
      used?: boolean
      /** When true, the node targeted by this jump point will be executed from the start (instead of only transitions) */
      executeNode?: boolean
    }

    export interface DialogContext {
      /** The name of the previous flow to return to when we exit a subflow */
      previousFlow?: string
      /** The name of the previous node to return to when we exit a subflow */
      previousNode?: string
      /** The name of the current active node */
      currentNode?: string
      /** The name of the current active flow */
      currentFlow?: string
      /** An array of jump-points to return when we exit subflow */
      jumpPoints?: JumpPoint[]
      /** The instructions queue to be processed by the dialog engine */
      queue?: any
      /**
       * Indicate that the context has just jumped to another flow.
       * This is used to execute the target flow catchAll transitions.
       */
      hasJumped?: boolean
    }

    export interface CurrentSession {
      lastMessages: DialogTurnHistory[]
      nluContexts?: NluContext[]
      nduContext?: NduContext
      workflows: {
        [name: string]: WorkflowHistory
      }
      currentWorkflow?: string
      // Prevent warnings when using the code editor with custom properties
      [anyKey: string]: any
    }

    export interface WorkflowHistory {
      eventId: string
      parent?: string
      /** Only one workflow can be active at a time, when a child workflow is active, the parent will be pending */
      status: 'active' | 'pending' | 'completed'
      success?: boolean
    }

    export type StoredEvent = {
      /** This ID is automatically generated when inserted in the DB  */
      readonly id: string
      direction: EventDirection
      /** Outgoing events will have the incoming event ID, if they were triggered by one */
      incomingEventId?: string
      type: string
      sessionId: string
      workflowId?: string
      feedback?: number
      success?: boolean
      event: IO.Event
      createdOn: any
    } & EventDestination

    /**
     * They represent the contexts that will be used by the NLU Engine for the next messages for that chat session.
     *
     * The TTL (Time-To-Live) represents how long the contexts will be valid before they are automatically removed.
     * For example, the default value of `1` will listen for that context only once (the next time the user speaks).
     *
     * If a context was already present in the list, the higher TTL will win.
     */
    export interface NluContext {
      context: string
      /** Represent the number of turns before the context is removed from the session */
      ttl: number
    }

    export interface NduContext {
      last_turn_action_name: string
      last_turn_highest_ranking_trigger_id: string
      last_turn_node_id: string
      last_turn_ts: number
      last_topic: string
    }

    export interface DialogTurnHistory {
      eventId: string
      incomingPreview: string
      replySource: string
      replyPreview: string
      replyConfidence: number
      replyDate: Date
    }

    /**
     * Call next with an error as first argument to throw an error
     * Call next with true as second argument to swallow the event (i.e. stop the processing chain)
     * Call next with no parameters or false as second argument to continue processing to next middleware
     * Call next with the last parameter as true to mark the middleware as "skipped" in the event processing
     */
    export type MiddlewareNextCallback = (error?: Error, swallow?: boolean, skipped?: boolean) => void

    /**
     * The actual middleware function that gets executed. It receives an event and expects to call next()
     * Not calling next() will result in a middleware timeout and will stop processing
     * If you intentionally want to stop processing, call `next(null, false)`
     */
    export type MiddlewareHandler = (event: Event, next: MiddlewareNextCallback) => void

    /**
     * The Middleware Definition is used by the event engine to register a middleware in the chain. The order in which they
     * are executed is important, since some may require previous processing, while others can swallow the events.
     * Incoming chain is executed when the bot receives an event.
     * Outgoing chain is executed when an event is sent to a user
     */
    export interface MiddlewareDefinition {
      /** The internal name used to identify the middleware in configuration files */
      name: string
      description: string
      /** The position in which this middleware should intercept messages in the middleware chain. */
      order: number
      /** A method with two parameters (event and a callback) used to handle the event */
      handler: MiddlewareHandler
      /** Indicates if this middleware should act on incoming or outgoing events */
      direction: EventDirection
      /**
       * Allows to specify a timeout for the middleware instead of using the middleware chain timeout value
       * @example '500ms', '2s', '5m'
       * @default '2s'
       * */
      timeout?: string
    }

    export interface EventConstructor {
      (args: EventCtorArgs): Event
    }

    export const Event: EventConstructor
  }

  export interface User {
    id: string
    channel: string
    createdOn: Date
    updatedOn: Date
    attributes: any
    otherChannels?: User[]
  }

  /**
   * The direction of the event. An incoming event will register itself into the incoming middleware chain.
   * An outgoing event will register itself into the outgoing middleware chain.
   * @see MiddlewareDefinition to learn more about middleware.
   */
  export type EventDirection = 'incoming' | 'outgoing'

  export interface UpsertOptions {
    /** Whether or not to record a revision @default true */
    recordRevision?: boolean
    /** When enabled, files changed on the database are synced locally so they can be used locally (eg: require in actions) @default false */
    syncDbToDisk?: boolean
    /** This is only applicable for bot-scoped ghost. When true, the lock status of the bot is ignored. @default false */
    ignoreLock?: boolean
  }

  export interface DirectoryListingOptions {
    excludes?: string | string[]
    includeDotFiles?: boolean
    sortOrder?: SortOrder & { column: 'filePath' | 'modifiedOn' }
  }

  export interface ScopedGhostService {
    /**
     * Insert or Update the file at the specified location
     * @param rootFolder - Folder relative to the scoped parent
     * @param file - The name of the file
     * @param content - The content of the file
     */
    upsertFile(rootFolder: string, file: string, content: string | Buffer, options?: UpsertOptions): Promise<void>
    readFileAsBuffer(rootFolder: string, file: string): Promise<Buffer>
    readFileAsString(rootFolder: string, file: string): Promise<string>
    readFileAsObject<T>(rootFolder: string, file: string): Promise<T>
    renameFile(rootFolder: string, fromName: string, toName: string): Promise<void>
    deleteFile(rootFolder: string, file: string): Promise<void>
    /**
     * List all the files matching the ending pattern in the folder.
     * DEPRECATE WARNING: exclude and includedDotFiles must be defined in options in future versions
     * @example bp.ghost.forBot('welcome-bot').directoryListing('./questions', '*.json')
     * @param rootFolder - Folder relative to the scoped parent
     * @param fileEndingPattern - The pattern to match. Don't forget to include wildcards!
     * @param @deprecated exclude - The pattern to match excluded files.
     * @param @deprecated includeDotFiles - Whether or not to include files starting with a dot (normally disabled files)
     */
    directoryListing(
      rootFolder: string,
      fileEndingPattern: string,
      exclude?: string | string[],
      includeDotFiles?: boolean,
      options?: DirectoryListingOptions
    ): Promise<string[]>
    /**
     * Starts listening on all file changes (deletion, inserts and updates)
     * `callback` will be called for every change
     * To stop listening, call the `remove()` method of the returned ListenHandle
     */
    onFileChanged(callback: (filePath: string) => void): ListenHandle
    fileExists(rootFolder: string, file: string): Promise<boolean>
  }

  export interface KvsService {
    /**
     * Returns the specified key as JSON object
     * @example bp.kvs.forBot('bot123').get('hello/whatsup')
     */
    get(key: string, path?: string): Promise<any>

    /**
     * Saves the specified key as JSON object
     * @example bp.kvs.forBot('bot123').set('hello/whatsup', { msg: 'i love you' })
     * @param expiry The key will expire in X (eg: 10m, 1d, 30 days) - refer to https://www.npmjs.com/package/ms for options
     */
    set(key: string, value: any, path?: string, expiry?: string): Promise<void>

    /**
     * Deletes the specified key
     * @example bp.kvs.forBot('bot123').delete('hello/whatsup')
     */
    delete(key: string): Promise<void>

    /**
     * Whether or not the specified key exists
     * @example bp.kvs.forBot('bot123').exists('hello/whatsup')
     */
    exists(key: string): Promise<boolean>
    /**
     * @deprecated Use bp.kvs.forBot().set() and set an expiry as the last parameter
     */
    setStorageWithExpiry(key: string, value, expiry?: string)
    /**
     * @deprecated Use bp.kvs.forBot().get() which handles expiry automatically
     */
    getStorageWithExpiry(key: string)
    getConversationStorageKey(sessionId: string, variable: string): string
    getUserStorageKey(userId: string, variable: string): string
    getGlobalStorageKey(variable: string): string
    removeStorageKeysStartingWith(key): Promise<void>
  }

  export interface ListenHandle {
    /** Stops listening from the event */
    remove(): void
  }

  /**
   * The configuration definition of a bot.
   */
  export interface BotConfig {
    $schema?: string
    id: string
    name: string
    description?: string
    category?: string
    details: BotDetails
    author?: string
    disabled?: boolean
    private?: boolean
    version: string
    imports: {
      /** Defines the list of content types supported by the bot */
      contentTypes: string[]
    }
    converse?: ConverseConfig
    dialog?: BotDialogConfig
    logs?: BotLogsConfig
    defaultLanguage: string
    languages: string[]
    locked: boolean
    pipeline_status: BotPipelineStatus
    oneflow?: boolean

    /**
     * constant number used to seed nlu random number generators
     * if not set, seed is computed from botId
     */
    nluSeed?: number
  }

  export type Pipeline = Stage[]

  export type StageAction = 'promote_copy' | 'promote_move'

  export interface Stage {
    id: string
    label: string
    action: StageAction
  }

  export interface BotPipelineStatus {
    current_stage: {
      promoted_by: string
      promoted_on: Date
      id: string
    }
    stage_request?: {
      requested_on: Date
      expires_on?: Date
      message?: string
      status: string
      requested_by: string
      id: string
      approvals?: StageRequestApprovers[]
    }
  }

  export interface StageRequestApprovers {
    email: string
    strategy: string
  }

  export interface BotDetails {
    website?: string
    phoneNumber?: string
    termsConditions?: string
    privacyPolicy?: string
    emailAddress?: string
    avatarUrl?: string
    coverPictureUrl?: string
  }

  export interface BotLogsConfig {
    expiration: string
  }

  /**
   * Configuration definition of Dialog Sessions
   */
  export interface BotDialogConfig {
    /** The interval until a session context expires */
    timeoutInterval: string
    /** The interval until a session expires */
    sessionTimeoutInterval: string
  }

  /**
   * Configuration file definition for the Converse API
   */
  export interface ConverseConfig {
    /**
     * The timeout of the converse API requests
     * @default 5s
     */
    timeout: string
    /**
     * The text limitation of the converse API requests
     * @default 360
     */
    maxMessageLength: number
    /**
     * Number of milliseconds that the converse API will wait to buffer responses
     * @default 250
     */
    bufferDelayMs: number
    /**
     * Whether or not you want to expose public converse API. See docs here https://botpress.com/docs/channels/converse#public-api
     * @default ture
     */
<<<<<<< HEAD
    enableUnsecuredEndPoint: boolean
=======
    enableUnsecuredEndpoint: boolean
>>>>>>> 9911e133
  }

  /**
   * A Content Element is a single item of a particular Content Type @see ContentType.
   * Content Types contains many Elements. An Element belongs to a single Content Type.
   */
  export interface ContentElement {
    id: string
    /** The Id of the Content Type for which the Element belongs to. */
    contentType: string
    /** The raw form data that contains templating that needs to be interpreted. */
    formData: object
    /** The computed form data that contains the interpreted data. */
    computedData: object
    /** The textual representation of the Content Element, for each supported languages  */
    previews: object
    createdOn: Date
    modifiedOn: Date
    createdBy: string
  }

  /**
   * A Content Type describes a grouping of Content Elements @see ContentElement sharing the same properties.
   * They can describe anything and everything – they most often are domain-specific to your bot. They also
   * tells botpress how to display the content on various channels
   */
  export interface ContentType {
    id: string
    title: string
    description: string
    /**
     * Hiding content types prevents users from adding these kind of elements via the Flow Editor.
     * They are still visible in the Content Manager, and it's still possible to use these elements by specifying
     * their name as a property "contentType" to ContentPickerWidget.
     */
    hidden: boolean
    /**
     * The jsonSchema used to validate the form data of the Content Elements.
     */
    jsonSchema: object
    uiSchema?: object

    /**
     * Function that defines how a Content Type gets rendered on different channels.
     * This function resides in the javascript definition of the Content Type.
     *
     * @param data The data required to render the Content Elements. e.g. Text, images, button actions, etc.
     * @param channel The channel used to communicate, e.g. channel-web, messenger, twilio, etc.
     * @returns Return an array of rendered Content Elements
     */
    renderElement: (data: object, channel: string) => object[]
    /**
     * Function that computes the visual representation of the text.
     * This function resides in the javascript definition of the Content Type.
     */
    computePreviewText?: (formData: object) => string
  }

  /**
   * The flow is used by the dialog engine to answer the user and send him to the correct destination
   */
  export interface Flow {
    name: string
    /** Friendly name to display in the flow view */
    label?: string
    description?: string
    location?: string
    version?: string
    /** This is the home node. The user will be directed there when he enters the flow */
    startNode: string
    /** An object containing all the properties required to edit a skill */
    skillData?: any
    /** An array of all the nodes included in the flow */
    nodes: FlowNode[]
    /** Those actions are attached to the flow and can be triggered regardless of the user's current node */
    catchAll?: NodeActions
    /** The name of the node to send the user if he reaches the timeout threshold */
    timeoutNode?: string
    type?: string
    timeout?: { name: string; flow: string; node: string }[]
  }

  export interface DecisionTriggerCondition {
    id: string
    params?: { [key: string]: any }
  }

  export interface Condition {
    id: string
    /** String displayed in the dropdown */
    label: string
    /** The description holds placeholders for param values so they can be displayed in the view */
    description?: string
    /** The definition of all parameters used by this condition */
    params?: { [paramName: string]: ConditionParam }
    /** In which order the conditions will be displayed in the dropdown menu. 0 is the first item */
    displayOrder?: number
    /** This callback url is called when the condition is deleted or pasted in the flow */
    callback?: string
    /** The editor will use the LiteEditor component to provide the requested parameters */
    useLiteEditor?: boolean
    evaluate: (event: IO.IncomingEvent, params: any) => number
  }

  export interface ConditionParam {
    label: string
    /** Each type provides a different kind of editor */
    type: 'string' | 'number' | 'boolean' | 'list' | 'radio' | 'array' | 'content'
    /** Different components can be used to display certain types (eg: boolean/list) */
    subType?: 'switch' | 'radio'
    required?: boolean
    defaultValue?: any
    /** Number of rows (for types which supports it, ex: string, array) */
    rows?: number
    /** When type is list, this variable must be configured */
    list?: ConditionListOptions
  }

  export interface ConditionListOptions {
    /** List of options displayed in the dropdown menu */
    items?: Option[]
    /** Alternatively, set an endpoint where the list will be queried (eg: intents) */
    endpoint?: string
    /** The path to the list of elements (eg: language.available) */
    path?: string
    /** Name of the field which will be used as the value. Default to value */
    valueField?: string
    /** Friendly name displayed in the dropdown menu. Default to label */
    labelField?: string
  }

  export interface Option {
    value: string
    label: string
  }

  export interface Topic {
    name: string
    description: string
  }

  export interface Library {
    elementPath: string
    elementId: string
  }

  /**
   * This interface is used to encapsulate the logic around the creation of a new skill. A skill
   * is a subflow which can have multiple nodes and custom logic, while being hidden under a single node in the main flow.
   * The node transitions specified here are applied on the node in the main flow. Once the user enters the node,
   * the flow takes over
   */
  export interface FlowGenerationResult {
    /**
     * A partial flow originating from a skill flow generator. Missing pieces will be automatically added
     * once the flow is sent to Botpress, the final product will be a Flow.
     */
    flow: SkillFlow
    /** An array of possible transitions for the parent node */
    transitions: NodeTransition[]
  }

  /**
   * The partial flow is only used to make some nodes optional. Those left empty will be automatically
   * generated by the skill service.
   */
  export type SkillFlow = Partial<Flow> & Pick<Required<Flow>, 'nodes'>

  export type FlowNodeType =
    | 'standard'
    | 'skill-call'
    | 'listen'
    | 'say_something'
    | 'success'
    | 'failure'
    | 'trigger'
    | 'execute'
    | 'router'
    | 'action'

  export type FlowNode = {
    id?: string
    name: string
    type?: FlowNodeType
    timeoutNode?: string
    flow?: string
    /** Used internally by the flow editor */
    readonly lastModified?: Date
  } & NodeActions

  export type TriggerNode = FlowNode & {
    conditions: DecisionTriggerCondition[]
    activeWorkflow?: boolean
  }

  export type ListenNode = FlowNode & {
    triggers: { conditions: DecisionTriggerCondition[] }[]
  }

  export type SkillFlowNode = Partial<ListenNode> & Pick<Required<ListenNode>, 'name'> & Partial<TriggerNode>

  /**
   * Node Transitions are all the possible outcomes when a user's interaction on a node is completed. The possible destinations
   * can be any node: a node in the same flow, one in a subflow, return to the parent flow, end discussion... etc.
   * There are special nodes:
   * - # - Send the user to the previous flow, at the calling node
   * - #node - Send the user to the previous flow, at a specific node
   * - ## - Send the user to the starting node of the previous flow
   * - END - End the current dialog
   * - node - Send the user to a specific node in the current flow
   */
  export interface NodeTransition {
    /** The text to display instead of the condition in the flow editor */
    caption?: string
    /** A JS expression that is evaluated to determine if it should send the user to the specified node */
    condition: string
    /** The destination node */
    node: string
  }

  export interface MultiLangText {
    [lang: string]: string
  }

  export type FormDataField = any

  export interface FormData {
    id?: string
    contentType?: string
    [key: string]: FormDataField
  }

  interface FormOption {
    value: any
    label: string
    related?: FormField
  }

  interface FormContextMenu {
    type: string
    label: string
  }

  // TODO use namespace to group form related interfaces
  export interface FormDynamicOptions {
    /** An enpoint to call to get the options */
    endpoint: string
    /** Used with _.get() on the data returned by api to get to the list of items */
    path?: string
    /** Field from DB to map as the value of the options */
    valueField: string
    /** Field from DB to map as the label of the options */
    labelField: string
  }

  export type FormFieldType =
    | 'checkbox'
    | 'group'
    | 'number'
    | 'overridable'
    | 'select'
    | 'multi-select'
    | 'text'
    | 'text_array'
    | 'textarea'
    | 'upload'
    | 'url'
    | 'hidden'
    | 'tag-input'
    | 'variable'

  export interface FormField {
    type: FormFieldType
    key: string
    label?: string
    overrideKey?: string
    placeholder?: string | string[]
    emptyPlaceholder?: string
    options?: FormOption[]
    defaultValue?: FormDataField
    required?: boolean
    variableTypes?: string[]
    customPlaceholder?: boolean
    max?: number
    min?: number
    maxLength?: number
    valueManipulation?: {
      regex: string
      modifier: string
      replaceChar: string
    }
    translated?: boolean
    dynamicOptions?: FormDynamicOptions
    fields?: FormField[]
    moreInfo?: FormMoreInfo
    /** When specified, indicate if array elements match the provided pattern */
    validation?: {
      regex?: RegExp
      list?: any[]
      validator?: (items: any[], newItem: any) => boolean
    }
    group?: {
      /** You have to specify the add button label */
      addLabel?: string
      addLabelTooltip?: string
      /** You can specify a minimum so the delete button won't show if there isn't more than the minimum */
      minimum?: number
      /** You can specify that there's one item of the group by default even if no minimum */
      defaultItem?: boolean
      /** You can add a contextual menu to add extra options */
      contextMenu?: FormContextMenu[]
    }
  }

  export interface FormMoreInfo {
    label: string
    url?: string
  }

  /**
   * A Node Action represent all the possible actions that will be executed when the user is on the node. When the user
   * enters the node, actions in the 'onEnter' are executed. If there are actions in 'onReceive', they will be called
   * once the user reply something. Transitions in 'next' are evaluated after all others to determine where to send
   */
  export interface NodeActions {
    /** An array of actions to take when the user enters the node */
    onEnter?: ActionBuilderProps[] | string[]
    /** An array of actions to take when the user replies */
    onReceive?: ActionBuilderProps[] | string[]
    /** An array of possible transitions once everything is completed */
    next?: NodeTransition[]
    /** For node of type say_something, this contains the element to render */
    content?: {
      contentType: string
      /** Every properties required by the content type, including translations */
      formData: object
    }
  }

  export interface ActionBuilderProps {
    name: string
    type: NodeActionType
    args?: any
  }

  /**
   * The Node Action Type is used by the skill service to tell the dialog engine what action to take.
   */
  export enum NodeActionType {
    RenderElement = 'render',
    RunAction = 'run',
    RenderText = 'say'
  }

  /**
   * The AxiosBotConfig contains the axios configuration required to call the api of another module.
   * @example: axios.get('/mod/module', axiosBotConfig)
   */
  export interface AxiosBotConfig {
    /** The base url of the bot.
     * @example http://localhost:3000/
     */
    baseURL: string
    headers: {
      'CSRF-Token'?: string
      Authorization?: string
      'X-BP-Workspace'?: string
    }
  }

  export interface MigrationResult {
    success: boolean
    /** Indicates if the migration had to be executed  */
    hasChanges?: boolean
    message?: string
  }

  export interface ModuleMigration {
    info: {
      description: string
      target?: 'core' | 'bot'
      type: 'database' | 'config' | 'content'
    }
    up: (opts: ModuleMigrationOpts) => Promise<MigrationResult>
    down?: (opts: ModuleMigrationOpts) => Promise<MigrationResult>
  }

  export interface ModuleMigrationOpts {
    bp: typeof import('botpress/sdk')
    metadata: MigrationMetadata
    configProvider: any
    database: any
    inversify: any
  }

  /** These are additional information that Botpress may pass down to migrations (for ex: running bot-specific migration) */
  export interface MigrationMetadata {
    botId?: string
  }

  /**
   * Simple interface to use when paging is required
   */
  export interface Paging {
    /** The index of the first element */
    start: number
    /** How many elements should be returned */
    count: number
  }

  /**
   * All available rollout strategies (how users interact with bots of that workspace)
   * An invite code is permanent, meaning that it will be consumed once and will not be necessary for that user in the future
   *
   * anonymous: Anyone can talk to bots
   * anonymous-invite: Anyone with an invite code can talk to bots
   * authenticated: Authenticated users will be automatically added to workspace as "chat user" (will then be "authorized")
   * authenticated-invite: Authenticated users with an invite code will be added to workspace as "chat user" (will then be "authorized")
   * authorized: Only authenticated users with an existing access to the workspace can talk to bots
   */
  export type RolloutStrategy =
    | 'anonymous'
    | 'anonymous-invite'
    | 'authenticated'
    | 'authenticated-invite'
    | 'authorized'

  export interface WorkspaceRollout {
    rolloutStrategy: RolloutStrategy
    inviteCode?: string
    allowedUsages?: number
  }
  export interface WorkspaceUser {
    email: string
    strategy: string
    role: string
    workspace: string
    workspaceName?: string
  }

  export type WorkspaceUserWithAttributes = {
    attributes: any
  } & WorkspaceUser

  export interface GetWorkspaceUsersOptions {
    attributes: string[] | '*'
    includeSuperAdmins: boolean
  }

  export interface WorkspaceUser {
    email: string
    strategy: string
    role: string
    workspace: string
    workspaceName?: string
  }

  export interface AddWorkspaceUserOptions {
    /** Select an existing custom role for that user. If role, asAdmin and asChatUser are undefined, then it will pick the default role */
    role?: string
    /** When enabled, user is added to the workspace as an admin (role is ignored) */
    asAdmin?: boolean
    /** When enabled, user is added as a chat user (role is ignored)  */
    asChatUser?: boolean
  }

  export type uuid = string

  export interface ListOptions {
    limit?: number
    offset?: number
  }

  export interface Conversation {
    id: uuid
    userId: string
    botId: string
    createdOn: Date
  }

  export interface RecentConversation extends Conversation {
    lastMessage?: Message
  }

  export interface ConversationDeleteFilters {
    id?: uuid
    userId?: string
  }

  export interface ConversationListFilters extends ListOptions {
    userId: string
  }

  export interface Message {
    id: uuid
    conversationId: uuid
    authorId: string | undefined
    eventId?: string
    incomingEventId?: string
    sentOn: Date
    payload: any
  }

  export interface MessageArgs
    extends Partial<Omit<IO.EventCtorArgs, 'type' | 'direction' | 'payload' | 'target' | 'botId' | 'threadId'>> {}

  export interface MessageDeleteFilters {
    id?: uuid
    conversationId?: uuid
  }

  export interface MessageListFilters extends ListOptions {
    conversationId: uuid
  }

  export interface RenderPipeline {
    text: typeof experimental.render.text
    image: typeof experimental.render.image
    card: typeof experimental.render.card
    carousel: typeof experimental.render.carousel
    choice: typeof experimental.render.choice
    buttonSay: typeof experimental.render.buttonSay
    buttonUrl: typeof experimental.render.buttonUrl
    buttonPostback: typeof experimental.render.buttonPostback
    option: typeof experimental.render.option
  }

  export interface Content {
    type: string
  }

  export interface TextContent extends Content {
    type: 'text'
    text: string | MultiLangText
    markdown?: boolean
  }

  export interface ImageContent extends Content {
    type: 'image'
    image: string
    title?: string | MultiLangText
  }

  export interface AudioContent extends Content {
    type: 'audio'
    audio: string
    title?: string | MultiLangText
  }

  export interface VideoContent extends Content {
    type: 'video'
    video: string
    title?: string | MultiLangText
  }

  export interface CarouselContent extends Content {
    type: 'carousel'
    items: CardContent[]
  }

  export interface CardContent extends Content {
    type: 'card'
    title: string | MultiLangText
    subtitle?: string | MultiLangText
    image?: string
    actions: ActionButton[]
  }

  export interface LocationContent extends Content {
    type: 'location'
    latitude: number
    longitude: number
    address?: string | MultiLangText
    title?: string | MultiLangText
  }

  export enum ButtonAction {
    SaySomething = 'Say something',
    OpenUrl = 'Open URL',
    Postback = 'Postback'
  }

  export interface ActionButton {
    action: ButtonAction
    title: string
  }

  export interface ActionSaySomething extends ActionButton {
    text: string | MultiLangText
  }

  export interface ActionOpenURL extends ActionButton {
    url: string
  }

  export interface ActionPostback extends ActionButton {
    payload: string
  }

  export interface ChoiceContent extends Content {
    type: 'single-choice'
    text: string | MultiLangText
    choices: ChoiceOption[]
  }

  export interface ChoiceOption {
    title: string | MultiLangText
    value: string
  }

  ////////////////
  //////// API
  ////////////////

  /**
   * Realtime is used to communicate with the client via websockets
   */
  export namespace realtime {
    /**
     * Sends a payload to the client via the websocket
     * @param payload The payload to send
     */
    export function sendPayload(payload: RealTimePayload)
    /**
     * Returns the corresponding the roomId in the /guest socket io namespace
     * @param socketId id generated by socket.io
     */
    export function getVisitorIdFromGuestSocketId(socketId: string): Promise<undefined | string>
  }

  // prettier-ignore
  export type RouterCondition = boolean | ((req: any) => boolean)

  /**
   * Those are possible options you may enable when creating new routers
   */
  export interface RouterOptions {
    /**
     * Check if user is authenticated before granting access
     * @default true
     */
    checkAuthentication: RouterCondition

    /**
     * When checkAuthentication is enabled, set this to true to enforce permissions based on the method.
     * GET/OPTIONS requests requires READ permissions, while all other requires WRITE permissions
     * @default true
     */
    checkMethodPermissions?: RouterCondition

    /**
     * Parse the body as JSON when possible
     * @default true
     */
    enableJsonBodyParser?: RouterCondition

    /**
     * Only parses body which are urlencoded
     * @default true
     */
    enableUrlEncoderBodyParser?: RouterCondition
  }

  /**
   * Search parameters when querying content elements
   */
  export interface SearchParams {
    /** Search in elements id and form data */
    searchTerm?: string
    /** Returns the amount of elements from the starting position  */
    from: number
    count: number
    /** Only returns the items matching these ID */
    ids?: string[]
    /** An array of columns with direction to sort results */
    sortOrder?: SortOrder[]
    /** Apply a filter to a specific field (instead of the 'search all' field) */
    filters?: Filter[]
  }

  export interface EventSearchParams {
    /** Returns the amount of elements from the starting position  */
    from?: number
    count?: number
    /** An array of columns with direction to sort results */
    sortOrder?: SortOrder[]
  }

  export interface Filter {
    /** The name of the column to filter on */
    column: string
    /** The value to filter (line %value%) */
    value: string
  }

  export interface SortOrder {
    /** The name of the column  */
    column: string
    /** Is the sort order ascending or descending? Asc by default */
    desc?: boolean
  }

  export interface AxiosOptions {
    /** When true, it will return the local url instead of the external url  */
    localUrl?: boolean
    /** Temporary property so modules can query studio routes */
    studioUrl?: boolean
  }

  export interface RedisLock {
    /** Free the lock so other nodes can request it */
    unlock(): Promise<void>
    /** Extend the duration of the lock for the node owning it */
    extend(duration: number): Promise<void>
  }

  export interface FileContent {
    name: string
    content: string | Buffer
  }

  export namespace http {
    /**
     * Create a shortlink to any destination
     *
     * @example bp.http.createShortLink('chat', '/lite', {m: 'channel-web', v: 'fullscreen' })
     * @example http://localhost:3000/s/chat
     * @param name - The name of the link, must be unique
     * @param destination - The URL to redirect to. It can be relative or absolute
     * @param params - An optional query string to add at the end of the url. You may specify an object
     */
    export function createShortLink(name: string, destination: string, params?: any): void

    /**
     * Delete any previously created short link
     *
     * @param name - The name of the link to remove
     */
    export function deleteShortLink(name): void

    /**
     * Create a new router for a module. Once created, use them to register new endpoints. Routers created
     * with this method are accessible via the url /mod/{routerName}
     *
     * @example const router = bp.http.createRouterForBot('myModule')
     * @example router.get('/list', ...)
     * @example axios.get('/mod/myModule/list')
     * @param routerName - The name of the router
     * @param options - Additional options to apply to the router
     * @param router - The router
     */
    export function createRouterForBot(routerName: string, options?: RouterOptions): RouterExtension

    /**
     * This method is meant to unregister a router before unloading a module. It is meant to be used in a development environment.
     * It could cause unpredictable behavior in production
     * @param routerName The name of the router (must have been registered with createRouterForBot)
     */
    export function deleteRouterForBot(routerName: string)

    /**
     * Returns the required configuration to make an API call to another module by specifying only the relative path.
     * @param botId - The ID of the bot for which to get the configuration
     * @returns The configuration to use
     */
    export function getAxiosConfigForBot(botId: string, options?: AxiosOptions): Promise<AxiosBotConfig>

    /**
     * Decodes and validates an external authorization token with the public key defined in config file
     * @param token - The encoded JWT token
     * @returns The decoded payload
     */
    export function decodeExternalToken(token: string): Promise<any>

    /**
     * This Express middleware tries to decode the X-BP-ExternalAuth header and adds a credentials header in the request if it's valid.
     */
    export function extractExternalToken(req: Request, res: Response, next: NextFunction): Promise<void>

    export function needPermission(
      operation: string,
      resource: string
    ): (req: Request, res: Response, next: NextFunction) => Promise<void>

    export function hasPermission(req: any, operation: string, resource: string, noAudit?: boolean): Promise<boolean>

    export type RouterExtension = { getPublicPath(): Promise<string> } & Router
  }

  /**
   * Events is the base communication channel of the bot. Messages and payloads are a part of it,
   * and it is the only way to receive or send information. Each event goes through the whole middleware chain (incoming or outgoing)
   * before being received by either the bot or the user.
   */
  export namespace events {
    /**
     * Register a new middleware globally. They are sorted based on their declared order each time a new one is registered.
     * @param middleware - The middleware definition to register
     */
    export function registerMiddleware(middleware: IO.MiddlewareDefinition): void

    /** Removes the specified middleware from the chain. This is mostly used in case of a module being reloaded */
    export function removeMiddleware(middlewareName): void

    /**
     * Send an event through the incoming or outgoing middleware chain
     * @param event - The event to send
     */
    export function sendEvent(event: IO.Event): Promise<void>

    /**
     * Reply easily to any received event. It accepts an array of payloads
     * and will send a complete event with each payloads. It is often paired with
     * {@link cms.renderElement} to generate payload for a specific content type
     *
     * @param eventDestination - The destination to identify the target
     * @param payloads - One or multiple payloads to send
     */
    export function replyToEvent(eventDestination: IO.EventDestination, payloads: any[], incomingEventId?: string): void

    /**
     * Return the state of the incoming queue. True if there are any events(messages)
     * from the user waiting in the queue.
     * @param event - Current event in the action context, used to identify the queue
     */
    export function isIncomingQueueEmpty(event: IO.IncomingEvent): boolean

    /**
     * When Event Storage is enabled, you can use this API to query data about stored events. You can use multiple fields
     * for your query, but at least one is required.
     *
     * @param fields - One or multiple fields to add to the search query
     * @param searchParams - Additional parameters for the query, like ordering, number of rows, etc.
     */
    export function findEvents(
      fields: Partial<IO.StoredEvent>,
      searchParams?: EventSearchParams
    ): Promise<IO.StoredEvent[]>

    /**
     * When Event Storage is enabled, you can use this API to update an event. You can use multiple fields
     * for your query, but at least one is required.
     *
     * @param id - The ID of the event to update
     * @param fields - Fields to update on the event
     */
    export function updateEvent(id: string, fields: Partial<IO.StoredEvent>): Promise<void>

    /**
     * Register the user feedback for a specific event. The type property is used to increment associated metrics
     * @param incomingEventId - The ID of the first event of the conversation
     * @param target - The ID of the user
     * @param feedback Either 1 or -1
     * @param type - For now, only supports qna & workflow
     * @return true if feedback was successfully saved
     */
    export function saveUserFeedback(
      incomingEventId: string,
      target: string,
      feedback: number,
      type?: string
    ): Promise<boolean>
  }

  export type GetOrCreateResult<T> = Promise<{
    created: boolean
    result: T
  }>

  export namespace users {
    /**
     * Returns an existing user or create a new one with the specified keys
     */
    export function getOrCreateUser(channel: string, userId: string, botId?: string): GetOrCreateResult<User>

    /**
     * Merge the specified attributes to the existing attributes of the user
     * @deprecated Please mutate `event.state.user` directly instead
     */
    export function updateAttributes(channel: string, userId: string, attributes: any): Promise<void>

    /**
     * Overwrite all the attributes of the user with the specified payload
     * @deprecated Please mutate `event.state.user` directly instead
     */
    export function setAttributes(channel: string, userId: string, attributes: any): Promise<void>
    export function getAllUsers(paging?: Paging): Promise<any>
    export function getUserCount(): Promise<any>
    export function getAttributes(channel: string, userId: string): Promise<any>
  }

  /**
   * A state is a mutable object that contains properties used by the dialog engine during a conversation.
   * Properties like "nickname" or "nbOfConversations" are used during a conversation to execute flow logic. e.g. Navigating to a certain node when a condition is met.
   */
  export type State = any

  /**
   * The dialog engine is what processes conversations. It orchestrates the conversational flow logic.
   */
  export namespace dialog {
    /**
     * Create a session Id from an Event Destination
     * @param eventDestination The event used to create the Dialog Session Id
     */
    export function createId(eventDestination: IO.EventDestination): string
    /**
     * Calls the dialog engine to start processing an event.
     * @param event The event to be processed by the dialog engine
     */
    export function processEvent(sessionId: string, event: IO.IncomingEvent): Promise<IO.IncomingEvent>
    /**
     * Deletes a session
     * @param sessionId The Id of the session to delete
     * @param botId The Id of the bot to which the session is tied
     */
    export function deleteSession(sessionId: string, botId: string): Promise<void>

    /**
     * Jumps to a specific flow and optionally a specific node. This is useful when the default flow behavior needs to be bypassed.
     * @param sessionId The Id of the the current Dialog Session. If the session doesn't exists, it will be created with this Id.
     * @param event The event to be processed
     * @param flowName The name of the flow to jump to
     * @param nodeName The name of the optional node to jump to.
     * The node will default to the starting node of the flow if this value is omitted.
     */
    export function jumpTo(
      sessionId: string,
      event: IO.IncomingEvent,
      flowName: string,
      nodeName?: string
    ): Promise<void>

    /**
     * Returns the list of conditions that can be used in an NLU Trigger node
     */
    export function getConditions(): Condition[]
  }

  export namespace config {
    export function getModuleConfig(moduleId: string): Promise<any>

    /**
     * Returns the configuration values for the specified module and bot.
     * @param moduleId
     * @param botId
     * @param ignoreGlobal Enable this when you want only bot-specific configuration to be possible
     */
    export function getModuleConfigForBot(moduleId: string, botId: string, ignoreGlobal?: boolean): Promise<any>

    /**
     * Returns the configuration options of Botpress
     */
    export function getBotpressConfig(): Promise<any>

    /**
     * Merges and saves a bot's config
     * @param botId
     * @param partialConfig
     * @param ignoreLock
     */
    export function mergeBotConfig(botId: string, partialConfig: Partial<BotConfig>, ignoreLock?: boolean): Promise<any>
  }

  /**
   * The distributed namespace uses Redis to distribute commands to every node
   */
  export namespace distributed {
    /**
     * When a single node must process data from a shared source, call this method to obtain an exclusive lock.
     * You can then call lock.extend() to keep it longer, or lock.unlock() to release it
     * @param resource Name of the resource to lock
     * @param duration the initial duration
     * @return undefined if another node already has obtained the lock
     */
    export function acquireLock(resource: string, duration: number): Promise<RedisLock | undefined>

    /**
     * Forcefully clears any trace of the lock from the redis store. It doesn't clear the lock from the node which had it.
     * Ensure that a broadcasted job took care of cancelling it before.
     * @param resource
     * @return true if an existing lock was deleted
     */
    export function clearLock(resource: string): Promise<boolean>

    /**
     * This method returns a function that can then be called to broadcast the message to every node
     * @param fn The job that will be executed on all nodes
     * @param T The return type of the returned function
     *
     * @example const distributeToAll: Function = await bp.distributed.broadcast<void>(_localMethod)
     * @example const _localMethod = (param1, param2): Promise<void> { }
     * @example distributeToAll('send to all nodes', 'other info') // Every node will execute this method
     */
    export function broadcast<T>(fn: Function): Promise<Function>
  }

  /**
   * The Key Value Store is perfect to store any type of data as JSON.
   */
  export namespace kvs {
    /**
     * Access the KVS Service for a specific bot. Check the {@link ScopedGhostService} for the operations available on the scoped element.
     */
    export function forBot(botId: string): KvsService
    /**
     * Access the KVS Service globally. Check the {@link ScopedGhostService} for the operations available on the scoped element.
     */
    export function global(): KvsService

    /**
     * Returns the specified key as JSON object
     * @example bp.kvs.get('bot123', 'hello/whatsup')
     * @deprecated will be removed, use global or forBot
     */
    export function get(botId: string, key: string, path?: string): Promise<any>

    /**
     * Saves the specified key as JSON object
     * @example bp.kvs.set('bot123', 'hello/whatsup', { msg: 'i love you' })
     * @deprecated will be removed, use global or forBot
     */
    export function set(botId: string, key: string, value: any, path?: string, expiry?: string): Promise<void>

    /**
     * @deprecated will be removed, use global or forBot
     */
    export function setStorageWithExpiry(botId: string, key: string, value, expiry?: string)

    /**
     * @deprecated will be removed, use global or forBot
     */
    export function getStorageWithExpiry(botId: string, key: string)

    /**
     * @deprecated will be removed, use global or forBot
     */
    export function getConversationStorageKey(sessionId: string, variable: string): string

    /**
     * @deprecated will be removed, use global or forBot
     */
    export function getUserStorageKey(userId: string, variable: string): string

    /**
     * @deprecated will be removed, use global or forBot
     */
    export function getGlobalStorageKey(variable: string): string

    /**
     * @deprecated will be removed, use global or forBot
     */
    export function removeStorageKeysStartingWith(key): Promise<void>
  }

  export namespace bots {
    export function getAllBots(): Promise<Map<string, BotConfig>>
    export function getBotById(botId: string): Promise<BotConfig | undefined>
    /**
     * It will extract the bot's folder to an archive (tar.gz).
     * @param botId The ID of the bot to extract
     */
    export function exportBot(botId: string): Promise<Buffer>
    /**
     * Allows to import directly an archive (tar.gz) in a new bot.
     * @param botId The ID of the new bot (or an existing one)
     * @param archive The buffer of the archive file
     * @param workspaceId The workspace where the bot will be imported
     * @param allowOverwrite? If not set, it will throw an error if the folder exists. Otherwise, it will overwrite files already present
     */
    export function importBot(
      botId: string,
      archive: Buffer,
      workspaceId: string,
      allowOverwrite?: boolean
    ): Promise<void>

    export function getBotTemplate(moduleName: string, templateName: string): Promise<FileContent[]>

    /**
     * Allows hook developers to list revisions of a bot
     * @param botId the ID of the target bot
     */
    export function listBotRevisions(botId: string): Promise<string[]>
    /**
     * Allows hook developers to create a new revision of a bot
     * @param botId the ID of the target bot
     */
    export function createBotRevision(botId: string): Promise<void>
    /**
     * Allows hook developers to rollback
     * @param botId the ID of the target bot
     * @param revisionId the target revision ID to which you want to revert the chatbot
     */
    export function rollbackBotToRevision(botId: string, revisionId: string): Promise<void>
  }

  export namespace workspaces {
    export function getBotWorkspaceId(botId: string): Promise<string>
    export function addUserToWorkspace(
      email: string,
      strategy: string,
      workspaceId: string,
      options?: AddWorkspaceUserOptions
    ): Promise<void>
    /**
     * Returns the rollout strategy of the requested workspace.
     * If the workspace ID is unknown, it will be determined from the bot ID
     * @param workspaceId
     */
    export function getWorkspaceRollout(workspaceId: string): Promise<WorkspaceRollout>
    /**
     * Consumes an invite code for the specified workspace.
     * @param workspaceId
     * @param inviteCode an invite code to compare to
     * @returns boolean indicating if code was valid & enough usage were left
     */
    export function consumeInviteCode(workspaceId: string, inviteCode?: string): Promise<boolean>

    /**
     * Retreives users in a given workspace
     * @param workspaceId Desired workspace
     * @param options Fetch options object
     * @param options.includeSuperAdmins Whether or not you want to include super admins in the results
     * @param options.attributes List of user attributes you want to include in the object. Use '*' to include all user attributes. Defaults to [].
     * @returns All users in desired workspace with specified attributes.
     */
    export function getWorkspaceUsers(
      workspaceId: string,
      options?: Partial<GetWorkspaceUsersOptions>
    ): Promise<WorkspaceUser[] | WorkspaceUserWithAttributes[]>
  }

  export namespace ghost {
    /**
     * Access the Ghost Service for a specific bot. Check the {@link ScopedGhostService} for the operations available on the scoped element.
     */
    export function forBot(botId: string): ScopedGhostService
    /**
     * Access the Ghost Service scoped at the root of all bots
     */
    export function forBots(): ScopedGhostService
    /**
     * Access the Ghost Service globally. Check the {@link ScopedGhostService} for the operations available on the scoped element.
     */
    export function forGlobal(): ScopedGhostService
    /**
     * Access the BPFS at the root of the data folder
     */
    export function forRoot(): ScopedGhostService
  }

  export namespace cms {
    /**
     * Returns a single Content Element
     * @param botId - The ID of the bot
     * @param id - The element id
     * @param language - If language is set, it will return only the desired language with the base properties
     * @returns A content element
     */
    export function getContentElement(botId: string, id: string, language?: string): Promise<ContentElement>

    export function getContentElements(botId: string, ids: string[], language?: string): Promise<ContentElement[]>

    /**
     *
     * @param botId The ID of the bot
     * @param contentTypeId Filter entries on that specific content type
     * @param searchParams Additional search parameters (by default, returns 50 elements)
     * @param language When specified, only that language is returned with the original property (ex: text$en becomes text)
     */
    export function listContentElements(
      botId: string,
      contentTypeId?: string,
      searchParams?: SearchParams,
      language?: string
    ): Promise<ContentElement[]>

    export function deleteContentElements(botId: string, contentElementIds: string[]): Promise<void>

    export function getAllContentTypes(botId?: string): Promise<ContentType[]>
    /**
     * Content Types can produce multiple payloads depending on the channel and the type of message. This method can generate
     * payloads for a specific content element or generate them for a custom payload.
     * They can then be sent to the event engine, which sends them through the outgoing middlewares, straight to the user
     *
     * @param contentId - Can be a ContentType (ex: "builtin_text") or a ContentElement (ex: "!builtin_text-s6x5c6")
     * @param args - Required arguments by the content type (or the content element)
     * @param eventDestination - The destination of the payload (to extract the botId and channel)
     *
     * @example const eventDestination = { target: 'user123', botId: 'welcome-bot', channel: 'web', threadId: 1 }
     * @example const payloads = await bp.cms.renderElement('builtin_text', {type: 'text', text: 'hello'}, eventDestination)
     * @example await bp.events.replyToEvent(eventDestination, payloads)
     *
     * @returns An array of payloads
     */
    export function renderElement(
      contentId: string,
      args: any,
      eventDestination: IO.EventDestination
    ): Promise<object[]>

    /**
     * Updates an existing content element, or creates it if its current ID isn't defined
     *
     * @param botId The ID of the bot
     * @param contentTypeId Only used when creating an element (the ID of the content type (renderer))
     * @param formData The content of your element. May includes translations or not (see language parameter)
     * @param contentElementId If not specified, will be treated as a new element and will be inserted
     * @param language When language is set, only that language will be updated on this element. Otherwise, replaces all content
     */
    export function createOrUpdateContentElement(
      botId: string,
      contentTypeId: string,
      formData: object,
      contentElementId?: string,
      language?: string
    ): Promise<string>

    export function saveFile(botId: string, fileName: string, content: Buffer): Promise<string>
    export function readFile(botId, fileName): Promise<Buffer>
    export function getFilePath(botId: string, fileName: string): string

    /**
     * Mustache template to render. Can contain objects, arrays, strings.
     * @example '{{en}}', ['{{nested.de}}'], {notSoNested: '{{fr}}'}
     */
    export type TemplateItem = Object | Object[] | string[] | string

    /**
     * Render a template using Mustache template rendering.
     * Use recursive template rendering to extract nested templates.
     *
     * @param item TemplateItem to render
     * @param context Variables to use for the template rendering
     */
    export function renderTemplate(item: TemplateItem, context): TemplateItem
  }

  /**
   * Utility security-related features offered to developers
   * to create more secure extensions.
   */
  export namespace security {
    /**
     * Creates a message signature, which can be used as proof that the message was created on Botpress backend
     * You can call this method twice to verify the authenticity of a message
     */
    export function getMessageSignature(message: string): Promise<string>
  }

  /**
   * These features are subject to change and should not be relied upon.
   * They will eventually be either removed or moved in another namespace
   */
  export namespace experimental {
    export function disableHook(hookName: string, hookType: string, moduleName?: string): Promise<boolean>
    export function enableHook(hookName: string, hookType: string, moduleName?: string): Promise<boolean>

    export namespace conversations {
      export function forBot(botId: string): BotConversations

      export interface BotConversations {
        /**
         * Create a conversation to store in the db
         * @param userId Id of the user to create a conversation with
         * @returns The created conversation
         * @example
         * const conversation = await bp.conversations.forBot('myBot').create('eEFoneif394')
         */
        create(userId: uuid): Promise<Conversation>

        /**
         * Deletes conversations from the db
         * @param filters Filters which conversations to delete
         * @returns The number of deleted rows
         * @example
         * // Delete a conversation by id
         * await bp.conversations.forBot('myBot').delete({ id: '9aa7da7a-9ab1-4a60-bedd-8bdca22beb03' })
         * // Delete all conversations of a bot user
         * await bp.conversations.forBot('myBot').delete({ userId: 'eEFoneif394' })
         */
        delete(filters: ConversationDeleteFilters): Promise<number>

        /**
         * Gets one conversation from the db
         * @param id Id of the conversation to get
         * @returns The matching conversation or `undefined` if none were found
         * @example
         * // Get conversation by id
         * const converation = await bp.conversations.forBot('myBot').get('9aa7da7a-9ab1-4a60-bedd-8bdca22beb03'})
         */
        get(id: uuid): Promise<Conversation | undefined>

        /**
         * Gets many conversations from the db.
         * The results are ordered from most recent to least recent
         * @param filters Filters which conversations to get
         * @example
         * // Get the 20 most recent conversations of a bot user
         * const conversations = await bp.conversations.forBot('myBot').list({ userId: 'eEFoneif394', limit: 20 })
         */
        list(filters: ConversationListFilters): Promise<RecentConversation[]>

        /**
         * Gets the most recent conversation of a user.
         * If the user has no matching conversation, creates one
         * @param userId Id of the user
         * @example
         * const conversation = await bp.conversations.forBot('myBot').recent('eEFoneif394')
         */
        recent(userId: uuid): Promise<Conversation>

        /**
         * Creates a mapping of ids for a conversation in a given channel
         * @param channel The channel for which to create the mapping
         * @param localId The id of the conversation in botpress
         * @param foreignId The id of the conversation in that channel
         * @example
         * // I have been given an conversation id by facebook messenger
         * const messengerConversationId = 134314
         * // Let's say I have an already existing botpress conversation somewhere that I want to attach to this conversation
         * const conversationId = '00001337-ca79-4235-8475-3785e41eb2be'
         *
         * // Create the mapping
         * await bp.conversations.forBot(myBot).createMapping('facebook', conversationId, messengerConversationId)
         * // Returns 134314
         * await bp.conversations.forBot(myBot).getForeignId(conversationId)
         * // Returns '00001337-ca79-4235-8475-3785e41eb2be'
         * await bp.conversations.forBot(myBot).getLocalId(messengerConversationId)
         */
        createMapping(channel: string, localId: uuid, foreignId: string): Promise<void>

        /**
         * Deletes a conversation mapping
         * @returns true if a conversation was deleted
         */
        deleteMapping(channel: string, localId: uuid, foreignId: string): Promise<boolean>

        /**
         * Gets a conversations id specific to the given channel from a botpress conversation id
         */
        getForeignId(channel: string, localId: uuid): Promise<string | undefined>

        /**
         * Gets a botpress conversation id from the foreign id of a conversation in a the given channel
         */
        getLocalId(channel: string, foreignId: string): Promise<string | undefined>
      }
    }

    export namespace messages {
      export function forBot(botId: string): BotMessages

      export interface BotMessages {
        /**
         * Sends a outgoing message (bot message) through the event loop. The message is stored in the database
         * @param conversationId Id of the conversation to which this message belongs to
         * @param payload Payload of the message
         * @param args Additional arguments to pass to the event constructor. Optional
         * @example
         * // Inside an action
         * await bp.messages
         *   .forBot(event.botId)
         *   .send(event.threadId, { type: 'text', text: 'hello user!' })
         */
        send(conversationId: uuid, payload: any, args?: MessageArgs): Promise<Message>

        /**
         * Sends a incoming message (user message) through the event loop. The message is stored in the database
         * @param conversationId Id of the conversation to which this message belongs to
         * @param payload Payload of the message
         * @param args Additional arguments to pass to the event constructor. Optional
         * @example
         * // Inside an action
         * await bp.messages
         *   .forBot(event.botId)
         *   .receive(event.threadId, { type: 'text', text: 'this is a message from the user!' })
         */
        receive(conversationId: uuid, payload: any, args?: MessageArgs): Promise<Message>

        /**
         * Creates a message to store in the db
         * @param args Properties of the message
         * @returns The created message
         * @example
         * const message = await bp.messages
         *   .forBot('myBot')
         *   .create('9aa7da7a-9ab1-4a60-bedd-8bdca22beb03', { type: 'text', text: 'hello' }, 'user', '32242', '242224')
         */
        create(
          conversationId: uuid,
          payload: any,
          authorId?: string,
          eventId?: string,
          incomingEventId?: string
        ): Promise<Message>

        /**
         * Deletes messages from the db
         * @param filters Filters which messages to delete
         * @returns The number of deleted rows
         * @example
         * // Delete message by id
         * await bp.messages.forBot('myBot').delete({ id: '00001337-ca79-4235-8475-3785e41eb2be' })
         * @example
         * // Delete all messages of a conversation
         * await bp.messages.forBot('myBot').delete({ conversationId: '9aa7da7a-9ab1-4a60-bedd-8bdca22beb03' })
         */
        delete(filters: MessageDeleteFilters): Promise<number>

        /**
         * Gets one message from the db
         * @param id Id of the message to get
         * @returns The matching message or `undefined` if none were found
         * @example
         * // Get message by id
         * const message = await bp.message.forBot('myBot').get('00001337-ca79-4235-8475-3785e41eb2be')
         */
        get(id: uuid): Promise<Message | undefined>

        /**
         * Gets many messages from the db.
         * The results are ordered from most recent to least recent
         * @param filters Filters which messages to get
         * @example
         * // Get 20 most recent messages of a conversation
         * const messages = await bp.messages.forBot('myBot').list({ conversationId: '9aa7da7a-9ab1-4a60-bedd-8bdca22beb03', limit: 20 })
         */
        list(filters: MessageListFilters): Promise<Message[]>
      }
    }

    /**
     * WARNING : these payloads do not produce typing indicators yet!
     */
    export namespace render {
      /**
       * Renders a text element
       * @param text Text to show
       * @param markdown Indicates whether to use markdown
       */
      export function text(text: string | MultiLangText, markdown?: boolean): TextContent

      /**
       * Renders an image element
       * @param url Url of the image to send
       * @param caption Caption to appear alongside your image
       */
      export function image(url: string, caption?: string | MultiLangText): ImageContent

      /**
       * Renders an audio element
       * @param url Url of the audio file to send
       * @param caption Caption to appear alongside your audio
       */
      export function audio(url: string, caption?: string | MultiLangText): AudioContent

      /**
       * Renders a video element
       * @param url Url of the video file to send
       * @param caption Caption to appear alongside your video
       */
      export function video(url: string, caption?: string | MultiLangText): VideoContent

      /**
       * Renders a location element
       * @param latitude Latitude of location in decimal degrees
       * @param longitude Longitude of location in decimal degrees
       * @param address Street adress associated with location
       * @param title Explanatory title for this location
       */
      export function location(
        latitude: number,
        longitude: number,
        address?: string | MultiLangText,
        title?: string | MultiLangText
      ): LocationContent

      /**
       * Renders a carousel element
       * @param cards The cards of the carousel
       * @example
       * bp.render.carousel(bp.render.card('my card'), bp.render.card('my card 2'))
       */
      export function carousel(...cards: CardContent[]): CarouselContent

      /**
       * Renders a card element
       * @param title The title of your card
       * @param image The url of a pictured shown in your card
       * @param subtitle A subtitle below your image
       * @param buttons Action buttons for your card
       * @example
       * bp.render.card('my card', 'https://mysite.com/mypicture.png', 'an interesting subtitle', bp.render.buttonSay('hello'))
       */
      export function card(
        title: string | MultiLangText,
        image?: string,
        subtitle?: string | MultiLangText,
        ...buttons: ActionButton[]
      ): CardContent

      /**
       * Renders an action button used to send a message to the conversation
       * @param title Title shown on the button
       * @param text Message to send
       */
      export function buttonSay(title: string, text: string | MultiLangText): ActionSaySomething

      /**
       * Renders an action button for opening urls
       * @param title Title shown on the button
       * @param text Url to open
       */
      export function buttonUrl(title: string, url: string): ActionOpenURL

      /**
       * Renders an action button for posting content
       * @param title Title shown on the button
       * @param payload Payload to post
       */
      export function buttonPostback(title: string, payload: string): ActionPostback

      /**
       * Render a choice element
       * @param text Message to ask to the user
       * @param choices Choices that the user can select
       * @example
       * bp.render.choice("Yes or no?", bp.render.option('yes'), bp.render.option('no'))
       */
      export function choice(text: string | MultiLangText, ...choices: ChoiceOption[]): ChoiceContent

      /**
       * Renders an option for a choice element
       * @param value Value associated with the option
       * @param title Text to shown to the user (has no impact on the processing).
       * If not provided the value will be shown by default
       */
      export function option(value: string, title?: string): ChoiceOption

      /**
       * Translates a content element to a specific language
       * @param content Content element to be translated
       * @param lang Language code in which to translate (en, fr, es, etc.)
       * @example
       * const content = bp.render.text({ en: 'hello!', fr: 'salut!' })
       * // content.text : { en: 'hello!', fr: 'salut!' }
       * const translated = bp.render.translate(content, 'fr')
       * // content.text : 'salut!'
       */
      export function translate<T extends Content>(content: T, lang: string): T

      /**
       * Renders a content element's {{mustaches}} using the provided context
       * @param content The content element to be rendered
       * @param context The context used to filled the {{mustaches}}
       * @example
       * const content = bp.render.text('{{user.name}} is awesome!')
       * // content.text : '{{user.name}} is awesome!'
       * const payload = bp.render.template(content, { user: { name: 'bob' } })
       * // payload.text : 'bob is awesome!'
       */
      export function template<T extends Content>(content: T, context: any): T

      /**
       * Creates a pipeline for rendering, translating and templating content
       * @param lang Language to use for translation
       * @param context Context to use for templating
       * @example
       * // Doing all this
       * const content = bp.render.text({ en: 'hello {{user.name}}', fr: 'salut {{user.name}}' })
       * const translated = bp.render.translate(content, 'fr')
       * const templated = bp.render.template(translated, { user: { name: 'bob' } })
       *
       * // Can be replaced by this
       * const content = bp.render
       *   .pipeline('fr', { user: { name: 'bob' } })
       *   .text({ en: 'hello {{user.name}}', fr: 'salut {{user.name}}' })
       *
       * // You can reuse the same pipeline for multiple contents
       * const render = bp.render.pipeline('fr', { user: { name: 'bob', age: 43, pin: 3030 } })
       * const text1 = render.text({ en: 'hello {{user.name}}', fr: 'salut {{user.name}}' })
       * const text2 = render.text({ en: 'age : {{user.age}}', fr: 'âge : {{user.age}}' })
       * const text3 = render.text('PIN : {{user.pin}}')
       */
      export function pipeline(lang: string, context: any): RenderPipeline
    }
  }
}<|MERGE_RESOLUTION|>--- conflicted
+++ resolved
@@ -1013,11 +1013,7 @@
      * Whether or not you want to expose public converse API. See docs here https://botpress.com/docs/channels/converse#public-api
      * @default ture
      */
-<<<<<<< HEAD
-    enableUnsecuredEndPoint: boolean
-=======
     enableUnsecuredEndpoint: boolean
->>>>>>> 9911e133
   }
 
   /**
