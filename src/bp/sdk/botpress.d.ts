--- conflicted
+++ resolved
@@ -1303,13 +1303,8 @@
     id?: string
     /** The name used by the dialog engine to link to other nodes */
     name: string
-<<<<<<< HEAD
-    /** A name to display instead of the internal name on the flow builder */
     friendlyName?: string
-    type?: any
-=======
     type?: FlowNodeType
->>>>>>> cacc5ecd
     timeoutNode?: string
     flow?: string
     /** Used internally by the flow editor */
