--- conflicted
+++ resolved
@@ -108,10 +108,6 @@
     }
   }
 
-<<<<<<< HEAD
-  // @ts-ignore
-=======
->>>>>>> 10c2fb4f
   return originalRequire.apply(this, (arguments as never) as [string])
 }
 
