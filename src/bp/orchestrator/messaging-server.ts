--- conflicted
+++ resolved
@@ -48,11 +48,7 @@
     NODE_ENV: process.env.NODE_ENV,
     NODE_OPTIONS: '',
     PORT: port.toString(),
-<<<<<<< HEAD
     EXTERNAL_URL: `${opts.EXTERNAL_URL}/api/v1/messaging`,
-=======
-    EXTERNAL_URL: `${opts.EXTERNAL_URL}/api/v1/messaging`,,
->>>>>>> 465f6af3
     INTERNAL_PASSWORD: process.INTERNAL_PASSWORD,
     ENCRYPTION_KEY: '', // we disable encryption for now,
     DATABASE_URL: process.core_env.DATABASE_URL || `${process.PROJECT_LOCATION}/data/storage/core.sqlite`,
