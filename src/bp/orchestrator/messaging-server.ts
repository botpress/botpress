--- conflicted
+++ resolved
@@ -48,11 +48,7 @@
     NODE_ENV: process.env.NODE_ENV,
     NODE_OPTIONS: '',
     PORT: port.toString(),
-<<<<<<< HEAD
-    EXTERNAL_URL: process.core_env.EXTERNAL_URL,
-=======
     EXTERNAL_URL: opts.EXTERNAL_URL,
->>>>>>> 372ecb83
     INTERNAL_PASSWORD: process.INTERNAL_PASSWORD,
     ENCRYPTION_KEY: '', // we disable encryption for now,
     DATABASE_URL: process.core_env.DATABASE_URL || `${process.PROJECT_LOCATION}/data/storage/core.sqlite`,
