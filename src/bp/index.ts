import { EventEmitter } from 'events'

global['NativePromise'] = global.Promise

const yn = require('yn')
const path = require('path')
const fs = require('fs')
const metadataContent = require('../../metadata.json')
const getos = require('./common/getos')
const { Debug } = require('./debug')
const { getAppDataPath } = require('./core/misc/app_data')

const printPlainError = err => {
  console.log('Error starting botpress')
  console.log(err)
  console.log(err.message)
  console.log('---STACK---')
  console.log(err.stack)
}

global.DEBUG = Debug
global.printErrorDefault = printPlainError

const originalWrite = process.stdout.write

const shouldDiscardError = message =>
  !![
    '[DEP0005]' // Buffer() deprecation warning
  ].find(e => message.indexOf(e) >= 0)

function stripDeprecationWrite(buffer: string, encoding: string, cb?: Function | undefined): boolean
function stripDeprecationWrite(buffer: string | Buffer, cb?: Function | undefined): boolean
function stripDeprecationWrite(this: Function): boolean {
  if (typeof arguments[0] === 'string' && shouldDiscardError(arguments[0])) {
    return (arguments[2] || arguments[1])()
  }

  return originalWrite.apply(this, (arguments as never) as [string])
}

if (process.env.APP_DATA_PATH) {
  process.APP_DATA_PATH = process.env.APP_DATA_PATH
} else {
  process.APP_DATA_PATH = getAppDataPath()
}

process.IS_FAILSAFE = yn(process.env.BP_FAILSAFE)
process.BOTPRESS_EVENTS = new EventEmitter()
process.BOTPRESS_EVENTS.setMaxListeners(1000)
global.BOTPRESS_CORE_EVENT = (event, args) => process.BOTPRESS_EVENTS.emit(event, args)

process.LOADED_MODULES = {}
process.PROJECT_LOCATION = process.pkg
  ? path.dirname(process.execPath) // We point at the binary path
  : __dirname // e.g. /dist/..

process.stderr.write = stripDeprecationWrite

process.on('unhandledRejection', err => {
  global.printErrorDefault(err)
})

process.on('uncaughtException', err => {
  global.printErrorDefault(err)
  if (!process.IS_FAILSAFE) {
    process.exit(1)
  }
})

try {
  require('dotenv').config({ path: path.resolve(process.PROJECT_LOCATION, '.env') })
  process.core_env = process.env as BotpressEnvironmentVariables

  let defaultVerbosity = process.IS_PRODUCTION ? 0 : 2
  if (!isNaN(Number(process.env.VERBOSITY_LEVEL))) {
    defaultVerbosity = Number(process.env.VERBOSITY_LEVEL)
  }

  process.IS_PRO_AVAILABLE = fs.existsSync(path.resolve(process.PROJECT_LOCATION, 'pro')) || !!process.pkg
  process.DISABLE_GLOBAL_SANDBOX = yn(process.env.DISABLE_GLOBAL_SANDBOX)
  process.DISABLE_BOT_SANDBOX = yn(process.env.DISABLE_BOT_SANDBOX)
  process.DISABLE_TRANSITION_SANDBOX = yn(process.env.DISABLE_TRANSITION_SANDBOX)
  process.IS_LICENSED = true
  process.ASSERT_LICENSED = () => {}
  process.BOTPRESS_VERSION = metadataContent.version
  process.TELEMETRY_URL = process.env.TELEMETRY_URL || 'https://telemetry.botpress.cloud/ingest'
  process.BPFS_STORAGE = process.core_env.BPFS_STORAGE || 'disk'

  const configPath = path.join(process.PROJECT_LOCATION, '/data/global/botpress.config.json')

  if (process.IS_PRO_AVAILABLE) {
    process.CLUSTER_ENABLED = yn(process.env.CLUSTER_ENABLED)

    if (process.env.PRO_ENABLED === undefined) {
      if (fs.existsSync(configPath)) {
        const config = require(configPath)
        process.IS_PRO_ENABLED = config.pro && config.pro.enabled
      }
    } else {
      process.IS_PRO_ENABLED = yn(process.env.PRO_ENABLED)
    }
  }

  require('yargs')
    .command(
      ['serve', '$0'],
      'Start your botpress server',
      {
        production: {
          alias: 'p',
          description: 'Whether you want to run in production mode or not',
          default: false,
          type: 'boolean'
        },
        autoMigrate: {
          description:
            'When this flag is set, Botpress will automatically migrate your content and configuration files when upgrading',
          default: false,
          type: 'boolean'
        }
      },
      argv => {
        process.IS_PRODUCTION = argv.production || yn(process.env.BP_PRODUCTION) || yn(process.env.CLUSTER_ENABLED)

        process.AUTO_MIGRATE =
          process.env.AUTO_MIGRATE === undefined ? yn(argv.autoMigrate) : yn(process.env.AUTO_MIGRATE)

        process.VERBOSITY_LEVEL = argv.verbose ? Number(argv.verbose) : defaultVerbosity

        getos.default().then(distro => {
          process.distro = distro
          if (yn(process.env.BP_DIAG)) {
            require('./diag').default(argv)
          } else {
            require('./bootstrap')
          }
        })
      }
    )
    .command(
      'pull',
      'Pull data from a remote server to your local file system',
      {
        url: {
          description: 'Base URL of the botpress server from which you want to pull changes',
          default: 'http://localhost:3000',
          type: 'string'
        },
        authToken: {
          alias: 'token',
          description: 'Authorization token on the remote botpress server',
          type: 'string'
        },
        targetDir: {
          alias: 'dir',
          description: 'Target directory where the remote data will be stored',
          type: 'string'
        }
      },
      argv => require('./bpfs').default(argv, 'pull')
    )
    .command(
      'push',
      'Push local files to a remote botpress server',
      {
        url: {
          description: 'URL of the botpress server to which to push changes',
          default: 'http://localhost:3000',
          type: 'string'
        },
        authToken: {
          alias: 'token',
          description: 'Authorization token on the remote botpress server',
          type: 'string'
        },
        sourceDir: {
          alias: 'dir',
          description: 'The local directory containing the data you want to push on the remote server',
          type: 'string'
        }
      },
      argv => require('./bpfs').default(argv, 'push')
    )
    .command(
      'pullfile',
      'Pull a single file from the database',
      {
        file: {
          description: 'Complete path of the remote file (ex: global/botpress.config.json)',
          type: 'string'
        },
        dest: {
          description: 'Path where the file will be copied locally (if not set, it uses the same path as "file")',
          type: 'string'
        }
      },
      argv => {
        getos.default().then(distro => {
          process.distro = distro
          require('./bpfs_recovery').default(argv, 'pullfile')
        })
      }
    )
    .command(
      'pushfile',
      'Push a local file to a remote database directly',
      {
        file: {
          description: 'Path of the local file (eg: botpress.config.json)',
          type: 'string'
        },
        dest: {
          description: 'Complete path of the destination file (ex: global/botpress.config.json)',
          type: 'string'
        }
      },
      argv => {
        getos.default().then(distro => {
          process.distro = distro
          require('./bpfs_recovery').default(argv, 'pushfile')
        })
      }
    )
    .command(
      'bench',
      'Run a benchmark on your bot',
      {
        url: {
          description: 'Base URL of the botpress server you want to benchmark',
          default: 'http://localhost:3000'
        },
        botId: {
          description: 'The name of the bot to run the benchmark on',
          default: 'welcome-bot'
        },
        users: {
          alias: 'u',
          description: 'The number of users sending a message at the same time',
          default: 10
        },
        messages: {
          alias: 'm',
          description: 'The number of messages that each users will send',
          default: 5
        },
        slaLimit: {
          alias: 'limit',
          description: 'Message response delay must be below this threshold (ms)',
          default: 1500
        },
        slaTarget: {
          alias: 'target',
          description: 'Minimum percentage of respected SLA required to continue incrementing users',
          default: 100
        },
        increments: {
          alias: 'i',
          description: 'If set, the test will increment users by this value until the SLA is breached',
          default: 0
        },
        text: {
          description: 'Configure the text message that will be send by the fake users',
          default: 'Hey'
        },
        messageFile: {
          alias: 'file',
          description: 'Path to a text file with one message on each line (randomize sent messages)'
        }
      },
      argv => {
        require('./bench').default(argv)
      }
    )
    .command(
      'lang',
      'Launch a local language server',
      {
        port: {
          description: 'The port to listen to',
          default: 3100
        },
        host: {
          description: 'Binds the language server to a specific hostname',
          default: 'localhost'
        },
        langDir: {
          description: 'Directory where language embeddings will be saved'
        },
        authToken: {
          description: 'When enabled, this token is required for clients to query your language server'
        },
        adminToken: {
          description: 'This token is required to access the server as admin and manage language.'
        },
        limit: {
          description: 'Maximum number of requests per IP per "limitWindow" interval (0 means unlimited)',
          default: 0
        },
        limitWindow: {
          description: 'Time window on which the limit is applied (use standard notation, ex: 25m or 1h)',
          default: '1h'
        },
        metadataLocation: {
          description: 'URL of metadata file which lists available languages',
          default: 'https://nyc3.digitaloceanspaces.com/botpress-public/embeddings/index.json'
        },
        offline: {
          description: 'Whether or not the language server has internet access',
          default: false
        },
        dim: {
          default: 100,
          description: 'Number of language dimensions provided (25, 100 or 300 at the moment)'
        },
        domain: {
          description: 'Name of the domain where those embeddings were trained on.',
          default: 'bp'
        }
      },
      argv => {
        process.VERBOSITY_LEVEL = argv.verbose ? Number(argv.verbose) : defaultVerbosity

        getos.default().then(distro => {
          process.distro = distro
          require('./lang-server').default(argv)
        })
      }
    )
    .command(
<<<<<<< HEAD
      'nlu',
      'Launch a local stand-alone nlu server',
      {
        port: {
          description: 'The port to listen to',
          default: 3200
        },
        host: {
          description: 'Binds the language server to a specific hostname',
          default: 'localhost'
        },
        modelDir: {
          description: 'Directory where models will be saved'
        },
        authToken: {
          description: 'When enabled, this token is required for clients to query your language server'
        },
        adminToken: {
          description: 'This token is required to access the server as admin and manage language.'
        },
        limit: {
          description: 'Maximum number of requests per IP per "limitWindow" interval (0 means unlimited)',
          default: 0
        },
        limitWindow: {
          description: 'Time window on which the limit is applied (use standard notation, ex: 25m or 1h)',
          default: '1h'
        },
        ducklingURL: {
          description: 'URL of duckling server',
          default: 'https://duckling.botpress.io'
        },
        ducklingEnabled: {
          description: 'Weither or not to enable duckling',
          default: true
        },
        languageSources: {
          description: 'The list of sources to load languages from',
          default: [{ endpoint: 'https://lang-01.botpress.io' }]
        }
      },
      argv => {
        process.VERBOSITY_LEVEL = argv.verbose ? Number(argv.verbose) : defaultVerbosity

        getos.default().then(distro => {
          process.distro = distro
          require('./nlu-server').default(argv)
=======
      'diag',
      'Generate a diagnostic report\nAlternative: set BP_DIAG=true',
      {
        config: {
          alias: 'c',
          description: 'Include all configuration files\nAlternative: set BP_DIAG_CONFIG=true',
          default: false
        },
        includePasswords: {
          description: 'Passwords will not be obfuscated in the output\nAlternative: set BP_DIAG_INCLUDE_PASWORDS=true',
          default: false
        },
        outputFile: {
          alias: 'o',
          description: 'Send the output to the specified filename\nAlternative: set BP_DIAG_OUTPUT=filename'
        },
        monitor: {
          alias: 'm',
          description:
            'Starts an HTTP server and a Redis client, then outputs traces in real time\nAlternative: set BP_DIAG_MONITOR=true'
        }
      },
      argv => {
        getos.default().then(distro => {
          process.distro = distro
          require('./diag').default(argv)
>>>>>>> ffcd8383
        })
      }
    )
    .command('extract', 'Extract module archive files (.tgz) in their respective folders', {}, argv => {
      getos.default().then(distro => {
        process.distro = distro
        require('./extractor').default(argv)
      })
    })
    .option('verbose', {
      alias: 'v',
      description: 'verbosity level'
    })
    .command('version', `Display the server's version`, {}, () => {
      console.log(`Botpress: v${metadataContent.version}`)
      console.log(`NodeJS: ${process.version}`)
    })
    .count('verbose')
    .help().argv
} catch (err) {
  global.printErrorDefault(err)
}<|MERGE_RESOLUTION|>--- conflicted
+++ resolved
@@ -327,7 +327,6 @@
       }
     )
     .command(
-<<<<<<< HEAD
       'nlu',
       'Launch a local stand-alone nlu server',
       {
@@ -375,7 +374,10 @@
         getos.default().then(distro => {
           process.distro = distro
           require('./nlu-server').default(argv)
-=======
+        })
+      }
+    )
+    .command(
       'diag',
       'Generate a diagnostic report\nAlternative: set BP_DIAG=true',
       {
@@ -402,7 +404,6 @@
         getos.default().then(distro => {
           process.distro = distro
           require('./diag').default(argv)
->>>>>>> ffcd8383
         })
       }
     )
