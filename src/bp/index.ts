--- conflicted
+++ resolved
@@ -83,6 +83,7 @@
   process.IS_LICENSED = true
   process.ASSERT_LICENSED = () => {}
   process.BOTPRESS_VERSION = metadataContent.version
+  process.TELEMETRY_URL = process.env.TELEMETRY_URL || 'https://telemetry.botpress.cloud/ingest'
   process.BPFS_STORAGE = process.core_env.BPFS_STORAGE || 'disk'
 
   const configPath = path.join(process.PROJECT_LOCATION, '/data/global/botpress.config.json')
@@ -125,32 +126,6 @@
           process.env.AUTO_MIGRATE === undefined ? yn(argv.autoMigrate) : yn(process.env.AUTO_MIGRATE)
 
         process.VERBOSITY_LEVEL = argv.verbose ? Number(argv.verbose) : defaultVerbosity
-<<<<<<< HEAD
-        process.DISABLE_GLOBAL_SANDBOX = yn(process.env.DISABLE_GLOBAL_SANDBOX)
-        process.DISABLE_BOT_SANDBOX = yn(process.env.DISABLE_BOT_SANDBOX)
-        process.DISABLE_TRANSITION_SANDBOX = yn(process.env.DISABLE_TRANSITION_SANDBOX)
-        process.IS_LICENSED = true
-        process.ASSERT_LICENSED = () => {}
-        process.BOTPRESS_VERSION = metadataContent.version
-        process.TELEMETRY_URL = process.env.TELEMETRY_URL || 'https://telemetry.botpress.cloud/ingest'
-
-        process.IS_PRO_AVAILABLE = fs.existsSync(path.resolve(process.PROJECT_LOCATION, 'pro')) || !!process.pkg
-        const configPath = path.join(process.PROJECT_LOCATION, '/data/global/botpress.config.json')
-
-        if (process.IS_PRO_AVAILABLE) {
-          process.CLUSTER_ENABLED = yn(process.env.CLUSTER_ENABLED)
-
-          if (process.env.PRO_ENABLED === undefined) {
-            if (fs.existsSync(configPath)) {
-              const config = require(configPath)
-              process.IS_PRO_ENABLED = config.pro && config.pro.enabled
-            }
-          } else {
-            process.IS_PRO_ENABLED = yn(process.env.PRO_ENABLED)
-          }
-        }
-=======
->>>>>>> 45c86675
 
         getos.default().then(distro => {
           process.distro = distro
