--- conflicted
+++ resolved
@@ -159,37 +159,6 @@
     })
     .count('verbose')
     .help().argv
-<<<<<<< HEAD
-
-  process.IS_PRODUCTION = argv.production || yn(process.env.BP_PRODUCTION)
-
-  let defaultVerbosity = process.IS_PRODUCTION ? 0 : 2
-  if (!isNaN(Number(process.env.VERBOSITY_LEVEL))) {
-    defaultVerbosity = Number(process.env.VERBOSITY_LEVEL)
-  }
-
-  process.VERBOSITY_LEVEL = argv.verbose ? Number(argv.verbose) : defaultVerbosity
-  process.IS_LICENSED = true
-  process.ASSERT_LICENSED = (feature?: PRO_FEATURES) => {}
-  process.BOTPRESS_VERSION = metadataContent.version
-
-  const isProBuild = fs.existsSync(pa.resolve(process.PROJECT_LOCATION, 'pro')) || process.pkg
-  const configPath = pa.join(process.PROJECT_LOCATION, '/data/global/botpress.config.json')
-
-  if (isProBuild && fs.existsSync(configPath)) {
-    const config = require(configPath)
-    process.IS_PRO_ENABLED = config.pro && config.pro.enabled
-  }
-
-  if (argv._.includes('bench')) {
-    const Bench = require('./bench').default
-    const benchmark = new Bench(argv)
-    benchmark.start()
-  } else {
-    require('./bootstrap')
-  }
-=======
->>>>>>> 54c36536
 } catch (err) {
   global.printErrorDefault(err)
 }