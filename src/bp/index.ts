import { EventEmitter } from 'events'

global['NativePromise'] = global.Promise

const yn = require('yn')
const path = require('path')
const fs = require('fs')
const metadataContent = require('../../metadata.json')
const getos = require('./common/getos')
const { Debug } = require('./debug')
const { getAppDataPath } = require('./core/misc/app_data')

const printPlainError = err => {
  // tslint:disable: no-console
  console.log('Error starting botpress')
  console.log(err)
  console.log(err.message)
  console.log('---STACK---')
  console.log(err.stack)
}

global.DEBUG = Debug
global.printErrorDefault = printPlainError

const originalWrite = process.stdout.write

const shouldDiscardError = message =>
  !![
    '[DEP0005]' // Buffer() deprecation warning
  ].find(e => message.indexOf(e) >= 0)

function stripDeprecationWrite(buffer: string, encoding: string, cb?: Function | undefined): boolean
function stripDeprecationWrite(buffer: string | Buffer, cb?: Function | undefined): boolean
function stripDeprecationWrite(this: Function): boolean {
  if (typeof arguments[0] === 'string' && shouldDiscardError(arguments[0])) {
    return (arguments[2] || arguments[1])()
  }

  return originalWrite.apply(this, (arguments as never) as [string])
}

if (process.env.APP_DATA_PATH) {
  process.APP_DATA_PATH = process.env.APP_DATA_PATH
} else {
  process.APP_DATA_PATH = getAppDataPath()
}

process.IS_FAILSAFE = yn(process.env.BP_FAILSAFE)
process.BOTPRESS_EVENTS = new EventEmitter()
process.BOTPRESS_EVENTS.setMaxListeners(1000)
global.BOTPRESS_CORE_EVENT = (event, args) => process.BOTPRESS_EVENTS.emit(event, args)

process.LOADED_MODULES = {}
process.PROJECT_LOCATION = process.pkg
  ? path.dirname(process.execPath) // We point at the binary path
  : __dirname // e.g. /dist/..

process.stderr.write = stripDeprecationWrite

process.on('unhandledRejection', err => {
  global.printErrorDefault(err)
})

process.on('uncaughtException', err => {
  global.printErrorDefault(err)
  if (!process.IS_FAILSAFE) {
    process.exit(1)
  }
})

try {
  require('dotenv').config({ path: path.resolve(process.PROJECT_LOCATION, '.env') })
  process.core_env = process.env as BotpressEnvironmentVariables

  let defaultVerbosity = process.IS_PRODUCTION ? 0 : 2
  if (!isNaN(Number(process.env.VERBOSITY_LEVEL))) {
    defaultVerbosity = Number(process.env.VERBOSITY_LEVEL)
  }

  process.IS_PRO_AVAILABLE = fs.existsSync(path.resolve(process.PROJECT_LOCATION, 'pro')) || !!process.pkg
  process.DISABLE_GLOBAL_SANDBOX = yn(process.env.DISABLE_GLOBAL_SANDBOX)
  process.DISABLE_BOT_SANDBOX = yn(process.env.DISABLE_BOT_SANDBOX)
  process.DISABLE_TRANSITION_SANDBOX = yn(process.env.DISABLE_TRANSITION_SANDBOX)
  process.IS_LICENSED = true
  process.ASSERT_LICENSED = () => {}
  process.BOTPRESS_VERSION = metadataContent.version
  process.BPFS_STORAGE = process.core_env.BPFS_STORAGE || 'disk'

  const configPath = path.join(process.PROJECT_LOCATION, '/data/global/botpress.config.json')

  if (process.IS_PRO_AVAILABLE) {
    process.CLUSTER_ENABLED = yn(process.env.CLUSTER_ENABLED)

    if (process.env.PRO_ENABLED === undefined) {
      if (fs.existsSync(configPath)) {
        const config = require(configPath)
        process.IS_PRO_ENABLED = config.pro && config.pro.enabled
      }
    } else {
      process.IS_PRO_ENABLED = yn(process.env.PRO_ENABLED)
    }
  }

  require('yargs')
    .command(
      ['serve', '$0'],
      'Start your botpress server',
      {
        production: {
          alias: 'p',
          description: 'Whether you want to run in production mode or not',
          default: false,
          type: 'boolean'
        },
        autoMigrate: {
          description:
            'When this flag is set, Botpress will automatically migrate your content and configuration files when upgrading',
          default: false,
          type: 'boolean'
        }
      },
      argv => {
        process.IS_PRODUCTION = argv.production || yn(process.env.BP_PRODUCTION) || yn(process.env.CLUSTER_ENABLED)

        process.AUTO_MIGRATE =
          process.env.AUTO_MIGRATE === undefined ? yn(argv.autoMigrate) : yn(process.env.AUTO_MIGRATE)

        process.VERBOSITY_LEVEL = argv.verbose ? Number(argv.verbose) : defaultVerbosity

        getos.default().then(distro => {
          process.distro = distro
          if (yn(process.env.BP_DIAG)) {
            require('./diag').default(argv)
          } else {
            require('./bootstrap')
          }
        })
      }
    )
    .command(
      'pull',
      'Pull data from a remote server to your local file system',
      {
        url: {
          description: 'Base URL of the botpress server from which you want to pull changes',
          default: 'http://localhost:3000',
          type: 'string'
        },
        authToken: {
          alias: 'token',
          description: 'Authorization token on the remote botpress server',
          type: 'string'
        },
        targetDir: {
          alias: 'dir',
          description: 'Target directory where the remote data will be stored',
          type: 'string'
        }
      },
      argv => require('./bpfs').default(argv, 'pull')
    )
    .command(
      'push',
      'Push local files to a remote botpress server',
      {
        url: {
          description: 'URL of the botpress server to which to push changes',
          default: 'http://localhost:3000',
          type: 'string'
        },
        authToken: {
          alias: 'token',
          description: 'Authorization token on the remote botpress server',
          type: 'string'
        },
        sourceDir: {
          alias: 'dir',
          description: 'The local directory containing the data you want to push on the remote server',
          type: 'string'
        }
      },
      argv => require('./bpfs').default(argv, 'push')
    )
    .command(
      'pullfile',
      'Pull a single file from the database',
      {
        file: {
          description: 'Complete path of the remote file (ex: global/botpress.config.json)',
          type: 'string'
        },
        dest: {
          description:
            'Path where the file will be copied locally (relative to data/, if not set, it uses the same path as "file")',
          type: 'string'
        }
      },
      argv => {
        getos.default().then(distro => {
          process.distro = distro
          require('./bpfs_recovery').default(argv, 'pullfile')
        })
      }
    )
    .command(
      'pushfile',
      'Push a local file to a remote database directly',
      {
        file: {
          description: 'Path of the local file (eg: botpress.config.json)',
          type: 'string'
        },
        dest: {
          description: 'Complete path of the destination file (ex: global/botpress.config.json)',
          type: 'string'
        }
      },
      argv => {
        getos.default().then(distro => {
          process.distro = distro
          require('./bpfs_recovery').default(argv, 'pushfile')
        })
      }
    )
    .command(
      'bench',
      'Run a benchmark on your bot',
      {
        url: {
          description: 'Base URL of the botpress server you want to benchmark',
          default: 'http://localhost:3000'
        },
        botId: {
          description: 'The name of the bot to run the benchmark on',
          default: 'welcome-bot'
        },
        users: {
          alias: 'u',
          description: 'The number of users sending a message at the same time',
          default: 10
        },
        messages: {
          alias: 'm',
          description: 'The number of messages that each users will send',
          default: 5
        },
        slaLimit: {
          alias: 'limit',
          description: 'Message response delay must be below this threshold (ms)',
          default: 1500
        },
        slaTarget: {
          alias: 'target',
          description: 'Minimum percentage of respected SLA required to continue incrementing users',
          default: 100
        },
        increments: {
          alias: 'i',
          description: 'If set, the test will increment users by this value until the SLA is breached',
          default: 0
        },
        text: {
          description: 'Configure the text message that will be send by the fake users',
          default: 'Hey'
        },
        messageFile: {
          alias: 'file',
          description: 'Path to a text file with one message on each line (randomize sent messages)'
        }
      },
      argv => {
        require('./bench').default(argv)
      }
    )
    .command(
      'lang',
      'Launch a local language server',
      {
        port: {
          description: 'The port to listen to',
          default: 3100
        },
        host: {
          description: 'Binds the language server to a specific hostname',
          default: 'localhost'
        },
        langDir: {
          description: 'Directory where language embeddings will be saved'
        },
        authToken: {
          description: 'When enabled, this token is required for clients to query your language server'
        },
        adminToken: {
          description: 'This token is required to access the server as admin and manage language.'
        },
        limit: {
          description: 'Maximum number of requests per IP per "limitWindow" interval (0 means unlimited)',
          default: 0
        },
        limitWindow: {
          description: 'Time window on which the limit is applied (use standard notation, ex: 25m or 1h)',
          default: '1h'
        },
        metadataLocation: {
          description: 'URL of metadata file which lists available languages',
          default: 'https://nyc3.digitaloceanspaces.com/botpress-public/embeddings/index.json'
        },
        offline: {
          description: 'Whether or not the language server has internet access',
          type: 'boolean',
          default: false
        },
        dim: {
          default: 100,
          description: 'Number of language dimensions provided (25, 100 or 300 at the moment)'
        },
        domain: {
          description: 'Name of the domain where those embeddings were trained on.',
          default: 'bp'
        }
      },
      argv => {
        process.VERBOSITY_LEVEL = argv.verbose ? Number(argv.verbose) : defaultVerbosity

        getos.default().then(distro => {
          process.distro = distro
          require('./lang-server').default(argv)
        })
      }
    )
    .command(
      'nlu',
      'Launch a local stand-alone nlu server',
      {
        port: {
          description: 'The port to listen to',
          default: 3200
        },
        host: {
          description: 'Binds the nlu server to a specific hostname',
          default: 'localhost'
        },
        modelDir: {
          description: 'Directory where models will be saved'
        },
        authToken: {
          description: 'When enabled, this token is required for clients to query your nlu server'
        },
        limit: {
          description: 'Maximum number of requests per IP per "limitWindow" interval (0 means unlimited)',
          default: 0
        },
        limitWindow: {
          description: 'Time window on which the limit is applied (use standard notation, ex: 25m or 1h)',
          default: '1h'
        },
        config: {
          description:
            'Path of the NLU configuration file (ex: "~/bp-nlu-config.json"). \
            Use to configure the duckling and language servers endpoints.'
        },
        bodySize: {
          description: 'Allowed size of HTTP requests body',
          default: '250kb'
        },
        batchSize: {
          description: 'Allowed number of text inputs in one call to POST /predict',
          default: -1
        },
<<<<<<< HEAD
        silent: {
          description: 'No logging after server is launched',
          default: false,
          type: 'boolean'
=======
        modelCacheSize: {
          description:
            'Max allocated memory for model cache. Too few memory will result in more access to file system.',
          default: '250mb'
>>>>>>> 4bb5d31e
        }
      },
      argv => {
        process.VERBOSITY_LEVEL = argv.verbose ? Number(argv.verbose) : defaultVerbosity

        getos.default().then(distro => {
          process.distro = distro
          require('./nlu-server').default(argv)
        })
      }
    )
    .command(
      'diag',
      'Generate a diagnostic report\nAlternative: set BP_DIAG=true',
      {
        config: {
          alias: 'c',
          description: 'Include all configuration files\nAlternative: set BP_DIAG_CONFIG=true',
          default: false
        },
        includePasswords: {
          description: 'Passwords will not be obfuscated in the output\nAlternative: set BP_DIAG_INCLUDE_PASWORDS=true',
          default: false
        },
        outputFile: {
          alias: 'o',
          description: 'Send the output to the specified filename\nAlternative: set BP_DIAG_OUTPUT=filename'
        },
        monitor: {
          alias: 'm',
          description:
            'Starts an HTTP server and a Redis client, then outputs traces in real time\nAlternative: set BP_DIAG_MONITOR=true'
        }
      },
      argv => {
        getos.default().then(distro => {
          process.distro = distro
          require('./diag').default(argv)
        })
      }
    )
    .command('extract', 'Extract module archive files (.tgz) in their respective folders', {}, argv => {
      getos.default().then(distro => {
        process.distro = distro
        require('./extractor').default(argv)
      })
    })
    .option('verbose', {
      alias: 'v',
      description: 'verbosity level'
    })
    .command('version', "Display the server's version", {}, () => {
      console.info(`Botpress: v${metadataContent.version}`)
      console.info(`NodeJS: ${process.version}`)
    })
    .count('verbose')
    .help().argv
} catch (err) {
  global.printErrorDefault(err)
}<|MERGE_RESOLUTION|>--- conflicted
+++ resolved
@@ -367,17 +367,15 @@
           description: 'Allowed number of text inputs in one call to POST /predict',
           default: -1
         },
-<<<<<<< HEAD
         silent: {
           description: 'No logging after server is launched',
           default: false,
           type: 'boolean'
-=======
+        },
         modelCacheSize: {
           description:
             'Max allocated memory for model cache. Too few memory will result in more access to file system.',
           default: '250mb'
->>>>>>> 4bb5d31e
         }
       },
       argv => {
