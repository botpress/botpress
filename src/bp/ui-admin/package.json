--- conflicted
+++ resolved
@@ -8,13 +8,8 @@
   },
   "dependencies": {
     "@botpress/util-roles": "^10.36.1",
-<<<<<<< HEAD
-    "axios": "^0.18.0",
+    "axios": "^0.18.1",
     "bluebird": "^3.5.5",
-=======
-    "axios": "^0.18.1",
-    "bluebird": "^3.5.3",
->>>>>>> f43c565a
     "bootstrap": "^4.3.1",
     "classnames": "^2.2.6",
     "firebase": "^5.9.1",
