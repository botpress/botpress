import React, { useState, useEffect } from 'react'
import { Route, Switch, Redirect } from 'react-router-dom'
import { Provider } from 'react-redux'
import { ConnectedRouter } from 'react-router-redux'

import App from '../App/Layout'

import LoginPage from '../Pages/Account/Login'
import RegisterPage from '../Pages/Account/Register'
import ChangePassword from '../Pages/Account/ChangePassword'

import Auth, { getActiveWorkspace } from '../Auth'
import PrivateRoute from './PrivateRoute'
import store, { history } from '../store'
import { extractCookie } from '../utils/cookies'

import Confusion from './../Pages/Confusion'

import Workspace from '../Pages/Workspace'
import MyAccount from '../Pages/MyAccount'
import Bot from '../Pages/Bot'
import Debug from '../Pages/Server/Debug'
import Modules from '../Pages/Server/Modules'
<<<<<<< HEAD
import WorkspacePicker from '../Pages/WorkspacePicker'
import Monitoring from '~/Pages/Server/Monitoring'
import Versioning from '~/Pages/Server/Versioning'
import Languages from '~/Pages/Server/Languages'
import LicenseStatus from '~/Pages/Server/LicenseStatus'
import Alerting from '~/Pages/Server/Alerting'
=======

import { LoginContainer } from '~/Pages/Layouts/LoginContainer'
import { Button } from '@blueprintjs/core'
>>>>>>> da9459f0

export const makeMainRoutes = () => {
  const auth = new Auth()

  const ExtractToken = () => {
    auth.setSession({ expiresIn: 7200, idToken: extractCookie('userToken') })
    auth.setupWorkspace()

    return null
  }

  const NoAccess = () => {
    return (
      <LoginContainer subtitle={<strong>No access</strong>}>
        <p>Sorry, you do not have access to any workspace.</p>
        <Button text="Logout" onClick={auth.logout} />
      </LoginContainer>
    )
  }

  return (
    <Provider store={store}>
      <ConnectedRouter history={history}>
        <Switch>
          <Route path="/login/:strategy?/:workspace?" render={props => <LoginPage auth={auth} {...props} />} />
          <Route path="/register/:strategy?/:workspace?" render={props => <RegisterPage auth={auth} {...props} />} />
          <Route path="/setToken" component={ExtractToken} />
          <Route path="/changePassword" render={props => <ChangePassword auth={auth} {...props} />} />
          <Route path="/noAccess" component={NoAccess} />
          <PrivateRoute path="/" auth={auth} component={App}>
            <Switch>
              <Route path="/profile" component={MyAccount} />
              <Route path="/confusion" component={Confusion} />
<<<<<<< HEAD
              <Route path="/workspace" component={Workspace} />
              <Route path="/server/monitoring" component={Monitoring} />
              <Route path="/server/version" component={Versioning} />
              <Route path="/server/languages" component={Languages} />
              <Route path="/server/debug" component={Debug} />
              <Route path="/server/license" component={LicenseStatus} />
              <Route path="/server/alerting" component={Alerting} />
=======
              <Route path="/workspace/:workspaceId?" component={Workspace} />
              <Route path="/server" component={Server} />
>>>>>>> da9459f0
              <Route path="/bot" component={Bot} />
              <Route path="/debug" component={Debug} />
              <Route path="/modules" component={Modules} />
              <Route path="/" render={() => <Redirect from="/" to={`/workspace/${getActiveWorkspace()}/bots`} />} />
            </Switch>
          </PrivateRoute>
        </Switch>
      </ConnectedRouter>
    </Provider>
  )
}<|MERGE_RESOLUTION|>--- conflicted
+++ resolved
@@ -21,18 +21,14 @@
 import Bot from '../Pages/Bot'
 import Debug from '../Pages/Server/Debug'
 import Modules from '../Pages/Server/Modules'
-<<<<<<< HEAD
-import WorkspacePicker from '../Pages/WorkspacePicker'
 import Monitoring from '~/Pages/Server/Monitoring'
 import Versioning from '~/Pages/Server/Versioning'
 import Languages from '~/Pages/Server/Languages'
 import LicenseStatus from '~/Pages/Server/LicenseStatus'
 import Alerting from '~/Pages/Server/Alerting'
-=======
 
 import { LoginContainer } from '~/Pages/Layouts/LoginContainer'
 import { Button } from '@blueprintjs/core'
->>>>>>> da9459f0
 
 export const makeMainRoutes = () => {
   const auth = new Auth()
@@ -66,18 +62,14 @@
             <Switch>
               <Route path="/profile" component={MyAccount} />
               <Route path="/confusion" component={Confusion} />
-<<<<<<< HEAD
-              <Route path="/workspace" component={Workspace} />
               <Route path="/server/monitoring" component={Monitoring} />
               <Route path="/server/version" component={Versioning} />
               <Route path="/server/languages" component={Languages} />
               <Route path="/server/debug" component={Debug} />
               <Route path="/server/license" component={LicenseStatus} />
               <Route path="/server/alerting" component={Alerting} />
-=======
               <Route path="/workspace/:workspaceId?" component={Workspace} />
               <Route path="/server" component={Server} />
->>>>>>> da9459f0
               <Route path="/bot" component={Bot} />
               <Route path="/debug" component={Debug} />
               <Route path="/modules" component={Modules} />
