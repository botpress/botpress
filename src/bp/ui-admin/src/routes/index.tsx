import { Button } from '@blueprintjs/core'
import React from 'react'
import { Provider } from 'react-redux'
import { Redirect, Route, Switch } from 'react-router-dom'
import { ConnectedRouter } from 'react-router-redux'
import { LoginContainer } from '~/Pages/Layouts/LoginContainer'
import Alerting from '~/Pages/Server/Alerting'
import Checklist from '~/Pages/Server/Checklist'
import Languages from '~/Pages/Server/Languages'
import LicenseStatus from '~/Pages/Server/LicenseStatus'
import Monitoring from '~/Pages/Server/Monitoring'
import Versioning from '~/Pages/Server/Versioning'

import store, { history } from '../store'
import { extractCookie } from '../utils/cookies'
import App from '../App/Layout'
import Auth, { getActiveWorkspace } from '../Auth'
import ChangePassword from '../Pages/Account/ChangePassword'
import LoginPage from '../Pages/Account/Login'
import RegisterPage from '../Pages/Account/Register'
import Bot from '../Pages/Bot'
import Confusion from '../Pages/Confusion'
import Debug from '../Pages/Server/Debug'
import Modules from '../Pages/Server/Modules'
import Workspace from '../Pages/Workspace'

import PrivateRoute from './PrivateRoute'

export const makeMainRoutes = () => {
  const auth = new Auth()

  const ExtractToken = () => {
    auth.setSession({ expiresIn: 7200, idToken: extractCookie('userToken') })
    // tslint:disable-next-line: no-floating-promises
    auth.setupWorkspace()

    return null
  }

  const NoAccess = () => {
    return (
      <LoginContainer subtitle={<strong>No access</strong>}>
        <p>Sorry, you do not have access to any workspace.</p>
        <Button text="Logout" onClick={auth.logout} />
      </LoginContainer>
    )
  }

  return (
    <Provider store={store}>
      <ConnectedRouter history={history}>
        <Switch>
          <Route path="/login/:strategy?/:workspace?" render={props => <LoginPage auth={auth} {...props} />} />
          <Route path="/register/:strategy?/:workspace?" render={props => <RegisterPage auth={auth} {...props} />} />
          <Route path="/setToken" component={ExtractToken} />
          <Route path="/changePassword" render={props => <ChangePassword auth={auth} {...props} />} />
          <Route path="/noAccess" component={NoAccess} />
          <PrivateRoute path="/" auth={auth} component={App}>
            <Switch>
<<<<<<< HEAD
              <Route path="/profile" component={MyAccount} />
              <Route path="/checklist" component={Checklist} />
=======
>>>>>>> 44e0436f
              <Route path="/confusion" component={Confusion} />
              <Route path="/server/monitoring" component={Monitoring} />
              <Route path="/server/version" component={Versioning} />
              <Route path="/server/languages" component={Languages} />
              <Route path="/server/debug" component={Debug} />
              <Route path="/server/license" component={LicenseStatus} />
              <Route path="/server/alerting" component={Alerting} />
              <Route path="/workspace/:workspaceId?" component={Workspace} />
              <Route path="/bot" component={Bot} />
              <Route path="/debug" component={Debug} />
              <Route path="/modules" component={Modules} />
              <Route path="/" render={() => <Redirect from="/" to={`/workspace/${getActiveWorkspace()}/bots`} />} />
            </Switch>
          </PrivateRoute>
        </Switch>
      </ConnectedRouter>
    </Provider>
  )
}<|MERGE_RESOLUTION|>--- conflicted
+++ resolved
@@ -57,11 +57,7 @@
           <Route path="/noAccess" component={NoAccess} />
           <PrivateRoute path="/" auth={auth} component={App}>
             <Switch>
-<<<<<<< HEAD
-              <Route path="/profile" component={MyAccount} />
               <Route path="/checklist" component={Checklist} />
-=======
->>>>>>> 44e0436f
               <Route path="/confusion" component={Confusion} />
               <Route path="/server/monitoring" component={Monitoring} />
               <Route path="/server/version" component={Versioning} />
