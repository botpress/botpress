@import './_colors.scss';

$theme-colors: (
  'dark': $dark-background
);

body {
  margin: 0;
  padding: 0;
  font-family: -apple-system, BlinkMacSystemFont, 'Segoe UI', Roboto, Helvetica, Arial, sans-serif, 'Apple Color Emoji',
    'Segoe UI Emoji', 'Segoe UI Symbol';
}

.container > .navbar {
  padding: 0;
}

.homepage p {
  &,
  a {
    color: #999;
  }
  margin-top: 1rem;
}

.form-control:disabled,
.form-control[readonly] {
  border: none;
}

.mainContent {
  margin-bottom: 20px;
}

.main-content {
  padding: 0 !important;
  min-height: calc(100vh - 58px);
  background-color: white;
}

.help-available {
  text-decoration-line: underline;
  text-decoration-style: dashed;
}

.section-title-help {
  margin-left: 5px;
  opacity: 0.5;
  font-size: 80%;

  &:hover {
    opacity: 0.8;
  }
}

.section-header {
  border-bottom: 1px solid $light-background;
  margin-bottom: 20px;

  .nav-item.active {
    a {
      color: #333;
      cursor: default;
    }

    background: $light-background;
  }
}

.user-avatar {
  border-radius: 50%;
}

.user-profile {
  .user-avatar {
    height: 25px;
    margin-right: 10px;
  }
}

.bots,
.members {
  .tags {
    margin: 10px 0;
    font-size: 20px;
    padding-left: 10px;
    border-left: 2px solid #333;
    vertical-align: middle;
    line-height: 20px;

    .env + .env {
      margin-left: 7px;
    }
  }
}

.disabled {
  cursor: not-allowed;
}

.pullLeft {
  float: left;
}

////////////////////
// LOGIN SECTION
////////////////////

.centered-container {
  display: table;
  position: absolute;
  height: 100%;
  width: 100%;
  background-color: black;

  .middle {
    display: table-cell;
    vertical-align: middle;
  }

  .inner {
    margin-left: auto;
    margin-right: auto;
    width: 300px;
    text-align: center;
  }

  .logo {
    display: block;
    width: 90%;
    margin: auto;
    margin-bottom: 40px;
  }

  .login-btn {
    background: white;
    color: black;
    padding: 10px 20px;
    font-size: 24px;
    cursor: pointer;

    &:hover {
      text-decoration: none;
      background-color: #eee;
    }
  }
}

.login-box {
  label {
    display: block;
    text-align: left;
  }

  button {
    width: 100%;
    margin-top: 10px;
  }
}

pre.code {
  padding: 1em;
  margin: 1.5em 0;
  overflow: auto;
  background: $dark-background;
}

@import 'node_modules/bootstrap/scss/bootstrap';
@import './scss/_dropdown.scss';
@import './scss/_layout.scss';
@import './scss/_list-item.scss';
@import './scss/_tables.scss';
@import './scss/_profile.scss';
@import './scss/_license.scss';
@import './scss/_licensing.scss';
@import './scss/_userlist.scss';
@import './scss/_monitoring.scss';
@import './scss/_workspace.scss';
@import './scss/_languages.scss';

// BP

.form-check-label {
  font-size: 12px;
}

.btn__icon {
  fill: var(--c-neutral--dark-1);
  width: 16px;
  height: auto;

  &:hover {
    fill: var(--c-neutral);
  }
}

.is-block {
  display: block;
}

.bot-template-desc {
  font-size: 12px;
  padding: 10px;
}

.link {
  color: var(--blue) !important;
  cursor: pointer;

  &:hover {
    opacity: 0.8;
  }
}

.btn-link {
  padding: 0px 3px 0px 3px !important;
}

.form-range {
  padding-right: 25px;
}

:global(.bp3-tooltip .bp3-popover-content) {
<<<<<<< HEAD
  padding: 3px 6px !important;
  font-size: 85%;
=======
  padding: 5px 8px !important;
}

.requirements {
  margin: 0 auto;
  max-width: 800px;
  text-align: center;

  strong {
    display: block;
  }
>>>>>>> da9459f0
}<|MERGE_RESOLUTION|>--- conflicted
+++ resolved
@@ -221,11 +221,8 @@
 }
 
 :global(.bp3-tooltip .bp3-popover-content) {
-<<<<<<< HEAD
   padding: 3px 6px !important;
   font-size: 85%;
-=======
-  padding: 5px 8px !important;
 }
 
 .requirements {
@@ -236,5 +233,4 @@
   strong {
     display: block;
   }
->>>>>>> da9459f0
 }