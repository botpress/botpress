import React, { Component, Fragment } from 'react'

import { MdInfoOutline } from 'react-icons/md'
import { connect } from 'react-redux'

import { BotEditSchema } from 'common/validation'
import Joi from 'joi'
import Select from 'react-select'
import { Row, Col, FormGroup, Label, Input, Form, Alert, UncontrolledTooltip, Collapse } from 'reactstrap'
import { MdKeyboardArrowUp, MdKeyboardArrowDown } from 'react-icons/md'
import _ from 'lodash'

import { fetchBots, fetchBotCategories } from '../../reducers/bots'
import { fetchLicensing } from '../../reducers/license'
import { fetchLanguages } from '../../reducers/server'
import { toastSuccess, toastFailure } from '../../utils/toaster'

import api from '../../api'
import PageContainer from '~/App/PageContainer'
import StickyActionBar from '~/App/StickyActionBar'
import { Button, Intent } from '@blueprintjs/core'

const statusList = [
  { label: 'Published', value: 'public' },
  { label: 'Collaborators Only', value: 'private' },
  { label: 'Unmounted', value: 'disabled' }
]

class Bots extends Component {
  initialFormState = {
    name: '',
    description: '',
    privacyPolicy: '',
    avatarUrl: '',
    coverPictureUrl: '',
    category: undefined,
    website: '',
    phoneNumber: '',
    termsConditions: '',
    emailAddress: ''
  }

  state = {
    id: '',
    ...this.initialFormState,
    error: undefined,
    categories: [],
    moreOpen: false,
    languages: [],
    defaultLanguage: undefined,
    isSaving: false
  }

  componentDidMount() {
    if (!this.props.botCategoriesFetched) {
      this.props.fetchBotCategories()
    }

    if (!this.props.licensing) {
      this.props.fetchLicensing()
    }

    if (!this.props.languages) {
      this.props.fetchLanguages()
    }

    this.props.fetchBots()
    this.prepareCategories()
  }

  componentDidUpdate(prevProps) {
    if (prevProps.bots !== this.props.bots) {
      this.loadBot()
    }
    if (prevProps.botCategories !== this.props.botCategories) {
      this.prepareCategories()
    }
    if (prevProps.languages !== this.props.languages) {
      this.updateLanguages()
    }
  }

  prepareCategories = () => {
    if (this.props.botCategories) {
      this.setState({ categories: this.props.botCategories.map(cat => ({ label: cat, value: cat })) })
    }
  }

  updateLanguages = () => {
    if (!this.props.languages) {
      return
    }

    const languagesList = _.sortBy(this.props.languages, 'name').map(lang => ({
      label: lang.name,
      value: lang.code
    }))

    this.setState({
      languagesList,
      selectedLanguages: languagesList.filter(x => (this.state.languages || []).includes(x.value)),
      selectedDefaultLang: languagesList.find(x => x.value === this.state.defaultLanguage)
    })
  }

  loadBot() {
    const botId = this.props.match.params.botId
    this.bot = this.props.bots.find(bot => bot.id === botId)

    const status = this.bot.disabled ? 'disabled' : this.bot.private ? 'private' : 'public'
    const details = _.get(this.bot, 'details', {})

    this.initialFormState = {
      name: this.bot.name || '',
      description: this.bot.description || '',
      website: details.website || '',
      phoneNumber: details.phoneNumber || '',
      termsConditions: details.termsConditions || '',
      privacyPolicy: details.privacyPolicy || '',
      emailAddress: details.emailAddress || '',
      status: statusList.find(x => x.value === status),
      category: this.state.categories.find(x => x.value === this.bot.category),
      avatarUrl: details.avatarUrl || '',
      coverPictureUrl: details.coverPictureUrl || '',
      selectedLanguages: this.bot.languages || [],
      selectedDefaultLang: this.bot.defaultLanguage
    }

    this.setState(
      {
        botId,
        ...this.initialFormState,
        languages: this.bot.languages || [],
        defaultLanguage: this.bot.defaultLanguage
      },
      this.updateLanguages
    )
  }

  cancel = () => {
    const currentFormState = {
      name: this.state.name,
      description: this.state.description,
      website: this.state.website,
      phoneNumber: this.state.phoneNumber,
      termsConditions: this.state.termsConditions,
      privacyPolicy: this.state.privacyPolicy,
      emailAddress: this.state.emailAddress,
      status: this.state.status,
      category: this.state.category,
      avatarUrl: this.state.avatarUrl,
      coverPictureUrl: this.state.coverPictureUrl,
      selectedLanguages: this.state.selectedLanguages.map(x => x.value),
      selectedDefaultLang: this.state.selectedDefaultLang.value
    }

    // [TODO] max.cloutier 2020.01.17 Implement and use a custom confirm popup and replace the window.confirm in this file/app-wide
    if (
      JSON.stringify(this.initialFormState) !== JSON.stringify(currentFormState) &&
      !window.confirm(`There are unsaved changes in this form. Are you sure you want to cancel?`)
    ) {
      return
    }
    this.backToList()
  }

  backToList = () => {
    this.props.history.push('/workspace/')
  }

  saveChanges = async () => {
    this.setState({ error: undefined, isSaving: true })

    const { selectedLanguages, selectedDefaultLang, category } = this.state

    const bot = {
      name: this.state.name,
      description: this.state.description,
      category: category && category.value,
      defaultLanguage: selectedDefaultLang && selectedDefaultLang.value,
      languages: selectedLanguages && selectedLanguages.map(x => x.value),
      details: {
        website: this.state.website,
        phoneNumber: this.state.phoneNumber,
        termsConditions: this.state.termsConditions,
        emailAddress: this.state.emailAddress,
        avatarUrl: this.state.avatarUrl,
        coverPictureUrl: this.state.coverPictureUrl,
        privacyPolicy: this.state.privacyPolicy
      }
    }

    const status = this.state.status && this.state.status.value
    bot.disabled = status === 'disabled' && bot.defaultLanguage === this.bot.defaultLanguage //force enable if language changed
    bot.private = status === 'private'

    const { error } = Joi.validate(bot, BotEditSchema)
    if (error) {
      toastFailure('The form contains errors')
      this.setState({ error: error, isSaving: false })
      return
    }

    await api
      .getSecured()
      .post(`/admin/bots/${this.state.botId}`, bot)
      .catch(err => this.setState({ error: err, isSaving: false }))

    await this.props.fetchBots()

    toastSuccess('Bot configuration updated successfully')
    this.backToList()
  }

  toggleMoreOpen = () => {
    this.setState({
      moreOpen: !this.state.moreOpen
    })
  }

  renderHelp(text, id) {
    return (
      <span>
        <MdInfoOutline id={`help${id}`} className="section-title-help" />
        <UncontrolledTooltip placement="right" target={`help${id}`}>
          {text}
        </UncontrolledTooltip>
      </span>
    )
  }

  handleInputChanged = event => this.setState({ [event.target.name]: event.target.value })
  handleStatusChanged = status => this.setState({ status })
  handleCategoryChanged = category => this.setState({ category })

  handleDefaultLangChanged = lang => {
    if (!this.state.selectedDefaultLang) {
      this.setState({ selectedDefaultLang: lang })
      return
    }

    if (this.state.selectedDefaultLang !== lang) {
      // [TODO] use ConfirmDialog instead of window.confirm, view example in src/bp/ui-admin/src/Pages/Workspace/Bots/index.tsx line 161
      const conf = window.confirm(
        `Are you sure you want to change the language of your bot from ${this.state.selectedDefaultLang.label} to ${
          lang.label
        }? All of your content elements will be copied, make sure you translate them.`
      )

      if (conf) {
        this.setState({ selectedDefaultLang: lang })
      }
    }
  }

  handleLanguagesChanged = langs => {
    this.setState({ selectedLanguages: langs })
  }

  handleCommunityLanguageChanged = lang => {
    this.setState({ selectedDefaultLang: lang, selectedLanguages: [lang] })
  }

  handleImageFileChanged = async event => {
    const targetProp = event.target.name
    if (!event.target.files) {
      return
    }

    if (!event.target.files[0].type.includes('image/')) {
      this.setState({
        error: `${targetProp} requires an image file`
      })
      return
    }

    const data = new FormData()
    data.append('file', event.target.files[0])

    if (this.state.error) {
      this.setState({ error: null })
    }

    await api
      .getSecured()
      .post(`/bots/${this.state.botId}/media`, data, { headers: { 'Content-Type': 'multipart/form-data' } })
      .then(response => {
        this.setState({ [targetProp]: response.data.url })
      })
      .catch(err => {
        this.setState({ error: err })
      })
  }

  renderLanguages = () => {
    if (this.props.licensing && this.props.licensing.isPro) {
      return (
        <Row>
          <Col md={6}>
            <FormGroup>
              <Label for="sup-lang">
                <strong>Supported Languages</strong>
                {this.renderHelp('Your bot can support different languages, select desired languages', 'sup-lang')}
              </Label>
              <Select
                options={this.state.languagesList}
                isMulti
                value={this.state.selectedLanguages}
                onChange={this.handleLanguagesChanged}
              />
            </FormGroup>
          </Col>
          <Col md={6}>
            <FormGroup>
              <Label>
                <strong>Default language</strong>
                {this.renderHelp(
                  'Choose the default language for your bot. First of supported language is picked by default.',
                  'def-lang'
                )}
              </Label>
              <Select
                options={this.state.languagesList}
                value={this.state.selectedDefaultLang}
                onChange={this.handleDefaultLangChanged}
              />
            </FormGroup>
          </Col>
        </Row>
      )
    } else {
      return (
        <FormGroup>
          <Label for="sup-lang">
            <strong>Language</strong>
            {this.renderHelp('Choose desired language among those', 'sup-lang')}
          </Label>
          <Select
            options={this.state.languagesList}
            value={this.state.selectedLanguages}
            onChange={this.handleCommunityLanguageChanged}
          />
        </FormGroup>
      )
    }
  }

  renderDetails() {
    const { categories, category, description, error, name, status } = this.state
    return (
      <div>
        {error && <Alert color="danger">{error.message}</Alert>}
        <Form>
          <Row form>
            <Col md={5}>
              <FormGroup>
                <Label for="name">
                  <strong>Name</strong>
                </Label>
                <Input id="input-name" type="text" name="name" value={name} onChange={this.handleInputChanged} />
              </FormGroup>
            </Col>
            <Col md={4}>
              {!!categories.length && (
                <FormGroup>
                  <Label>
                    <strong>Category</strong>
                  </Label>
                  <Select
                    id="select-category"
                    options={categories}
                    value={category}
                    onChange={this.handleCategoryChanged}
                  />
                </FormGroup>
              )}
            </Col>
            <Col md={3}>
              <FormGroup>
                <Label for="status">
                  <strong>Status</strong>
                  {this.renderHelp(
                    `Public bots can be accessed by anyone, while private are only accessible by authenticated users.
<<<<<<< HEAD
                    Please note that private bots cannot be embedded on a website.
                    This should only be used for testing purposes while developing or if you access it directly using shortlinks`
=======
                Please note that private bots cannot be embedded on a website.
                This should only be used for testing purposes while developing or if you access it directly using shortlinks`
>>>>>>> 331be901
                  )}
                </Label>
                <Select
                  id="select-status"
                  options={statusList}
                  value={status}
                  onChange={this.handleStatusChanged}
                  isSearchable={false}
                />
              </FormGroup>
            </Col>
          </Row>
          <FormGroup>
            <Label for="description">
              <strong>Description</strong>
            </Label>
            <Input
              id="input-description"
              type="textarea"
              name="description"
              value={description}
              onChange={this.handleInputChanged}
            />
          </FormGroup>
          {this.renderLanguages()}
        </Form>

        {this.renderCollapsible()}
      </div>
    )
  }

  renderMoreDetails() {
    return (
      <Fragment>
        <Row form>
          <Col md={4}>
            <FormGroup>
              <Label for="website">
                <strong>Website</strong>
              </Label>
              <Input
                id="input-website"
                type="text"
                name="website"
                value={this.state.website}
                onChange={this.handleInputChanged}
              />
            </FormGroup>
          </Col>
          <Col md={4}>
            <FormGroup>
              <Label for="phoneNumber">
                <strong>Phone Number</strong>
              </Label>
              <Input
                id="input-phone"
                type="text"
                name="phoneNumber"
                value={this.state.phoneNumber}
                onChange={this.handleInputChanged}
              />
            </FormGroup>
          </Col>
          <Col md={4}>
            <FormGroup>
              <Label for="emailAddress">
                <strong>Contact E-mail</strong>
              </Label>
              <Input
                id="input-email"
                type="text"
                name="emailAddress"
                value={this.state.emailAddress}
                onChange={this.handleInputChanged}
              />
            </FormGroup>
          </Col>
        </Row>
        <Row form>
          <Col md={6}>
            <FormGroup>
              <Label for="termsConditions">
                <strong>Link to Terms & Conditions</strong>
              </Label>
              <Input
                id="input-termsConditions"
                type="text"
                name="termsConditions"
                value={this.state.termsConditions}
                onChange={this.handleInputChanged}
              />
            </FormGroup>
          </Col>
          <Col md={6}>
            <FormGroup>
              <Label for="termsConditions">
                <strong>Link to Privacy Policy</strong>
              </Label>
              <Input
                type="text"
                id="input-privacyPolicy"
                name="privacyPolicy"
                value={this.state.privacyPolicy}
                onChange={this.handleInputChanged}
              />
            </FormGroup>
          </Col>
        </Row>
        <small>
          This information is displayed on the Bot Information page,{' '}
          <a href="https://botpress.io/docs/tutorials/webchat-embedding" target="_blank" rel="noopener noreferrer">
            check the documentation for more details
          </a>
        </small>
      </Fragment>
    )
  }

  renderPictures() {
    // [TODO] max.cloutier 2020.01.17 functional, but the style of this section should be revisited
    return (
      <Fragment>
        <Row>
          <Col md={6}>
            <Label>
              <strong>Bot Avatar</strong>
            </Label>
            <Input type="file" accept="image/*" name="avatarUrl" onChange={this.handleImageFileChanged} />
            {this.state.avatarUrl !== this.initialFormState.avatarUrl && (
              <p className="configUploadSuccess">
                The bot avatar has been uploaded successfully. You need to save the form in order for the changes to
                take effect.
              </p>
            )}
            {this.state.avatarUrl && <img height={75} alt="avatar" src={this.state.avatarUrl} />}
          </Col>
          <Col md={6}>
            <Label>
              <strong>Cover Picture</strong>
            </Label>
            <Input type="file" accept="image/*" name="coverPictureUrl" onChange={this.handleImageFileChanged} />
            {this.state.coverPictureUrl !== this.initialFormState.coverPictureUrl && (
              <p className="configUploadSuccess">
                The cover picture has been uploaded successfully. You need to save the form in order for the changes to
                take effect.
              </p>
            )}
            {this.state.coverPictureUrl && <img className="coverImg" alt="cover" src={this.state.coverPictureUrl} />}
          </Col>
        </Row>
      </Fragment>
    )
  }

  renderCollapsible() {
    return (
      <div className="bp_users-container">
        <div>
          <div
            onClick={() => this.setState({ moreCollapsed: !this.state.moreCollapsed })}
            className="bp_users-role_header"
          >
            <div className="role float-left">
              <span className="title">More details</span>
            </div>
            {this.state.moreCollapsed ? <MdKeyboardArrowUp /> : <MdKeyboardArrowDown />}
          </div>
        </div>

        <Collapse isOpen={this.state.moreCollapsed}>
          <div style={{ padding: 15 }}>{this.renderMoreDetails()}</div>
        </Collapse>

        <div>
          <div
            onClick={() => this.setState({ avatarCollapsed: !this.state.avatarCollapsed })}
            className="bp_users-role_header"
          >
            <div className="role float-left">
              <span className="title">Pictures</span>
            </div>
            {this.state.avatarCollapsed ? <MdKeyboardArrowUp /> : <MdKeyboardArrowDown />}
          </div>
        </div>

        <Collapse isOpen={this.state.avatarCollapsed}>
          <div style={{ padding: 15 }}>{this.renderPictures()}</div>
        </Collapse>
      </div>
    )
  }

  render() {
    return (
      <PageContainer
        contentClassName="with-sticky-action-bar"
        title={`Bot - ${this.state.name || this.state.botId}`}
        helpText="This page shows the details you can configure for a desired bot."
      >
        {this.renderDetails()}
        <StickyActionBar>
          <Button
            id="btn-cancel"
            intent={Intent.NONE}
            text="Cancel"
            disabled={this.state.isSaving}
            onClick={this.cancel}
          />
          <Button
            id="btn-save"
            intent={Intent.PRIMARY}
            icon="floppy-disk"
            text="Save changes"
            disabled={this.state.isSaving}
            onClick={this.saveChanges}
          />
        </StickyActionBar>
      </PageContainer>
    )
  }
}

const mapStateToProps = state => ({
  bots: state.bots.bots,
  botCategories: state.bots.botCategories,
  botCategoriesFetched: state.bots.botCategoriesFetched,
  licensing: state.license.licensing,
  languages: state.server.languages
})

const mapDispatchToProps = {
  fetchBots,
  fetchBotCategories,
  fetchLicensing,
  fetchLanguages
}

export default connect(
  mapStateToProps,
  mapDispatchToProps
)(Bots)<|MERGE_RESOLUTION|>--- conflicted
+++ resolved
@@ -381,13 +381,8 @@
                   <strong>Status</strong>
                   {this.renderHelp(
                     `Public bots can be accessed by anyone, while private are only accessible by authenticated users.
-<<<<<<< HEAD
-                    Please note that private bots cannot be embedded on a website.
-                    This should only be used for testing purposes while developing or if you access it directly using shortlinks`
-=======
                 Please note that private bots cannot be embedded on a website.
                 This should only be used for testing purposes while developing or if you access it directly using shortlinks`
->>>>>>> 331be901
                   )}
                 </Label>
                 <Select
