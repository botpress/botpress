--- conflicted
+++ resolved
@@ -163,11 +163,7 @@
               <td align="right">
                 <b>Total: </b>
               </td>
-<<<<<<< HEAD
-              <td>{this.state.totalPrice}$ / month</td>
-=======
-              <td>{this.state.totalPrice || 0}$</td>
->>>>>>> 3a162499
+              <td>{this.state.totalPrice || 0}$ / month</td>
             </tr>
           </tbody>
         </table>
