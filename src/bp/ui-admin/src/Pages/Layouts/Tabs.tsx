import classnames from 'classnames'
import React, { Component, Fragment } from 'react'
import { MdHome, MdKeyboardArrowLeft } from 'react-icons/md'
import { connect } from 'react-redux'
<<<<<<< HEAD
import { generatePath, RouteComponentProps } from 'react-router'
=======
import { generatePath, Redirect, RouteComponentProps } from 'react-router'
>>>>>>> 5506f20d
import { matchPath, Route, Switch } from 'react-router-dom'
import { Col, Container, Nav, NavItem, NavLink, Row } from 'reactstrap'

import { fetchLicensing } from '../../reducers/license'
<<<<<<< HEAD
import { fetchPermissions } from '../../reducers/user'
import AccessControl from '../../App/AccessControl'
=======
import AccessControl, { isOperationAllowed } from '../../App/AccessControl'
>>>>>>> 5506f20d

export interface AdminTab {
  id?: string
  name: string
  route: string
  icon: JSX.Element
  component: React.ReactNode
  /** Name of the resource in permissions */
  res?: string
  /** Type of operation: read or write */
  op?: 'read' | 'write'
  /** By default, the page size is 10 cols, but it can be overrided here */
  size?: number
  /** When true, tab is only displayed when pro is enabled in the workspace */
  proOnly?: boolean
  /** Overrides the width of the page to use all available space (eg: monitoring) */
  useFullWidth?: boolean
  offset?: number
}

type Props = {
  licensing: any
  fetchLicensing: () => void
  tabs: AdminTab[]
  showHome: boolean
  title: string
} & RouteComponentProps

class TabLayout extends Component<Props> {
  state = {
    activeTab: null
  }

  componentDidMount() {
    !this.props.licensing && this.props.fetchLicensing()
    this.setState({ activeTab: this.props.tabs[0].name })
  }

  updateRoute = (route: string) => this.props.history.push(generatePath(route, this.props.match.params))
  matchCurrentPath = (path: string) => matchPath(this.props.location.pathname, { path })
  getCurrentTab = () => this.props.tabs.find(tab => this.matchCurrentPath(tab.route))

  renderHomeTab() {
    return (
      <NavItem className="bringMeHome" onClick={() => this.props.history.push('/admin')}>
        <MdKeyboardArrowLeft />
        <MdHome />
      </NavItem>
    )
  }

  renderNavItem(tab) {
    if (!this.props.licensing || (tab.proOnly && !this.props.licensing.isPro)) {
      return null
    }

    return (
      <AccessControl resource={tab.res} operation={tab.op} key={tab.name}>
        <NavItem>
          <NavLink
            id={tab.id}
            className={this.matchCurrentPath(tab.route) && 'active'}
            onClick={() => this.updateRoute(tab.route)}
          >
            {tab.icon}
            {tab.name}
          </NavLink>
        </NavItem>
      </AccessControl>
    )
  }

  render() {
    const currentTab = this.getCurrentTab()
    const useFullWidth = currentTab && currentTab.useFullWidth
    const size = (currentTab && currentTab.size) || 10
    const offset = (currentTab && currentTab.offset) || 1

    if (currentTab && currentTab.op && currentTab.res) {
      if (!isOperationAllowed({ operation: currentTab.op, resource: currentTab.res })) {
        return <Redirect to="/admin/workspace/bots" />
      }
    }

    return (
      <Fragment>
        <div className="bp_container-header">
          <Container>
            <Row>
              <Col xs={12} md={{ size: 10, offset: 1 }}>
                <h2 className="bp-main-content__title">{this.props.title}</h2>
              </Col>
            </Row>
            <Row>
              <Col xs={12} md={{ size: 10, offset: 1 }}>
                <Nav tabs className="bp_container-tabs">
                  {this.props.showHome && this.renderHomeTab()}
                  {this.props.tabs.map(tab => this.renderNavItem(tab))}
                </Nav>
              </Col>
            </Row>
          </Container>
        </div>
        <div className={classnames('bp_container-content', { 'bp_container-fullwidth': useFullWidth })}>
          <Container>
            <Row>
              <Col xs={12} md={{ size, offset }}>
                <Switch>
                  {this.props.tabs.map(tab => (
                    <Route path={tab.route} exact component={tab.component} key={tab.name} />
                  ))}
                </Switch>
              </Col>
            </Row>
          </Container>
        </div>
      </Fragment>
    )
  }
}

const mapStateToProps = state => ({
  licensing: state.license.licensing
})

const mapDispatchToProps = {
  fetchLicensing
}

export default connect(
  mapStateToProps,
  mapDispatchToProps
)(TabLayout)<|MERGE_RESOLUTION|>--- conflicted
+++ resolved
@@ -2,21 +2,12 @@
 import React, { Component, Fragment } from 'react'
 import { MdHome, MdKeyboardArrowLeft } from 'react-icons/md'
 import { connect } from 'react-redux'
-<<<<<<< HEAD
-import { generatePath, RouteComponentProps } from 'react-router'
-=======
 import { generatePath, Redirect, RouteComponentProps } from 'react-router'
->>>>>>> 5506f20d
 import { matchPath, Route, Switch } from 'react-router-dom'
 import { Col, Container, Nav, NavItem, NavLink, Row } from 'reactstrap'
 
 import { fetchLicensing } from '../../reducers/license'
-<<<<<<< HEAD
-import { fetchPermissions } from '../../reducers/user'
-import AccessControl from '../../App/AccessControl'
-=======
 import AccessControl, { isOperationAllowed } from '../../App/AccessControl'
->>>>>>> 5506f20d
 
 export interface AdminTab {
   id?: string
