--- conflicted
+++ resolved
@@ -10,17 +10,11 @@
 import { fetchBotHealth, fetchBotsByWorkspace } from '~/reducers/bots'
 import { switchWorkspace } from '~/reducers/user'
 import { toastFailure, toastSuccess } from '~/utils/toaster'
-<<<<<<< HEAD
-import confirmDialog from '~/App/ConfirmDialog'
-import { getActiveWorkspace } from '~/Auth'
-
-=======
 import { getActiveWorkspace } from '~/Auth'
 
 import Dropdown, { Option } from '../Components/Dropdown'
 import { filterText } from '../Logs/utils'
 
->>>>>>> e6ae61ae
 type Props = {
   health?: ServerHealth[]
   botsByWorkspace?: { [workspaceId: string]: string[] }
@@ -69,13 +63,10 @@
     setData(data)
   }
 
-<<<<<<< HEAD
-=======
   const filterStatus = ({ onChange }) => {
     return <Dropdown items={STATUS} defaultItem={STATUS[0]} onChange={option => onChange(option.value)} small />
   }
 
->>>>>>> e6ae61ae
   const goToBotLogs = async (botId: string) => {
     if (props.botsByWorkspace) {
       const workspace = _.findKey(props.botsByWorkspace, x => x.includes(botId))
@@ -99,23 +90,12 @@
           {
             Header: 'Status',
             Cell: cell => {
-              const hasCriticalIssue = !!Object.values(cell.original.data).find((x: any) => x.criticalCount > 0)
-              if (hasCriticalIssue) {
-                return <span className="logCritical">Unhealthy</span>
-              }
-
               switch (_.get(cell.original, `data[${key}].status`)) {
                 default:
                   return 'N/A'
-<<<<<<< HEAD
-                case 'error':
-                  return <span className="logError">Error</span>
-                case 'mounted':
-=======
                 case 'unhealthy':
                   return <span className="logCritical">Unhealthy</span>
                 case 'healthy':
->>>>>>> e6ae61ae
                   return <span className="logInfo">Healthy</span>
                 case 'disabled':
                   return 'Disabled'
@@ -163,13 +143,9 @@
             </span>
           )
         },
-<<<<<<< HEAD
-        width: 250
-=======
         width: 250,
         Filter: filterText,
         filterable: true
->>>>>>> e6ae61ae
       },
       ...hostColumns,
       {
@@ -203,9 +179,6 @@
   }
 
   return (
-<<<<<<< HEAD
-    <ReactTable columns={columns} data={data} defaultPageSize={10} className="-striped -highlight monitoringOverview" />
-=======
     <ReactTable
       columns={columns}
       data={data}
@@ -213,7 +186,6 @@
       defaultSorted={[{ id: 'botId', desc: false }]}
       className="-striped -highlight monitoringOverview"
     />
->>>>>>> e6ae61ae
   )
 }
 
