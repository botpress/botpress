import { Callout, Position, Tooltip } from '@blueprintjs/core'
import _ from 'lodash'
import React, { FC, useEffect, useState } from 'react'
import CopyToClipboard from 'react-copy-to-clipboard'
import { connect } from 'react-redux'
import api from '~/api'
import { toastInfo } from '~/utils/toaster'
import PageContainer from '~/App/PageContainer'
import { pullToken } from '~/Auth'

import DownloadArchive from './DownloadArchive'
import UploadArchive from './UploadArchive'

const Versioning: FC<{ profile: any }> = props => {
  const [pullCommand, setPullCommand] = useState('')
  const [pushCommand, setPushCommand] = useState('')
  const [isPushAvailable, setPushAvailable] = useState(false)

  useEffect(() => {
    const bpcli = navigator.appVersion.indexOf('Win') !== -1 ? 'bp.exe' : './bp'
    const { token } = pullToken()
    const host = window.location.origin

    setPullCommand(`${bpcli} pull --url ${host}${window['ROOT_PATH']} --authToken ${token} --targetDir data`)
    setPushCommand(`${bpcli} push --url ${host}${window['ROOT_PATH']} --authToken ${token} --sourceDir data`)

    // tslint:disable-next-line: no-floating-promises
    getBpfsStatus()
  }, [])

  const getBpfsStatus = async () => {
    const { data } = await api.getSecured().get('/admin/versioning/bpfs_status')
    setPushAvailable(data.isAvailable)
  }

  const isSuperAdmin = props.profile && props.profile.isSuperAdmin
  const toastCopiedClipboard = () => toastInfo('Copied to clipboard')

  return (
<<<<<<< HEAD
    <PageContainer title="Source Control">
=======
    <PageContainer title="Source Control" superAdmin={true}>
>>>>>>> 5506f20d
      <Callout title="Pull remote to file system">
        <p>Use this command to copy the remote data on your local file system.</p>
        <Tooltip content="Click to copy to clipboard" position={Position.RIGHT}>
          <CopyToClipboard text={pullCommand} onCopy={toastCopiedClipboard}>
            <div style={{ cursor: 'pointer', outline: 'none' }}>
              <code>{pullCommand}</code>
            </div>
          </CopyToClipboard>
        </Tooltip>
        <br /> <br />
        {isSuperAdmin && <DownloadArchive />}
      </Callout>

      <br />

      {!isPushAvailable && (
        <Callout title="Push local to this server">
          <p>
            Pushing local changes to a remote server is only possible when using the BPFS Storage "Database". <br />
            <br />
            Check out the{' '}
            <a href="https://botpress.io/docs/next/advanced/versions/" target="_blank">
              <b>documentation</b>
            </a>{' '}
            for more informations.
          </p>
        </Callout>
      )}

      {isPushAvailable && (
        <Callout title="Push local to this server">
          <p>
            If you are using the database storage for BPFS, you can also push your local changes to the database using
            this command:
          </p>
          <Tooltip content="Click to copy to clipboard" position={Position.RIGHT}>
            <CopyToClipboard text={pushCommand} onCopy={toastCopiedClipboard}>
              <div style={{ cursor: 'pointer', outline: 'none' }}>
                <code>{pushCommand}</code>
              </div>
            </CopyToClipboard>
          </Tooltip>
          <br /> <br />
          {isSuperAdmin && <UploadArchive />}
        </Callout>
      )}
    </PageContainer>
  )
}

const mapStateToProps = state => ({ profile: state.user.profile })

export default connect(
  mapStateToProps,
  {}
)(Versioning)<|MERGE_RESOLUTION|>--- conflicted
+++ resolved
@@ -37,11 +37,7 @@
   const toastCopiedClipboard = () => toastInfo('Copied to clipboard')
 
   return (
-<<<<<<< HEAD
-    <PageContainer title="Source Control">
-=======
     <PageContainer title="Source Control" superAdmin={true}>
->>>>>>> 5506f20d
       <Callout title="Pull remote to file system">
         <p>Use this command to copy the remote data on your local file system.</p>
         <Tooltip content="Click to copy to clipboard" position={Position.RIGHT}>
