--- conflicted
+++ resolved
@@ -40,11 +40,7 @@
   }, [])
 
   return (
-<<<<<<< HEAD
-    <PageContainer title="Language Management">
-=======
     <PageContainer title="Language Management" superAdmin={true}>
->>>>>>> 5506f20d
       {langSource && langServerInfo ? (
         <div className="languages-grid">
           <div>
