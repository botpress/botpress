import {
  Button,
  Icon,
  Intent,
  Menu,
  MenuDivider,
  MenuItem,
  Popover,
  PopoverInteractionKind,
  Position,
  Tag,
  Tooltip
} from '@blueprintjs/core'
import { BotConfig } from 'botpress/sdk'
import React, { FC, Fragment } from 'react'
import { CopyToClipboard } from 'react-copy-to-clipboard'
import history from '~/history'
import { toastInfo } from '~/utils/toaster'

import AccessControl, { isChatUser } from '../../../App/AccessControl'

interface Props {
  bot: BotConfig
  hasError: boolean
  deleteBot?: () => void
  exportBot?: () => void
  createRevision?: () => void
  rollback?: () => void
  requestStageChange?: () => void
  allowStageChange?: boolean
  reloadBot?: () => void
  viewLogs?: () => void
}

const BotItemPipeline: FC<Props> = ({
  bot,
  hasError,
  requestStageChange,
  deleteBot,
  exportBot,
  allowStageChange,
  createRevision,
  rollback,
  reloadBot,
  viewLogs
}) => {
  const botShortLink = `${window.location.origin + window['ROOT_PATH']}/s/${bot.id}`
  const botStudioLink = isChatUser() ? botShortLink : `studio/${bot.id}`

  // These need to be implemented once backend for approval is implemented
  const requiresApproval = () => true
  const rejectStagePromotion = () => console.log('Stage promotion rejected')
  const approveStagePromotion = () => console.log('Stage promotion approved')

  return (
    <div className="pipeline_bot" key={bot.id}>
      <div className="actions">
        <AccessControl resource="admin.bots.*" operation="read">
          <Popover minimal position={Position.BOTTOM} interactionKind={PopoverInteractionKind.HOVER}>
            <Button id="btn-menu" icon={<Icon icon="menu" />} minimal />
            <Menu>
              {!bot.disabled && !hasError && (
                <Fragment>
                  <MenuItem icon="chat" text="Open chat" href={botShortLink} />
                  <MenuItem disabled={bot.locked} icon="edit" text="Edit in Studio" href={botStudioLink} />
                </Fragment>
              )}

              <CopyToClipboard text={botShortLink} onCopy={() => toastInfo('Copied to clipboard')}>
                <MenuItem icon="link" text="Copy link to clipboard" />
              </CopyToClipboard>
              <MenuDivider />

              <AccessControl resource="admin.logs" operation="read">
                <MenuItem text="View Logs" icon="manual" id="btn-viewLogs" onClick={viewLogs} />
              </AccessControl>

              {allowStageChange && (
                <MenuItem
                  text="Promote to next stage"
                  icon="double-chevron-right"
                  id="btn-promote"
                  onClick={requestStageChange}
                />
              )}

              <AccessControl resource="admin.bots.*" operation="write">
                <MenuItem text="Config" icon="cog" id="btn-config" onClick={() => history.push(`bots/${bot.id}`)} />
                <MenuItem text="Create Revision" icon="cloud-upload" id="btn-createRevision" onClick={createRevision} />
                <MenuItem text="Rollback" icon="undo" id="btn-rollbackRevision" onClick={rollback} />
                <MenuItem text="Export" icon="export" id="btn-export" onClick={exportBot} />
                <MenuItem text="Delete" icon="trash" id="btn-delete" onClick={deleteBot} />
                {hasError && <MenuItem text="Reload" icon="refresh" onClick={reloadBot} />}
              </AccessControl>
            </Menu>
          </Popover>
        </AccessControl>
      </div>
      <div className="title">
        {bot.locked && (
          <span>
            <Icon icon="lock" intent={Intent.PRIMARY} iconSize={13} />
            &nbsp;
          </span>
        )}
        {bot.disabled ? (
          <span className="bot-name">{bot.name}</span>
        ) : (
          <a className="bot-name" href={botStudioLink}>
            {bot.name}
          </a>
        )}
<<<<<<< HEAD
        {requiresApproval() && (
          <Tag intent={Intent.DANGER} className="botbadge reviewNeeded">
            Needs your review
          </Tag>
        )}
=======
        {requiresApproval() && <span className="review-needed">Needs your review</span>}
        <a href={botStudioLink}>{bot.name}</a>
>>>>>>> a65466ac
        {!bot.defaultLanguage && (
          <Tooltip position="right" content="Bot language is missing. Please set it in bot config.">
            <Icon icon="warning-sign" intent={Intent.DANGER} style={{ marginLeft: 10 }} />
          </Tooltip>
        )}
      </div>
      <p>{bot.description}</p>
      <div className="bottomRow">
        {bot.disabled && (
          <Tag intent={Intent.WARNING} className="botbadge">
            disabled
          </Tag>
        )}
        {bot.private && (
          <Tag intent={Intent.PRIMARY} className="botbadge">
            private
          </Tag>
        )}
        {hasError && (
          <Tag intent={Intent.DANGER} className="botbadge">
            error
          </Tag>
        )}
        {bot.pipeline_status.stage_request && (
          <Tooltip
            content={
              <div>
                <p>
                  Requested by: {bot.pipeline_status.stage_request.requested_by} <br />
                  on&nbsp;
                  {new Date(bot.pipeline_status.stage_request.requested_on).toLocaleDateString()}
                </p>
                {bot.pipeline_status.stage_request.message && <p>{bot.pipeline_status.stage_request.message}</p>}
              </div>
            }
          >
            <Tag className="botbadge" id="status-badge">
              {bot.pipeline_status.stage_request.status}
            </Tag>
          </Tooltip>
        )}
        {requiresApproval() && (
          <div className="stage-approval-btns">
            <Button onClick={rejectStagePromotion} small intent="danger">
              Reject
            </Button>
            <Button onClick={approveStagePromotion} small intent="success">
              Approve
            </Button>
          </div>
        )}
      </div>
    </div>
  )
}

export default BotItemPipeline<|MERGE_RESOLUTION|>--- conflicted
+++ resolved
@@ -48,7 +48,7 @@
   const botStudioLink = isChatUser() ? botShortLink : `studio/${bot.id}`
 
   // These need to be implemented once backend for approval is implemented
-  const requiresApproval = () => true
+  const requiresApproval = () => false
   const rejectStagePromotion = () => console.log('Stage promotion rejected')
   const approveStagePromotion = () => console.log('Stage promotion approved')
 
@@ -110,16 +110,11 @@
             {bot.name}
           </a>
         )}
-<<<<<<< HEAD
         {requiresApproval() && (
           <Tag intent={Intent.DANGER} className="botbadge reviewNeeded">
             Needs your review
           </Tag>
         )}
-=======
-        {requiresApproval() && <span className="review-needed">Needs your review</span>}
-        <a href={botStudioLink}>{bot.name}</a>
->>>>>>> a65466ac
         {!bot.defaultLanguage && (
           <Tooltip position="right" content="Bot language is missing. Please set it in bot config.">
             <Icon icon="warning-sign" intent={Intent.DANGER} style={{ marginLeft: 10 }} />
