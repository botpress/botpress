import {
  Button,
  Icon,
  Intent,
  Menu,
  MenuDivider,
  MenuItem,
  Popover,
  PopoverInteractionKind,
  Position,
  Tag,
  Tooltip
} from '@blueprintjs/core'
import { BotConfig } from 'botpress/sdk'
import React, { FC, Fragment } from 'react'
import { CopyToClipboard } from 'react-copy-to-clipboard'
import history from '~/history'
import { toastInfo } from '~/utils/toaster'

import AccessControl, { isChatUser } from '../../../App/AccessControl'

interface Props {
  bot: BotConfig
  hasError: boolean
  deleteBot?: () => void
  exportBot?: () => void
  createRevision?: () => void
  rollback?: () => void
  requestStageChange?: () => void
  allowStageChange?: boolean
  reloadBot?: () => void
  viewLogs?: () => void
}

const BotItemPipeline: FC<Props> = ({
  bot,
  hasError,
  requestStageChange,
  deleteBot,
  exportBot,
  allowStageChange,
  createRevision,
  rollback,
  reloadBot,
  viewLogs
}) => {
  const botShortLink = `${window.location.origin + window['ROOT_PATH']}/s/${bot.id}`
  const botStudioLink = isChatUser() ? botShortLink : `studio/${bot.id}`

  const requiresApproval = () => false
  const rejectStagePromotion = () => console.log('Stage promotion rejected')
  const approveStagePromotion = () => console.log('Stage promotion approved')

  return (
    <div className="pipeline_bot" key={bot.id}>
      <div className="actions">
        <AccessControl resource="admin.bots.*" operation="read">
          <Popover minimal position={Position.BOTTOM} interactionKind={PopoverInteractionKind.HOVER}>
            <Button id="btn-menu" icon={<Icon icon="menu" />} minimal />
            <Menu>
              {!bot.disabled && !hasError && (
                <Fragment>
                  <MenuItem icon="chat" text="Open chat" href={botShortLink} />
                  <MenuItem disabled={bot.locked} icon="edit" text="Edit in Studio" href={botStudioLink} />
                </Fragment>
              )}

              <CopyToClipboard text={botShortLink} onCopy={() => toastInfo('Copied to clipboard')}>
                <MenuItem icon="link" text="Copy link to clipboard" />
              </CopyToClipboard>
              <MenuDivider />

              <AccessControl resource="admin.logs" operation="read">
                <MenuItem text="View Logs" icon="manual" id="btn-viewLogs" onClick={viewLogs} />
              </AccessControl>

              {allowStageChange && (
                <MenuItem
                  text="Promote to next stage"
                  icon="double-chevron-right"
                  id="btn-promote"
                  onClick={requestStageChange}
                />
              )}

              <AccessControl resource="admin.bots.*" operation="write">
                <MenuItem text="Config" icon="cog" id="btn-config" onClick={() => history.push(`bots/${bot.id}`)} />
                <MenuItem text="Create Revision" icon="cloud-upload" id="btn-createRevision" onClick={createRevision} />
                <MenuItem text="Rollback" icon="undo" id="btn-rollbackRevision" onClick={rollback} />
                <MenuItem text="Export" icon="export" id="btn-export" onClick={exportBot} />
                <MenuItem text="Delete" icon="trash" id="btn-delete" onClick={deleteBot} />
                {hasError && <MenuItem text="Reload" icon="refresh" onClick={reloadBot} />}
              </AccessControl>
            </Menu>
          </Popover>
        </AccessControl>
      </div>
      <div className="title">
        {bot.locked && (
          <span>
            <Icon icon="lock" intent={Intent.PRIMARY} iconSize={13} />
            &nbsp;
          </span>
        )}
<<<<<<< HEAD
        {bot.disabled ? (
          <span className="bot-name">{bot.name}</span>
        ) : (
          <a className="bot-name" href={botStudioLink}>
            {bot.name}
          </a>
        )}
        {requiresApproval() && <span className="review-needed">Needs your review</span>}
=======
        <a href={botStudioLink}>{bot.name}</a>
>>>>>>> 87fa972f
        {!bot.defaultLanguage && (
          <Tooltip position="right" content="Bot language is missing. Please set it in bot config.">
            <Icon icon="warning-sign" intent={Intent.DANGER} style={{ marginLeft: 10 }} />
          </Tooltip>
        )}
      </div>
      <p>{bot.description}</p>
      <div className="bottomRow">
        {bot.disabled && (
          <Tag intent={Intent.WARNING} className="botbadge">
            disabled
          </Tag>
        )}
        {bot.private && (
          <Tag intent={Intent.PRIMARY} className="botbadge">
            private
          </Tag>
        )}
        {hasError && (
          <Tag intent={Intent.DANGER} className="botbadge">
            error
          </Tag>
        )}
        {bot.pipeline_status.stage_request && (
          <Tooltip
            content={
              <div>
                <p>
                  Requested by: {bot.pipeline_status.stage_request.requested_by} <br />
                  on&nbsp;
                  {new Date(bot.pipeline_status.stage_request.requested_on).toLocaleDateString()}
                </p>
                {bot.pipeline_status.stage_request.message && <p>{bot.pipeline_status.stage_request.message}</p>}
              </div>
            }
          >
            <Tag className="botbadge" id="status-badge">
              {bot.pipeline_status.stage_request.status}
            </Tag>
          </Tooltip>
        )}
        {requiresApproval() && (
          <div className="stage-approval-btns">
            <Button onClick={rejectStagePromotion} small intent="danger">
              Reject
            </Button>
            <Button onClick={approveStagePromotion} small intent="success">
              Approve
            </Button>
          </div>
        )}
      </div>
    </div>
  )
}

export default BotItemPipeline<|MERGE_RESOLUTION|>--- conflicted
+++ resolved
@@ -102,7 +102,6 @@
             &nbsp;
           </span>
         )}
-<<<<<<< HEAD
         {bot.disabled ? (
           <span className="bot-name">{bot.name}</span>
         ) : (
@@ -111,9 +110,7 @@
           </a>
         )}
         {requiresApproval() && <span className="review-needed">Needs your review</span>}
-=======
         <a href={botStudioLink}>{bot.name}</a>
->>>>>>> 87fa972f
         {!bot.defaultLanguage && (
           <Tooltip position="right" content="Bot language is missing. Please set it in bot config.">
             <Icon icon="warning-sign" intent={Intent.DANGER} style={{ marginLeft: 10 }} />
