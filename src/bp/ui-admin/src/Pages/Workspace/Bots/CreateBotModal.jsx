import React, { Component } from 'react'
import { connect } from 'react-redux'
import _ from 'lodash'
import { Button, Modal, ModalHeader, ModalBody, FormGroup, FormFeedback, Label, Input } from 'reactstrap'
<<<<<<< HEAD
=======
import { MdGroupAdd } from 'react-icons/md'
>>>>>>> 3e89e030
import Select from 'react-select'

import api from '../../../api'
import { fetchBotTemplates, fetchBotCategories } from '../../../reducers/bots'
import { FaPlusCircle } from 'react-icons/lib/fa'

const defaultState = {
  botId: '',
  name: '',
  generateId: true,
  template: null,
  category: null,
  error: null
}

class CreateBotModal extends Component {
  state = { ...defaultState }

  componentDidMount() {
    if (!this.props.botCategoriesFetched) {
      this.props.fetchBotCategories()
    }
    if (!this.props.templateFetched) {
      this.props.fetchBotTemplates()
    }
  }

  focus = () => {
    this.nameInput.focus()
  }

  isFormValid = () => {
    return this.formEl && this.formEl.checkValidity() && this.state.template
  }

  handleNameChanged = e => {
    const name = e.target.value
    this.setState({ name, botId: this.state.generateId ? this.sanitizeBotId(name) : this.state.botId })
  }

  handleBotIdChanged = e => this.setState({ botId: this.sanitizeBotId(e.target.value), generateId: false })
  handleTemplateChanged = template => this.setState({ template })
  handleCategoryChanged = category => this.setState({ category })

  sanitizeBotId = text => {
    return text
      .toLowerCase()
      .replace(/\s/g, '-')
      .replace(/[^a-z0-9_-]/g, '')
  }

  createBot = async e => {
    e.preventDefault()

    if (!this.isFormValid()) {
      return
    }

    const { botId, name } = this.state

    const template = _.pick(this.state.template, ['id', 'moduleId'])
    const category = this.state.category ? this.state.category.value : null

    try {
      await api.getSecured().post(`/admin/bots`, { id: botId, name, template, category })
      this.setState({ ...defaultState })
      this.props.onCreateBotSuccess && this.props.onCreateBotSuccess()
      this.props.toggle()
    } catch (error) {
      this.setState({ error: error.message })
    }
  }

  renderTemplateGroupSelect = () => {
    const templatesByModule = _.groupBy(this.props.botTemplates, 'moduleName')
    const groupedOptions = _.toPairs(templatesByModule).map(g => ({
      label: g[0],
      options: g[1]
    }))

    return (
      <Select
        tabIndex="2"
        getOptionLabel={o => o.name}
        getOptionValue={o => o.id}
        options={groupedOptions}
        value={this.state.template}
        onChange={this.handleTemplateChanged}
      />
    )
  }

  toggle = () => {
    this.setState({ ...defaultState })
    this.props.toggle()
  }

  render() {
    return (
      <Modal isOpen={this.props.isOpen} toggle={this.toggle} fade={false} onOpened={this.focus}>
        <ModalHeader toggle={this.props.toggle}>Create a new bot</ModalHeader>
        <ModalBody>
          <form onSubmit={this.createBot} ref={form => (this.formEl = form)}>
            <FormGroup>
              <Label for="name">
                <strong>Name of your bot</strong>
                <br />
                <small>
                  It will be displayed to your visitors. You can change it anytime. If you put nothing, it will be named
                  "Bot" by default.
                </small>
              </Label>
              <Input
                tabIndex="1"
                innerRef={el => (this.nameInput = el)}
                type="text"
                id="name"
                value={this.state.name}
                onChange={this.handleNameChanged}
              />
              <FormFeedback>The bot name should have at least 4 characters.</FormFeedback>
            </FormGroup>

            <FormGroup>
              <Label for="id">
                <strong>Your bot ID *</strong>
                <br />
                <small>
                  This ID cannot be changed, so choose wisely. It will be displayed in the URL and your visitors can see
                  it. Special characters are not allowed. Minimum length: 3
                </small>
              </Label>
              <Input
                tabIndex="2"
                required
                type="text"
                minLength={3}
                value={this.state.botId}
                onChange={this.handleBotIdChanged}
              />
              <FormFeedback>The bot id should have at least 4 characters.</FormFeedback>
            </FormGroup>
            {this.props.botTemplates.length > 0 && (
              <FormGroup>
                <Label for="template">
                  <strong>Bot Template *</strong>
                </Label>
                {this.renderTemplateGroupSelect()}
              </FormGroup>
            )}
            {this.props.botCategories.length > 0 && (
              <FormGroup>
                <Label for="category">
                  <strong>Bot Category</strong>
                </Label>
                <Select
                  tabIndex="3"
                  options={this.props.botCategories.map(cat => ({ label: cat, value: cat }))}
                  value={this.state.category}
                  onChange={this.handleCategoryChanged}
                />
              </FormGroup>
            )}
            <Button tabIndex="4" className="float-right" type="submit" color="primary" disabled={!this.isFormValid()}>
              <FaPlusCircle /> Create bot
            </Button>
          </form>
          {!!this.state.error && <p className="text-danger">{this.state.error}</p>}
        </ModalBody>
      </Modal>
    )
  }
}

const mapStateToProps = state => ({
  ...state.bots
})

const mapDispatchToProps = {
  fetchBotTemplates,
  fetchBotCategories
}

export default connect(
  mapStateToProps,
  mapDispatchToProps
)(CreateBotModal)<|MERGE_RESOLUTION|>--- conflicted
+++ resolved
@@ -2,15 +2,11 @@
 import { connect } from 'react-redux'
 import _ from 'lodash'
 import { Button, Modal, ModalHeader, ModalBody, FormGroup, FormFeedback, Label, Input } from 'reactstrap'
-<<<<<<< HEAD
-=======
-import { MdGroupAdd } from 'react-icons/md'
->>>>>>> 3e89e030
 import Select from 'react-select'
 
 import api from '../../../api'
 import { fetchBotTemplates, fetchBotCategories } from '../../../reducers/bots'
-import { FaPlusCircle } from 'react-icons/lib/fa'
+import { FaPlusCircle } from 'react-icons/fa'
 
 const defaultState = {
   botId: '',
