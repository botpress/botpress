--- conflicted
+++ resolved
@@ -47,18 +47,9 @@
   return (
     <div className="bp_table-row" key={bot.id}>
       <div className="actions">
-<<<<<<< HEAD
         {hasError && (
-          <AnchorButton
-            text={lang.tr('admin.workspace.bots.item.reload')}
-            icon="refresh"
-            onClick={reloadBot}
-            minimal={true}
-          />
+          <AnchorButton text={lang.tr('admin.workspace.bots.item.reload')} icon="refresh" onClick={reloadBot} minimal />
         )}
-=======
-        {hasError && <AnchorButton text="Reload" icon="refresh" onClick={reloadBot} minimal />}
->>>>>>> e42b5440
 
         <AccessControl resource="admin.bots.*" operation="write">
           <Button
@@ -71,17 +62,13 @@
         </AccessControl>
 
         {!bot.disabled && !hasError && (
-<<<<<<< HEAD
           <AnchorButton
             text={lang.tr('admin.workspace.bots.item.openChat')}
             icon="chat"
             href={botShortLink}
             target="_blank"
-            minimal={true}
+            minimal
           />
-=======
-          <AnchorButton text="Open chat" icon="chat" href={botShortLink} target="_blank" minimal />
->>>>>>> e42b5440
         )}
 
         <AccessControl resource="admin.bots.*" operation="read">
