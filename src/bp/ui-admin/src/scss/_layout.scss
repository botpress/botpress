.bp-sa {
  &-wrapper {
    display: flex;
  }

  &-menu {
    min-width: 200px;
    background-color: #fafafa;
    border-right: 1px solid #dedede;

    &-header {
      font-weight: bold;
      background-color: #dedede;
      padding: 5px 0 5px 5px;
    }

    &-item {
      height: 30px;
      padding: 3px 10px;
      font-size: 0.9rem;
      cursor: pointer;

      svg {
        color: #5c7080;
      }

      .label {
        margin-left: 6px;
      }

      &:hover {
        background-color: #e1e8ed;
      }

      &:active {
        background-color: #d8e1e8;
      }

      &-active {
        background-color: #e1e8ed;
      }
    }
  }

  &-content-wrapper {
    flex-grow: 1;
    justify-content: flex-end;
    background-color: #fefefe;
    height: var(--container-height);
    overflow-y: hidden;
    position: relative;
  }

  &-title {
    height: var(--sa-page-header-height);
    padding: 5px 10px;

    background-color: #fff;
    border-bottom: 1px solid #ccc;
    font-weight: bold;

    span {
      margin-right: 10px;
    }
  }

  &-overflow {
    height: calc(var(--container-height) - var(--sa-page-header-height));
    overflow: auto;
  }

<<<<<<< HEAD
=======
  &-fullwidth {
    max-width: 95% !important;
    margin: 30px auto;
  }

>>>>>>> 5506f20d
  &-content {
    max-width: 1000px;
    margin: 30px auto;
  }
}

.bp-header {
  background-color: var(--c-background--dark-2);
  border-bottom: 1px solid #999;
  height: var(--header-height);

  &__logo {
    width: 140px;
  }

  .bp3-navbar,
  .nav-link {
    color: var(--c-neutral--light-3);
    background-color: $dark-background-hover;
    font-size: 14px;
  }

  .dropdown-toggle.nav-link {
    display: flex;
    align-items: center;
  }

  &__warning {
    background-color: red;
    color: var(--c-neutral--light-3);
    font-size: 12px;
    font-weight: 600;
    text-align: center;
    height: var(--unlicensed-height);

    svg {
      margin-right: 10px;
      margin-top: -2px;
      width: 15px;
    }

    a {
      color: var(--c-neutral--light-3);
      margin: 0;
    }
  }
}

.bp-main-content {
  height: var(--container-height);
  overflow-y: hidden;

  .bp-header__warning + & {
    height: calc(100vh - 92px - 21px);
  }

  &-header {
    padding: 5px;
    margin-bottom: 10px;

    &__nav {
      padding: 0;
    }
  }

  &-main {
    padding: 0px 0px;
  }

  &__title {
    font-size: 1.35rem;
    font-weight: 700;
    margin-bottom: 20px;
  }
}

.bp_container {
  &-header {
    padding-top: 20px;
    margin-bottom: var(--page-header-margin);
    background: var(--c-neutral--light-2);
    border-bottom: 1px solid var(--c-background--light-3);
    height: var(--page-header-height);
  }

  &-tabs {
    border-bottom: 1px solid var(--c-background--light-3);
    position: relative;
    top: 0px;

    .nav-item {
      margin-bottom: -1px;
      cursor: pointer;
    }

    .nav-link {
      svg {
        margin-right: 5px;
      }
    }
  }

  &-content {
    height: calc(var(--container-height) - var(--page-header-height) - var(--page-header-margin));
    overflow-y: auto;
  }

  &-fullwidth {
    .container {
      max-width: 100% !important;
    }
  }
}

.bringMeHome {
  width: 50px;
  margin-top: 1px;
  font-size: 140%;

  &:hover {
    color: #666666;
  }
}

.statusBar {
  background-color: var(--c-background--dark-1);
  color: #fff;

  z-index: 1000;

  font-family: -apple-system, BlinkMacSystemFont, sans-serif;
  position: absolute;
  bottom: 0;
  right: 0;
  height: var(--statusbar-height);
  width: 100%;
  font-size: 14px;
  padding: 0 10px;

  display: flex;
  align-items: center;

  &-list {
    list-style-type: none;
    margin-bottom: 0;
    padding-left: 0;
    z-index: 15;
    width: 100%;

    &-item {
      padding: 0 5px;
      white-space: pre;
      display: inline-block;
      line-height: 30px;
      height: 100%;
      vertical-align: top;
    }
  }
}

.split_page {
  display: flex;

  &-container {
    flex-grow: 1;
    padding: 0 25px;
  }
<<<<<<< HEAD
=======
}

.dropdown-picture {
  height: 30px;
  width: 30px;
  border-radius: 50%;
>>>>>>> 5506f20d
}<|MERGE_RESOLUTION|>--- conflicted
+++ resolved
@@ -69,14 +69,11 @@
     overflow: auto;
   }
 
-<<<<<<< HEAD
-=======
   &-fullwidth {
     max-width: 95% !important;
     margin: 30px auto;
   }
 
->>>>>>> 5506f20d
   &-content {
     max-width: 1000px;
     margin: 30px auto;
@@ -244,13 +241,10 @@
     flex-grow: 1;
     padding: 0 25px;
   }
-<<<<<<< HEAD
-=======
 }
 
 .dropdown-picture {
   height: 30px;
   width: 30px;
   border-radius: 50%;
->>>>>>> 5506f20d
 }