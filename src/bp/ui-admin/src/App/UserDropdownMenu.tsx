--- conflicted
+++ resolved
@@ -43,11 +43,6 @@
   const toggleProfile = () => setProfileOpen(!isProfileOpen)
   const togglePassword = () => setPasswordOpen(!isPasswordOpen)
 
-<<<<<<< HEAD
-  const { email, fullName, strategyType } = props.profile
-  const canChangePassword = strategyType === 'basic'
-
-=======
   const { email, fullName, strategyType, picture_url } = props.profile
   const canChangePassword = strategyType === 'basic'
 
@@ -57,7 +52,6 @@
     <Icon icon="user" color={Colors.WHITE} />
   )
 
->>>>>>> 5506f20d
   return (
     <div>
       <Popover minimal position={Position.BOTTOM} interactionKind={PopoverInteractionKind.HOVER}>
