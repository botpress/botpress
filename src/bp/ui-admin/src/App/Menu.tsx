--- conflicted
+++ resolved
@@ -39,10 +39,6 @@
 
       <div className="bp-sa-menu-header">Management</div>
       <ControlGroup vertical={true} fill={true}>
-<<<<<<< HEAD
-        <MenuItem id="btn-menu-version" text="Source Control" icon="changes" url="/server/version" />
-        <MenuItem id="btn-menu-license" text="Server License" icon={<MdCopyright color={Colors.GRAY1} />} url="/server/license" />
-=======
         <MenuItem text="Latest Releases" id="btn-menu-releases" icon="feed" url="/latestReleases" />
         <MenuItem id="btn-menu-version" text="Source Control" icon="changes" url="/server/version" />
         <MenuItem
@@ -51,30 +47,19 @@
           icon={<MdCopyright color={Colors.GRAY1} />}
           url="/server/license"
         />
->>>>>>> 16821532
       </ControlGroup>
 
       <div className="bp-sa-menu-header">Core</div>
       <ControlGroup vertical={true} fill={true}>
-<<<<<<< HEAD
-        <MenuItem id="btn-menu-language" text="Languages" icon="globe-network" url="/server/languages" />
-        <MenuItem id="btn-menu-debug" text="Debug" icon="console" url="/server/debug" />
-        <MenuItem id="btn-menu-checklist" text="Checklist" icon="endorsed" url="/checklist" />
-=======
         <MenuItem text="Production Checklist" id="btn-menu-checklist" icon="endorsed" url="/checklist" />
         <MenuItem text="Languages" id="btn-menu-language" icon="globe-network" url="/server/languages" />
         <MenuItem text="Debug" id="btn-menu-debug" icon="console" url="/server/debug" />
->>>>>>> 16821532
       </ControlGroup>
 
       <div className="bp-sa-menu-header">Health</div>
       <ControlGroup vertical={true} fill={true}>
         <MenuItem id="btn-menu-monitoring" text="Monitoring" icon="timeline-line-chart" url="/server/monitoring" />
-<<<<<<< HEAD
-        <MenuItem id="btn-menu-alert" text="Alerting" icon="notifications" url="/server/alerting" />
-=======
         <MenuItem id="btn-menu-alerting" text="Alerting" icon="notifications" url="/server/alerting" />
->>>>>>> 16821532
       </ControlGroup>
     </div>
   )
