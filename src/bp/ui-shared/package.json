{
  "name": "ui-shared",
  "version": "0.0.1",
  "private": true,
  "publisher": "botpress",
  "main": "dist/index.js",
  "engines": {
    "node": ">=10"
  },
  "scripts": {
    "start": "node ./webpack.config.js --watch",
<<<<<<< HEAD
    "build": "cross-env NODE_ENV=production node ./webpack.config.js --compile --nomap & node-sass src/theme/main.scss dist/theme.css --importer=node_modules/node-sass-tilde-importer",
=======
    "build": "cross-env NODE_ENV=production node ./webpack.config.js --compile --nomap & yarn scss",
>>>>>>> 9cd96555
    "scss": "node-sass src/theme/main.scss dist/theme.css --importer=node_modules/node-sass-tilde-importer"
  },
  "devDependencies": {
    "@blueprintjs/core": "^3.23.1",
    "@blueprintjs/select": "^3.12.0",
    "@types/react": "^16.8.19",
    "@types/react-dom": "^16.8.4",
    "snarkdown": "^1.2.2",
    "cross-env": "^5.2.0",
    "css-loader": "^0.28.11",
    "css-modules-typescript-loader": "^2.0.3",
    "hard-source-webpack-plugin": "^0.13.1",
    "node-sass": "^4.8.3",
    "node-sass-tilde-importer": "^1.0.2",
    "postcss-loader": "^2.0.8",
    "prop-types": "^15.6.0",
    "react": "^16.8.6",
    "react-dom": "^16.8.6",
    "react-intl": "^3.12.1",
    "sass-loader": "^6.0.6",
    "script-loader": "^0.7.0",
    "style-loader": "^0.13.1",
    "terser-webpack-plugin": "^2.2.2",
    "ts-loader": "^6.0.2",
    "webpack": "4.12",
    "webpack-bundle-analyzer": "^3.5.2",
    "webpack-node-externals": "^1.7.2"
  },
  "files": [
    "dist"
  ],
  "dependencies": {}
}<|MERGE_RESOLUTION|>--- conflicted
+++ resolved
@@ -9,11 +9,7 @@
   },
   "scripts": {
     "start": "node ./webpack.config.js --watch",
-<<<<<<< HEAD
-    "build": "cross-env NODE_ENV=production node ./webpack.config.js --compile --nomap & node-sass src/theme/main.scss dist/theme.css --importer=node_modules/node-sass-tilde-importer",
-=======
     "build": "cross-env NODE_ENV=production node ./webpack.config.js --compile --nomap & yarn scss",
->>>>>>> 9cd96555
     "scss": "node-sass src/theme/main.scss dist/theme.css --importer=node_modules/node-sass-tilde-importer"
   },
   "devDependencies": {
