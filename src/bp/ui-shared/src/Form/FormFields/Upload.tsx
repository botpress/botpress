--- conflicted
+++ resolved
@@ -66,8 +66,6 @@
   }
 
   const { value, type, filter } = props
-<<<<<<< HEAD
-=======
 
   const allowedMimeTypes = () => {
     if (filter) {
@@ -79,7 +77,6 @@
       '*'
     }
   }
->>>>>>> eabe84ea
 
   return (
     <div className={sharedStyle.fieldWrapper}>
@@ -90,13 +87,7 @@
             text={<Icon icon="upload" />}
             large
             inputProps={{
-<<<<<<< HEAD
-              id: 'node-image',
-              name: 'nodeImage',
-              accept: filter || `${type || 'image'}/*`,
-=======
               accept: allowedMimeTypes(),
->>>>>>> eabe84ea
               onChange: startUpload
             }}
           />
