--- conflicted
+++ resolved
@@ -13,7 +13,6 @@
   }
 }
 
-<<<<<<< HEAD
 .inputWrapper {
   position: relative;
 }
@@ -37,56 +36,14 @@
   }
 }
 
-.tagInput {
-  background: transparent !important;
-  border: none !important;
-  border-bottom: 1px solid var(--gray) !important;
-  border-top: 1px solid var(--gray) !important;
-  border-radius: 0 !important;
-  box-shadow: none !important;
+.tag {
+  margin: var(--spacing-small) var(--spacing-small) 0 0 !important;
+  font-size: 10px !important;
+  line-height: 1.25 !important;
   color: var(--shark) !important;
-  font-size: 12px !important;
-  height: auto !important;
-  line-height: 1.25 !important;
-  margin: -1px 0 0 !important;
-  padding: var(--spacing-small) 2% var(--spacing-medium) 0 !important;
-  resize: none !important;
-  transition: border 0.3s !important;
-  width: 100% !important;
-
-  &:global(.has-error) {
-    border-color: var(--lighthouse) !important;
-  }
-
-  :global {
-    .bp3-tag-input-values {
-      margin: 0 !important;
-
-      input {
-        margin: var(--spacing-small) 0 0 !important;
-      }
-    }
-
-    .bp3-tag-remove {
-      opacity: 1 !important;
-    }
-
-    .bp3-icon svg {
-      fill: var(--shark) !important;
-      width: 10px !important;
-    }
-  }
-
-  .tag,
-  :global(.bp3-tag) {
-    margin: var(--spacing-small) var(--spacing-small) 0 0 !important;
-    font-size: 10px !important;
-    line-height: 1.25 !important;
-    color: var(--shark) !important;
-    font-weight: normal !important;
-    border-radius: 3px !important;
-    background-color: var(--bg) !important;
-  }
+  font-weight: normal !important;
+  border-radius: 3px !important;
+  background-color: var(--bg) !important;
 }
 
 .error {
@@ -95,14 +52,4 @@
   color: var(--lighthouse);
   margin: var(--spacing-small) 0 var(--spacing-large);
   display: block;
-=======
-.tag {
-  margin: var(--spacing-small) var(--spacing-small) 0 0 !important;
-  font-size: 10px !important;
-  line-height: 1.25 !important;
-  color: var(--shark) !important;
-  font-weight: normal !important;
-  border-radius: 3px !important;
-  background-color: var(--bg) !important;
->>>>>>> 4f9213e6
 }