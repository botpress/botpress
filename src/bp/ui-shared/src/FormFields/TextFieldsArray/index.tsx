import { Icon, Position, Tooltip } from '@blueprintjs/core'
import cx from 'classnames'
import _isEqual from 'lodash/isEqual'
import _uniqueId from 'lodash/uniqueId'
import React, { FC, useEffect, useRef, useState } from 'react'

import { lang } from '../../translations'
import { controlKey } from '../../utils/keyboardShortcuts'
import AddButton from '../../Contents/Components/Fields/AddButton'
import ShortcutLabel from '../../ShortcutLabel'
import Textarea from '../../Textarea'

import style from './style.scss'
import { TextFieldsArrayProps } from './typings'

<<<<<<< HEAD
const TextFieldsArray: FC<TextFieldsArrayProps> = ({
  addBtnLabel,
  label,
  onChange,
  items,
  refValue,
  getPlaceholder,
  validationPattern,
  moreInfo
}) => {
  const getInitialItems = () => {
    let localItems = [...(items || [])]
    const diff = (refValue || []).length - items.length

    if (diff > 0) {
      localItems = localItems.concat(Array(diff).fill(''))
    }

    return localItems
  }

  const initialItems = getInitialItems()
  const [localItems, setLocalItems] = useState(initialItems)
  const focusedElement = useRef(initialItems.length)
=======
const TextFieldsArray: FC<TextFieldsArrayProps> = props => {
  const { addBtnLabel, label, onChange, items, getPlaceholder, validation } = props
  const [localItems, setLocalItems] = useState(items || [])
  const focusedElement = useRef(items.length)
>>>>>>> e27a93b6

  useEffect(() => {
    setLocalItems(getInitialItems())
  }, [items.length])

  const updateLocalItem = (index: number, value: string): void => {
    localItems[index] = value
    setLocalItems([...localItems])
  }

  const addItem = (value = ''): void => {
    focusedElement.current = localItems.length
    setLocalItems([...localItems, ''])
  }

  const onKeyDown = (e, index: number): void => {
    if (e.key === 'Enter' && (e.ctrlKey || e.metaKey)) {
      e.preventDefault()
      addItem()
    }

    if ((e.ctrlKey || e.metaKey) && e.key === 'a') {
      e.preventDefault()
      e.target.select()
    }

    const shouldDelete = !localItems[index].length && localItems.length > 1

    if (e.key === 'Backspace' && shouldDelete) {
      e.preventDefault()

      deleteItem(index)
    }
  }

  const deleteItem = (index: number): void => {
    const newItems = localItems.filter((item, i) => i !== index)
    setLocalItems(newItems)
    focusedElement.current = index - 1
    onChange([...newItems])
  }

  const validateItem = (item: string) => {
    if (!validation?.regex?.test || !item) {
      return null
    }

    return validation.regex.test(item) ? (
      <Icon icon="tick-circle" className={cx(style.icon, style.success)}></Icon>
    ) : (
      <Icon icon="error" className={cx(style.icon, style.error)}></Icon>
    )
  }

  return (
    <div className={style.items}>
      <h2>{label}</h2>
      {moreInfo}
      {localItems?.map((item, index) => {
        const missingTranslation = refValue?.[index] && !item

        return (
          <div key={index} className={style.textareaWrapper}>
            <Textarea
              isFocused={focusedElement.current === index}
              className={cx(style.customTextarea, { ['has-error']: missingTranslation })}
              placeholder={getPlaceholder?.(index)}
              onChange={value => updateLocalItem(index, value)}
              onBlur={() => {
                if (!_isEqual(localItems, refValue)) {
                  onChange([...localItems])
                }
              }}
              onKeyDown={e => onKeyDown(e, index)}
              refValue={refValue?.[index]}
              value={item}
            />
            {validateItem(item)}
          </div>
        )
      })}
      <Tooltip
        content={lang('quickAddAlternative', {
          shortcut: <ShortcutLabel light keys={[controlKey, 'enter']} />
        })}
        position={Position.BOTTOM}
      >
        <AddButton text={addBtnLabel} onClick={() => addItem()} />
      </Tooltip>
    </div>
  )
}

export default TextFieldsArray<|MERGE_RESOLUTION|>--- conflicted
+++ resolved
@@ -13,7 +13,6 @@
 import style from './style.scss'
 import { TextFieldsArrayProps } from './typings'
 
-<<<<<<< HEAD
 const TextFieldsArray: FC<TextFieldsArrayProps> = ({
   addBtnLabel,
   label,
@@ -21,7 +20,7 @@
   items,
   refValue,
   getPlaceholder,
-  validationPattern,
+  validation,
   moreInfo
 }) => {
   const getInitialItems = () => {
@@ -38,12 +37,6 @@
   const initialItems = getInitialItems()
   const [localItems, setLocalItems] = useState(initialItems)
   const focusedElement = useRef(initialItems.length)
-=======
-const TextFieldsArray: FC<TextFieldsArrayProps> = props => {
-  const { addBtnLabel, label, onChange, items, getPlaceholder, validation } = props
-  const [localItems, setLocalItems] = useState(items || [])
-  const focusedElement = useRef(items.length)
->>>>>>> e27a93b6
 
   useEffect(() => {
     setLocalItems(getInitialItems())
