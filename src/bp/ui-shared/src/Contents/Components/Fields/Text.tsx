--- conflicted
+++ resolved
@@ -1,9 +1,5 @@
-<<<<<<< HEAD
-import React, { FC, useEffect, useRef, useState } from 'react'
-=======
 import { FormField } from 'botpress/sdk'
 import React, { FC, useEffect, useState } from 'react'
->>>>>>> 83f27e09
 
 import { getFieldDefaultValue } from '../../utils/fields'
 import style from '../style.scss'
@@ -11,19 +7,15 @@
 
 type TextProps = FieldProps & { field: FormField }
 
-<<<<<<< HEAD
-const Text: FC<TextProps> = ({ onBlur, onChange, placeholder, type, value, childRef }) => {
-  const [localValue, setLocalValue] = useState(value || '')
-=======
 const Text: FC<TextProps> = ({
   onBlur,
   onChange,
   placeholder,
   field: { valueManipulation, type, min, max, maxLength },
-  value
+  value,
+  childRef
 }) => {
   const [localValue, setLocalValue] = useState(value || getFieldDefaultValue({ type }))
->>>>>>> 83f27e09
 
   useEffect(() => {
     setLocalValue(value ?? getFieldDefaultValue({ type }))
