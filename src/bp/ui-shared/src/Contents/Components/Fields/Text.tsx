--- conflicted
+++ resolved
@@ -73,23 +73,14 @@
         onChange={e => {
           const value = reformatValue(e.target.value)
 
-<<<<<<< HEAD
           onChange?.(value)
           setLocalValue(value)
         }}
-        onBlur={() => onBlur?.(localValue)}
+        onBlur={beforeOnBlur}
         value={localValue || refValue}
       />
       {missingTranslation && <span className={style.fieldError}>{lang('pleaseTranslateField')}</span>}
     </Fragment>
-=======
-        onChange?.(value)
-        setLocalValue(value)
-      }}
-      onBlur={beforeOnBlur}
-      value={localValue}
-    />
->>>>>>> 355d9489
   )
 }
 
