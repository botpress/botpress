import { BotEvent, FlowVariable, FormData, FormField } from 'botpress/sdk'
import { Variables } from 'common/typings'

export interface InvalidField {
  field: string
  message: string
}

export interface FormProps {
  axios?: any
  currentLang?: string
  mediaPath?: string
  overrideFields?: { [field: string]: (props: any) => JSX.Element }
  fields: FormField[]
  advancedSettings?: FormField[]
  formData?: FormData
  onUpdate: (data: { [key: string]: any }) => void
  onUpdateVariables?: (variable: FlowVariable) => void
<<<<<<< HEAD
  getCustomPlaceholder?: (field: string, index) => string
  variables?: FlowVariable[]
=======
  variables?: Variables
>>>>>>> 8b491b2b
  invalidFields?: InvalidField[]
  superInputOptions?: {
    enabled?: boolean
    eventsOnly?: boolean
    variablesOnly?: boolean
  }
  events?: BotEvent[]
}<|MERGE_RESOLUTION|>--- conflicted
+++ resolved
@@ -16,12 +16,7 @@
   formData?: FormData
   onUpdate: (data: { [key: string]: any }) => void
   onUpdateVariables?: (variable: FlowVariable) => void
-<<<<<<< HEAD
-  getCustomPlaceholder?: (field: string, index) => string
-  variables?: FlowVariable[]
-=======
   variables?: Variables
->>>>>>> 8b491b2b
   invalidFields?: InvalidField[]
   superInputOptions?: {
     enabled?: boolean
