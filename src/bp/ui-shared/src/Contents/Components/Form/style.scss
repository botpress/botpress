.moreInfo {
  color: var(--reef);
  display: block;
  font-size: 8px;
  line-height: 1.25;
  margin: 0 0 var(--spacing-medium);
}

.requiredField {
  color: var(--lighthouse);
  margin-left: var(--spacing-x-small);
}

a.moreInfo {
  color: var(--ocean);
  transition: color 0.3s;

  &:hover, &:focus, &:active {
    color: var(--hover-ocean);
    text-decoration: none;
  }
}

.moreInfo.isCheckbox {
  margin-left: 26px;
}

.checkboxWrapper {
  margin-top: var(--spacing-medium);
  min-height: 16px;
<<<<<<< HEAD
}

.superInputBtn {
  color: var(--ocean) !important;
  padding: 0 !important;
  border: 0 !important;
  box-shadow: none !important;
  font-size: 12px !important;
  line-height: 1.25 !important;
  margin: 0 !important;
  transition: color 0.3s;

  &:hover {
    background: none !important;
    color: var(--shark) !important;
=======

  &:first-of-type {
    margin-top: 0;
  }

  :global {
    .bp3-control input:checked ~ .bp3-control-indicator {
      background: var(--ocean) !important;
      box-shadow: none !important;
      border: none !important;
    }

    .bp3-checkbox {
      color: var(--shark);
      font-size: 12px;
      font-weight: 400;
      line-height: 1.25;
      margin: 0;

      .bp3-control-indicator {
        box-shadow: none !important;
        background: #fff !important;
        border: 1px solid var(--seashell) !important;
        font-size: 15px !important;
        height: 15px !important;
        width: 15px !important;
      }
    }
>>>>>>> 83f27e09
  }
}<|MERGE_RESOLUTION|>--- conflicted
+++ resolved
@@ -28,23 +28,6 @@
 .checkboxWrapper {
   margin-top: var(--spacing-medium);
   min-height: 16px;
-<<<<<<< HEAD
-}
-
-.superInputBtn {
-  color: var(--ocean) !important;
-  padding: 0 !important;
-  border: 0 !important;
-  box-shadow: none !important;
-  font-size: 12px !important;
-  line-height: 1.25 !important;
-  margin: 0 !important;
-  transition: color 0.3s;
-
-  &:hover {
-    background: none !important;
-    color: var(--shark) !important;
-=======
 
   &:first-of-type {
     margin-top: 0;
@@ -73,6 +56,21 @@
         width: 15px !important;
       }
     }
->>>>>>> 83f27e09
+  }
+}
+
+.superInputBtn {
+  color: var(--ocean) !important;
+  padding: 0 !important;
+  border: 0 !important;
+  box-shadow: none !important;
+  font-size: 12px !important;
+  line-height: 1.25 !important;
+  margin: 0 !important;
+  transition: color 0.3s;
+
+  &:hover {
+    background: none !important;
+    color: var(--shark) !important;
   }
 }