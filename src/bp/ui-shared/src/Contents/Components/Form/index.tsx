import { Checkbox } from '@blueprintjs/core'
import _ from 'lodash'
import React, { FC, Fragment, useEffect, useReducer } from 'react'

import { lang } from '../../../translations'
import { getEmptyFormData } from '../../utils/fields'
import { MoreInfo } from '../../utils/typings'
import AddButton from '../Fields/AddButton'
import Select from '../Fields/Select'
import Text from '../Fields/Text'
import TextArea from '../Fields/TextArea'
import Upload from '../Fields/Upload'
import FieldWrapper from '../FieldWrapper'
import GroupItemWrapper from '../GroupItemWrapper'

import style from './style.scss'
import { FormProps } from './typings'

const printLabel = (field, data) => {
  if (field.label.startsWith('fields::') && field.fields?.length) {
    const labelField = field.fields?.find(subField => subField.key === field.label.replace('fields::', ''))

    return data[labelField.key] || lang(labelField.label)
  }

  return lang(field.label)
}

const printMoreInfo = (moreInfo: MoreInfo): JSX.Element => {
  const { url, label } = moreInfo
  if (url) {
    return (
      <a className={style.moreInfo} href={url} target="_blank">
        {lang(label)}
      </a>
    )
  }

  return <p className={style.moreInfo}>{lang(label)}</p>
}

const formReducer = (state, action) => {
  if (action.type === 'add') {
    const { field, renderType, parent } = action.data
    const newData = getEmptyFormData(renderType, true)

    if (parent) {
      const { key, index } = parent
      const updatedItem = state[key]

      updatedItem[index][field] = [...(updatedItem[index][field] || []), newData]

      return {
        ...state,
        [key]: updatedItem
      }
    }

    return {
      ...state,
      [field]: [...(state[field] || []), newData]
    }
  } else if (action.type === 'deleteGroupItem') {
    const { deleteIndex, field, onUpdate, parent } = action.data

    if (parent) {
      const { key, index } = parent
      const updatedItem = state[key]

      updatedItem[index][field] = [...updatedItem[index][field].filter((item, index) => index !== deleteIndex)]

      return {
        ...state,
        [key]: updatedItem
      }
    }

    const newState = {
      ...state,
      [field]: [...state[field].filter((item, index) => index !== deleteIndex)]
    }
    onUpdate?.(newState)
    return newState
  } else if (action.type === 'updateField') {
    const { value, field, parent, onUpdate } = action.data
    if (parent) {
      const { key, index } = parent
      const getArray = [key, index, field]

      if (parent.parent) {
        // Needs recursion if we end up having more than one level of groups
        getArray.unshift(parent.parent.key, parent.parent.index)
      }

      _.set(state, getArray, value)

      onUpdate?.(state)
      return {
        ...state
      }
    }

    const newState = {
      ...state,
      [field]: value
    }

    onUpdate?.(newState)
    return { ...newState }
  } else if (action.type === 'updateCustomField') {
    const { value, field, parent, onUpdate } = action.data
    if (parent) {
      const { index } = parent
      const getArray = [index, field]

      if (parent.parent) {
        // Needs recursion if we end up having more than one level of groups
        getArray.unshift(parent.parent.key, parent.parent.index)
      }

      _.set(state, getArray, value)

      onUpdate?.(state)
      return {
        ...state
      }
    }

    const newState = {
      ...state,
      ...value
    }

    onUpdate?.(newState)
    return { ...newState }
  } else if (action.type === 'setData') {
    return {
      ...state,
      ...action.data
    }
  } else {
    throw new Error(`That action type isn't supported.`)
  }
}

<<<<<<< HEAD
const Form: FC<FormProps> = ({ bp, customFields, contentType, formData, fields, advancedSettings, onUpdate }) => {
  const newFormData = getEmptyFormData(contentType || 'image')
=======
const Form: FC<FormProps> = ({ bp, renderType, formData, fields, advancedSettings, onUpdate }) => {
  const newFormData = getEmptyFormData(renderType || 'image')
>>>>>>> 3a7125ab
  const [state, dispatch] = useReducer(formReducer, newFormData)

  useEffect(() => {
    dispatch({ type: 'setData', data: formData })
  }, [])

  const printField = (field, data, parent?) => {
    switch (field.type) {
      case 'group':
        return (
          <Fragment key={field.key}>
            {data[field.key]?.map((fieldData, index) => (
              <GroupItemWrapper
                key={`${field.key}${index}`}
                contextMenu={
                  (!field.group?.minimum || data[field.key]?.length > field.group?.minimum) && field.group?.contextMenu
                }
                onDelete={() =>
                  dispatch({
                    type: 'deleteGroupItem',
                    data: { deleteIndex: index, onUpdate, field: field.key, parent }
                  })
                }
                label={printLabel(field, fieldData)}
              >
                {field.fields.map(groupField => printField(groupField, fieldData, { key: field.key, index, parent }))}
              </GroupItemWrapper>
            ))}
            <AddButton
              text={lang(field.group?.addLabel)}
              onClick={() =>
                dispatch({ type: 'add', data: { field: field.key, renderType: field.renderType, parent } })
              }
            />
          </Fragment>
        )
      case 'select':
        const value = data[field.key] || field.defaultValue || field.options[0]?.value
        const currentOption = field.options.find(option => option.value === value)

        return (
          <FieldWrapper key={field.key} label={printLabel(field, data[field.key])}>
            <Select
              options={field.options.map(option => ({ ...option, label: lang(option.label) }))}
              value={value}
              placeholder={lang(field.placeholder)}
              onChange={value => dispatch({ type: 'updateField', data: { field: field.key, onUpdate, parent, value } })}
            />
            {currentOption.related && printField(currentOption.related, data, parent)}
            {field.moreInfo && printMoreInfo(field.moreInfo)}
          </FieldWrapper>
        )
      case 'textarea':
        return (
          <FieldWrapper key={field.key} label={printLabel(field, data[field.key])}>
            <TextArea
              placeholder={lang(field.placeholder)}
              onBlur={value => {
                dispatch({ type: 'updateField', data: { field: field.key, parent, value, onUpdate } })
              }}
              value={data[field.key]}
            />
            {field.moreInfo && printMoreInfo(field.moreInfo)}
          </FieldWrapper>
        )
      case 'upload':
        return (
          <FieldWrapper key={field.key} label={printLabel(field, data[field.key])}>
            <Upload
              axios={bp?.axios}
              customPath={bp?.mediaPath}
              placeholder={lang(field.placeholder)}
              onChange={value => dispatch({ type: 'updateField', data: { field: field.key, onUpdate, parent, value } })}
              value={data[field.key]}
            />
            {field.moreInfo && printMoreInfo(field.moreInfo)}
          </FieldWrapper>
        )
      case 'checkbox':
        return (
          <div key={field.key} className={style.checkboxWrapper}>
            <Checkbox
              checked={data[field.key]}
              key={field.key}
              label={printLabel(field, data[field.key])}
              onChange={e =>
                dispatch({
                  type: 'updateField',
                  data: { field: field.key, onUpdate, value: e.currentTarget.checked }
                })
              }
            />
            {field.moreInfo && printMoreInfo(field.moreInfo)}
          </div>
        )
      case 'custom':
        return (
          <Fragment key={field.key}>
            {customFields?.[field.key]?.({
              field,
              data,
              label: printLabel(field, data[field.key]),
              onChange: value => {
                dispatch({
                  type: 'updateCustomField',
                  data: { field: field.key, onUpdate, value }
                })
              }
            })}
          </Fragment>
        )
      default:
        return (
          <FieldWrapper key={field.key} label={printLabel(field, data[field.key])}>
            <Text
              placeholder={lang(field.placeholder)}
              onBlur={value => {
                dispatch({ type: 'updateField', data: { field: field.key, parent, value, onUpdate } })
              }}
              type={field.type}
              value={data[field.key]}
            />
            {field.moreInfo && printMoreInfo(field.moreInfo)}
          </FieldWrapper>
        )
    }
  }

  return (
    <Fragment>
      {fields.map(field => printField(field, state))}
      {!!advancedSettings?.length && (
        <GroupItemWrapper defaultCollapsed label={lang('advancedSettings')}>
          {advancedSettings.map(field => printField(field, state))}
        </GroupItemWrapper>
      )}
    </Fragment>
  )
}

export default Form<|MERGE_RESOLUTION|>--- conflicted
+++ resolved
@@ -143,13 +143,8 @@
   }
 }
 
-<<<<<<< HEAD
-const Form: FC<FormProps> = ({ bp, customFields, contentType, formData, fields, advancedSettings, onUpdate }) => {
-  const newFormData = getEmptyFormData(contentType || 'image')
-=======
-const Form: FC<FormProps> = ({ bp, renderType, formData, fields, advancedSettings, onUpdate }) => {
+const Form: FC<FormProps> = ({ bp, customFields, renderType, formData, fields, advancedSettings, onUpdate }) => {
   const newFormData = getEmptyFormData(renderType || 'image')
->>>>>>> 3a7125ab
   const [state, dispatch] = useReducer(formReducer, newFormData)
 
   useEffect(() => {
