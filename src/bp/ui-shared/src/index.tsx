import TooltipStyle from './style/tooltip.scss'
<<<<<<< HEAD
import { lang, langExtend, langInit, langLocale } from './translations'
=======
import { BaseDialog, DialogBody, DialogFooter } from './BaseDialog'
>>>>>>> 1e806b50
import confirmDialog from './ConfirmDialog'
import Dropdown from './Dropdown'
import TreeView from './TreeView'

exports.BaseDialog = BaseDialog
exports.DialogFooter = DialogFooter
exports.DialogBody = DialogBody
exports.confirmDialog = confirmDialog
exports.style = { TooltipStyle }
exports.TreeView = TreeView
<<<<<<< HEAD
exports.lang = {
  tr: lang,
  init: langInit,
  extend: langExtend,
  locale: langLocale
}
=======
exports.Dropdown = Dropdown
>>>>>>> 1e806b50
<|MERGE_RESOLUTION|>--- conflicted
+++ resolved
@@ -1,9 +1,6 @@
 import TooltipStyle from './style/tooltip.scss'
-<<<<<<< HEAD
 import { lang, langExtend, langInit, langLocale } from './translations'
-=======
 import { BaseDialog, DialogBody, DialogFooter } from './BaseDialog'
->>>>>>> 1e806b50
 import confirmDialog from './ConfirmDialog'
 import Dropdown from './Dropdown'
 import TreeView from './TreeView'
@@ -14,13 +11,10 @@
 exports.confirmDialog = confirmDialog
 exports.style = { TooltipStyle }
 exports.TreeView = TreeView
-<<<<<<< HEAD
 exports.lang = {
   tr: lang,
   init: langInit,
   extend: langExtend,
   locale: langLocale
 }
-=======
-exports.Dropdown = Dropdown
->>>>>>> 1e806b50
+exports.Dropdown = Dropdown