import TooltipStyle from './style/tooltip.scss'
import { lang, langExtend, langInit, langLocale } from './translations'
import { BaseDialog, DialogBody, DialogFooter } from './BaseDialog'
import confirmDialog from './ConfirmDialog'
import Dropdown from './Dropdown'
<<<<<<< HEAD
import MoreOptions from './MoreOptions'
import MoreOptionsStyles from './MoreOptions/style.scss'
=======
import { toastFailure } from './Toaster'
>>>>>>> 3e3de77f
import TreeView from './TreeView'

exports.BaseDialog = BaseDialog
exports.DialogFooter = DialogFooter
exports.DialogBody = DialogBody
exports.confirmDialog = confirmDialog
exports.style = { TooltipStyle }
exports.TreeView = TreeView
exports.lang = {
  tr: lang,
  init: langInit,
  extend: langExtend,
  locale: langLocale
}
<<<<<<< HEAD
exports.Dropdown = Dropdown
exports.MoreOptions = MoreOptions
exports.TreeView = TreeView
exports.style = { TooltipStyle, MoreOptionsStyles }
=======
exports.toastFailure = toastFailure
exports.Dropdown = Dropdown
>>>>>>> 3e3de77f
<|MERGE_RESOLUTION|>--- conflicted
+++ resolved
@@ -3,12 +3,9 @@
 import { BaseDialog, DialogBody, DialogFooter } from './BaseDialog'
 import confirmDialog from './ConfirmDialog'
 import Dropdown from './Dropdown'
-<<<<<<< HEAD
 import MoreOptions from './MoreOptions'
 import MoreOptionsStyles from './MoreOptions/style.scss'
-=======
 import { toastFailure } from './Toaster'
->>>>>>> 3e3de77f
 import TreeView from './TreeView'
 
 exports.BaseDialog = BaseDialog
@@ -23,12 +20,8 @@
   extend: langExtend,
   locale: langLocale
 }
-<<<<<<< HEAD
+exports.toastFailure = toastFailure
 exports.Dropdown = Dropdown
 exports.MoreOptions = MoreOptions
 exports.TreeView = TreeView
-exports.style = { TooltipStyle, MoreOptionsStyles }
-=======
-exports.toastFailure = toastFailure
-exports.Dropdown = Dropdown
->>>>>>> 3e3de77f
+exports.style = { TooltipStyle, MoreOptionsStyles }