--- conflicted
+++ resolved
@@ -1,9 +1,5 @@
-<<<<<<< HEAD
-import { lang, langExtend, langInit, langLocale } from './translations'
-=======
 import TooltipStyle from './style/tooltip.scss'
 import { lang, langAvaibale, langExtend, langInit, langLocale } from './translations'
->>>>>>> ffea09dc
 import { BaseDialog, DialogBody, DialogFooter } from './BaseDialog'
 import confirmDialog from './ConfirmDialog'
 import Dropdown from './Dropdown'
