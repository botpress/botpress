--- conflicted
+++ resolved
@@ -5,17 +5,13 @@
 import confirmDialog from './ConfirmDialog'
 import { Body, Footer, Wrapper } from './Dialog'
 import Dropdown from './Dropdown'
-<<<<<<< HEAD
 import EmptyState from './EmptyState'
 import MainContainer from './MainContainer'
 import MainContent from './MainContent'
 import MarkdownContent from './MarkdownContent'
 import MoreOptions from './MoreOptions'
 import ShortcutLabel from './ShortcutLabel'
-import { toastFailure } from './Toaster'
-=======
 import { toast } from './Toaster'
->>>>>>> c65a5e08
 import TreeView from './TreeView'
 
 exports.Commander = Commander
@@ -37,11 +33,5 @@
   getLocale: langLocale,
   getAvailable: langAvaibale
 }
-<<<<<<< HEAD
-exports.toastFailure = toastFailure
-exports.utils = { keyMap, isInputFocused }
-=======
-
 exports.toast = toast
-exports.Dropdown = Dropdown
->>>>>>> c65a5e08
+exports.utils = { keyMap, isInputFocused }