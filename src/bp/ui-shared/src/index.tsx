import TooltipStyle from './style/tooltip.scss'
<<<<<<< HEAD
import Button from './Button'
=======
import { BaseDialog, DialogBody, DialogFooter } from './BaseDialog'
>>>>>>> f7a8c112
import confirmDialog from './ConfirmDialog'
import Dropdown from './Dropdown'
import MoreOptions from './MoreOptions'
import MoreOptionsStyles from './MoreOptions/style.scss'
import TreeView from './TreeView'

<<<<<<< HEAD
exports.Button = Button
=======
exports.BaseDialog = BaseDialog
exports.DialogFooter = DialogFooter
exports.DialogBody = DialogBody
>>>>>>> f7a8c112
exports.confirmDialog = confirmDialog
exports.Dropdown = Dropdown
exports.MoreOptions = MoreOptions
exports.TreeView = TreeView
exports.style = { TooltipStyle, MoreOptionsStyles }<|MERGE_RESOLUTION|>--- conflicted
+++ resolved
@@ -1,22 +1,16 @@
 import TooltipStyle from './style/tooltip.scss'
-<<<<<<< HEAD
+import { BaseDialog, DialogBody, DialogFooter } from './BaseDialog'
 import Button from './Button'
-=======
-import { BaseDialog, DialogBody, DialogFooter } from './BaseDialog'
->>>>>>> f7a8c112
 import confirmDialog from './ConfirmDialog'
 import Dropdown from './Dropdown'
 import MoreOptions from './MoreOptions'
 import MoreOptionsStyles from './MoreOptions/style.scss'
 import TreeView from './TreeView'
 
-<<<<<<< HEAD
 exports.Button = Button
-=======
 exports.BaseDialog = BaseDialog
 exports.DialogFooter = DialogFooter
 exports.DialogBody = DialogBody
->>>>>>> f7a8c112
 exports.confirmDialog = confirmDialog
 exports.Dropdown = Dropdown
 exports.MoreOptions = MoreOptions
