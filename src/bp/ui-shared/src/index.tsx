--- conflicted
+++ resolved
@@ -4,12 +4,9 @@
 import { BaseDialog, DialogBody, DialogFooter } from './BaseDialog'
 import confirmDialog from './ConfirmDialog'
 import Dropdown from './Dropdown'
-<<<<<<< HEAD
-import ShortcutLabel from './ShortcutLabel'
-=======
 import MarkdownContent from './MarkdownContent'
 import MoreOptions from './MoreOptions'
->>>>>>> 00f0230b
+import ShortcutLabel from './ShortcutLabel'
 import { toastFailure } from './Toaster'
 import TreeView from './TreeView'
 
