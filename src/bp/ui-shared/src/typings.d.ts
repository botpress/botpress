import React from 'react'
import { TreeViewProps } from './TreeView/typings'
import { DialogProps } from './Dialog/typings'
import { ConfirmDialogOptions } from './ConfirmDialog/typings'
import { CommanderProps, QuickShortcut } from './Commander/typings'
import { DropdownProps, Option } from './Dropdown/typings'
import { MainContainerProps } from './MainContainer/typings'
import { MarkdownContentProps } from './MarkdownContent/typings'
import { MoreOptionsProps } from './MoreOptions/typings'
import { TreeViewProps } from './TreeView/typings'

import { ToastOptions } from './Toaster'
import { ShortcutLabelProps } from './ShortcutLabel/typings'
import { HeaderProps, HeaderButtonProps } from './MainContent/Header/typings'
import { WrapperProps } from './MainContent/Wrapper/typings'
import { EmptyStateProps } from './EmptyState/typings'
import { TextareaProps } from './Textarea/typings'
<<<<<<< HEAD
import { RightSidebarProps } from './MainContent/RightSidebar/typings'
import { FormProps } from './ContentForms/Components/Form/typings'
import { AddButtonProps } from './ContentForms/Components/typings'
import { FormDefinition } from './ContentForms/utils/typings'
=======
import { OverlayProps } from './Overlay/typings'
>>>>>>> b81cef15

declare module 'botpress/shared' {
  export function Commander(props: CommanderProps): JSX.Element
  export const Dialog: {
    Wrapper(props: DialogProps): JSX.Element
    Body(props: { children: any, className?: string }): JSX.Element
    Footer(props: { children: any }): JSX.Element
  }
  export const MainContent: {
    Header(props: HeaderProps): JSX.Element
    Wrapper(props: WrapperProps): JSX.Element
  }
  export const ContentForms: {
    Form(props: FormProps): JSX.Element
    contentTypesFields: any
    getEmptyFormData: (contentType: string, isPartOfGroup?: boolean) => any
  }
  export const FormFields: {
    AddButton(props: AddButtonProps): JSX.Element
  }
  export function Dropdown(props: DropdownProps): JSX.Element
  export function EmptyState(props: EmptyStateProps): JSX.Element
  export function MainContainer(props: MainContainerProps): JSX.Element
  export function MarkdownContent(props: MarkdownContentProps): JSX.Element
  export function MoreOptions(props: MoreOptionsProps): JSX.Element
<<<<<<< HEAD
  export function RightSidebar(props: RightSidebarProps): JSX.Element
=======
  export function Overlay(props: OverlayProps): JSX.Element
  export function RightSidebar(props: { children: any }): JSX.Element
>>>>>>> b81cef15
  export function ShortcutLabel(props: ShortcutLabelProps): JSX.Element
  export function Textarea<T>(props: TextareaProps<T>): JSX.Element
  export function TreeView<T>(props: TreeViewProps<T>): JSX.Element

  export function contextMenu(event: SyntheticEvent, content: JSX.Element): void
  export function confirmDialog(message: string | JSX.Element, options: ConfirmDialogOptions): Promise<boolean>
  export const lang: {
    tr(id: string | { [lang: string]: string }, values?: { [variable: string]: any }): string
    init()
    extend(langs)
    getLocale(): string
    getAvailable(): string[]
  }

  export const toast: {
    success: (message: string | React.ReactElement, details?: string, options?: ToastOptions) => void
    failure: (message: string | React.ReactElement, details?: string, options?: ToastOptions) => void
    warning: (message: string | React.ReactElement, details?: string, options?: ToastOptions) => void
    info: (message: string | React.ReactElement, details?: string, options?: ToastOptions) => void
  }

  export const utils: {
    controlKey: string
    keyMap: { [key: string]: string }
    isInputFocused(): boolean
  }

  export { Option, MoreOptionsItems, HeaderButtonProps, QuickShortcut, FormDefinition }
}

declare global {
  interface Window {
    BOT_API_PATH: string
  }
}<|MERGE_RESOLUTION|>--- conflicted
+++ resolved
@@ -15,14 +15,11 @@
 import { WrapperProps } from './MainContent/Wrapper/typings'
 import { EmptyStateProps } from './EmptyState/typings'
 import { TextareaProps } from './Textarea/typings'
-<<<<<<< HEAD
 import { RightSidebarProps } from './MainContent/RightSidebar/typings'
 import { FormProps } from './ContentForms/Components/Form/typings'
 import { AddButtonProps } from './ContentForms/Components/typings'
 import { FormDefinition } from './ContentForms/utils/typings'
-=======
 import { OverlayProps } from './Overlay/typings'
->>>>>>> b81cef15
 
 declare module 'botpress/shared' {
   export function Commander(props: CommanderProps): JSX.Element
@@ -48,12 +45,8 @@
   export function MainContainer(props: MainContainerProps): JSX.Element
   export function MarkdownContent(props: MarkdownContentProps): JSX.Element
   export function MoreOptions(props: MoreOptionsProps): JSX.Element
-<<<<<<< HEAD
   export function RightSidebar(props: RightSidebarProps): JSX.Element
-=======
   export function Overlay(props: OverlayProps): JSX.Element
-  export function RightSidebar(props: { children: any }): JSX.Element
->>>>>>> b81cef15
   export function ShortcutLabel(props: ShortcutLabelProps): JSX.Element
   export function Textarea<T>(props: TextareaProps<T>): JSX.Element
   export function TreeView<T>(props: TreeViewProps<T>): JSX.Element
