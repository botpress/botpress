import React from 'react'
import { TreeViewProps } from './TreeView/typings'
import { DialogProps } from './Dialog/typings'
import { ConfirmDialogOptions } from './ConfirmDialog/typings'
import { CommanderProps, QuickShortcut } from './Commander/typings'
import { DropdownProps, Option } from './Dropdown/typings'
import { MainContainerProps } from './MainContainer/typings'
import { MarkdownContentProps } from './MarkdownContent/typings'
import { MoreOptionsProps } from './MoreOptions/typings'
import { TreeViewProps } from './TreeView/typings'

import { ToastOptions } from './Toaster'
import { ShortcutLabelProps } from './ShortcutLabel/typings'
import { HeaderProps, HeaderButtonProps } from './MainContent/Header/typings'
import { WrapperProps } from './MainContent/Wrapper/typings'
import { EmptyStateProps } from './EmptyState/typings'
import { TextareaProps } from './Textarea/typings'
import { RightSidebarProps } from './MainContent/RightSidebar/typings'
<<<<<<< HEAD
import { FormProps } from './Contents/Components/Form/typings'
import { ItemProps } from './Contents/Components/Item/typings'
import { AddButtonProps } from './Contents/Components/typings'
import { FormDefinition } from './Contents/utils/typings'
=======
import { FormProps } from './ContentForms/Components/Form/typings'
import { AddButtonProps } from './ContentForms/Components/typings'
import { FormDefinition } from './ContentForms/utils/typings'
import { OverlayProps } from './Overlay/typings'
>>>>>>> 5c11d2a3

declare module 'botpress/shared' {
  export function Commander(props: CommanderProps): JSX.Element
  export const Dialog: {
    Wrapper(props: DialogProps): JSX.Element
    Body(props: { children: any, className?: string }): JSX.Element
    Footer(props: { children: any }): JSX.Element
  }
  export const MainContent: {
    Header(props: HeaderProps): JSX.Element
    Wrapper(props: WrapperProps): JSX.Element
  }
  export const Contents: {
    Form(props: FormProps): JSX.Element
    Item(props: ItemProps): JSX.Element
    contentTypesFields: any
    getEmptyFormData: (contentType: string, isPartOfGroup?: boolean) => any
  }
  export const FormFields: {
    AddButton(props: AddButtonProps): JSX.Element
  }
  export function Dropdown(props: DropdownProps): JSX.Element
  export function EmptyState(props: EmptyStateProps): JSX.Element
  export function MainContainer(props: MainContainerProps): JSX.Element
  export function MarkdownContent(props: MarkdownContentProps): JSX.Element
  export function MoreOptions(props: MoreOptionsProps): JSX.Element
  export function RightSidebar(props: RightSidebarProps): JSX.Element
  export function Overlay(props: OverlayProps): JSX.Element
  export function ShortcutLabel(props: ShortcutLabelProps): JSX.Element
  export function Textarea<T>(props: TextareaProps<T>): JSX.Element
  export function TreeView<T>(props: TreeViewProps<T>): JSX.Element

  export function contextMenu(event: SyntheticEvent, content: JSX.Element): void
  export function confirmDialog(message: string | JSX.Element, options: ConfirmDialogOptions): Promise<boolean>
  export const lang: {
    tr(id: string | { [lang: string]: string }, values?: { [variable: string]: any }): string
    init()
    extend(langs)
    getLocale(): string
    getAvailable(): string[]
  }

  export const toast: {
    success: (message: string | React.ReactElement, details?: string, options?: ToastOptions) => void
    failure: (message: string | React.ReactElement, details?: string, options?: ToastOptions) => void
    warning: (message: string | React.ReactElement, details?: string, options?: ToastOptions) => void
    info: (message: string | React.ReactElement, details?: string, options?: ToastOptions) => void
  }

  export const utils: {
    controlKey: string
    keyMap: { [key: string]: string }
    isInputFocused(): boolean
  }

  export { Option, MoreOptionsItems, HeaderButtonProps, QuickShortcut, FormDefinition }
}

declare global {
  interface Window {
    BOT_API_PATH: string
  }
}<|MERGE_RESOLUTION|>--- conflicted
+++ resolved
@@ -16,17 +16,11 @@
 import { EmptyStateProps } from './EmptyState/typings'
 import { TextareaProps } from './Textarea/typings'
 import { RightSidebarProps } from './MainContent/RightSidebar/typings'
-<<<<<<< HEAD
 import { FormProps } from './Contents/Components/Form/typings'
 import { ItemProps } from './Contents/Components/Item/typings'
 import { AddButtonProps } from './Contents/Components/typings'
 import { FormDefinition } from './Contents/utils/typings'
-=======
-import { FormProps } from './ContentForms/Components/Form/typings'
-import { AddButtonProps } from './ContentForms/Components/typings'
-import { FormDefinition } from './ContentForms/utils/typings'
 import { OverlayProps } from './Overlay/typings'
->>>>>>> 5c11d2a3
 
 declare module 'botpress/shared' {
   export function Commander(props: CommanderProps): JSX.Element
