--- conflicted
+++ resolved
@@ -151,12 +151,6 @@
   export const sharedStyle: CssExports
   export { ModuleUI }
   export { Option, MoreOptionsItems, HeaderButtonProps, ToolbarButtonProps, QuickShortcut, MenuItem, HeaderButton }
-<<<<<<< HEAD
-  export { RequiredPermission, PermissionAllowedProps, AccessControlProps, PermissionOperation, UploadFieldProps }
-
-  export const payloads: {
-    renderPayload(payload: any)
-=======
   export {
     RequiredPermission,
     PermissionAllowedProps,
@@ -164,7 +158,9 @@
     PermissionOperation,
     UploadFieldProps,
     SupportedFileType
->>>>>>> 37a634c0
+  }
+  export const payloads: {
+    renderPayload(payload: any)
   }
 }
 
