--- conflicted
+++ resolved
@@ -1,13 +1,8 @@
-<<<<<<< HEAD
-import { Alignment, Button, Navbar, NavbarGroup, Tab, Tabs } from '@blueprintjs/core'
+import { Alignment, AnchorButton, Button, Navbar, NavbarGroup, Tab, Tabs, Tooltip } from '@blueprintjs/core'
 import cx from 'classnames'
 import React, { FC, useState } from 'react'
 
 import MoreOptions from '../../MoreOptions'
-=======
-import { Alignment, AnchorButton, Navbar, NavbarGroup, Tab, Tabs, Tooltip } from '@blueprintjs/core'
-import React, { FC } from 'react'
->>>>>>> 3fbf671f
 
 import style from './style.scss'
 import { HeaderProps } from './typings'
@@ -29,56 +24,34 @@
         <NavbarGroup className={style.buttons} align={Alignment.RIGHT}>
           {props.buttons.map((button, index) => (
             <div key={index} className={style.btnWrapper}>
-              {!button.optionsItems?.length && (
-                <Button minimal small onClick={button.onClick} icon={button.icon} disabled={button.disabled} />
-              )}
+              <Tooltip content={button.tooltip}>
+                {!button.optionsItems?.length && (
+                  <Button minimal small onClick={button.onClick} icon={button.icon} disabled={button.disabled} />
+                )}
 
-              {!!button.optionsItems?.length && (
-                <MoreOptions
-                  element={
-                    <Button
-                      minimal
-                      small
-                      onClick={() => setShowingOption(index)}
-                      icon={button.icon}
-                      disabled={button.disabled}
-                    />
-                  }
-                  show={showingOption === index}
-                  onToggle={() => setShowingOption(null)}
-                  items={button.optionsItems}
-                />
-              )}
+                {!!button.optionsItems?.length && (
+                  <MoreOptions
+                    element={
+                      <Button
+                        minimal
+                        small
+                        onClick={() => setShowingOption(index)}
+                        icon={button.icon}
+                        disabled={button.disabled}
+                      />
+                    }
+                    show={showingOption === index}
+                    onToggle={() => setShowingOption(null)}
+                    items={button.optionsItems}
+                  />
+                )}
+              </Tooltip>
             </div>
           ))}
-<<<<<<< HEAD
         </NavbarGroup>
       )}
     </Navbar>
   )
 }
-=======
-        </Tabs>
-      </NavbarGroup>
-    )}
-    {!!props.buttons?.length && (
-      <NavbarGroup className={style.buttons} align={Alignment.RIGHT}>
-        {props.buttons.map((button, index) => (
-          <Tooltip content={button.tooltip}>
-            <AnchorButton
-              key={index}
-              minimal
-              small
-              onClick={button.onClick}
-              icon={button.icon}
-              disabled={button.disabled}
-            />
-          </Tooltip>
-        ))}
-      </NavbarGroup>
-    )}
-  </Navbar>
-)
->>>>>>> 3fbf671f
 
 export default Header