--- conflicted
+++ resolved
@@ -28,11 +28,7 @@
   }
 
   get subType() {
-<<<<<<< HEAD
-    return this._subType! // TODO: yann
-=======
     return this._subType
->>>>>>> 61a368ea
   }
 
   get confidence(): number {
