--- conflicted
+++ resolved
@@ -168,7 +168,6 @@
   identity?: TokenUser
 }
 
-<<<<<<< HEAD
 export interface ModuleInfo {
   name: string
   fullName?: string
@@ -180,7 +179,8 @@
   /** The complete location of the module */
   fullPath: string
   enabled: boolean
-=======
+}
+
 export interface ServerHealth {
   serverId: string
   hostname: string
@@ -192,5 +192,4 @@
   errorCount: number
   criticalCount: number
   warningCount: number
->>>>>>> 78acae77
 }