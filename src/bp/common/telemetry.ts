import uuid from 'uuid'

export type TelemetryEvent = Schema & {
  event_type: string
  event_data: TelemetryEventData
}

<<<<<<< HEAD
export interface TelemetryEventData {
=======
export type TelemetryEventData = { [key: string]: any } & {
>>>>>>> 9b100636
  schema: string
  [key: string]: any
}

export interface TelemetryEntry {
  uuid: string
  payload: TelemetryEvent
  available: boolean
  lastChanged: Date
  creationDate: Date
}

export interface ServerStats {
  externalUrl: string
  botpressVersion: string
  clusterEnabled: boolean
  os: string
  bpfsStorage: string
  dbType: string
  machineUUID: string
  fingerprint: string | null
  license: {
    status: string
    type: string
  }
}

export interface Schema {
  timestamp: Date
  uuid: string
  schema: string
  source: string
  server: ServerStats
}

export const buildSchema = (server: ServerStats, source: string): Schema => {
  return {
    timestamp: new Date(),
    uuid: uuid.v4(),
    schema: '1.0.0',
    source,
    server
  }
}<|MERGE_RESOLUTION|>--- conflicted
+++ resolved
@@ -5,11 +5,7 @@
   event_data: TelemetryEventData
 }
 
-<<<<<<< HEAD
-export interface TelemetryEventData {
-=======
 export type TelemetryEventData = { [key: string]: any } & {
->>>>>>> 9b100636
   schema: string
   [key: string]: any
 }
