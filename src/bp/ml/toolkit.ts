import * as sdk from 'botpress/sdk'

const { Tagger, Trainer: CRFTrainer } = require('./crfsuite')
import { FastTextModel } from './fasttext'
<<<<<<< HEAD
import { Predictor, Trainer as SVMTrainer } from './svm'
=======
import computeJaroWinklerDistance from './homebrew/jaro-winkler'
import computeLevenshteinDistance from './homebrew/levenshtein'
>>>>>>> 64c6d2c9

const MLToolkit: typeof sdk.MLToolkit = {
  CRF: {
    createTagger: Tagger,
    createTrainer: CRFTrainer
  },
  SVM: {
    Predictor,
    Trainer: SVMTrainer
  },
  FastText: { Model: FastTextModel },
  Strings: { computeLevenshteinDistance, computeJaroWinklerDistance }
}

export default MLToolkit<|MERGE_RESOLUTION|>--- conflicted
+++ resolved
@@ -2,12 +2,9 @@
 
 const { Tagger, Trainer: CRFTrainer } = require('./crfsuite')
 import { FastTextModel } from './fasttext'
-<<<<<<< HEAD
 import { Predictor, Trainer as SVMTrainer } from './svm'
-=======
 import computeJaroWinklerDistance from './homebrew/jaro-winkler'
 import computeLevenshteinDistance from './homebrew/levenshtein'
->>>>>>> 64c6d2c9
 
 const MLToolkit: typeof sdk.MLToolkit = {
   CRF: {
