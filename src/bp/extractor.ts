/* eslint-disable import/order */
import './sdk/rewire'

<<<<<<< HEAD
import { createApp } from 'core/app'
=======
import { Config, Logger } from 'core/app/core-loader'
>>>>>>> 6d1c0903
import { ModuleResolver } from 'core/modules'

export default async argv => {
  process.VERBOSITY_LEVEL = argv.verbose ? Number(argv.verbose) : -1

  const app = createApp()
  const logger = await app.logger('Extractor')
  const modules = await app.config.getModulesListConfig()
  const resolver = new ModuleResolver(logger)

  for (const entry of modules) {
    const moduleLocation = await resolver.resolve(entry.location)
    logger.info(`Module ${entry.location} is located at ${moduleLocation}`)
  }

  process.exit(0)
}<|MERGE_RESOLUTION|>--- conflicted
+++ resolved
@@ -1,11 +1,7 @@
 /* eslint-disable import/order */
 import './sdk/rewire'
 
-<<<<<<< HEAD
-import { createApp } from 'core/app'
-=======
-import { Config, Logger } from 'core/app/core-loader'
->>>>>>> 6d1c0903
+import { createApp } from 'core/app/core-loader'
 import { ModuleResolver } from 'core/modules'
 
 export default async argv => {
