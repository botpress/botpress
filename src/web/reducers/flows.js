import { handleActions } from 'redux-actions'
import reduceReducers from 'reduce-reducers'
import _ from 'lodash'

import { hashCode } from '~/util'

import {
  fetchFlows,
  requestFlows,
  requestSaveFlows,
  receiveSaveFlows,
  receiveFlows,
  switchFlow,
  updateFlow,
  renameFlow,
  saveFlow,
  updateFlowNode,
  patchFlowNode,
  switchFlowNode,
  setDiagramAction,
  createFlowNode,
  createFlow,
  removeFlowNode,
  flowEditorUndo,
  flowEditorRedo,
  linkFlowNodes
} from '~/actions'

const SNAPSHOT_SIZE = 25

const defaultState = {
  flowsByName: {},
  fetchingFlows: false,
  currentFlow: null,
  currentFlowNode: null,
  currentDiagramAction: null,
  currentSnapshotIndex: 0,
  snapshots: []
}

// *****
// Reducer that deals with non-recordable (no snapshot taking)
// *****

let reducer = handleActions(
  {
    [requestFlows]: state => ({
      ...state,
      fetchingFlows: true
    }),

    [receiveFlows]: (state, { payload }) => ({
      ...state,
      fetchingFlows: false,
      flowsByName: payload,
      currentFlow: state.currentFlow || _.first(_.keys(payload))
    }),

    [requestSaveFlows]: state => ({
      ...state,
      savingFlows: true
    }),

    [receiveSaveFlows]: state => ({
      ...state,
      savingFlows: false
    }),

    [switchFlowNode]: (state, { payload }) => ({
      ...state,
      currentFlowNode: payload
    }),

    [switchFlow]: (state, { payload }) => {
      return {
        ...state,
        currentFlowNode: null,
        currentFlow: payload
      }
    },

    [setDiagramAction]: (state, { payload }) => ({
      ...state,
      currentDiagramAction: payload
    })
  },
  defaultState
)

// *****
// Reducer that creates snapshots of the flows (for undo / redo)
// *****

reducer = reduceReducers(
  reducer,
  handleActions(
    {
      [updateFlow]: createSnapshot,
      [renameFlow]: createSnapshot,
      [updateFlowNode]: createSnapshot,
      [createFlowNode]: createSnapshot,
      [linkFlowNodes]: createSnapshot,
      [createFlow]: createSnapshot,
      [removeFlowNode]: createSnapshot,

      [flowEditorUndo]: state => {
        if (_.isEmpty(state.snapshots) || state.snapshots.length <= state.currentSnapshotIndex) {
          return state
        }

        const snapshot = state.snapshots[state.currentSnapshotIndex]

        return {
          ...applySnapshot(state, snapshot),
          currentSnapshotIndex: state.currentSnapshotIndex + 1
        }
      },

      [flowEditorRedo]: state => {
        if (state.currentSnapshotIndex <= 0) {
          return state
        }
        console.log(state.snapshots.length, state.currentSnapshotIndex - 1)
        const snapshot = state.snapshots[state.currentSnapshotIndex - 1]
        return {
          ...applySnapshot(state, snapshot),
          currentSnapshotIndex: state.currentSnapshotIndex - 1
        }
      }
    },
    defaultState
  )
)

reducer = reduceReducers(
  reducer,
  handleActions(
    {
      [renameFlow]: (state, { payload }) => ({
        ...state,
        flowsByName: doRenameFlow({
          flow: state.currentFlow,
          name: payload,
          flows: _.values(state.flowsByName)
        }),
        currentFlow: payload
      }),

      [updateFlow]: (state, { payload }) => ({
        ...state,
        flowsByName: {
          ...state.flowsByName,
          [state.currentFlow]: {
            ...state.flowsByName[state.currentFlow],
            ...payload
          }
        }
      }),

      [createFlow]: (state, { payload: name }) => ({
        ...state,
        flowsByName: {
          ...state.flowsByName,
          [name]: doCreateNewFlow(name)
        },
        currentFlow: name,
        currentFlowNode: null
      }),

      [updateFlowNode]: (state, { payload }) => {
        const currentFlow = state.flowsByName[state.currentFlow]
        const currentNode = _.find(state.flowsByName[state.currentFlow].nodes, { id: state.currentFlowNode })
        return {
          ...state,
          flowsByName: {
            ...state.flowsByName,
            [state.currentFlow]: {
              ...currentFlow,
              startNode:
                currentFlow.startNode === currentNode.name && payload.name ? payload.name : currentFlow.startNode,
              nodes: currentFlow.nodes.map(node => {
                if (node.id !== state.currentFlowNode) {
                  return node
                }

                return { ...node, ...payload, lastModified: new Date() }
              })
            }
          }
        }
<<<<<<< HEAD
      }),

      [linkFlowNodes]: (state, { payload }) => {
        const flow = state.flowsByName[state.currentFlow]

        const nodes = flow.nodes.map(node => {
          if (node.id !== payload.node) {
            return node
          }

          const clone = Object.assign({}, node)
          clone.next[payload.index].node = payload.target

          return clone
        })

        return {
          ...state,
          flowsByName: {
            ...state.flowsByName,
            [state.currentFlow]: {
              ...flow,
              nodes: nodes
            }
          }
        }
      },
=======
      }, // END updateFlowNode
>>>>>>> fb8c6e2f

      [removeFlowNode]: (state, { payload }) => ({
        ...state,
        flowsByName: {
          ...state.flowsByName,
          [state.currentFlow]: {
            ...state.flowsByName[state.currentFlow],
            nodes: state.flowsByName[state.currentFlow].nodes.filter(node => {
              return node.id !== payload
            })
          }
        }
      }),

      [createFlowNode]: (state, { payload }) => ({
        ...state,
        flowsByName: {
          ...state.flowsByName,
          [state.currentFlow]: {
            ...state.flowsByName[state.currentFlow],
            nodes: [
              ...state.flowsByName[state.currentFlow].nodes,
              _.merge(
                {
                  id: Math.random()
                    .toString()
                    .substr(2, 10),
                  name:
                    'node-' +
                    Math.random()
                      .toString()
                      .substr(2, 4),
                  x: 0,
                  y: 0,
                  next: [],
                  onEnter: [],
                  onReceive: []
                },
                payload
              )
            ]
          }
        }
      })
    },
    defaultState
  )
)

function doRenameFlow({ flow, name, flows }) {
  return _.reduce(
    flows,
    function(obj, f) {
      if (f.name === flow) {
        f.name = name
        f.location = name
      }

      if (f.nodes) {
        let json = JSON.stringify(f.nodes)
        json = json.replace(flow, name)
        f.nodes = JSON.parse(json)
      }

      obj[f.name] = f

      return obj
    },
    {}
  )
}

function doCreateNewFlow(name) {
  return {
    version: '0.1',
    name: name,
    location: name,
    startNode: 'entry',
    catchAll: {},
    links: [],
    nodes: [
      {
        id: 'NODE-' + new Date().getTime(),
        name: 'entry',
        onEnter: [],
        onReceive: [],
        next: [],
        x: 100,
        y: 100
      }
    ]
  }
}

function applySnapshot(state, snapshot) {
  return {
    ...state,
    currentFlow: snapshot.activeFlow,
    currentFlowNode: snapshot.activeFlowNode,
    flowsByName: snapshot.flowsByName
  }
}

function createSnapshot(state) {
  const snapshot = {
    activeFlow: state.currentFlow,
    activeFlowNode: state.currentFlowNode,
    flowsByName: Object.assign({}, state.flowsByName)
  }

  const lastSnapshot = _.head(state.snapshots)

  let snapshots = _.take(state.snapshots, SNAPSHOT_SIZE)

  if (
    state.currentSnapshotIndex === 0 &&
    state.snapshots.length > 1 &&
    lastSnapshot &&
    snapshot.activeFlow === lastSnapshot.activeFlow &&
    (!!snapshot.activeFlowNode && snapshot.activeFlowNode === lastSnapshot.activeFlowNode)
  ) {
    snapshots = _.drop(snapshots, 1) // We merge the current and last snapshots
  }

  return {
    ...state,
    snapshots: [snapshot, ...snapshots],
    currentSnapshotIndex: 0
  }
}

// *****
// Reducer that creates the 'initial hash' of flows (for dirty detection)
// Resets the 'dirty' state when a flow is saved
// *****

reducer = reduceReducers(
  reducer,
  handleActions(
    {
      [receiveFlows]: state => {
        const hashes = computeFlowsHash(state)
        return { ...state, currentHashes: hashes, initialHashes: hashes }
      },

      [receiveSaveFlows]: state => {
        const hashes = computeFlowsHash(state)
        return { ...state, currentHashes: hashes, initialHashes: hashes }
      },

      [updateFlow]: updateCurrentHash,
      [renameFlow]: updateCurrentHash,
      [linkFlowNodes]: updateCurrentHash,
      [updateFlowNode]: updateCurrentHash,

      [createFlowNode]: updateCurrentHash,
      [createFlow]: updateCurrentHash,
      [removeFlowNode]: updateCurrentHash
    },
    defaultState
  )
)

function computeFlowsHash(state) {
  const hashAction = (hash, action) => {
    if (_.isArray(action)) {
      action.forEach(c => {
        if (_.isString(c)) {
          hash += c
        } else {
          hash += c.node
          hash += c.condition
        }
      })
    }
    return hash
  }

  return _.values(state.flowsByName).reduce((obj, curr) => {
    if (!curr) {
      return obj
    }

    let buff = ''
    buff += curr.name
    buff += curr.startNode

    if (curr.catchAll) {
      buff = hashAction(buff, curr.catchAll.onReceive)
      buff = hashAction(buff, curr.catchAll.onEnter)
      buff = hashAction(buff, curr.catchAll.next)
    }

    _.orderBy(curr.nodes, 'id').forEach(node => {
      buff = hashAction(buff, node.onReceive)
      buff = hashAction(buff, node.onEnter)
      buff = hashAction(buff, node.next)
      buff += node.id
      buff += node.name
      buff += node.x
      buff += node.y
    })

    _.orderBy(curr.links, l => l.source + l.target).forEach(link => {
      buff += link.source
      buff += link.target
      link.points &&
        link.points.forEach(p => {
          buff += p.x
          buff += p.y
        })
    })

    obj[curr.name] = hashCode(buff)
    return obj
  }, {})
}

function updateCurrentHash(state) {
  return { ...state, currentHashes: computeFlowsHash(state) }
}

export default reducer<|MERGE_RESOLUTION|>--- conflicted
+++ resolved
@@ -188,8 +188,7 @@
             }
           }
         }
-<<<<<<< HEAD
-      }),
+      },
 
       [linkFlowNodes]: (state, { payload }) => {
         const flow = state.flowsByName[state.currentFlow]
@@ -216,9 +215,6 @@
           }
         }
       },
-=======
-      }, // END updateFlowNode
->>>>>>> fb8c6e2f
 
       [removeFlowNode]: (state, { payload }) => ({
         ...state,
