{
  "compilerOptions": {
    "declaration": true,
    "sourceMap": true,
    "strict": true,
    "module": "commonjs",
    "esModuleInterop": true,
    "resolveJsonModule": true,
    "target": "es6",
    "lib": ["es7"],
    "noImplicitAny": false,
    "moduleResolution": "node",
    "experimentalDecorators": true,
    "emitDecoratorMetadata": true,
    "baseUrl": "./bp",
    "outDir": "../out",
    "typeRoots": ["./typings", "../node_modules/@types", "./bp/common"],
    "types": ["reflect-metadata", "jest", "bluebird-global"]
  },
  "exclude": [
    "**/*.__test__.(ts|js)",
    "../out",
    "**/node_modules/**/*.(ts|js)",
    "**/static/**/*.(js|ts)",
<<<<<<< HEAD
    "**/ml/svm-js/**/*.*"
=======
    "bp/ui-studio/**"
>>>>>>> 1f72934b
  ]
}<|MERGE_RESOLUTION|>--- conflicted
+++ resolved
@@ -22,10 +22,7 @@
     "../out",
     "**/node_modules/**/*.(ts|js)",
     "**/static/**/*.(js|ts)",
-<<<<<<< HEAD
-    "**/ml/svm-js/**/*.*"
-=======
+    "**/ml/svm-js/**/*.*",
     "bp/ui-studio/**"
->>>>>>> 1f72934b
   ]
 }