--- conflicted
+++ resolved
@@ -74,14 +74,8 @@
     await page.keyboard.press('ArrowDown')
     console.log(`${getTime()} Configure bot: pressing enter`)
     await page.keyboard.press('Enter')
-<<<<<<< HEAD
-    console.log(`${getTime()} Configure bot: Waiting for API call and click on btn-save`)
-    await Promise.all([expectAdminApiCallSuccess(`bots/${tempBotId}`, 'POST'), clickOn('#btn-save')])
-    console.log(`${getTime()} Configure bot: gotoandexpect ${bpConfig.host}/admin/workspace/${workspaceId}/bots`)
-=======
     await clickOn('#btn-save')
     await expectAdminApiCallSuccess(`bots/${tempBotId}`, 'POST')
->>>>>>> 16821532
     await gotoAndExpect(`${bpConfig.host}/admin/workspace/${workspaceId}/bots`)
   })
 
