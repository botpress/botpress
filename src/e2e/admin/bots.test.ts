--- conflicted
+++ resolved
@@ -119,13 +119,8 @@
 
   it('Changes bot converse config to disable public endpoint', async () => {
     await clickOn('#btn-menu-code-editor') // Navigate to admin code editor
-<<<<<<< HEAD
-    await page.waitFor(1000) // Wait  for code editor to display
-    await clickOn('span.bp3-button-text', { text: 'Advanced Editor' }) //Display raw editor
-=======
     await page.waitFor(1000) // Wait for code editor to display
     await clickOn('span.bp3-button-text', { text: 'Advanced Editor' }) // Display raw editor
->>>>>>> 9911e133
     await page.waitFor(500)
     await clickOn('span.bp3-tree-node-label', { text: 'bots' })
     await clickOn('span.bp3-tree-node-label', { text: bpConfig.botId })
@@ -134,11 +129,7 @@
     await page.mouse.click(500, 100)
     await page.waitFor(500) // Required so the editor is correctly focused at the right place
     await triggerKeyboardShortcut('End', false)
-<<<<<<< HEAD
-    await page.keyboard.type('"converse": {"enableUnsecuredEndPoint": false},') //Edit bot config
-=======
     await page.keyboard.type('"converse": {"enableUnsecuredEndpoint": false},') // Edit bot config
->>>>>>> 9911e133
     await clickOn('svg[data-icon="floppy-disk"]')
 
     let status
@@ -149,10 +140,6 @@
       status = err.response.status
     }
 
-<<<<<<< HEAD
-    expect(status).toEqual(401)
-=======
     expect(status).toEqual(403)
->>>>>>> 9911e133
   })
 })