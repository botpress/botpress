declare namespace NodeJS {
  export interface ExtraRequire {
    addToNodePath(path: string): void
    getPaths(): string[]
    overwritePaths(paths: string[])
  }

  export interface Global {
    printErrorDefault(err: Error): void
    require: ExtraRequire
  }

  export interface Process {
    VERBOSITY_LEVEL: number
    IS_PRODUCTION: boolean
    APP_SECRET: string
    HOST: string
    PORT: number
    PROXY?: string
    EXTERNAL_URL: string
    LOCAL_URL: string
    PROJECT_LOCATION: string
    LOADED_MODULES: { [module: string]: string }
    pkg: any
    IS_LICENSED: boolean
    IS_PRO_ENABLED: boolean
    CLUSTER_ENABLED: boolean
    ASSERT_LICENSED: Function
    BOTPRESS_VERSION: string
    core_env: BotpressEnvironementVariables
    distro: OSDistribution
  }
}

declare var process: NodeJS.Process
declare var global: NodeJS.Global
declare type PRO_FEATURES = 'seats'

/**
 * This is a copy of process.env to add typing and documentation to variables
 */
declare type BotpressEnvironementVariables = {
  /**
   * Set this to true if you're exposing Botpress through a reverse proxy such as Nginx
   * Read more: https://expressjs.com/en/guide/behind-proxies.html
   */
<<<<<<< HEAD
  REVERSE_PROXY?: string

  /** Replace the path of the NodeJS Native Extensions for external OS-specific libraries such as fastText and CRFSuite */
  NATIVE_EXTENSIONS_DIR?: string
}

declare interface OSDistribution {
  os: NodeJS.Platform
  /** The distribution, e.g. "centos", "ubuntu" */
  dist: string
  /** If a codename is available, for example "final" or "alpine" */
  codename: string
  /** The release number, for example 18.04 */
  release: string
=======
  readonly REVERSE_PROXY?: string
  /**
   * Use this proxy connexion string to access external services, like Duckling and Licensing
   */
  readonly BP_PROXY?: string
>>>>>>> aa844e0b
}<|MERGE_RESOLUTION|>--- conflicted
+++ resolved
@@ -40,15 +40,17 @@
  * This is a copy of process.env to add typing and documentation to variables
  */
 declare type BotpressEnvironementVariables = {
+  /** Replace the path of the NodeJS Native Extensions for external OS-specific libraries such as fastText and CRFSuite */
+  readonly NATIVE_EXTENSIONS_DIR?: string
+
   /**
    * Set this to true if you're exposing Botpress through a reverse proxy such as Nginx
    * Read more: https://expressjs.com/en/guide/behind-proxies.html
    */
-<<<<<<< HEAD
-  REVERSE_PROXY?: string
+  readonly REVERSE_PROXY?: string
 
-  /** Replace the path of the NodeJS Native Extensions for external OS-specific libraries such as fastText and CRFSuite */
-  NATIVE_EXTENSIONS_DIR?: string
+  /** Use this proxy connexion string to access external services, like Duckling and Licensing */
+  readonly BP_PROXY?: string
 }
 
 declare interface OSDistribution {
@@ -59,11 +61,4 @@
   codename: string
   /** The release number, for example 18.04 */
   release: string
-=======
-  readonly REVERSE_PROXY?: string
-  /**
-   * Use this proxy connexion string to access external services, like Duckling and Licensing
-   */
-  readonly BP_PROXY?: string
->>>>>>> aa844e0b
 }