/*
  Botpress module template. This is your module's entry point.
  Please have a look at the docs for more information about config, init and ready.
  https://botpress.io/docs
*/

module.exports = {
  config: {},

<<<<<<< HEAD
  init: async (bp, configurator, helpers) => {
=======
  // eslint-disable-next-line no-unused-vars
  init: async function(bp, configurator, helpers) {
>>>>>>> 3402fa16
    // This is called before ready.
    // At this point your module is just being initialized, it is not loaded yet.
  },

<<<<<<< HEAD
  ready: async (bp, configurator, helpers) => {
=======
  // eslint-disable-next-line no-unused-vars
  ready: async function(bp, configurator, helpers) {
>>>>>>> 3402fa16
    // Your module's been loaded by Botpress.
    // Serve your APIs here, execute logic, etc.

    // eslint-disable-next-line no-unused-vars
    const config = await configurator.loadAll()
    // Do fancy stuff here :)
  }
}<|MERGE_RESOLUTION|>--- conflicted
+++ resolved
@@ -7,22 +7,14 @@
 module.exports = {
   config: {},
 
-<<<<<<< HEAD
+  // eslint-disable-next-line no-unused-vars
   init: async (bp, configurator, helpers) => {
-=======
-  // eslint-disable-next-line no-unused-vars
-  init: async function(bp, configurator, helpers) {
->>>>>>> 3402fa16
     // This is called before ready.
     // At this point your module is just being initialized, it is not loaded yet.
   },
 
-<<<<<<< HEAD
+  // eslint-disable-next-line no-unused-vars
   ready: async (bp, configurator, helpers) => {
-=======
-  // eslint-disable-next-line no-unused-vars
-  ready: async function(bp, configurator, helpers) {
->>>>>>> 3402fa16
     // Your module's been loaded by Botpress.
     // Serve your APIs here, execute logic, etc.
 
