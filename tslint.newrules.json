{
  "defaultSeverity": "error",
  "extends": "./tslint.json",
  "rules": {
    "object-literal-shorthand": true,
    "interface-over-type-literal": true,
    "prefer-template": true,
    "quotemark": [true, "single", "jsx-double", "avoid-escape", "avoid-template"],
<<<<<<< HEAD
    "no-console": [true, "log"],
=======
    "no-console": {"severity": "warning", "options": ["log"]},
>>>>>>> b9c87e8e
    "no-return-await": true,
    "triple-equals": [true, "allow-null-check", "allow-undefined-check"],
    "no-duplicate-imports": [true, { "allow-namespace-imports": true }]
  }
}<|MERGE_RESOLUTION|>--- conflicted
+++ resolved
@@ -6,11 +6,7 @@
     "interface-over-type-literal": true,
     "prefer-template": true,
     "quotemark": [true, "single", "jsx-double", "avoid-escape", "avoid-template"],
-<<<<<<< HEAD
-    "no-console": [true, "log"],
-=======
-    "no-console": {"severity": "warning", "options": ["log"]},
->>>>>>> b9c87e8e
+    "no-console": { "severity": "warning", "options": ["log"] },
     "no-return-await": true,
     "triple-equals": [true, "allow-null-check", "allow-undefined-check"],
     "no-duplicate-imports": [true, { "allow-namespace-imports": true }]
