import 'bluebird-global'
// eslint-disable-next-line import/order
import '../../sdk/rewire'

import { RuntimeSetup } from '../../startup/embedded'
import { BotpressApp, createApp, createLoggerProvider } from '../app/core-loader'
import { LoggerProvider, LogLevel } from '../logger'

import { showBanner } from './banner'

<<<<<<< HEAD
async function setupEnv(app: BotpressApp) {
  const useDbDriver = process.BPFS_STORAGE === 'database'
  await app.ghost.initialize(useDbDriver)
}

=======
>>>>>>> 548e3c38
async function getLogger(provider: LoggerProvider, loggerName: string) {
  const logger = await provider(loggerName)

  global.printErrorDefault = err => {
    logger.attachError(err).error('Unhandled Rejection')
  }

  return logger
}

async function setupDebugLogger(provider: LoggerProvider) {
  const logger = await provider('')

  global.printBotLog = (botId, args) => {
    const message = args[0]
    const rest = args.slice(1)

    logger
      .level(LogLevel.DEBUG)
      .persist(false)
      .forBot(botId)
      .debug(message.trim(), rest)
  }

  global.printLog = args => {
    const message = args[0]
    const rest = args.slice(1)

    logger
      .level(LogLevel.DEBUG)
      .persist(false)
      .noEmit() // We don't want to emit global debugs to the studio (ex: audit, configurations)
      .debug(message.trim(), rest)
  }
}

const setupEmbedded = async (app: BotpressApp, config: RuntimeSetup) => {
  if (config.clients?.knex) {
    app.database.knex = config.clients.knex
    await app.database.bootstrap()
  } else {
    await app.database.initialize()
  }
<<<<<<< HEAD

  if (config.rootDir) {
    process.PROJECT_LOCATION = config.rootDir
  }

  if (config.endpoints) {
    process.NLU_ENDPOINT = config.endpoints.nlu
    process.MESSAGING_ENDPOINT = config.endpoints.messaging
  }

=======

  if (config.rootDir) {
    process.PROJECT_LOCATION = config.rootDir
  }

  if (config.endpoints) {
    process.NLU_ENDPOINT = config.endpoints.nlu
    process.MESSAGING_ENDPOINT = config.endpoints.messaging
  }

>>>>>>> 548e3c38
  return app.botpress.start(config)
}

const setupStandalone = async (app: BotpressApp) => {
  const logger = await getLogger(app.logger, 'Launcher')
  await app.database.initialize()

  showBanner({
    title: 'Botpress Runtime',
    version: process.BOTPRESS_VERSION,
    logScopeLength: 9,
    bannerWidth: 75,
    logger
  })

  await app.botpress.start().catch(err => {
    logger.attachError(err).error('Error starting Botpress')

    if (!process.IS_FAILSAFE) {
      process.exit(1)
    }
  })

  logger.info(`Botpress is listening at: ${process.LOCAL_URL}`)
  logger.info(`Botpress is exposed at: ${process.EXTERNAL_URL}`)
}

export async function start(config?: RuntimeSetup) {
  await setupDebugLogger(createLoggerProvider())
  const app = createApp()

  const useDbDriver = process.BPFS_STORAGE === 'database'
  await app.ghost.initialize(useDbDriver)

  return config ? setupEmbedded(app, config) : setupStandalone(app)
}<|MERGE_RESOLUTION|>--- conflicted
+++ resolved
@@ -8,14 +8,6 @@
 
 import { showBanner } from './banner'
 
-<<<<<<< HEAD
-async function setupEnv(app: BotpressApp) {
-  const useDbDriver = process.BPFS_STORAGE === 'database'
-  await app.ghost.initialize(useDbDriver)
-}
-
-=======
->>>>>>> 548e3c38
 async function getLogger(provider: LoggerProvider, loggerName: string) {
   const logger = await provider(loggerName)
 
@@ -59,7 +51,6 @@
   } else {
     await app.database.initialize()
   }
-<<<<<<< HEAD
 
   if (config.rootDir) {
     process.PROJECT_LOCATION = config.rootDir
@@ -70,18 +61,6 @@
     process.MESSAGING_ENDPOINT = config.endpoints.messaging
   }
 
-=======
-
-  if (config.rootDir) {
-    process.PROJECT_LOCATION = config.rootDir
-  }
-
-  if (config.endpoints) {
-    process.NLU_ENDPOINT = config.endpoints.nlu
-    process.MESSAGING_ENDPOINT = config.endpoints.messaging
-  }
-
->>>>>>> 548e3c38
   return app.botpress.start(config)
 }
 
