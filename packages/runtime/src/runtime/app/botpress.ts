import * as sdk from 'botpress/runtime-sdk'

import { inject, injectable, tagged } from 'inversify'
import _ from 'lodash'
import moment from 'moment'
import ms from 'ms'

import { RuntimeSetup, BotpressRuntime } from '../..'
import { setDebugScopes } from '../../debug'
import { WrapErrorsWith } from '../../errors'
import { BotService, BotMonitoringService } from '../bots'
import { GhostService } from '../bpfs'
import { CMSService } from '../cms'
import { RuntimeConfig, ConfigProvider } from '../config'
import { buildUserKey, converseApiEvents, ConverseService } from '../converse'
import Database from '../database'
import { StateManager, DecisionEngine, DialogJanitor, WellKnownFlags, FlowService, DialogEngine } from '../dialog'
import { SessionIdFactory } from '../dialog/sessions'
import { addStepToEvent, EventCollector, StepScopes, StepStatus, EventEngine, Event } from '../events'
import { AppLifecycle, AppLifecycleEvents } from '../lifecycle'
import { LoggerDbPersister, LoggerFilePersister, LoggerProvider, LogsJanitor, PersistedConsoleLogger } from '../logger'
import { MessagingService } from '../messaging'
import { MigrationService } from '../migration'
import { NLUInferenceService } from '../nlu'
import { QnaService } from '../qna'
import { Hooks, HookService, ActionService } from '../user-code'
import { DataRetentionJanitor } from '../users'

import { createForAction, createForGlobalHooks } from './api'
import { HTTPServer } from './server'
import { TYPES } from './types'

const DEBOUNCE_DELAY = ms('5s')

@injectable()
export class Botpress {
  config!: RuntimeConfig | undefined
  api!: typeof sdk

  constructor(
    @inject(TYPES.ConfigProvider) private configProvider: ConfigProvider,
    @inject(TYPES.Database) private database: Database,
    @inject(TYPES.Logger)
    @tagged('name', 'Server')
    private logger: sdk.Logger,
    @inject(TYPES.GhostService) private ghostService: GhostService,
    @inject(TYPES.HTTPServer) private httpServer: HTTPServer,
    @inject(TYPES.HookService) private hookService: HookService,
    @inject(TYPES.EventEngine) private eventEngine: EventEngine,
    @inject(TYPES.CMSService) private cmsService: CMSService,
    @inject(TYPES.ConverseService) private converseService: ConverseService,
    @inject(TYPES.DecisionEngine) private decisionEngine: DecisionEngine,
    @inject(TYPES.LoggerProvider) private loggerProvider: LoggerProvider,
    @inject(TYPES.DialogJanitorRunner) private dialogJanitor: DialogJanitor,
    @inject(TYPES.LogJanitorRunner) private logJanitor: LogsJanitor,
    @inject(TYPES.LoggerDbPersister) private loggerDbPersister: LoggerDbPersister,
    @inject(TYPES.LoggerFilePersister) private loggerFilePersister: LoggerFilePersister,
    @inject(TYPES.DataRetentionJanitor) private dataRetentionJanitor: DataRetentionJanitor,
    @inject(TYPES.StateManager) private stateManager: StateManager,
    @inject(TYPES.BotService) private botService: BotService,
    @inject(TYPES.EventCollector) private eventCollector: EventCollector,
    @inject(TYPES.BotMonitoringService) private botMonitor: BotMonitoringService,
    @inject(TYPES.QnaService) private qnaService: QnaService,
    @inject(TYPES.MigrationService) private migrationService: MigrationService,
    @inject(TYPES.MessagingService) private messagingService: MessagingService,
    @inject(TYPES.NLUInferenceService) private nluInferenceService: NLUInferenceService,
    @inject(TYPES.FlowService) private flowService: FlowService,
    @inject(TYPES.ActionService) private actionService: ActionService,
    @inject(TYPES.DialogEngine) private dialogEngine: DialogEngine
  ) {}

  private _refreshBot = async (botId: string) => {
    if (!this.botService.isBotMounted(botId)) {
      return
    }

    await this.ghostService.forBot(botId).clearCache()

    await this.cmsService.refreshElements(botId)
    await this.flowService.forBot(botId).reloadFlows()

    this.hookService.clearRequireCache()
    this.actionService.forBot(botId).clearRequireCache()
  }

  private _refreshDebounced = _.debounce(this._refreshBot, DEBOUNCE_DELAY, { leading: true, trailing: false })

  async start(config?: RuntimeSetup): Promise<BotpressRuntime> {
    const beforeDt = moment()
    await this.initialize(config)
    const bootTime = moment().diff(beforeDt, 'milliseconds')
    this.logger.info(`Ready in ${bootTime}ms`)

    return {
      initExternalServices: async () => {
        this.httpServer.setupRoutes(config?.httpServer)

        await this.nluInferenceService.initialize()
        await this.messagingService.initialize()
      },
      bots: {
        mount: this.botService.mountBot.bind(this.botService),
        unmount: this.botService.unmountBot.bind(this.botService),
        refresh: this._refreshDebounced
      },
      telemetry: {
        getNewUsersCount: this.messagingService.getNewUsersCount.bind(this.messagingService)
      },
      sendConverseMessage: this.converseService.sendMessage.bind(this.converseService),
      events: this.api.events,
      dialog: this.api.dialog,
      users: this.api.users
    }
  }

  private async initStandalone() {
    setDebugScopes(process.core_env.DEBUG || (process.IS_PRODUCTION ? '' : 'bp:dialog'))

    this.config = await this.configProvider.getRuntimeConfig()
    const bots = await this.botService.getBotsIds()

    await this.startServer()

<<<<<<< HEAD
=======
    setDebugScopes(process.runtime_env.DEBUG || (process.IS_PRODUCTION ? '' : 'bp:dialog'))

>>>>>>> fd138deb
    AppLifecycle.setDone(AppLifecycleEvents.CONFIGURATION_LOADED)

    await this.restoreDebugScope()
    await this.migrationService.initialize()
    await this.initializeServices()

    await this.discoverBots(bots)

    this.api = await createForGlobalHooks()
  }

  private async initEmbedded(options: RuntimeSetup) {
    this.configProvider.setRuntimeConfig(options.config)
    this.config = options.config

    AppLifecycle.setDone(AppLifecycleEvents.CONFIGURATION_LOADED)

    if (options.logStreamEmitter) {
      PersistedConsoleLogger.LogStreamEmitter = options.logStreamEmitter
    }

    this.api = await createForGlobalHooks(options.api?.hooks)
    await createForAction(options.api?.hooks)

    await this.migrationService.initialize()
    await this.initializeServices()
  }

  private async initialize(options?: RuntimeSetup) {
    if (options) {
      await this.initEmbedded(options)
    } else {
      await this.initStandalone()
    }

    AppLifecycle.setDone(AppLifecycleEvents.BOTPRESS_READY)

    await this.hookService.executeHook(new Hooks.AfterServerStart(this.api))
  }

  async restoreDebugScope() {
    if (await this.ghostService.global().fileExists('/', 'debug.json')) {
      try {
        const { scopes } = await this.ghostService.global().readFileAsObject('/', 'debug.json')
        setDebugScopes(scopes.join(','))
      } catch (err) {
        this.logger.attachError(err).error("Couldn't load debug scopes. Check the syntax of debug.json")
      }
    }
  }

  private async startServer() {
    await this.httpServer.start()
    AppLifecycle.setDone(AppLifecycleEvents.HTTP_SERVER_READY)
  }

  @WrapErrorsWith('Error while discovering bots')
  async discoverBots(botsToMount: string[]): Promise<void> {
    this.logger.info(`Mounting ${botsToMount.length} bots...`)

    const maxConcurrentMount = parseInt(process.env.MAX_CONCURRENT_MOUNT || '5')
    await Promise.map(botsToMount, botId => this.botService.mountBot(botId), { concurrency: maxConcurrentMount })
  }

  private async initializeServices() {
    await this.loggerDbPersister.initialize(this.database, await this.loggerProvider('LogDbPersister'))
    this.loggerDbPersister.start()

    await this.loggerFilePersister.initialize(this.config!, await this.loggerProvider('LogFilePersister'))

    await this.cmsService.initialize()
    await this.eventCollector.initialize(this.database)
    this.qnaService.initialize()

    await this.registerHooks()

    if (this.config!.dataRetention) {
      await this.dataRetentionJanitor.start()
    }

    this.stateManager.initialize()
    await this.logJanitor.start()
    await this.dialogJanitor.start()
    this.eventCollector.start()
  }

  async registerHooks() {
    this.eventEngine.onBeforeIncomingMiddleware = async (event: sdk.IO.IncomingEvent) => {
      await this.stateManager.restore(event)
      addStepToEvent(event, StepScopes.StateLoaded)
      await this.hookService.executeHook(new Hooks.BeforeIncomingMiddleware(this.api, event))
    }

    this.eventEngine.onAfterIncomingMiddleware = async (event: sdk.IO.IncomingEvent) => {
      if (event.isPause) {
        this.eventCollector.storeEvent(event)
        return
      }

      await this.hookService.executeHook(new Hooks.AfterIncomingMiddleware(this.api, event))
      const sessionId = SessionIdFactory.createIdFromEvent(event)

      if (event.debugger) {
        addStepToEvent(event, StepScopes.Dialog, StepStatus.Started)
        this.eventCollector.storeEvent(event)
      }

      await this.decisionEngine.processEvent(sessionId, event)

      if (event.debugger) {
        addStepToEvent(event, StepScopes.EndProcessing)
        this.eventCollector.storeEvent(event)
      }

      this.messagingService.informProcessingDone(event)
      await converseApiEvents.emitAsync(`done.${buildUserKey(event.botId, event.target)}`, event)
    }

    this.eventEngine.onBeforeOutgoingMiddleware = async (event: sdk.IO.OutgoingEvent) => {
      this.eventCollector.storeEvent(event)
      await this.hookService.executeHook(new Hooks.BeforeOutgoingMiddleware(this.api, event))
    }

    this.decisionEngine.onBeforeSuggestionsElection = async (
      sessionId: string,
      event: sdk.IO.IncomingEvent,
      suggestions: sdk.IO.Suggestion[]
    ) => {
      await this.hookService.executeHook(new Hooks.BeforeSuggestionsElection(this.api, sessionId, event, suggestions))
    }

    this.decisionEngine.onAfterEventProcessed = async (event: sdk.IO.IncomingEvent) => {
      this.eventCollector.storeEvent(event)
      return this.hookService.executeHook(new Hooks.AfterEventProcessed(this.api, event))
    }

    this.botMonitor.onBotError = async (botId: string, events: sdk.LoggerEntry[]) => {
      await this.hookService.executeHook(new Hooks.OnBotError(this.api, botId, events))
    }
  }
}<|MERGE_RESOLUTION|>--- conflicted
+++ resolved
@@ -114,18 +114,13 @@
   }
 
   private async initStandalone() {
-    setDebugScopes(process.core_env.DEBUG || (process.IS_PRODUCTION ? '' : 'bp:dialog'))
+    setDebugScopes(process.runtime_env.DEBUG || (process.IS_PRODUCTION ? '' : 'bp:dialog'))
 
     this.config = await this.configProvider.getRuntimeConfig()
     const bots = await this.botService.getBotsIds()
 
     await this.startServer()
 
-<<<<<<< HEAD
-=======
-    setDebugScopes(process.runtime_env.DEBUG || (process.IS_PRODUCTION ? '' : 'bp:dialog'))
-
->>>>>>> fd138deb
     AppLifecycle.setDone(AppLifecycleEvents.CONFIGURATION_LOADED)
 
     await this.restoreDebugScope()
