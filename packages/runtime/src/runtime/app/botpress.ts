import * as sdk from 'botpress/runtime-sdk'

import { inject, injectable, tagged } from 'inversify'
import _ from 'lodash'
import moment from 'moment'
import ms from 'ms'

import { RuntimeSetup, BotpressRuntime } from '../..'
import { setDebugScopes } from '../../debug'
import { WrapErrorsWith } from '../../errors'
import { BotService, BotMonitoringService } from '../bots'
import { GhostService } from '../bpfs'
import { CMSService } from '../cms'
import { RuntimeConfig, ConfigProvider } from '../config'
import { buildUserKey, converseApiEvents, ConverseService } from '../converse'
import Database from '../database'
<<<<<<< HEAD
import { StateManager, DecisionEngine, DialogJanitor, WellKnownFlags, FlowService, DialogEngine } from '../dialog'
=======
import { StateManager, DecisionEngine, DialogJanitor, FlowService, DialogEngine } from '../dialog'
>>>>>>> 548e3c38
import { SessionIdFactory } from '../dialog/sessions'
import { addStepToEvent, EventCollector, StepScopes, StepStatus, EventEngine } from '../events'
import { AppLifecycle, AppLifecycleEvents } from '../lifecycle'
import { LoggerDbPersister, LoggerFilePersister, LoggerProvider, LogsJanitor, PersistedConsoleLogger } from '../logger'
import { MessagingService } from '../messaging'
import { MigrationService } from '../migration'
import { NLUInferenceService } from '../nlu'
import { QnaService } from '../qna'
import { Hooks, HookService, ActionService } from '../user-code'
import { DataRetentionJanitor } from '../users'

import { createForAction, createForGlobalHooks } from './api'
import { HTTPServer } from './server'
import { TYPES } from './types'

const DEBOUNCE_DELAY = ms('5s')

@injectable()
export class Botpress {
  config!: RuntimeConfig | undefined
  api!: typeof sdk

  constructor(
    @inject(TYPES.ConfigProvider) private configProvider: ConfigProvider,
    @inject(TYPES.Database) private database: Database,
    @inject(TYPES.Logger)
    @tagged('name', 'Server')
    private logger: sdk.Logger,
    @inject(TYPES.GhostService) private ghostService: GhostService,
    @inject(TYPES.HTTPServer) private httpServer: HTTPServer,
    @inject(TYPES.HookService) private hookService: HookService,
    @inject(TYPES.EventEngine) private eventEngine: EventEngine,
    @inject(TYPES.CMSService) private cmsService: CMSService,
    @inject(TYPES.ConverseService) private converseService: ConverseService,
    @inject(TYPES.DecisionEngine) private decisionEngine: DecisionEngine,
    @inject(TYPES.LoggerProvider) private loggerProvider: LoggerProvider,
    @inject(TYPES.DialogJanitorRunner) private dialogJanitor: DialogJanitor,
    @inject(TYPES.LogJanitorRunner) private logJanitor: LogsJanitor,
    @inject(TYPES.LoggerDbPersister) private loggerDbPersister: LoggerDbPersister,
    @inject(TYPES.LoggerFilePersister) private loggerFilePersister: LoggerFilePersister,
    @inject(TYPES.DataRetentionJanitor) private dataRetentionJanitor: DataRetentionJanitor,
    @inject(TYPES.StateManager) private stateManager: StateManager,
    @inject(TYPES.BotService) private botService: BotService,
    @inject(TYPES.EventCollector) private eventCollector: EventCollector,
    @inject(TYPES.BotMonitoringService) private botMonitor: BotMonitoringService,
    @inject(TYPES.QnaService) private qnaService: QnaService,
    @inject(TYPES.MigrationService) private migrationService: MigrationService,
    @inject(TYPES.MessagingService) private messagingService: MessagingService,
    @inject(TYPES.NLUInferenceService) private nluInferenceService: NLUInferenceService,
    @inject(TYPES.FlowService) private flowService: FlowService,
    @inject(TYPES.ActionService) private actionService: ActionService,
    @inject(TYPES.DialogEngine) private dialogEngine: DialogEngine
  ) {}

  private _refreshBot = async (botId: string) => {
    if (!this.botService.isBotMounted(botId)) {
      return
    }

    await this.ghostService.forBot(botId).clearCache()

    await this.cmsService.refreshElements(botId)
    await this.flowService.forBot(botId).reloadFlows()

    this.hookService.clearRequireCache()
    this.actionService.forBot(botId).clearRequireCache()
  }

  private _refreshDebounced = _.debounce(this._refreshBot, DEBOUNCE_DELAY, { leading: true, trailing: false })

  async start(config?: RuntimeSetup): Promise<BotpressRuntime> {
    const beforeDt = moment()
    await this.initialize(config)
    const bootTime = moment().diff(beforeDt, 'milliseconds')
    this.logger.info(`Ready in ${bootTime}ms`)

    return {
      initExternalServices: async () => {
        if (config?.httpServer) {
          this.httpServer.setupRoutes(config?.httpServer)
        }

        await this.nluInferenceService.initialize()
        await this.messagingService.initialize()
      },
      bots: {
        mount: this.botService.mountBot.bind(this.botService),
        unmount: this.botService.unmountBot.bind(this.botService),
        refresh: this._refreshDebounced
      },
      telemetry: {
        getNewUsersCount: this.messagingService.getNewUsersCount.bind(this.messagingService)
      },
      sendConverseMessage: this.converseService.sendMessage.bind(this.converseService),
      events: this.api.events,
      dialog: this.api.dialog,
      users: this.api.users
    }
  }

  private async initStandalone() {
    setDebugScopes(process.runtime_env.DEBUG || (process.IS_PRODUCTION ? '' : 'bp:dialog'))

    this.config = await this.configProvider.getRuntimeConfig()
    const bots = await this.botService.getBotsIds()

    await this.httpServer.start()

    AppLifecycle.setDone(AppLifecycleEvents.CONFIGURATION_LOADED)

    await this.restoreDebugScope()
    await this.migrationService.initialize()
    await this.initializeServices()

    await this.discoverBots(bots)

    this.api = await createForGlobalHooks()
  }

  private async initEmbedded(options: RuntimeSetup) {
<<<<<<< HEAD
    this.configProvider.setRuntimeConfig(options.config)
    this.config = options.config
=======
    if (options.config) {
      this.configProvider.setRuntimeConfig(options.config)
      this.config = options.config
    } else {
      this.config = await this.configProvider.getRuntimeConfig()
    }
>>>>>>> 548e3c38

    AppLifecycle.setDone(AppLifecycleEvents.CONFIGURATION_LOADED)

    if (options.logger?.emitter) {
      PersistedConsoleLogger.LogStreamEmitter = options.logger.emitter
    }

    this.api = await createForGlobalHooks(options.apiExtension)
    await createForAction(options.apiExtension)

    await this.migrationService.initialize()
    await this.initializeServices()
  }

  private async initialize(options?: RuntimeSetup) {
    if (options) {
      await this.initEmbedded(options)
    } else {
      await this.initStandalone()
    }

    AppLifecycle.setDone(AppLifecycleEvents.BOTPRESS_READY)

    await this.hookService.executeHook(new Hooks.AfterServerStart(this.api))
  }

  async restoreDebugScope() {
    if (await this.ghostService.global().fileExists('/', 'debug.json')) {
      try {
        const { scopes } = await this.ghostService.global().readFileAsObject('/', 'debug.json')
        setDebugScopes(scopes.join(','))
      } catch (err) {
        this.logger.attachError(err).error("Couldn't load debug scopes. Check the syntax of debug.json")
      }
    }
  }

  @WrapErrorsWith('Error while discovering bots')
  async discoverBots(botsToMount: string[]): Promise<void> {
    this.logger.info(`Mounting ${botsToMount.length} bots...`)

    const maxConcurrentMount = parseInt(process.env.MAX_CONCURRENT_MOUNT || '5')
    await Promise.map(botsToMount, botId => this.botService.mountBot(botId), { concurrency: maxConcurrentMount })
  }

  private async initializeServices() {
    await this.loggerDbPersister.initialize(this.database, await this.loggerProvider('LogDbPersister'))
    this.loggerDbPersister.start()

    await this.loggerFilePersister.initialize(this.config!, await this.loggerProvider('LogFilePersister'))

    await this.cmsService.initialize()
    await this.eventCollector.initialize(this.database)
    this.qnaService.initialize()

    await this.registerHooks()

    if (this.config!.dataRetention) {
      await this.dataRetentionJanitor.start()
    }

    this.stateManager.initialize()
    await this.logJanitor.start()
    await this.dialogJanitor.start()
    this.eventCollector.start()
  }

  async registerHooks() {
    this.eventEngine.onBeforeIncomingMiddleware = async (event: sdk.IO.IncomingEvent) => {
      await this.stateManager.restore(event)
      addStepToEvent(event, StepScopes.StateLoaded)
      await this.hookService.executeHook(new Hooks.BeforeIncomingMiddleware(this.api, event))
    }

    this.eventEngine.onAfterIncomingMiddleware = async (event: sdk.IO.IncomingEvent) => {
      if (event.isPause) {
        this.eventCollector.storeEvent(event)
        return
      }

      await this.hookService.executeHook(new Hooks.AfterIncomingMiddleware(this.api, event))
      const sessionId = SessionIdFactory.createIdFromEvent(event)

      if (event.debugger) {
        addStepToEvent(event, StepScopes.Dialog, StepStatus.Started)
        this.eventCollector.storeEvent(event)
      }

      await this.decisionEngine.processEvent(sessionId, event)

      if (event.debugger) {
        addStepToEvent(event, StepScopes.EndProcessing)
        this.eventCollector.storeEvent(event)
      }

      this.messagingService.informProcessingDone(event)
      await converseApiEvents.emitAsync(`done.${buildUserKey(event.botId, event.target)}`, event)
    }

    this.eventEngine.onBeforeOutgoingMiddleware = async (event: sdk.IO.OutgoingEvent) => {
      this.eventCollector.storeEvent(event)
      await this.hookService.executeHook(new Hooks.BeforeOutgoingMiddleware(this.api, event))
    }

    this.decisionEngine.onBeforeSuggestionsElection = async (
      sessionId: string,
      event: sdk.IO.IncomingEvent,
      suggestions: sdk.IO.Suggestion[]
    ) => {
      await this.hookService.executeHook(new Hooks.BeforeSuggestionsElection(this.api, sessionId, event, suggestions))
    }

    this.decisionEngine.onAfterEventProcessed = async (event: sdk.IO.IncomingEvent) => {
      this.eventCollector.storeEvent(event)
      return this.hookService.executeHook(new Hooks.AfterEventProcessed(this.api, event))
    }

    this.botMonitor.onBotError = async (botId: string, events: sdk.LoggerEntry[]) => {
      await this.hookService.executeHook(new Hooks.OnBotError(this.api, botId, events))
    }
  }
}<|MERGE_RESOLUTION|>--- conflicted
+++ resolved
@@ -14,11 +14,7 @@
 import { RuntimeConfig, ConfigProvider } from '../config'
 import { buildUserKey, converseApiEvents, ConverseService } from '../converse'
 import Database from '../database'
-<<<<<<< HEAD
-import { StateManager, DecisionEngine, DialogJanitor, WellKnownFlags, FlowService, DialogEngine } from '../dialog'
-=======
 import { StateManager, DecisionEngine, DialogJanitor, FlowService, DialogEngine } from '../dialog'
->>>>>>> 548e3c38
 import { SessionIdFactory } from '../dialog/sessions'
 import { addStepToEvent, EventCollector, StepScopes, StepStatus, EventEngine } from '../events'
 import { AppLifecycle, AppLifecycleEvents } from '../lifecycle'
@@ -139,17 +135,12 @@
   }
 
   private async initEmbedded(options: RuntimeSetup) {
-<<<<<<< HEAD
-    this.configProvider.setRuntimeConfig(options.config)
-    this.config = options.config
-=======
     if (options.config) {
       this.configProvider.setRuntimeConfig(options.config)
       this.config = options.config
     } else {
       this.config = await this.configProvider.getRuntimeConfig()
     }
->>>>>>> 548e3c38
 
     AppLifecycle.setDone(AppLifecycleEvents.CONFIGURATION_LOADED)
 
