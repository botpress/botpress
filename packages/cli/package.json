--- conflicted
+++ resolved
@@ -1,10 +1,6 @@
 {
   "name": "@botpress/cli",
-<<<<<<< HEAD
-  "version": "4.22.3",
-=======
   "version": "4.23.1",
->>>>>>> 158cb8b4
   "description": "Botpress CLI",
   "scripts": {
     "build": "pnpm run build:types && pnpm run bundle && pnpm run template:gen",
