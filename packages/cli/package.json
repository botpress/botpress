--- conflicted
+++ resolved
@@ -1,10 +1,6 @@
 {
   "name": "@botpress/cli",
-<<<<<<< HEAD
-  "version": "4.25.1",
-=======
   "version": "4.26.0",
->>>>>>> 0df54f05
   "description": "Botpress CLI",
   "scripts": {
     "build": "pnpm run build:types && pnpm run bundle && pnpm run template:gen",
