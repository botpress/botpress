{
  "name": "@botpress/cli",
<<<<<<< HEAD
  "version": "4.23.1",
=======
  "version": "4.23.2",
>>>>>>> efad2984
  "description": "Botpress CLI",
  "scripts": {
    "build": "pnpm run build:types && pnpm run bundle && pnpm run template:gen",
    "dev": "ts-node -T src/cli.ts",
    "start": "node dist/cli.js",
    "check:type": "tsc --noEmit",
    "bundle": "ts-node -T build.ts",
    "build:types": "tsc -p ./tsconfig.build.json",
    "template:gen": "pnpm -r --stream -F @bp-templates/* exec bp gen",
    "test:e2e": "ts-node -T ./e2e"
  },
  "repository": {
    "url": "https://github.com/botpress/botpress"
  },
  "keywords": [],
  "author": "",
  "license": "MIT",
  "bin": {
    "bp": "./bin.js"
  },
  "main": "dist/index.js",
  "types": "dist/index.d.ts",
  "dependencies": {
    "@apidevtools/json-schema-ref-parser": "^11.7.0",
    "@botpress/chat": "0.5.4",
    "@botpress/client": "1.27.1",
    "@botpress/sdk": "4.18.1",
    "@bpinternal/const": "^0.1.0",
    "@bpinternal/tunnel": "^0.1.1",
    "@bpinternal/verel": "^0.2.0",
    "@bpinternal/yargs-extra": "^0.0.3",
    "@parcel/watcher": "^2.1.0",
    "@stoplight/spectral-core": "^1.19.1",
    "@stoplight/spectral-functions": "^1.9.0",
    "@stoplight/spectral-parsers": "^1.0.4",
    "@types/lodash": "^4.14.191",
    "@types/verror": "^1.10.6",
    "axios": "^1.4.0",
    "bluebird": "^3.7.2",
    "boxen": "5.1.2",
    "chalk": "^4.1.2",
    "dotenv": "^16.4.4",
    "esbuild": "^0.25.10",
    "handlebars": "^4.7.8",
    "latest-version": "5.1.0",
    "lodash": "^4.17.21",
    "prettier": "^3.4.2",
    "prompts": "^2.4.2",
    "semver": "^7.3.8",
    "uuid": "^9.0.0",
    "verror": "^1.10.1",
    "yn": "^4.0.0"
  },
  "devDependencies": {
    "@bpinternal/log4bot": "^0.0.4",
    "@types/bluebird": "^3.5.38",
    "@types/ini": "^4.1.1",
    "@types/json-schema": "^7.0.12",
    "@types/prompts": "^2.0.14",
    "@types/semver": "^7.3.11",
    "@types/tmp": "^0.2.3",
    "@types/uuid": "^9.0.1",
    "find-process": "^1.4.7",
    "glob": "^9.3.4",
    "tmp": "^0.2.1"
  },
  "engines": {
    "node": ">=18.0.0"
  },
  "packageManager": "pnpm@10.12.4"
}<|MERGE_RESOLUTION|>--- conflicted
+++ resolved
@@ -1,10 +1,6 @@
 {
   "name": "@botpress/cli",
-<<<<<<< HEAD
-  "version": "4.23.1",
-=======
-  "version": "4.23.2",
->>>>>>> efad2984
+  "version": "4.24.0",
   "description": "Botpress CLI",
   "scripts": {
     "build": "pnpm run build:types && pnpm run bundle && pnpm run template:gen",
