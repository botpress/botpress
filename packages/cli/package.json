{
  "name": "@botpress/cli",
<<<<<<< HEAD
  "version": "4.20.3",
=======
  "version": "4.21.0",
>>>>>>> 563720ff
  "description": "Botpress CLI",
  "scripts": {
    "build": "pnpm run build:types && pnpm run bundle && pnpm run template:gen",
    "dev": "ts-node -T src/cli.ts",
    "start": "node dist/cli.js",
    "check:type": "tsc --noEmit",
    "bundle": "ts-node -T build.ts",
    "build:types": "tsc -p ./tsconfig.build.json",
    "template:gen": "pnpm -r --stream -F @bp-templates/* exec bp gen",
    "test:e2e": "ts-node -T ./e2e"
  },
  "repository": {
    "url": "https://github.com/botpress/botpress"
  },
  "keywords": [],
  "author": "",
  "license": "MIT",
  "bin": {
    "bp": "./bin.js"
  },
  "main": "dist/index.js",
  "types": "dist/index.d.ts",
  "dependencies": {
    "@apidevtools/json-schema-ref-parser": "^11.7.0",
    "@botpress/chat": "0.5.3",
    "@botpress/client": "1.27.0",
    "@botpress/sdk": "4.17.3",
    "@bpinternal/const": "^0.1.0",
    "@bpinternal/tunnel": "^0.1.1",
    "@bpinternal/verel": "^0.2.0",
    "@bpinternal/yargs-extra": "^0.0.3",
    "@parcel/watcher": "^2.1.0",
    "@stoplight/spectral-core": "^1.19.1",
    "@stoplight/spectral-functions": "^1.9.0",
    "@stoplight/spectral-parsers": "^1.0.4",
    "@types/lodash": "^4.14.191",
    "@types/verror": "^1.10.6",
    "axios": "^1.4.0",
    "bluebird": "^3.7.2",
    "boxen": "5.1.2",
    "chalk": "^4.1.2",
    "dotenv": "^16.4.4",
    "esbuild": "^0.25.10",
    "handlebars": "^4.7.8",
    "latest-version": "5.1.0",
    "lodash": "^4.17.21",
    "prettier": "^3.4.2",
    "prompts": "^2.4.2",
    "semver": "^7.3.8",
    "uuid": "^9.0.0",
    "verror": "^1.10.1",
    "yn": "^4.0.0"
  },
  "devDependencies": {
    "@bpinternal/log4bot": "^0.0.4",
    "@types/bluebird": "^3.5.38",
    "@types/ini": "^4.1.1",
    "@types/json-schema": "^7.0.12",
    "@types/prompts": "^2.0.14",
    "@types/semver": "^7.3.11",
    "@types/tmp": "^0.2.3",
    "@types/uuid": "^9.0.1",
    "find-process": "^1.4.7",
    "glob": "^9.3.4",
    "tmp": "^0.2.1"
  },
  "engines": {
    "node": ">=18.0.0"
  },
  "packageManager": "pnpm@10.12.4"
}<|MERGE_RESOLUTION|>--- conflicted
+++ resolved
@@ -1,10 +1,6 @@
 {
   "name": "@botpress/cli",
-<<<<<<< HEAD
-  "version": "4.20.3",
-=======
-  "version": "4.21.0",
->>>>>>> 563720ff
+  "version": "4.21.1",
   "description": "Botpress CLI",
   "scripts": {
     "build": "pnpm run build:types && pnpm run bundle && pnpm run template:gen",
