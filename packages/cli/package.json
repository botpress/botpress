{
  "name": "@botpress/cli",
<<<<<<< HEAD
  "version": "4.18.2",
=======
  "version": "4.25.3",
>>>>>>> 4f31c0c0
  "description": "Botpress CLI",
  "scripts": {
    "build": "pnpm run build:types && pnpm run bundle && pnpm run template:gen",
    "dev": "ts-node -T src/cli.ts",
    "start": "node dist/cli.js",
    "check:type": "tsc --noEmit",
    "bundle": "ts-node -T build.ts",
    "build:types": "tsc -p ./tsconfig.build.json",
    "template:gen": "pnpm -r --stream -F @bp-templates/* exec bp gen",
    "test:e2e": "ts-node -T ./e2e"
  },
  "repository": {
    "url": "https://github.com/botpress/botpress"
  },
  "keywords": [],
  "author": "",
  "license": "MIT",
  "bin": {
    "bp": "./bin.js"
  },
  "main": "dist/index.js",
  "types": "dist/index.d.ts",
  "dependencies": {
    "@apidevtools/json-schema-ref-parser": "^11.7.0",
<<<<<<< HEAD
    "@botpress/chat": "0.6.0",
    "@botpress/client": "1.26.0",
    "@botpress/sdk": "4.16.0",
=======
    "@botpress/chat": "0.5.4",
    "@botpress/client": "1.27.1",
    "@botpress/sdk": "4.20.0",
>>>>>>> 4f31c0c0
    "@bpinternal/const": "^0.1.0",
    "@bpinternal/tunnel": "^0.1.1",
    "@bpinternal/verel": "^0.2.0",
    "@bpinternal/yargs-extra": "^0.0.3",
    "@parcel/watcher": "^2.1.0",
    "@stoplight/spectral-core": "^1.19.1",
    "@stoplight/spectral-functions": "^1.9.0",
    "@stoplight/spectral-parsers": "^1.0.4",
    "@types/lodash": "^4.14.191",
    "@types/verror": "^1.10.6",
    "axios": "^1.4.0",
    "bluebird": "^3.7.2",
    "boxen": "5.1.2",
    "chalk": "^4.1.2",
    "dotenv": "^16.4.4",
    "esbuild": "^0.25.10",
    "handlebars": "^4.7.8",
    "latest-version": "5.1.0",
    "lodash": "^4.17.21",
    "prettier": "^3.4.2",
    "prompts": "^2.4.2",
    "semver": "^7.3.8",
    "uuid": "^9.0.0",
    "verror": "^1.10.1",
    "yn": "^4.0.0"
  },
  "devDependencies": {
    "@bpinternal/log4bot": "^0.0.4",
    "@types/bluebird": "^3.5.38",
    "@types/ini": "^4.1.1",
    "@types/json-schema": "^7.0.12",
    "@types/prompts": "^2.0.14",
    "@types/semver": "^7.3.11",
    "@types/tmp": "^0.2.3",
    "@types/uuid": "^9.0.1",
    "find-process": "^1.4.7",
    "glob": "^9.3.4",
    "tmp": "^0.2.1"
  },
  "engines": {
    "node": ">=18.0.0"
  },
  "packageManager": "pnpm@10.12.4"
}<|MERGE_RESOLUTION|>--- conflicted
+++ resolved
@@ -1,10 +1,6 @@
 {
   "name": "@botpress/cli",
-<<<<<<< HEAD
-  "version": "4.18.2",
-=======
   "version": "4.25.3",
->>>>>>> 4f31c0c0
   "description": "Botpress CLI",
   "scripts": {
     "build": "pnpm run build:types && pnpm run bundle && pnpm run template:gen",
@@ -29,15 +25,9 @@
   "types": "dist/index.d.ts",
   "dependencies": {
     "@apidevtools/json-schema-ref-parser": "^11.7.0",
-<<<<<<< HEAD
-    "@botpress/chat": "0.6.0",
-    "@botpress/client": "1.26.0",
-    "@botpress/sdk": "4.16.0",
-=======
     "@botpress/chat": "0.5.4",
     "@botpress/client": "1.27.1",
     "@botpress/sdk": "4.20.0",
->>>>>>> 4f31c0c0
     "@bpinternal/const": "^0.1.0",
     "@bpinternal/tunnel": "^0.1.1",
     "@bpinternal/verel": "^0.2.0",
