{
  "name": "@botpress/cli",
<<<<<<< HEAD
  "version": "3.5.2",
=======
  "version": "3.6.0",
>>>>>>> 98ca33f6
  "description": "Botpress CLI",
  "scripts": {
    "build": "pnpm run bundle && pnpm run template:gen",
    "dev": "ts-node -T src/index.ts",
    "start": "node dist/index.js",
    "check:type": "tsc --noEmit",
    "bundle": "ts-node -T build.ts",
    "template:gen": "pnpm -r --stream -F @bp-templates/* exec bp gen",
    "test:e2e": "ts-node -T ./e2e"
  },
  "keywords": [],
  "author": "",
  "license": "MIT",
  "bin": {
    "bp": "./bin.js"
  },
  "main": "dist/index.js",
  "dependencies": {
    "@apidevtools/json-schema-ref-parser": "^11.7.0",
    "@botpress/chat": "0.5.1",
    "@botpress/client": "0.48.0",
    "@botpress/sdk": "3.5.1",
    "@bpinternal/const": "^0.1.0",
    "@bpinternal/tunnel": "^0.1.1",
    "@bpinternal/yargs-extra": "^0.0.3",
    "@parcel/watcher": "^2.1.0",
    "@stoplight/spectral-core": "^1.19.1",
    "@stoplight/spectral-functions": "^1.9.0",
    "@stoplight/spectral-parsers": "^1.0.4",
    "@types/lodash": "^4.14.191",
    "@types/verror": "^1.10.6",
    "axios": "^1.4.0",
    "bluebird": "^3.7.2",
    "boxen": "5.1.2",
    "chalk": "^4.1.2",
    "dotenv": "^16.4.4",
    "esbuild": "^0.16.12",
    "handlebars": "^4.7.8",
    "latest-version": "5.1.0",
    "lodash": "^4.17.21",
    "prettier": "^3.4.2",
    "prompts": "^2.4.2",
    "semver": "^7.3.8",
    "uuid": "^9.0.0",
    "verror": "^1.10.1",
    "yn": "^4.0.0"
  },
  "devDependencies": {
    "@bpinternal/log4bot": "^0.0.4",
    "@types/bluebird": "^3.5.38",
    "@types/json-schema": "^7.0.12",
    "@types/prompts": "^2.0.14",
    "@types/semver": "^7.3.11",
    "@types/tmp": "^0.2.3",
    "@types/uuid": "^9.0.1",
    "find-process": "^1.4.7",
    "glob": "^9.3.4",
    "tmp": "^0.2.1"
  },
  "engines": {
    "node": ">=18.0.0"
  },
  "packageManager": "pnpm@8.6.2"
}<|MERGE_RESOLUTION|>--- conflicted
+++ resolved
@@ -1,10 +1,6 @@
 {
   "name": "@botpress/cli",
-<<<<<<< HEAD
-  "version": "3.5.2",
-=======
-  "version": "3.6.0",
->>>>>>> 98ca33f6
+  "version": "3.6.1",
   "description": "Botpress CLI",
   "scripts": {
     "build": "pnpm run bundle && pnpm run template:gen",
