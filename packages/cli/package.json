--- conflicted
+++ resolved
@@ -1,10 +1,6 @@
 {
   "name": "@botpress/cli",
-<<<<<<< HEAD
-  "version": "4.21.1",
-=======
-  "version": "4.23.0",
->>>>>>> b419925e
+  "version": "4.23.1",
   "description": "Botpress CLI",
   "scripts": {
     "build": "pnpm run build:types && pnpm run bundle && pnpm run template:gen",
