--- conflicted
+++ resolved
@@ -323,11 +323,7 @@
     const integrationInstances = await this.fetchBotIntegrationInstances(botDef, api)
     const updateBotBody = prepareUpdateBotBody(
       {
-<<<<<<< HEAD
-        ...prepareCreateBotBody(botDef),
-=======
-        ...(await prepareCreateBotBody(botImpl)),
->>>>>>> dacf7de0
+        ...(await prepareCreateBotBody(botDef)),
         id: bot.id,
         url: externalUrl,
         integrations: integrationInstances,
