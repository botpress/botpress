--- conflicted
+++ resolved
@@ -17,11 +17,7 @@
   events: intrface.events
     ? await utils.records.mapValuesAsync(intrface.events, async (event) => ({
         ...event,
-<<<<<<< HEAD
-        schema: utils.schema.mapZodToJsonSchema(event),
-=======
-        schema: await utils.schema.mapZodToJsonSchema(_dereference(intrface, event)),
->>>>>>> dacf7de0
+        schema: await utils.schema.mapZodToJsonSchema(event),
       }))
     : {},
   actions: intrface.actions
@@ -29,28 +25,20 @@
         ...action,
         input: {
           ...action.input,
-<<<<<<< HEAD
-          schema: utils.schema.mapZodToJsonSchema(action.input),
+          schema: await utils.schema.mapZodToJsonSchema(action.input),
         },
         output: {
           ...action.output,
-          schema: utils.schema.mapZodToJsonSchema(action.output),
-=======
-          schema: await utils.schema.mapZodToJsonSchema(_dereference(intrface, action.input)),
-        },
-        output: {
-          ...action.output,
-          schema: await utils.schema.mapZodToJsonSchema(_dereference(intrface, action.output)),
->>>>>>> dacf7de0
+          schema: await utils.schema.mapZodToJsonSchema(action.output),
         },
       }))
     : {},
   channels: intrface.channels
-    ? utils.records.mapValues(intrface.channels, (channel) => ({
+    ? await utils.records.mapValuesAsync(intrface.channels, async (channel) => ({
         ...channel,
-        messages: utils.records.mapValues(channel.messages, (message) => ({
+        messages: await utils.records.mapValuesAsync(channel.messages, async (message) => ({
           ...message,
-          schema: utils.schema.mapZodToJsonSchema(message),
+          schema: await utils.schema.mapZodToJsonSchema(message),
         })),
       }))
     : {},
