import type * as client from '@botpress/client'
import type * as sdk from '@botpress/sdk'
import * as utils from '../utils'

export type CreateBotBody = Parameters<client.Client['createBot']>[0]
export type UpdateBotBody = Parameters<client.Client['updateBot']>[0]

<<<<<<< HEAD
export const prepareCreateBotBody = (bot: sdk.BotDefinition): CreateBotBody => ({
=======
export const prepareCreateBotBody = async (bot: sdk.Bot): Promise<CreateBotBody> => ({
>>>>>>> dacf7de0
  ...bot.props,
  configuration: bot.props.configuration
    ? {
        ...bot.props.configuration,
        schema: await utils.schema.mapZodToJsonSchema(bot.props.configuration),
      }
    : undefined,
  events: bot.props.events
    ? await utils.records.mapValuesAsync(bot.props.events, async (event) => ({
        ...event,
        schema: await utils.schema.mapZodToJsonSchema(event),
      }))
    : undefined,
  states: bot.props.states
    ? await utils.records.mapValuesAsync(bot.props.states, async (state) => ({
        ...state,
        schema: await utils.schema.mapZodToJsonSchema(state),
      }))
    : undefined,
})

export const prepareUpdateBotBody = (localBot: UpdateBotBody, remoteBot: client.Bot): UpdateBotBody => ({
  ...localBot,
  states: utils.records.setNullOnMissingValues(localBot.states, remoteBot.states),
  recurringEvents: utils.records.setNullOnMissingValues(localBot.recurringEvents, remoteBot.recurringEvents),
  events: utils.records.setNullOnMissingValues(localBot.events, remoteBot.events),
  user: {
    ...localBot.user,
    tags: utils.records.setNullOnMissingValues(localBot.user?.tags, remoteBot.user?.tags),
  },
  conversation: {
    ...localBot.conversation,
    tags: utils.records.setNullOnMissingValues(localBot.conversation?.tags, remoteBot.conversation?.tags),
  },
  message: {
    ...localBot.message,
    tags: utils.records.setNullOnMissingValues(localBot.message?.tags, remoteBot.message?.tags),
  },
  integrations: utils.records.setNullOnMissingValues(localBot.integrations, remoteBot.integrations),
})<|MERGE_RESOLUTION|>--- conflicted
+++ resolved
@@ -5,11 +5,7 @@
 export type CreateBotBody = Parameters<client.Client['createBot']>[0]
 export type UpdateBotBody = Parameters<client.Client['updateBot']>[0]
 
-<<<<<<< HEAD
-export const prepareCreateBotBody = (bot: sdk.BotDefinition): CreateBotBody => ({
-=======
-export const prepareCreateBotBody = async (bot: sdk.Bot): Promise<CreateBotBody> => ({
->>>>>>> dacf7de0
+export const prepareCreateBotBody = async (bot: sdk.BotDefinition): Promise<CreateBotBody> => ({
   ...bot.props,
   configuration: bot.props.configuration
     ? {
