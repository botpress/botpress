--- conflicted
+++ resolved
@@ -8,14 +8,8 @@
   "author": "",
   "license": "MIT",
   "dependencies": {
-<<<<<<< HEAD
-    "@botpress/client": "0.13.1",
-    "@botpress/sdk": "0.6.14"
-=======
     "@botpress/client": "0.14.0",
-    "@botpress/sdk": "0.6.15",
-    "zod": "^3.20.6"
->>>>>>> 22b46f6b
+    "@botpress/sdk": "0.6.15"
   },
   "devDependencies": {
     "@types/node": "^18.11.17",
