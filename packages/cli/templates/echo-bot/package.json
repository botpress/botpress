{
  "name": "echo-bot",
  "scripts": {
    "type:check": "tsc --noEmit"
  },
  "keywords": [],
  "private": true,
  "author": "",
  "license": "MIT",
  "dependencies": {
    "@botpress/client": "0.14.0",
<<<<<<< HEAD
    "@botpress/sdk": "0.6.15"
=======
    "@botpress/sdk": "0.7.0",
    "zod": "^3.20.6"
>>>>>>> ad0f7199
  },
  "devDependencies": {
    "@types/node": "^18.11.17",
    "ts-node": "^10.9.1",
    "typescript": "^4.9.4"
  }
}<|MERGE_RESOLUTION|>--- conflicted
+++ resolved
@@ -9,12 +9,7 @@
   "license": "MIT",
   "dependencies": {
     "@botpress/client": "0.14.0",
-<<<<<<< HEAD
-    "@botpress/sdk": "0.6.15"
-=======
-    "@botpress/sdk": "0.7.0",
-    "zod": "^3.20.6"
->>>>>>> ad0f7199
+    "@botpress/sdk": "0.7.0"
   },
   "devDependencies": {
     "@types/node": "^18.11.17",
