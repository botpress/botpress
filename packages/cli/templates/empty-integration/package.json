{
  "name": "empty-integration",
  "scripts": {
    "type:check": "tsc --noEmit"
  },
  "keywords": [],
  "private": true,
  "author": "",
  "license": "MIT",
  "dependencies": {
    "@botpress/client": "0.6.2",
<<<<<<< HEAD
    "@botpress/sdk": "0.4.8",
=======
    "@botpress/sdk": "0.4.9",
>>>>>>> e08a382c
    "zod": "^3.20.6"
  },
  "devDependencies": {
    "@types/node": "^18.11.17",
    "ts-node": "^10.9.1",
    "typescript": "^4.9.4"
  }
}<|MERGE_RESOLUTION|>--- conflicted
+++ resolved
@@ -9,11 +9,7 @@
   "license": "MIT",
   "dependencies": {
     "@botpress/client": "0.6.2",
-<<<<<<< HEAD
-    "@botpress/sdk": "0.4.8",
-=======
     "@botpress/sdk": "0.4.9",
->>>>>>> e08a382c
     "zod": "^3.20.6"
   },
   "devDependencies": {
