{
  "name": "@bp-templates/empty-integration",
  "integrationName": "empty-integration",
  "scripts": {
    "check:type": "tsc --noEmit"
  },
  "private": true,
  "dependencies": {
<<<<<<< HEAD
    "@botpress/client": "0.33.1",
    "@botpress/sdk": "1.1.0"
=======
    "@botpress/client": "0.33.2",
    "@botpress/sdk": "1.0.2"
>>>>>>> be213f13
  },
  "devDependencies": {
    "@types/node": "^18.11.17",
    "ts-node": "^10.9.1",
    "typescript": "^4.9.4"
  }
}<|MERGE_RESOLUTION|>--- conflicted
+++ resolved
@@ -6,13 +6,8 @@
   },
   "private": true,
   "dependencies": {
-<<<<<<< HEAD
-    "@botpress/client": "0.33.1",
+    "@botpress/client": "0.33.2",
     "@botpress/sdk": "1.1.0"
-=======
-    "@botpress/client": "0.33.2",
-    "@botpress/sdk": "1.0.2"
->>>>>>> be213f13
   },
   "devDependencies": {
     "@types/node": "^18.11.17",
