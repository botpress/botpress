--- conflicted
+++ resolved
@@ -6,13 +6,8 @@
   },
   "private": true,
   "dependencies": {
-<<<<<<< HEAD
-    "@botpress/client": "0.25.0",
+    "@botpress/client": "0.25.1",
     "@botpress/sdk": "0.9.0",
-=======
-    "@botpress/client": "0.25.1",
-    "@botpress/sdk": "0.8.41",
->>>>>>> 4c73fd04
     "axios": "^1.6.8"
   },
   "devDependencies": {
