--- conflicted
+++ resolved
@@ -5,13 +5,8 @@
   },
   "private": true,
   "dependencies": {
-<<<<<<< HEAD
-    "@botpress/client": "1.16.1",
-    "@botpress/sdk": "4.14.1"
-=======
     "@botpress/client": "1.17.0",
     "@botpress/sdk": "4.14.0"
->>>>>>> 3ae39e9d
   },
   "devDependencies": {
     "@types/node": "^18.19.67",
