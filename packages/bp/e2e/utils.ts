import moment = require('moment')
import { Dialog, ElementHandle, HttpMethod, MouseButtons, Page } from 'puppeteer'
import axios from 'axios'

import { bpConfig, verbose } from '../jest-puppeteer.config'
import { clickOn, expectMatchElement, fillField } from './expectPuppeteer'

export const getPage = async (): Promise<Page> => {
  await page.setViewport(bpConfig.windowSize)
  await page.setExtraHTTPHeaders({ 'Accept-Language': 'en-US,en;q=0.9' })

  await page.setUserAgent(
    'Mozilla/5.0 (Windows NT 10.0; Win64; x64) AppleWebKit/537.36 (KHTML, like Gecko) Chrome/68.0.3419.0 Safari/537.36'
  )

  // @ts-ignore
  global.page = page
  return page
}

export const getAxiosClient = () => {
  return axios.create({ baseURL: bpConfig.apiHost, headers: { Authorization: `Bearer ${bpConfig.jwtToken}` } })
}

export const loginIfNeeded = async () => {
  if (page.url().includes('login')) {
    await fillField('#email', bpConfig.email)
    await fillField('#password', bpConfig.password)
    await clickOn('#btn-signin')
    return page.waitForNavigation()
  }
}

export const gotoStudio = async (section?: string) => {
  const resource = section ? `/${section}` : ''
  await gotoAndExpect(`${bpConfig.host}/studio/${bpConfig.botId}${resource}`)
  return page.waitFor(200)
}

/** Opens a new URL and makes sure the resulting url matches */
export const gotoAndExpect = async (url: string, matchUrl?: string) => {
  await page.goto(url)
  await expect(page.url()).toMatch(matchUrl || url)
}

export const getResponse = async (url: string, method?: HttpMethod) => {
  return page.waitForResponse(res => {
    const resUrl = res.url()
    if (verbose) {
      console.info(`url: ${url}, resUrl: ${resUrl}`)
    }

    return resUrl.includes(url) && (method ? res.request().method() === method : true)
  })
}

export const expectCallSuccess = async (url: string, method?: HttpMethod, returnResponse?: boolean): Promise<any> => {
  const response = await getResponse(url, method)
  expect(response.status()).toBe(200)
  return returnResponse ? response.json() : undefined
}

export const expectAdminApiCallSuccess = async (endOfUrl: string, method?: HttpMethod): Promise<void> => {
  const response = await getResponse(`${bpConfig.apiHost}/api/v2/admin/${endOfUrl}`, method)
  expect(response.status()).toBe(200)
}

export const expectModuleApiCallSuccess = async (
  module: string,
  bot: string,
  resource: string,
  method?: HttpMethod
): Promise<void> => {
  const response = await getResponse(`${bpConfig.apiHost}/api/v1/bots/${bot}/mod/${module}/${resource}`, method)
  expect(response.status()).toBe(200)
}

export const expectBotApiCallSuccess = async (endOfUrl: string, method?: HttpMethod): Promise<void> => {
  const response = await getResponse(`${bpConfig.apiHost}/api/v1/bots/${bpConfig.botId}/${endOfUrl}`, method)
  expect(response.status()).toBe(200)
}

export const expectStudioApiCallSuccess = async (endOfUrl: string, method?: HttpMethod): Promise<void> => {
  const response = await getResponse(`${bpConfig.apiHost}/api/v1/studio/${bpConfig.botId}/${endOfUrl}`, method)
  expect(response.status()).toBe(200)
}

export const doesElementExist = async (selector: string): Promise<boolean> => {
  try {
    await page.waitForSelector(selector, { timeout: 5000 })
    return true
  } catch (error) {
    return false
  }
}

export const waitForBotApiResponse = async (endOfUrl: string, method?: HttpMethod): Promise<any> => {
  const response = await getResponse(`${bpConfig.apiHost}/api/v1/bots/${bpConfig.botId}/${endOfUrl}`, method)
  return response.json()
}

export enum CONFIRM_DIALOG {
  ACCEPT = '#confirm-dialog-accept',
  DECLINE = '#confirm-dialog-decline'
}

export const autoAnswerDialog = (promptText?: string, repeat?: boolean) => {
  const dialog = async (dialog: Dialog) => dialog.accept(promptText)

  if (!repeat) {
    page.once('dialog', dialog)
  } else {
    page.on('dialog', dialog)
    return () => {
      page.off('dialog', dialog)
    }
  }
}

export const getElementCenter = async (element: ElementHandle): Promise<{ x: number; y: number }> => {
  const box = await element.boundingBox()
  return { x: box.x + box.width / 2, y: box.y + box.height / 2 }
}

export const triggerKeyboardShortcut = async (key: string, holdCtrl?: boolean) => {
  //not supported yet by puppetter
  // const ctrlKey = process.platform == 'darwin' ? 'Meta' : 'Control'
  const ctrlKey = 'Control'
  if (holdCtrl) {
    await page.keyboard.down(ctrlKey)
    await page.keyboard.press(key)
    await page.keyboard.up(ctrlKey)
  } else {
    await page.keyboard.press(key)
  }
}

export const clickOnTreeNode = async (searchText: string, button: MouseButtons = 'left'): Promise<void> => {
  const element = await expectMatchElement('.bp3-tree-node-content', { text: searchText })
  await clickOn('.bp3-tree-node-label', { button }, element)
}

export const closeToaster = async () => {
  await clickOn("svg[data-icon='cross']")
  await page.waitForFunction(() => {
    return document.querySelector('.bp3-overlay').childElementCount === 0
  })
  await page.waitFor(500)
}

const shouldLogRequest = (url: string) => {
<<<<<<< HEAD
  if (!verbose) {
    return false
  }

  const ignoredExt = ['.js', '.mp3', '.png', '.svg', '.css']
  const ignoredWords = ['image/', 'google-analytics', 'css', 'public/js', 'static/js']
=======
  const ignoredExt = ['.js', '.mp3', '.png', '.svg', '.css', '.woff2', '.ttf']
  const ignoredWords = [
    'image/',
    'google-analytics',
    'css',
    'public/js',
    'static/js',
    'google.com',
    'gstatic',
    'fonts/',
    'segment.com',
    'segment.io',
    'googletagmanager'
  ]
>>>>>>> 391ef909

  return !ignoredExt.find(x => url.endsWith(x)) && !ignoredWords.find(x => url.includes(x))
}

page.on('request', req => {
  if (shouldLogRequest(req.url())) {
    console.info(`${getTime()} > REQUEST: ${req.method()} ${req.url()}`)
  }
})

page.on('response', resp => {
  if (shouldLogRequest(resp.url())) {
    console.info(`${getTime()} < RESPONSE: ${resp.request().method()} ${resp.url()} (${resp.status()})`)
  }
})

page.on('framenavigated', frame => {
  if (verbose) {
    console.info(`${getTime()} FRAME NAVIGATED: ${frame.url()}`)
  }
})

export const getTime = () => {
  const timeFormat = 'HH:mm:ss.SSS'
  const time = moment().format(timeFormat)
  return time
}<|MERGE_RESOLUTION|>--- conflicted
+++ resolved
@@ -149,14 +149,6 @@
 }
 
 const shouldLogRequest = (url: string) => {
-<<<<<<< HEAD
-  if (!verbose) {
-    return false
-  }
-
-  const ignoredExt = ['.js', '.mp3', '.png', '.svg', '.css']
-  const ignoredWords = ['image/', 'google-analytics', 'css', 'public/js', 'static/js']
-=======
   const ignoredExt = ['.js', '.mp3', '.png', '.svg', '.css', '.woff2', '.ttf']
   const ignoredWords = [
     'image/',
@@ -171,7 +163,6 @@
     'segment.io',
     'googletagmanager'
   ]
->>>>>>> 391ef909
 
   return !ignoredExt.find(x => url.endsWith(x)) && !ignoredWords.find(x => url.includes(x))
 }
