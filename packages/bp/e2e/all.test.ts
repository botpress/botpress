import { Frame, HTTPRequest, HTTPResponse, Page } from 'puppeteer'

import { bpConfig } from './assets/config'
import { getPage, waitForHost, shouldLogRequest, getTime, DEFAULT_TIMEOUT } from './utils'
import yn from 'yn'

const test = {
  auth: './admin/auth.test',
  login: './admin/login.test',
  logout: './admin/logout.test',
  admin: {
    ui: './admin/ui.test',
    bots: './admin/bots.test',
    users: './admin/users.test'
  },
  studio: {
    ui: './studio/ui.test',
    flows: './studio/flows.test',
    cms: './studio/cms.test',
    nlu: './studio/nlu.test',
<<<<<<< HEAD
    qna: './studio/qna.test',
    component: './studio/component.test'
=======
    editor: './studio/code-editor.test',
    qna: './studio/qna.test',
    configuration: './studio/configuration.test'
>>>>>>> 065506f9
  },
  mod: {
    testing: './modules/testing.test',
    webchat: './modules/webchat.test'
  }
}

const admin = [test.admin.ui, test.admin.bots]
if (yn(process.env.BP_CONFIG_PRO_ENABLED)) {
  admin.push(test.admin.users)
}

const studio = [test.studio.ui, test.studio.flows, test.studio.cms, test.studio.nlu, test.studio.editor]
const modules = [test.mod.testing, test.mod.webchat]

/** Define test pipelines below */
const allTests = [test.auth, test.login, ...admin, ...studio, ...modules, test.logout]
const studioTests = [test.login, ...studio, test.logout]
const adminTests = [test.login, ...admin, test.logout]
const modulesTests = [test.login, ...modules, test.logout]

// Custom pipeline when testing a  specific part
const customTest = [test.auth, test.login, ...admin, ...studio, test.logout]

const requestHandler = (req: HTTPRequest) => {
  if (shouldLogRequest(req.url())) {
    console.info(`${getTime()} > REQUEST: ${req.method()} ${req.url()}`)
  }
}

const responseHandler = (resp: HTTPResponse) => {
  if (shouldLogRequest(resp.url())) {
    console.info(`${getTime()} < RESPONSE: ${resp.request().method()} ${resp.url()} (${resp.status()})`)
  }
}

const frameNavigatedHandler = (frame: Frame) => {
  if (shouldLogRequest(frame.url())) {
    console.info(`${getTime()} FRAME NAVIGATED: ${frame.url()}`)
  }
}

describe('E2E Tests', () => {
  let page: Page

  beforeAll(async () => {
    // Make sure the timeout value is lower than the JEST_TIMEOUT so that
    // it prints the underlying error not a timeout exceeded error.
    await waitForHost(bpConfig.host, { timeout: DEFAULT_TIMEOUT - 1000 })

    page = await getPage()
    await page.goto(bpConfig.host)
    await page.evaluate(() => {
      window.localStorage.setItem('guidedTour11_9_0', 'true')
    })

    page.on('request', requestHandler)
    page.on('response', responseHandler)
    page.on('framenavigated', frameNavigatedHandler)
  })

  afterAll(() => {
    page?.off('request', requestHandler)
    page?.off('response', responseHandler)
    page?.off('framenavigated', frameNavigatedHandler)
  })

  // Change this to test a different pipeline
  allTests.map(x => require(x))
})<|MERGE_RESOLUTION|>--- conflicted
+++ resolved
@@ -18,14 +18,9 @@
     flows: './studio/flows.test',
     cms: './studio/cms.test',
     nlu: './studio/nlu.test',
-<<<<<<< HEAD
-    qna: './studio/qna.test',
-    component: './studio/component.test'
-=======
     editor: './studio/code-editor.test',
     qna: './studio/qna.test',
     configuration: './studio/configuration.test'
->>>>>>> 065506f9
   },
   mod: {
     testing: './modules/testing.test',
