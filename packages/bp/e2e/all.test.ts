--- conflicted
+++ resolved
@@ -1,7 +1,7 @@
 import { Frame, HTTPRequest, HTTPResponse, Page } from 'puppeteer'
 
 import { bpConfig } from './assets/config'
-import { getPage, waitForHost, shouldLogRequest, getTime } from './utils'
+import { getPage, waitForHost, shouldLogRequest, getTime, DEFAULT_TIMEOUT } from './utils'
 import yn from 'yn'
 
 const test = {
@@ -41,10 +41,8 @@
 const adminTests = [test.login, ...admin, test.logout]
 
 // Custom pipeline when testing a  specific part
-const customTest = [test.auth, test.login, ...admin, test.logout]
+const customTest = [test.auth, test.login, ...admin, ...studio, test.logout]
 
-<<<<<<< HEAD
-=======
 const requestHandler = (req: HTTPRequest) => {
   if (shouldLogRequest(req.url())) {
     console.info(`${getTime()} > REQUEST: ${req.method()} ${req.url()}`)
@@ -61,12 +59,13 @@
   console.info(`${getTime()} FRAME NAVIGATED: ${frame.url()}`)
 }
 
->>>>>>> db91be99
 describe('E2E Tests', () => {
   let page: Page
 
   beforeAll(async () => {
-    await waitForHost(bpConfig.host)
+    // Make sure the timeout value is lower than the JEST_TIMEOUT so that
+    // it prints the underlying error not a timeout exceeded error.
+    await waitForHost(bpConfig.host, { timeout: DEFAULT_TIMEOUT - 1000 })
 
     page = await getPage()
     await page.goto(bpConfig.host)
@@ -80,9 +79,9 @@
   })
 
   afterAll(() => {
-    page.off('request', requestHandler)
-    page.off('response', responseHandler)
-    page.off('framenavigated', frameNavigatedHandler)
+    page?.off('request', requestHandler)
+    page?.off('response', responseHandler)
+    page?.off('framenavigated', frameNavigatedHandler)
   })
 
   // TODO: Change me. For test purpose only
