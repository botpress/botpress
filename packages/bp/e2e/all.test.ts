--- conflicted
+++ resolved
@@ -17,14 +17,9 @@
     ui: './studio/ui.test',
     flows: './studio/flows.test',
     cms: './studio/cms.test',
-<<<<<<< HEAD
     nlu: './studio/nlu.test',
     editor: './studio/code-editor.test',
-    qna: './studio/qna.test',
     configuration: './studio/configuration.test'
-=======
-    nlu: './studio/nlu.test'
->>>>>>> 381aadb2
   },
   mod: {
     testing: './modules/testing.test',
