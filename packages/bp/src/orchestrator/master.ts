import sdk from 'botpress/sdk'
import cluster, { Worker } from 'cluster'
import _ from 'lodash'
import nanoid from 'nanoid'
import nanoidGenerate from 'nanoid/generate'
import yn from 'yn'

import { setDebugScopes } from '../debug'
import { registerActionServerMainHandler } from './action-server'
import { registerMessagingServerMainHandler } from './messaging-server'
import { registerNluServerMainHandler } from './nlu-server'
import { registerStudioMainHandler } from './studio-client'
import { spawnWebWorker, onWebWorkerExit } from './web-worker'

export enum WorkerType {
  WEB = 'WEB_WORKER',
  LOCAL_ACTION_SERVER = 'LOCAL_ACTION_SERVER',
  LOCAL_STAN_SERVER = 'LOCAL_STAN_SERVER',
  TRAINING = 'TRAINING'
}

export enum MessageType {
  StartStudio = 'START_STUDIO',
  StartActionServer = 'START_ACTION_SERVER',
  StartNluServer = 'START_STAN_SERVER',
  StartMessagingServer = 'START_MESSAGING_SERVER',
  RegisterProcess = 'REGISTER_PROCESS',
  BroadcastProcess = 'BROADCAST_PROCESS',
  RestartServer = 'RESTART_SERVER',
  UpdateDebugScopes = 'UPDATE_DEBUG_SCOPES'
}

export type ProcType = 'web' | 'nlu' | 'action-server' | 'studio' | 'messaging'

interface SubProcesses {
  [type: string]: {
    port: number
    rebootCount: number
    workerId?: number
  }
}

interface ProcessDetails {
  processType: ProcType
  signal?: string | null
  code?: number | null
  workerId?: number
  logger: sdk.Logger
  exitedAfterDisconnect?: boolean
  /** If that subprocess fails after the max number of reboots, kill the main process */
  killOnFail?: boolean
  /** Optional method to restart the process if it is still restartable */
  restartMethod?: Function
}

const debug = DEBUG('orchestrator')
const msgHandlers: { [messageType: string]: (message: any, worker: cluster.Worker) => void } = {}
const maxServerReboots = process.core_env.BP_MAX_SERVER_REBOOT || 2

/**
 * The master process handles training and rebooting the server.
 * The worker process runs the actual server
 *
 * Exit code 0 or undefined: Success (kill worker & master)
 * Exit code 1: Error (will try to respawn workers)
 */
export const registerMsgHandler = (messageType: string, handler: (message: any, worker: cluster.Worker) => void) => {
  msgHandlers[messageType] = handler
}

export const processes: SubProcesses = {}

export const registerProcess = (processType: ProcType, port: number, workerId?: number) => {
  const rebootCount = processes[processType] ? processes[processType].rebootCount + 1 : 0
  processes[processType] = { port, workerId, rebootCount }

  debug(`[${processType}] Registering process %o`, processes[processType])

  // We send the new port definitions to connected workers
  for (const work in cluster.workers) {
    cluster.workers[work]?.send({ type: MessageType.BroadcastProcess, processType, port })
  }
}

export const onProcessExit = ({
  processType,
  code,
  signal,
  exitedAfterDisconnect,
  logger,
  killOnFail,
  restartMethod
}: ProcessDetails) => {
  debug(`[${processType}] Process exited %o`, { code, signal, exitedAfterDisconnect })

  if (exitedAfterDisconnect) {
    processes[processType].rebootCount = 0
    // Clean exit
  } else if (code === 0 || signal === 'SIGKILL') {
    if (processType === 'web') {
      process.exit(0)
    } else {
      processes[processType].rebootCount = 0
      return
    }
  }

  if (yn(process.core_env.BP_DISABLE_AUTO_RESTART)) {
    return
  }

  if (processes[processType].rebootCount >= maxServerReboots) {
    logger.error(
      `[${processType}] Exceeded the maximum number of automatic reboot (${maxServerReboots}).\nSet the "BP_MAX_SERVER_REBOOT" environment variable to change that`
    )

    if (killOnFail) {
      process.exit(0)
    } else {
      return
    }
  }

  if (restartMethod) {
    logger.warn(`[${processType}] Restarting process...`)
    restartMethod?.()
  }
}

export const setupMasterNode = (logger: sdk.Logger) => {
  process.SERVER_ID = process.env.SERVER_ID || nanoidGenerate('1234567890abcdefghijklmnopqrstuvwxyz', 10)
  process.INTERNAL_PASSWORD = nanoid(75)

  // Fix an issue with pkg when passing custom options for v8
  cluster.setupMaster({ execArgv: process.pkg ? [] : process.execArgv })

<<<<<<< HEAD
  // registerActionServerMainHandler()
  // registerNluServerMainHandler(logger)
  // registerStudioMainHandler(logger)
=======
  registerActionServerMainHandler()
  registerNluServerMainHandler(logger)
  registerStudioMainHandler(logger)
  registerMessagingServerMainHandler(logger)
>>>>>>> 218113e5

  registerMsgHandler(MessageType.RestartServer, (_message, worker) => {
    logger.warn('Restarting server...')
    worker.disconnect()
    worker.kill('SIGKILL')
  })

  // This method allows the web worker to update the master node's debug scope
  registerMsgHandler(MessageType.UpdateDebugScopes, (msg: { scopes: string }) => {
    setDebugScopes(msg.scopes)
  })

  registerMsgHandler(MessageType.RegisterProcess, (msg: { processType: ProcType; port: number }, worker) => {
    registerProcess(msg.processType, msg.port, worker.id)
  })

  cluster.on('exit', async (worker: Worker, code: number, signal: string) => {
    const { exitedAfterDisconnect, id } = worker

    const processType = _.findKey(processes, p => p.workerId === worker.id) as ProcType
    if (processType === 'web') {
      onWebWorkerExit(code, signal, logger, exitedAfterDisconnect)
    }

    // TODO: the debug instance has no access to the debug config. It is in the web process.
    debug('Process exiting %o', { workerId: id, code, signal, exitedAfterDisconnect })
  })

  cluster.on('message', (worker: cluster.Worker, message: any) => {
    const handler = msgHandlers[message.type]
    if (!handler) {
      return logger.error(`No handler configured for ${message.type}`)
    }

    try {
      handler(message, worker)
    } catch (err) {
      logger.attachError(err).error(`Error while processing worker message ${message.type}`)
    }
  })

  spawnWebWorker()
}<|MERGE_RESOLUTION|>--- conflicted
+++ resolved
@@ -134,16 +134,10 @@
   // Fix an issue with pkg when passing custom options for v8
   cluster.setupMaster({ execArgv: process.pkg ? [] : process.execArgv })
 
-<<<<<<< HEAD
   // registerActionServerMainHandler()
   // registerNluServerMainHandler(logger)
   // registerStudioMainHandler(logger)
-=======
-  registerActionServerMainHandler()
-  registerNluServerMainHandler(logger)
-  registerStudioMainHandler(logger)
-  registerMessagingServerMainHandler(logger)
->>>>>>> 218113e5
+  // registerMessagingServerMainHandler(logger)
 
   registerMsgHandler(MessageType.RestartServer, (_message, worker) => {
     logger.warn('Restarting server...')
