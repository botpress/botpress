--- conflicted
+++ resolved
@@ -58,13 +58,11 @@
       await studioClient?.post('/setDebugScopes', { scopes })
     } catch {}
   },
-<<<<<<< HEAD
   createBot: async (bot: Partial<BotConfig>, template: string) => {
     await studioClient?.post('/createBot', { bot, template })
-=======
+  },
   invalidateCmsForBot: async (botId: string) => {
     await studioClient?.post('/invalidateCmsForBot', { botId })
->>>>>>> e3c0c544
   }
 }
 
