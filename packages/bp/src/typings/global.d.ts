declare namespace NodeJS {
  export interface ExtraRequire {
    addToNodePath(path: string): void
    getPaths(): string[]
    overwritePaths(paths: string[])
  }

  export interface Global {
    printErrorDefault(err: unknown): void
    DEBUG: IDebug
    BOTPRESS_CORE_EVENT: IEmitCoreEvent
    BOTPRESS_CORE_EVENT_TYPES: BotpressCoreEvents
    require: ExtraRequire
    rewire: (name: string) => string
    printBotLog(botId: string, args: any[]): void
    printLog(args: any[]): void
  }

  export interface Process {
    VERBOSITY_LEVEL: number
    IS_PRODUCTION: boolean // TODO: look to remove this
    BPFS_STORAGE: 'database' | 'disk'
    APP_SECRET: string
    /**
     * Path to the global APP DATA folder, shared across all installations of Botpress Server
     * Use this folder to store stuff you'd like to cache, like NLU language models etc
     */
    APP_DATA_PATH: string
    HOST: string
    PORT: number
    STUDIO_PORT: number
    MESSAGING_PORT: number
    NLU_ENDPOINT: string
    PROXY?: string
    EXTERNAL_URL: string
    LOCAL_URL: string
    /** This is the subfolder where Botpress is located (ex: /botpress/). It is extracted from the external URL */
    ROOT_PATH: string
    PROJECT_LOCATION: string
    LOADED_MODULES: { [module: string]: string }
    pkg: any
    IS_LICENSED?: boolean
    IS_PRO_AVAILABLE: boolean
    IS_PRO_ENABLED: boolean
    CLUSTER_ENABLED: boolean
    ASSERT_LICENSED?: Function
    BOTPRESS_VERSION: string
    TELEMETRY_URL: string
    core_env: BotpressEnvironmentVariables
    distro: OSDistribution
    BOTPRESS_EVENTS: EventEmitter
    AUTO_MIGRATE: boolean
    MIGRATE_CMD?: 'up' | 'down'
    MIGRATE_TARGET?: string
    MIGRATE_DRYRUN?: boolean
    IS_FAILSAFE: boolean
    /** A random ID generated on server start to identify each server in a cluster */
    SERVER_ID: string
    DISABLE_GLOBAL_SANDBOX: boolean
    DISABLE_BOT_SANDBOX: boolean
    DISABLE_TRANSITION_SANDBOX: boolean
    DISABLE_CONTENT_SANDBOX: boolean
    WEB_WORKER: number
    TRAINING_WORKERS: number[]
    USE_JWT_COOKIES: boolean
    // The internal password is used for inter-process communication
    INTERNAL_PASSWORD: string
  }
}

declare var process: NodeJS.Process
declare var global: NodeJS.Global
declare type PRO_FEATURES = 'seats'

/**
 * This is a copy of process.env to add typing and documentation to variables
 */
declare interface BotpressEnvironmentVariables {
  /** Replace the path of the NodeJS Native Extensions for external OS-specific libraries such as fastText and CRFSuite */
  readonly NATIVE_EXTENSIONS_DIR?: string

  /** Replace the path of nlu binaries file */
  readonly NLU_BIN_DIR?: string

  /** Change the BPFS storage mechanism ("database" or "disk"). Defaults to "disk" */
  readonly BPFS_STORAGE?: 'database' | 'disk'

  /** The URL exposed by Botpress to external users (eg: when displaying links) */
  readonly EXTERNAL_URL?: string

  /** The URL used to reach an external Messaging server */
  readonly MESSAGING_ENDPOINT?: string

<<<<<<< HEAD
  /** The URL used to reach an external NLU server */
  readonly NLU_ENDPOINT?: string
=======
  /** Admin key of the messaging server to make calls to admin routes */
  readonly MESSAGING_ADMIN_KEY?: string
>>>>>>> ccb560e6

  /** Use this to override the hostname that botpress will listen on (by default it's localhost) - replaces httpServer.host */
  readonly BP_HOST?: string

  /** Change the port where botpress listens. Replaces the configuration of httpServer.port */
  readonly PORT?: number

  /**
   * The connection string for redis
   * @example redis://username:password@localhost:6379
   */
  readonly REDIS_URL?: string

  /**
   * The scope or channel prefix used by RedisIO to differentiate multiple clusters of Botpress using the same Redis Cluster.
   * See: https://redis.io/topics/pubsub#database-amp-scoping
   * @example production, staging, test, development, botpress1, ...
   */
  readonly BP_REDIS_SCOPE?: string

  /**
   * The database connection string. The first part indicates which database to use
   * @example postgres://user:pass@host/db
   */
  readonly DATABASE_URL?: string

  /** If pro features are enabled or not. When enabled, the license key must be provided */
  readonly PRO_ENABLED?: boolean

  /** When running botpress in production, some optimizations are applied */
  readonly BP_PRODUCTION?: boolean

  /** Enable cluster mode */
  readonly CLUSTER_ENABLED?: boolean

  /** When you change the botpress executable, it will migrate data automatically if this is set */
  readonly AUTO_MIGRATE?: boolean

  /** Server license key */
  readonly BP_LICENSE_KEY?: string

  /**
   * Change the host of the licensing server
   * @default https://license.botpress.io
   */
  readonly BP_LICENSE_SERVER_HOST?: string

  /**
   * Set this to true if you're exposing Botpress through a reverse proxy such as Nginx
   * Can also be either an IP address or a hostname
   * Read more: https://expressjs.com/en/guide/behind-proxies.html
   */
  readonly REVERSE_PROXY?: string

  /** Use this proxy connection string to access external services, like Duckling and Licensing
   *  This values overwrites the value defined in the global Botpress configuration
   * @example http://username:password@hostname:port
   */
  readonly BP_PROXY?: string

  /**
   * Disable the use of GZIP compression while serving assets to the end users
   */
  readonly BP_HTTP_DISABLE_GZIP?: boolean

  /**
   * Use to set default debug namespaces
   * @example bp:dialog:*,bp:nlu:intents:*
   */
  readonly DEBUG?: string

  /** Enable performance hooks to track incoming and outgoing events */
  readonly BP_DEBUG_IO?: boolean

  /**
   * Overrides the auto-computed `process.APP_DATA_PATH` path
   * @see Process.APP_DATA_PATH
   */

  readonly APP_DATA_PATH?: string

  /**
   * Truthy if running the official Botpress docker image
   */
  readonly BP_IS_DOCKER?: boolean

  /**
   * The max size of the in-memory, in-process cache.
   * Defaults to '1gb'
   */
  readonly BP_MAX_MEMORY_CACHE_SIZE?: string

  /**
   * When set to true, Botpress will not automatically restart on crash
   * @default false
   */
  readonly BP_DISABLE_AUTO_RESTART?: boolean

  /**
   * Define the maximum number of time the server will be automatically restarted.
   * @default 5
   */
  readonly BP_MAX_SERVER_REBOOT?: number

  /**
   * Disable API calls to the serverConfig endpoint (which may return sensitive data - only for super admins
   * @default false
   */
  readonly BP_DISABLE_SERVER_CONFIG?: boolean

  /**
   * Disable API call to generate a diagnostic report. Command line/environment variables will still work
   * @default false
   */
  readonly BP_DISABLE_SERVER_DIAG?: boolean

  /**
   * Prevents Botpress from closing cleanly when an error is encountered.
   * This only affects fatal errors, it will not affect business rules checks (eg: licensing)
   */
  readonly BP_FAILSAFE?: boolean

  /** When true, Redis will be used to keep active sessions in memory for better performances */
  readonly USE_REDIS_STATE?: boolean

  /**
   * Experimental feature which will try to load actions locally, then from the ghost
   */
  readonly BP_EXPERIMENTAL_REQUIRE_BPFS?: boolean

  /**
   * When true, all hooks and GLOBAL actions are executed outside the sandbox.
   * Can give a significant performance improvement but removes some protections.
   */
  readonly DISABLE_GLOBAL_SANDBOX?: boolean

  /** When true, bot-scoped actions and hooks are executed outside of the sandbox  */
  readonly DISABLE_BOT_SANDBOX?: boolean

  /** When true, transitions are executed outside of the sandbox  */
  readonly DISABLE_TRANSITION_SANDBOX?: boolean

  /** When true, content elements rendering will be executed outside of the sandbox */
  readonly DISABLE_CONTENT_SANDBOX?: boolean

  /** Runs all migrations from v12.0.0 up to the latest migration found in modules and core */
  readonly TESTMIG_ALL?: boolean

  /** Runs future migrations, ignore completed migrations & sets the config version to the version in package.json */
  readonly TESTMIG_NEW?: boolean

  /** Migration Testing: Simulate a specific version for the server, ex: 12.5.0 */
  readonly TESTMIG_BP_VERSION?: string

  /** Migration Testing: Simulate a specific version for the configuration file, ex: 12.4.0 */
  readonly TESTMIG_CONFIG_VERSION?: string

  /** Migration Testing: Set this to true to run completed migrations everytime the server starts */
  readonly TESTMIG_IGNORE_COMPLETED?: boolean

  /** Prevent running migrations (to allow manual fix of an issue which prevents server startup) */
  readonly SKIP_MIGRATIONS?: boolean

  /**
   * Indicates how many child process to spawn as Machibe Learning workers.
   * Defaults to 4 if supported by CPU
   * @default 4
   */
  readonly BP_NUM_ML_THREADS?: number

  /**
   * Overrides the maximum file size allowed for the BPFS
   * @default 100mb
   */
  readonly BP_BPFS_MAX_FILE_SIZE?: string

  /**
   * Overrides the maximum concurrency for BPFS upload
   * @default 50
   */
  readonly BP_BPFS_UPLOAD_CONCURRENCY?: number

  /**
   * Disable the file upload feature on the Code Editor
   * @default false
   */
  readonly BP_CODE_EDITOR_DISABLE_UPLOAD?: boolean

  /**
   * Disable the advanced editor feature on the Code Editor
   * @default false
   */
  readonly BP_CODE_EDITOR_DISABLE_ADVANCED?: boolean

  /**
   * Overwrites the modules that are enabled by default.
   * Has to be formatted as JSON,
   * ex: ['nlu', 'misunderstood']
   */
  readonly BP_ENABLED_MODULES?: string

  /**
   * The complete path to the out/ folder of the studio
   */
  readonly DEV_STUDIO_PATH?: string

  /**
   * The complete path to the dist/ folder of packages/nlu/dist
   */
  readonly DEV_NLU_PATH?: string

  /**
   * The complete path to the dist/ folder of the messaging repo
   */
  readonly DEV_MESSAGING_PATH?: string

  /** For testing remote Analytics locally
   */
  readonly BP_DEBUG_SEGMENT?: boolean

  /**
   * Supports dumb deployments by allowing disabling file listeners
   */
  readonly CORE_DISABLE_FILE_LISTENERS?: boolean
}

interface IDebug {
  (module: string, botId?: string): IDebugInstance
}

interface IDebugInstance {
  readonly enabled: boolean

  (msg: string, extra?: any): void
  /**
   * Use to print a debug message prefixed with the botId
   * @param botId The bot Id
   * @param message The debug message
   */
  forBot(botId: string, message: string, extra?: any): void
  sub(namespace: string): IDebugInstance
}

declare var DEBUG: IDebug

declare interface OSDistribution {
  os: NodeJS.Platform
  /** The distribution, e.g. "centos", "ubuntu" */
  dist: string
  /** If a codename is available, for example "final" or "alpine" */
  codename: string
  /** The release number, for example 18.04 */
  release: string
}

declare interface Dic<T> {
  [Key: string]: T
}

declare interface BotpressCoreEvents {
  bp_core_session_created: { botId: string; channel: string }
  bp_core_send_content: { botId: string; channel: string; source: string; details: string }
  bp_core_enter_flow: { botId: string; channel: string; flowName: string }
  bp_core_feedback_positive: { botId: string; channel: string; type: string; details?: string; eventId?: string }
  bp_core_feedback_negative: { botId: string; channel: string; type: string; details?: string; eventId?: string }
}

interface IEmitCoreEvent {
  <T extends keyof BotpressCoreEvents>(
    event: T,
    args: { [key in keyof BotpressCoreEvents[T]]: BotpressCoreEvents[T][key] }
  ): void
}

declare var BOTPRESS_CORE_EVENT: IEmitCoreEvent<|MERGE_RESOLUTION|>--- conflicted
+++ resolved
@@ -91,13 +91,11 @@
   /** The URL used to reach an external Messaging server */
   readonly MESSAGING_ENDPOINT?: string
 
-<<<<<<< HEAD
+  /** Admin key of the messaging server to make calls to admin routes */
+  readonly MESSAGING_ADMIN_KEY?: string
+  
   /** The URL used to reach an external NLU server */
   readonly NLU_ENDPOINT?: string
-=======
-  /** Admin key of the messaging server to make calls to admin routes */
-  readonly MESSAGING_ADMIN_KEY?: string
->>>>>>> ccb560e6
 
   /** Use this to override the hostname that botpress will listen on (by default it's localhost) - replaces httpServer.host */
   readonly BP_HOST?: string
