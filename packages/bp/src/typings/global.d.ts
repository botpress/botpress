declare namespace NodeJS {
  export interface ExtraRequire {
    addToNodePath(path: string): void
    getPaths(): string[]
    overwritePaths(paths: string[])
  }

  export interface Global {
    printErrorDefault(err: unknown): void
    DEBUG: IDebug
    BOTPRESS_CORE_EVENT: IEmitCoreEvent
    BOTPRESS_CORE_EVENT_TYPES: BotpressCoreEvents
    require: ExtraRequire
    rewire: (name: string) => string
    printBotLog(botId: string, args: any[]): void
    printLog(args: any[]): void
  }

  export interface Process {
    VERBOSITY_LEVEL: number
    IS_PRODUCTION: boolean // TODO: look to remove this
    BPFS_STORAGE: 'database' | 'disk'
    APP_SECRET: string
    /**
     * Path to the global APP DATA folder, shared across all installations of Botpress Server
     * Use this folder to store stuff you'd like to cache, like NLU language models etc
     */
    APP_DATA_PATH: string
    HOST: string
    PORT: number
    STUDIO_PORT: number
    MESSAGING_PORT: number
<<<<<<< HEAD
    NLU_ENDPOINT: string
=======
    NLU_ENDPOINT?: string
    NLU_PORT: number
>>>>>>> a34619a1
    PROXY?: string
    EXTERNAL_URL: string
    LOCAL_URL: string
    /** This is the subfolder where Botpress is located (ex: /botpress/). It is extracted from the external URL */
    ROOT_PATH: string
    PROJECT_LOCATION: string
    LOADED_MODULES: { [module: string]: string }
    pkg: any
    IS_LICENSED?: boolean
    IS_PRO_AVAILABLE: boolean
    IS_PRO_ENABLED: boolean
    CLUSTER_ENABLED: boolean
    ASSERT_LICENSED?: Function
    BOTPRESS_VERSION: string
    TELEMETRY_URL: string
    core_env: BotpressEnvironmentVariables
    distro: OSDistribution
    BOTPRESS_EVENTS: EventEmitter
    AUTO_MIGRATE: boolean
    MIGRATE_CMD?: 'up' | 'down'
    MIGRATE_TARGET?: string
    MIGRATE_DRYRUN?: boolean
    IS_FAILSAFE: boolean
    /** A random ID generated on server start to identify each server in a cluster */
    SERVER_ID: string
    DISABLE_GLOBAL_SANDBOX: boolean
    DISABLE_BOT_SANDBOX: boolean
    DISABLE_TRANSITION_SANDBOX: boolean
    DISABLE_CONTENT_SANDBOX: boolean
    WEB_WORKER: number
    TRAINING_WORKERS: number[]
    USE_JWT_COOKIES: boolean
    // The internal password is used for inter-process communication
    INTERNAL_PASSWORD: string
  }
}

declare var process: NodeJS.Process
declare var global: NodeJS.Global
declare type PRO_FEATURES = 'seats'

/**
 * This is a copy of process.env to add typing and documentation to variables
 */
declare interface BotpressEnvironmentVariables {
  /** Replace the path of the NodeJS Native Extensions for external OS-specific libraries such as fastText and CRFSuite */
  readonly NATIVE_EXTENSIONS_DIR?: string

  /** Replace the path of nlu binaries file */
  readonly NLU_BIN_DIR?: string

  /** Change the BPFS storage mechanism ("database" or "disk"). Defaults to "disk" */
  readonly BPFS_STORAGE?: 'database' | 'disk'

  /** The URL exposed by Botpress to external users (eg: when displaying links) */
  readonly EXTERNAL_URL?: string

  /** The URL used to reach an external Messaging server */
  readonly MESSAGING_ENDPOINT?: string

  /** Admin key of the messaging server to make calls to admin routes */
  readonly MESSAGING_ADMIN_KEY?: string
  
  /** The URL used to reach an external NLU server */
  readonly NLU_ENDPOINT?: string

  /** Use this to override the hostname that botpress will listen on (by default it's localhost) - replaces httpServer.host */
  readonly BP_HOST?: string

  /** Change the port where botpress listens. Replaces the configuration of httpServer.port */
  readonly PORT?: number

  /**
   * The connection string for redis
   * @example redis://username:password@localhost:6379
   */
  readonly REDIS_URL?: string

  /**
   * The scope or channel prefix used by RedisIO to differentiate multiple clusters of Botpress using the same Redis Cluster.
   * See: https://redis.io/topics/pubsub#database-amp-scoping
   * @example production, staging, test, development, botpress1, ...
   */
  readonly BP_REDIS_SCOPE?: string

  /**
   * The database connection string. The first part indicates which database to use
   * @example postgres://user:pass@host/db
   */
  readonly DATABASE_URL?: string

  /** If pro features are enabled or not. When enabled, the license key must be provided */
  readonly PRO_ENABLED?: boolean

  /** When running botpress in production, some optimizations are applied */
  readonly BP_PRODUCTION?: boolean

  /** Enable cluster mode */
  readonly CLUSTER_ENABLED?: boolean

  /** When you change the botpress executable, it will migrate data automatically if this is set */
  readonly AUTO_MIGRATE?: boolean

  /** Server license key */
  readonly BP_LICENSE_KEY?: string

  /**
   * Change the host of the licensing server
   * @default https://license.botpress.io
   */
  readonly BP_LICENSE_SERVER_HOST?: string

  /**
   * Set this to true if you're exposing Botpress through a reverse proxy such as Nginx
   * Can also be either an IP address or a hostname
   * Read more: https://expressjs.com/en/guide/behind-proxies.html
   */
  readonly REVERSE_PROXY?: string

  /** Use this proxy connection string to access external services, like Duckling and Licensing
   *  This values overwrites the value defined in the global Botpress configuration
   * @example http://username:password@hostname:port
   */
  readonly BP_PROXY?: string

  /**
   * Disable the use of GZIP compression while serving assets to the end users
   */
  readonly BP_HTTP_DISABLE_GZIP?: boolean

  /**
   * Use to set default debug namespaces
   * @example bp:dialog:*,bp:nlu:intents:*
   */
  readonly DEBUG?: string

  /** Enable performance hooks to track incoming and outgoing events */
  readonly BP_DEBUG_IO?: boolean

  /**
   * Overrides the auto-computed `process.APP_DATA_PATH` path
   * @see Process.APP_DATA_PATH
   */

  readonly APP_DATA_PATH?: string

  /**
   * Truthy if running the official Botpress docker image
   */
  readonly BP_IS_DOCKER?: boolean

  /**
   * The max size of the in-memory, in-process cache.
   * Defaults to '1gb'
   */
  readonly BP_MAX_MEMORY_CACHE_SIZE?: string

  /**
   * When set to true, Botpress will not automatically restart on crash
   * @default false
   */
  readonly BP_DISABLE_AUTO_RESTART?: boolean

  /**
   * Define the maximum number of time the server will be automatically restarted.
   * @default 5
   */
  readonly BP_MAX_SERVER_REBOOT?: number

  /**
   * Disable API calls to the serverConfig endpoint (which may return sensitive data - only for super admins
   * @default false
   */
  readonly BP_DISABLE_SERVER_CONFIG?: boolean

  /**
   * Disable API call to generate a diagnostic report. Command line/environment variables will still work
   * @default false
   */
  readonly BP_DISABLE_SERVER_DIAG?: boolean

  /**
   * Prevents Botpress from closing cleanly when an error is encountered.
   * This only affects fatal errors, it will not affect business rules checks (eg: licensing)
   */
  readonly BP_FAILSAFE?: boolean

  /** When true, Redis will be used to keep active sessions in memory for better performances */
  readonly USE_REDIS_STATE?: boolean

  /**
   * Experimental feature which will try to load actions locally, then from the ghost
   */
  readonly BP_EXPERIMENTAL_REQUIRE_BPFS?: boolean

  /**
   * When true, all hooks and GLOBAL actions are executed outside the sandbox.
   * Can give a significant performance improvement but removes some protections.
   */
  readonly DISABLE_GLOBAL_SANDBOX?: boolean

  /** When true, bot-scoped actions and hooks are executed outside of the sandbox  */
  readonly DISABLE_BOT_SANDBOX?: boolean

  /** When true, transitions are executed outside of the sandbox  */
  readonly DISABLE_TRANSITION_SANDBOX?: boolean

  /** When true, content elements rendering will be executed outside of the sandbox */
  readonly DISABLE_CONTENT_SANDBOX?: boolean

  /** Runs all migrations from v12.0.0 up to the latest migration found in modules and core */
  readonly TESTMIG_ALL?: boolean

  /** Runs future migrations, ignore completed migrations & sets the config version to the version in package.json */
  readonly TESTMIG_NEW?: boolean

  /** Migration Testing: Simulate a specific version for the server, ex: 12.5.0 */
  readonly TESTMIG_BP_VERSION?: string

  /** Migration Testing: Simulate a specific version for the configuration file, ex: 12.4.0 */
  readonly TESTMIG_CONFIG_VERSION?: string

  /** Migration Testing: Set this to true to run completed migrations everytime the server starts */
  readonly TESTMIG_IGNORE_COMPLETED?: boolean

  /** Prevent running migrations (to allow manual fix of an issue which prevents server startup) */
  readonly SKIP_MIGRATIONS?: boolean

  /**
   * Indicates how many child process to spawn as Machibe Learning workers.
   * Defaults to 4 if supported by CPU
   * @default 4
   */
  readonly BP_NUM_ML_THREADS?: number

  /**
   * Overrides the maximum file size allowed for the BPFS
   * @default 100mb
   */
  readonly BP_BPFS_MAX_FILE_SIZE?: string

  /**
   * Overrides the maximum concurrency for BPFS upload
   * @default 50
   */
  readonly BP_BPFS_UPLOAD_CONCURRENCY?: number

  /**
   * Disable the file upload feature on the Code Editor
   * @default false
   */
  readonly BP_CODE_EDITOR_DISABLE_UPLOAD?: boolean

  /**
   * Disable the advanced editor feature on the Code Editor
   * @default false
   */
  readonly BP_CODE_EDITOR_DISABLE_ADVANCED?: boolean

  /**
   * Overwrites the modules that are enabled by default.
   * Has to be formatted as JSON,
   * ex: ['nlu', 'misunderstood']
   */
  readonly BP_ENABLED_MODULES?: string

  /**
   * The complete path to the out/ folder of the studio
   */
  readonly DEV_STUDIO_PATH?: string

  /**
   * The complete path to the dist/ folder of packages/nlu/dist
   */
  readonly DEV_NLU_PATH?: string

  /**
   * The complete path to the dist/ folder of the messaging repo
   */
  readonly DEV_MESSAGING_PATH?: string

  /** For testing remote Analytics locally
   */
  readonly BP_DEBUG_SEGMENT?: boolean

  /**
   * Supports dumb deployments by allowing disabling file listeners
   */
  readonly CORE_DISABLE_FILE_LISTENERS?: boolean
}

interface IDebug {
  (module: string, botId?: string): IDebugInstance
}

interface IDebugInstance {
  readonly enabled: boolean

  (msg: string, extra?: any): void
  /**
   * Use to print a debug message prefixed with the botId
   * @param botId The bot Id
   * @param message The debug message
   */
  forBot(botId: string, message: string, extra?: any): void
  sub(namespace: string): IDebugInstance
}

declare var DEBUG: IDebug

declare interface OSDistribution {
  os: NodeJS.Platform
  /** The distribution, e.g. "centos", "ubuntu" */
  dist: string
  /** If a codename is available, for example "final" or "alpine" */
  codename: string
  /** The release number, for example 18.04 */
  release: string
}

declare interface Dic<T> {
  [Key: string]: T
}

declare interface BotpressCoreEvents {
  bp_core_session_created: { botId: string; channel: string }
  bp_core_send_content: { botId: string; channel: string; source: string; details: string }
  bp_core_enter_flow: { botId: string; channel: string; flowName: string }
  bp_core_feedback_positive: { botId: string; channel: string; type: string; details?: string; eventId?: string }
  bp_core_feedback_negative: { botId: string; channel: string; type: string; details?: string; eventId?: string }
}

interface IEmitCoreEvent {
  <T extends keyof BotpressCoreEvents>(
    event: T,
    args: { [key in keyof BotpressCoreEvents[T]]: BotpressCoreEvents[T][key] }
  ): void
}

declare var BOTPRESS_CORE_EVENT: IEmitCoreEvent<|MERGE_RESOLUTION|>--- conflicted
+++ resolved
@@ -30,12 +30,7 @@
     PORT: number
     STUDIO_PORT: number
     MESSAGING_PORT: number
-<<<<<<< HEAD
     NLU_ENDPOINT: string
-=======
-    NLU_ENDPOINT?: string
-    NLU_PORT: number
->>>>>>> a34619a1
     PROXY?: string
     EXTERNAL_URL: string
     LOCAL_URL: string
@@ -98,7 +93,7 @@
 
   /** Admin key of the messaging server to make calls to admin routes */
   readonly MESSAGING_ADMIN_KEY?: string
-  
+
   /** The URL used to reach an external NLU server */
   readonly NLU_ENDPOINT?: string
 
