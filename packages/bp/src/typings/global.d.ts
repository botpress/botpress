declare namespace NodeJS {
  export interface ExtraRequire {
    addToNodePath(path: string): void
    getPaths(): string[]
    overwritePaths(paths: string[])
  }

  export interface Global {
    printErrorDefault(err: unknown): void
    DEBUG: IDebug
    BOTPRESS_CORE_EVENT: IEmitCoreEvent
    BOTPRESS_CORE_EVENT_TYPES: BotpressCoreEvents
    require: ExtraRequire
    rewire: (name: string) => string
    printBotLog(botId: string, args: any[]): void
    printLog(args: any[]): void
  }

  export interface Process {
    VERBOSITY_LEVEL: number
    IS_PRODUCTION: boolean // TODO: look to remove this
    BPFS_STORAGE: 'database' | 'disk'
    APP_SECRET: string
    /**
     * Path to the global APP DATA folder, shared across all installations of Botpress Server
     * Use this folder to store stuff you'd like to cache, like NLU language models etc
     */
    APP_DATA_PATH: string
    HOST: string
    PORT: number
    STUDIO_PORT: number
    MESSAGING_PORT: number
    NLU_PORT: number
    PROXY?: string
    EXTERNAL_URL: string
    LOCAL_URL: string
    /** This is the subfolder where Botpress is located (ex: /botpress/). It is extracted from the external URL */
    ROOT_PATH: string
    PROJECT_LOCATION: string
    LOADED_MODULES: { [module: string]: string }
    pkg: any
    IS_LICENSED?: boolean
    IS_PRO_AVAILABLE: boolean
    IS_PRO_ENABLED: boolean
    CLUSTER_ENABLED: boolean
    ASSERT_LICENSED?: Function
    BOTPRESS_VERSION: string
    TELEMETRY_URL: string
    core_env: BotpressEnvironmentVariables
    distro: OSDistribution
    BOTPRESS_EVENTS: EventEmitter
    AUTO_MIGRATE: boolean
    MIGRATE_CMD?: 'up' | 'down'
    MIGRATE_TARGET?: string
    MIGRATE_DRYRUN?: boolean
    IS_FAILSAFE: boolean
    /** A random ID generated on server start to identify each server in a cluster */
    SERVER_ID: string
    DISABLE_GLOBAL_SANDBOX: boolean
    DISABLE_BOT_SANDBOX: boolean
    DISABLE_TRANSITION_SANDBOX: boolean
    DISABLE_CONTENT_SANDBOX: boolean
    WEB_WORKER: number
    TRAINING_WORKERS: number[]
    USE_JWT_COOKIES: boolean
    // The internal password is used for inter-process communication
    INTERNAL_PASSWORD: string
  }
}

declare var process: NodeJS.Process
declare var global: NodeJS.Global
declare type PRO_FEATURES = 'seats'

/**
 * This is a copy of process.env to add typing and documentation to variables
 */
declare interface BotpressEnvironmentVariables {
  /** Replace the path of the NodeJS Native Extensions for external OS-specific libraries such as fastText and CRFSuite */
  readonly NATIVE_EXTENSIONS_DIR?: string

  /** Replace the path of nlu binaries file */
  readonly NLU_BIN_DIR?: string

  /** Change the BPFS storage mechanism ("database" or "disk"). Defaults to "disk" */
  readonly BPFS_STORAGE?: 'database' | 'disk'

  /** The URL exposed by Botpress to external users (eg: when displaying links) */
  readonly EXTERNAL_URL?: string

  /** The URL used to reach an external Messaging server */
  readonly MESSAGING_ENDPOINT?: string

  /** Use this to override the hostname that botpress will listen on (by default it's localhost) - replaces httpServer.host */
  readonly BP_HOST?: string

  /** Change the port where botpress listens. Replaces the configuration of httpServer.port */
  readonly PORT?: number

  /**
   * The connection string for redis
   * @example redis://username:password@localhost:6379
   */
  readonly REDIS_URL?: string

  /**
   * The scope or channel prefix used by RedisIO to differentiate multiple clusters of Botpress using the same Redis Cluster.
   * See: https://redis.io/topics/pubsub#database-amp-scoping
   * @example production, staging, test, development, botpress1, ...
   */
  readonly BP_REDIS_SCOPE?: string

  /**
   * The database connection string. The first part indicates which database to use
   * @example postgres://user:pass@host/db
   */
  readonly DATABASE_URL?: string

  /** If pro features are enabled or not. When enabled, the license key must be provided */
  readonly PRO_ENABLED?: boolean

  /** When running botpress in production, some optimizations are applied */
  readonly BP_PRODUCTION?: boolean

  /** Enable cluster mode */
  readonly CLUSTER_ENABLED?: boolean

  /** When you change the botpress executable, it will migrate data automatically if this is set */
  readonly AUTO_MIGRATE?: boolean

  /** Server license key */
  readonly BP_LICENSE_KEY?: string

  /**
   * Change the host of the licensing server
   * @default https://license.botpress.io
   */
  readonly BP_LICENSE_SERVER_HOST?: string

  /**
   * Set this to true if you're exposing Botpress through a reverse proxy such as Nginx
   * Can also be either an IP address or a hostname
   * Read more: https://expressjs.com/en/guide/behind-proxies.html
   */
  readonly REVERSE_PROXY?: string

  /** Use this proxy connection string to access external services, like Duckling and Licensing
   *  This values overwrites the value defined in the global Botpress configuration
   * @example http://username:password@hostname:port
   */
  readonly BP_PROXY?: string

  /**
   * Disable the use of GZIP compression while serving assets to the end users
   */
  readonly BP_HTTP_DISABLE_GZIP?: boolean

  /**
   * Use to set default debug namespaces
   * @example bp:dialog:*,bp:nlu:intents:*
   */
  readonly DEBUG?: string

  /** Enable performance hooks to track incoming and outgoing events */
  readonly BP_DEBUG_IO?: boolean

  /**
   * Overrides the auto-computed `process.APP_DATA_PATH` path
   * @see Process.APP_DATA_PATH
   */

  readonly APP_DATA_PATH?: string

  /**
   * Truthy if running the official Botpress docker image
   */
  readonly BP_IS_DOCKER?: boolean

  /**
   * The max size of the in-memory, in-process cache.
   * Defaults to '1gb'
   */
  readonly BP_MAX_MEMORY_CACHE_SIZE?: string

  /**
   * When set to true, Botpress will not automatically restart on crash
   * @default false
   */
  readonly BP_DISABLE_AUTO_RESTART?: boolean

  /**
   * Define the maximum number of time the server will be automatically restarted.
   * @default 5
   */
  readonly BP_MAX_SERVER_REBOOT?: number

  /**
   * Disable API calls to the serverConfig endpoint (which may return sensitive data - only for super admins
   * @default false
   */
  readonly BP_DISABLE_SERVER_CONFIG?: boolean

  /**
   * Disable API call to generate a diagnostic report. Command line/environment variables will still work
   * @default false
   */
  readonly BP_DISABLE_SERVER_DIAG?: boolean

  /**
   * Prevents Botpress from closing cleanly when an error is encountered.
   * This only affects fatal errors, it will not affect business rules checks (eg: licensing)
   */
  readonly BP_FAILSAFE?: boolean

  /** When true, Redis will be used to keep active sessions in memory for better performances */
  readonly USE_REDIS_STATE?: boolean

  /**
   * Experimental feature which will try to load actions locally, then from the ghost
   */
  readonly BP_EXPERIMENTAL_REQUIRE_BPFS?: boolean

  /**
   * When true, all hooks and GLOBAL actions are executed outside the sandbox.
   * Can give a significant performance improvement but removes some protections.
   */
  readonly DISABLE_GLOBAL_SANDBOX?: boolean

  /** When true, bot-scoped actions and hooks are executed outside of the sandbox  */
  readonly DISABLE_BOT_SANDBOX?: boolean

  /** When true, transitions are executed outside of the sandbox  */
  readonly DISABLE_TRANSITION_SANDBOX?: boolean

  /** When true, content elements rendering will be executed outside of the sandbox */
  readonly DISABLE_CONTENT_SANDBOX?: boolean

  /** Runs all migrations from v12.0.0 up to the latest migration found in modules and core */
  readonly TESTMIG_ALL?: boolean

  /** Runs future migrations, ignore completed migrations & sets the config version to the version in package.json */
  readonly TESTMIG_NEW?: boolean

  /** Migration Testing: Simulate a specific version for the server, ex: 12.5.0 */
  readonly TESTMIG_BP_VERSION?: string

  /** Migration Testing: Simulate a specific version for the configuration file, ex: 12.4.0 */
  readonly TESTMIG_CONFIG_VERSION?: string

  /** Migration Testing: Set this to true to run completed migrations everytime the server starts */
  readonly TESTMIG_IGNORE_COMPLETED?: boolean

  /** Prevent running migrations (to allow manual fix of an issue which prevents server startup) */
  readonly SKIP_MIGRATIONS?: boolean

  /**
   * Indicates how many child process to spawn as Machibe Learning workers.
   * Defaults to 4 if supported by CPU
   * @default 4
   */
  readonly BP_NUM_ML_THREADS?: number

  /**
   * Overrides the maximum file size allowed for the BPFS
   * @default 100mb
   */
  readonly BP_BPFS_MAX_FILE_SIZE?: string

  /**
   * Overrides the maximum concurrency for BPFS upload
   * @default 50
   */
  readonly BP_BPFS_UPLOAD_CONCURRENCY?: number

  /**
   * Disable the file upload feature on the Code Editor
   * @default false
   */
  readonly BP_CODE_EDITOR_DISABLE_UPLOAD?: boolean

  /**
   * Disable the advanced editor feature on the Code Editor
   * @default false
   */
  readonly BP_CODE_EDITOR_DISABLE_ADVANCED?: boolean

  /**
   * Overwrites the modules that are enabled by default.
   * Has to be formatted as JSON,
   * ex: ['nlu', 'nlu-testing']
   */
  readonly BP_ENABLED_MODULES?: string

  /**
   * The complete path to the out/ folder of the studio
   */
  readonly DEV_STUDIO_PATH?: string

  /**
   * The complete path to the dist/ folder of packages/nlu/dist
   */
  readonly DEV_NLU_PATH?: string

  /**
   * The complete path to the dist/ folder of the messaging repo
   */
  readonly DEV_MESSAGING_PATH?: string

  /**
<<<<<<< HEAD
   * Supports dumb deployments by allowing disabling file listeners
   */
  readonly CORE_DISABLE_FILE_LISTENERS?: boolean
=======
   * For testing remote Analytics locally 
   */
   readonly BP_DEBUG_SEGMENT?: boolean
>>>>>>> d7300e7a
}

interface IDebug {
  (module: string, botId?: string): IDebugInstance
}

interface IDebugInstance {
  readonly enabled: boolean

  (msg: string, extra?: any): void
  /**
   * Use to print a debug message prefixed with the botId
   * @param botId The bot Id
   * @param message The debug message
   */
  forBot(botId: string, message: string, extra?: any): void
  sub(namespace: string): IDebugInstance
}

declare var DEBUG: IDebug

declare interface OSDistribution {
  os: NodeJS.Platform
  /** The distribution, e.g. "centos", "ubuntu" */
  dist: string
  /** If a codename is available, for example "final" or "alpine" */
  codename: string
  /** The release number, for example 18.04 */
  release: string
}

declare interface Dic<T> {
  [Key: string]: T
}

declare interface BotpressCoreEvents {
  bp_core_session_created: { botId: string; channel: string }
  bp_core_send_content: { botId: string; channel: string; source: string; details: string }
  bp_core_workflow_started: { botId: string; channel: string; wfName: string }
  bp_core_workflow_completed: { botId: string; channel: string; wfName: string }
  bp_core_workflow_failed: { botId: string; channel: string; wfName: string }
  bp_core_enter_flow: { botId: string; channel: string; flowName: string }
  bp_core_feedback_positive: { botId: string; channel: string; type: string; details?: string; eventId?: string }
  bp_core_feedback_negative: { botId: string; channel: string; type: string; details?: string; eventId?: string }
}

interface IEmitCoreEvent {
  <T extends keyof BotpressCoreEvents>(
    event: T,
    args: { [key in keyof BotpressCoreEvents[T]]: BotpressCoreEvents[T][key] }
  ): void
}

declare var BOTPRESS_CORE_EVENT: IEmitCoreEvent<|MERGE_RESOLUTION|>--- conflicted
+++ resolved
@@ -306,16 +306,14 @@
    */
   readonly DEV_MESSAGING_PATH?: string
 
-  /**
-<<<<<<< HEAD
+  /** For testing remote Analytics locally
+   */
+  readonly BP_DEBUG_SEGMENT?: boolean
+
+  /**
    * Supports dumb deployments by allowing disabling file listeners
    */
   readonly CORE_DISABLE_FILE_LISTENERS?: boolean
-=======
-   * For testing remote Analytics locally 
-   */
-   readonly BP_DEBUG_SEGMENT?: boolean
->>>>>>> d7300e7a
 }
 
 interface IDebug {
