import { BotDetails, Flow, FlowNode, IO, RolloutStrategy, StageRequestApprovers, StrategyUser } from 'botpress/sdk'
import { Request } from 'express'
import { BotpressConfig } from '../core/config/botpress.config'
import { LicenseInfo, LicenseStatus } from './licensing-service'

export interface IDisposeOnExit {
  disposeOnExit(): void
}

export interface IInitializeFromConfig {
  initializeFromConfig(config: BotpressConfig): void
}

export interface UniqueUser {
  email: string
  strategy: string
}

export interface CreatedUser {
  email: string
  tempPassword: string
}

export interface AuthStrategyConfig {
  strategyType: string
  strategyId: string
  loginUrl?: string
  registerUrl?: string
  label?: string
  hidden?: boolean
}

export interface Workspace {
  authStrategies: string[]
  id: string
  name: string
  description?: string
  audience: 'internal' | 'external'
  roles: AuthRole[]
  defaultRole: string
  adminRole: string
  bots: string[]
  pipeline: Pipeline
  rolloutStrategy: RolloutStrategy
}

export type CreateWorkspace = Pick<Workspace, 'id' | 'name' | 'description' | 'audience'> & {
  pipelineId: string
<<<<<<< HEAD
  authStrategies?: string[]
=======
  roles?: AuthRole[]
>>>>>>> 85bf2b7a
}

export interface AuthRule {
  res: string
  op: string
}

export interface AuthRole {
  id: string
  name: string
  description: string
  rules: Array<AuthRule>
}

export interface TokenUser {
  email: string
  strategy: string
  tokenVersion: number
  isSuperAdmin: boolean
  csrfToken?: string
  exp?: number
  iat?: number
}

export interface StoredToken {
  token: string
  expiresAt: number
  issuedAt: number
}

export interface TokenResponse {
  jwt: string
  csrf: string
  exp: number
}

export type RequestWithUser = Request & {
  tokenUser?: TokenUser
  authUser?: StrategyUser
  workspace?: string
}

export interface Bot {
  id: string
  name: string
  description: string
  category?: string
  disabled?: boolean
  private?: boolean
  details?: BotDetails
  version?: string
  author?: string
  license?: string
  created_at: string
  updated_at: string
}

export type Pipeline = Stage[]

export type StageAction = 'promote_copy' | 'promote_move'

export interface Stage {
  id: string
  label: string
  action: StageAction
  reviewers: StageRequestApprovers[]
  minimumApprovals: number
  reviewSequence: 'serial' | 'parallel'
}

export interface UserProfile {
  email: string
  isSuperAdmin: boolean
  strategyType: string
  strategy: string
  firstname?: string
  lastname?: string
  picture_url?: string
  fullName: string
  permissions: AuthRule[] | undefined
}

export interface FlowMutex {
  lastModifiedBy: string
  lastModifiedAt: Date
  remainingSeconds?: number // backend calculate this because all clients time might be wrong
}

export type FlowView = Flow & {
  nodes: NodeView[]
  links: NodeLinkView[]
  currentMutex?: FlowMutex
}

export interface NodeLinkView {
  source: string
  target: string
  points: FlowPoint[]
}

export interface FlowPoint {
  x: number
  y: number
}

export type NodeView = FlowNode & FlowPoint

export interface ServerConfig {
  config: BotpressConfig
  env: { [keyName: string]: string }
  live: { [keyName: string]: string }
}

export interface NodeProblem {
  nodeName: string
  missingPorts: any
}

export interface ChatUserAuth {
  sessionId: string
  botId: string
  signature: string
}

export interface AuthPayload {
  /** User is considered authenticated until that date (duration is determined per channel) */
  authenticatedUntil?: Date
  /** An authorized user has an access (any) to the workspace the bot is part of */
  isAuthorized?: boolean
  /** User must provide a valid invite code before he's added to the workspace & authorized */
  inviteRequired?: boolean
  identity?: TokenUser
}

export interface ModuleInfo {
  name: string
  fullName?: string
  description?: string
  /** Archived modules must be unpacked before information is available */
  archived?: boolean
  /** The location of the module as listed in botpress config */
  location: string
  /** The complete location of the module */
  fullPath: string
  enabled: boolean
  status?: 'stable' | 'experimental'
}

export interface LibraryElement {
  contentId: string
  type: 'say_something' | 'execute'
  preview: string
  path: string
}

export interface OutgoingEventCommonArgs {
  event: IO.Event
  // Any other additional property
  [property: string]: any
}

export interface EventCommonArgs {
  event: IO.IncomingEvent
  user: { [attribute: string]: any }
  temp: { [property: string]: any }
  bot: { [property: string]: any }
  session: IO.CurrentSession
  workflow: IO.WorkflowHistory
  // Any other additional property
  [property: string]: any
}

export interface ServerHealth {
  serverId: string
  hostname: string
  bots: { [botId: string]: BotHealth }
}

export interface BotHealth {
  status: 'healthy' | 'unhealthy' | 'disabled'
  errorCount: number
  criticalCount: number
  warningCount: number
}

export interface ActionServer {
  id: string
  baseUrl: string
}

export type ActionScope = 'bot' | 'global'

export interface ActionDefinition {
  name: string
  category: string
  description: string
  author: string
  params: ActionParameterDefinition[]
}

export type LocalActionDefinition = ActionDefinition & {
  title: string
  scope: ActionScope
  legacy: boolean
  hidden: boolean
}

export interface ActionParameterDefinition {
  name: string
  description: string
  required: boolean
  type: string
  default: any
}

export type ActionServerWithActions = ActionServer & {
  actions: ActionDefinition[] | undefined
}

export type LicensingStatus = {
  isPro: boolean
  isBuiltWithPro: boolean
  fingerprints: {
    cluster_url: string
  }
  license?: LicenseInfo
} & LicenseStatus<|MERGE_RESOLUTION|>--- conflicted
+++ resolved
@@ -46,11 +46,8 @@
 
 export type CreateWorkspace = Pick<Workspace, 'id' | 'name' | 'description' | 'audience'> & {
   pipelineId: string
-<<<<<<< HEAD
   authStrategies?: string[]
-=======
   roles?: AuthRole[]
->>>>>>> 85bf2b7a
 }
 
 export interface AuthRule {
