import { ContentElement, ContentType, CustomContentType, IO, KnexExtended, Logger, SearchParams } from 'botpress/sdk'
import { GhostService } from 'core/bpfs'
import { ConfigProvider } from 'core/config'
import { JobService } from 'core/distributed'
import { EventEngine } from 'core/events'
import { LoggerProvider } from 'core/logger'
import { MediaServiceProvider } from 'core/media'
import { ModuleLoader } from 'core/modules'
import { TYPES } from 'core/types'
import { inject, injectable, tagged } from 'inversify'
import Joi from 'joi'
import _ from 'lodash'
import nanoid from 'nanoid'
import path from 'path'
import { VError } from 'verror'

import { IDisposeOnExit } from '../../common/typings'

import { CodeFile, SafeCodeSandbox } from './code-sandbox'
import { renderRecursive, renderTemplate } from './templating'

const UNLIMITED_ELEMENTS = -1
export const DefaultSearchParams: SearchParams = {
  sortOrder: [{ column: 'createdOn' }],
  from: 0,
  count: 50
}

export const CmsImportSchema = Joi.array().items(
  Joi.object().keys({
    id: Joi.string().required(),
    contentType: Joi.string().required(),
    formData: Joi.object().required()
  })
)

const extractPayload = (type: string, data) => {
  return { type, ..._.pickBy(_.omit(data, 'event', 'temp', 'user', 'session', 'bot', 'BOT_URL'), v => v !== undefined) }
}

@injectable()
export class CMSService implements IDisposeOnExit {
  broadcastAddElement: Function = this.local__addElementToCache
  broadcastUpdateElement: Function = this.local__updateElementFromCache
  broadcastRemoveElements: Function = this.local__removeElementsFromCache
  broadcastInvalidateForBot: Function = this.local__invalidateForBot

  private readonly contentTable = 'content_elements'
  private readonly typesDir = 'content-types'
  private readonly elementsDir = 'content-elements'

  private contentTypesByBot: { [botId: string]: ContentType[] } = {}
  private filesByBotAndId: { [botId: string]: any } = {}
  private sandboxByBot: { [botId: string]: SafeCodeSandbox } = {}

  constructor(
    @inject(TYPES.Logger)
    @tagged('name', 'CMS')
    private logger: Logger,
    @inject(TYPES.LoggerProvider) private loggerProvider: LoggerProvider,
    @inject(TYPES.GhostService) private ghost: GhostService,
    @inject(TYPES.ConfigProvider) private configProvider: ConfigProvider,
    @inject(TYPES.InMemoryDatabase) private memDb: KnexExtended,
    @inject(TYPES.JobService) private jobService: JobService,
    @inject(TYPES.MediaServiceProvider) private mediaServiceProvider: MediaServiceProvider,
    @inject(TYPES.ModuleLoader) private moduleLoader: ModuleLoader,
    @inject(TYPES.EventEngine) private eventEngine: EventEngine
  ) {}

  disposeOnExit() {
    Object.keys(this.sandboxByBot).forEach(botId => this.sandboxByBot[botId]?.dispose())
  }

  async initialize() {
    this.broadcastAddElement = await this.jobService.broadcast<void>(this.local__addElementToCache.bind(this))
    this.broadcastRemoveElements = await this.jobService.broadcast<void>(this.local__removeElementsFromCache.bind(this))
    this.broadcastUpdateElement = await this.jobService.broadcast<ContentElement>(
      this.local__updateElementFromCache.bind(this)
    )
    this.broadcastInvalidateForBot = await this.jobService.broadcast<string>(this.local__invalidateForBot.bind(this))

    await this.prepareDb()
  }

  private async prepareDb() {
    await this.memDb.createTableIfNotExists(this.contentTable, table => {
      table.string('id')
      table.string('botId')
      table.primary(['id', 'botId'])
      table.string('contentType')
      table.text('formData')
      table.jsonb('previews')
      table.string('createdBy')
      table.timestamp('createdOn')
      table.timestamp('modifiedOn')
    })
  }

  async getAllElements(botId: string): Promise<ContentElement[]> {
    const fileNames = await this.ghost.forBot(botId).directoryListing(this.elementsDir, '*.json', 'library.json')
    let contentElements: ContentElement[] = []

    for (const fileName of fileNames) {
      try {
        const contentType = path.basename(fileName).replace(/\.json$/i, '')
        const fileContentElements = await this.ghost
          .forBot(botId)
          .readFileAsObject<ContentElement[]>(this.elementsDir, fileName)

        fileContentElements.forEach(el => Object.assign(el, { contentType }))
        contentElements = _.concat(contentElements, fileContentElements)
      } catch (err) {
        throw new Error(`while processing elements of "${fileName}": ${err}`)
      }
    }

    return contentElements
  }

  async loadElementsForBot(botId: string): Promise<any[]> {
    try {
      const contentElements = await this.getAllElements(botId)

      const elements = await Promise.map(contentElements, element => {
        return this.memDb(this.contentTable)
          .insert(this.transformItemApiToDb(botId, element))
          .catch(err => {
            // ignore duplicate key errors
            // TODO: Knex error handling
          })
      })

      await this.recomputeElementsForBot(botId)

      return elements
    } catch (err) {
      throw new Error(`while processing content elements: ${err}`)
    }
  }

  async deleteAllElements(botId: string): Promise<void> {
    const files = await this.ghost.forBot(botId).directoryListing(this.elementsDir, '*.json')
    await Promise.map(files, file => this.ghost.forBot(botId).deleteFile(this.elementsDir, file))
    await this.clearElementsFromCache(botId)
  }

  async clearElementsFromCache(botId: string) {
    await this.memDb(this.contentTable)
      .where({ botId })
      .delete()
  }

  public async loadContentTypesFromFiles(botId: string): Promise<void> {
    const fileNames = await this.ghost.forBot(botId).directoryListing(this.typesDir, '*.js')

    const codeFiles = await Promise.map(fileNames, async filename => {
      const content = <string>await this.ghost.forBot(botId).readFileAsString(this.typesDir, filename)
      const folder = botId
      return <CodeFile>{ code: content, folder, relativePath: path.basename(filename) }
    })

    this.sandboxByBot[botId] = new SafeCodeSandbox(botId, await this.loggerProvider('CMS[Render]'))
    await this.sandboxByBot[botId].addFiles(codeFiles)

    this.contentTypesByBot[botId] = []
    this.filesByBotAndId[botId] = {}

    for (const file of this.sandboxByBot[botId].ls()) {
      try {
        const filename = path.basename(file)
        if (filename.startsWith('_')) {
          // File to exclude
          continue
        }

        await this._loadContentTypeFromFile(file, botId, this.sandboxByBot[botId])
      } catch (err) {
        this.logger.attachError(err).error(`Could not load Content Type "${file}"`)
      }
    }
  }

  private async _loadContentTypeFromFile(fileName: string, botId: string, sandbox): Promise<void> {
    const contentTypeParsed = await sandbox.run(fileName)
    const contentType: ContentType = contentTypeParsed?.default ?? contentTypeParsed

    if (!contentType || !contentType.id) {
      throw new Error(`Invalid content type ${fileName}`)
    }

    this.filesByBotAndId[botId][contentType.id] = `${contentType.id}.json`
    this.contentTypesByBot[botId].push(contentType)
  }

  public async addBotContentType(botId: string, name: string, content: string) {
    const codeFile: CodeFile = { code: content, relativePath: `${name}.js` }

    await this.sandboxByBot[botId].addFile(codeFile)

    const contentTypeParsed = await this.sandboxByBot[botId].run(codeFile.relativePath)
    const customType: CustomContentType = contentTypeParsed.default || contentTypeParsed

    if (!customType.extends) {
      return this.logger.error('A custom component must extend a built-in type')
    }

    const baseType = this.contentTypesByBot[botId].find(x => x.id === customType.extends)
    const customRenderer = (data: any, channel): any => {
      if (channel !== 'web') {
        return extractPayload(baseType!.id.replace('builtin_', ''), data)
      }

      return {
        module: name,
        subType: 'component',
        component: 'default',
        botId: data.event.botId,
        wrapped: extractPayload(baseType!.id.replace('builtin_', ''), data),
        ...extractPayload('custom', data)
      }
    }

    const contentType = _.merge({}, baseType, { renderElement: customRenderer }, customType, { id: name })

    this.filesByBotAndId[botId][contentType.id] = `${contentType.id}.json`
    this.contentTypesByBot[botId].push(contentType)
  }

  async listContentElements(
    botId: string,
    contentTypeId?: string,
    params: SearchParams = DefaultSearchParams,
    language?: string
  ): Promise<ContentElement[]> {
    const { searchTerm, ids, filters, sortOrder, from, count } = params

    let query = this.memDb(this.contentTable)
    query = query.where({ botId })

    if (contentTypeId) {
      query = query.andWhere('contentType', contentTypeId)
    }

    if (searchTerm) {
      query = query.andWhere(builder =>
        builder.where('formData', 'like', `%${searchTerm}%`).orWhere('id', 'like', `%${searchTerm}%`)
      )
    }

    if (ids) {
      query = query.andWhere(builder => builder.whereIn('id', ids))
    }

    filters?.forEach(filter => {
      query = query.andWhere(filter.column, 'like', `%${filter.value}%`)
    })

    sortOrder?.forEach(sort => {
      query = query.orderBy(sort.column, sort.desc ? 'desc' : 'asc')
    })

    if (count !== UNLIMITED_ELEMENTS) {
      query = query.limit(count)
    }

    const dbElements = await query.offset(from)
    const elements: ContentElement[] = dbElements.map(this.transformDbItemToApi)

    return Promise.map(elements, el => (language ? this._translateElement(el, language, botId) : el))
  }

  async getContentElement(botId: string, id: string, language?: string): Promise<ContentElement> {
    const element = await this.memDb(this.contentTable)
      .where({ botId, id })
      .first()

    const deserialized = this.transformDbItemToApi(element)
    return language ? this._translateElement(deserialized, language, botId) : deserialized
  }

  async getContentElements(botId: string, ids: string[], language?: string): Promise<ContentElement[]> {
    const elements = await this.memDb(this.contentTable).where(builder => builder.where({ botId }).whereIn('id', ids))

    const apiElements: ContentElement[] = elements.map(this.transformDbItemToApi)
    return Promise.map(apiElements, el => (language ? this._translateElement(el, language, botId) : el))
  }

  async countContentElements(botId?: string): Promise<number> {
    let query = this.memDb(this.contentTable)

    if (botId) {
      query = query.where({ botId })
    }

    return query
      .count('* as count')
      .first()
      .then(row => (row && Number(row.count)) || 0)
  }

  async deleteContentElements(botId: string, ids: string[]): Promise<void> {
    const elements = await this.getContentElements(botId, ids)
    await Promise.map(elements, el => this.moduleLoader.onElementChanged(botId, 'delete', el))

    await this.broadcastRemoveElements(botId, ids)

    this.deleteMedia(botId, elements)

    const contentTypes = _.uniq(_.map(elements, 'contentType'))
    await Promise.mapSeries(contentTypes, contentTypeId => this._writeElementsToFile(botId, contentTypeId))
  }

  getMediaFiles(formData): string[] {
    const media = '/media/'
    const iterator = (result: string[], value, key: string) => {
      if (key.startsWith('image') && value && value.includes(media)) {
        result.push(value.substr(value.indexOf(media) + media.length))
      } else if (key.startsWith('items$') && value.length) {
        value.forEach(e => _.reduce(e, iterator, result))
      }
      return result
    }
    return _.reduce(formData, iterator, []).filter(Boolean)
  }

  deleteMedia(botId: string, elements: ContentElement[]) {
    const mediaService = this.mediaServiceProvider.forBot(botId)
    _.map(elements, 'formData').forEach(formData => {
      const filesToDelete = this.getMediaFiles(formData)
      filesToDelete.forEach(f => mediaService.deleteFile(f))
    })
  }

  async getAllContentTypes(botId: string): Promise<ContentType[]> {
    const botConfig = await this.configProvider.getBotConfig(botId)
    const enabledTypes = botConfig.imports.contentTypes || this.contentTypesByBot[botId]
    return Promise.map(enabledTypes, x => this.getContentType(x, botId))
  }

  getContentType(contentTypeId: string, botId: string): ContentType {
    const type = this.contentTypesByBot[botId].find(x => x.id === contentTypeId)
    if (!type) {
      throw new Error(`Content type "${contentTypeId}" is not a valid registered content type ID`)
    }
    return type
  }

  private _generateElementId(contentTypeId: string): string {
    const prefix = contentTypeId.replace(/^#/, '')
    return `${prefix}-${nanoid(6)}`
  }

  async elementIdExists(botId: string, id: string): Promise<boolean> {
    const element = await this.memDb(this.contentTable)
      .where({ botId, id })
      .first()

    return !!element
  }

  async createOrUpdateContentElement(
    botId: string,
    contentTypeId: string,
    formData: object,
    contentElementId?: string,
    language?: string
  ): Promise<string> {
    process.ASSERT_LICENSED?.()
    contentTypeId = contentTypeId.toLowerCase()
    const contentType = _.find(this.contentTypesByBot[botId], { id: contentTypeId })

    if (!contentType) {
      throw new Error(`Content type "${contentTypeId}" is not a valid registered content type ID`)
    }

    const { languages, defaultLanguage } = await this.configProvider.getBotConfig(botId)

    // If language is specified, we update only the one specified. This is mostly for requests made with the SDK
    if (language) {
      // If we are editing an existing content elements, we need to fetch other translations to merge them so they aren't lost
      if (contentElementId) {
        formData = {
          ...(await this.getContentElement(botId, contentElementId)).formData,
          ...this.getTranslatedProps(formData, language)
        }
      } else {
        formData = this.getTranslatedProps(formData, language)
      }
    }

    const contentElement = {
      formData,
      ...(await this.fillComputedProps(contentType, formData, languages, defaultLanguage, botId))
    }
    const body = this.transformItemApiToDb(botId, contentElement)

    if (!contentElementId) {
      contentElementId = this._generateElementId(contentTypeId)
    }

    if (!(await this.elementIdExists(botId, contentElementId))) {
      await this.broadcastAddElement(botId, body, contentElementId, contentType.id)
      const created = await this.getContentElement(botId, contentElementId)

      await this.moduleLoader.onElementChanged(botId, 'create', created)
    } else {
      const originalElement = await this.getContentElement(botId, contentElementId)
      const updatedElement = await this.broadcastUpdateElement(botId, body, contentElementId)

      await this.moduleLoader.onElementChanged(botId, 'update', updatedElement, originalElement)
    }

    await this._writeElementsToFile(botId, contentTypeId)
    return contentElementId
  }

  resolveRefs = data => {
    if (!data) {
      return data
    }

    if (Array.isArray(data)) {
      return Promise.map(data, this.resolveRefs)
    }

    if (_.isObject(data)) {
      return Promise.props(_.mapValues(data, this.resolveRefs))
    }

    if (_.isString(data)) {
      const m = data.match(/^##ref\((.*)\)$/)
      if (!m) {
        return data
      }
      return this.memDb(this.contentTable)
        .select('formData')
        .where('id', m[1])
        .then(result => {
          if (!result || !result.length) {
            throw new Error(`Error resolving reference: ID ${m[1]} not found.`)
          }
          return JSON.parse(result[0].formData)
        })
        .then(this.resolveRefs)
    }

    return data
  }

  private async _writeElementsToFile(botId: string, contentTypeId: string) {
    process.ASSERT_LICENSED?.()
    const params = { ...DefaultSearchParams, count: UNLIMITED_ELEMENTS }
    const elements = (await this.listContentElements(botId, contentTypeId, params)).map(element =>
      _.pick(element, 'id', 'formData', 'createdBy', 'createdOn', 'modifiedOn')
    )
    const fileName = this.filesByBotAndId[botId][contentTypeId]
    const content = JSON.stringify(elements, undefined, 2)

    await this.ghost.forBot(botId).upsertFile(this.elementsDir, fileName, content)
  }

  private _translateElement(element: ContentElement, language: string, botId: string) {
    return {
      ...element,
      formData: this.getOriginalProps(element.formData, this.getContentType(element.contentType, botId), language)
    }
  }

  private transformDbItemToApi(item: any): ContentElement {
    if (!item) {
      return item
    }

    return {
      ...item,
      formData: JSON.parse(item.formData),
      previews: item.previews && JSON.parse(item.previews)
    }
  }

  private transformItemApiToDb(botId: string, element) {
    if (!element) {
      return element
    }

    const result = { ...element, botId }

    if ('formData' in element && typeof element.formData !== 'string') {
      result.formData = JSON.stringify(element.formData)
    }

    if (element.previews) {
      result.previews = JSON.stringify(element.previews)
    }

    return result
  }

  async recomputeElementsForBot(botId: string): Promise<void> {
    const { languages, defaultLanguage } = await this.configProvider.getBotConfig(botId)

    for (const contentType of this.contentTypesByBot[botId]) {
      let elementId
      try {
        await this.memDb(this.contentTable)
          .select('id', 'formData', 'botId')
          .where('contentType', contentType.id)
          .andWhere({ botId })
          .then<Iterable<any>>()
          .each(async (element: any) => {
            elementId = element.id
            const computedProps = await this.fillComputedProps(
              contentType,
              JSON.parse(element.formData),
              languages,
              defaultLanguage,
              botId
            )
            element = { ...element, ...computedProps }

            return this.memDb(this.contentTable)
              .where('id', element.id)
              .andWhere({ botId })
              .update(this.transformItemApiToDb(botId, element))
              .catch(err => {
                throw new VError(err, `Could not update the element for ID "${element.id}"`)
              })
          })
      } catch (err) {
        throw new Error(`while computing elements of type "${contentType.id}" (element: ${elementId}): ${err}`)
      }
    }
  }

  private async fillComputedProps(
    contentType: ContentType,
    formData: object,
    languages: string[],
    defaultLanguage: string,
    botId: string
  ) {
    if (formData == null) {
      throw new Error(`"formData" must be a valid object (content type: ${contentType.id})`)
    }

    const expandedFormData = await this.resolveRefs(formData)
    const previews = this.computePreviews(contentType.id, expandedFormData, languages, defaultLanguage, botId)

    return { previews }
  }

  private computePreviews(contentTypeId, formData, languages, defaultLang, botId: string) {
    const contentType = this.contentTypesByBot[botId].find(x => x.id === contentTypeId)

    if (!contentType) {
      throw new Error(`Unknown content type ${contentTypeId}`)
    }

    return languages.reduce((result, lang) => {
      if (!contentType.computePreviewText) {
        result[lang] = 'No preview'
      } else {
        const translated = this.getOriginalProps(formData, contentType, lang)
        let preview = contentType.computePreviewText({ ...translated, ...this._getAdditionalData() })

        if (!preview) {
          const defaultTranslation = this.getOriginalProps(formData, contentType, defaultLang)
          preview = `(missing translation) ${contentType.computePreviewText({
            ...defaultTranslation,
            ...this._getAdditionalData()
          })}`
        }

        result[lang] = preview
      }

      return result
    }, {})
  }

  async translateContentProps(botId: string, fromLang: string | undefined, toLang: string) {
    const elements = await this.listContentElements(botId, undefined, { from: 0, count: UNLIMITED_ELEMENTS })

    for (const el of elements) {
      if (!fromLang) {
        // Translating a bot content from the original props
        const translatedProps = this.getTranslatedProps(el.formData, toLang)
        await this.createOrUpdateContentElement(botId, el.contentType, translatedProps, el.id)
      } else {
        // When switching default language, we make sure that the default one has all content elements
        if (!this._hasTranslation(el.formData, toLang)) {
          const contentType = this.contentTypesByBot[botId].find(x => x.id === el.contentType)
          const originalProps = this.getOriginalProps(el.formData, contentType!, fromLang)
          const translatedProps = this.getTranslatedProps(originalProps, toLang)

          await this.createOrUpdateContentElement(botId, el.contentType, { ...el.formData, ...translatedProps }, el.id)
        }
      }
    }
  }

  private _hasTranslation(formData: object, lang: string) {
    return Object.keys(formData).find(x => x.endsWith(`$${lang}`))
  }

  // This methods finds the translated property and returns the original properties
  private getOriginalProps(formData: object, contentType: ContentType, lang: string, defaultLang?: string) {
    const originalProps = Object.keys(_.get(contentType, 'jsonSchema.properties'))

    // When data is accessible through a single key containing the '$' separator. e.g. { 'text$en': '...' }
    const separatorExtraction = (prop: string) =>
      formData[`${prop}$${lang}`] || (defaultLang && formData[`${prop}$${defaultLang}`])

    // When data is accessible through keys of a nested dictionary. e.g. { 'text': { 'en': '...' } }
    const nestedDictExtraction = (prop: string) =>
      formData[prop] && (formData[prop][lang] || (defaultLang && formData[prop][defaultLang]))

    if (originalProps) {
      return originalProps.reduce(
        (result, prop) => ((result[prop] = separatorExtraction(prop) || nestedDictExtraction(prop)), result),
        {}
      )
    } else {
      return formData
    }
  }

  // It takes the original properties, and returns an object with the translated properties (copied content)
  private getTranslatedProps(formData: object, lang: string) {
    return Object.keys(formData).reduce((result, key) => {
      const theKey = key.split('$')[0]
      result[`${theKey}$${lang}`] = formData[key]
      return result
    }, {})
  }

  private _getAdditionalData() {
    return { BOT_URL: process.EXTERNAL_URL }
  }

  async renderElement(contentId: string, args, eventDestination: IO.EventDestination) {
    const { botId, channel } = eventDestination
    contentId = contentId.replace(/^#?/i, '')
    let contentTypeRenderer: ContentType

    const translateFormData = async (formData: object): Promise<object> => {
      const defaultLang = (await this.configProvider.getBotConfig(eventDestination.botId)).defaultLanguage
      const userLang = _.get(args, 'event.state.user.language')

      return this.getOriginalProps(formData, contentTypeRenderer, userLang, defaultLang)
    }

    if (contentId.startsWith('!')) {
      const content = await this.getContentElement(botId, contentId.substr(1)) // TODO handle errors
      if (!content) {
        throw new Error(`Content element "${contentId}" not found`)
      }

      contentTypeRenderer = this.getContentType(content.contentType, botId)
      content.formData = await translateFormData(content.formData)

      _.set(content, 'formData', renderRecursive(content.formData, args))

      const text = _.get(content.formData, 'text')
      const variations = _.get(content.formData, 'variations')

      const message = _.sample([text, ...(variations || [])])
      if (message) {
        _.set(content, 'formData.text', renderTemplate(message, args))
      }

      args = {
        ...args,
        ...content.formData
      }
    } else if (contentId.startsWith('@')) {
      contentTypeRenderer = this.getContentType(contentId.substr(1), botId)
      args = {
        ...args,
        ...(await translateFormData(args))
      }
    } else {
      contentTypeRenderer = this.getContentType(contentId, botId)
    }

    if (args.text) {
      args = {
        ...args,
        text: renderTemplate(args.text, args)
      }
    }

    let payloads = contentTypeRenderer.renderElement({ ...this._getAdditionalData(), ...args }, channel)
    if (!_.isArray(payloads)) {
      payloads = [payloads]
    }

    return payloads
  }

<<<<<<< HEAD
  public renderForChannel(content: any, channel: string, botId: string): any[] {
    const type = this.contentTypesByBot[botId].find(x => x.id.includes(content.type))!
    return type.renderElement({ ...content, ...this._getAdditionalData() }, channel)
  }

=======
>>>>>>> 6321d232
  /**
   * Important! Do not use directly. Needs to be broadcasted.
   */
  private async local__removeElementsFromCache(botId: string, elementIds: string[]): Promise<void> {
    await this.memDb(this.contentTable)
      .where({ botId })
      .whereIn('id', elementIds)
      .del()
  }

  /**
   * Important! Do not use directly. Needs to be broadcasted.
   */
  private async local__updateElementFromCache(
    botId: string,
    body: object,
    contentElementId: string
  ): Promise<ContentElement> {
    await this.memDb(this.contentTable)
      .update({ ...body, modifiedOn: this.memDb.date.now() })
      .where({ id: contentElementId, botId })

    return this.getContentElement(botId, contentElementId)
  }

  /**
   * Important! Do not use directly. Needs to be broadcasted.
   */
  private async local__addElementToCache(
    botId: string,
    body: object,
    elementId: string,
    contentTypeId: string
  ): Promise<void> {
    await this.memDb(this.contentTable).insert({
      ...body,
      createdBy: 'admin',
      createdOn: this.memDb.date.now(),
      modifiedOn: this.memDb.date.now(),
      id: elementId,
      contentType: contentTypeId
    })
  }

  /**
   * Important! Do not use directly. Needs to be broadcasted.
   */
  private async local__invalidateForBot(botId: string): Promise<void> {
    await this.clearElementsFromCache(botId)
    await this.loadElementsForBot(botId)
  }
}<|MERGE_RESOLUTION|>--- conflicted
+++ resolved
@@ -698,14 +698,6 @@
     return payloads
   }
 
-<<<<<<< HEAD
-  public renderForChannel(content: any, channel: string, botId: string): any[] {
-    const type = this.contentTypesByBot[botId].find(x => x.id.includes(content.type))!
-    return type.renderElement({ ...content, ...this._getAdditionalData() }, channel)
-  }
-
-=======
->>>>>>> 6321d232
   /**
    * Important! Do not use directly. Needs to be broadcasted.
    */
