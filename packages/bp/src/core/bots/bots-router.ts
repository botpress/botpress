--- conflicted
+++ resolved
@@ -123,13 +123,6 @@
       })
     )
 
-<<<<<<< HEAD
-    const eventCollectorConfig = (await this.configProvider.getBotpressConfig()).eventCollector
-
-    this.router.get('/events/update-frequency', async (_req, res) => {
-      res.send({ collectionInterval: eventCollectorConfig.collectionInterval })
-    })
-=======
     const config = (await this.configProvider.getBotpressConfig()).eventCollector
 
     this.router.get('/events/update-frequency', async (_req, res) => {
@@ -152,7 +145,6 @@
         res.sendStatus(404)
       })
     )
->>>>>>> d79d8a5b
   }
 
   /**
