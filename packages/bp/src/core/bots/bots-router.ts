--- conflicted
+++ resolved
@@ -43,11 +43,8 @@
     private converseService: ConverseService,
     private logger: Logger,
     private mediaServiceProvider: MediaServiceProvider,
-<<<<<<< HEAD
     private eventRepo: EventRepository,
-=======
     private qnaService: QnaService,
->>>>>>> 2db471ab
     private httpServer: HTTPServer
   ) {
     super('Bots', logger, Router({ mergeParams: true }))
