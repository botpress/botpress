import { BotConfig, Logger, Stage, WorkspaceUserWithAttributes } from 'botpress/sdk'
import cluster from 'cluster'
import { findDeletedFiles } from 'common/fs'
import { BotHealth, ServerHealth } from 'common/typings'
import { BotEditSchema, isValidBotId } from 'common/validation'
import { createForGlobalHooks } from 'core/app/api'
import { TYPES } from 'core/app/types'
import { GhostService, ReplaceContent } from 'core/bpfs'
import { CMSService } from 'core/cms'
import { ConfigProvider } from 'core/config'
import { JobService, makeRedisKey } from 'core/distributed'
import { MessagingService } from 'core/messaging'
import { MigrationService } from 'core/migration'
import { extractArchive } from 'core/misc/archive'
import { ModuleLoader } from 'core/modules'
import { NLUInferenceService } from 'core/nlu'
import { RealtimeService } from 'core/realtime'
import { InvalidOperationError } from 'core/routers'
import { AnalyticsService } from 'core/telemetry'
import { Hooks, HookService } from 'core/user-code'
import { WorkspaceService } from 'core/users'
import { WrapErrorsWith } from 'errors'
import glob from 'glob'
import { inject, injectable, postConstruct, tagged } from 'inversify'
import Joi from 'joi'
import _ from 'lodash'
import moment from 'moment'
import ms from 'ms'
import { studioActions } from 'orchestrator'
import os from 'os'
import path from 'path'
import replace from 'replace-in-file'
import tmp from 'tmp'
import { VError } from 'verror'
import { ComponentService } from './component-service'

const BOT_CONFIG_FILENAME = 'bot.config.json'
const REVISIONS_DIR = './revisions'
const BOT_ID_PLACEHOLDER = '/bots/BOT_ID_PLACEHOLDER/'
const REV_SPLIT_CHAR = '++'
const MAX_REV = 10

const STATUS_REFRESH_INTERVAL = ms('15s')
const STATUS_EXPIRY = ms('20s')
const DEFAULT_BOT_HEALTH: BotHealth = { status: 'disabled', errorCount: 0, warningCount: 0, criticalCount: 0 }

const getBotStatusKey = (serverId: string) => makeRedisKey(`bp_server_${serverId}_bots`)
const debug = DEBUG('services:bots')

@injectable()
export class BotService {
  public mountBot: Function = this._localMount
  public unmountBot: Function = this._localUnmount
  public syncLibs: Function = this._localSyncLibs

  private _botIds: string[] | undefined
  private static _mountedBots: Map<string, boolean> = new Map()
  private static _botHealth: { [botId: string]: BotHealth } = {}
  private _updateBotHealthDebounce = _.debounce(this._updateBotHealth, 500)
  private componentService: ComponentService

  constructor(
    @inject(TYPES.Logger)
    @tagged('name', 'BotService')
    private logger: Logger,
    @inject(TYPES.ConfigProvider) private configProvider: ConfigProvider,
    @inject(TYPES.CMSService) private cms: CMSService,
    @inject(TYPES.GhostService) private ghostService: GhostService,
    @inject(TYPES.HookService) private hookService: HookService,
    @inject(TYPES.ModuleLoader) private moduleLoader: ModuleLoader,
    @inject(TYPES.JobService) private jobService: JobService,
    @inject(TYPES.Statistics) private stats: AnalyticsService,
    @inject(TYPES.WorkspaceService) private workspaceService: WorkspaceService,
    @inject(TYPES.RealtimeService) private realtimeService: RealtimeService,
    @inject(TYPES.MigrationService) private migrationService: MigrationService,
    @inject(TYPES.MessagingService) private messagingService: MessagingService,
    @inject(TYPES.NLUInferenceService) private nluInferenceService: NLUInferenceService
  ) {
    this._botIds = undefined
    this.componentService = new ComponentService(this.logger, this.ghostService, this.cms)
  }

  @postConstruct()
  async init() {
    this.mountBot = await this.jobService.broadcast<void>(this._localMount.bind(this))
    this.unmountBot = await this.jobService.broadcast<void>(this._localUnmount.bind(this))
    this.syncLibs = await this.jobService.broadcast<void>(this._localSyncLibs.bind(this))

    if (!cluster.isMaster) {
      setInterval(() => this._updateBotHealthDebounce(), STATUS_REFRESH_INTERVAL)
    }
  }

  async findBotById(botId: string): Promise<BotConfig | undefined> {
    if (!(await this.ghostService.forBot(botId).fileExists('/', 'bot.config.json'))) {
      this.logger.forBot(botId).warn(`Bot "${botId}" not found. Make sure it exists on your filesystem or database.`)
      return
    }

    return this.configProvider.getBotConfig(botId)
  }

  async findBotsByIds(botsIds: string[]): Promise<BotConfig[]> {
    const actualBotsIds = await this.getBotsIds()
    const unlinkedBots = _.difference(actualBotsIds, botsIds)
    const linkedBots = _.without(actualBotsIds, ...unlinkedBots)
    const botConfigs: BotConfig[] = []

    for (const botId of linkedBots) {
      const config = await this.findBotById(botId)
      config && botConfigs.push(config)
    }

    return botConfigs
  }

  async getBots(): Promise<Map<string, BotConfig>> {
    const botIds = await this.getBotsIds()
    const bots = new Map<string, BotConfig>()

    for (const botId of botIds) {
      try {
        const bot = await this.findBotById(botId)
        bot && bots.set(botId, bot)
      } catch (err) {
        this.logger
          .forBot(botId)
          .attachError(err)
          .error(`Bot configuration file not found for bot "${botId}"`)
      }
    }

    return bots
  }

  async getBotsIds(ignoreCache?: boolean): Promise<string[]> {
    if (!this._botIds || ignoreCache) {
      this._botIds = (await this.ghostService.bots().directoryListing('/', BOT_CONFIG_FILENAME)).map(path.dirname)
    }

    return this._botIds
  }

  async makeBotId(botId: string, workspaceId: string) {
    const workspace = await this.workspaceService.findWorkspace(workspaceId)
    return workspace?.botPrefix ? `${workspace.botPrefix}__${botId}` : botId
  }

  async afterBotCreated(botId: string) {
    this.stats.track('bot', 'create')

    this._invalidateBotIds()
    await this.mountBot(botId)

    const botConfig = await this.findBotById(botId)
    if (botConfig) {
      await this.cms.translateContentProps(botId, undefined, botConfig.defaultLanguage)
    }
  }

  async updateBot(botId: string, updatedBot: Partial<BotConfig>): Promise<void> {
    this.stats.track('bot', 'update')

    const { error } = Joi.validate(updatedBot, BotEditSchema)
    if (error) {
      throw new InvalidOperationError(`An error occurred while updating the bot: ${error.message}`)
    }

    if (!(await this.botExists(botId))) {
      throw new Error(`Bot "${botId}" doesn't exist`)
    }

    if (!process.IS_PRO_ENABLED && updatedBot.languages && updatedBot.languages.length > 1) {
      throw new Error('A single language is allowed on community edition.')
    }

    const actualBot = await this.configProvider.getBotConfig(botId)
    const updatedFields = _.pick(updatedBot, [
      'name',
      'description',
      'category',
      'details',
      'disabled',
      'private',
      'defaultLanguage',
      'languages',
      'locked'
    ]) as Partial<BotConfig>

    // bot needs to be mounted to perform the language changes
    if (updatedFields.defaultLanguage && updatedFields.defaultLanguage !== actualBot.defaultLanguage) {
      updatedFields.disabled = false
    }

    const newConfig = {
      ...actualBot,
      ...updatedFields
    } as BotConfig

    if (!newConfig.languages.includes(newConfig.defaultLanguage)) {
      throw new Error('Supported languages must include the default language of the bot')
    }

    await this.configProvider.setBotConfig(botId, newConfig)

    if (!updatedBot.disabled) {
      if (this.isBotMounted(botId)) {
        // we need to remount the bot to update the config
        await this.unmountBot(botId)
      }

      await this.mountBot(botId)
    }

    if (actualBot.defaultLanguage !== updatedBot.defaultLanguage) {
      await this.cms.translateContentProps(botId, actualBot.defaultLanguage, updatedBot.defaultLanguage!)
    }

    // This will regenerate previews for all the bot's languages
    if (actualBot.languages !== updatedBot.languages) {
      await this.cms.recomputeElementsForBot(botId)
    }

    if (!actualBot.disabled && updatedBot.disabled) {
      await this.unmountBot(botId)
    }
  }

  async exportBot(botId: string): Promise<Buffer> {
    const replaceContent: ReplaceContent = {
      from: [new RegExp(`/bots/${botId}/`, 'g')],
      to: [BOT_ID_PLACEHOLDER]
    }

    return this.ghostService
      .forBot(botId)
      .exportToArchiveBuffer(['models/**/*', 'libraries/node_modules/**/*'], replaceContent)
  }

  async importBot(botId: string, archive: Buffer, workspaceId: string, allowOverwrite?: boolean): Promise<void> {
    const startTime = Date.now()
    if (!isValidBotId(botId)) {
      throw new InvalidOperationError("Can't import bot; the bot ID contains invalid characters")
    }

    if (await this.botExists(botId)) {
      if (!allowOverwrite) {
        throw new InvalidOperationError(
          `Cannot import the bot ${botId}, it already exists, and overwriting is not allowed`
        )
      } else {
        this.logger
          .forBot(botId)
          .warn(`The bot ${botId} already exists, files in the archive will overwrite existing ones`)
      }
    }
    const tmpDir = tmp.dirSync({ unsafeCleanup: true })
    const tmpFolder = tmpDir.name

    try {
      await extractArchive(archive, tmpFolder)
      const api = await createForGlobalHooks()

      const hookResult = {
        allowImport: true
      }

      await this.hookService.executeHook(new Hooks.BeforeBotImport(api, botId, tmpFolder, hookResult))

      if (hookResult.allowImport) {
        const pipeline = await this.workspaceService.getPipeline(workspaceId)

        await replace({
          files: `${tmpDir.name}/**/*.json`,
          from: new RegExp(BOT_ID_PLACEHOLDER, 'g'),
          to: `/bots/${botId}/`
        })

        const folder = await this._validateBotArchive(tmpDir.name)

        // Check for deleted file upon overwriting
        if (allowOverwrite) {
          const files = await this.ghostService.forBot(botId).directoryListing('/')
          const deletedFiles = await findDeletedFiles(files, folder)

          for (const file of deletedFiles) {
            await this.ghostService.forBot(botId).deleteFile('/', file)
          }
        }

        if (await this.botExists(botId)) {
          await this.unmountBot(botId)
        }

        await this.ghostService.forBot(botId).importFromDirectory(folder)

        const originalConfig = await this.configProvider.getBotConfig(botId)
        const newConfigs = <Partial<BotConfig>>{
          id: botId,
          name: botId === originalConfig.name ? originalConfig.name : `${originalConfig.name} (${botId})`,
          pipeline_status: {
            current_stage: {
              id: pipeline && pipeline[0].id,
              promoted_by: 'system',
              promoted_on: new Date()
            }
          }
        }
        await this.configProvider.mergeBotConfig(botId, newConfigs, true)

        await this.workspaceService.addBotRef(botId, workspaceId)

        await studioActions.checkBotMigrations(botId)

        if (!originalConfig.disabled) {
          if (!(await this.mountBot(botId))) {
            this.logger.forBot(botId).warn(`Import of bot ${botId} completed, but it couldn't be mounted`)
            return
          }
        } else {
          BotService.setBotStatus(botId, 'disabled')
        }

        this.logger.forBot(botId).info(`Import of bot ${botId} successful`)
      } else {
        this.logger.forBot(botId).info(`Import of bot ${botId} was denied by hook validation`)
      }
    } finally {
      this._invalidateBotIds()
      tmpDir.removeCallback()
      debug.forBot(botId, `Bot import took ${Date.now() - startTime}ms`)
    }
  }

  private async _validateBotArchive(directory: string): Promise<string> {
    const configFile = await Promise.fromCallback<string[]>(cb => glob('**/bot.config.json', { cwd: directory }, cb))
    if (configFile.length > 1) {
      throw new InvalidOperationError('Bots must be imported in separate archives')
    } else if (configFile.length !== 1) {
      throw new InvalidOperationError("The archive doesn't seem to contain a bot")
    }

    return path.join(directory, path.dirname(configFile[0]))
  }

  async requestStageChange(botId: string, requestedBy: string) {
    const botConfig = (await this.findBotById(botId)) as BotConfig
    if (!botConfig) {
      throw Error('bot does not exist')
    }

    const workspaceId = await this.workspaceService.getBotWorkspaceId(botId)
    const pipeline = await this.workspaceService.getPipeline(workspaceId)
    if (!pipeline) {
      return
    }

    const nextStageIdx = pipeline.findIndex(s => s.id === botConfig.pipeline_status.current_stage.id) + 1
    if (nextStageIdx >= pipeline.length) {
      this.logger.debug('end of pipeline')
      return
    }

    const stage_request = {
      id: pipeline[nextStageIdx].id,
      status: 'pending',
      requested_on: new Date(),
      requested_by: requestedBy
    }

    const newConfig = await this.configProvider.mergeBotConfig(botId, { pipeline_status: { stage_request } })
    await this._executeStageChangeHooks(botConfig, newConfig)
  }

  async approveStageChange(botId: string, requestedBy: string, userStrategy: string) {
    const botConfig = (await this.findBotById(botId)) as BotConfig
    if (!botConfig) {
      throw Error('bot does not exist')
    }
    if (!botConfig.pipeline_status!.stage_request) {
      throw Error('bot does not have a stage request')
    }

    const workspaceId = await this.workspaceService.getBotWorkspaceId(botId)
    const pipeline = await this.workspaceService.getPipeline(workspaceId)
    if (!pipeline) {
      return
    }

    const approvals = botConfig.pipeline_status.stage_request?.approvals || []
    if (!approvals.find(a => a.email === requestedBy && a.strategy === userStrategy)) {
      approvals.push({ email: requestedBy, strategy: userStrategy })
    }

    const newConfig = await this.configProvider.mergeBotConfig(botId, {
      pipeline_status: { stage_request: { approvals } }
    })
    await this._executeStageChangeHooks(botConfig, newConfig)
  }

  async duplicateBot(sourceBotId: string, destBotId: string) {
    if (!(await this.botExists(sourceBotId))) {
      throw new Error('Source bot does not exist')
    }
    if (sourceBotId === destBotId) {
      throw new Error('New bot id needs to differ from original bot')
    }

    const sourceGhost = this.ghostService.forBot(sourceBotId)
    const destGhost = this.ghostService.forBot(destBotId)
    const botContent = await sourceGhost.directoryListing('/')
    await Promise.all(
      botContent.map(async file => destGhost.upsertFile('/', file, await sourceGhost.readFileAsBuffer('/', file)))
    )
    await studioActions.invalidateCmsForBot(destBotId)
    const workspaceId = await this.workspaceService.getBotWorkspaceId(sourceBotId)
    await this.workspaceService.addBotRef(destBotId, workspaceId)
  }

  public async botExists(botId: string, ignoreCache?: boolean): Promise<boolean> {
    return (await this.getBotsIds(ignoreCache)).includes(botId)
  }

  private async _executeStageChangeHooks(beforeRequestConfig: BotConfig, currentConfig: BotConfig) {
    const workspaceId = await this.workspaceService.getBotWorkspaceId(currentConfig.id)
    const pipeline = await this.workspaceService.getPipeline(workspaceId)
    if (!pipeline) {
      return
    }

    const bpConfig = await this.configProvider.getBotpressConfig()
    const alteredBot = _.cloneDeep(currentConfig)

    const options = { attributes: ['last_logon', 'firstname', 'lastname'] }
    const users = (await this.workspaceService.getWorkspaceUsers(workspaceId, options)) as WorkspaceUserWithAttributes[]

    const api = await createForGlobalHooks()
    const currentStage = <Stage>pipeline.find(s => s.id === currentConfig.pipeline_status.current_stage.id)
    const hookResult = {
      actions: [currentStage.action]
    }

    await this.hookService.executeHook(new Hooks.OnStageChangeRequest(api, alteredBot, users, pipeline, hookResult))
    if (_.isArray(hookResult.actions)) {
      await Promise.map(hookResult.actions, async action => {
        if (bpConfig.autoRevision && (await this.botExists(alteredBot.id))) {
          await this.createRevision(alteredBot.id)
        }
        if (action === 'promote_copy') {
          return this._promoteCopy(currentConfig, alteredBot)
        } else if (action === 'promote_move') {
          return this._promoteMove(currentConfig, alteredBot)
        }
      })
    }
    // stage has changed
    if (currentConfig.pipeline_status.current_stage.id !== alteredBot.pipeline_status.current_stage.id) {
      await this.hookService.executeHook(
        new Hooks.AfterStageChanged(api, beforeRequestConfig, alteredBot, users, pipeline)
      )
      if (bpConfig.autoRevision) {
        await this.createRevision(alteredBot.id)
      }
    }
  }

  private async _promoteMove(bot: BotConfig, finalBot: BotConfig) {
    finalBot.pipeline_status.current_stage = {
      id: finalBot.pipeline_status.stage_request!.id,
      promoted_by: finalBot.pipeline_status.stage_request!.requested_by,
      promoted_on: new Date()
    }
    delete finalBot.pipeline_status.stage_request
    if (bot.id === finalBot.id) {
      return this.configProvider.setBotConfig(bot.id, finalBot)
    }

    await this.configProvider.setBotConfig(bot.id, finalBot)
    await this.duplicateBot(bot.id, finalBot.id)

    await this.mountBot(finalBot.id)

    await this.deleteBot(bot.id)
  }

  private async _promoteCopy(initialBot: BotConfig, newBot: BotConfig) {
    if (initialBot.id === newBot.id) {
      newBot.id = `${newBot.id}__${moment().format('YY-MM-DD')}__${Math.round(Math.random() * 100)}`
    }

    newBot.pipeline_status.current_stage = {
      id: newBot.pipeline_status.stage_request!.id,
      promoted_by: newBot.pipeline_status.stage_request!.requested_by,
      promoted_on: new Date()
    }
    delete newBot.pipeline_status.stage_request

    try {
      await this.duplicateBot(initialBot.id, newBot.id)

      await this.configProvider.setBotConfig(newBot.id, newBot)
      await this.mountBot(newBot.id)

      delete initialBot.pipeline_status.stage_request
      return this.configProvider.setBotConfig(initialBot.id, initialBot)
    } catch (err) {
      this.logger
        .forBot(newBot.id)
        .attachError(err)
        .error(`Error trying to "promote_copy" bot : ${initialBot.id}`)
    }
  }

  @WrapErrorsWith(args => `Could not delete bot '${args[0]}'`, { hideStackTrace: true })
  async deleteBot(botId: string) {
    this.stats.track('bot', 'delete')

    if (!(await this.botExists(botId))) {
      throw new Error(`Bot "${botId}" doesn't exist`)
    }

    await this.unmountBot(botId)
    await this._cleanupRevisions(botId, true)
    await this.ghostService.forBot(botId).deleteFolder('/')
    this._invalidateBotIds()
  }

  public isBotMounted(botId: string): boolean {
    return BotService._mountedBots.get(botId) || false
  }

  private async _localSyncLibs(botId: string, serverId: string) {
    // We do not need to extract the archive on the server which just generated it
    if (process.SERVER_ID !== serverId) {
      await this._extractBotNodeModules(botId)
    }
  }

  private async _extractBotNodeModules(botId: string) {
    const bpfs = this.ghostService.forBot(botId)
    if (!(await bpfs.fileExists('libraries', 'node_modules.tgz'))) {
      return
    }

    try {
      const archive = await bpfs.readFileAsBuffer('libraries', 'node_modules.tgz')
      const destPath = path.join(process.PROJECT_LOCATION, 'data/bots', botId, 'libraries/node_modules')
      await extractArchive(archive, destPath)
    } catch (err) {
      this.logger.attachError(err).error('Error extracting node modules')
    }
  }

  private async _extractLibsToDisk(botId: string) {
    if (process.BPFS_STORAGE === 'disk') {
      return
    }

    await this.ghostService.forBot(botId).syncDatabaseFilesToDisk('libraries')
    await this.ghostService.forBot(botId).syncDatabaseFilesToDisk('actions')
    await this.ghostService.forBot(botId).syncDatabaseFilesToDisk('hooks')
  }

  // Do not use directly use the public version instead due to broadcasting
  private async _localMount(botId: string): Promise<boolean> {
    const startTime = Date.now()

    if (!(await this.ghostService.forBot(botId).fileExists('/', 'bot.config.json'))) {
      this.logger
        .forBot(botId)
        .error(`Cannot mount bot "${botId}". Make sure it exists on the filesystem or the database.`)
      return false
    }

    try {
      const config = await this.configProvider.getBotConfig(botId)
      if (!config.languages.includes(config.defaultLanguage)) {
        throw new Error('Supported languages must include the default language of the bot')
      }

<<<<<<< HEAD
      await this.messagingService.loadMessagingForBot(botId)

      await this.cms.loadContentTypesFromFiles(botId)
      await this.componentService.extractBotComponents(botId)

=======
      await this.messagingService.lifetime.loadMessagingForBot(botId)
>>>>>>> 30f2f4b7
      await this.cms.loadElementsForBot(botId)
      await this.moduleLoader.loadModulesForBot(botId)

      await this.nluInferenceService.mountBot(botId)

      await this._extractLibsToDisk(botId)
      await this._extractBotNodeModules(botId)

      const api = await createForGlobalHooks()
      await this.hookService.executeHook(new Hooks.AfterBotMount(api, botId))
      BotService._mountedBots.set(botId, true)
      await studioActions.setBotMountStatus(botId, true)

      this._invalidateBotIds()

      BotService.setBotStatus(botId, 'healthy')
      return true
    } catch (err) {
      this.logger
        .forBot(botId)
        .attachError(err)
        .critical(`Cannot mount bot "${botId}"`)

      return false
    } finally {
      await this._updateBotHealthDebounce()
      debug.forBot(botId, `Mount took ${Date.now() - startTime}ms`)
    }
  }

  // Do not use directly use the public version instead due to broadcasting
  private async _localUnmount(botId: string) {
    const startTime = Date.now()
    if (!this.isBotMounted(botId)) {
      this._invalidateBotIds()
      return
    }

    await this.cms.clearElementsFromCache(botId)
    await this.moduleLoader.unloadModulesForBot(botId)
<<<<<<< HEAD
    await this.messagingService.unloadMessagingForBot(botId)
    await this.nluInferenceService.unmountBot(botId)
=======
    await this.messagingService.lifetime.unloadMessagingForBot(botId)
>>>>>>> 30f2f4b7

    const api = await createForGlobalHooks()
    await this.hookService.executeHook(new Hooks.AfterBotUnmount(api, botId))

    BotService._mountedBots.set(botId, false)
    await studioActions.setBotMountStatus(botId, false)
    BotService.setBotStatus(botId, 'disabled')

    await this._updateBotHealthDebounce()
    this._invalidateBotIds()
    debug.forBot(botId, `Unmount took ${Date.now() - startTime}ms`)
  }

  private _invalidateBotIds(): void {
    this._botIds = undefined
  }

  public static getMountedBots() {
    const bots: string[] = []
    BotService._mountedBots.forEach((isMounted, bot) => isMounted && bots.push(bot))
    return bots
  }

  public async listRevisions(botId: string): Promise<string[]> {
    const globalGhost = this.ghostService.global()
    if (!(await this.botExists(botId))) {
      throw new Error(`Bot "${botId}" doesn't exist`)
    }

    const workspaceId = await this.workspaceService.getBotWorkspaceId(botId)

    let stageID = ''
    if (await this.workspaceService.hasPipeline(workspaceId)) {
      const botConfig = await this.configProvider.getBotConfig(botId)
      stageID = botConfig.pipeline_status.current_stage.id
    }

    const revisions = await globalGhost.directoryListing(REVISIONS_DIR, '*.tgz')
    return revisions
      .filter(rev => rev.startsWith(`${botId}${REV_SPLIT_CHAR}`) && rev.includes(stageID))
      .sort((revA, revB) => {
        const dateA = revA.split(REV_SPLIT_CHAR)[1].replace(/\.tgz$/i, '')
        const dateB = revB.split(REV_SPLIT_CHAR)[1].replace(/\.tgz$/i, '')

        return parseInt(dateA, 10) - parseInt(dateB, 10)
      })
  }

  public async createRevision(botId: string): Promise<void> {
    if (!(await this.botExists(botId))) {
      throw new Error(`Bot "${botId}" doesn't exist`)
    }

    const workspaceId = await this.workspaceService.getBotWorkspaceId(botId)
    let revName = botId + REV_SPLIT_CHAR + Date.now()

    if (await this.workspaceService.hasPipeline(workspaceId)) {
      const botConfig = await this.configProvider.getBotConfig(botId)
      revName = revName + REV_SPLIT_CHAR + botConfig.pipeline_status.current_stage.id
    }

    const botGhost = this.ghostService.forBot(botId)
    const globalGhost = this.ghostService.global()
    await globalGhost.upsertFile(REVISIONS_DIR, `${revName}.tgz`, await botGhost.exportToArchiveBuffer('models/**/*'))
    return this._cleanupRevisions(botId)
  }

  public async rollback(botId: string, revision: string): Promise<void> {
    if (!(await this.botExists(botId))) {
      throw new Error(`Bot "${botId}" doesn't exist`)
    }

    const workspaceId = await this.workspaceService.getBotWorkspaceId(botId)
    const revParts = revision.replace(/\.tgz$/i, '').split(REV_SPLIT_CHAR)
    if (revParts.length < 2) {
      throw new VError('invalid revision')
    }

    if (revParts[0] !== botId) {
      throw new VError('cannot rollback a bot with a different Id')
    }

    if (await this.workspaceService.hasPipeline(workspaceId)) {
      const botConfig = await this.configProvider.getBotConfig(botId)
      if (revParts.length < 3 || revParts[2] !== botConfig.pipeline_status.current_stage.id) {
        throw new VError('cannot rollback a bot to a different stage')
      }
    }

    const revArchive = await this.ghostService.global().readFileAsBuffer(REVISIONS_DIR, revision)
    const tmpDir = tmp.dirSync({ unsafeCleanup: true })
    const tmpFolder = tmpDir.name

    try {
      await extractArchive(revArchive, tmpFolder)
      await this.unmountBot(botId)
      await this.ghostService.forBot(botId).deleteFolder('/')
      await this.ghostService.forBot(botId).importFromDirectory(tmpDir.name)
      await this.mountBot(botId)
      this.logger.forBot(botId).info(`Rollback of bot ${botId} successful`)
    } finally {
      tmpDir.removeCallback()
    }
  }

  private async _cleanupRevisions(botId: string, cleanAll: boolean = false): Promise<void> {
    const revs = (await this.listRevisions(botId)).reverse()
    const outDated = revs.filter((_, i) => cleanAll || i > MAX_REV)

    const globalGhost = this.ghostService.global()
    await Promise.mapSeries(outDated, rev => globalGhost.deleteFile(REVISIONS_DIR, rev))
  }

  private async _updateBotHealth(): Promise<void> {
    const botIds = await this.getBotsIds()

    Object.keys(BotService._botHealth)
      .filter(x => !botIds.includes(x))
      .forEach(id => delete BotService._botHealth[id])

    const redis = this.jobService.getRedisClient()
    if (redis) {
      const data = JSON.stringify({ serverId: process.SERVER_ID, hostname: os.hostname(), bots: BotService._botHealth })
      await redis.set(getBotStatusKey(process.SERVER_ID), data, 'PX', STATUS_EXPIRY)
    }
  }

  public async getBotHealth(): Promise<ServerHealth[]> {
    const redis = this.jobService.getRedisClient()
    if (!redis) {
      return [{ serverId: process.SERVER_ID, hostname: os.hostname(), bots: BotService._botHealth }]
    }

    const serverIds = await redis.keys(getBotStatusKey('*'))
    if (!serverIds.length) {
      return []
    }

    const servers = await redis.mget(...serverIds)
    return Promise.mapSeries(servers, data => JSON.parse(data as string))
  }

  public static incrementBotStats(botId: string, type: 'error' | 'warning' | 'critical') {
    if (!this._botHealth[botId]) {
      this._botHealth[botId] = DEFAULT_BOT_HEALTH
    }

    if (type === 'error') {
      this._botHealth[botId].errorCount++
    } else if (type === 'warning') {
      this._botHealth[botId].warningCount++
    } else if (type === 'critical') {
      this._botHealth[botId].criticalCount++
      this._botHealth[botId].status = 'unhealthy'
    }
  }

  public static setBotStatus(botId: string, status: 'healthy' | 'unhealthy' | 'disabled') {
    this._botHealth[botId] = {
      ...(this._botHealth[botId] || DEFAULT_BOT_HEALTH),
      status
    }

    if (['disabled'].includes(status)) {
      this._botHealth[botId].errorCount = 0
      this._botHealth[botId].warningCount = 0
      this._botHealth[botId].criticalCount = 0
    }
  }
}<|MERGE_RESOLUTION|>--- conflicted
+++ resolved
@@ -578,15 +578,11 @@
         throw new Error('Supported languages must include the default language of the bot')
       }
 
-<<<<<<< HEAD
-      await this.messagingService.loadMessagingForBot(botId)
+      await this.messagingService.lifetime.loadMessagingForBot(botId)
 
       await this.cms.loadContentTypesFromFiles(botId)
       await this.componentService.extractBotComponents(botId)
 
-=======
-      await this.messagingService.lifetime.loadMessagingForBot(botId)
->>>>>>> 30f2f4b7
       await this.cms.loadElementsForBot(botId)
       await this.moduleLoader.loadModulesForBot(botId)
 
@@ -627,12 +623,8 @@
 
     await this.cms.clearElementsFromCache(botId)
     await this.moduleLoader.unloadModulesForBot(botId)
-<<<<<<< HEAD
-    await this.messagingService.unloadMessagingForBot(botId)
+    await this.messagingService.lifetime.unloadMessagingForBot(botId)
     await this.nluInferenceService.unmountBot(botId)
-=======
-    await this.messagingService.lifetime.unloadMessagingForBot(botId)
->>>>>>> 30f2f4b7
 
     const api = await createForGlobalHooks()
     await this.hookService.executeHook(new Hooks.AfterBotUnmount(api, botId))
