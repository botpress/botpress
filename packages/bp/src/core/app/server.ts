--- conflicted
+++ resolved
@@ -182,11 +182,7 @@
       converseService,
       this.logger,
       mediaServiceProvider,
-<<<<<<< HEAD
-      this.eventRepo,
-=======
       eventRepo,
->>>>>>> d79d8a5b
       qnaService,
       this
     )
