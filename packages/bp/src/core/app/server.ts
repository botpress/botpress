--- conflicted
+++ resolved
@@ -19,12 +19,8 @@
 import { AlertingService, MonitoringService } from 'core/health'
 import { LogsRepository } from 'core/logger'
 import { MediaServiceProvider, MediaRouter } from 'core/media'
-<<<<<<< HEAD
+import { MessagingRouter, MessagingService } from 'core/messaging'
 import { ModuleLoader } from 'core/modules'
-=======
-import { MessagingRouter, MessagingService } from 'core/messaging'
-import { ModuleLoader, ModulesRouter } from 'core/modules'
->>>>>>> 218113e5
 import { getSocketTransports, RealtimeService } from 'core/realtime'
 import { InvalidExternalToken, PaymentRequiredError, monitoringMiddleware } from 'core/routers'
 import {
@@ -359,11 +355,7 @@
     this.app.use('/assets', this.guardWhiteLabel(), express.static(resolveAsset('')))
 
     this.app.use('/api/internal', this.internalRouter.router)
-<<<<<<< HEAD
-=======
     this.app.use(`${BASE_API_PATH}/chat`, this.messagingRouter.router)
-    this.app.use(`${BASE_API_PATH}/modules`, this.modulesRouter.router)
->>>>>>> 218113e5
 
     this.app.use(`${BASE_API_PATH}/sdk`, this.sdkApiRouter.router)
     this.app.use(`${BASE_API_PATH}/telemetry`, this.telemetryRouter.router)
