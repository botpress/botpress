import AdminRouter from 'admin/admin-router'
import bodyParser from 'body-parser'
import { AxiosBotConfig, AxiosOptions, http, Logger, RouterOptions } from 'botpress/sdk'
import { CSRF_TOKEN_HEADER_LC, CSRF_TOKEN_HEADER, JWT_COOKIE_NAME } from 'common/auth'
import LicensingService from 'common/licensing-service'
import { machineUUID } from 'common/stats'
import { RequestWithUser } from 'common/typings'
import compression from 'compression'
import cookieParser from 'cookie-parser'
import session from 'cookie-session'
import { TYPES } from 'core/app/types'
import { BotService, BotsRouter } from 'core/bots'
import { GhostService, MemoryObjectCache } from 'core/bpfs'
import { CMSService } from 'core/cms'
import { ExternalAuthConfig, ConfigProvider } from 'core/config'
import { ConverseService } from 'core/converse'
import { FlowService, SkillService } from 'core/dialog'
import { JobService } from 'core/distributed'
import { EventRepository } from 'core/events'
import { AlertingService, MonitoringService } from 'core/health'
import { LogsRepository } from 'core/logger'
import { MediaServiceProvider, MediaRouter } from 'core/media'
import { MessagingRouter, MessagingService } from 'core/messaging'
import { ModuleLoader, ModulesRouter } from 'core/modules'
import { QnaService } from 'core/qna'
import { getSocketTransports, RealtimeService } from 'core/realtime'
import { InvalidExternalToken, PaymentRequiredError, monitoringMiddleware } from 'core/routers'
import {
  generateUserToken,
  hasPermissions,
  needPermissions,
  AuthStrategies,
  AuthService,
  EXTERNAL_AUTH_HEADER,
  SERVER_USER,
  TOKEN_AUDIENCE
} from 'core/security'
import { TelemetryRouter, TelemetryRepository } from 'core/telemetry'
import { ActionService, ActionServersService, HintsService } from 'core/user-code'
import { WorkspaceService } from 'core/users'
import cors from 'cors'
import errorHandler from 'errorhandler'
import { UnlicensedError } from 'errors'
import express, { NextFunction, Response } from 'express'
import rateLimit from 'express-rate-limit'
import { createServer, Server } from 'http'
import { createProxyMiddleware, fixRequestBody } from 'http-proxy-middleware'
import { inject, injectable, postConstruct, tagged } from 'inversify'
import jsonwebtoken from 'jsonwebtoken'
import jwksRsa from 'jwks-rsa'
import { AppLifecycle, AppLifecycleEvents } from 'lifecycle'
import _ from 'lodash'
import { Memoize } from 'lodash-decorators'
import ms from 'ms'
import { MessageType } from 'orchestrator'
import path from 'path'
import portFinder from 'portfinder'
import { URL } from 'url'
import yn from 'yn'

import { isDisabled } from '../routers/conditionalMiddleware'
import { SdkApiRouter } from '../routers/sdk/router'
import { ShortLinksRouter } from '../routers/shortlinks'
import { NLUService } from '../services/nlu/nlu-service'
import { InternalRouter } from './internal-router'
import { debugRequestMw, resolveAsset, resolveIndexPaths } from './server-utils'

const BASE_API_PATH = '/api/v1'
const SERVER_USER_STRATEGY = 'default' // The strategy isn't validated for the userver user, it could be anything.

@injectable()
export class HTTPServer {
  public httpServer!: Server
  public readonly app: express.Express
  private isBotpressReady = false
  private machineId!: string

  private readonly adminRouter: AdminRouter
  private readonly botsRouter: BotsRouter
  private readonly modulesRouter: ModulesRouter
  private readonly shortLinksRouter: ShortLinksRouter
  private telemetryRouter!: TelemetryRouter
  private mediaRouter: MediaRouter
  private readonly sdkApiRouter!: SdkApiRouter
  private internalRouter: InternalRouter
  private messagingRouter: MessagingRouter
  private _needPermissions: (
    operation: string,
    resource: string
  ) => (req: RequestWithUser, res: Response, next: NextFunction) => Promise<void>
  private _hasPermissions: (
    req: RequestWithUser,
    operation: string,
    resource: string,
    noAudit?: boolean
  ) => Promise<boolean>

  private jwksClient?: jwksRsa.JwksClient
  private jwksKeyId?: string

  constructor(
    @inject(TYPES.ConfigProvider) private configProvider: ConfigProvider,
    @inject(TYPES.Logger)
    @tagged('name', 'HTTP')
    private logger: Logger,
    @inject(TYPES.CMSService) private cmsService: CMSService,
    @inject(TYPES.FlowService) flowService: FlowService,
    @inject(TYPES.ActionService) actionService: ActionService,
    @inject(TYPES.ActionServersService) actionServersService: ActionServersService,
    @inject(TYPES.ModuleLoader) private moduleLoader: ModuleLoader,
    @inject(TYPES.AuthService) private authService: AuthService,
    @inject(TYPES.MediaServiceProvider) mediaServiceProvider: MediaServiceProvider,
    @inject(TYPES.SkillService) skillService: SkillService,
    @inject(TYPES.GhostService) private ghostService: GhostService,
    @inject(TYPES.HintsService) hintsService: HintsService,
    @inject(TYPES.LicensingService) licenseService: LicensingService,
    @inject(TYPES.ConverseService) converseService: ConverseService,
    @inject(TYPES.WorkspaceService) private workspaceService: WorkspaceService,
    @inject(TYPES.BotService) private botService: BotService,
    @inject(TYPES.AuthStrategies) authStrategies: AuthStrategies,
    @inject(TYPES.MonitoringService) private monitoringService: MonitoringService,
    @inject(TYPES.AlertingService) private alertingService: AlertingService,
    @inject(TYPES.JobService) private jobService: JobService,
    @inject(TYPES.LogsRepository) private logsRepo: LogsRepository,
    @inject(TYPES.NLUService) nluService: NLUService,
    @inject(TYPES.TelemetryRepository) private telemetryRepo: TelemetryRepository,
    @inject(TYPES.RealtimeService) private realtime: RealtimeService,
    @inject(TYPES.QnaService) private qnaService: QnaService,
    @inject(TYPES.MessagingService) private messagingService: MessagingService,
    @inject(TYPES.ObjectCache) private objectCache: MemoryObjectCache,
    @inject(TYPES.EventRepository) private eventRepo: EventRepository
  ) {
    this.app = express()

    if (!process.IS_PRODUCTION) {
      this.app.use(errorHandler())
    }

    if (process.core_env.REVERSE_PROXY) {
      const boolVal = yn(process.core_env.REVERSE_PROXY)
      this.app.set('trust proxy', boolVal === null ? process.core_env.REVERSE_PROXY : boolVal)
    }

    this.app.use(debugRequestMw)

    if (!yn(process.core_env.BP_HTTP_DISABLE_GZIP)) {
      this.app.use(compression())
    }

    this.modulesRouter = new ModulesRouter(
      this.logger,
      this.authService,
      moduleLoader,
      skillService,
      this.configProvider
    )

    this.adminRouter = new AdminRouter(
      logger,
      authService,
      workspaceService,
      botService,
      licenseService,
      ghostService,
      configProvider,
      monitoringService,
      alertingService,
      moduleLoader,
      jobService,
      logsRepo,
      authStrategies,
      this
    )

    this.shortLinksRouter = new ShortLinksRouter(this.logger)
    this.botsRouter = new BotsRouter(
      botService,
      configProvider,
      authService,
      workspaceService,
      nluService,
      converseService,
      this.logger,
      mediaServiceProvider,
<<<<<<< HEAD
      this,
      this.eventRepo
=======
      qnaService,
      this
>>>>>>> 0e62da1e
    )
    this.sdkApiRouter = new SdkApiRouter(this.logger)
    this.telemetryRouter = new TelemetryRouter(this.logger, this.authService, this.telemetryRepo)
    this.mediaRouter = new MediaRouter(
      this.logger,
      this.authService,
      this.workspaceService,
      mediaServiceProvider,
      this.configProvider
    )

    this.internalRouter = new InternalRouter(
      this.cmsService,
      this.logger,
      this.moduleLoader,
      this.realtime,
      this.objectCache,
      this
    )

    this.messagingRouter = new MessagingRouter(this.logger, messagingService, this)

    this._needPermissions = needPermissions(this.workspaceService)
    this._hasPermissions = hasPermissions(this.workspaceService)

    // Necessary to prevent circular dependency
    this.authService.jobService = this.jobService
  }

  async setupRootPath() {
    const botpressConfig = await this.configProvider.getBotpressConfig()
    const externalUrl = process.env.EXTERNAL_URL || botpressConfig.httpServer.externalUrl

    if (!externalUrl) {
      process.ROOT_PATH = ''
    } else {
      const pathname = new URL(externalUrl).pathname
      process.ROOT_PATH = pathname.replace(/\/+$/, '')
    }
  }

  @postConstruct()
  async initialize() {
    this.machineId = await machineUUID()
    await AppLifecycle.waitFor(AppLifecycleEvents.CONFIGURATION_LOADED)
    await this.setupRootPath()

    const app = express()
    app.use(process.ROOT_PATH, this.app)
    this.httpServer = createServer(app)

    await this.mediaRouter.initialize()

    // eslint-disable-next-line @typescript-eslint/no-floating-promises
    AppLifecycle.waitFor(AppLifecycleEvents.BOTPRESS_READY).then(() => {
      this.isBotpressReady = true
    })
  }

  async getCommonEnv() {
    const config = await this.configProvider.getBotpressConfig()

    return `
    window.API_PATH = "${process.ROOT_PATH}/api/v1";
    window.TELEMETRY_URL = "${process.TELEMETRY_URL}";
    window.SEND_USAGE_STATS = ${config!.sendUsageStats};
    window.USE_JWT_COOKIES = ${process.USE_JWT_COOKIES};
    window.EXPERIMENTAL = ${config.experimental};
    window.SOCKET_TRANSPORTS = ["${getSocketTransports(config).join('","')}"];
    window.SHOW_POWERED_BY = ${!!config.showPoweredBy};
    window.UUID = "${this.machineId}";
    window.SERVER_ID = "${process.SERVER_ID}";`
  }

  async setupStudioProxy() {
    const target = `http://localhost:${process.STUDIO_PORT}`
    const proxyPaths = ['*/studio/*', '*/api/v1/studio*']

    this.app.use(
      proxyPaths,
      createProxyMiddleware({
        target,
        changeOrigin: true,
        logLevel: 'silent',
        // Fix post requests when the middleware is added after the body parser mw
        onProxyReq: fixRequestBody
      })
    )
  }

  async start() {
    const botpressConfig = await this.configProvider.getBotpressConfig()
    const config = botpressConfig.httpServer
    await this.sdkApiRouter.initialize()

    process.USE_JWT_COOKIES = yn(botpressConfig.jwtToken.useCookieStorage)

    this.setupMessagingProxy()

    /**
     * The loading of language models can take some time, access to Botpress is disabled until it is completed
     * During this time, internal calls between modules can be made
     */
    this.app.use((req, res, next) => {
      res.removeHeader('X-Powered-By') // Removes the default X-Powered-By: Express
      res.set(config.headers)
      if (!this.isBotpressReady) {
        if (
          !(req.headers['user-agent'] || '').includes('axios') ||
          (!req.headers.authorization && !req.headers[CSRF_TOKEN_HEADER_LC])
        ) {
          return res
            .status(503)
            .send(
              '<html><head><meta http-equiv="refresh" content="2"> </head><body>Botpress is loading. Please try again in a minute.</body></html>'
            )
        }
      }
      next()
    })

    this.app.use(monitoringMiddleware)

    if (config.session && config.session.enabled) {
      this.app.use(
        session({
          secret: process.APP_SECRET,
          secure: true,
          httpOnly: true,
          domain: config.externalUrl,
          maxAge: ms(config.session.maxAge)
        })
      )
    }

    if (process.USE_JWT_COOKIES) {
      this.app.use(cookieParser())
    }

    this.app.use((req, res, next) => {
      if (!isDisabled('bodyParserJson', req)) {
        bodyParser.json({ limit: config.bodyLimit })(req, res, next)
      } else {
        next()
      }
    })

    this.app.use((req, res, next) => {
      if (!isDisabled('bodyParserUrlEncoder', req)) {
        bodyParser.urlencoded({ extended: true })(req, res, next)
      } else {
        next()
      }
    })

    if (config.cors?.enabled) {
      this.app.use(cors(config.cors))
    }

    if (config.rateLimit?.enabled) {
      this.app.use(
        rateLimit({
          windowMs: ms(config.rateLimit.limitWindow),
          max: config.rateLimit.limit,
          message: 'Too many requests, please slow down.'
        })
      )
    }

    this.app.get('/status', async (req, res, next) => {
      res.send(await this.monitoringService.getStatus())
    })

    this.app.get('/version', async (req, res) => {
      res.send(process.BOTPRESS_VERSION)
    })

    this.setupUILite(this.app)
    this.adminRouter.setupRoutes(this.app)
    await this.botsRouter.setupRoutes(this.app)
    this.internalRouter.setupRoutes()
    this.messagingRouter.setupRoutes()

    this.app.use('/assets', this.guardWhiteLabel(), express.static(resolveAsset('')))

    this.app.use('/api/internal', this.internalRouter.router)
    this.app.use(`${BASE_API_PATH}/chat`, this.messagingRouter.router)
    this.app.use(`${BASE_API_PATH}/modules`, this.modulesRouter.router)

    this.app.use(`${BASE_API_PATH}/sdk`, this.sdkApiRouter.router)
    this.app.use(`${BASE_API_PATH}/telemetry`, this.telemetryRouter.router)
    this.app.use(`${BASE_API_PATH}/media`, this.mediaRouter.router)
    this.app.use('/s', this.shortLinksRouter.router)

    this.app.use((err, _req, _res, next) => {
      if (err instanceof UnlicensedError) {
        next(new PaymentRequiredError(`Server is unlicensed "${err.message}"`))
      } else {
        if (err.statusCode === 413) {
          this.logger.error('You may need to increase httpServer.bodyLimit in file data/global/botpress.config.json')
        }
        next(err)
      }
    })

    this.app.use(function handleUnexpectedError(err, req, res, next) {
      const statusCode = err.statusCode || 400
      const errorCode = err.errorCode
      const message = err.message || err || 'Unexpected error'
      const details = err.details || ''
      const docs = err.docs || 'https://botpress.com/docs'
      const devOnly = process.IS_PRODUCTION ? {} : { showStackInDev: true, stack: err.stack, full: err.message }

      res.status(statusCode).json({
        statusCode,
        errorCode,
        type: err.type || Object.getPrototypeOf(err).name || 'Exception',
        message,
        details,
        docs,
        ...devOnly
      })
    })

    process.HOST = config.host
    process.PORT = await portFinder.getPortPromise({ port: config.port })
    process.EXTERNAL_URL = process.env.EXTERNAL_URL || config.externalUrl || `http://${process.HOST}:${process.PORT}`
    process.LOCAL_URL = `http://${process.HOST}:${process.PORT}${process.ROOT_PATH}`

    process.send!({ type: MessageType.RegisterProcess, processType: 'web', port: process.PORT })

    if (process.PORT !== config.port) {
      this.logger.warn(`Configured port ${config.port} is already in use. Using next port available: ${process.PORT}`)
    }

    if (!process.env.EXTERNAL_URL && !config.externalUrl) {
      this.logger.warn(
        `External URL is not configured. Using default value of ${process.EXTERNAL_URL}. Some features may not work properly`
      )
    }

    const hostname = config.host === 'localhost' ? undefined : config.host
    await Promise.fromCallback(callback => {
      this.httpServer.listen(process.PORT, hostname, config.backlog, callback)
    })

    return this.app
  }

  private setupMessagingProxy() {
    this.app.use(
      `${BASE_API_PATH}/messaging`,
      createProxyMiddleware({
        pathRewrite: path => {
          return path.replace(`${BASE_API_PATH}/messaging`, '')
        },
        router: () => {
          return `http://localhost:${process.MESSAGING_PORT}`
        },
        changeOrigin: false,
        logLevel: 'silent'
      })
    )
  }

  private setupUILite(app) {
    app.get('/lite/:botId/env.js', async (req, res) => {
      const { botId } = req.params

      const bot = await this.botService.findBotById(botId)
      if (!bot) {
        return res.sendStatus(404)
      }

      const commonEnv = await this.getCommonEnv()
      const totalEnv = `
          (function(window) {
              ${commonEnv}
              window.BOT_API_PATH = "${process.ROOT_PATH}/api/v1/bots/${botId}";
            })(typeof window != 'undefined' ? window : {})
          `

      res.contentType('text/javascript')
      res.send(totalEnv)
    })

    app.use('/:app(lite)/:botId?', express.static(resolveAsset('ui-lite/public'), { index: false }))
    app.use('/:app(lite)/:botId?', resolveIndexPaths('ui-lite/public/index.html'))
  }

  private guardWhiteLabel() {
    return (req, res, next) => {
      if (path.normalize(req.path) === '/custom-theme.css' && (!process.IS_PRO_ENABLED || !process.IS_LICENSED)) {
        return res.sendStatus(404)
      }
      next()
    }
  }

  createRouterForBot(router: string, identity: string, options: RouterOptions): any & http.RouterExtension {
    return this.botsRouter.getNewRouter(router, identity, options)
  }

  needPermission(operation: string, resource: string) {
    return this._needPermissions(operation, resource)
  }

  hasPermission(req: RequestWithUser, operation: string, resource: string, noAudit?: boolean) {
    return this._hasPermissions(req, operation, resource, noAudit)
  }

  deleteRouterForBot(router: string): void {
    return this.botsRouter.deleteRouter(router, this.app)
  }

  createShortLink(name: string, destination: string, params: any) {
    this.shortLinksRouter.createShortLink(name, destination, params)
  }

  deleteShortLink(name: string) {
    this.shortLinksRouter.deleteShortLink(name)
  }

  async getAxiosConfigForBot(botId: string, options?: AxiosOptions): Promise<AxiosBotConfig> {
    const basePath = options?.localUrl ? process.LOCAL_URL : process.EXTERNAL_URL
    const serverToken = generateUserToken({
      email: SERVER_USER,
      strategy: SERVER_USER_STRATEGY,
      tokenVersion: 1,
      isSuperAdmin: false,
      expiresIn: '5m',
      audience: TOKEN_AUDIENCE
    })

    return {
      baseURL: options?.studioUrl ? `${basePath}/api/v1/studio/${botId}` : `${basePath}/api/v1/bots/${botId}`,
      headers: {
        ...(process.USE_JWT_COOKIES
          ? { Cookie: `${JWT_COOKIE_NAME}=${serverToken.jwt};`, [CSRF_TOKEN_HEADER]: serverToken.csrf }
          : { Authorization: `Bearer ${serverToken.jwt}` })
      }
    }
  }

  extractExternalToken = async (req, res, next) => {
    if (req.headers[EXTERNAL_AUTH_HEADER]) {
      try {
        req.credentials = await this.decodeExternalToken(req.headers[EXTERNAL_AUTH_HEADER])
      } catch (error) {
        return next(new InvalidExternalToken(error.message))
      }
    }

    next()
  }

  async decodeExternalToken(externalToken): Promise<any | undefined> {
    const externalAuth = await this._getExternalAuthConfig()

    if (!externalAuth || !externalAuth.enabled) {
      return
    }

    const { audience, algorithms, issuer } = externalAuth
    let publicKey = externalAuth.publicKey

    if (this.jwksClient && this.jwksKeyId) {
      try {
        const key = await Promise.fromCallback<jwksRsa.SigningKey>(cb =>
          this.jwksClient!.getSigningKey(this.jwksKeyId!, cb)
        )
        publicKey = key.getPublicKey()
      } catch (err) {
        return new Error(`There was an error while trying to fetch the jwks keys. ${err}`)
      }
    }

    const [scheme, token] = externalToken.split(' ')
    if (scheme.toLowerCase() !== 'bearer') {
      return new Error(`Unknown scheme "${scheme}"`)
    }

    return Promise.fromCallback(cb => {
      jsonwebtoken.verify(token, publicKey!, { issuer, audience, algorithms }, (err, user) => {
        cb(err, !err ? user : undefined)
      })
    })
  }

  @Memoize()
  private async _getExternalAuthConfig(): Promise<ExternalAuthConfig | undefined> {
    const botpressConfig = await this.configProvider.getBotpressConfig()
    const config = botpressConfig.pro.externalAuth

    if (!config || !config.enabled) {
      return
    }

    if (config.jwksClient) {
      const { keyId, jwksUri } = config.jwksClient

      if (!keyId || !jwksUri) {
        this.logger.error(
          "External User Auth: Couldn't configure the JWKS Client. They keyId and jwksUri parameters must be set"
        )
        return
      }

      this.jwksClient = jwksRsa(config.jwksClient)
      this.jwksKeyId = config.jwksClient.keyId
    } else if (!config.publicKey) {
      try {
        config.publicKey = await this.ghostService.global().readFileAsString('/', 'end_users_auth.pub')
      } catch (error) {
        this.logger
          .attachError(error)
          .error("External User Auth: Couldn't open public key file /data/global/end_users_auth.pub")
        return
      }
    } else if (config.publicKey.length < 128) {
      this.logger.error('External User Auth: The provided publicKey is invalid (too short). Min length is 128 chars.')
      return
    }

    return config
  }
}<|MERGE_RESOLUTION|>--- conflicted
+++ resolved
@@ -182,13 +182,9 @@
       converseService,
       this.logger,
       mediaServiceProvider,
-<<<<<<< HEAD
-      this,
       this.eventRepo
-=======
       qnaService,
       this
->>>>>>> 0e62da1e
     )
     this.sdkApiRouter = new SdkApiRouter(this.logger)
     this.telemetryRouter = new TelemetryRouter(this.logger, this.authService, this.telemetryRepo)
