import { Logger, StrategyUser } from 'botpress/sdk'
import { JWT_COOKIE_NAME } from 'common/auth'
import { AuthPayload, AuthStrategyConfig, ChatUserAuth, TokenUser, TokenResponse } from 'common/typings'
import { TYPES } from 'core/app/types'
import { AuthStrategy, ConfigProvider } from 'core/config'
import Database from 'core/database'
import { SessionIdFactory } from 'core/dialog/sessions'
import { JobService } from 'core/distributed'
import { EventEngine, Event } from 'core/events'
import { KeyValueStore } from 'core/kvs'
import { ModuleLoader } from 'core/modules'
import { BadRequestError } from 'core/routers'
import { StrategyBasic, generateUserToken, getMessageSignature } from 'core/security'
import { StrategyUsersRepository, WorkspaceService } from 'core/users'
import { StrategyUserTable } from 'core/users/tables'
import { Response } from 'express'
import { inject, injectable, tagged } from 'inversify'
import jsonwebtoken from 'jsonwebtoken'
import _ from 'lodash'
import moment from 'moment'
import ms from 'ms'
import { studioActions } from 'orchestrator'

export const TOKEN_AUDIENCE = 'collaborators'
export const CHAT_USERS_AUDIENCE = 'chat_users'
export const WORKSPACE_HEADER = 'x-bp-workspace'
export const EXTERNAL_AUTH_HEADER = 'x-bp-externalauth'
export const SERVER_USER = 'server::modules'
const DEFAULT_CHAT_USER_AUTH_DURATION = '24h'

const getUserKey = (email, strategy) => `${email}_${strategy}`

@injectable()
export class AuthService {
  public strategyBasic!: StrategyBasic
  private tokenVersions: Dic<number> = {}
  private broadcastTokenChange: Function = this.local__tokenVersionChange
  public jobService!: JobService

  constructor(
    @inject(TYPES.Logger)
    @tagged('name', 'Auth')
    private logger: Logger,
    @inject(TYPES.ConfigProvider) private configProvider: ConfigProvider,
    @inject(TYPES.Database) private database: Database,
    @inject(TYPES.StrategyUsersRepository) private users: StrategyUsersRepository,
    @inject(TYPES.KeyValueStore) private kvs: KeyValueStore,
    @inject(TYPES.EventEngine) private eventEngine: EventEngine,
    @inject(TYPES.ModuleLoader) private moduleLoader: ModuleLoader,
    @inject(TYPES.WorkspaceService) private workspaceService: WorkspaceService
  ) {}

  async initialize() {
    this.broadcastTokenChange = await this.jobService.broadcast<void>(this.local__tokenVersionChange.bind(this))

    const config = await this.configProvider.getBotpressConfig()
    const strategyTable = new StrategyUserTable()

    return Promise.map(Object.keys(config.authStrategies), async strategy => {
      const created = await strategyTable.createStrategyTable(this.database.knex, `strategy_${strategy}`)
      if (created) {
        this.logger.info(`Created table for strategy ${strategy}`)
      }
    })
  }

  private async local__tokenVersionChange(email: string, strategy: string, tokenVersion: number): Promise<void> {
    this.tokenVersions[getUserKey(email, strategy)] = tokenVersion
    await studioActions.updateTokenVersion(email, strategy, tokenVersion)
  }

  async isFirstUser() {
    return (await this.getAllUsers()).length === 0
  }

  async getAllUsers() {
    return _.flatten(
      await Promise.mapSeries(this.getAllStrategies(), strategy =>
        Promise.mapSeries(this.users.getAllUsers(strategy.id!), user => {
          return { email: user.email, strategy: user.strategy }
        })
      )
    )
  }

  async getCollaboratorsConfig() {
    const config = await this.configProvider.getBotpressConfig()
    if (!config.pro.collaboratorsAuthStrategies || !config.pro.collaboratorsAuthStrategies.length) {
      throw new Error('There must be at least one global strategy configured.')
    }

    const strategies = await Promise.mapSeries(_.uniq(config.pro.collaboratorsAuthStrategies), async strategyName => {
      const strategy = (await this.getStrategy(strategyName)) as AuthStrategy
      return strategy && this._getStrategyConfig(strategy, strategyName)
    })
    return { strategies: strategies.filter(Boolean), isFirstUser: await this.isFirstUser() }
  }

  async generateSecureToken(email: string, strategy: string) {
    const config = await this.configProvider.getBotpressConfig()
    const isGlobalStrategy = config.pro.collaboratorsAuthStrategies.includes(strategy)
    const user = await this.users.findUser(email, strategy)

    const duration = config.jwtToken && config.jwtToken.duration
    const audience = isGlobalStrategy ? TOKEN_AUDIENCE : CHAT_USERS_AUDIENCE

    const isSuperAdmin =
      audience === TOKEN_AUDIENCE &&
      !!config.superAdmins.find(x => x.strategy === strategy && x.email.toLowerCase() === email.toLowerCase())

    return generateUserToken({
      email,
      strategy,
      tokenVersion: user!.tokenVersion!,
      isSuperAdmin,
      expiresIn: duration,
      audience
    })
  }

  async generateChatUserToken(email: string, strategy: string, channel: string, target: string) {
    const config = await this.configProvider.getBotpressConfig()
    const duration = config.jwtToken && config.jwtToken.duration

    const key = `${channel}::${target}`
    await this.kvs.global().set(key, { email, strategy }, undefined, duration)

    return generateUserToken({
      email,
      strategy,
      tokenVersion: 1,
      isSuperAdmin: false,
      expiresIn: duration,
      audience: CHAT_USERS_AUDIENCE
    })
  }

  async findUser(email: string, strategy: string): Promise<StrategyUser | undefined> {
    return this.users.findUser(email, strategy) as Promise<StrategyUser>
  }

  async createUser(user: Partial<StrategyUser>, strategy: string, role?: string): Promise<StrategyUser | string> {
    if (!user.email || !strategy) {
      throw new Error('Email and strategy are required.')
    }

    if (await this.isFirstUser()) {
      return this._createFirstUser(user, strategy)
    }

    const createdUser = await this.users.createUser({
      email: user.email,
      strategy,
      tokenVersion: 1,
      attributes: { ...(user.attributes || {}), created_at: new Date() }
    })
    const strategyUser = createdUser.result

<<<<<<< HEAD
    const workspaces = await this._getWorkspacesForStrategy(strategy)
    await Promise.map(workspaces, workspace =>
      this.workspaceService.addUserToWorkspace(strategyUser.email, strategyUser.strategy, workspace, { role })
    )

=======
>>>>>>> 0818e19a
    if (_.get(await this.getStrategy(strategy), 'type') === 'basic') {
      return this.strategyBasic.resetPassword(user.email, strategy)
    }

    return strategyUser
  }

  async resetPassword(email: string, strategy: string): Promise<string> {
    await this.incrementTokenVersion(email, strategy)
    return this.strategyBasic.resetPassword(email, strategy)
  }

  async updateUser(email: string, strategy: string, userFields: any): Promise<void> {
    return this.users.updateUser(email, strategy, userFields)
  }

  async updateAttributes(email: string, strategy: string, newAttributes: any): Promise<void> {
    return this.users.updateAttributes(email, strategy, newAttributes)
  }

  async deleteUser(email: string, strategy: string) {
    return this.users.deleteUser(email, strategy)
  }

  async isTokenVersionValid({ email, strategy, tokenVersion }: TokenUser) {
    if (email === SERVER_USER) {
      return true
    }

    const currentVersion = this.tokenVersions[getUserKey(email, strategy)]
    if (currentVersion !== undefined) {
      return currentVersion === tokenVersion
    }

    const user = await this.users.findUser(email, strategy)
    if (user) {
      this.tokenVersions[getUserKey(email, strategy)] = user.tokenVersion!
      return user.tokenVersion === tokenVersion
    }
  }

  async checkToken(jwtToken: string, csrfToken: string, audience?: string): Promise<TokenUser> {
    return Promise.fromCallback<TokenUser>(cb => {
      jsonwebtoken.verify(jwtToken, process.APP_SECRET, { audience }, async (err, user) => {
        const tokenUser = user as TokenUser

        if (!err && (await this.isTokenVersionValid(tokenUser))) {
          if (process.USE_JWT_COOKIES && tokenUser.csrfToken !== csrfToken) {
            cb('Invalid CSRF Token')
          } else {
            cb(undefined, tokenUser)
          }
        }
        cb(err, undefined)
      })
    })
  }

  async getAllStrategies(): Promise<AuthStrategy[]> {
    const config = await this.configProvider.getBotpressConfig()
    if (!config.authStrategies) {
      return []
    }

    return Object.keys(config.authStrategies).map(x => {
      return { id: x, ...config.authStrategies[x] }
    })
  }

  async getStrategy(strategyId: string): Promise<AuthStrategy> {
    const config = await this.configProvider.getBotpressConfig()
    return config.authStrategies[strategyId]
  }

  async refreshToken(tokenUser: TokenUser): Promise<TokenResponse> {
    return this.generateSecureToken(tokenUser.email, tokenUser.strategy)
  }

  async incrementTokenVersion(email: string, strategy: string) {
    const currentUser = await this.users.findUser(email, strategy)
    if (currentUser) {
      const newVersion = currentUser.tokenVersion! + 1

      await this.users.updateUser(email, strategy, { tokenVersion: newVersion })
      await this.broadcastTokenChange(email, strategy, newVersion)
    }
  }

  async invalidateToken({ email, strategy, tokenVersion }: TokenUser): Promise<boolean> {
    const currentUser = await this.users.findUser(email, strategy)

    if (currentUser?.tokenVersion === tokenVersion) {
      await this.incrementTokenVersion(email, strategy)
      return true
    }

    return false
  }

  private async _createFirstUser(user: Partial<StrategyUser>, strategy: string): Promise<StrategyUser> {
    if (!(await this.isFirstUser())) {
      throw new Error('Only the first user can be created from this method.')
    }

    const createdUser = await this.users.createUser({
      email: user.email!,
      strategy,
      tokenVersion: 1,
      password: user.password,
      salt: user.salt,
      attributes: user.attributes || {}
    })

    await this.configProvider.mergeBotpressConfig({ superAdmins: [{ email: user.email, strategy }] })
    return createdUser.result
  }

  private _getStrategyConfig(strategy: AuthStrategy, id: string): AuthStrategyConfig {
    const config: AuthStrategyConfig = {
      strategyType: strategy.type,
      strategyId: id,
      label: strategy.label,
      hidden: strategy.hidden
    }

    if (strategy.type !== 'saml') {
      config.loginUrl = `/login/${strategy.type}/${id}`
      config.registerUrl = `/register/${strategy.type}/${id}`
    }

    return config
  }

  private async _getChatAuthExpiry(channel: string, botId: string): Promise<Date | undefined> {
    let authDuration: string | undefined

    try {
      const config = await this.configProvider.getBotConfig(botId)
<<<<<<< HEAD

      const authDuration = ms(
        _.get(config.messaging?.channels[channel], 'chatUserAuthDuration', DEFAULT_CHAT_USER_AUTH_DURATION)
      )
      return moment()
        .add(authDuration)
        .toDate()
=======
      const channelConfig = config.messaging?.channels?.[channel]

      if (channelConfig) {
        authDuration = channelConfig.chatUserAuthDuration
      } else {
        const config = await this.moduleLoader.configReader.getForBot(`channel-${channel}`, botId)
        authDuration = config?.chatUserAuthDuration
      }
>>>>>>> 0818e19a
    } catch (err) {
      this.logger
        .attachError(err)
        .error(`Could not get auth duration for channel ${channel} and bot ${botId}. Using default value`)
    }

    return moment()
      .add(ms(authDuration ?? DEFAULT_CHAT_USER_AUTH_DURATION))
      .toDate()
  }

  public async authChatUser(chatUserAuth: ChatUserAuth, identity: TokenUser): Promise<void> {
    const { botId, sessionId, signature } = chatUserAuth
    const { email, strategy, isSuperAdmin } = identity
    const { channel, target, threadId } = SessionIdFactory.extractDestinationFromId(sessionId)

    const sendEvent = async (payload: AuthPayload) => {
      const incomingEvent = Event({
        direction: 'incoming',
        type: 'auth',
        botId,
        payload: { identity, ...payload },
        channel,
        target,
        threadId
      })

      await this.eventEngine.sendEvent(incomingEvent)
    }

    if (signature !== (await getMessageSignature(JSON.stringify({ botId, sessionId })))) {
      await sendEvent({ authenticatedUntil: undefined })
      throw new BadRequestError('Payload signature is invalid')
    }

    const workspaceId = await this.workspaceService.getBotWorkspaceId(botId)
    const isMember = !!(await this.workspaceService.findUser(email, strategy, workspaceId))
    const authenticatedUntil = await this._getChatAuthExpiry(channel, botId)
    const { rolloutStrategy } = await this.workspaceService.getWorkspaceRollout(workspaceId)

    if (rolloutStrategy.includes('anonymous')) {
      throw new BadRequestError('Authentication not required for anonymous strategies')
    }

    if (rolloutStrategy === 'authenticated-invite' && !isMember && !isSuperAdmin) {
      return sendEvent({ authenticatedUntil, inviteRequired: true })
    }

    if (rolloutStrategy === 'authenticated' && !isMember && !isSuperAdmin) {
      await this.workspaceService.addUserToWorkspace(email, strategy, workspaceId, { asChatUser: true })
      return sendEvent({ authenticatedUntil, isAuthorized: true })
    }

    return sendEvent({ authenticatedUntil, isAuthorized: isMember || isSuperAdmin })
  }

  public async setJwtCookieResponse(token: TokenResponse, res: Response): Promise<boolean> {
    if (!process.USE_JWT_COOKIES) {
      return false
    }

    const config = await this.configProvider.getBotpressConfig()
    const cookieOptions = config.jwtToken.cookieOptions

    res.cookie(JWT_COOKIE_NAME, token.jwt, { maxAge: token.exp, httpOnly: true, ...cookieOptions })
    return true
  }
}

export default AuthService<|MERGE_RESOLUTION|>--- conflicted
+++ resolved
@@ -156,14 +156,6 @@
     })
     const strategyUser = createdUser.result
 
-<<<<<<< HEAD
-    const workspaces = await this._getWorkspacesForStrategy(strategy)
-    await Promise.map(workspaces, workspace =>
-      this.workspaceService.addUserToWorkspace(strategyUser.email, strategyUser.strategy, workspace, { role })
-    )
-
-=======
->>>>>>> 0818e19a
     if (_.get(await this.getStrategy(strategy), 'type') === 'basic') {
       return this.strategyBasic.resetPassword(user.email, strategy)
     }
@@ -302,15 +294,6 @@
 
     try {
       const config = await this.configProvider.getBotConfig(botId)
-<<<<<<< HEAD
-
-      const authDuration = ms(
-        _.get(config.messaging?.channels[channel], 'chatUserAuthDuration', DEFAULT_CHAT_USER_AUTH_DURATION)
-      )
-      return moment()
-        .add(authDuration)
-        .toDate()
-=======
       const channelConfig = config.messaging?.channels?.[channel]
 
       if (channelConfig) {
@@ -319,7 +302,6 @@
         const config = await this.moduleLoader.configReader.getForBot(`channel-${channel}`, botId)
         authDuration = config?.chatUserAuthDuration
       }
->>>>>>> 0818e19a
     } catch (err) {
       this.logger
         .attachError(err)
