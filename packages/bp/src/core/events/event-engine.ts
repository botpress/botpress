--- conflicted
+++ resolved
@@ -94,11 +94,6 @@
   public onAfterIncomingMiddleware?: (event: sdk.IO.IncomingEvent) => Promise<void>
   public onBeforeOutgoingMiddleware?: (event: sdk.IO.OutgoingEvent) => Promise<void>
 
-<<<<<<< HEAD
-  public renderForChannel?: (content: any, channel: string, botId: string) => any[]
-
-=======
->>>>>>> 6321d232
   private readonly _incomingPerf = new TimedPerfCounter('mw_incoming')
   private readonly _outgoingPerf = new TimedPerfCounter('mw_outgoing')
 
