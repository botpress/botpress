import { MessagingClient } from '@botpress/messaging-client'
import { IO, MessagingConfig } from 'botpress/sdk'
import { formatUrl, isBpUrl } from 'common/url'
import { ConfigProvider } from 'core/config'
import { EventEngine, Event } from 'core/events'
import { TYPES } from 'core/types'
import { inject, injectable, postConstruct } from 'inversify'
import { AppLifecycle, AppLifecycleEvents } from 'lifecycle'

@injectable()
export class MessagingService {
  private clientSync!: MessagingClient
  private clientsByBotId: { [botId: string]: MessagingClient } = {}
  private botsByClientId: { [clientId: string]: string } = {}
  private channelNames = ['messenger', 'slack', 'smooch', 'teams', 'telegram', 'twilio', 'vonage']

  public isExternal: boolean
  public internalPassword: string | undefined
  public webhookToken: string | undefined

  constructor(
    @inject(TYPES.EventEngine) private eventEngine: EventEngine,
    @inject(TYPES.ConfigProvider) private configProvider: ConfigProvider
  ) {
    this.isExternal = Boolean(process.core_env.MESSAGING_ENDPOINT)
  }

  @postConstruct()
  async init() {
    this.eventEngine.register({
      name: 'messaging.sendOut',
      description: 'Sends outgoing messages to external messaging',
      order: 20000,
      direction: 'outgoing',
      handler: this.handleOutgoingEvent.bind(this)
    })

    await AppLifecycle.waitFor(AppLifecycleEvents.STUDIO_READY)

<<<<<<< HEAD
    this.clientSync = new MessagingClient({
      url: `http://localhost:${process.MESSAGING_PORT}`,
      password: process.INTERNAL_PASSWORD
    })
=======
    this.internalPassword = this.isExternal ? undefined : process.INTERNAL_PASSWORD
    this.clientSync = new MessagingClient(this.getMessagingUrl(), this.internalPassword)
>>>>>>> 8940a477
  }

  async loadMessagingForBot(botId: string) {
    await AppLifecycle.waitFor(AppLifecycleEvents.STUDIO_READY)

    const config = await this.configProvider.getBotConfig(botId)
    let messaging = (config.messaging || {}) as MessagingConfig

    const webhookUrl = `${process.EXTERNAL_URL}/api/v1/chat/receive`
    const setupConfig = {
      name: botId,
      ...messaging,
      // We use the SPINNED_URL env var to force the messaging server to make its webhook
      // requests to the process that started it when using a local Messaging server
      webhooks: this.isExternal ? [{ url: webhookUrl }] : []
    }

<<<<<<< HEAD
    const { id, token } = await this.clientSync.syncs.sync(setupConfig)
=======
    const { id, token, webhooks } = await this.clientSync.syncClient(setupConfig)

    if (webhooks?.length) {
      for (const webhook of webhooks) {
        if (webhook.url === webhookUrl) {
          this.webhookToken = webhook.token
        }
      }
    }
>>>>>>> 8940a477

    if (id && id !== messaging.id) {
      messaging = {
        ...messaging,
        id,
        token
      }

      await this.configProvider.mergeBotConfig(botId, { messaging })
    }

<<<<<<< HEAD
    const botClient = new MessagingClient({
      url: `http://localhost:${process.MESSAGING_PORT}`,
      password: process.INTERNAL_PASSWORD,
      auth: {
        clientId: messaging.id,
        clientToken: messaging.token
      }
    })
=======
    const botClient = new MessagingClient(this.getMessagingUrl(), this.internalPassword, messaging.id, messaging.token)
>>>>>>> 8940a477
    this.clientsByBotId[botId] = botClient
    this.botsByClientId[id] = botId
  }

  async unloadMessagingForBot(botId: string) {
    await AppLifecycle.waitFor(AppLifecycleEvents.STUDIO_READY)

    const config = await this.configProvider.getBotConfig(botId)
    if (!config.messaging?.id) {
      return
    }

    await this.clientSync.syncs.sync({
      id: config.messaging.id,
      token: config.messaging.token,
      name: botId,
      channels: {},
      webhooks: []
    })
  }

  async receive(args: {
    clientId: string
    channel: string
    userId: string
    conversationId: string
    messageId: string
    payload: any
  }) {
    return this.eventEngine.sendEvent(
      Event({
        direction: 'incoming',
        type: args.payload.type,
        payload: args.payload,
        channel: args.channel,
        threadId: args.conversationId,
        target: args.userId,
        messageId: args.messageId,
        botId: this.botsByClientId[args.clientId]
      })
    )
  }

  private async handleOutgoingEvent(event: IO.OutgoingEvent, next: IO.MiddlewareNextCallback) {
    if (!this.channelNames.includes(event.channel)) {
      return next(undefined, false, true)
    }

    const payloadAbsoluteUrl = this.convertToAbsoluteUrls(event.payload)
    const message = await this.clientsByBotId[event.botId].chat.reply(
      event.threadId!,
      event.channel,
      payloadAbsoluteUrl
    )
    event.messageId = message.id

    return next(undefined, true, false)
  }

  private convertToAbsoluteUrls(payload: any) {
    if (typeof payload !== 'object' || payload === null) {
      if (typeof payload === 'string') {
        payload = payload.replace('BOT_URL', process.EXTERNAL_URL)
      }

      if (isBpUrl(payload)) {
        return formatUrl(process.EXTERNAL_URL, payload)
      }
      return payload
    }

    for (const [key, value] of Object.entries(payload)) {
      if (Array.isArray(value)) {
        for (let i = 0; i < value.length; i++) {
          value[i] = this.convertToAbsoluteUrls(value[i])
        }
      } else {
        payload[key] = this.convertToAbsoluteUrls(value)
      }
    }

    return payload
  }

  public getMessagingUrl() {
    return process.core_env.MESSAGING_ENDPOINT
      ? process.core_env.MESSAGING_ENDPOINT
      : `http://localhost:${process.MESSAGING_PORT}`
  }
}<|MERGE_RESOLUTION|>--- conflicted
+++ resolved
@@ -37,15 +37,8 @@
 
     await AppLifecycle.waitFor(AppLifecycleEvents.STUDIO_READY)
 
-<<<<<<< HEAD
-    this.clientSync = new MessagingClient({
-      url: `http://localhost:${process.MESSAGING_PORT}`,
-      password: process.INTERNAL_PASSWORD
-    })
-=======
     this.internalPassword = this.isExternal ? undefined : process.INTERNAL_PASSWORD
-    this.clientSync = new MessagingClient(this.getMessagingUrl(), this.internalPassword)
->>>>>>> 8940a477
+    this.clientSync = new MessagingClient({ url: this.getMessagingUrl(), password: this.internalPassword })
   }
 
   async loadMessagingForBot(botId: string) {
@@ -63,10 +56,7 @@
       webhooks: this.isExternal ? [{ url: webhookUrl }] : []
     }
 
-<<<<<<< HEAD
-    const { id, token } = await this.clientSync.syncs.sync(setupConfig)
-=======
-    const { id, token, webhooks } = await this.clientSync.syncClient(setupConfig)
+    const { id, token, webhooks } = await this.clientSync.syncs.sync(setupConfig)
 
     if (webhooks?.length) {
       for (const webhook of webhooks) {
@@ -75,7 +65,6 @@
         }
       }
     }
->>>>>>> 8940a477
 
     if (id && id !== messaging.id) {
       messaging = {
@@ -87,18 +76,14 @@
       await this.configProvider.mergeBotConfig(botId, { messaging })
     }
 
-<<<<<<< HEAD
     const botClient = new MessagingClient({
-      url: `http://localhost:${process.MESSAGING_PORT}`,
+      url: this.getMessagingUrl(),
       password: process.INTERNAL_PASSWORD,
       auth: {
         clientId: messaging.id,
         clientToken: messaging.token
       }
     })
-=======
-    const botClient = new MessagingClient(this.getMessagingUrl(), this.internalPassword, messaging.id, messaging.token)
->>>>>>> 8940a477
     this.clientsByBotId[botId] = botClient
     this.botsByClientId[id] = botId
   }
