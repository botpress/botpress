import { MessagingClient } from '@botpress/messaging-client'
import { IO, MessagingConfig } from 'botpress/sdk'
import { formatUrl, isBpUrl } from 'common/url'
import { ConfigProvider } from 'core/config'
import { EventEngine, Event } from 'core/events'
import { TYPES } from 'core/types'
import { inject, injectable, postConstruct } from 'inversify'
import { AppLifecycle, AppLifecycleEvents } from 'lifecycle'

@injectable()
export class MessagingService {
  private clientSync!: MessagingClient
  private clientsByBotId: { [botId: string]: MessagingClient } = {}
  private botsByClientId: { [clientId: string]: string } = {}
  private channelNames = ['messenger', 'slack', 'smooch', 'teams', 'telegram', 'twilio', 'vonage']

  constructor(
    @inject(TYPES.EventEngine) private eventEngine: EventEngine,
    @inject(TYPES.ConfigProvider) private configProvider: ConfigProvider
  ) {}

  @postConstruct()
  async init() {
    this.eventEngine.register({
      name: 'messaging.sendOut',
      description: 'Sends outgoing messages to external messaging',
      order: 20000,
      direction: 'outgoing',
      handler: this.handleOutgoingEvent.bind(this)
    })

    await AppLifecycle.waitFor(AppLifecycleEvents.STUDIO_READY)

    this.clientSync = new MessagingClient({
      url: `http://localhost:${process.MESSAGING_PORT}`,
      password: process.INTERNAL_PASSWORD
    })
  }

  async loadMessagingForBot(botId: string) {
    await AppLifecycle.waitFor(AppLifecycleEvents.STUDIO_READY)

    const config = await this.configProvider.getBotConfig(botId)
    let messaging = (config.messaging || {}) as MessagingConfig

    const setupConfig = {
      name: botId,
      ...messaging
      // We use the SPINNED_URL env var for now to force the messaging server to
      // make its webhook requests to the process that started it.
      // webhooks: [{ url: `${process.EXTERNAL_URL}/api/v1/chat/receive` }]
    }

    const { id, token } = await this.clientSync.syncs.sync(setupConfig)

    if (id && id !== messaging.id) {
      messaging = {
        ...messaging,
        id,
        token
      }

      await this.configProvider.mergeBotConfig(botId, { messaging })
    }

    const botClient = new MessagingClient({
      url: `http://localhost:${process.MESSAGING_PORT}`,
      password: process.INTERNAL_PASSWORD,
      auth: {
        clientId: messaging.id,
        clientToken: messaging.token
      }
    })
    this.clientsByBotId[botId] = botClient
    this.botsByClientId[id] = botId
  }

  async unloadMessagingForBot(botId: string) {
    await AppLifecycle.waitFor(AppLifecycleEvents.STUDIO_READY)

    const config = await this.configProvider.getBotConfig(botId)
    if (!config.messaging?.id) {
      return
    }

    await this.clientSync.syncs.sync({
      id: config.messaging.id,
      token: config.messaging.token,
      name: botId,
      channels: {},
      webhooks: []
    })
  }

  async receive(args: {
    clientId: string
    channel: string
    userId: string
    conversationId: string
    messageId: string
    payload: any
  }) {
    return this.eventEngine.sendEvent(
      Event({
        direction: 'incoming',
        type: args.payload.type,
        payload: args.payload,
        channel: args.channel,
        threadId: args.conversationId,
        target: args.userId,
        messageId: args.messageId,
        botId: this.botsByClientId[args.clientId]
      })
    )
  }

  private async handleOutgoingEvent(event: IO.OutgoingEvent, next: IO.MiddlewareNextCallback) {
    if (!this.channelNames.includes(event.channel)) {
      return next(undefined, false, true)
    }

<<<<<<< HEAD
    // TODO: validate payload types here
    const message = await this.clientsByBotId[event.botId].chat.reply(event.threadId!, event.channel, event.payload)
=======
    const payloadAbsoluteUrl = this.convertToAbsoluteUrls(event.payload)
    const message = await this.clientsByBotId[event.botId].sendMessage(
      event.threadId!,
      event.channel,
      payloadAbsoluteUrl
    )
>>>>>>> 68454e6e
    event.messageId = message.id

    return next(undefined, true, false)
  }

  private convertToAbsoluteUrls(payload: any) {
    if (typeof payload !== 'object' || payload === null) {
      if (typeof payload === 'string') {
        payload = payload.replace('BOT_URL', process.EXTERNAL_URL)
      }

      if (isBpUrl(payload)) {
        return formatUrl(process.EXTERNAL_URL, payload)
      }
      return payload
    }

    for (const [key, value] of Object.entries(payload)) {
      if (Array.isArray(value)) {
        for (let i = 0; i < value.length; i++) {
          value[i] = this.convertToAbsoluteUrls(value[i])
        }
      } else {
        payload[key] = this.convertToAbsoluteUrls(value)
      }
    }

    return payload
  }
}<|MERGE_RESOLUTION|>--- conflicted
+++ resolved
@@ -119,17 +119,12 @@
       return next(undefined, false, true)
     }
 
-<<<<<<< HEAD
-    // TODO: validate payload types here
-    const message = await this.clientsByBotId[event.botId].chat.reply(event.threadId!, event.channel, event.payload)
-=======
     const payloadAbsoluteUrl = this.convertToAbsoluteUrls(event.payload)
-    const message = await this.clientsByBotId[event.botId].sendMessage(
+    const message = await this.clientsByBotId[event.botId].chat.reply(
       event.threadId!,
       event.channel,
       payloadAbsoluteUrl
     )
->>>>>>> 68454e6e
     event.messageId = message.id
 
     return next(undefined, true, false)
