import {
  ConversationStartedEvent,
  MessageFeedbackEvent,
  MessageNewEvent,
  MessagingChannel,
  uuid
} from '@botpress/messaging-client'
import { AxiosRequestConfig } from 'axios'
import { IO, Logger, MessagingConfig } from 'botpress/sdk'
import { formatUrl, isBpUrl } from 'common/url'
import { ConfigProvider } from 'core/config'
import { WellKnownFlags } from 'core/dialog'
import { EventEngine, Event, EventRepository } from 'core/events'
import { TYPES } from 'core/types'
import { inject, injectable, postConstruct } from 'inversify'
import { AppLifecycle, AppLifecycleEvents } from 'lifecycle'
import LRUCache from 'lru-cache'
import ms from 'ms'
import yn from 'yn'

@injectable()
export class MessagingService {
  public messaging!: MessagingChannel
  private botIdToClientId: { [botId: string]: uuid } = {}
  private clientIdToBotId: { [clientId: uuid]: string } = {}
  private channelNames = ['messenger', 'slack', 'smooch', 'teams', 'telegram', 'twilio', 'vonage']
  private newUsers: number = 0
  private collectingCache: LRUCache<string, uuid>

  public isExternal: boolean

  constructor(
    @inject(TYPES.EventEngine) private eventEngine: EventEngine,
    @inject(TYPES.EventRepository) private eventRepo: EventRepository,
    @inject(TYPES.ConfigProvider) private configProvider: ConfigProvider,
    @inject(TYPES.Logger) private logger: Logger
  ) {
    this.isExternal = Boolean(process.core_env.MESSAGING_ENDPOINT)
    this.collectingCache = new LRUCache<string, uuid>({ max: 5000, maxAge: ms('5m') })

    // use this to test converse from messaging
    if (yn(process.env.ENABLE_EXPERIMENTAL_CONVERSE)) {
      this.channelNames.push('messaging')
    }
  }

  @postConstruct()
  async init() {
    this.eventEngine.register({
      name: 'messaging.fixUrl',
      description: 'Fix payload url before sending them',
      order: 99,
      direction: 'outgoing',
      handler: this.fixOutgoingUrls.bind(this)
    })

    this.eventEngine.register({
      name: 'messaging.sendOut',
      description: 'Sends outgoing messages to external messaging',
      order: 20000,
      direction: 'outgoing',
      handler: this.handleOutgoingEvent.bind(this)
    })

    this.messaging = new MessagingChannel({
      url: this.getMessagingUrl(),
      axios: this.getAxiosConfig(),
      adminKey: this.isExternal ? process.env.MESSAGING_ADMIN_KEY : process.env.INTERNAL_PASSWORD,
      logger: {
        info: this.logger.info.bind(this.logger),
        debug: this.logger.debug.bind(this.logger),
        warn: this.logger.warn.bind(this.logger),
        error: (e, msg, data) => {
          this.logger.attachError(e).error(msg || '', data)
        }
      }
    })
    this.messaging.on('user', this.handleUserNewEvent.bind(this))
    this.messaging.on('started', this.handleConversationStartedEvent.bind(this))
    this.messaging.on('message', this.handleMessageNewEvent.bind(this))
    this.messaging.on('feedback', this.handleMessageFeedback.bind(this))

    if (!this.isExternal) {
      await AppLifecycle.waitFor(AppLifecycleEvents.STUDIO_READY)
    }
    this.messaging.url = this.getMessagingUrl()
  }

  async loadMessagingForBot(botId: string) {
    if (!this.isExternal) {
      await AppLifecycle.waitFor(AppLifecycleEvents.STUDIO_READY)
    }

    const config = await this.configProvider.getBotConfig(botId)
    let messaging = (config.messaging || {}) as Partial<MessagingConfig>

    const messagingId = messaging.id || ''
    // ClientId is already used by another botId, we will generate new credentials for this bot
    if (this.clientIdToBotId[messagingId] && this.clientIdToBotId[messagingId] !== botId) {
      this.logger.warn(
        `ClientId ${messagingId} already in use by bot ${this.clientIdToBotId[messagingId]}. Removing channels configuration and generating new credentials for bot ${botId}`
      )
      delete messaging.id
      delete messaging.token
      delete messaging.channels
    }

    const { id, token } = await this.messaging.syncClient({ name: botId, id: messaging.id, token: messaging.token })
    if (id !== messaging.id || token !== messaging.token) {
      messaging = {
        ...messaging,
        id,
        token
      }

      await this.configProvider.mergeBotConfig(botId, { messaging })
    }

    this.clientIdToBotId[id] = botId
    this.botIdToClientId[botId] = id
    this.messaging.start(messaging.id!, { clientToken: messaging.token })

    const webhookUrl = this.isExternal
      ? `${process.EXTERNAL_URL}/api/v1/chat/receive`
      : // We set a dummy webhook to get back a webhook token. The actual url that will be called is SPINNED_URL
        'http://dummy.com'

<<<<<<< HEAD
=======
    // Fill env variables into bot messages.channels using template:
    // %MY_ENV_VAR%
    if (messaging.channels) {
      messaging.channels = Object.keys(messaging.channels).reduce((newChannels, chKey) => {
        const { channels } = messaging as any // @ts-hack, channels will exist because of conditional above
        newChannels[chKey] = Object.keys(channels[chKey]).reduce((channel, key) => {
          const value: string = channels[chKey][key]
          if (typeof value === 'string') {
            channel[key] = value.match(/^%.*%$/) ? process.env[value.replace(/%/g, '')] || value : value
          } else {
            channel[key] = value
          }
          return channel
        }, {})
        return newChannels
      }, {})
    }

>>>>>>> e28ebb4e
    const setupConfig = {
      channels: messaging.channels,
      webhooks: [{ url: webhookUrl }]
    }

    const { webhooks } = await this.messaging.sync(messaging.id!, setupConfig)

    let webhookToken: string | undefined = undefined
    if (webhooks?.length) {
      for (const webhook of webhooks) {
        if (webhook.url === webhookUrl) {
          webhookToken = webhook.token!
        }
      }
    }

    this.messaging.start(messaging.id!, { clientToken: messaging.token, webhookToken })
  }

  async unloadMessagingForBot(botId: string) {
    if (!this.isExternal) {
      await AppLifecycle.waitFor(AppLifecycleEvents.STUDIO_READY)
    }

    const config = await this.configProvider.getBotConfig(botId)
    if (!config.messaging?.id) {
      return
    }

    delete this.clientIdToBotId[config.messaging.id]
    delete this.botIdToClientId[botId]

    await this.messaging.sync(config.messaging.id, {})
  }

  informProcessingDone(event: IO.IncomingEvent) {
    if (this.collectingCache.get(event.id!)) {
      // We don't want the waiting for the queue to be empty to freeze other messages
      // eslint-disable-next-line @typescript-eslint/no-floating-promises
      this.sendProcessingDone(event)
    }
  }

  getNewUsersCount({ resetCount }: { resetCount: boolean }) {
    const count = this.newUsers
    if (resetCount) {
      this.newUsers = 0
    }
    return count
  }

  private handleUserNewEvent() {
    this.newUsers++
  }

  private async handleConversationStartedEvent(clientId: uuid, data: ConversationStartedEvent) {
    if (!this.channelNames.includes(data.channel)) {
      return
    }

    const event = Event({
      direction: 'incoming',
      type: 'proactive-trigger',
      payload: {},
      channel: data.channel,
      threadId: data.conversationId,
      target: data.userId,
      botId: this.clientIdToBotId[clientId]
    })
    event.setFlag(WellKnownFlags.SKIP_DIALOG_ENGINE, true)

    return this.eventEngine.sendEvent(event)
  }

  private async handleMessageNewEvent(clientId: uuid, data: MessageNewEvent) {
    if (!this.channelNames.includes(data.channel)) {
      return
    }

    const event = Event({
      direction: 'incoming',
      type: data.message.payload.type,
      payload: data.message.payload,
      channel: data.channel,
      threadId: data.conversationId,
      target: data.userId,
      messageId: data.message.id,
      botId: this.clientIdToBotId[clientId]
    })

    if (data.collect) {
      this.collectingCache.set(event.id, data.message.id)
    }

    return this.eventEngine.sendEvent(event)
  }

  private async handleMessageFeedback(clientId: uuid, data: MessageFeedbackEvent) {
    const botId = this.clientIdToBotId[clientId]
    const [event] = await this.eventRepo.findEvents({ botId, messageId: data.messageId })

    if (event?.incomingEventId) {
      await this.eventRepo.saveUserFeedback(event.incomingEventId, data.userId, data.feedback, 'qna')
    }
  }

  private async fixOutgoingUrls(event: IO.OutgoingEvent, next: IO.MiddlewareNextCallback) {
    this.fixPayloadUrls(event.payload)
    next()
  }

  private async handleOutgoingEvent(event: IO.OutgoingEvent, next: IO.MiddlewareNextCallback) {
    if (!this.channelNames.includes(event.channel)) {
      return next(undefined, false, true)
    }

    const collecting = event.incomingEventId && this.collectingCache.get(event.incomingEventId)
    const message = await this.messaging.createMessage(
      this.botIdToClientId[event.botId],
      event.threadId!,
      undefined,
      event.payload,
      collecting ? { incomingId: collecting } : undefined
    )
    event.messageId = message.id

    return next(undefined, true, false)
  }

  private async sendProcessingDone(event: IO.IncomingEvent) {
    try {
      await this.eventEngine.waitOutgoingQueueEmpty(event)
      await this.messaging.endTurn(this.botIdToClientId[event.botId], event.messageId!)
    } catch (e) {
      this.logger.attachError(e).error('Failed to inform messaging of completed processing')
    } finally {
      this.collectingCache.del(event.id!)
    }
  }

  private fixPayloadUrls(payload: any) {
    if (typeof payload !== 'object' || payload === null) {
      if (typeof payload === 'string') {
        payload = payload.replace('BOT_URL', process.EXTERNAL_URL)
      }

      if (isBpUrl(payload)) {
        payload = formatUrl(process.EXTERNAL_URL, payload)
      }
      return payload
    }

    for (const [key, value] of Object.entries(payload)) {
      if (Array.isArray(value)) {
        for (let i = 0; i < value.length; i++) {
          value[i] = this.fixPayloadUrls(value[i])
        }
      } else {
        payload[key] = this.fixPayloadUrls(value)
      }
    }

    return payload
  }

  private getMessagingUrl() {
    return process.core_env.MESSAGING_ENDPOINT
      ? process.core_env.MESSAGING_ENDPOINT
      : `http://localhost:${process.MESSAGING_PORT}`
  }

  private getAxiosConfig(): AxiosRequestConfig {
    const config: AxiosRequestConfig = {}

    if (!this.isExternal) {
      config.proxy = false
      config.headers = { password: process.env.INTERNAL_PASSWORD }
    }

    return config
  }
}<|MERGE_RESOLUTION|>--- conflicted
+++ resolved
@@ -125,27 +125,6 @@
       : // We set a dummy webhook to get back a webhook token. The actual url that will be called is SPINNED_URL
         'http://dummy.com'
 
-<<<<<<< HEAD
-=======
-    // Fill env variables into bot messages.channels using template:
-    // %MY_ENV_VAR%
-    if (messaging.channels) {
-      messaging.channels = Object.keys(messaging.channels).reduce((newChannels, chKey) => {
-        const { channels } = messaging as any // @ts-hack, channels will exist because of conditional above
-        newChannels[chKey] = Object.keys(channels[chKey]).reduce((channel, key) => {
-          const value: string = channels[chKey][key]
-          if (typeof value === 'string') {
-            channel[key] = value.match(/^%.*%$/) ? process.env[value.replace(/%/g, '')] || value : value
-          } else {
-            channel[key] = value
-          }
-          return channel
-        }, {})
-        return newChannels
-      }, {})
-    }
-
->>>>>>> e28ebb4e
     const setupConfig = {
       channels: messaging.channels,
       webhooks: [{ url: webhookUrl }]
