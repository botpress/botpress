--- conflicted
+++ resolved
@@ -154,14 +154,9 @@
     )
     event.messageId = message.id
 
-<<<<<<< HEAD
-    if (event.payload?.typing) {
-      await new Promise(resolve => setTimeout(resolve, 1000))
-=======
     if (event.payload.typing === true || event.payload.type === 'typing') {
       const value = (event.payload.type === 'typing' ? event.payload.value : undefined) || DEFAULT_TYPING_DELAY
       await new Promise(resolve => setTimeout(resolve, value))
->>>>>>> 6f03d1c7
     }
 
     return next(undefined, true, false)
