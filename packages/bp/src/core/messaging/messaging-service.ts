import { IO, MessagingConfig } from 'botpress/sdk'
import { formatUrl, isBpUrl } from 'common/url'
import { ConfigProvider } from 'core/config'
import { EventEngine, Event } from 'core/events'
import { TYPES } from 'core/types'
import { inject, injectable, postConstruct } from 'inversify'
import { AppLifecycle, AppLifecycleEvents } from 'lifecycle'
import { MessagingClient } from './messaging-client'

@injectable()
export class MessagingService {
  private clientSync!: MessagingClient
  private clientsByBotId: { [botId: string]: MessagingClient } = {}
  private botsByClientId: { [clientId: string]: string } = {}
  private channelNames = ['messenger', 'slack', 'smooch', 'teams', 'telegram', 'twilio', 'vonage']

  constructor(
    @inject(TYPES.EventEngine) private eventEngine: EventEngine,
    @inject(TYPES.ConfigProvider) private configProvider: ConfigProvider
  ) {}

  @postConstruct()
  async init() {
    this.eventEngine.register({
      name: 'messaging.sendOut',
      description: 'Sends outgoing messages to external messaging',
      order: 20000,
      direction: 'outgoing',
      handler: this.handleOutgoingEvent.bind(this)
    })

    await AppLifecycle.waitFor(AppLifecycleEvents.STUDIO_READY)

    this.clientSync = new MessagingClient(`http://localhost:${process.MESSAGING_PORT}`, process.INTERNAL_PASSWORD)
  }

  async loadMessagingForBot(botId: string) {
    await AppLifecycle.waitFor(AppLifecycleEvents.STUDIO_READY)

    const config = await this.configProvider.getBotConfig(botId)
    let messaging = (config.messaging || {}) as MessagingConfig

    const setupConfig = {
      name: botId,
      ...messaging
      // We use the SPINNED_URL env var for now to force the messaging server to
      // make its webhook requests to the process that started it.
      // webhooks: [{ url: `${process.EXTERNAL_URL}/api/v1/chat/receive` }]
    }

    const { id, token } = await this.clientSync.syncClient(setupConfig)

    if (id && id !== messaging.id) {
      messaging = {
        ...messaging,
        id,
        token
      }

      await this.configProvider.mergeBotConfig(botId, { messaging })
    }

    const botClient = new MessagingClient(
      `http://localhost:${process.MESSAGING_PORT}`,
      process.INTERNAL_PASSWORD,
      messaging.id,
      messaging.token
    )
    this.clientsByBotId[botId] = botClient
    this.botsByClientId[id] = botId
  }

  async unloadMessagingForBot(botId: string) {
    await AppLifecycle.waitFor(AppLifecycleEvents.STUDIO_READY)

    const config = await this.configProvider.getBotConfig(botId)
    if (!config.messaging?.id) {
      return
    }

    await this.clientSync.syncClient({
      id: config.messaging.id,
      token: config.messaging.token,
      name: botId,
      channels: {},
      webhooks: []
    })
  }

  async receive(args: {
    clientId: string
    channel: string
    userId: string
    conversationId: string
    messageId: string
    payload: any
  }) {
    return this.eventEngine.sendEvent(
      Event({
        direction: 'incoming',
        type: args.payload.type,
        payload: args.payload,
        channel: args.channel,
        threadId: args.conversationId,
        target: args.userId,
        messageId: args.messageId,
        botId: this.botsByClientId[args.clientId]
      })
    )
  }

  private async handleOutgoingEvent(event: IO.OutgoingEvent, next: IO.MiddlewareNextCallback) {
    if (!this.channelNames.includes(event.channel)) {
      return next(undefined, false, true)
    }

<<<<<<< HEAD
    // TODO: validate payload types here
    const message = await this.clientsByBotId[event.botId].sendMessage(event.threadId!, event.channel, event.payload)
    event.messageId = message.id
=======
    const payloadAbsoluteUrl = this.convertToAbsoluteUrls(event.payload)
    await this.clientsByBotId[event.botId].sendMessage(event.threadId!, event.channel, payloadAbsoluteUrl)
>>>>>>> b5681f61

    return next(undefined, true, false)
  }

  private convertToAbsoluteUrls(payload: any) {
    if (typeof payload !== 'object' || payload === null) {
      if (typeof payload === 'string') {
        payload = payload.replace('BOT_URL', process.EXTERNAL_URL)
      }

      if (isBpUrl(payload)) {
        return formatUrl(process.EXTERNAL_URL, payload)
      }
      return payload
    }

    for (const [key, value] of Object.entries(payload)) {
      if (Array.isArray(value)) {
        for (let i = 0; i < value.length; i++) {
          value[i] = this.convertToAbsoluteUrls(value[i])
        }
      } else {
        payload[key] = this.convertToAbsoluteUrls(value)
      }
    }

    return payload
  }
}<|MERGE_RESOLUTION|>--- conflicted
+++ resolved
@@ -114,14 +114,13 @@
       return next(undefined, false, true)
     }
 
-<<<<<<< HEAD
-    // TODO: validate payload types here
-    const message = await this.clientsByBotId[event.botId].sendMessage(event.threadId!, event.channel, event.payload)
+    const payloadAbsoluteUrl = this.convertToAbsoluteUrls(event.payload)
+    const message = await this.clientsByBotId[event.botId].sendMessage(
+      event.threadId!,
+      event.channel,
+      payloadAbsoluteUrl
+    )
     event.messageId = message.id
-=======
-    const payloadAbsoluteUrl = this.convertToAbsoluteUrls(event.payload)
-    await this.clientsByBotId[event.botId].sendMessage(event.threadId!, event.channel, payloadAbsoluteUrl)
->>>>>>> b5681f61
 
     return next(undefined, true, false)
   }
