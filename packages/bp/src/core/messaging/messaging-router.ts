import * as sdk from 'botpress/sdk'
import { StandardError, UnauthorizedError } from 'common/http'
import { HTTPServer } from 'core/app/server'
import { CustomRouter } from 'core/routers/customRouter'
import { Router } from 'express'
import joi from 'joi'
import { MessagingLegacy } from './legacy'
import { MessagingService } from './messaging-service'

export class MessagingRouter extends CustomRouter {
  private legacy: MessagingLegacy

  constructor(private logger: sdk.Logger, private messaging: MessagingService, private http: HTTPServer) {
    super('Messaging', logger, Router({ mergeParams: true }))
    this.legacy = new MessagingLegacy(logger, http)
  }

  public setupRoutes(): void {
    this.router.post(
      '/receive',
      this.asyncMiddleware(async (req, res, next) => {
        if (!this.messaging.isExternal && req.headers.password !== this.messaging.internalPassword) {
          return next?.(new UnauthorizedError('Password is missing or invalid'))
        }

        if (req.body?.type === 'health') {
<<<<<<< HEAD
          res.sendStatus(200)
=======
          return res.sendStatus(200)
>>>>>>> c589f98f
        }

        try {
          await joi.validate(req.body, ReceiveSchema)
        } catch (err) {
          throw new StandardError('Invalid payload', err)
        }

        const msg = req.body as ReceiveRequest

        await this.messaging.receive(
          msg.client.id,
          msg.channel.name,
          msg.user.id,
          msg.conversation.id,
          msg.message.payload
        )

        res.sendStatus(200)
      })
    )

    this.legacy.setup()
  }
}

interface ReceiveRequest {
  type: string
  client: { id: string }
  channel: { id: string; name: string }
  user: { id: string }
  conversation: { id: string }
  message: { id: string; conversationId: string; authorId: string | undefined; sentOn: Date; payload: any }
}

const ReceiveSchema = {
  type: joi.string().required(),
  client: joi.object({ id: joi.string().required() }),
  channel: joi.object({ id: joi.string().required(), name: joi.string().required() }),
  user: joi.object({ id: joi.string().required() }),
  conversation: joi.object({ id: joi.string().required() }),
  message: joi.object({
    id: joi.string().required(),
    conversationId: joi.string().required(),
    authorId: joi.string().required(),
    sentOn: joi.date().required(),
    payload: joi.object().required()
  })
}<|MERGE_RESOLUTION|>--- conflicted
+++ resolved
@@ -24,11 +24,7 @@
         }
 
         if (req.body?.type === 'health') {
-<<<<<<< HEAD
-          res.sendStatus(200)
-=======
           return res.sendStatus(200)
->>>>>>> c589f98f
         }
 
         try {
