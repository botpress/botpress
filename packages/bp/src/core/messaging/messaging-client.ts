import axios, { AxiosRequestConfig } from 'axios'

interface MessagingSyncWebHookResponse {
  url: string
  token: string
}

interface MessagingSyncResponse {
  id: string
  token: string
  webhooks?: MessagingSyncWebHookResponse[]
}

export class MessagingClient {
  private apiUrl: string

  constructor(
    public baseUrl: string,
    private password?: string,
    private clientId?: string,
    private clientToken?: string
  ) {
    this.apiUrl = `${this.baseUrl}/api`
  }

  async syncClient(config: any) {
    const res = await axios.post<MessagingSyncResponse>(`${this.apiUrl}/sync`, config, this.getAxiosConfig())
    return res.data
  }

  async sendMessage(conversationId: string, channel: string, payload: any): Promise<Message> {
    const res = await axios.post(
      `${this.apiUrl}/chat/reply`,
      {
        conversationId,
        channel,
        payload
      },
      this.getAxiosConfig(true)
    )
    return res.data
  }
<<<<<<< HEAD
}

export type uuid = string

export interface Message {
  id: uuid
  conversationId: uuid
  authorId: uuid | undefined
  sentOn: Date
  payload: any
=======

  private getAxiosConfig(auth: boolean = false): AxiosRequestConfig {
    const config: AxiosRequestConfig = { headers: {} }

    if (this.password) {
      config.headers.password = this.password
    }

    if (auth) {
      config.auth = { username: this.clientId!, password: this.clientToken! }
    }

    return config
  }
>>>>>>> bdf7153e
}<|MERGE_RESOLUTION|>--- conflicted
+++ resolved
@@ -40,18 +40,6 @@
     )
     return res.data
   }
-<<<<<<< HEAD
-}
-
-export type uuid = string
-
-export interface Message {
-  id: uuid
-  conversationId: uuid
-  authorId: uuid | undefined
-  sentOn: Date
-  payload: any
-=======
 
   private getAxiosConfig(auth: boolean = false): AxiosRequestConfig {
     const config: AxiosRequestConfig = { headers: {} }
@@ -66,5 +54,14 @@
 
     return config
   }
->>>>>>> bdf7153e
+}
+
+export type uuid = string
+
+export interface Message {
+  id: uuid
+  conversationId: uuid
+  authorId: uuid | undefined
+  sentOn: Date
+  payload: any
 }