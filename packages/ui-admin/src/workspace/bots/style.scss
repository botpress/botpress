--- conflicted
+++ resolved
@@ -181,10 +181,10 @@
   padding-right: 10px;
 }
 
-<<<<<<< HEAD
 .clientId {
   margin-bottom: 5px;
-=======
+}
+
 .deprCallout {
   margin-bottom: 10px;
   position: relative;
@@ -196,5 +196,4 @@
     top: 0px;
     right: 0px;
   }
->>>>>>> 381aadb2
 }