import { Callout, Intent, Tag } from '@blueprintjs/core'
import _ from 'lodash'
import React, { FC, useEffect, useState } from 'react'
import { connect, ConnectedProps } from 'react-redux'

import api from '~/app/api'
import PageContainer from '~/app/common/PageContainer'
import { AppState } from '~/app/rootReducer'
import { LanguageSource } from '../languages/typings'
import { DiagReport } from './DiagReport'
import Item from './Item'
import { fetchServerConfig } from './reducer'
import style from './style.scss'

const NOT_SET = 'Not set'

const getDisplayValue = (val: any) => {
  if (val === undefined || val === null) {
    return NOT_SET
  } else if (val === false || val === true) {
    return val.toString()
  } else {
    return val.length ? val.toString() : NOT_SET
  }
}

const isSet = (value: any): boolean => value !== NOT_SET

const protocol = window.location.protocol.substr(0, window.location.protocol.length - 1)

type Props = ConnectedProps<typeof connector>

const Container = props => {
  return (
    <PageContainer
      title="Production Checklist"
      superAdmin={true}
      helpText={
        <span>
          This is a checklist of recommended settings when running Botpress in production.
          <br /> Environment variables are displayed in <Tag>gray</Tag> and values from the botpress.config.json config
          file in <Tag intent={Intent.PRIMARY}>blue</Tag>
          <br />
          <br />
          Once your server is correctly setup, we recommend disabling this page by setting the environment variable
          BP_DISABLE_SERVER_CONFIG to "true"
        </span>
      }
    >
      {props.children}
    </PageContainer>
  )
}

export const Checklist: FC<Props> = props => {
  const [langSource, setLangSource] = useState<LanguageSource[] | undefined>()
  const [hasAuditTrail, setAuditTrail] = useState(false)

  useEffect(() => {
    if (!props.serverConfigLoaded) {
      props.fetchServerConfig()
    }
    // eslint-disable-next-line @typescript-eslint/no-floating-promises
    loadData()
  }, [])

  const loadData = async () => {
    const { data: sources, status } = await api.getSecured().get('/admin/management/languages/sources', {
      validateStatus: (s: number) => (s >= 200 && s < 300) || s === 404
    })
    status !== 404 && setLangSource(sources.languageSources)

    await checkAuditTrail()
  }

  const checkAuditTrail = async () => {
    const { data: debug } = await api.getSecured().get('/admin/health/debug')
    const audit = Object.keys(debug)
      .filter(x => x.startsWith('bp:audit'))
      .map(x => debug[x])

    setAuditTrail(_.some(audit, Boolean))
  }

  if (!props.serverConfig) {
    return (
      <Container>
        <Callout intent={Intent.PRIMARY}>
          Server configuration is disabled. To view this page, set the environment variable "BP_DISABLE_SERVER_CONFIG"
          to false
        </Callout>
      </Container>
    )
  }

  const getEnv = (key: string): any => getDisplayValue(_.get(props.serverConfig!.env, key))
  const getConfig = (path: string): any => getDisplayValue(_.get(props.serverConfig!.config, path))
  const getLive = (path: string): any => getDisplayValue(_.get(props.serverConfig!.live, path))

  const languageEndpoint = langSource ? langSource[0].endpoint : ''

  return (
    <Container>
      <div className={style.checklist}>
        <Item
          title="Enable Botpress Professional"
          docs="https://botpress.com/docs/pro/about-pro/"
          status={
            getEnv('BP_CONFIG_PRO_ENABLED') === 'true' || getConfig('pro.enabled') === 'true' ? 'success' : 'warning'
          }
          source={[
            { type: 'env', key: 'BP_CONFIG_PRO_ENABLED', value: getEnv('BP_CONFIG_PRO_ENABLED') },
            { type: 'env', key: 'BP_CONFIG_PRO_LICENSEKEY', value: getEnv('BP_CONFIG_PRO_LICENSEKEY') },
            { type: 'config', key: 'pro.enabled', value: getConfig('pro.enabled') },
            { type: 'config', key: 'pro.licenseKey', value: getConfig('pro.licenseKey') }
          ]}
        >
          Botpress Pro provides multiple features ready to be used in an enterprise-grade solution.
        </Item>

        <Item
          title="Use a Postgres database"
          docs="https://botpress.com/docs/building-chatbots/developers/database#how-to-switch-from-sqlite-to-postgressql"
          status={getEnv('DATABASE_URL').startsWith('postgres') ? 'success' : 'warning'}
          source={[{ type: 'env', key: 'DATABASE_URL', value: getEnv('DATABASE_URL') }]}
        >
          By default, Botpress uses an SQLite database, which is not recommended in a production environment. Postgres
          is more resilient and allows to run Botpress in cluster mode (using multiple servers to handle the load).
        </Item>

        <Item
          title="Use the database BPFS storage"
          docs="https://botpress.com/docs/enterprise/server-and-cicd-management/production-checklist#use-the-database-bpfs-storage"
          status={getEnv('BPFS_STORAGE') === 'database' ? 'success' : 'warning'}
          source={[{ type: 'env', key: 'BPFS_STORAGE', value: getEnv('BPFS_STORAGE') }]}
        >
          When this option is set, every bots and configuration files are stored in the database, and only that copy is
          edited when you make changes to them using the interface. This way, multiple servers can access the same
          up-to-date data at the same time.
        </Item>

        <Item
          title="Run Botpress in production mode"
          docs="https://botpress.com/docs/enterprise/server-and-cicd-management/production-checklist#run-botpress-in-production-mode"
          status={getEnv('BP_PRODUCTION') === 'true' ? 'success' : 'warning'}
          source={[{ type: 'env', key: 'BP_PRODUCTION', value: getEnv('BP_PRODUCTION') }]}
        >
          When you run Botpress in production, these changes happens:
          <ul>
            <li>Hide stack traces when error occurs</li>
            <li>Hides debug logs and logging of standard errors to optimize speed</li>
            <li>Optimizes some validations for speed</li>
            <li>Enables the use of multiple servers (cluster mode)</li>
          </ul>
        </Item>

        <Item
          title="Configure the external server URL"
          docs="https://botpress.com/docs/enterprise/server-and-cicd-management/production-checklist#configure-the-external-server-url"
          status={isSet(getEnv('EXTERNAL_URL')) || isSet(getConfig('httpServer.externalUrl')) ? 'success' : 'warning'}
          source={[
            { type: 'env', key: 'EXTERNAL_URL', value: getEnv('EXTERNAL_URL') },
            { type: 'config', key: 'httpServer.externalUrl', value: getConfig('httpServer.externalUrl') }
          ]}
        >
          <span>
            This may cause multiple issues in production, like resources not displaying correctly or links not working.
            When it is not set, it defaults to http://localhost:3000. When using Botpress Professional, this value is
            also used to validate your license.
          </span>
        </Item>

        <Item
          title="Enable Redis support"
          status={isSet(getEnv('REDIS_URL')) && isSet(getEnv('CLUSTER_ENABLED')) ? 'success' : 'warning'}
          source={[
            { type: 'env', key: 'REDIS_URL', value: getEnv('REDIS_URL') },
            { type: 'env', key: 'CLUSTER_ENABLED', value: getEnv('CLUSTER_ENABLED') },
            { type: 'env', key: 'BP_REDIS_SCOPE', value: getEnv('BP_REDIS_SCOPE') }
          ]}
        >
          Redis allows you to run multiple Botpress servers, all using the same data. Only 'REDIS_URL' and
          'CLUSTER_ENABLED' are required for Redis to work properly. Setting a Redis scope allows you to run multiple
          Botpress clusters (e.g. staging and production) on the same Redis cluster without impacting one another (not
          recommended). Simply re-use the same URL for Redis and set the 'BP_REDIS_SCOPE' environment variable to prod
          on your production instance and staging on your staging environment.
        </Item>

        <Item
          title="Restrict CORS to your own domain"
          status={
            getConfig('httpServer.cors.enabled') === 'false' || isSet(getConfig('httpServer.cors.origin'))
              ? 'success'
              : 'warning'
          }
          source={[
            { type: 'config', key: 'httpServer.cors.enabled', value: getConfig('httpServer.cors.enabled') },
            { type: 'config', key: 'httpServer.cors.origin', value: getConfig('httpServer.cors.origin') }
          ]}
        >
          By default, Botpress allows any origin to reach the server. You can either disable CORS completely (set the
          configuration to false), or set an allowed origin
        </Item>

        <Item
          title="Enable Cookie storage for the JWT Token"
          docs="https://botpress.com/docs/enterprise/server-and-cicd-management/production-checklist#enable-cookie-storage-for-the-jwt-token"
          status={getConfig('jwtToken.useCookieStorage') === 'true' ? 'success' : 'warning'}
          source={[
            { type: 'config', key: 'jwtToken.useCookieStorage', value: getConfig('jwtToken.useCookieStorage') },
            { type: 'config', key: 'jwtToken.cookieOptions', value: getConfig('jwtToken.cookieOptions') },
            { type: 'config', key: 'httpServer.cors.credentials', value: getConfig('httpServer.cors.credentials') }
          ]}
        >
          Storing the token in cookies adds an additional layer of security for the user's session. The CORS policy must
          be configured beforehand. Please refer to the documentation before enabling this feature.
        </Item>

<<<<<<< HEAD
        {languageEndpoint && (
          <Item
            title="Host your own language server"
            docs="https://botpress.com/docs/advanced/hosting/#language-server"
            status={languageEndpoint.includes('botpress.io') ? 'warning' : 'success'}
            source={[{ type: 'config', key: 'nlu.json: languageSources', value: languageEndpoint }]}
          >
            The default language server configured with Botpress is a public server, which has request limitations and
            should not be relied upon when serving customers. Please follow the instructions in our documentation to
            setup your own, then change the server URL in the configuration file{' '}
            <strong>global/data/config/nlu.json</strong>
          </Item>
        )}
=======
        <Item
          title="Host your own language server"
          docs="https://botpress.com/docs/enterprise/server-and-cicd-management/production-checklist#host-your-own-language-server"
          status={languageEndpoint.includes('botpress.io') ? 'warning' : 'success'}
          source={[{ type: 'config', key: 'nlu.json: languageSources', value: languageEndpoint }]}
        >
          The default language server configured with Botpress is a public server, which has request limitations and
          should not be relied upon when serving customers. Please follow the instructions in our documentation to setup
          your own, then change the server URL in the configuration file <strong>global/data/config/nlu.json</strong>
        </Item>
>>>>>>> 30f2f4b7

        <Item
          title="Securing your server with HTTPS"
          docs="https://botpress.com/docs/enterprise/server-and-cicd-management/production-checklist#securing-your-server-with-https"
          status={protocol === 'https' ? 'success' : 'warning'}
          source={[{ key: 'Detected protocol', value: protocol }]}
        >
          Botpress doesn't handle certificates and https headers directly. Those should be handled by a NGINX server in
          front of it. We have a recommended NGINX configuration sample in the documentation.
        </Item>

        <Item
          title="Enable audit trail"
          docs="https://botpress.com/docs/enterprise/server-and-cicd-management/production-checklist#enable-audit-trail"
          status={hasAuditTrail ? 'success' : 'warning'}
        >
          You can enable a special debug scope that tracks every requests sent to the server (and the corresponding
          user/ip address) and output them to the log file. You can configure those scopes by clicking on 'Debug' in the
          menu on the left
        </Item>

        <Item
          title="Enable Sticky Sessions"
          docs="https://botpress.com/docs/enterprise/server-and-cicd-management/production-checklist#enable-sticky-sessions"
          status="none"
          source={[
            { type: 'config', key: 'httpServer.socketTransports', value: getConfig('httpServer.socketTransports') }
          ]}
        >
          When using "Polling" as a primary or secondary socket transport, it is mandatory to enable sticky sessions,
          otherwise the handshake may never complete. If you decide to use "Websocket" as the only transport, which is a
          valid option nowadays, you don't need to enable sticky sessions.
          <br />
          <br />
          See this documentation for more details:{' '}
          <a href="https://socket.io/docs/v4/using-multiple-nodes/#why-is-sticky-session-required" target="_blank">
            https://socket.io/docs/v4/using-multiple-nodes/#why-is-sticky-session-required
          </a>
          <br />
          <br />
          Here is your current socket transports configuration:
        </Item>

        <Item
          title="Output logs to the filesystem"
          docs="https://botpress.com/docs/enterprise/server-and-cicd-management/production-checklist#output-logs-to-the-filesystem"
          status={getConfig('logs.fileOutput.enabled') === 'true' ? 'success' : 'none'}
          source={[{ type: 'config', key: 'logs.fileOutput.enabled', value: getConfig('logs.fileOutput.enabled') }]}
        >
          By default, Botpress does some minimal logging to the database. It is recommended to enable the log output on
          the file system to keep traces
        </Item>

        <Item
          title="Change Botpress base path"
          docs="https://botpress.com/docs/enterprise/server-and-cicd-management/production-checklist#change-botpress-base-path"
          status={isSet(getLive('ROOT_PATH')) ? 'success' : 'none'}
          source={[{ key: 'Current base path', value: !isSet(getLive('ROOT_PATH')) ? '/' : getLive('ROOT_PATH') }]}
        >
          By default, all requests are handled at the top level of the external url. It is possible to change that path
          (for example to use http://localhost:3000/botpress). You can do that by updating your server's EXTERNAL_URL
          and adding the suffix at the end.
        </Item>

        <Item
          title="Create custom roles and review permissions"
          docs="https://botpress.com/docs/enterprise/server-and-cicd-management/production-checklist#create-custom-roles-and-review-permissions"
          status="none"
        >
          There is a default set of role and permissions when you create a workspace. It is recommended to review and
          update them.
        </Item>

        <Item
          title="Enable other authentication mechanism"
          docs="https://botpress.com/docs/enterprise/server-and-cicd-management/production-checklist#enable-other-authentication-mechanism"
          status="none"
        >
          The default authentication method is a username/password, but you can enable additional authentication
          strategies to access Botpress. We currently support LDAP, SAML and OAUTH2.
        </Item>

        <Item
          title="Configure your Reverse Proxy and Load Balancing"
          docs="https://botpress.com/docs/enterprise/server-and-cicd-management/production-checklist#configure-your-reverse-proxy-and-load-balancing"
          status="none"
        >
          Check the documentation for more information
        </Item>

        <Item title="Generate a diagnostic report" status="none">
          This tool will generate a report which can help diagnose problems. It will test the connectivity to various
          components, ensure that proper folders are writable, and will also include the various configuration files.
          <br />
          <br />
          Passwords and secrets will be obfuscated
          <br />
          <br />
          <DiagReport />
        </Item>
      </div>
    </Container>
  )
}

const mapStateToProps = (state: AppState) => ({
  serverConfig: state.checklist.serverConfig,
  serverConfigLoaded: state.checklist.serverConfigLoaded
})

const connector = connect(mapStateToProps, { fetchServerConfig })

export default connector(Checklist)<|MERGE_RESOLUTION|>--- conflicted
+++ resolved
@@ -216,21 +216,6 @@
           be configured beforehand. Please refer to the documentation before enabling this feature.
         </Item>
 
-<<<<<<< HEAD
-        {languageEndpoint && (
-          <Item
-            title="Host your own language server"
-            docs="https://botpress.com/docs/advanced/hosting/#language-server"
-            status={languageEndpoint.includes('botpress.io') ? 'warning' : 'success'}
-            source={[{ type: 'config', key: 'nlu.json: languageSources', value: languageEndpoint }]}
-          >
-            The default language server configured with Botpress is a public server, which has request limitations and
-            should not be relied upon when serving customers. Please follow the instructions in our documentation to
-            setup your own, then change the server URL in the configuration file{' '}
-            <strong>global/data/config/nlu.json</strong>
-          </Item>
-        )}
-=======
         <Item
           title="Host your own language server"
           docs="https://botpress.com/docs/enterprise/server-and-cicd-management/production-checklist#host-your-own-language-server"
@@ -241,7 +226,6 @@
           should not be relied upon when serving customers. Please follow the instructions in our documentation to setup
           your own, then change the server URL in the configuration file <strong>global/data/config/nlu.json</strong>
         </Item>
->>>>>>> 30f2f4b7
 
         <Item
           title="Securing your server with HTTPS"
