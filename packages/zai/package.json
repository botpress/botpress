--- conflicted
+++ resolved
@@ -1,12 +1,8 @@
 {
   "name": "@botpress/zai",
   "description": "Zui AI (zai) – An LLM utility library written on top of Zui and the Botpress API",
-<<<<<<< HEAD
-  "version": "2.0.0",
+  "version": "2.0.4",
   "type": "module",
-=======
-  "version": "2.0.4",
->>>>>>> 3cef7b28
   "main": "./dist/index.js",
   "types": "./dist/index.d.ts",
   "exports": {
