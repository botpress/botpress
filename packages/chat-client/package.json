{
  "name": "@botpress/chat",
<<<<<<< HEAD
  "version": "0.6.0",
=======
  "version": "0.5.4",
>>>>>>> 4f31c0c0
  "description": "Botpress Chat API Client",
  "main": "./dist/index.cjs",
  "module": "./dist/index.mjs",
  "types": "./dist/index.d.ts",
  "license": "MIT",
  "repository": {
    "url": "https://github.com/botpress/botpress"
  },
  "scripts": {
    "check:type": "tsc --noEmit",
    "generate": "ts-node -T ./openapi.ts ./src/gen",
    "build:type": "tsc -p ./tsconfig.build.json",
    "build:browser": "ts-node -T ./build.ts --browser",
    "build:node": "ts-node -T ./build.ts --node",
    "build": "pnpm build:type && pnpm build:node && pnpm build:browser",
    "test:e2e": "vitest run --config vitest.config.ts"
  },
  "dependencies": {
    "axios": "1.2.5",
    "browser-or-node": "^2.1.1",
    "event-source-polyfill": "^1.0.31",
    "eventsource": "^2.0.2",
    "jsonwebtoken": "^9.0.2",
    "qs": "^6.11.0",
    "verror": "^1.10.1",
    "zod": "^3.21.4"
  },
  "devDependencies": {
    "@botpress/chat-api": "workspace:*",
    "@types/event-source-polyfill": "^1.0.2",
    "@types/eventsource": "^1.1.12",
    "@types/json-schema": "^7.0.12",
    "@types/jsonwebtoken": "^9.0.3",
    "@types/lodash": "^4.14.191",
    "@types/qs": "^6.9.7",
    "@types/uuid": "^9.0.1",
    "@types/verror": "^1.10.6",
    "@types/web": "^0.0.115",
    "dotenv": "^16.4.4",
    "esbuild": "^0.25.10",
    "esbuild-plugin-polyfill-node": "^0.3.0",
    "lodash": "^4.17.21",
    "uuid": "^9.0.0"
  },
  "engines": {
    "node": ">=18.0.0"
  },
  "packageManager": "pnpm@10.12.4"
}<|MERGE_RESOLUTION|>--- conflicted
+++ resolved
@@ -1,10 +1,6 @@
 {
   "name": "@botpress/chat",
-<<<<<<< HEAD
-  "version": "0.6.0",
-=======
   "version": "0.5.4",
->>>>>>> 4f31c0c0
   "description": "Botpress Chat API Client",
   "main": "./dist/index.cjs",
   "module": "./dist/index.mjs",
