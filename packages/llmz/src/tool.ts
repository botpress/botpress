import { TypeOf, z, transforms, ZodObject, ZodType } from '@bpinternal/zui'
import { JSONSchema7 } from 'json-schema'
import { isEmpty, uniq } from 'lodash-es'
import { Serializable, ZuiType } from './types.js'
import { getTypings as generateTypings } from './typings.js'
import { convertObjectToZuiLiterals, isJsonSchema, isValidIdentifier, isZuiSchema } from './utils.js'

/**
 * Input parameters passed to tool retry functions.
 *
 * @template I - The input type for the tool
 */
type ToolRetryInput<I> = {
  /** The original input that was passed to the tool */
  input: I
  /** The current attempt number (starting from 1) */
  attempt: number
  /** The error that caused the retry, if any */
  error?: unknown
}

/**
 * Function signature for custom tool retry logic.
 *
 * Retry functions receive information about the failed attempt and return a boolean
 * indicating whether the tool should be retried. This allows for sophisticated
 * retry strategies based on error types, attempt counts, or other factors.
 *
 * @template I - The input type for the tool
 *
 * @example
 * ```typescript
 * const retryLogic: ToolRetryFn<{ url: string }> = ({ attempt, error }) => {
 *   // Retry up to 3 times for network errors, but not for auth errors
 *   if (attempt >= 3) return false
 *   if (error?.message?.includes('401') || error?.message?.includes('403')) return false
 *   return error?.message?.includes('network') || error?.message?.includes('timeout')
 * }
 * ```
 */
export type ToolRetryFn<I> = (args: ToolRetryInput<I>) => boolean | Promise<boolean>

/** @internal Utility type to check if T is an object (but not a function) */
type IsObject<T> = T extends object ? (T extends Function ? false : true) : false

/** @internal Utility type that makes object types partial, but leaves primitives unchanged */
type SmartPartial<T> = IsObject<T> extends true ? Partial<T> : T

/**
 * Context information passed to tool handlers during execution.
 *
 * This context provides metadata about the tool call, which can be useful
 * for logging, debugging, or implementing features like call tracking.
 */
type ToolCallContext = {
  /** Unique identifier for this specific tool call */
  callId: string
}

<<<<<<< HEAD
export namespace Tool {
  export type JSON = {
    name: string
    aliases: string[]
    description?: string
    metadata: Record<string, unknown>
    input?: JSONSchema7
    output?: JSONSchema7
    staticInputValues?: SmartPartial<TypeOf<ZuiType>>
    maxRetries: number
  }
}

export class Tool<I extends ZuiType = ZuiType, O extends ZuiType = ZuiType> implements Serializable<Tool.JSON> {
=======
/**
 * Tool represents a callable function that agents can use to interact with external systems.
 *
 * Tools are the core building blocks of LLMz agents, providing type-safe interfaces between
 * the generated TypeScript code and external APIs, databases, file systems, or any other
 * service your agent needs to interact with.
 *
 * ## Key Features
 * - **Type Safety**: Full TypeScript inference with Zui/Zod schema validation
 * - **Input/Output Validation**: Automatic validation of inputs and outputs against schemas
 * - **Retry Logic**: Built-in retry mechanisms with custom retry functions
 * - **Static Values**: Pre-configure parameters that won't change between calls
 * - **Tool Cloning**: Create variations of existing tools with modified behavior
 * - **TypeScript Generation**: Generate type definitions for LLM context
 * - **Error Handling**: Comprehensive error handling with detailed validation messages
 *
 * ## Basic Usage
 *
 * ### Simple Tool
 * ```typescript
 * const weatherTool = new Tool({
 *   name: 'getCurrentWeather',
 *   description: 'Gets current weather conditions for a city',
 *   input: z.object({
 *     city: z.string().describe('City name'),
 *     units: z.enum(['celsius', 'fahrenheit']).default('celsius'),
 *   }),
 *   output: z.object({
 *     temperature: z.number(),
 *     condition: z.string(),
 *     humidity: z.number(),
 *   }),
 *   async handler({ city, units }) {
 *     const response = await fetch(`/api/weather?city=${city}&units=${units}`)
 *     return response.json()
 *   },
 * })
 * ```
 *
 * ### Using Tools in Execute
 * ```typescript
 * const result = await execute({
 *   instructions: 'Get the weather for San Francisco and recommend clothing',
 *   tools: [weatherTool],
 *   client,
 * })
 * ```
 *
 * ## Advanced Patterns
 *
 * ### Static Input Values
 * Pre-configure parameters that shouldn't change:
 * ```typescript
 * const restrictedWeatherTool = weatherTool.setStaticInputValues({
 *   units: 'celsius' // Always use celsius, agent can't override
 * })
 * ```
 *
 * ### Retry Logic
 * Add resilience with custom retry logic:
 * ```typescript
 * const resilientTool = new Tool({
 *   name: 'apiCall',
 *   // ... other properties
 *   async handler({ endpoint }) {
 *     const response = await fetch(endpoint)
 *     if (!response.ok) throw new Error(`API error: ${response.status}`)
 *     return response.json()
 *   },
 *   retry: ({ attempt, error }) => {
 *     // Retry up to 3 times for network errors, but not auth errors
 *     if (attempt >= 3) return false
 *     if (error.message.includes('401') || error.message.includes('403')) return false
 *     return true
 *   },
 * })
 * ```
 *
 * ### Tool Cloning
 * Create variations of existing tools:
 * ```typescript
 * const enhancedWeatherTool = weatherTool.clone({
 *   name: 'getEnhancedWeather',
 *   description: 'Gets weather with additional forecasting',
 *   output: (original) => original!.extend({
 *     forecast: z.array(z.object({
 *       day: z.string(),
 *       temperature: z.number(),
 *       condition: z.string(),
 *     })),
 *   }),
 *   async handler(input) {
 *     const basicWeather = await weatherTool.execute(input, ctx)
 *     const forecast = await getForecast(input.city)
 *     return { ...basicWeather, forecast }
 *   },
 * })
 * ```
 *
 * ## Schema Design Best Practices
 *
 * ### Rich Descriptions
 * Use detailed descriptions to help the LLM understand when and how to use tools:
 * ```typescript
 * input: z.object({
 *   query: z.string()
 *     .min(1)
 *     .max(500)
 *     .describe('Search query - be specific and include relevant keywords'),
 *   maxResults: z.number()
 *     .min(1)
 *     .max(50)
 *     .default(10)
 *     .describe('Maximum number of results to return (1-50, default: 10)'),
 *   includeSnippets: z.boolean()
 *     .default(true)
 *     .describe('Whether to include content snippets in results'),
 * })
 * ```
 *
 * ### Enums for Controlled Values
 * Use enums to restrict inputs to valid options:
 * ```typescript
 * input: z.object({
 *   operation: z.enum(['create', 'read', 'update', 'delete'])
 *     .describe('CRUD operation to perform'),
 *   format: z.enum(['json', 'csv', 'xml'])
 *     .default('json')
 *     .describe('Output format for the response'),
 * })
 * ```
 *
 * ## Error Handling
 *
 * Tools automatically handle:
 * - **Input validation**: Invalid inputs throw descriptive errors
 * - **Output validation**: Outputs are validated but invalid outputs are still returned
 * - **Handler errors**: Exceptions in handlers are caught and can trigger retries
 * - **Type coercion**: Basic type coercion where possible
 *
 */
export class Tool<I extends ZuiType = ZuiType, O extends ZuiType = ZuiType> {
>>>>>>> f0cb9e1c
  private _staticInputValues?: unknown

  public name: string
  public aliases: string[] = []
  public description?: string
  public metadata: Record<string, unknown>
  public input?: JSONSchema7
  public output?: JSONSchema7
  public retry?: ToolRetryFn<TypeOf<I>>

  public MAX_RETRIES = 1000

  /**
   * Sets static input values that will be automatically applied to all tool calls.
   *
   * Static values allow you to pre-configure certain parameters that shouldn't change
   * between calls, effectively removing them from the LLM's control while ensuring
   * they're always present when the tool executes.
   *
   * @param values - Partial input values to apply statically. Set to null/undefined to clear.
   * @returns The tool instance for method chaining
   *
   * @example
   * ```typescript
   * // Create a tool with configurable parameters
   * const searchTool = new Tool({
   *   name: 'search',
   *   input: z.object({
   *     query: z.string(),
   *     maxResults: z.number().default(10),
   *     includeSnippets: z.boolean().default(true),
   *   }),
   *   handler: async ({ query, maxResults, includeSnippets }) => {
   *     // Implementation
   *   },
   * })
   *
   * // Create a restricted version with static values
   * const restrictedSearch = searchTool.setStaticInputValues({
   *   maxResults: 5, // Always limit to 5 results
   *   includeSnippets: false, // Never include snippets
   * })
   *
   * // LLM can only control 'query' parameter now
   * // The tool will always use maxResults: 5, includeSnippets: false
   * ```
   *
   * @example
   * ```typescript
   * // Clear static values
   * const unrestricted = restrictedTool.setStaticInputValues(null)
   * ```
   */
  public setStaticInputValues(values: SmartPartial<TypeOf<I>>): this {
    if (values === null || values === undefined) {
      this._staticInputValues = undefined
      return this
    }

    const input = this.input ? transforms.fromJSONSchemaLegacy(this.input) : z.any()

    if (input instanceof z.ZodObject && typeof values !== 'object') {
      throw new Error(
        `Invalid static input values for tool ${this.name}. Expected an object, but got type "${typeof values}"`
      )
    }

    if (input instanceof z.ZodArray && !Array.isArray(values)) {
      throw new Error(
        `Invalid static input values for tool ${this.name}. Expected an array, but got type "${typeof values}"`
      )
    }

    this._staticInputValues = values
    return this
  }

  /**
   * Gets the computed input schema with static values applied.
   *
   * This property returns the final input schema that will be used for validation,
   * including any static input values that have been set via setStaticInputValues().
   *
   * @returns The Zui schema for input validation
   * @internal
   */
  public get zInput() {
    let input = this.input ? transforms.fromJSONSchemaLegacy(this.input) : z.any()

    if (!isEmpty(this._staticInputValues)) {
      const inputExtensions = convertObjectToZuiLiterals(this._staticInputValues)
      if (input instanceof z.ZodObject) {
        input = input.extend(inputExtensions) as typeof input
      } else if (input instanceof z.ZodArray) {
        input = z.array(input.element.extend(inputExtensions))
      } else {
        // if input is z.string() or z.number() etc
        input = inputExtensions as typeof input
      }
    }

    return input
  }

  /**
   * Gets the output schema for validation.
   *
   * @returns The Zui schema for output validation
   * @internal
   */
  public get zOutput() {
    return this.output ? transforms.fromJSONSchemaLegacy(this.output) : z.void()
  }

  /**
   * Renames the tool and updates its aliases.
   *
   * @param name - New name for the tool (must be a valid identifier)
   * @returns The tool instance for method chaining
   * @throws Error if the name is not a valid identifier
   *
   * @example
   * ```typescript
   * const weatherTool = new Tool({ name: 'getWeather', ... })
   * weatherTool.rename('getCurrentWeather')
   * console.log(weatherTool.name) // 'getCurrentWeather'
   * ```
   */
  public rename(name: string): this {
    const before = this.name

    if (!isValidIdentifier(name)) {
      throw new Error(
        `Invalid name for tool ${name}. A tool name must start with a letter and contain only letters, numbers, and underscores. It must be 1-50 characters long.`
      )
    }

    this.name = name
    this.aliases = uniq([name, ...this.aliases.map((alias) => (alias === before ? name : alias))])

    return this
  }

  /**
   * Creates a new tool based on this one with modified properties.
   *
   * Clone allows you to create variations of existing tools with different names,
   * schemas, handlers, or other configuration. This is useful for creating specialized
   * versions of tools or adding additional functionality.
   *
   * @param props - Properties to override in the cloned tool
   * @returns A new Tool instance with the specified modifications
   * @throws Error if cloning fails due to invalid configuration
   *
   * @example
   * ```typescript
   * // Create a basic search tool
   * const basicSearch = new Tool({
   *   name: 'search',
   *   input: z.object({ query: z.string() }),
   *   output: z.object({ results: z.array(z.string()) }),
   *   handler: async ({ query }) => ({ results: await search(query) }),
   * })
   *
   * // Clone with enhanced output schema
   * const enhancedSearch = basicSearch.clone({
   *   name: 'enhancedSearch',
   *   description: 'Search with additional metadata',
   *   output: (original) => original!.extend({
   *     totalResults: z.number(),
   *     searchTime: z.number(),
   *   }),
   *   handler: async ({ query }) => {
   *     const startTime = Date.now()
   *     const results = await search(query)
   *     return {
   *       results: results.items,
   *       totalResults: results.total,
   *       searchTime: Date.now() - startTime,
   *     }
   *   },
   * })
   * ```
   *
   * @example
   * ```typescript
   * // Clone with restricted access
   * const restrictedTool = adminTool.clone({
   *   name: 'userTool',
   *   handler: async (input, ctx) => {
   *     // Add authorization check
   *     if (!isAuthorized(ctx.callId)) {
   *       throw new Error('Unauthorized access')
   *     }
   *     return adminTool.execute(input, ctx)
   *   },
   * })
   * ```
   */
  public clone<IX extends ZuiType = I, OX extends ZuiType = O>(
    props: Partial<{
      name: string
      aliases?: string[]
      description?: string
      metadata?: Record<string, unknown>
      input: IX | ((original: I | undefined) => IX)
      output: OX | ((original: O | undefined) => OX)
      staticInputValues?: SmartPartial<TypeOf<IX>>
      handler: (args: TypeOf<IX>, ctx: ToolCallContext) => Promise<TypeOf<OX>>
      retry: ToolRetryFn<TypeOf<IX>>
    }> = {}
  ): Tool<IX, OX> {
    try {
      const zInput = this.input ? (transforms.fromJSONSchemaLegacy(this.input) as unknown as I) : undefined
      const zOutput = this.output ? (transforms.fromJSONSchemaLegacy(this.output) as unknown as O) : undefined

      return <Tool<IX, OX>>new Tool({
        name: props.name ?? this.name,
        aliases: props.aliases ?? [...this.aliases],
        description: props.description ?? this.description,
        metadata: JSON.parse(JSON.stringify(props.metadata ?? this.metadata)),
        input:
          typeof props.input === 'function'
            ? props.input?.(zInput)
            : props.input instanceof ZodType
              ? props.input
              : (zInput as unknown as IX),
        output:
          typeof props.output === 'function'
            ? props.output?.(zOutput)
            : props.output instanceof ZodType
              ? props.output
              : (zOutput as unknown as OX),
        handler: (props.handler ?? this._handler) as (args: TypeOf<IX>, ctx: ToolCallContext) => Promise<TypeOf<OX>>,
        retry: props.retry ?? this.retry,
      }).setStaticInputValues((props.staticInputValues as any) ?? (this._staticInputValues as any))
    } catch (e) {
      throw new Error(`Failed to clone tool "${this.name}": ${e}`)
    }
  }

  private _handler: (args: unknown, ctx: ToolCallContext) => Promise<unknown>

  /**
   * Creates a new Tool instance.
   *
   * @param props - Tool configuration properties
   * @param props.name - Unique tool name (must be valid TypeScript identifier)
   * @param props.description - Human-readable description for the LLM
   * @param props.input - Zui/Zod schema for input validation (optional)
   * @param props.output - Zui/Zod schema for output validation (optional)
   * @param props.handler - Async function that implements the tool logic
   * @param props.aliases - Alternative names for the tool (optional)
   * @param props.metadata - Additional metadata for the tool (optional)
   * @param props.staticInputValues - Default input values (optional)
   * @param props.retry - Custom retry logic function (optional)
   *
   * @throws Error if name is not a valid identifier
   * @throws Error if description is not a string
   * @throws Error if metadata is not an object
   * @throws Error if handler is not a function
   * @throws Error if aliases contains invalid identifiers
   * @throws Error if input/output schemas are invalid
   *
   * @example
   * ```typescript
   * const weatherTool = new Tool({
   *   name: 'getCurrentWeather',
   *   description: 'Fetches current weather data for a given city',
   *   aliases: ['weather', 'getWeather'], // Alternative names
   *
   *   input: z.object({
   *     city: z.string().min(1).describe('City name to get weather for'),
   *     units: z.enum(['celsius', 'fahrenheit']).default('celsius'),
   *     includeHourly: z.boolean().default(false),
   *   }),
   *
   *   output: z.object({
   *     temperature: z.number(),
   *     description: z.string(),
   *     humidity: z.number().min(0).max(100),
   *     hourlyForecast: z.array(z.object({
   *       hour: z.number(),
   *       temp: z.number(),
   *       condition: z.string(),
   *     })).optional(),
   *   }),
   *
   *   async handler({ city, units, includeHourly }) {
   *     const response = await fetch(`/api/weather?city=${encodeURIComponent(city)}&units=${units}`)
   *     const data = await response.json()
   *
   *     const result = {
   *       temperature: data.main.temp,
   *       description: data.weather[0].description,
   *       humidity: data.main.humidity,
   *     }
   *
   *     if (includeHourly) {
   *       result.hourlyForecast = data.hourly?.slice(0, 24) || []
   *     }
   *
   *     return result
   *   },
   *
   *   // Optional: Add retry logic for network errors
   *   retry: ({ attempt, error }) => {
   *     return attempt < 3 && error.message.includes('network')
   *   },
   *
   *   // Optional: Add metadata
   *   metadata: {
   *     category: 'weather',
   *     rateLimit: 100,
   *     cacheable: true,
   *   },
   * })
   * ```
   */
  public constructor(props: {
    name: string
    aliases?: string[]
    description?: string
    metadata?: Record<string, unknown>
    input?: I
    output?: O
    staticInputValues?: Partial<TypeOf<I>>
    handler: (args: TypeOf<I>, ctx: ToolCallContext) => Promise<TypeOf<O>>
    retry?: ToolRetryFn<TypeOf<I>>
  }) {
    if (!isValidIdentifier(props.name)) {
      throw new Error(
        `Invalid name for tool ${props.name}. A tool name must start with a letter and contain only letters, numbers, and underscores. It must be 1-50 characters long.`
      )
    }

    if (props.description !== undefined && typeof props.description !== 'string') {
      throw new Error(
        `Invalid description for tool ${props.name}. Expected a string, but got type "${typeof props.description}"`
      )
    }

    if (props.metadata !== undefined && typeof props.metadata !== 'object') {
      throw new Error(
        `Invalid metadata for tool ${props.name}. Expected an object, but got type "${typeof props.metadata}"`
      )
    }

    if (typeof props.handler !== 'function') {
      throw new Error(
        `Invalid handler for tool ${props.name}. Expected a function, but got type "${typeof props.handler}"`
      )
    }

    if (props.aliases !== undefined && !Array.isArray(props.aliases)) {
      throw new Error(
        `Invalid aliases for tool ${props.name}. Expected an array, but got type "${typeof props.aliases}"`
      )
    }

    if (props.aliases && props.aliases.some((alias) => !isValidIdentifier(alias))) {
      throw new Error(`Invalid aliases for tool ${props.name}. Expected an array of valid identifiers.`)
    }

    if (typeof props.input !== 'undefined') {
      if (isZuiSchema(props.input)) {
        this.input = transforms.toJSONSchemaLegacy(props.input)
      } else if (isJsonSchema(props.input)) {
        this.input = props.input
      } else {
        throw new Error(
          `Invalid input schema for tool ${props.name}. Expected a ZodType or JSONSchema, but got type "${typeof props.input}"`
        )
      }
    }

    if (typeof props.output !== 'undefined') {
      if (isZuiSchema(props.output)) {
        this.output = transforms.toJSONSchemaLegacy(props.output)
      } else if (isJsonSchema(props.output)) {
        this.output = props.output
      } else {
        throw new Error(
          `Invalid output schema for tool ${props.name}. Expected a ZodType or JSONSchema, but got type "${typeof props.output}"`
        )
      }
    }

    this.name = props.name
    this.aliases = uniq([props.name, ...(props.aliases ?? [])])
    this.description = props.description
    this.metadata = props.metadata ?? {}
    this._handler = props.handler as any
    this.setStaticInputValues(props.staticInputValues as any)
    this.retry = props.retry
  }

  /**
   * Executes the tool with the given input and context.
   *
   * This method handles input validation, retry logic, output validation, and error handling.
   * It's called internally by the LLMz execution engine when generated code calls the tool.
   *
   * @param input - Input data to pass to the tool handler
   * @param ctx - Tool call context containing call ID and other metadata
   * @returns Promise resolving to the tool's output
   * @throws Error if input validation fails
   * @throws Error if tool execution fails after all retries
   *
   * @example
   * ```typescript
   * // Direct tool execution (usually done by LLMz internally)
   * const result = await weatherTool.execute(
   *   { city: 'San Francisco', units: 'fahrenheit' },
   *   { callId: 'call_123' }
   * )
   * console.log(result.temperature) // 72
   * ```
   *
   * @internal This method is primarily used internally by the LLMz execution engine
   */
  public async execute(input: TypeOf<I>, ctx: ToolCallContext): Promise<TypeOf<O>> {
    const pInput = this.zInput.safeParse(input)

    if (!pInput.success) {
      throw new Error(`Tool "${this.name}" received invalid input: ${pInput.error.message}`)
    }

    let attempt = 0

    while (attempt < this.MAX_RETRIES) {
      try {
        const result = (await this._handler(pInput.data, ctx)) as any
        const pOutput = this.zOutput.safeParse(result)
        return pOutput.success ? pOutput.data : result
      } catch (err) {
        const shouldRetry = await this.retry?.({
          input: pInput.data,
          attempt: ++attempt,
          error: err,
        })

        if (!shouldRetry) {
          throw err
        }
      }
    }

    throw new Error(
      `Tool "${this.name}" failed after ${this.MAX_RETRIES} attempts. Last error: ${JSON.stringify(input)}`
    )
  }

  /**
   * Generates TypeScript type definitions for this tool.
   *
   * This method creates TypeScript function declarations that are included in the
   * LLM's context to help it understand how to call the tool correctly. The generated
   * types include parameter types, return types, and JSDoc comments with descriptions.
   *
   * @returns Promise resolving to TypeScript declaration string
   */
  public async getTypings(): Promise<string> {
    let input = this.input ? transforms.fromJSONSchemaLegacy(this.input) : undefined
    const output = this.output ? transforms.fromJSONSchemaLegacy(this.output) : z.void()

    if (
      input?.naked() instanceof ZodObject &&
      typeof this._staticInputValues === 'object' &&
      !isEmpty(this._staticInputValues)
    ) {
      // If input is an object and static values are set, extend the input with those values
      const inputExtensions = convertObjectToZuiLiterals(this._staticInputValues)
      input = (input as ZodObject).extend(inputExtensions)
    } else if (this._staticInputValues !== undefined) {
      input = convertObjectToZuiLiterals(this._staticInputValues) as typeof input
    }

    const fnType = z
      .function(input as any, z.promise(output))
      .title(this.name)
      .describe(this.description ?? '')

    return generateTypings(fnType, {
      declaration: true,
    })
  }

  /**
   * Ensures all tools in an array have unique names by appending numbers to duplicates.
   *
   * When multiple tools have the same name, this method renames them by appending
   * incrementing numbers (tool1, tool2, etc.) to avoid conflicts. Tools with already
   * unique names are left unchanged.
   *
   * You usually don't need to call this method directly, as LLMz will automatically detect and rename tools with conflicting names.
   *
   * @param tools - Array of tools to process for unique names
   * @returns Array of tools with guaranteed unique names
   *
   * @example
   * ```typescript
   * const tools = [
   *   new Tool({ name: 'search', handler: async () => {} }),
   *   new Tool({ name: 'search', handler: async () => {} }),
   *   new Tool({ name: 'unique', handler: async () => {} }),
   *   new Tool({ name: 'search', handler: async () => {} }),
   * ]
   *
   * const uniqueTools = Tool.withUniqueNames(tools)
   * console.log(uniqueTools.map(t => t.name))
   * // Output: ['search1', 'search1', 'unique', 'search']
   * // Note: The last occurrence keeps the original name
   * ```
   *
   * @static
   */
  public static withUniqueNames = (tools: Tool<any, any>[]) => {
    const names = new Set<string>()
    return tools.map((tool) => {
      if (tools.filter((t) => t.name === tool.name).length === 1) {
        // If the name is unique, return the tool as is, no numbers appended
        return tool
      }

      let counter = 1
      let toolName = tool.name + counter

      while (names.has(toolName)) {
        toolName = `${tool.name}${++counter}`
      }

      return tool.rename(toolName)
    })
  }

  public toJSON() {
    return {
      name: this.name,
      aliases: [...this.aliases],
      description: this.description,
      metadata: this.metadata,
      input: this.input,
      output: this.output,
      staticInputValues: this._staticInputValues,
      maxRetries: this.MAX_RETRIES,
    } satisfies Tool.JSON
  }
}<|MERGE_RESOLUTION|>--- conflicted
+++ resolved
@@ -57,7 +57,6 @@
   callId: string
 }
 
-<<<<<<< HEAD
 export namespace Tool {
   export type JSON = {
     name: string
@@ -71,8 +70,6 @@
   }
 }
 
-export class Tool<I extends ZuiType = ZuiType, O extends ZuiType = ZuiType> implements Serializable<Tool.JSON> {
-=======
 /**
  * Tool represents a callable function that agents can use to interact with external systems.
  *
@@ -214,8 +211,7 @@
  * - **Type coercion**: Basic type coercion where possible
  *
  */
-export class Tool<I extends ZuiType = ZuiType, O extends ZuiType = ZuiType> {
->>>>>>> f0cb9e1c
+export class Tool<I extends ZuiType = ZuiType, O extends ZuiType = ZuiType> implements Serializable<Tool.JSON> {
   private _staticInputValues?: unknown
 
   public name: string
@@ -752,6 +748,11 @@
     })
   }
 
+  /**
+   * Converts the tool to its JSON representation.
+   *
+   * @returns JSON representation of the Tool instance
+   */
   public toJSON() {
     return {
       name: this.name,
