--- conflicted
+++ resolved
@@ -4,16 +4,12 @@
 import { Snapshot } from './snapshots.js'
 import { Serializable } from './types.js'
 
-<<<<<<< HEAD
 type ExecutionStatus = 'success' | 'error' | 'interrupted'
 
 export namespace ExecutionResult {
   export type JSON = SuccessExecutionResult.JSON | ErrorExecutionResult.JSON | PartialExecutionResult.JSON
 }
 
-export abstract class ExecutionResult implements Serializable<ExecutionResult.JSON> {
-  public readonly status: ExecutionStatus
-=======
 /**
  * Base class for all execution results returned by the `execute()` function.
  *
@@ -110,9 +106,8 @@
  * @see {@link ErrorExecutionResult} For failed execution results
  * @see {@link PartialExecutionResult} For interrupted execution results
  */
-export abstract class ExecutionResult {
-  public readonly status: 'success' | 'error' | 'interrupted'
->>>>>>> f0cb9e1c
+export abstract class ExecutionResult implements Serializable<ExecutionResult.JSON> {
+  public readonly status: ExecutionStatus
   public readonly context: Context
 
   protected constructor(status: ExecutionStatus, context: Context) {
@@ -339,12 +334,6 @@
   }
 }
 
-<<<<<<< HEAD
-export class SuccessExecutionResult<TOutput = unknown>
-  extends ExecutionResult
-  implements Serializable<SuccessExecutionResult.JSON>
-{
-=======
 /**
  * Result for successful executions that completed with an Exit.
  *
@@ -391,8 +380,10 @@
  * }
  * ```
  */
-export class SuccessExecutionResult<TOutput = unknown> extends ExecutionResult {
->>>>>>> f0cb9e1c
+export class SuccessExecutionResult<TOutput = unknown>
+  extends ExecutionResult
+  implements Serializable<SuccessExecutionResult.JSON>
+{
   public readonly result: ExitResult<TOutput>
 
   public constructor(context: Context, result: ExitResult<TOutput>) {
@@ -425,6 +416,15 @@
     return this.context.iterations.at(-1)!
   }
 
+  /**
+   * Serializes the execution result to JSON.
+   *
+   * This method converts the execution result into a JSON format that includes
+   * the execution status, context, and exit information. It is used for serialization
+   * and transmission of the execution result.
+   *
+   * @returns The JSON representation of the execution result.
+   */
   public toJSON() {
     return {
       status: 'success' as const,
@@ -437,7 +437,6 @@
   }
 }
 
-<<<<<<< HEAD
 export namespace ErrorExecutionResult {
   export type JSON = {
     status: 'error'
@@ -446,8 +445,6 @@
   }
 }
 
-export class ErrorExecutionResult extends ExecutionResult implements Serializable<ErrorExecutionResult.JSON> {
-=======
 /**
  * Result for executions that failed with an unrecoverable error.
  *
@@ -480,8 +477,7 @@
  * }
  * ```
  */
-export class ErrorExecutionResult extends ExecutionResult {
->>>>>>> f0cb9e1c
+export class ErrorExecutionResult extends ExecutionResult implements Serializable<ErrorExecutionResult.JSON> {
   public readonly error: unknown
 
   public constructor(context: Context, error: unknown) {
@@ -507,7 +503,6 @@
   }
 }
 
-<<<<<<< HEAD
 export namespace PartialExecutionResult {
   export type JSON = {
     status: 'interrupted'
@@ -521,8 +516,6 @@
   }
 }
 
-export class PartialExecutionResult extends ExecutionResult implements Serializable<PartialExecutionResult.JSON> {
-=======
 /**
  * Result for executions that were interrupted before completion.
  *
@@ -575,8 +568,7 @@
  * }
  * ```
  */
-export class PartialExecutionResult extends ExecutionResult {
->>>>>>> f0cb9e1c
+export class PartialExecutionResult extends ExecutionResult implements Serializable<PartialExecutionResult.JSON> {
   public readonly signal: SnapshotSignal
   public readonly snapshot: Snapshot
 
@@ -595,6 +587,11 @@
     return null
   }
 
+  /**
+   * Serializes the execution result to JSON.
+   *
+   * @returns The JSON representation of the execution result.
+   */
   public toJSON() {
     return {
       status: 'interrupted' as const,
