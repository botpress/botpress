import { transforms } from '@bpinternal/zui'
import { JSONSchema7 } from 'json-schema'
import { uniq } from 'lodash-es'
import { Serializable, ZuiType } from './types.js'
import { isJsonSchema, isValidIdentifier, isZuiSchema } from './utils.js'

/**
 * Represents the result of an agent execution that exited with a specific Exit.
 *
 * @template T - The type of the exit result data
 */
export type ExitResult<T = unknown> = {
  /** The Exit instance that was used to terminate execution */
  exit: Exit<T>
  /** The result data returned by the exit (validated against the exit's schema) */
  result: T
}

<<<<<<< HEAD
export namespace Exit {
  export type JSON = {
    name: string
    aliases: string[]
    description: string
    metadata: Record<string, unknown>
    schema?: JSONSchema7
  }
}

export class Exit<T = unknown> implements Serializable<Exit.JSON> {
=======
/**
 * Defines how LLMz agent execution can terminate.
 *
 * Exits are the primary mechanism for controlling how and when agent execution completes.
 * They define the possible outcomes of an execution and provide type-safe result handling.
 * When an agent calls `return { action: 'exit_name', ...data }`, the execution terminates
 * with the corresponding Exit.
 *
 * ## Core Concepts
 *
 * **Termination Control**: Exits define the valid ways an agent execution can end.
 * Unlike traditional functions that just return values, LLMz agents must explicitly
 * exit through predefined exits, ensuring controlled and predictable termination.
 *
 * **Type Safety**: Each exit can define a Zod/Zui schema that validates the return data,
 * providing compile-time and runtime type safety for execution results.
 *
 * **Flow Control**: Different exits allow for different execution paths and result
 * handling, enabling complex decision-making and branching logic.
 *
 * **Built-in vs Custom**: LLMz provides built-in exits (ThinkExit, ListenExit, DefaultExit)
 * for common patterns, while custom exits enable domain-specific termination logic.
 *
 * ## Usage Patterns
 *
 * ### Simple Exit (No Data)
 *
 * For basic flow control without additional data:
 *
 * ```typescript
 * const exit = new Exit({
 *   name: 'exit',
 *   description: 'When the user wants to exit the program',
 * })
 *
 * // Agent usage: return { action: 'exit' }
 *
 * // Result handling
 * if (result.is(exit)) {
 *   console.log('User chose to exit')
 *   process.exit(0)
 * }
 * ```
 *
 * ### Exit with Schema (Typed Data)
 *
 * For structured data extraction with validation:
 *
 * ```typescript
 * const escalation = new Exit({
 *   name: 'escalation',
 *   description: 'Escalate the issue to a human agent',
 *   schema: z.object({
 *     reason: z.enum(['Frustrated user', 'Technical issue', 'Sensitive topic', 'Other']),
 *     priority: z.enum(['low', 'medium', 'high']).default('medium'),
 *     details: z.string(),
 *   }),
 * })
 *
 * // Agent usage: return { action: 'escalation', reason: 'Technical issue', details: '...' }
 *
 * // Type-safe result handling
 * if (result.is(escalation)) {
 *   console.log(`Escalation: ${result.output.reason}`)
 *   console.log(`Priority: ${result.output.priority}`)
 *   console.log(`Details: ${result.output.details}`)
 * }
 * ```
 *
 * ### Multiple Exits for Decision Making
 *
 * Enabling different execution paths:
 *
 * ```typescript
 * const approved = new Exit({
 *   name: 'approved',
 *   description: 'Request was approved',
 *   schema: z.object({
 *     amount: z.number(),
 *     reference: z.string(),
 *   }),
 * })
 *
 * const rejected = new Exit({
 *   name: 'rejected',
 *   description: 'Request was rejected',
 *   schema: z.object({
 *     reason: z.string(),
 *   }),
 * })
 *
 * const result = await execute({
 *   instructions: 'Process the loan application',
 *   exits: [approved, rejected],
 *   tools: [reviewTool, creditCheckTool],
 *   client,
 * })
 *
 * if (result.is(approved)) {
 *   console.log(`Approved: $${result.output.amount} (${result.output.reference})`)
 * } else if (result.is(rejected)) {
 *   console.log(`Rejected: ${result.output.reason}`)
 * }
 * ```
 *
 * ## Advanced Features
 *
 * ### Exit Aliases
 *
 * Multiple names for the same exit:
 *
 * ```typescript
 * const exit = new Exit({
 *   name: 'complete',
 *   aliases: ['done', 'finished', 'end'],
 *   description: 'Task completed successfully',
 * })
 *
 * // Agent can use any alias: return { action: 'done' } or { action: 'finished' }
 * ```
 *
 * ### Exit Metadata for Orchestration
 *
 * Additional data for complex systems:
 *
 * ```typescript
 * const handoff = new Exit({
 *   name: 'handoff_sales',
 *   description: 'Handoff to sales agent',
 *   metadata: {
 *     type: 'handoff',
 *     agent: 'sales',
 *     department: 'customer_service',
 *   },
 *   schema: z.object({
 *     reason: z.string(),
 *     context: z.record(z.any()),
 *   }),
 * })
 *
 * // Use metadata in exit callbacks
 * onExit: async (result) => {
 *   if (result.exit.metadata?.type === 'handoff') {
 *     await routeToAgent(result.exit.metadata.agent, result.result)
 *   }
 * }
 * ```
 *
 * ### Exit Callbacks and Hooks
 *
 * Custom logic when exits are triggered:
 *
 * ```typescript
 * const result = await execute({
 *   instructions: 'Process customer request',
 *   exits: [approved, rejected],
 *   onExit: async (exitResult) => {
 *     // Called before execution completes
 *     await logOutcome(exitResult.exit.name, exitResult.result)
 *
 *     // Can throw to prevent exit and force retry
 *     if (needsManagerApproval(exitResult)) {
 *       throw new Error('Manager approval required')
 *     }
 *   },
 *   client,
 * })
 * ```
 *
 * ## Exit Cloning and Modification
 *
 * Create variations of existing exits:
 *
 * ```typescript
 * const baseExit = new Exit({
 *   name: 'base',
 *   description: 'Base exit',
 *   schema: z.object({ status: z.string() }),
 * })
 *
 * const customExit = baseExit.clone().rename('custom')
 * // Creates independent copy with new name
 * ```
 *
 * ## Best Practices
 *
 * 1. **Descriptive Names**: Use clear, action-oriented names that describe the outcome
 * 2. **Comprehensive Schemas**: Define complete data structures with descriptions
 * 3. **Multiple Exits**: Design multiple exits for different execution paths
 * 4. **Type Safety**: Always use `result.is(exit)` for type-safe result handling
 * 5. **Documentation**: Provide clear descriptions for both the exit and schema fields
 * 6. **Validation**: Use Zod's validation features (enums, constraints, defaults)
 *
 * @template T - The type of data this exit returns (inferred from schema)
 *
 * @see {@link ExecutionResult} For result handling
 * @see {@link ThinkExit} Built-in thinking exit
 * @see {@link ListenExit} Built-in chat listening exit
 * @see {@link DefaultExit} Built-in completion exit
 */
export class Exit<T = unknown> {
  /** The primary name of the exit (used in return statements) */
>>>>>>> f0cb9e1c
  public name: string
  /** Alternative names that can be used to reference this exit */
  public aliases: string[] = []
  /** Human-readable description of when this exit should be used */
  public description: string
  /** Additional metadata for orchestration and custom logic */
  public metadata: Record<string, unknown>
  /** JSON Schema for validating exit result data */
  public schema?: JSONSchema7

  /**
   * Returns the Zod schema equivalent of the JSON schema (if available).
   * Used internally for validation and type inference.
   */
  public get zSchema() {
    return this.schema ? transforms.fromJSONSchemaLegacy(this.schema) : undefined
  }

  /**
   * Renames the exit and updates aliases accordingly.
   *
   * @param name - The new name for the exit (must be a valid identifier)
   * @returns This exit instance for chaining
   *
   * @example
   * ```typescript
   * const exit = new Exit({ name: 'old_name', description: 'Test exit' })
   * exit.rename('new_name')
   * console.log(exit.name) // 'new_name'
   * ```
   */
  public rename(name: string) {
    const before = this.name

    if (!isValidIdentifier(name)) {
      throw new Error(
        `Invalid name for exit ${name}. An exit name must start with a letter and contain only letters, numbers, and underscores. It must be 1-50 characters long.`
      )
    }

    this.name = name
    this.aliases = uniq([name, ...this.aliases.map((alias) => (alias === before ? name : alias))])

    return this
  }

  /**
   * Creates a deep copy of this exit.
   *
   * The clone is completely independent and can be modified without affecting
   * the original exit. This is useful for creating variations of existing exits.
   *
   * @returns A new Exit instance with the same configuration
   *
   * @example
   * ```typescript
   * const originalExit = new Exit({
   *   name: 'base',
   *   description: 'Base exit',
   *   schema: z.object({ status: z.string() }),
   * })
   *
   * const customExit = originalExit.clone().rename('custom')
   * // customExit is independent of originalExit
   * ```
   */
  public clone() {
    return new Exit({
      name: this.name,
      aliases: [...this.aliases],
      description: this.description,
      metadata: JSON.parse(JSON.stringify(this.metadata)),
      schema: this.zSchema,
    })
  }

  /**
   * Type guard to check if this exit matches another exit by name.
   *
   * Used internally for type narrowing and exit comparison.
   *
   * @param exit - The exit to compare against
   * @returns True if the exits have the same name
   */
  public is<T>(exit: Exit<T>): this is Exit<T> {
    return this.name === exit.name
  }

  /**
   * Type guard to check if an ExitResult matches this exit.
   *
   * @param result - The exit result to check
   * @returns True if the result was created by this exit
   */
  public match(result: ExitResult): result is ExitResult<T> {
    return result.exit instanceof Exit && this.name === result.exit.name
  }

<<<<<<< HEAD
  public toJSON() {
    return {
      name: this.name,
      aliases: [...this.aliases],
      description: this.description,
      metadata: { ...this.metadata },
      schema: this.schema,
    } satisfies Exit.JSON
  }

=======
  /**
   * Creates a new Exit instance.
   *
   * @param props - Exit configuration
   * @param props.name - Primary name for the exit (must be valid identifier)
   * @param props.description - Human-readable description of the exit's purpose
   * @param props.aliases - Alternative names that can be used to reference this exit
   * @param props.metadata - Additional data for orchestration and custom logic
   * @param props.schema - Zod schema for validating exit result data
   *
   * @example
   * ```typescript
   * // Simple exit without data validation
   * const exit = new Exit({
   *   name: 'complete',
   *   description: 'Task completed successfully',
   * })
   * ```
   *
   * @example
   * ```typescript
   * // Exit with typed result data
   * const approval = new Exit({
   *   name: 'approved',
   *   description: 'Request approved by system',
   *   schema: z.object({
   *     amount: z.number().positive(),
   *     reference: z.string().min(1),
   *     timestamp: z.date().default(() => new Date()),
   *   }),
   * })
   * ```
   *
   * @example
   * ```typescript
   * // Exit with aliases and metadata
   * const handoff = new Exit({
   *   name: 'handoff_support',
   *   aliases: ['escalate', 'transfer'],
   *   description: 'Transfer to human support agent',
   *   metadata: {
   *     department: 'customer_service',
   *     priority: 'high',
   *   },
   *   schema: z.object({
   *     reason: z.string(),
   *     customerData: z.record(z.any()),
   *   }),
   * })
   * ```
   */
>>>>>>> f0cb9e1c
  public constructor(props: {
    name: string
    aliases?: string[]
    description: string
    metadata?: Record<string, unknown>
    schema?: ZuiType<T>
  }) {
    if (!isValidIdentifier(props.name)) {
      throw new Error(
        `Invalid name for exit ${props.name}. A exit name must start with a letter and contain only letters, numbers, and underscores. It must be 1-50 characters long.`
      )
    }

    if (typeof props.description !== 'string' || props.description.trim().length === 0) {
      throw new Error(
        `Invalid description for exit ${props.name}. Expected a non-empty string, but got type "${typeof props.description}"`
      )
    }

    if (props.metadata !== undefined && typeof props.metadata !== 'object') {
      throw new Error(
        `Invalid metadata for exit ${props.name}. Expected an object, but got type "${typeof props.metadata}"`
      )
    }

    if (props.aliases !== undefined && !Array.isArray(props.aliases)) {
      throw new Error(
        `Invalid aliases for exit ${props.name}. Expected an array, but got type "${typeof props.aliases}"`
      )
    }

    if (props.aliases && props.aliases.some((alias) => !isValidIdentifier(alias))) {
      throw new Error(`Invalid aliases for exit ${props.name}. Expected an array of valid identifiers.`)
    }

    if (typeof props.schema !== 'undefined') {
      if (isZuiSchema(props.schema)) {
        this.schema = transforms.toJSONSchemaLegacy(props.schema)
      } else if (isJsonSchema(props.schema)) {
        this.schema = props.schema
      } else {
        throw new Error(
          `Invalid input schema for exit ${props.name}. Expected a ZodType or JSONSchema, but got type "${typeof props.schema}"`
        )
      }
    }

    this.name = props.name
    this.aliases = uniq([props.name, ...(props.aliases ?? [])])
    this.description = props.description
    this.metadata = props.metadata ?? {}
  }

  /**
   * Ensures all exits in an array have unique names by renaming duplicates.
   *
   * When multiple exits have the same name, this method appends numbers to
   * create unique names (e.g., 'exit1', 'exit2'). This prevents naming conflicts
   * in execution contexts with multiple exits.
   *
   * @param exits - Array of exits that may have duplicate names
   * @returns Array of exits with guaranteed unique names
   *
   * @example
   * ```typescript
   * const exit1 = new Exit({ name: 'done', description: 'First done' })
   * const exit2 = new Exit({ name: 'done', description: 'Second done' })
   *
   * const uniqueExits = Exit.withUniqueNames([exit1, exit2])
   * // Result: [{ name: 'done' }, { name: 'done1' }]
   * ```
   */
  public static withUniqueNames = (exits: Exit[]) => {
    const names = new Set<string>()
    return exits.map((exit) => {
      if (exits.filter((t) => t.name === exit.name).length === 1) {
        // If the name is unique, return the exit as is, no numbers appended
        return exit
      }

      let counter = 1
      let exitName = exit.name + counter

      while (names.has(exitName)) {
        exitName = `${exit.name}${++counter}`
      }

      return exit.rename(exitName)
    })
  }
}<|MERGE_RESOLUTION|>--- conflicted
+++ resolved
@@ -16,7 +16,6 @@
   result: T
 }
 
-<<<<<<< HEAD
 export namespace Exit {
   export type JSON = {
     name: string
@@ -27,8 +26,6 @@
   }
 }
 
-export class Exit<T = unknown> implements Serializable<Exit.JSON> {
-=======
 /**
  * Defines how LLMz agent execution can terminate.
  *
@@ -229,9 +226,8 @@
  * @see {@link ListenExit} Built-in chat listening exit
  * @see {@link DefaultExit} Built-in completion exit
  */
-export class Exit<T = unknown> {
+export class Exit<T = unknown> implements Serializable<Exit.JSON> {
   /** The primary name of the exit (used in return statements) */
->>>>>>> f0cb9e1c
   public name: string
   /** Alternative names that can be used to reference this exit */
   public aliases: string[] = []
@@ -330,7 +326,22 @@
     return result.exit instanceof Exit && this.name === result.exit.name
   }
 
-<<<<<<< HEAD
+  /**
+   * Serializes this exit to a JSON-compatible object.
+   *
+   * @returns JSON representation of the exit
+   *
+   * @example
+   * ```typescript
+   * const exit = new Exit({
+   *   name: 'complete',
+   *   description: 'Task completed successfully',
+   * })
+   *
+   * console.log(exit.toJSON())
+   * // { name: 'complete', aliases: [], description: 'Task completed successfully', metadata: {}, schema: undefined }
+   * ```
+   */
   public toJSON() {
     return {
       name: this.name,
@@ -341,7 +352,6 @@
     } satisfies Exit.JSON
   }
 
-=======
   /**
    * Creates a new Exit instance.
    *
@@ -393,7 +403,6 @@
    * })
    * ```
    */
->>>>>>> f0cb9e1c
   public constructor(props: {
     name: string
     aliases?: string[]
