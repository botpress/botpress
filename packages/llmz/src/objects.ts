--- conflicted
+++ resolved
@@ -41,7 +41,6 @@
   writable?: boolean
 }
 
-<<<<<<< HEAD
 export namespace ObjectInstance {
   export type JSON = {
     name: string
@@ -52,8 +51,6 @@
   }
 }
 
-export class ObjectInstance implements Serializable<ObjectInstance.JSON> {
-=======
 /**
  * ObjectInstance creates stateful, namespace-scoped objects for LLMz agents.
  *
@@ -252,8 +249,7 @@
  *
  * @see {@link https://github.com/botpress/botpress/blob/master/packages/llmz/examples/09_chat_variables/index.ts} Example usage
  */
-export class ObjectInstance {
->>>>>>> f0cb9e1c
+export class ObjectInstance implements Serializable<ObjectInstance.JSON> {
   public name: string
   public description?: string
   public properties?: ObjectProperty[]
@@ -435,6 +431,15 @@
     return getObjectTypings(this).withProperties().withTools().build()
   }
 
+  /**
+   * Converts this ObjectInstance to its JSON representation.
+   *
+   * This method serializes the object into a JSON format that includes its name,
+   * description, properties, tools, and metadata. It is used for serialization
+   * and transmission of the object state.
+   *
+   * @returns JSON representation of the ObjectInstance
+   */
   public toJSON() {
     return {
       name: this.name,
