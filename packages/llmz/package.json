{
  "name": "llmz",
  "type": "module",
  "description": "LLMz – An LLM-native Typescript VM built on top of Zui",
<<<<<<< HEAD
  "version": "0.0.18",
=======
  "version": "0.0.22",
>>>>>>> 571e90e9
  "types": "./dist/index.d.ts",
  "main": "./dist/index.cjs",
  "module": "./dist/index.js",
  "exports": {
    ".": {
      "import": "./dist/index.js",
      "require": "./dist/index.cjs"
    }
  },
  "scripts": {
    "generate": "pnpm build:markdown",
    "build": "tsup && pnpm tsc --emitDeclarationOnly",
    "check:type": "tsc --noEmit",
    "watch": "tsup --watch",
    "test": "vitest run --config vitest.config.ts",
    "test:update": "vitest -u run --config vitest.config.ts",
    "test:watch": "vitest --config vitest.config.ts",
    "build:markdown": "node --loader ts-node/esm ./scripts/compile-markdown.mts"
  },
  "keywords": [],
  "author": "",
  "license": "ISC",
  "dependencies": {
    "@babel/core": "^7.26.0",
    "@babel/generator": "^7.26.3",
    "@babel/parser": "^7.26.3",
    "@babel/plugin-transform-react-jsx": "^7.25.9",
    "@babel/preset-typescript": "^7.26.0",
    "@babel/standalone": "^7.26.4",
    "@babel/traverse": "^7.26.4",
    "@babel/types": "^7.26.3",
    "@botpress/client": "1.24.2",
    "bytes": "^3.1.2",
    "exponential-backoff": "^3.1.1",
    "handlebars": "^4.7.8",
    "isolated-vm": "^5.0.3",
    "lodash-es": "^4.17.21",
    "lru-cache": "^11.0.2",
    "ms": "^2.1.3",
    "prettier": "^3.4.2",
    "ulid": "^2.3.0"
  },
  "devDependencies": {
    "@microsoft/api-extractor": "^7.49.0",
    "@types/babel__core": "^7.20.5",
    "@types/babel__generator": "^7.6.8",
    "@types/babel__standalone": "^7.1.9",
    "@types/babel__traverse": "^7.20.6",
    "@types/bytes": "^3.1.5",
    "@types/json-schema": "^7.0.12",
    "@types/lodash-es": "^4.17.12",
    "@types/ms": "^0.7.34",
    "@types/node": "^22.16.4",
    "chalk": "^4.1.2",
    "diff": "^8.0.1",
    "dotenv": "^16.4.4",
    "esbuild": "^0.16.12",
    "glob": "^9.3.4",
    "source-map-js": "1.2.1",
    "ts-node": "^10.9.2",
    "tsup": "^8.0.2",
    "tsx": "^4.19.2"
  },
  "peerDependencies": {
    "@botpress/cognitive": "0.1.38",
    "@bpinternal/thicktoken": "^1.0.5",
    "@bpinternal/zui": "^1.0.1"
  },
  "dependenciesMeta": {
    "@bpinternal/zui": {
      "injected": true
    }
  },
  "peerDependenciesMeta": {
    "@botpress/cognitive": {
      "optional": false
    },
    "@bpinternal/thicktoken": {
      "optional": false
    },
    "@bpinternal/zui": {
      "optional": false
    }
  },
  "packageManager": "pnpm@10.12.4"
}<|MERGE_RESOLUTION|>--- conflicted
+++ resolved
@@ -2,11 +2,7 @@
   "name": "llmz",
   "type": "module",
   "description": "LLMz – An LLM-native Typescript VM built on top of Zui",
-<<<<<<< HEAD
-  "version": "0.0.18",
-=======
-  "version": "0.0.22",
->>>>>>> 571e90e9
+  "version": "0.0.23",
   "types": "./dist/index.d.ts",
   "main": "./dist/index.cjs",
   "module": "./dist/index.js",
