--- conflicted
+++ resolved
@@ -13,11 +13,7 @@
     "esbuild": "^0.16.12"
   },
   "dependencies": {
-<<<<<<< HEAD
-    "@botpress/api": "0.60.0",
-=======
     "@botpress/api": "0.62.0",
->>>>>>> aea53f33
     "@bpinternal/opapi": "0.12.0",
     "lodash": "^4.17.21",
     "zod": "^3.20.6",
