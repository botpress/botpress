import {
  MessageHandlersMap as BotMessageHandlersMap,
  EventHandlersMap as BotEventHandlersMap,
  StateExpiredHandlersMap as BotStateExpiredHandlersMap,
  HookHandlersMap as BotHookHandlersMap,
  ActionHandlers as BotActionHandlers,
  BotHandlers,
  BotSpecificClient,
} from '../bot'
import * as utils from '../utils'
import { ActionProxy, proxyActions } from './action-proxy'
import { BasePlugin, PluginInterfaceExtensions } from './common'
import { formatEventRef, parseEventRef, resolveEvent } from './interface-resolution'
import {
  MessageHandlersMap,
  MessageHandlers,
  EventHandlersMap,
  EventHandlers,
  StateExpiredHandlersMap,
  StateExpiredHandlers,
  HookHandlersMap,
  HookData,
  HookHandlers,
  ActionHandlers,
  MessagePayloads,
  PluginConfiguration,
  StateExpiredPayloads,
} from './server/types'
<<<<<<< HEAD
import { BasePlugin, PluginInterfaceExtensions, PluginRenderFunction } from './types'
=======
>>>>>>> fee39129

export type PluginImplementationProps<TPlugin extends BasePlugin = BasePlugin> = {
  actions: ActionHandlers<TPlugin>
}

export type PluginRuntimeProps<TPlugin extends BasePlugin = BasePlugin> = {
  configuration: PluginConfiguration<TPlugin>
  interfaces: PluginInterfaceExtensions<TPlugin>
  render?: PluginRenderFunction
}

type Tools<TPlugin extends BasePlugin = BasePlugin> = {
  configuration: PluginConfiguration<TPlugin>
  interfaces: PluginInterfaceExtensions<TPlugin>
  actions: ActionProxy<TPlugin>
  render: PluginRenderFunction
}

export class PluginImplementation<TPlugin extends BasePlugin = BasePlugin> implements BotHandlers<TPlugin> {
  private _runtimeProps: PluginRuntimeProps<TPlugin> | undefined

  private _actionHandlers: ActionHandlers<any>
  private _messageHandlers: MessageHandlersMap<any> = {}
  private _eventHandlers: EventHandlersMap<any> = {}
  private _stateExpiredHandlers: StateExpiredHandlersMap<any> = {}
  private _hookHandlers: HookHandlersMap<any> = {
    before_incoming_event: {},
    before_incoming_message: {},
    before_outgoing_message: {},
    before_outgoing_call_action: {},
    after_incoming_event: {},
    after_incoming_message: {},
    after_outgoing_message: {},
    after_outgoing_call_action: {},
  }

  public constructor(public readonly props: PluginImplementationProps<TPlugin>) {
    this._actionHandlers = props.actions
  }

  public initialize(config: PluginRuntimeProps<TPlugin>): this {
    this._runtimeProps = config
    return this
  }

  private get _runtime() {
    if (!this._runtimeProps) {
      throw new Error(
        'Plugin not correctly initialized. This is likely because you access your plugin config outside of an handler.'
      )
    }
    return this._runtimeProps
  }

  private _getTools(client: BotSpecificClient<any>): Tools {
    const { configuration, interfaces, render } = this._runtime
    const actions = proxyActions(client, interfaces) as ActionProxy<BasePlugin>
    const defaultRender: PluginRenderFunction = (s) => s
    return {
      configuration,
      interfaces,
      actions,
      render: render ?? defaultRender,
    }
  }

  public get actionHandlers(): BotActionHandlers<TPlugin> {
    const pluginHandlers = this._actionHandlers
    const botHandlers: BotActionHandlers<any> = {}
    for (const [name, handler] of utils.records.pairs(pluginHandlers)) {
      botHandlers[name] = async (input) => {
        return handler({ ...input, ...this._getTools(input.client) })
      }
    }
    return botHandlers
  }

  public get messageHandlers(): BotMessageHandlersMap<TPlugin> {
    return new Proxy(
      {},
      {
        get: (_, prop) => {
          const specificHandlers = this._messageHandlers[prop as string] ?? []
          const globalHandlers = this._messageHandlers['*'] ?? []
          const allHandlers = utils.arrays.unique([...specificHandlers, ...globalHandlers])
          return allHandlers.map((handler) =>
            utils.functions.setName(
              (input: MessagePayloads<any>[string]) => handler({ ...input, ...this._getTools(input.client) }),
              handler.name
            )
          )
        },
      }
    )
  }

  public get eventHandlers(): BotEventHandlersMap<TPlugin> {
    return new Proxy(
      {},
      {
        get: (_, prop: string) => {
          // if prop is "github:prOpened", included both "github:prOpened" and "creatable:itemCreated"

          const specificHandlers = this._eventHandlers[prop] ?? []

          const interfaceHandlers = Object.entries(this._eventHandlers)
            .filter(([e]) => this._eventResolvesTo(e, prop))
            .flatMap(([, handlers]) => handlers ?? [])

          const globalHandlers = this._eventHandlers['*'] ?? []
          const allHandlers = utils.arrays.unique([...specificHandlers, ...interfaceHandlers, ...globalHandlers])

          return allHandlers.map((handler) =>
            utils.functions.setName(
              (input: MessagePayloads<any>[string]) => handler({ ...input, ...this._getTools(input.client) }),
              handler.name
            )
          )
        },
      }
    )
  }

  public get stateExpiredHandlers(): BotStateExpiredHandlersMap<TPlugin> {
    return new Proxy(
      {},
      {
        get: (_, prop) => {
          const specificHandlers = this._stateExpiredHandlers[prop as string] ?? []
          const globalHandlers = this._stateExpiredHandlers['*'] ?? []
          const allHandlers = utils.arrays.unique([...specificHandlers, ...globalHandlers])
          return allHandlers.map((handler) =>
            utils.functions.setName(
              (input: StateExpiredPayloads<any>[string]) => handler({ ...input, ...this._getTools(input.client) }),
              handler.name
            )
          )
        },
      }
    )
  }

  public get hookHandlers(): BotHookHandlersMap<TPlugin> {
    return new Proxy(
      {},
      {
        get: (_, prop1: string) => {
          const hooks = this._hookHandlers[prop1 as keyof HookHandlersMap<TPlugin>]
          if (!hooks) {
            return undefined
          }
          return new Proxy(
            {},
            {
              get: (_, prop2) => {
                const specificHandlers = hooks[prop2 as string] ?? []
                const globalHandlers = hooks['*'] ?? []
                const handlers = utils.arrays.unique([...specificHandlers, ...globalHandlers])
                return handlers.map((handler) =>
                  utils.functions.setName(
                    (input: any) => handler({ ...input, ...this._getTools(input.client) }),
                    handler.name
                  )
                )
              },
            }
          )
        },
      }
    ) as BotHookHandlersMap<TPlugin>
  }

  public readonly on = {
    message: <T extends keyof MessageHandlersMap<TPlugin>>(type: T, handler: MessageHandlers<TPlugin>[T]): void => {
      this._messageHandlers[type as string] = utils.arrays.safePush(
        this._messageHandlers[type as string],
        handler as MessageHandlers<any>[string]
      )
    },
    event: <T extends keyof EventHandlersMap<TPlugin>>(type: T, handler: EventHandlers<TPlugin>[T]): void => {
      this._eventHandlers[type as string] = utils.arrays.safePush(
        this._eventHandlers[type as string],
        handler as EventHandlers<any>[string]
      )
    },
    stateExpired: <T extends keyof StateExpiredHandlersMap<TPlugin>>(
      type: T,
      handler: StateExpiredHandlers<TPlugin>[T]
    ): void => {
      this._stateExpiredHandlers[type as string] = utils.arrays.safePush(
        this._stateExpiredHandlers[type as string],
        handler as StateExpiredHandlers<any>[string]
      )
    },
    beforeIncomingEvent: <T extends keyof HookData<TPlugin>['before_incoming_event']>(
      type: T,
      handler: HookHandlers<TPlugin>['before_incoming_event'][T]
    ) => {
      this._hookHandlers.before_incoming_event[type as string] = utils.arrays.safePush(
        this._hookHandlers.before_incoming_event[type as string],
        handler as HookHandlers<any>['before_incoming_event'][string]
      )
    },
    beforeIncomingMessage: <T extends keyof HookData<TPlugin>['before_incoming_message']>(
      type: T,
      handler: HookHandlers<TPlugin>['before_incoming_message'][T]
    ) => {
      this._hookHandlers.before_incoming_message[type as string] = utils.arrays.safePush(
        this._hookHandlers.before_incoming_message[type as string],
        handler as HookHandlers<any>['before_incoming_message'][string]
      )
    },
    beforeOutgoingMessage: <T extends keyof HookData<TPlugin>['before_outgoing_message']>(
      type: T,
      handler: HookHandlers<TPlugin>['before_outgoing_message'][T]
    ) => {
      this._hookHandlers.before_outgoing_message[type as string] = utils.arrays.safePush(
        this._hookHandlers.before_outgoing_message[type as string],
        handler as HookHandlers<any>['before_outgoing_message'][string]
      )
    },
    beforeOutgoingCallAction: <T extends keyof HookData<TPlugin>['before_outgoing_call_action']>(
      type: T,
      handler: HookHandlers<TPlugin>['before_outgoing_call_action'][T]
    ) => {
      this._hookHandlers.before_outgoing_call_action[type as string] = utils.arrays.safePush(
        this._hookHandlers.before_outgoing_call_action[type as string],
        handler as HookHandlers<any>['before_outgoing_call_action'][string]
      )
    },
    afterIncomingEvent: <T extends keyof HookData<TPlugin>['after_incoming_event']>(
      type: T,
      handler: HookHandlers<TPlugin>['after_incoming_event'][T]
    ) => {
      this._hookHandlers.after_incoming_event[type as string] = utils.arrays.safePush(
        this._hookHandlers.after_incoming_event[type as string],
        handler as HookHandlers<any>['after_incoming_event'][string]
      )
    },
    afterIncomingMessage: <T extends keyof HookData<TPlugin>['after_incoming_message']>(
      type: T,
      handler: HookHandlers<TPlugin>['after_incoming_message'][T]
    ) => {
      this._hookHandlers.after_incoming_message[type as string] = utils.arrays.safePush(
        this._hookHandlers.after_incoming_message[type as string],
        handler as HookHandlers<any>['after_incoming_message'][string]
      )
    },
    afterOutgoingMessage: <T extends keyof HookData<TPlugin>['after_outgoing_message']>(
      type: T,
      handler: HookHandlers<TPlugin>['after_outgoing_message'][T]
    ) => {
      this._hookHandlers.after_outgoing_message[type as string] = utils.arrays.safePush(
        this._hookHandlers.after_outgoing_message[type as string],
        handler as HookHandlers<any>['after_outgoing_message'][string]
      )
    },
    afterOutgoingCallAction: <T extends keyof HookData<TPlugin>['after_outgoing_call_action']>(
      type: T,
      handler: HookHandlers<TPlugin>['after_outgoing_call_action'][T]
    ) => {
      this._hookHandlers.after_outgoing_call_action[type as string] = utils.arrays.safePush(
        this._hookHandlers.after_outgoing_call_action[type as string],
        handler as HookHandlers<any>['after_outgoing_call_action'][string]
      )
    },
  }

  /**
   * checks if the actual event resolves to the target event
   */
  private _eventResolvesTo = (actualEventRef: string, targetEventRef: string) => {
    const parsedRef = parseEventRef(actualEventRef)
    if (!parsedRef) {
      return false
    }
    const resolvedRef = resolveEvent(parsedRef, this._runtime.interfaces)
    const formattedRef = formatEventRef(resolvedRef)
    return formattedRef === targetEventRef
  }
}<|MERGE_RESOLUTION|>--- conflicted
+++ resolved
@@ -9,7 +9,7 @@
 } from '../bot'
 import * as utils from '../utils'
 import { ActionProxy, proxyActions } from './action-proxy'
-import { BasePlugin, PluginInterfaceExtensions } from './common'
+import { BasePlugin, PluginInterfaceExtensions, PluginRenderFunction } from './common'
 import { formatEventRef, parseEventRef, resolveEvent } from './interface-resolution'
 import {
   MessageHandlersMap,
@@ -26,10 +26,6 @@
   PluginConfiguration,
   StateExpiredPayloads,
 } from './server/types'
-<<<<<<< HEAD
-import { BasePlugin, PluginInterfaceExtensions, PluginRenderFunction } from './types'
-=======
->>>>>>> fee39129
 
 export type PluginImplementationProps<TPlugin extends BasePlugin = BasePlugin> = {
   actions: ActionHandlers<TPlugin>
