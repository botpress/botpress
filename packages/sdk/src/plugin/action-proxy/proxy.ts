import { Client } from '@botpress/client'
import { BotSpecificClient, EnumerateActions } from '../../bot'
import type * as typeUtils from '../../utils/type-utils'
import { BasePlugin, PluginRuntimeProps } from '../common'
import { ActionProxy } from './types'

export const proxyActions = <TPlugin extends BasePlugin>(
  client: BotSpecificClient<TPlugin> | Client,
  props: PluginRuntimeProps<TPlugin>
): ActionProxy<TPlugin> =>
  new Proxy<Partial<ActionProxy<TPlugin>>>(
    {},
    {
      get: (_target, integrationOrInterfaceAlias: string) =>
        new Proxy(
          {},
          {
            get: (_target, actionName: string) => (input: Record<string, any>) => {
              const integrationAlias = (
                props.integrations[integrationOrInterfaceAlias] ?? props.interfaces[integrationOrInterfaceAlias]
              )?.integrationAlias
<<<<<<< HEAD

              return client.callAction({
                type: `${integrationAlias}:${actionName}` as typeUtils.Cast<keyof EnumerateActions<TPlugin>, string>,
=======
              const actualActionName =
                props.interfaces[integrationOrInterfaceAlias]?.actions?.[actionName]?.name ?? actionName

              return client.callAction({
                type: `${integrationAlias}:${actualActionName}` as typeUtils.Cast<
                  keyof EnumerateActions<TPlugin>,
                  string
                >,
>>>>>>> fa1e0656
                input,
              })
            },
          }
        ),
    }
  ) as ActionProxy<TPlugin><|MERGE_RESOLUTION|>--- conflicted
+++ resolved
@@ -19,11 +19,6 @@
               const integrationAlias = (
                 props.integrations[integrationOrInterfaceAlias] ?? props.interfaces[integrationOrInterfaceAlias]
               )?.integrationAlias
-<<<<<<< HEAD
-
-              return client.callAction({
-                type: `${integrationAlias}:${actionName}` as typeUtils.Cast<keyof EnumerateActions<TPlugin>, string>,
-=======
               const actualActionName =
                 props.interfaces[integrationOrInterfaceAlias]?.actions?.[actionName]?.name ?? actionName
 
@@ -32,7 +27,6 @@
                   keyof EnumerateActions<TPlugin>,
                   string
                 >,
->>>>>>> fa1e0656
                 input,
               })
             },
