--- conflicted
+++ resolved
@@ -14,11 +14,7 @@
   "author": "",
   "license": "MIT",
   "dependencies": {
-<<<<<<< HEAD
     "@bpinternal/zui": "/Users/francoislevasseur/Documents/code/packages/zui",
-=======
-    "@bpinternal/zui": "0.8.6",
->>>>>>> 73709cdb
     "@botpress/client": "0.22.0"
   },
   "devDependencies": {
