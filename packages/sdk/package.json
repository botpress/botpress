--- conflicted
+++ resolved
@@ -19,14 +19,9 @@
   "author": "",
   "license": "MIT",
   "dependencies": {
-<<<<<<< HEAD
-    "@botpress/client": "1.27.0",
+    "@botpress/client": "1.27.1",
     "browser-or-node": "^2.1.1",
     "semver": "^7.3.8"
-=======
-    "@botpress/client": "1.27.1",
-    "browser-or-node": "^2.1.1"
->>>>>>> efad2984
   },
   "devDependencies": {
     "@types/semver": "^7.3.11",
