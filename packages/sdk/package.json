--- conflicted
+++ resolved
@@ -5,15 +5,10 @@
   "main": "./dist/index.js",
   "types": "./dist/index.d.ts",
   "scripts": {
-<<<<<<< HEAD
-    "build": "tsup",
-    "type:check": "tsc --noEmit --target es2019 --module commonjs --moduleResolution node --lib es2019"
-=======
     "type:check": "tsc --noEmit",
     "build:type": "tsc --emitDeclarationOnly --declaration",
     "build:node": "ts-node -T build.ts",
     "build": "pnpm build:type && pnpm build:node"
->>>>>>> e55113c0
   },
   "keywords": [],
   "author": "",
