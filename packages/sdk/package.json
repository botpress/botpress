{
  "name": "@botpress/sdk",
  "version": "0.6.14",
  "description": "Botpress SDK",
  "main": "./dist/index.js",
  "types": "./dist/index.d.ts",
  "scripts": {
    "build:type": "tsc --emitDeclarationOnly --declaration --target es2019 --module commonjs --moduleResolution node --lib es2019",
    "build:index": "ts-node -T build.ts",
    "build": "pnpm build:type && pnpm build:index",
    "build2": "tsup",
    "type:check": "tsc --noEmit --target es2019 --module commonjs --moduleResolution node --lib es2019"
  },
  "keywords": [],
  "author": "",
  "license": "MIT",
  "dependencies": {
<<<<<<< HEAD
    "@botpress/client": "0.12.4",
    "@bpinternal/zui": "0.5.0",
    "zod": "3.22.4"
=======
    "@botpress/client": "0.13.1",
    "zod": "^3.20.6"
>>>>>>> 837bcec3
  },
  "devDependencies": {
    "@types/node": "^18.11.17",
    "esbuild": "^0.16.10",
    "ts-node": "^10.9.1",
    "tsup": "^8.0.2",
    "type-fest": "^3.4.0",
    "typescript": "^4.9.4"
  }
}<|MERGE_RESOLUTION|>--- conflicted
+++ resolved
@@ -15,14 +15,9 @@
   "author": "",
   "license": "MIT",
   "dependencies": {
-<<<<<<< HEAD
-    "@botpress/client": "0.12.4",
+    "@botpress/client": "0.13.1",
     "@bpinternal/zui": "0.5.0",
-    "zod": "3.22.4"
-=======
-    "@botpress/client": "0.13.1",
     "zod": "^3.20.6"
->>>>>>> 837bcec3
   },
   "devDependencies": {
     "@types/node": "^18.11.17",
