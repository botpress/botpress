{
  "name": "@botpress/sdk",
<<<<<<< HEAD
  "version": "0.9.0",
=======
  "version": "0.8.41",
>>>>>>> 4c73fd04
  "description": "Botpress SDK",
  "main": "./dist/index.js",
  "types": "./dist/index.d.ts",
  "scripts": {
    "check:type": "tsc --noEmit",
    "build:type": "tsc --emitDeclarationOnly --declaration",
    "build:node": "ts-node -T build.ts",
    "build": "pnpm build:type && pnpm build:node"
  },
  "keywords": [],
  "author": "",
  "license": "MIT",
  "dependencies": {
    "@bpinternal/zui": "0.9.3",
    "@botpress/client": "0.25.1"
  },
  "devDependencies": {
    "@types/node": "^18.11.17",
    "esbuild": "^0.16.10",
    "ts-node": "^10.9.1",
    "tsup": "^8.0.2",
    "type-fest": "^3.4.0",
    "typescript": "^4.9.4"
  }
}<|MERGE_RESOLUTION|>--- conflicted
+++ resolved
@@ -1,10 +1,6 @@
 {
   "name": "@botpress/sdk",
-<<<<<<< HEAD
   "version": "0.9.0",
-=======
-  "version": "0.8.41",
->>>>>>> 4c73fd04
   "description": "Botpress SDK",
   "main": "./dist/index.js",
   "types": "./dist/index.d.ts",
