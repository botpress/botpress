--- conflicted
+++ resolved
@@ -14,12 +14,8 @@
   "author": "",
   "license": "MIT",
   "dependencies": {
-<<<<<<< HEAD
-    "@botpress/client": "0.1.1",
     "@bpinternal/zod-to-json-schema": "^3.21.4",
-=======
     "@botpress/client": "0.1.2",
->>>>>>> 5421f6bd
     "axios": "0.27.2",
     "radash": "^9.5.0",
     "zod": "^3.20.6"
