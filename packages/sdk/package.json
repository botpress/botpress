{
  "name": "@botpress/sdk",
  "version": "0.2.3",
  "description": "Botpress SDK",
  "main": "./dist/index.js",
  "types": "./dist/index.d.ts",
  "scripts": {
    "build:type": "tsc --emitDeclarationOnly --declaration --target es2019 --module commonjs --moduleResolution node --lib es2019",
    "build:index": "ts-node -T build.ts",
    "build": "pnpm build:type && pnpm build:index",
    "type:check": "tsc --noEmit --target es2019 --module commonjs --moduleResolution node --lib es2019"
  },
  "keywords": [],
  "author": "",
  "license": "MIT",
  "dependencies": {
<<<<<<< HEAD
    "@bpinternal/zod-to-json-schema": "^3.21.4",
    "@botpress/client": "0.1.2",
=======
    "@botpress/client": "0.3.2",
>>>>>>> 62cc5eb4
    "axios": "0.27.2",
    "radash": "^9.5.0",
    "zod": "^3.20.6"
  },
  "devDependencies": {
    "@types/node": "^18.11.17",
    "esbuild": "^0.16.10",
    "ts-node": "^10.9.1",
    "type-fest": "^3.4.0",
    "typescript": "^4.9.4"
  }
}<|MERGE_RESOLUTION|>--- conflicted
+++ resolved
@@ -14,12 +14,8 @@
   "author": "",
   "license": "MIT",
   "dependencies": {
-<<<<<<< HEAD
     "@bpinternal/zod-to-json-schema": "^3.21.4",
-    "@botpress/client": "0.1.2",
-=======
     "@botpress/client": "0.3.2",
->>>>>>> 62cc5eb4
     "axios": "0.27.2",
     "radash": "^9.5.0",
     "zod": "^3.20.6"
