--- conflicted
+++ resolved
@@ -1,10 +1,6 @@
 {
   "name": "@botpress/sdk",
-<<<<<<< HEAD
   "version": "1.1.0",
-=======
-  "version": "1.0.2",
->>>>>>> be213f13
   "description": "Botpress SDK",
   "main": "./dist/index.js",
   "types": "./dist/index.d.ts",
