--- conflicted
+++ resolved
@@ -1,10 +1,6 @@
 {
   "name": "@botpress/sdk",
-<<<<<<< HEAD
   "version": "0.7.0",
-=======
-  "version": "0.6.15",
->>>>>>> 22b46f6b
   "description": "Botpress SDK",
   "main": "./dist/index.js",
   "types": "./dist/index.d.ts",
@@ -18,13 +14,8 @@
   "author": "",
   "license": "MIT",
   "dependencies": {
-<<<<<<< HEAD
-    "@botpress/client": "0.13.1",
-    "@bpinternal/zui": "0.6.0"
-=======
-    "@botpress/client": "0.14.0",
-    "zod": "^3.20.6"
->>>>>>> 22b46f6b
+    "@bpinternal/zui": "0.6.0",
+    "@botpress/client": "0.14.0"
   },
   "devDependencies": {
     "@types/node": "^18.11.17",
