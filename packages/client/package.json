{
  "name": "@botpress/client",
  "version": "0.23.0",
  "description": "Botpress Client",
  "main": "./dist/index.cjs",
  "module": "./dist/index.mjs",
  "types": "./dist/index.d.ts",
  "license": "MIT",
  "browser": {
    "crypto": false,
    "http": false,
    "https": false
  },
  "scripts": {
    "check:type": "tsc --noEmit",
    "build:type": "tsc --emitDeclarationOnly --declaration",
    "build:browser": "ts-node -T ./build.ts --browser",
    "build:node": "ts-node -T ./build.ts --node",
    "build:bundle": "ts-node -T ./build.ts --bundle",
    "build": "pnpm build:type && pnpm build:node && pnpm build:browser && pnpm build:bundle",
    "generate": "ts-node ./openapi.ts",
    "test:manual": "vitest tests/manual/file-upload",
    "test:e2e": "ts-node -T ./tests/e2e/node.ts && ts-node -T ./tests/e2e/browser",
    "test": "pnpm run test:e2e"
  },
  "dependencies": {
    "axios": "^1.6.1",
    "browser-or-node": "^2.1.1",
    "qs": "^6.11.0",
    "type-fest": "^3.4.0"
  },
  "devDependencies": {
<<<<<<< HEAD
    "@botpress/api": "0.32.0",
=======
    "@botpress/api": "0.32.1",
>>>>>>> 01ae4486
    "@types/qs": "^6.9.7",
    "esbuild": "^0.16.12",
    "lodash": "^4.17.21",
    "puppeteer": "^22.0.0",
    "ts-node": "^10.9.2",
    "typescript": "^4.9.4",
    "vitest": "^0.33.0"
  }
}<|MERGE_RESOLUTION|>--- conflicted
+++ resolved
@@ -30,11 +30,7 @@
     "type-fest": "^3.4.0"
   },
   "devDependencies": {
-<<<<<<< HEAD
-    "@botpress/api": "0.32.0",
-=======
     "@botpress/api": "0.32.1",
->>>>>>> 01ae4486
     "@types/qs": "^6.9.7",
     "esbuild": "^0.16.12",
     "lodash": "^4.17.21",
