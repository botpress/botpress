--- conflicted
+++ resolved
@@ -31,11 +31,7 @@
     "type-fest": "^3.4.0"
   },
   "devDependencies": {
-<<<<<<< HEAD
     "@botpress/api": "0.53.0",
-=======
-    "@botpress/api": "0.51.0",
->>>>>>> b45d7be4
     "@types/qs": "^6.9.7",
     "esbuild": "^0.16.12",
     "lodash": "^4.17.21",
