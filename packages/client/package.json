{
  "name": "@botpress/client",
<<<<<<< HEAD
  "version": "1.16.2",
=======
  "version": "1.17.0",
>>>>>>> 3ae39e9d
  "description": "Botpress Client",
  "main": "./dist/index.cjs",
  "module": "./dist/index.mjs",
  "types": "./dist/index.d.ts",
  "license": "MIT",
  "browser": {
    "crypto": false,
    "http": false,
    "https": false
  },
  "scripts": {
    "check:type": "tsc --noEmit",
    "build:type": "tsup --tsconfig tsconfig.build.json ./src/index.ts --dts-resolve --dts-only",
    "build:browser": "ts-node -T ./build.ts --browser",
    "build:node": "ts-node -T ./build.ts --node",
    "build:bundle": "ts-node -T ./build.ts --bundle",
    "build": "pnpm build:type && pnpm build:node && pnpm build:browser && pnpm build:bundle",
    "generate": "ts-node ./openapi.ts",
    "test:e2e": "ts-node -T ./e2e/node.ts"
  },
  "dependencies": {
    "axios": "^1.6.1",
    "axios-retry": "^4.5.0",
    "browser-or-node": "^2.1.1",
    "qs": "^6.11.0"
  },
  "devDependencies": {
    "@types/qs": "^6.9.7",
    "esbuild": "^0.16.12",
    "lodash": "^4.17.21",
    "tsup": "^8.0.2"
  },
  "engines": {
    "node": ">=18.0.0"
  },
  "packageManager": "pnpm@8.6.2"
}<|MERGE_RESOLUTION|>--- conflicted
+++ resolved
@@ -1,10 +1,6 @@
 {
   "name": "@botpress/client",
-<<<<<<< HEAD
-  "version": "1.16.2",
-=======
   "version": "1.17.0",
->>>>>>> 3ae39e9d
   "description": "Botpress Client",
   "main": "./dist/index.cjs",
   "module": "./dist/index.mjs",
