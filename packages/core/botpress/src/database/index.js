--- conflicted
+++ resolved
@@ -84,23 +84,6 @@
       created_on: moment(new Date()).toISOString()
     }
 
-<<<<<<< HEAD
-    return getDb().then(knex => {
-      let query = knex('users')
-        .insert(userRow)
-        .where(function() {
-          return this.select(knex.raw(1))
-            .from('users')
-            .where('id', '=', userId)
-        })
-
-      if (postgres.enabled) {
-        query = `${query} on conflict (id) do nothing`.replace('?', '\\?') // escape "?" symbols in strings
-      } else {
-        // SQLite
-        query = query.toString().replace(/^insert/i, 'insert or ignore')
-      }
-=======
     const knex = await getDb()
     let query = knex('users')
       .insert(userRow)
@@ -111,12 +94,11 @@
       })
 
     if (postgres.enabled) {
-      query = `${query.toString()} on conflict (id) do nothing`
+      query = `${query.toString()} on conflict (id) do nothing`.replace('?', '\\?') // escape "?" symbols in strings
     } else {
       // SQLite
       query = query.toString().replace(/^insert/i, 'insert or ignore')
     }
->>>>>>> d7752147
 
     await knex.raw(query)
     return userRow
