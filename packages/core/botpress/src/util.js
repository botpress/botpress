import chalk from 'chalk'
import path from 'path'
import Module from 'module'
import fs from 'fs'
import knex from 'knex'
import generate from 'nanoid/generate'
import semver from 'semver'
import _ from 'lodash'
import { compose } from 'lodash/fp'

const IS_DEV = process.env.NODE_ENV !== 'production'

const NPM_CMD = /^win/.test(process.platform) ? 'npm.cmd' : 'npm'

const PRINT_LEVELS = {
  info: chalk.white,
  warn: chalk.yellow.bind(chalk, 'WARN'),
  error: chalk.red.bind(chalk, 'ERR'),
  success: chalk.green.bind(chalk, 'OK')
}

const print = (level, ...args) => {
  let method = PRINT_LEVELS[level]

  if (!method) {
    args = [level].concat(args)
    method = PRINT_LEVELS.info
  }

  console.log(chalk.black.bgWhite('[botpress]'), '\t', method(...args))
}

Object.keys(PRINT_LEVELS).forEach(level => {
  print[level] = (...args) => print(level, ...args)
})

const resolveFromDir = (fromDir, moduleId) => {
  fromDir = path.resolve(fromDir)
  const fromFile = path.join(fromDir, 'noop.js')
  try {
    return Module._resolveFilename(moduleId, {
      id: fromFile,
      filename: fromFile,
      paths: Module._nodeModulePaths(fromDir)
    })
  } catch (err) {
    return null
  }
}

const resolveModuleRootPath = entryPath => {
  let current = path.dirname(entryPath)
  while (current !== '/') {
    const lookup = path.join(current, 'package.json')
    if (fs.existsSync(lookup)) {
      return current
    }
    current = path.resolve(path.join(current, '..'))
  }
  return null
}

const resolveProjectFile = (file, projectLocation, throwIfNotExist) => {
  const packagePath = path.resolve(projectLocation || './', file)

  if (!fs.existsSync(packagePath)) {
    if (throwIfNotExist) {
      throw new Error("Could not find bot's package.json file")
    }
    return null
  }

  return packagePath
}

const getDataLocation = (dataDir, projectLocation) =>
  dataDir && path.isAbsolute(dataDir) ? path.resolve(dataDir) : path.resolve(projectLocation, dataDir || 'data')

const getBotpressVersion = () => {
  const botpressPackagePath = path.join(__dirname, '../package.json')
  const botpressJson = JSON.parse(fs.readFileSync(botpressPackagePath))

  return botpressJson.version
}

const collectArgs = (val, memo) => {
  memo.push(val)
  return memo
}

// https://github.com/tgriesser/knex/issues/1871#issuecomment-273721116
const getInMemoryDb = () =>
  knex({
    client: 'sqlite3',
    connection: ':memory:',
    pool: {
      min: 1,
      max: 1,
      disposeTiemout: 360000 * 1000,
      idleTimeoutMillis: 360000 * 1000
    },
    useNullAsDefault: true
  })

const safeId = (length = 10) => generate('1234567890abcdefghijklmnopqrsuvwxyz', length)

const isBotpressPackage = pkg => {
  const [scope, name] = getPackageName(pkg)
  const isBotpress = scope === 'botpress' || name.startsWith('botpress-')
  return isBotpress
}

const getModuleShortname = pkg => {
  const [, name] = getPackageName(pkg)
  const withoutPrefix = name.replace(/^botpress-/i, '')
  return withoutPrefix
}

const getPackageName = pkg => {
  const isScoped = pkg.startsWith('@')

  if (isScoped) {
    const [scope, name] = pkg.match(/^@(.*)\/(.*)/).slice(1)
    return [scope, name]
  } else {
    return [null, pkg]
  }
}

<<<<<<< HEAD
const versionExists = version => {
  if (version == null) {
    throw new Error("Version doesn't exist in botfile.js")
  }

  return version
}
const isValidString = version => {
  if (_.isEmpty(version) || !_.isString(version)) {
    throw new Error('Version must be non-empty string')
  }

  return version
}
const isValidFormat = version => {
  try {
    // TODO: change this method if "semver" module will implement semver.isValid()
    semver.valid(version)
  } catch (err) {
    throw new Error('Version must have semver format (e.g. 10.25.0)')
  }

  return version
}
const isEqualOrGreater = packageVersion => botfileVersion => {
  const botfileMajorVersion = Number(semver.major(botfileVersion))
  const packageMajorVersion = Number(semver.major(packageVersion))

  const msg = `Your bot may be incompatible with botpress v${packageVersion}
  because it looks like your bot was originally created with botpress v${botfileVersion}.
  To address this:

  - if the major versions are identical the fix is to update to botpress v${botfileVersion} by changing the botpress and all @botpress/* modules version in the bot's package.json
  - if the botpress major version is below the botfile's major version — same
  - if the botpress major version is above the botfile's major version - link to CHANGELOG in the repo root and suggest looking for and addressing the breaking changes listed there`

  if (botfileMajorVersion !== packageMajorVersion || semver.lt(packageMajorVersion, botfileVersion)) {
    throw new Error(msg)
  }

  return botfileVersion
}

const validateVersion = packageVersion =>
  compose(isEqualOrGreater(packageVersion), isValidFormat, isValidString, versionExists)
=======
const getCircularReplacer = () => {
  const seen = new WeakSet()
  return (key, value) => {
    if (typeof value === 'object' && value !== null) {
      if (seen.has(value)) {
        return '[cyclic reference]'
      }
      seen.add(value)
    }
    return value
  }
}

const safeStringify = o => JSON.stringify(o, getCircularReplacer())
>>>>>>> 74512bb5

module.exports = {
  print,
  resolveFromDir,
  isDeveloping: IS_DEV,
  resolveModuleRootPath,
  resolveProjectFile,
  getDataLocation,
  npmCmd: NPM_CMD,
  getBotpressVersion,
  collectArgs,
  getInMemoryDb,
  safeId,
  isBotpressPackage,
  getModuleShortname,
<<<<<<< HEAD
  validateVersion
=======
  safeStringify
>>>>>>> 74512bb5
}<|MERGE_RESOLUTION|>--- conflicted
+++ resolved
@@ -127,7 +127,6 @@
   }
 }
 
-<<<<<<< HEAD
 const versionExists = version => {
   if (version == null) {
     throw new Error("Version doesn't exist in botfile.js")
@@ -173,7 +172,7 @@
 
 const validateVersion = packageVersion =>
   compose(isEqualOrGreater(packageVersion), isValidFormat, isValidString, versionExists)
-=======
+
 const getCircularReplacer = () => {
   const seen = new WeakSet()
   return (key, value) => {
@@ -188,7 +187,6 @@
 }
 
 const safeStringify = o => JSON.stringify(o, getCircularReplacer())
->>>>>>> 74512bb5
 
 module.exports = {
   print,
@@ -204,9 +202,6 @@
   safeId,
   isBotpressPackage,
   getModuleShortname,
-<<<<<<< HEAD
-  validateVersion
-=======
+  validateVersion,
   safeStringify
->>>>>>> 74512bb5
 }