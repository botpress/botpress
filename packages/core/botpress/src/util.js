import chalk from 'chalk'
import path from 'path'
import Module from 'module'
import fs from 'fs'
import knex from 'knex'
import generate from 'nanoid/generate'
import semver from 'semver'
import _ from 'lodash'

const IS_DEV = process.env.NODE_ENV !== 'production'

const NPM_CMD = /^win/.test(process.platform) ? 'npm.cmd' : 'npm'

const PRINT_LEVELS = {
  info: chalk.white,
  warn: chalk.yellow.bind(chalk, 'WARN'),
  error: chalk.red.bind(chalk, 'ERR'),
  success: chalk.green.bind(chalk, 'OK')
}

const print = (level, ...args) => {
  let method = PRINT_LEVELS[level]

  if (!method) {
    args = [level].concat(args)
    method = PRINT_LEVELS.info
  }

  console.log(chalk.black.bgWhite('[botpress]'), '\t', method(...args))
}

Object.keys(PRINT_LEVELS).forEach(level => {
  print[level] = (...args) => print(level, ...args)
})

const resolveFromDir = (fromDir, moduleId) => {
  fromDir = path.resolve(fromDir)
  const fromFile = path.join(fromDir, 'noop.js')
  try {
    return Module._resolveFilename(moduleId, {
      id: fromFile,
      filename: fromFile,
      paths: Module._nodeModulePaths(fromDir)
    })
  } catch (err) {
    return null
  }
}

const resolveModuleRootPath = entryPath => {
  let current = path.dirname(entryPath)
  while (current !== '/') {
    const lookup = path.join(current, 'package.json')
    if (fs.existsSync(lookup)) {
      return current
    }
    current = path.resolve(path.join(current, '..'))
  }
  return null
}

const resolveProjectFile = (file, projectLocation, throwIfNotExist) => {
  const packagePath = path.resolve(projectLocation || './', file)

  if (!fs.existsSync(packagePath)) {
    if (throwIfNotExist) {
      throw new Error("Could not find bot's package.json file")
    }
    return null
  }

  return packagePath
}

const getDataLocation = (dataDir, projectLocation) =>
  dataDir && path.isAbsolute(dataDir) ? path.resolve(dataDir) : path.resolve(projectLocation, dataDir || 'data')

const getBotpressVersion = () => {
  const botpressPackagePath = path.join(__dirname, '../package.json')
  const botpressJson = JSON.parse(fs.readFileSync(botpressPackagePath))

  return botpressJson.version
}

const collectArgs = (val, memo) => {
  memo.push(val)
  return memo
}

// https://github.com/tgriesser/knex/issues/1871#issuecomment-273721116
const getInMemoryDb = () =>
  knex({
    client: 'sqlite3',
    connection: ':memory:',
    pool: {
      min: 1,
      max: 1,
<<<<<<< HEAD
      disposeTimeout: 360000 * 1000 * 1000,
      idleTimeoutMillis: 360000 * 1000 * 1000
=======
      disposeTimeout: 360000000 * 1000,
      idleTimeoutMillis: 360000000 * 1000
>>>>>>> 0edd56bf
    },
    useNullAsDefault: true
  })

const safeId = (length = 10) => generate('1234567890abcdefghijklmnopqrsuvwxyz', length)

const getPackageName = pkg => {
  const isScoped = pkg.startsWith('@')

  if (isScoped) {
    const [scope, name] = pkg.match(/^@(.*)\/(.*)/).slice(1)
    return [scope, name]
  } else {
    return [null, pkg]
  }
}

const isBotpressPackage = pkg => {
  const [scope, name] = getPackageName(pkg)
  const isBotpress = scope === 'botpress' || name.startsWith('botpress-')
  return isBotpress
}

const getModuleShortname = pkg => {
  const [, name] = getPackageName(pkg)
  const withoutPrefix = name.replace(/^botpress-/i, '')
  return withoutPrefix
}

const getCircularReplacer = () => {
  const seen = new WeakSet()
  return (key, value) => {
    if (typeof value === 'object' && value !== null) {
      if (seen.has(value)) {
        return '[cyclic reference]'
      }
      seen.add(value)
    }
    return value
  }
}

const safeStringify = o => JSON.stringify(o, getCircularReplacer())

const validateBotVersion = (bpVersion, botfileVersion) => {
  if (botfileVersion == null) {
    throw new Error(`The version field doesn't exist in botfile.js. Set it to "${bpVersion}".`)
  }

  if (_.isEmpty(botfileVersion) || !_.isString(botfileVersion)) {
    throw new Error(`Version in botfile.js must be non-empty string specifying the valid semver (e.g. "${bpVersion}").`)
  }

  try {
    // TODO: change this method if "semver" module will implement semver.isValid()
    semver.valid(botfileVersion)
  } catch (err) {
    throw new Error(`Version in botfile.js must have proper semver format (e.g. "${bpVersion}").`)
  }

  const msgPreamble = `Your bot may be incompatible with botpress v${bpVersion}
  because it looks like it was originally created with botpress v${botfileVersion}.
  To address this `

  if (semver.lt(bpVersion, botfileVersion)) {
    throw new Error(
      msgPreamble +
        'update the versions of botpress and any @botpress/* modules' +
        ` in your package.json to "${botfileVersion}".`
    )
  }

  const botfileMajorVersion = Number(semver.major(botfileVersion))
  const bpMajorVersion = Number(semver.major(bpVersion))

  if (bpMajorVersion > botfileMajorVersion) {
    throw new Error(
      msgPreamble +
        'check https://github.com/botpress/botpress/blob/master/CHANGELOG.md' +
        ' and update your bot for any breaking changes listed there,' +
        ` then update the version in your botfile.js to "${bpVersion}".`
    )
  }
}

module.exports = {
  print,
  resolveFromDir,
  isDeveloping: IS_DEV,
  resolveModuleRootPath,
  resolveProjectFile,
  getDataLocation,
  npmCmd: NPM_CMD,
  getBotpressVersion,
  collectArgs,
  getInMemoryDb,
  safeId,
  isBotpressPackage,
  getModuleShortname,
  safeStringify,
  validateBotVersion
}<|MERGE_RESOLUTION|>--- conflicted
+++ resolved
@@ -95,13 +95,8 @@
     pool: {
       min: 1,
       max: 1,
-<<<<<<< HEAD
-      disposeTimeout: 360000 * 1000 * 1000,
-      idleTimeoutMillis: 360000 * 1000 * 1000
-=======
       disposeTimeout: 360000000 * 1000,
       idleTimeoutMillis: 360000000 * 1000
->>>>>>> 0edd56bf
     },
     useNullAsDefault: true
   })
