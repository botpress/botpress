import { ExtendedKnex } from 'botpress-module-sdk'

import { Table } from '../interfaces'

<<<<<<< HEAD
import DialogSessionTable from './bot-specific/dialog_sessions'
import { GhostFilesTable, GhostRevisionsTable } from './bot-specific/ghost_content'

import AuthRolesTable from './server-wide/auth-roles'
import AuthTeamMembersTable from './server-wide/auth-team-members'
import AuthTeamsTable from './server-wide/auth-teams'
import AuthUsersTable from './server-wide/auth-users'
import BotsTable from './server-wide/bots'
import ChannelUsersTable from './server-wide/channel_users'
import LogsTable from './server-wide/logs'
import MetadataTable from './server-wide/metadata'
import MigrationsTable from './server-wide/migrations'
=======
import { DialogSessionTable, LogsTable } from './bot-specific'
import {
  AuthRolesTable,
  AuthTeamMembersTable,
  AuthTeamsTable,
  AuthUsersTable,
  BotsTable,
  ChannelUsersTable,
  MigrationsTable,
  ServerMetadataTable
} from './server-wide'
>>>>>>> 130b2860

const tables: (typeof Table)[] = [
  MigrationsTable,
<<<<<<< HEAD
  MetadataTable,
  LogsTable,
=======
  ServerMetadataTable,
  ChannelUsersTable,
>>>>>>> 130b2860
  AuthUsersTable,
  AuthTeamsTable,
  AuthRolesTable,
  AuthTeamMembersTable,
  BotsTable,
  ChannelUsersTable,
  DialogSessionTable,
  GhostFilesTable,
  GhostRevisionsTable
]

export default <(new (knex: ExtendedKnex) => Table)[]>tables<|MERGE_RESOLUTION|>--- conflicted
+++ resolved
@@ -2,21 +2,7 @@
 
 import { Table } from '../interfaces'
 
-<<<<<<< HEAD
-import DialogSessionTable from './bot-specific/dialog_sessions'
-import { GhostFilesTable, GhostRevisionsTable } from './bot-specific/ghost_content'
-
-import AuthRolesTable from './server-wide/auth-roles'
-import AuthTeamMembersTable from './server-wide/auth-team-members'
-import AuthTeamsTable from './server-wide/auth-teams'
-import AuthUsersTable from './server-wide/auth-users'
-import BotsTable from './server-wide/bots'
-import ChannelUsersTable from './server-wide/channel_users'
-import LogsTable from './server-wide/logs'
-import MetadataTable from './server-wide/metadata'
-import MigrationsTable from './server-wide/migrations'
-=======
-import { DialogSessionTable, LogsTable } from './bot-specific'
+import { DialogSessionTable, GhostFilesTable, GhostRevisionsTable, LogsTable } from './bot-specific'
 import {
   AuthRolesTable,
   AuthTeamMembersTable,
@@ -27,17 +13,12 @@
   MigrationsTable,
   ServerMetadataTable
 } from './server-wide'
->>>>>>> 130b2860
 
 const tables: (typeof Table)[] = [
   MigrationsTable,
-<<<<<<< HEAD
-  MetadataTable,
   LogsTable,
-=======
   ServerMetadataTable,
   ChannelUsersTable,
->>>>>>> 130b2860
   AuthUsersTable,
   AuthTeamsTable,
   AuthRolesTable,
