import { ExtendedKnex } from 'botpress-module-sdk'

import { Table } from '../interfaces'

import DialogSessionTable from './bot-specific/dialog_sessions'
import AuthRolesTable from './server-wide/auth-roles'
import AuthTeamMembersTable from './server-wide/auth-team-members'
import AuthTeamsTable from './server-wide/auth-teams'
import AuthUsersTable from './server-wide/auth-users'
import BotsTable from './server-wide/bots'
import ChannelUsersTable from './server-wide/channel_users'
import MetadataTable from './server-wide/metadata'
import MigrationsTable from './server-wide/migrations'

<<<<<<< HEAD
const tables: (typeof Table)[] = [BotsTable, DialogSessionTable, MigrationsTable, MetadataTable, ChannelUsersTable]
=======
const tables: (typeof Table)[] = [
  MigrationsTable,
  MetadataTable,
  ModulesTable,
  AuthUsersTable,
  AuthTeamsTable,
  AuthRolesTable,
  AuthTeamMembersTable,
  BotsTable,
  DialogSessionTable
]
>>>>>>> 0f216d1e

export default <(new (knex: ExtendedKnex) => Table)[]>tables<|MERGE_RESOLUTION|>--- conflicted
+++ resolved
@@ -12,13 +12,10 @@
 import MetadataTable from './server-wide/metadata'
 import MigrationsTable from './server-wide/migrations'
 
-<<<<<<< HEAD
-const tables: (typeof Table)[] = [BotsTable, DialogSessionTable, MigrationsTable, MetadataTable, ChannelUsersTable]
-=======
 const tables: (typeof Table)[] = [
   MigrationsTable,
   MetadataTable,
-  ModulesTable,
+  ChannelUsersTable,
   AuthUsersTable,
   AuthTeamsTable,
   AuthRolesTable,
@@ -26,6 +23,5 @@
   BotsTable,
   DialogSessionTable
 ]
->>>>>>> 0f216d1e
 
 export default <(new (knex: ExtendedKnex) => Table)[]>tables