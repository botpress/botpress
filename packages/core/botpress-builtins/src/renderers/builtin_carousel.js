// TODO
// Add card support to Telegram

import url from 'url'

export default data => [
  {
    on: 'facebook',
    template_type: 'generic',
    elements: data.items.map(card => ({
      title: card.title,
      image_url: card.image ? url.resolve(data.BOT_URL, card.image) : null,
      subtitle: card.subtitle,
      buttons: (card.actions || []).map(a => {
        if (a.action === 'Say something') {
          return {
            type: 'postback',
            title: a.title,
            payload: a.text
          }
        } else if (a.action === 'Open URL') {
          return {
            type: 'web_url',
            title: a.title,
            url: a.url,
            webview_height_ratio: a.webview_height_ratio,
            messenger_extensions: a.messenger_extensions
          }
        } else if (a.action === 'Click-to-Call') {
          return {
            type: 'phone_number',
            title: a.title,
            payload: a.phone_number
          }
        } else if (a.action === 'Share') {
          return {
            type: 'element_share'
          }
        }
      })
    })),

    typing: data.typing
  },
  {
    on: 'webchat',
    type: 'carousel',
    text: ' ',
    elements: data.items.map(card => ({
      title: card.title,
      picture: card.image ? url.resolve(data.BOT_URL, card.image) : null,
      subtitle: card.subtitle,
      buttons: (card.actions || []).map(a => {
        if (a.action === 'Say something') {
<<<<<<< HEAD
          //throw new Error('Webchat carousel does not support "Say something" action-buttons at the moment')
          return {}
=======
          return {
            title: a.title,
            payload: a.title
          }
>>>>>>> d7752147
        } else if (a.action === 'Open URL') {
          return {
            title: a.title,
            url: a.url
          }
        } else if (a.action === 'Flow to ...') {
          return {
            title: a.title,
            encrypt: true,
            payload: {
              action: 'gotoFlow',
              dest: a.flow
            }
          }
        }
      })
    })),
    typing: data.typing
  },
  {
    on: 'microsoft',
    attachments: data.items.map(card => ({
      contentType: 'application/vnd.microsoft.card.hero',
      content: {
        title: card.title,
        subtitle: card.subtitle,
        images: card.image ? [{ url: url.resolve(data.BOT_URL, card.image) }] : [],
        buttons: (card.actions || []).map(a => {
          if (a.action === 'Say something') {
            return {
              type: 'imBack',
              title: a.title,
              value: a.title
            }
          } else if (a.action === 'Open URL') {
            return {
              type: 'openUrl',
              title: a.title,
              value: a.url
            }
          }
        })
      }
    }))
  },
  {
    on: 'slack',
    attachments: data.items.map(card => ({
      title: card.title,
      image_url: card.image ? url.resolve(data.BOT_URL, card.image) : null,
      text: card.subtitle,
      actions: (card.actions || []).map(a => {
        if (a.action === 'Say something') {
          return {
            name: 'press',
            text: a.title,
            type: 'button',
            value: a.title
          }
        } else if (a.action === 'Open URL') {
          return {
            type: 'button',
            text: a.title,
            url: a.url
          }
        }
      })
    }))
  }
]<|MERGE_RESOLUTION|>--- conflicted
+++ resolved
@@ -52,15 +52,10 @@
       subtitle: card.subtitle,
       buttons: (card.actions || []).map(a => {
         if (a.action === 'Say something') {
-<<<<<<< HEAD
-          //throw new Error('Webchat carousel does not support "Say something" action-buttons at the moment')
-          return {}
-=======
           return {
             title: a.title,
             payload: a.title
           }
->>>>>>> d7752147
         } else if (a.action === 'Open URL') {
           return {
             title: a.title,
