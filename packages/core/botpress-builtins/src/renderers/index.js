--- conflicted
+++ resolved
@@ -14,11 +14,8 @@
   builtin_card: Card,
   builtin_carousel: Carousel,
   builtin_image: Image,
-<<<<<<< HEAD
   builtin_media: Media,
-=======
   builtin_raw: Raw,
->>>>>>> 0edd56bf
   'builtin_single-choice': SingleChoice,
   'builtin_action-button': ActionButton
 }