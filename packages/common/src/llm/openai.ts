--- conflicted
+++ resolved
@@ -52,11 +52,7 @@
   }
 
   const response = await openAIClient.chat.completions.create({
-<<<<<<< HEAD
     model: input.model.id,
-=======
-    model: input.model ?? params.defaultModel,
->>>>>>> eb3110ad
     max_tokens: input.maxTokens || undefined, // note: ignore a zero value as the Studio doesn't support empty number inputs and defaults this to 0
     temperature: input.temperature,
     top_p: input.topP,
