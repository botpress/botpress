const express = require('express')
const path = require('path')
const proxy = require('express-http-proxy')
const _ = require('lodash')
const bodyParser = require('body-parser')
const qs = require('querystring')
const tamper = require('tamper')

const { HttpProxy, extractBotId, getApiBasePath, BASE_PATH, noCache } = require('@botpress/xx-util')
const { version: uiVersion } = require('botpress/package.json')

async function start({ coreApiUrl, proxyHost, proxyPort }, callback) {
  const app = express()

  app.use(noCache)
  app.use(bodyParser.json())

  const httpProxy = new HttpProxy(app, coreApiUrl)

  const options = { httpProxy, coreApiUrl, app, proxyHost, proxyPort }

  await setupStaticProxy(options)
  await setupAPIProxy(options)
  await setupStudioAppProxy(options)
  await setupAdminAppProxy(options)

  return app.listen(proxyPort, callback)
}

function setupStaticProxy({ httpProxy, coreApiUrl, app, proxyHost, proxyPort }) {
  app.use('/fonts', express.static(path.join(__dirname, 'static/studio/fonts')))
  app.use('/img', express.static(path.join(__dirname, 'static/studio/img')))
}

function setupStudioAppProxy({ httpProxy, coreApiUrl, app, proxyHost, proxyPort }) {
  app.use(
    '/:app(studio|lite)/:botId?',
    tamper(function(req, res) {
      const contentType = res.getHeaders()['content-type']
      if (!contentType.includes('text/html')) {
        return
      }

      return function(body) {
        let { botId, app } = req.params
        if (!botId && app === 'lite') {
          botId = extractBotId(req)
        }

        return body.replace(/\$\$BP_BASE_URL\$\$/g, `/${app}/${botId}`)
      }
    })
  )

  app.get('/:app(studio|lite)/:botId/js/env.js', (req, res) => {
    const { botId, app } = req.params

    let liteEnv = `
        // Lite Views Specific
    `
    let studioEnv = `
        // Botpress Studio Specific
        window.BOTPRESS_AUTH_FULL = true;
        window.AUTH_TOKEN_DURATION = 21600000;
        window.OPT_OUT_STATS = false;
        window.SHOW_GUIDED_TOUR = false;
        window.GHOST_ENABLED = false;
        window.BOTPRESS_FLOW_EDITOR_DISABLED = null;
        window.BOTPRESS_CLOUD_SETTINGS = {"botId":"","endpoint":"","teamId":"","env":"dev"};
    `

    let totalEnv = `
    (function(window) {
        // Common
        window.BASE_PATH = "/${app}";
        window.BP_BASE_PATH = "/${app}/${botId}";
        window.BP_SOCKET_URL = '${coreApiUrl}';
        window.BOTPRESS_VERSION = "${uiVersion}";
        window.APP_NAME = "Botpress";
        window.BOTPRESS_XX = true;
        window.NODE_ENV = "production";
        window.BOTPRESS_ENV = "dev";
        window.BOTPRESS_CLOUD_ENABLED = false;
        window.DEV_MODE = true;
        window.AUTH_ENABLED = true;
        ${app === 'studio' ? studioEnv : ''}
        ${app === 'lite' ? liteEnv : ''}
        // End
      })(typeof window != 'undefined' ? window : {})
    `

    res.contentType('text/javascript')
    res.send(totalEnv)
  })

  app.use('/:app(studio)/:botId', express.static(path.join(__dirname, 'static/studio')))
  app.use('/:app(lite)/:botId?', express.static(path.join(__dirname, 'static/studio/lite')))
  app.use('/:app(lite)/:botId', express.static(path.join(__dirname, 'static/studio'))) // Fallback Static Assets
  app.get(['/:app(studio)/:botId/*'], (req, res) => {
    const absolutePath = path.join(__dirname, 'static/studio/index.html')
    res.contentType('text/html')
    res.sendFile(absolutePath)
  })
}

function setupAPIProxy({ httpProxy, coreApiUrl, app, proxyHost, proxyPort }) {
  httpProxy.proxyForBot('/api/bot/information', '/')
  httpProxy.proxyAdmin('/api/teams/bots', '/teams/bots')

  app.post(
    '/api/middlewares/customizations',
    noCache,
    proxy(coreApiUrl, {
      proxyReqPathResolver: async (req, res) => getApiBasePath(req) + '/middleware',
      proxyReqBodyDecorator: async (body, srcReq) => {
        // Middleware(s) is a typo. Can't be plural.
        return { middleware: body.middlewares }
      }
    })
  )

  httpProxy.proxyForBot('/api/middlewares', '/middleware')

  app.post(
    '/api/media',
    proxy(coreApiUrl, {
      proxyReqPathResolver: async (req, res) => getApiBasePath(req) + '/media',
      parseReqBody: false
    })
  )

  app.get(
    '/media',
    proxy(coreApiUrl, {
      proxyReqPathResolver: async (req, res) => getApiBasePath(req) + '/media'
    })
  )

  app.post(
    '/api/content/categories/:categoryId/items/:itemId',
    proxy(coreApiUrl, {
      proxyReqPathResolver: req => {
        return `${getApiBasePath(req)}/content/${req.params.categoryId}/elements/${req.params.itemId}`
      }
    })
  )

  app.post(
    '/api/content/categories/:categoryId/items',
    proxy(coreApiUrl, {
      proxyReqPathResolver: async (req, res) => {
        return `${getApiBasePath(req)}/content/${req.params.categoryId}/elements`
      }
    })
  )

  httpProxy.proxyForBot('/api/content/categories', '/content/types')

  app.get(
    '/api/content/items-batched/:itemIds',
    noCache,
    proxy(coreApiUrl, {
      proxyReqPathResolver: req => {
        const elementIds = req.params.itemIds.split(',')
        return `${getApiBasePath(req)}/content/elements?ids=${elementIds.join(',')}`
      },
      userResDecorator: function(proxyRes, proxyResData, userReq, userRes) {
        const body = JSON.parse(proxyResData)
        return body.map(x => ({
          ...x,
          categoryId: x.contentType,
          data: x.computedData,
          categorySchema: x.schema,
          categoryTitle: x.schema.title
        }))
      }
    })
  )

  app.get(
    '/api/content/items',
    noCache,
    proxy(coreApiUrl, {
      proxyReqPathResolver: req => {
        const apiPath = getApiBasePath(req)
        const oQuery = req.query || {}
        const query = qs.stringify(_.pick(oQuery, ['from', 'count', 'searchTerm']))

        if (!oQuery.categoryId || oQuery.categoryId === 'all') {
          return `${apiPath}/content/elements?${query}`
        }
        return `${apiPath}/content/${oQuery.categoryId}/elements?${query}`
      },
      userResDecorator: function(proxyRes, proxyResData, userReq, userRes) {
        const body = JSON.parse(proxyResData)
        body.forEach(x => _.assign(x, { categoryId: x.contentType }))
        return body
      }
    })
  )

  app.get(
    '/api/content/items/count',
    noCache,
    proxy(coreApiUrl, {
      proxyReqPathResolver: req => {
        const contentType = req.query.categoryId
        const apiPath = getApiBasePath(req)

        if (contentType) {
          return `${apiPath}/content/${contentType}/elements/count`
        }
        return `${apiPath}/content/elements/count`
      }
    })
  )

  app.get(
    '/api/content/items/:itemId',
    proxy(coreApiUrl, {
      proxyReqPathResolver: (req, res) => {
        const elementId = req.params.itemId
        const apiPath = getApiBasePath(req)
        return `${apiPath}/content/elements/${elementId}`
      },
      userResDecorator: function(proxyRes, proxyResData, userReq, userRes) {
        const body = JSON.parse(proxyResData)
        return {
          ...body,
          categoryId: body.contentType,
          data: body.computedData,
          categorySchema: body.schema,
          categoryTitle: body.schema.title
        }
      }
    })
  )

  httpProxy.proxyForBot('/api/flows/available_actions', '/actions')

  httpProxy.proxyForBot('/api/flows/all', '/flows')

  app.post(
    '/api/flows/save',
    noCache,
    proxy(coreApiUrl, {
      proxyReqPathResolver: req => {
        return getApiBasePath(req) + '/flows'
      },
      proxyReqBodyDecorator: async body => {
        // name prop is new
        // version prop is missing from the original ui payload
        body.forEach(x => _.assign(x, { name: x.flow, version: '0.0.1' }))
        return body
      }
    })
  )

  app.get('/api/notifications/inbox', (req, res) => {
    res.send('[]')
  })

  app.get('/api/community/hero', (req, res) => {
    res.send({ hidden: true })
  })

  app.get(
    '/api/logs',
    proxy(coreApiUrl, {
      proxyReqPathResolver: (req, res) => {
        const apiPath = getApiBasePath(req)
        const limit = req.query.limit
        return limit ? `${apiPath}/logs?limit=${limit}` : `${apiPath}/logs`
      }
    })
  )

  /**
   * Auth
   */

  httpProxy.proxyForBot('/api/auth/', {
    proxyReqPathResolver: req => req.originalUrl.replace('/api/auth/', '/api/v1/auth/')
  })

  httpProxy
    .proxyForBot('/api/login', {
      proxyReqPathResolver: () => '/api/v1/auth/login',
      proxyReqBodyDecorator: ({ user, password }) => {
        return { username: user, password }
      },
      userResDecorator: (proxyRes, proxyResData, userReq, userRes) => {
        try {
          const data = JSON.parse(proxyResData.toString('utf8'))
          if (data.status === 'error') {
            userRes.status(200)
            return JSON.stringify({ success: false, reason: data.message })
          } else {
            return JSON.stringify({ success: true, token: data.payload.token })
          }
        } catch (e) {
          console.error(e)
          return proxyResData
        }
      }
    })
    .proxyForBot('/api/my-account', {
      proxyReqPathResolver: () => '/api/v1/auth/me/profile',
      userResDecorator: (proxyRes, proxyResData, userReq, userRes) => {
        try {
          const data = JSON.parse(proxyResData.toString('utf8'))
          if (data.status === 'error') {
            userRes.status(200)
            return JSON.stringify({ success: false, reason: data.message })
          } else {
            return JSON.stringify(data.payload)
          }
        } catch (e) {
          console.error(e)
          return proxyResData
        }
      }
    })

  /**
   * Modules
   */
  app.all(
    '/api/botpress-platform-webchat/*',
    proxy(coreApiUrl, {
      proxyReqPathResolver: (req, res) => {
        let parts = _.drop(req.path.split('/'), 3)
        const newPath = parts.join('/')
        const newQuery = qs.stringify(req.query)
        const apiPath = getApiBasePath(req)
        return `${apiPath}/ext/channel-web/${newPath}?${newQuery}`
      }
    })
  )

  app.get(
    '/api/modules',
    proxy(coreApiUrl, {
      proxyReqPathResolver: () => {
        return `${BASE_PATH}/modules/`
      }
    })
  )

  app.get(
    [`/js/modules/:moduleName`, `/js/modules/:moduleName/:subview`],
    proxy(coreApiUrl, {
      proxyReqPathResolver: (req, res) => {
        let moduleName = req.params.moduleName

        if (moduleName === 'web.bundle.js.map') {
          return null
        }

        let path = req.params.subview || 'index.js'
        if (!path.endsWith('.js')) {
          path = path + '.js'
        }

        return `${BASE_PATH}/modules/${moduleName}/files?path=${path}`
      }
    })
  )
<<<<<<< HEAD
=======

  app.get('/*', (req, res) => {
    const absolutePath = path.join(__dirname, 'static/index.html')

    res.contentType('text/html')
    res.sendFile(absolutePath)
  })

  app.use('/admin', express.static(path.join(__dirname, 'static/admin/index.html')))

  // app.get(/^(?!\/api.*$).*/i, (req, res) => {
  //   res.contentType('text/html')
  //   res.sendFile(path.join(__dirname, 'static/admin/index.html'))
  // })

  return app.listen(proxyPort, callback)
>>>>>>> 262c1b57
}

function setupAdminAppProxy({ httpProxy, coreApiUrl, app, proxyHost, proxyPort }) {}

module.exports = start<|MERGE_RESOLUTION|>--- conflicted
+++ resolved
@@ -109,7 +109,6 @@
 
   app.post(
     '/api/middlewares/customizations',
-    noCache,
     proxy(coreApiUrl, {
       proxyReqPathResolver: async (req, res) => getApiBasePath(req) + '/middleware',
       proxyReqBodyDecorator: async (body, srcReq) => {
@@ -158,7 +157,6 @@
 
   app.get(
     '/api/content/items-batched/:itemIds',
-    noCache,
     proxy(coreApiUrl, {
       proxyReqPathResolver: req => {
         const elementIds = req.params.itemIds.split(',')
@@ -179,7 +177,6 @@
 
   app.get(
     '/api/content/items',
-    noCache,
     proxy(coreApiUrl, {
       proxyReqPathResolver: req => {
         const apiPath = getApiBasePath(req)
@@ -201,7 +198,6 @@
 
   app.get(
     '/api/content/items/count',
-    noCache,
     proxy(coreApiUrl, {
       proxyReqPathResolver: req => {
         const contentType = req.query.categoryId
@@ -242,7 +238,6 @@
 
   app.post(
     '/api/flows/save',
-    noCache,
     proxy(coreApiUrl, {
       proxyReqPathResolver: req => {
         return getApiBasePath(req) + '/flows'
@@ -366,27 +361,29 @@
       }
     })
   )
-<<<<<<< HEAD
-=======
-
-  app.get('/*', (req, res) => {
-    const absolutePath = path.join(__dirname, 'static/index.html')
-
+}
+
+function setupAdminAppProxy({ httpProxy, coreApiUrl, app, proxyHost, proxyPort }) {
+  const sanitizePath = path => path.replace('//', '/')
+  app.use(
+    '/admin/api/',
+    proxy(coreApiUrl, {
+      proxyReqPathResolver: async (req, res) => {
+        console.log(req.path, BASE_PATH)
+        if (req.path.startsWith('/auth')) {
+          return sanitizePath(`${BASE_PATH}/${req.path}`)
+        }
+
+        return sanitizePath(`${BASE_PATH}/admin/${req.path}`)
+      }
+    })
+  )
+  app.use('/admin', express.static(path.join(__dirname, 'static/admin')))
+  app.get(['/admin', '/admin/*'], (req, res) => {
+    const absolutePath = path.join(__dirname, 'static/admin/index.html')
     res.contentType('text/html')
     res.sendFile(absolutePath)
   })
-
-  app.use('/admin', express.static(path.join(__dirname, 'static/admin/index.html')))
-
-  // app.get(/^(?!\/api.*$).*/i, (req, res) => {
-  //   res.contentType('text/html')
-  //   res.sendFile(path.join(__dirname, 'static/admin/index.html'))
-  // })
-
-  return app.listen(proxyPort, callback)
->>>>>>> 262c1b57
-}
-
-function setupAdminAppProxy({ httpProxy, coreApiUrl, app, proxyHost, proxyPort }) {}
+}
 
 module.exports = start