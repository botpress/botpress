--- conflicted
+++ resolved
@@ -4,15 +4,8 @@
 
 echo "Copying BP files..."
 rm -rf static
-<<<<<<< HEAD
 mkdir static
 mkdir static/studio
 mkdir static/admin
 cp -r ./node_modules/botpress/lib/web/* static/studio
-cp -r ./node_modules/@botpress/xx-admin/front/build/* static/admin
-=======
-mkdir -p static/admin/
-
-cp -r ./node_modules/botpress/lib/web/* static/
-cp -r ../admin/front/build/* static/admin/
->>>>>>> 262c1b57
+cp -r ../admin/front/build/* static/admin/